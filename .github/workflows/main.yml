--- conflicted
+++ resolved
@@ -63,13 +63,7 @@
     - uses: burrunan/gradle-cache-action@v1
       name: Test
       env:
-<<<<<<< HEAD
-        GRADLE_ENTERPRISE_ACCESS_KEY: ${{ secrets.GE_ACCESS_TOKEN }}
-=======
-        S3_BUILD_CACHE_ACCESS_KEY_ID: ${{ secrets.S3_BUILD_CACHE_ACCESS_KEY_ID }}
-        S3_BUILD_CACHE_SECRET_KEY: ${{ secrets.S3_BUILD_CACHE_SECRET_KEY }}
         DEVELOCITY_ACCESS_KEY: ${{ secrets.GE_ACCESS_TOKEN }}
->>>>>>> f20b7c2a
       with:
         job-id: jdk${{ matrix.jdk }}
         remote-build-cache-proxy-enabled: false
@@ -101,13 +95,7 @@
       - uses: burrunan/gradle-cache-action@v1
         name: Test
         env:
-<<<<<<< HEAD
-          GRADLE_ENTERPRISE_ACCESS_KEY: ${{ secrets.GE_ACCESS_TOKEN }}
-=======
-          S3_BUILD_CACHE_ACCESS_KEY_ID: ${{ secrets.S3_BUILD_CACHE_ACCESS_KEY_ID }}
-          S3_BUILD_CACHE_SECRET_KEY: ${{ secrets.S3_BUILD_CACHE_SECRET_KEY }}
-          DEVELOCITY_ACCESS_KEY: ${{ secrets.GE_ACCESS_TOKEN }}
->>>>>>> f20b7c2a
+          DEVELOCITY_ACCESS_KEY: ${{ secrets.GE_ACCESS_TOKEN }}
         with:
           job-id: jdk${{ matrix.jdk }}
           remote-build-cache-proxy-enabled: false
@@ -139,13 +127,7 @@
       - uses: burrunan/gradle-cache-action@v1
         name: Test
         env:
-<<<<<<< HEAD
-          GRADLE_ENTERPRISE_ACCESS_KEY: ${{ secrets.GE_ACCESS_TOKEN }}
-=======
-          S3_BUILD_CACHE_ACCESS_KEY_ID: ${{ secrets.S3_BUILD_CACHE_ACCESS_KEY_ID }}
-          S3_BUILD_CACHE_SECRET_KEY: ${{ secrets.S3_BUILD_CACHE_SECRET_KEY }}
-          DEVELOCITY_ACCESS_KEY: ${{ secrets.GE_ACCESS_TOKEN }}
->>>>>>> f20b7c2a
+          DEVELOCITY_ACCESS_KEY: ${{ secrets.GE_ACCESS_TOKEN }}
         with:
           job-id: jdk${{ matrix.jdk }}
           remote-build-cache-proxy-enabled: false
@@ -180,13 +162,7 @@
       - uses: burrunan/gradle-cache-action@v1
         name: Test
         env:
-<<<<<<< HEAD
-          GRADLE_ENTERPRISE_ACCESS_KEY: ${{ secrets.GE_ACCESS_TOKEN }}
-=======
-          S3_BUILD_CACHE_ACCESS_KEY_ID: ${{ secrets.S3_BUILD_CACHE_ACCESS_KEY_ID }}
-          S3_BUILD_CACHE_SECRET_KEY: ${{ secrets.S3_BUILD_CACHE_SECRET_KEY }}
-          DEVELOCITY_ACCESS_KEY: ${{ secrets.GE_ACCESS_TOKEN }}
->>>>>>> f20b7c2a
+          DEVELOCITY_ACCESS_KEY: ${{ secrets.GE_ACCESS_TOKEN }}
         with:
           job-id: jdk${{ matrix.jdk }}
           remote-build-cache-proxy-enabled: false
@@ -233,13 +209,7 @@
       - uses: burrunan/gradle-cache-action@v1
         name: Test
         env:
-<<<<<<< HEAD
-          GRADLE_ENTERPRISE_ACCESS_KEY: ${{ secrets.GE_ACCESS_TOKEN }}
-=======
-          S3_BUILD_CACHE_ACCESS_KEY_ID: ${{ secrets.S3_BUILD_CACHE_ACCESS_KEY_ID }}
-          S3_BUILD_CACHE_SECRET_KEY: ${{ secrets.S3_BUILD_CACHE_SECRET_KEY }}
-          DEVELOCITY_ACCESS_KEY: ${{ secrets.GE_ACCESS_TOKEN }}
->>>>>>> f20b7c2a
+          DEVELOCITY_ACCESS_KEY: ${{ secrets.GE_ACCESS_TOKEN }}
         with:
           job-id: jdk${{ matrix.jdk }}
           remote-build-cache-proxy-enabled: false
@@ -263,13 +233,7 @@
       - uses: burrunan/gradle-cache-action@v1
         name: Test
         env:
-<<<<<<< HEAD
-          GRADLE_ENTERPRISE_ACCESS_KEY: ${{ secrets.GE_ACCESS_TOKEN }}
-=======
-          S3_BUILD_CACHE_ACCESS_KEY_ID: ${{ secrets.S3_BUILD_CACHE_ACCESS_KEY_ID }}
-          S3_BUILD_CACHE_SECRET_KEY: ${{ secrets.S3_BUILD_CACHE_SECRET_KEY }}
-          DEVELOCITY_ACCESS_KEY: ${{ secrets.GE_ACCESS_TOKEN }}
->>>>>>> f20b7c2a
+          DEVELOCITY_ACCESS_KEY: ${{ secrets.GE_ACCESS_TOKEN }}
         with:
           job-id: jdk${{ matrix.jdk }}
           remote-build-cache-proxy-enabled: false
@@ -293,13 +257,7 @@
       - uses: burrunan/gradle-cache-action@v1
         name: Test
         env:
-<<<<<<< HEAD
-          GRADLE_ENTERPRISE_ACCESS_KEY: ${{ secrets.GE_ACCESS_TOKEN }}
-=======
-          S3_BUILD_CACHE_ACCESS_KEY_ID: ${{ secrets.S3_BUILD_CACHE_ACCESS_KEY_ID }}
-          S3_BUILD_CACHE_SECRET_KEY: ${{ secrets.S3_BUILD_CACHE_SECRET_KEY }}
-          DEVELOCITY_ACCESS_KEY: ${{ secrets.GE_ACCESS_TOKEN }}
->>>>>>> f20b7c2a
+          DEVELOCITY_ACCESS_KEY: ${{ secrets.GE_ACCESS_TOKEN }}
         with:
           job-id: jdk${{ matrix.jdk }}
           remote-build-cache-proxy-enabled: false
@@ -323,13 +281,7 @@
       - uses: burrunan/gradle-cache-action@v1
         name: Test
         env:
-<<<<<<< HEAD
-          GRADLE_ENTERPRISE_ACCESS_KEY: ${{ secrets.GE_ACCESS_TOKEN }}
-=======
-          S3_BUILD_CACHE_ACCESS_KEY_ID: ${{ secrets.S3_BUILD_CACHE_ACCESS_KEY_ID }}
-          S3_BUILD_CACHE_SECRET_KEY: ${{ secrets.S3_BUILD_CACHE_SECRET_KEY }}
-          DEVELOCITY_ACCESS_KEY: ${{ secrets.GE_ACCESS_TOKEN }}
->>>>>>> f20b7c2a
+          DEVELOCITY_ACCESS_KEY: ${{ secrets.GE_ACCESS_TOKEN }}
         with:
           job-id: jdk${{ matrix.jdk }}
           remote-build-cache-proxy-enabled: false
@@ -351,13 +303,7 @@
     - uses: burrunan/gradle-cache-action@v1
       name: Build Avatica
       env:
-<<<<<<< HEAD
-        GRADLE_ENTERPRISE_ACCESS_KEY: ${{ secrets.GE_ACCESS_TOKEN }}
-=======
-        S3_BUILD_CACHE_ACCESS_KEY_ID: ${{ secrets.S3_BUILD_CACHE_ACCESS_KEY_ID }}
-        S3_BUILD_CACHE_SECRET_KEY: ${{ secrets.S3_BUILD_CACHE_SECRET_KEY }}
         DEVELOCITY_ACCESS_KEY: ${{ secrets.GE_ACCESS_TOKEN }}
->>>>>>> f20b7c2a
       with:
         job-id: avatica-jdk${{ matrix.jdk }}
         remote-build-cache-proxy-enabled: false
@@ -372,13 +318,7 @@
     - uses: burrunan/gradle-cache-action@v1
       name: Test
       env:
-<<<<<<< HEAD
-        GRADLE_ENTERPRISE_ACCESS_KEY: ${{ secrets.GE_ACCESS_TOKEN }}
-=======
-        S3_BUILD_CACHE_ACCESS_KEY_ID: ${{ secrets.S3_BUILD_CACHE_ACCESS_KEY_ID }}
-        S3_BUILD_CACHE_SECRET_KEY: ${{ secrets.S3_BUILD_CACHE_SECRET_KEY }}
         DEVELOCITY_ACCESS_KEY: ${{ secrets.GE_ACCESS_TOKEN }}
->>>>>>> f20b7c2a
       with:
         job-id: jdk${{ matrix.jdk }}
         remote-build-cache-proxy-enabled: false
@@ -404,13 +344,7 @@
       - uses: burrunan/gradle-cache-action@v1
         name: Test
         env:
-<<<<<<< HEAD
-          GRADLE_ENTERPRISE_ACCESS_KEY: ${{ secrets.GE_ACCESS_TOKEN }}
-=======
-          S3_BUILD_CACHE_ACCESS_KEY_ID: ${{ secrets.S3_BUILD_CACHE_ACCESS_KEY_ID }}
-          S3_BUILD_CACHE_SECRET_KEY: ${{ secrets.S3_BUILD_CACHE_SECRET_KEY }}
-          DEVELOCITY_ACCESS_KEY: ${{ secrets.GE_ACCESS_TOKEN }}
->>>>>>> f20b7c2a
+          DEVELOCITY_ACCESS_KEY: ${{ secrets.GE_ACCESS_TOKEN }}
         with:
           job-id: jdk21
           remote-build-cache-proxy-enabled: false
@@ -443,13 +377,7 @@
       - uses: burrunan/gradle-cache-action@v1
         name: Test
         env:
-<<<<<<< HEAD
-          GRADLE_ENTERPRISE_ACCESS_KEY: ${{ secrets.GE_ACCESS_TOKEN }}
-=======
-          S3_BUILD_CACHE_ACCESS_KEY_ID: ${{ secrets.S3_BUILD_CACHE_ACCESS_KEY_ID }}
-          S3_BUILD_CACHE_SECRET_KEY: ${{ secrets.S3_BUILD_CACHE_SECRET_KEY }}
-          DEVELOCITY_ACCESS_KEY: ${{ secrets.GE_ACCESS_TOKEN }}
->>>>>>> f20b7c2a
+          DEVELOCITY_ACCESS_KEY: ${{ secrets.GE_ACCESS_TOKEN }}
         with:
           job-id: errprone
           remote-build-cache-proxy-enabled: false
@@ -470,13 +398,7 @@
       - name: 'Run CheckerFramework'
         uses: burrunan/gradle-cache-action@v1
         env:
-<<<<<<< HEAD
-          GRADLE_ENTERPRISE_ACCESS_KEY: ${{ secrets.GE_ACCESS_TOKEN }}
-=======
-          S3_BUILD_CACHE_ACCESS_KEY_ID: ${{ secrets.S3_BUILD_CACHE_ACCESS_KEY_ID }}
-          S3_BUILD_CACHE_SECRET_KEY: ${{ secrets.S3_BUILD_CACHE_SECRET_KEY }}
-          DEVELOCITY_ACCESS_KEY: ${{ secrets.GE_ACCESS_TOKEN }}
->>>>>>> f20b7c2a
+          DEVELOCITY_ACCESS_KEY: ${{ secrets.GE_ACCESS_TOKEN }}
         with:
           job-id: checkerframework-jdk11
           remote-build-cache-proxy-enabled: false
@@ -499,13 +421,7 @@
       - name: 'Run CheckerFramework'
         uses: burrunan/gradle-cache-action@v1
         env:
-<<<<<<< HEAD
-          GRADLE_ENTERPRISE_ACCESS_KEY: ${{ secrets.GE_ACCESS_TOKEN }}
-=======
-          S3_BUILD_CACHE_ACCESS_KEY_ID: ${{ secrets.S3_BUILD_CACHE_ACCESS_KEY_ID }}
-          S3_BUILD_CACHE_SECRET_KEY: ${{ secrets.S3_BUILD_CACHE_SECRET_KEY }}
-          DEVELOCITY_ACCESS_KEY: ${{ secrets.GE_ACCESS_TOKEN }}
->>>>>>> f20b7c2a
+          DEVELOCITY_ACCESS_KEY: ${{ secrets.GE_ACCESS_TOKEN }}
         with:
           job-id: checkerframework-jdk11
           remote-build-cache-proxy-enabled: false
@@ -529,13 +445,7 @@
       - uses: burrunan/gradle-cache-action@v1
         name: Test
         env:
-<<<<<<< HEAD
-          GRADLE_ENTERPRISE_ACCESS_KEY: ${{ secrets.GE_ACCESS_TOKEN }}
-=======
-          S3_BUILD_CACHE_ACCESS_KEY_ID: ${{ secrets.S3_BUILD_CACHE_ACCESS_KEY_ID }}
-          S3_BUILD_CACHE_SECRET_KEY: ${{ secrets.S3_BUILD_CACHE_SECRET_KEY }}
-          DEVELOCITY_ACCESS_KEY: ${{ secrets.GE_ACCESS_TOKEN }}
->>>>>>> f20b7c2a
+          DEVELOCITY_ACCESS_KEY: ${{ secrets.GE_ACCESS_TOKEN }}
         with:
           job-id: jdk8
           remote-build-cache-proxy-enabled: false
@@ -580,13 +490,7 @@
       name: 'Run Druid tests'
       timeout-minutes: 10
       env:
-<<<<<<< HEAD
-        GRADLE_ENTERPRISE_ACCESS_KEY: ${{ secrets.GE_ACCESS_TOKEN }}
-=======
-        S3_BUILD_CACHE_ACCESS_KEY_ID: ${{ secrets.S3_BUILD_CACHE_ACCESS_KEY_ID }}
-        S3_BUILD_CACHE_SECRET_KEY: ${{ secrets.S3_BUILD_CACHE_SECRET_KEY }}
         DEVELOCITY_ACCESS_KEY: ${{ secrets.GE_ACCESS_TOKEN }}
->>>>>>> f20b7c2a
       with:
         build-root-directory: ./calcite
         job-id: Druid8
