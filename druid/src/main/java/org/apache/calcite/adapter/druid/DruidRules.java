/*
 * Licensed to the Apache Software Foundation (ASF) under one or more
 * contributor license agreements.  See the NOTICE file distributed with
 * this work for additional information regarding copyright ownership.
 * The ASF licenses this file to you under the Apache License, Version 2.0
 * (the "License"); you may not use this file except in compliance with
 * the License.  You may obtain a copy of the License at
 *
 * http://www.apache.org/licenses/LICENSE-2.0
 *
 * Unless required by applicable law or agreed to in writing, software
 * distributed under the License is distributed on an "AS IS" BASIS,
 * WITHOUT WARRANTIES OR CONDITIONS OF ANY KIND, either express or implied.
 * See the License for the specific language governing permissions and
 * limitations under the License.
 */
package org.apache.calcite.adapter.druid;

import org.apache.calcite.config.CalciteConnectionConfig;
import org.apache.calcite.plan.RelOptCluster;
import org.apache.calcite.plan.RelOptRule;
import org.apache.calcite.plan.RelOptRuleCall;
import org.apache.calcite.plan.RelOptUtil;
import org.apache.calcite.rel.RelFieldCollation;
import org.apache.calcite.rel.RelNode;
import org.apache.calcite.rel.core.Aggregate;
import org.apache.calcite.rel.core.AggregateCall;
import org.apache.calcite.rel.core.Filter;
import org.apache.calcite.rel.core.Project;
import org.apache.calcite.rel.core.RelFactories;
import org.apache.calcite.rel.core.Sort;
import org.apache.calcite.rel.logical.LogicalFilter;
import org.apache.calcite.rel.rules.AggregateFilterTransposeRule;
import org.apache.calcite.rel.rules.FilterAggregateTransposeRule;
import org.apache.calcite.rel.rules.FilterProjectTransposeRule;
import org.apache.calcite.rel.rules.ProjectFilterTransposeRule;
import org.apache.calcite.rel.rules.ProjectSortTransposeRule;
import org.apache.calcite.rel.rules.PushProjector;
import org.apache.calcite.rel.rules.SortProjectTransposeRule;
import org.apache.calcite.rel.type.RelDataType;
import org.apache.calcite.rel.type.RelDataTypeFactory;
import org.apache.calcite.rex.RexBuilder;
import org.apache.calcite.rex.RexCall;
import org.apache.calcite.rex.RexExecutor;
import org.apache.calcite.rex.RexInputRef;
import org.apache.calcite.rex.RexLiteral;
import org.apache.calcite.rex.RexNode;
import org.apache.calcite.rex.RexShuttle;
import org.apache.calcite.rex.RexSimplify;
import org.apache.calcite.rex.RexUtil;
import org.apache.calcite.runtime.PredicateImpl;
import org.apache.calcite.sql.SqlKind;
import org.apache.calcite.sql.fun.SqlStdOperatorTable;
import org.apache.calcite.sql.type.SqlTypeFamily;
import org.apache.calcite.sql.type.SqlTypeName;
import org.apache.calcite.tools.RelBuilder;
import org.apache.calcite.util.ImmutableBitSet;
import org.apache.calcite.util.Pair;
import org.apache.calcite.util.Util;
import org.apache.calcite.util.trace.CalciteTrace;

import org.apache.commons.lang3.tuple.ImmutableTriple;
import org.apache.commons.lang3.tuple.Triple;

import com.google.common.base.Predicate;
import com.google.common.collect.ImmutableList;
import com.google.common.collect.Lists;

import org.slf4j.Logger;

import java.util.ArrayList;
import java.util.Collections;
import java.util.HashSet;
import java.util.List;
import java.util.Set;

/**
 * Rules and relational operators for {@link DruidQuery}.
 */
public class DruidRules {
  private DruidRules() {}

  protected static final Logger LOGGER = CalciteTrace.getPlannerTracer();

  public static final DruidFilterRule FILTER = new DruidFilterRule();
  public static final DruidProjectRule PROJECT = new DruidProjectRule();
  public static final DruidAggregateRule AGGREGATE = new DruidAggregateRule();
  public static final DruidAggregateProjectRule AGGREGATE_PROJECT =
      new DruidAggregateProjectRule();
  public static final DruidSortRule SORT = new DruidSortRule();
  public static final DruidSortProjectTransposeRule SORT_PROJECT_TRANSPOSE =
      new DruidSortProjectTransposeRule();
  public static final DruidProjectSortTransposeRule PROJECT_SORT_TRANSPOSE =
      new DruidProjectSortTransposeRule();
  public static final DruidProjectFilterTransposeRule PROJECT_FILTER_TRANSPOSE =
      new DruidProjectFilterTransposeRule();
  public static final DruidFilterProjectTransposeRule FILTER_PROJECT_TRANSPOSE =
      new DruidFilterProjectTransposeRule();
  public static final DruidAggregateFilterTransposeRule AGGREGATE_FILTER_TRANSPOSE =
      new DruidAggregateFilterTransposeRule();
  public static final DruidFilterAggregateTransposeRule FILTER_AGGREGATE_TRANSPOSE =
      new DruidFilterAggregateTransposeRule();

  public static final List<RelOptRule> RULES =
      ImmutableList.of(FILTER,
          PROJECT_FILTER_TRANSPOSE,
          // Disabled, per
          //   [CALCITE-1706] DruidAggregateFilterTransposeRule
          //   causes very fine-grained aggregations to be pushed to Druid
          // AGGREGATE_FILTER_TRANSPOSE,
          AGGREGATE_PROJECT,
          PROJECT,
          AGGREGATE,
          FILTER_AGGREGATE_TRANSPOSE,
          FILTER_PROJECT_TRANSPOSE,
          PROJECT_SORT_TRANSPOSE,
          SORT,
          SORT_PROJECT_TRANSPOSE);

  /** Predicate that returns whether Druid can not handle an aggregate. */
  private static final Predicate<Triple<Aggregate, RelNode, DruidQuery>> BAD_AGG =
      new PredicateImpl<Triple<Aggregate, RelNode, DruidQuery>>() {
        public boolean test(Triple<Aggregate, RelNode, DruidQuery> triple) {
          final Aggregate aggregate = triple.getLeft();
          final RelNode node = triple.getMiddle();
          final DruidQuery query = triple.getRight();

          final CalciteConnectionConfig config = query.getConnectionConfig();
          for (AggregateCall aggregateCall : aggregate.getAggCallList()) {
            switch (aggregateCall.getAggregation().getKind()) {
            case COUNT:
              // Druid can handle 2 scenarios:
              // 1. count(distinct col) when approximate results
              //    are acceptable and col is not a metric
              // 2. count(*)
              if (checkAggregateOnMetric(ImmutableBitSet.of(aggregateCall.getArgList()),
                      node, query)) {
                return true;
              }
              if ((config.approximateDistinctCount() && aggregateCall.isDistinct())
                      || aggregateCall.getArgList().isEmpty()) {
                continue;
              }
              return true;
            case SUM:
            case SUM0:
            case MIN:
            case MAX:
              final RelDataType type = aggregateCall.getType();
              final SqlTypeName sqlTypeName = type.getSqlTypeName();
              if (SqlTypeFamily.APPROXIMATE_NUMERIC.getTypeNames().contains(sqlTypeName)
                      || SqlTypeFamily.INTEGER.getTypeNames().contains(sqlTypeName)) {
                continue;
              } else if (SqlTypeFamily.EXACT_NUMERIC.getTypeNames().contains(sqlTypeName)) {
                // Decimal
                assert sqlTypeName == SqlTypeName.DECIMAL;
                if (type.getScale() == 0 || config.approximateDecimal()) {
                  // If scale is zero or we allow approximating decimal, we can proceed
                  continue;
                }
              }
              // Cannot handle this aggregate function
              return true;
            default:
              // Cannot handle this aggregate function
              return true;
            }
          }
          return false;
        }
      };

  /**
   * Rule to push a {@link org.apache.calcite.rel.core.Filter} into a {@link DruidQuery}.
   */
  private static class DruidFilterRule extends RelOptRule {
    private DruidFilterRule() {
      super(operand(Filter.class, operand(DruidQuery.class, none())));
    }

    public void onMatch(RelOptRuleCall call) {
      final Filter filter = call.rel(0);
      final DruidQuery query = call.rel(1);
      final RelOptCluster cluster = filter.getCluster();
      final RelBuilder relBuilder = call.builder();
      final RexBuilder rexBuilder = cluster.getRexBuilder();

      if (!DruidQuery.isValidSignature(query.signature() + 'f')) {
        return;
      }

      final List<RexNode> validPreds = new ArrayList<>();
      final List<RexNode> nonValidPreds = new ArrayList<>();
      final RexExecutor executor =
          Util.first(cluster.getPlanner().getExecutor(), RexUtil.EXECUTOR);
      final RexSimplify simplify = new RexSimplify(rexBuilder, true, executor);
      final RexNode cond = simplify.simplify(filter.getCondition());
      if (!canPush(cond)) {
        return;
      }
      for (RexNode e : RelOptUtil.conjunctions(cond)) {
        if (query.isValidFilter(e)) {
          validPreds.add(e);
        } else {
          nonValidPreds.add(e);
        }
      }

      // Timestamp
      int timestampFieldIdx = -1;
      for (int i = 0; i < query.getRowType().getFieldCount(); i++) {
        if (query.druidTable.timestampFieldName.equals(
                query.getRowType().getFieldList().get(i).getName())) {
          timestampFieldIdx = i;
          break;
        }
      }

      final Triple<List<RexNode>, List<RexNode>, List<RexNode>> triple =
          splitFilters(rexBuilder, query, validPreds, nonValidPreds, timestampFieldIdx);
      if (triple.getLeft().isEmpty() && triple.getMiddle().isEmpty()) {
        // We can't push anything useful to Druid.
        return;
      }
      final List<RexNode> residualPreds = new ArrayList<>(triple.getRight());
      List<LocalInterval> intervals = null;
      if (!triple.getLeft().isEmpty()) {
        intervals = DruidDateTimeUtils.createInterval(
            query.getRowType().getFieldList().get(timestampFieldIdx).getType(),
            RexUtil.composeConjunction(rexBuilder, triple.getLeft(), false));
        if (intervals == null || intervals.isEmpty()) {
          // Case we have an filter with extract that can not be written as interval push down
          triple.getMiddle().addAll(triple.getLeft());
        }
      }
      RelNode newDruidQuery = query;
      if (!triple.getMiddle().isEmpty()) {
        final RelNode newFilter = filter.copy(filter.getTraitSet(), Util.last(query.rels),
            RexUtil.composeConjunction(rexBuilder, triple.getMiddle(), false));
        newDruidQuery = DruidQuery.extendQuery(query, newFilter);
      }
      if (intervals != null && !intervals.isEmpty()) {
        newDruidQuery = DruidQuery.extendQuery((DruidQuery) newDruidQuery, intervals);
      }
      if (!residualPreds.isEmpty()) {
        newDruidQuery = relBuilder
            .push(newDruidQuery)
            .filter(residualPreds)
            .build();
      }
      call.transformTo(newDruidQuery);
    }

    /**
     * Given a list of conditions that contain Druid valid operations and
     * a list that contains those that contain any non-supported operation,
     * it outputs a triple with three different categories:
     * 1-l) condition filters on the timestamp column,
     * 2-m) condition filters that can be pushed to Druid,
     * 3-r) condition filters that cannot be pushed to Druid.
     */
    private static Triple<List<RexNode>, List<RexNode>, List<RexNode>> splitFilters(
        final RexBuilder rexBuilder, final DruidQuery input, final List<RexNode> validPreds,
        final List<RexNode> nonValidPreds, final int timestampFieldIdx) {
      final List<RexNode> timeRangeNodes = new ArrayList<>();
      final List<RexNode> pushableNodes = new ArrayList<>();
      final List<RexNode> nonPushableNodes = new ArrayList<>(nonValidPreds);
      // Number of columns with the dimensions and timestamp
      for (RexNode conj : validPreds) {
        final RelOptUtil.InputReferencedVisitor visitor = new RelOptUtil.InputReferencedVisitor();
        conj.accept(visitor);
        if (visitor.inputPosReferenced.contains(timestampFieldIdx)) {
          if (visitor.inputPosReferenced.size() != 1) {
            // Complex predicate, transformation currently not supported
            nonPushableNodes.add(conj);
          } else {
            timeRangeNodes.add(conj);
          }
        } else {
          boolean filterOnMetrics = false;
          for (Integer i : visitor.inputPosReferenced) {
            if (input.druidTable.isMetric(input.getRowType().getFieldList().get(i).getName())) {
              // Filter on metrics, not supported in Druid
              filterOnMetrics = true;
              break;
            }
          }
          if (filterOnMetrics) {
            nonPushableNodes.add(conj);
          } else {
            pushableNodes.add(conj);
          }
        }
      }
      return ImmutableTriple.of(timeRangeNodes, pushableNodes, nonPushableNodes);
    }

    /** Returns whether we can push an expression to Druid. */
    private static boolean canPush(RexNode cond) {
      // Druid cannot implement "where false"
      return !cond.isAlwaysFalse();
    }
  }

  /**
   * Rule to push a {@link org.apache.calcite.rel.core.Project} into a {@link DruidQuery}.
   */
  private static class DruidProjectRule extends RelOptRule {
    private DruidProjectRule() {
      super(operand(Project.class, operand(DruidQuery.class, none())));
    }

    public void onMatch(RelOptRuleCall call) {
      final Project project = call.rel(0);
      final DruidQuery query = call.rel(1);
      final RelOptCluster cluster = project.getCluster();
      final RexBuilder rexBuilder = cluster.getRexBuilder();
      if (!DruidQuery.isValidSignature(query.signature() + 'p')) {
        return;
      }

      if (canProjectAll(project.getProjects())) {
        // All expressions can be pushed to Druid in their entirety.
        final RelNode newProject = project.copy(project.getTraitSet(),
                ImmutableList.of(Util.last(query.rels)));
        RelNode newNode = DruidQuery.extendQuery(query, newProject);
        call.transformTo(newNode);
        return;
      }
      final Pair<List<RexNode>, List<RexNode>> pair =
          splitProjects(rexBuilder, query, project.getProjects());
      if (pair == null) {
        // We can't push anything useful to Druid.
        return;
      }
      final List<RexNode> above = pair.left;
      final List<RexNode> below = pair.right;
      final RelDataTypeFactory.FieldInfoBuilder builder =
          cluster.getTypeFactory().builder();
      final RelNode input = Util.last(query.rels);
      for (RexNode e : below) {
        final String name;
        if (e instanceof RexInputRef) {
          name = input.getRowType().getFieldNames().get(((RexInputRef) e).getIndex());
        } else {
          name = null;
        }
        builder.add(name, e.getType());
      }
      final RelNode newProject = project.copy(project.getTraitSet(), input, below, builder.build());
      final DruidQuery newQuery = DruidQuery.extendQuery(query, newProject);
      final RelNode newProject2 = project.copy(project.getTraitSet(), newQuery, above,
              project.getRowType());
      call.transformTo(newProject2);
    }

    private static boolean canProjectAll(List<RexNode> nodes) {
      for (RexNode e : nodes) {
        if (!(e instanceof RexInputRef)) {
          return false;
        }
      }
      return true;
    }

    private static Pair<List<RexNode>, List<RexNode>> splitProjects(final RexBuilder rexBuilder,
            final RelNode input, List<RexNode> nodes) {
      final RelOptUtil.InputReferencedVisitor visitor = new RelOptUtil.InputReferencedVisitor();
      for (RexNode node : nodes) {
        node.accept(visitor);
      }
      if (visitor.inputPosReferenced.size() == input.getRowType().getFieldCount()) {
        // All inputs are referenced
        return null;
      }
      final List<RexNode> belowNodes = new ArrayList<>();
      final List<RelDataType> belowTypes = new ArrayList<>();
      final List<Integer> positions = Lists.newArrayList(visitor.inputPosReferenced);
      for (int i : positions) {
        final RexNode node = rexBuilder.makeInputRef(input, i);
        belowNodes.add(node);
        belowTypes.add(node.getType());
      }
      final List<RexNode> aboveNodes = new ArrayList<>();
      for (RexNode node : nodes) {
        aboveNodes.add(
          node.accept(
            new RexShuttle() {
              @Override public RexNode visitInputRef(RexInputRef ref) {
                final int index = positions.indexOf(ref.getIndex());
                return rexBuilder.makeInputRef(belowTypes.get(index), index);
              }
            }));
      }
      return Pair.of(aboveNodes, belowNodes);
    }
  }

  /**
   * Rule to push an {@link org.apache.calcite.rel.core.Aggregate} into a {@link DruidQuery}.
   */
  private static class DruidAggregateRule extends RelOptRule {
    private DruidAggregateRule() {
      super(operand(Aggregate.class, operand(DruidQuery.class, none())));
    }

    public void onMatch(RelOptRuleCall call) {
      final Aggregate aggregate = call.rel(0);
      final DruidQuery query = call.rel(1);
      if (!DruidQuery.isValidSignature(query.signature() + 'a')) {
        return;
      }
      if (aggregate.indicator
              || aggregate.getGroupSets().size() != 1
              || BAD_AGG.apply(ImmutableTriple.of(aggregate, (RelNode) aggregate, query))
              || !validAggregate(aggregate, query)) {
        return;
      }
      final RelNode newAggregate = aggregate.copy(aggregate.getTraitSet(),
              ImmutableList.of(Util.last(query.rels)));
      call.transformTo(DruidQuery.extendQuery(query, newAggregate));
    }

    /* Check whether agg functions reference timestamp */
    private static boolean validAggregate(Aggregate aggregate, DruidQuery query) {
      ImmutableBitSet.Builder builder = ImmutableBitSet.builder();
      for (AggregateCall aggCall : aggregate.getAggCallList()) {
        builder.addAll(aggCall.getArgList());
      }
      if (checkAggregateOnMetric(aggregate.getGroupSet(), aggregate, query)) {
        return false;
      }
      return !checkTimestampRefOnQuery(builder.build(), query.getTopNode(), query);
    }
  }

  /**
   * Rule to push an {@link org.apache.calcite.rel.core.Aggregate} and
   * {@link org.apache.calcite.rel.core.Project} into a {@link DruidQuery}.
   */
  private static class DruidAggregateProjectRule extends RelOptRule {
    private DruidAggregateProjectRule() {
      super(
          operand(Aggregate.class,
              operand(Project.class,
                  operand(DruidQuery.class, none()))));
    }

    public void onMatch(RelOptRuleCall call) {
      final Aggregate aggregate = call.rel(0);
      final Project project = call.rel(1);
      DruidQuery query = call.rel(2);
      if (!DruidQuery.isValidSignature(query.signature() + 'p' + 'a')) {
        return;
      }

      int timestampIdx = validProject(project, query);
      List<Integer> filterRefs = getFilterRefs(aggregate.getAggCallList());

      if (timestampIdx == -1 && filterRefs.size() == 0) {
        return;
      }

      // Check that the filters that the Aggregate calls refer to are valid filters can be pushed
      // into Druid
      for (Integer i : filterRefs) {
        RexNode filterNode = project.getProjects().get(i);
        if (!query.isValidFilter(filterNode, project.getInput()) || filterNode.isAlwaysFalse()) {
          return;
        }
      }

      if (aggregate.indicator
              || aggregate.getGroupSets().size() != 1
<<<<<<< HEAD
              || BAD_AGG.apply(aggregate)
              || !validAggregate(aggregate, timestampIdx, filterRefs.size())) {
=======
              || BAD_AGG.apply(ImmutableTriple.of(aggregate, (RelNode) project, query))
              || !validAggregate(aggregate, timestampIdx)) {
>>>>>>> 898c2d66
        return;
      }
      if (checkAggregateOnMetric(aggregate.getGroupSet(), project, query)) {
        return;
      }

      final RelNode newProject = project.copy(project.getTraitSet(),
              ImmutableList.of(Util.last(query.rels)));
      final RelNode newAggregate = aggregate.copy(aggregate.getTraitSet(),
              ImmutableList.of(newProject));

      if (filterRefs.size() > 0) {
        query = optimizeFilteredAggregations(query, (Project) newProject,
                (Aggregate) newAggregate);
      } else {
        query = DruidQuery.extendQuery(DruidQuery.extendQuery(query, newProject), newAggregate);
      }
      call.transformTo(query);
    }

    /**
     * Returns an array of unique filter references from
     * the given list of {@link org.apache.calcite.rel.core.AggregateCall}
     * */
    private Set<Integer> getUniqueFilterRefs(List<AggregateCall> calls) {
      Set<Integer> refs = new HashSet<>();
      for (AggregateCall call : calls) {
        if (call.hasFilter()) {
          refs.add(call.filterArg);
        }
      }
      return refs;
    }

    /**
     * Attempts to optimize any aggregations with filters in the DruidQuery by
     * 1. Trying to abstract common filters out into the "filter" field
     * 2. Eliminating expressions that are always true or always false when possible
     * 3. ANDing aggregate filters together with the outer filter to allow for pruning of data
     * Should be called before pushing both the aggregate and project into Druid.
     * Assumes that at least one aggregate call has a filter attached to it
     * */
    private DruidQuery optimizeFilteredAggregations(DruidQuery query, Project project,
                                                   Aggregate aggregate) {
      Filter filter = null;
      RexBuilder builder = query.getCluster().getRexBuilder();
      final RexExecutor executor =
              Util.first(query.getCluster().getPlanner().getExecutor(), RexUtil.EXECUTOR);
      RexSimplify simplifier = new RexSimplify(builder, true, executor);

      // if the druid query originally contained a filter
      boolean containsFilter = false;
      for (RelNode node : query.rels) {
        if (node instanceof Filter) {
          filter = (Filter) node;
          containsFilter = true;
          break;
        }
      }

      // if every aggregate call has a filter arg reference
      boolean allHaveFilters = allAggregatesHaveFilters(aggregate.getAggCallList());

      Set<Integer> uniqueFilterRefs = getUniqueFilterRefs(aggregate.getAggCallList());

      // One of the pre-conditions for this method
      assert uniqueFilterRefs.size() > 0;

      List<AggregateCall> newCalls = new ArrayList<>();

      // OR all the filters so that they can ANDed to the outer filter
      List<RexNode> disjunctions = new ArrayList<>();
      for (Integer i : uniqueFilterRefs) {
        disjunctions.add(stripFilter(project.getProjects().get(i)));
      }
      RexNode filterNode = RexUtil.composeDisjunction(builder, disjunctions);

      // Erase references to filters
      for (AggregateCall call : aggregate.getAggCallList()) {
        int newFilterArg = call.filterArg;
        if (!call.hasFilter()
                || (uniqueFilterRefs.size() == 1 && allHaveFilters) // filters get extracted
                || project.getProjects().get(newFilterArg).isAlwaysTrue()) {
          newFilterArg = -1;
        }
        newCalls.add(call.copy(call.getArgList(), newFilterArg));
      }
      aggregate = aggregate.copy(aggregate.getTraitSet(), aggregate.getInput(),
              aggregate.indicator, aggregate.getGroupSet(), aggregate.getGroupSets(),
              newCalls);

      if (containsFilter) {
        // AND the current filterNode with the filter node inside filter
        filterNode = builder.makeCall(SqlStdOperatorTable.AND, filterNode, filter.getCondition());
      }

      // Simplify the filter as much as possible
      RexNode tempFilterNode = filterNode;
      filterNode = simplifier.simplify(filterNode);

      // It's possible that after simplification that the expression is now always false.
      // Druid cannot handle such a filter.
      // This will happen when the below expression (f_n+1 may not exist):
      // f_n+1 AND (f_1 OR f_2 OR ... OR f_n) simplifies to be something always false.
      // f_n+1 cannot be false, since it came from a pushed filter rel node
      // and each f_i cannot be false, since DruidAggregateProjectRule would have caught that.
      // So, the only solution is to revert back to the un simplified version and let Druid
      // handle a filter that is ultimately unsatisfiable.
      if (filterNode.isAlwaysFalse()) {
        filterNode = tempFilterNode;
      }

      filter = LogicalFilter.create(query.rels.get(0), filterNode);

      boolean addNewFilter = !filter.getCondition().isAlwaysTrue() && allHaveFilters;
      // Assumes that Filter nodes are always right after
      // TableScan nodes (which are always present)
      int startIndex = containsFilter && addNewFilter ? 2 : 1;

      List<RelNode> newNodes = constructNewNodes(query.rels, addNewFilter, startIndex,
              filter, project, aggregate);

      return DruidQuery.create(query.getCluster(),
             aggregate.getTraitSet().replace(query.getConvention()),
             query.getTable(), query.druidTable, newNodes);
    }

    // Returns true if and only if every AggregateCall in calls has a filter argument.
    private static boolean allAggregatesHaveFilters(List<AggregateCall> calls) {
      for (AggregateCall call : calls) {
        if (!call.hasFilter()) {
          return false;
        }
      }
      return true;
    }

    /**
     * Returns a new List of RelNodes in the order of the given order of the oldNodes,
     * the given {@link Filter}, and any extra nodes.
     */
    private static List<RelNode> constructNewNodes(List<RelNode> oldNodes,
        boolean addFilter, int startIndex, RelNode filter, RelNode ... trailingNodes) {
      List<RelNode> newNodes = new ArrayList<>();

      // The first item should always be the Table scan, so any filter would go after that
      newNodes.add(oldNodes.get(0));

      if (addFilter) {
        newNodes.add(filter);
        // This is required so that each RelNode is linked to the one before it
        if (startIndex < oldNodes.size()) {
          RelNode next = oldNodes.get(startIndex);
          newNodes.add(next.copy(next.getTraitSet(), Collections.singletonList(filter)));
          startIndex++;
        }
      }

      // Add the rest of the nodes from oldNodes
      for (int i = startIndex; i < oldNodes.size(); i++) {
        newNodes.add(oldNodes.get(i));
      }

      // Add the trailing nodes (need to link them)
      for (RelNode node : trailingNodes) {
        newNodes.add(node.copy(node.getTraitSet(), Collections.singletonList(Util.last(newNodes))));
      }

      return newNodes;
    }

    // Removes the IS_TRUE in front of RexCalls, if they exist
    private static RexNode stripFilter(RexNode node) {
      if (node.getKind() == SqlKind.IS_TRUE) {
        return ((RexCall) node).getOperands().get(0);
      }
      return node;
    }

    private static List<Integer> getFilterRefs(List<AggregateCall> calls) {
      List<Integer> refs = new ArrayList<>();
      for (AggregateCall call : calls) {
        if (call.hasFilter()) {
          refs.add(call.filterArg);
        }
      }
      return refs;
    }

    /* To be a valid Project, we allow it to contain references, and a single call
     * to a FLOOR function on the timestamp column OR valid time EXTRACT on the timestamp column.
     * Returns the reference to the timestamp, if any. */
    private static int validProject(Project project, DruidQuery query) {
      List<RexNode> nodes = project.getProjects();
      int idxTimestamp = -1;
      boolean hasFloor = false;
      for (int i = 0; i < nodes.size(); i++) {
        final RexNode e = nodes.get(i);
        if (e instanceof RexCall) {
          // It is a call, check that it is EXTRACT and follow-up conditions
          final RexCall call = (RexCall) e;
          if (DruidDateTimeUtils.extractGranularity(call) == null) {
            return -1;
          }
          if (idxTimestamp != -1 && hasFloor) {
            // Already one usage of timestamp column
            return -1;
          }
          switch (call.getKind()) {
          case FLOOR:
            hasFloor = true;
            if (!(call.getOperands().get(0) instanceof RexInputRef)) {
              return -1;
            }
            final RexInputRef ref = (RexInputRef) call.getOperands().get(0);
            if (!(checkTimestampRefOnQuery(ImmutableBitSet.of(ref.getIndex()),
                query.getTopNode(),
                query))) {
              return -1;
            }
            idxTimestamp = i;
            break;
          case EXTRACT:
            idxTimestamp = RelOptUtil.InputFinder.bits(call).asList().get(0);
            break;
          default:
            throw new AssertionError();
          }
          continue;
        }
        if (!(e instanceof RexInputRef)) {
          // It needs to be a reference
          return -1;
        }
        final RexInputRef ref = (RexInputRef) e;
        if (checkTimestampRefOnQuery(ImmutableBitSet.of(ref.getIndex()),
                query.getTopNode(), query)) {
          if (idxTimestamp != -1) {
            // Already one usage of timestamp column
            return -1;
          }
          idxTimestamp = i;
        }
      }
      return idxTimestamp;
    }

    private static boolean validAggregate(Aggregate aggregate, int idx, int numFilterRefs) {
      if (numFilterRefs > 0 && idx < 0) {
        return true;
      }
      if (!aggregate.getGroupSet().get(idx)) {
        return false;
      }
      for (AggregateCall aggCall : aggregate.getAggCallList()) {
        if (aggCall.getArgList().contains(idx)) {
          return false;
        }
      }
      return true;
    }
  }

  /**
   * Rule to push an {@link org.apache.calcite.rel.core.Sort} through a
   * {@link org.apache.calcite.rel.core.Project}. Useful to transform
   * to complex Druid queries.
   */
  private static class DruidSortProjectTransposeRule
      extends SortProjectTransposeRule {
    private DruidSortProjectTransposeRule() {
      super(
          operand(Sort.class,
              operand(Project.class, operand(DruidQuery.class, none()))));
    }
  }

  /**
   * Rule to push back {@link org.apache.calcite.rel.core.Project} through a
   * {@link org.apache.calcite.rel.core.Sort}. Useful if after pushing Sort,
   * we could not push it inside DruidQuery.
   */
  private static class DruidProjectSortTransposeRule
      extends ProjectSortTransposeRule {
    private DruidProjectSortTransposeRule() {
      super(
          operand(Project.class,
              operand(Sort.class, operand(DruidQuery.class, none()))));
    }
  }

  /**
   * Rule to push a {@link org.apache.calcite.rel.core.Sort}
   * into a {@link DruidQuery}.
   */
  private static class DruidSortRule extends RelOptRule {
    private DruidSortRule() {
      super(operand(Sort.class, operand(DruidQuery.class, none())));
    }

    public void onMatch(RelOptRuleCall call) {
      final Sort sort = call.rel(0);
      final DruidQuery query = call.rel(1);
      if (!DruidQuery.isValidSignature(query.signature() + 'l')) {
        return;
      }
      // Either it is:
      // - a sort and limit on a dimension/metric part of the druid group by query or
      // - a sort without limit on the time column on top of
      //     Agg operator (transformable to timeseries query), or
      // - a simple limit on top of other operator than Agg
      if (!validSortLimit(sort, query)) {
        return;
      }
      final RelNode newSort = sort.copy(sort.getTraitSet(),
              ImmutableList.of(Util.last(query.rels)));
      call.transformTo(DruidQuery.extendQuery(query, newSort));
    }

    /** Checks whether sort is valid. */
    private static boolean validSortLimit(Sort sort, DruidQuery query) {
      if (sort.offset != null && RexLiteral.intValue(sort.offset) != 0) {
        // offset not supported by Druid
        return false;
      }
      if (query.getTopNode() instanceof Aggregate) {
        final Aggregate topAgg = (Aggregate) query.getTopNode();
        final ImmutableBitSet.Builder positionsReferenced = ImmutableBitSet.builder();
        for (RelFieldCollation col : sort.collation.getFieldCollations()) {
          int idx = col.getFieldIndex();
          if (idx >= topAgg.getGroupCount()) {
            continue;
          }
          // has the indexes of the columns used for sorts
          positionsReferenced.set(topAgg.getGroupSet().nth(idx));
        }
        // Case it is a timeseries query
        if (checkIsFlooringTimestampRefOnQuery(topAgg.getGroupSet(), topAgg.getInput(), query)
            && topAgg.getGroupCount() == 1) {
          // do not push if it has a limit or more than one sort key or we have sort by
          // metric/dimension
          return !RelOptUtil.isLimit(sort) && sort.collation.getFieldCollations().size() == 1
              && checkTimestampRefOnQuery(positionsReferenced.build(), topAgg.getInput(), query);
        }
        return true;
      }
      // If it is going to be a Druid select operator, we push the limit if
      // it does not contain a sort specification (required by Druid)
      return RelOptUtil.isPureLimit(sort);
    }
  }

  /** Returns true if any of the grouping key is a floor operator over the timestamp column. */
  private static boolean checkIsFlooringTimestampRefOnQuery(ImmutableBitSet set, RelNode top,
      DruidQuery query) {
    if (top instanceof Project) {
      ImmutableBitSet.Builder newSet = ImmutableBitSet.builder();
      final Project project = (Project) top;
      for (int index : set) {
        RexNode node = project.getProjects().get(index);
        if (node instanceof RexCall) {
          RexCall call = (RexCall) node;
          assert DruidDateTimeUtils.extractGranularity(call) != null;
          if (call.getKind().equals(SqlKind.FLOOR)) {
            newSet.addAll(RelOptUtil.InputFinder.bits(call));
          }
        }
      }
      top = project.getInput();
      set = newSet.build();
    }
    // Check if any references the timestamp column
    for (int index : set) {
      if (query.druidTable.timestampFieldName.equals(
          top.getRowType().getFieldNames().get(index))) {
        return true;
      }
    }

    return false;
  }

  /** Checks whether any of the references leads to the timestamp column. */
  private static boolean checkTimestampRefOnQuery(ImmutableBitSet set, RelNode top,
      DruidQuery query) {
    if (top instanceof Project) {
      ImmutableBitSet.Builder newSet = ImmutableBitSet.builder();
      final Project project = (Project) top;
      for (int index : set) {
        RexNode node = project.getProjects().get(index);
        if (node instanceof RexInputRef) {
          newSet.set(((RexInputRef) node).getIndex());
        } else if (node instanceof RexCall) {
          RexCall call = (RexCall) node;
          assert DruidDateTimeUtils.extractGranularity(call) != null;
          // when we have extract from time columnthe rexCall is in the form of /Reinterpret$0
          newSet.addAll(RelOptUtil.InputFinder.bits(call));
        }
      }
      top = project.getInput();
      set = newSet.build();
    }

    // Check if any references the timestamp column
    for (int index : set) {
      if (query.druidTable.timestampFieldName.equals(
              top.getRowType().getFieldNames().get(index))) {
        return true;
      }
    }

    return false;
  }

  /** Checks whether any of the references leads to a metric column. */
  private static boolean checkAggregateOnMetric(ImmutableBitSet set, RelNode topProject,
      DruidQuery query) {
    if (topProject instanceof Project) {
      ImmutableBitSet.Builder newSet = ImmutableBitSet.builder();
      final Project project = (Project) topProject;
      for (int index : set) {
        RexNode node = project.getProjects().get(index);
        ImmutableBitSet setOfBits = RelOptUtil.InputFinder.bits(node);
        newSet.addAll(setOfBits);
      }
      set = newSet.build();
    }
    for (int index : set) {
      if (query.druidTable.isMetric(query.getTopNode().getRowType().getFieldNames().get(index))) {
        return true;
      }
    }

    return false;
  }

  /**
   * Rule to push a {@link org.apache.calcite.rel.core.Project}
   * past a {@link org.apache.calcite.rel.core.Filter}
   * when {@code Filter} is on top of a {@link DruidQuery}.
   */
  private static class DruidProjectFilterTransposeRule
      extends ProjectFilterTransposeRule {
    private DruidProjectFilterTransposeRule() {
      super(
          operand(Project.class,
              operand(Filter.class,
                  operand(DruidQuery.class, none()))),
          PushProjector.ExprCondition.FALSE,
          RelFactories.LOGICAL_BUILDER);
    }
  }

  /**
   * Rule to push a {@link org.apache.calcite.rel.core.Filter}
   * past a {@link org.apache.calcite.rel.core.Project}
   * when {@code Project} is on top of a {@link DruidQuery}.
   */
  private static class DruidFilterProjectTransposeRule
      extends FilterProjectTransposeRule {
    private DruidFilterProjectTransposeRule() {
      super(
          operand(Filter.class,
              operand(Project.class,
                  operand(DruidQuery.class, none()))),
          true, true, RelFactories.LOGICAL_BUILDER);
    }
  }

  /**
   * Rule to push an {@link org.apache.calcite.rel.core.Aggregate}
   * past a {@link org.apache.calcite.rel.core.Filter}
   * when {@code Filter} is on top of a {@link DruidQuery}.
   */
  private static class DruidAggregateFilterTransposeRule
      extends AggregateFilterTransposeRule {
    private DruidAggregateFilterTransposeRule() {
      super(
          operand(Aggregate.class,
              operand(Filter.class,
                  operand(DruidQuery.class, none()))),
          RelFactories.LOGICAL_BUILDER);
    }
  }

  /**
   * Rule to push an {@link org.apache.calcite.rel.core.Filter}
   * past an {@link org.apache.calcite.rel.core.Aggregate}
   * when {@code Aggregate} is on top of a {@link DruidQuery}.
   */
  private static class DruidFilterAggregateTransposeRule
      extends FilterAggregateTransposeRule {
    private DruidFilterAggregateTransposeRule() {
      super(
          operand(Filter.class,
              operand(Aggregate.class,
                  operand(DruidQuery.class, none()))),
          RelFactories.LOGICAL_BUILDER);
    }
  }

}

// End DruidRules.java<|MERGE_RESOLUTION|>--- conflicted
+++ resolved
@@ -472,13 +472,8 @@
 
       if (aggregate.indicator
               || aggregate.getGroupSets().size() != 1
-<<<<<<< HEAD
-              || BAD_AGG.apply(aggregate)
+              || BAD_AGG.apply(ImmutableTriple.of(aggregate, (RelNode) project, query))
               || !validAggregate(aggregate, timestampIdx, filterRefs.size())) {
-=======
-              || BAD_AGG.apply(ImmutableTriple.of(aggregate, (RelNode) project, query))
-              || !validAggregate(aggregate, timestampIdx)) {
->>>>>>> 898c2d66
         return;
       }
       if (checkAggregateOnMetric(aggregate.getGroupSet(), project, query)) {
