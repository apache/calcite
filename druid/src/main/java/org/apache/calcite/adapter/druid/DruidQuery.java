/*
 * Licensed to the Apache Software Foundation (ASF) under one or more
 * contributor license agreements.  See the NOTICE file distributed with
 * this work for additional information regarding copyright ownership.
 * The ASF licenses this file to you under the Apache License, Version 2.0
 * (the "License"); you may not use this file except in compliance with
 * the License.  You may obtain a copy of the License at
 *
 * http://www.apache.org/licenses/LICENSE-2.0
 *
 * Unless required by applicable law or agreed to in writing, software
 * distributed under the License is distributed on an "AS IS" BASIS,
 * WITHOUT WARRANTIES OR CONDITIONS OF ANY KIND, either express or implied.
 * See the License for the specific language governing permissions and
 * limitations under the License.
 */
package org.apache.calcite.adapter.druid;

import org.apache.calcite.DataContext;
import org.apache.calcite.avatica.ColumnMetaData;
import org.apache.calcite.config.CalciteConnectionConfig;
import org.apache.calcite.config.CalciteConnectionProperty;
import org.apache.calcite.interpreter.BindableRel;
import org.apache.calcite.interpreter.Bindables;
import org.apache.calcite.interpreter.Interpreter;
import org.apache.calcite.interpreter.Node;
import org.apache.calcite.interpreter.Sink;
import org.apache.calcite.linq4j.Enumerable;
import org.apache.calcite.linq4j.Ord;
import org.apache.calcite.plan.RelOptCluster;
import org.apache.calcite.plan.RelOptCost;
import org.apache.calcite.plan.RelOptPlanner;
import org.apache.calcite.plan.RelOptRule;
import org.apache.calcite.plan.RelOptTable;
import org.apache.calcite.plan.RelOptUtil;
import org.apache.calcite.plan.RelTraitSet;
import org.apache.calcite.rel.AbstractRelNode;
import org.apache.calcite.rel.RelFieldCollation;
import org.apache.calcite.rel.RelFieldCollation.Direction;
import org.apache.calcite.rel.RelNode;
import org.apache.calcite.rel.RelWriter;
import org.apache.calcite.rel.core.Aggregate;
import org.apache.calcite.rel.core.AggregateCall;
import org.apache.calcite.rel.core.Filter;
import org.apache.calcite.rel.core.Project;
import org.apache.calcite.rel.core.Sort;
import org.apache.calcite.rel.core.TableScan;
import org.apache.calcite.rel.metadata.RelMdUtil;
import org.apache.calcite.rel.metadata.RelMetadataQuery;
import org.apache.calcite.rel.type.RelDataType;
import org.apache.calcite.rel.type.RelDataTypeField;
import org.apache.calcite.rex.RexCall;
import org.apache.calcite.rex.RexInputRef;
import org.apache.calcite.rex.RexLiteral;
import org.apache.calcite.rex.RexNode;
import org.apache.calcite.rex.RexUtil;
import org.apache.calcite.runtime.Hook;
import org.apache.calcite.schema.ScannableTable;
import org.apache.calcite.sql.SqlKind;
import org.apache.calcite.sql.type.SqlTypeFamily;
import org.apache.calcite.sql.type.SqlTypeName;
import org.apache.calcite.sql.validate.SqlValidatorUtil;
import org.apache.calcite.util.ImmutableBitSet;
import org.apache.calcite.util.Litmus;
import org.apache.calcite.util.Pair;
import org.apache.calcite.util.Util;

import com.fasterxml.jackson.core.JsonFactory;
import com.fasterxml.jackson.core.JsonGenerator;
import com.google.common.annotations.VisibleForTesting;
import com.google.common.base.Preconditions;
import com.google.common.collect.ImmutableList;
import com.google.common.collect.Iterables;
import com.google.common.collect.Sets;

import java.io.IOException;
import java.io.StringWriter;
import java.math.BigDecimal;
import java.util.ArrayList;
import java.util.List;
import java.util.Locale;
import java.util.Objects;
import java.util.Properties;
import java.util.Set;
import java.util.regex.Pattern;

import static org.apache.calcite.sql.SqlKind.INPUT_REF;

/**
 * Relational expression representing a scan of a Druid data set.
 */
public class DruidQuery extends AbstractRelNode implements BindableRel {

  protected QuerySpec querySpec;

  final RelOptTable table;
  final DruidTable druidTable;
  final ImmutableList<LocalInterval> intervals;
  final ImmutableList<RelNode> rels;

  private static final Pattern VALID_SIG = Pattern.compile("sf?p?(a?|ao)l?");
  private static final String EXTRACT_COLUMN_NAME_PREFIX = "extract";
  private static final String FLOOR_COLUMN_NAME_PREFIX = "floor";
  protected static final String DRUID_QUERY_FETCH = "druid.query.fetch";

  /**
   * Creates a DruidQuery.
   *
   * @param cluster        Cluster
   * @param traitSet       Traits
   * @param table          Table
   * @param druidTable     Druid table
   * @param intervals      Intervals for the query
   * @param rels           Internal relational expressions
   */
  protected DruidQuery(RelOptCluster cluster, RelTraitSet traitSet,
      RelOptTable table, DruidTable druidTable,
      List<LocalInterval> intervals, List<RelNode> rels) {
    super(cluster, traitSet);
    this.table = table;
    this.druidTable = druidTable;
    this.intervals = ImmutableList.copyOf(intervals);
    this.rels = ImmutableList.copyOf(rels);

    assert isValid(Litmus.THROW, null);
  }

  /** Returns a string describing the operations inside this query.
   *
   * <p>For example, "sfpaol" means {@link TableScan} (s)
   * followed by {@link Filter} (f)
   * followed by {@link Project} (p)
   * followed by {@link Aggregate} (a)
   * followed by {@link Project} (o)
   * followed by {@link Sort} (l).
   *
   * @see #isValidSignature(String)
   */
  String signature() {
    final StringBuilder b = new StringBuilder();
    boolean flag = false;
    for (RelNode rel : rels) {
      b.append(rel instanceof TableScan ? 's'
          : (rel instanceof Project && flag) ? 'o'
          : rel instanceof Filter ? 'f'
          : rel instanceof Aggregate ? 'a'
          : rel instanceof Sort ? 'l'
          : rel instanceof Project ? 'p'
          : '!');
      flag = flag || rel instanceof Aggregate;
    }
    return b.toString();
  }

  @Override public boolean isValid(Litmus litmus, Context context) {
    if (!super.isValid(litmus, context)) {
      return false;
    }
    final String signature = signature();
    if (!isValidSignature(signature)) {
      return litmus.fail("invalid signature [{}]", signature);
    }
    if (rels.isEmpty()) {
      return litmus.fail("must have at least one rel");
    }
    for (int i = 0; i < rels.size(); i++) {
      final RelNode r = rels.get(i);
      if (i == 0) {
        if (!(r instanceof TableScan)) {
          return litmus.fail("first rel must be TableScan, was ", r);
        }
        if (r.getTable() != table) {
          return litmus.fail("first rel must be based on table table");
        }
      } else {
        final List<RelNode> inputs = r.getInputs();
        if (inputs.size() != 1 || inputs.get(0) != rels.get(i - 1)) {
          return litmus.fail("each rel must have a single input");
        }
        if (r instanceof Aggregate) {
          final Aggregate aggregate = (Aggregate) r;
          if (aggregate.getGroupSets().size() != 1
              || aggregate.indicator) {
            return litmus.fail("no grouping sets");
          }
        }
        if (r instanceof Filter) {
          final Filter filter = (Filter) r;
          if (!isValidFilter(filter.getCondition())) {
            return litmus.fail("invalid filter [{}]", filter.getCondition());
          }
        }
        if (r instanceof Sort) {
          final Sort sort = (Sort) r;
          if (sort.offset != null && RexLiteral.intValue(sort.offset) != 0) {
            return litmus.fail("offset not supported");
          }
        }
      }
    }
    return true;
  }

  public boolean isValidFilter(RexNode e) {
    return isValidFilter(e, false, null);
  }

  public boolean isValidFilter(RexNode e, RelNode input) {
    return isValidFilter(e, false, input);
  }

  public boolean isValidFilter(RexNode e, boolean boundedComparator, RelNode input) {
    switch (e.getKind()) {
    case INPUT_REF:
      if (input == null) {
        return true;
      }
      int nameIndex = ((RexInputRef) e).getIndex();
      String name = input.getRowType().getFieldList().get(nameIndex).getName();
      // Druid can't filter on metrics
      return !druidTable.isMetric(name);
    case LITERAL:
      return ((RexLiteral) e).getValue() != null;
    case AND:
    case OR:
    case NOT:
    case EQUALS:
    case NOT_EQUALS:
    case IN:
      return areValidFilters(((RexCall) e).getOperands(), false, input);
    case LESS_THAN:
    case LESS_THAN_OR_EQUAL:
    case GREATER_THAN:
    case GREATER_THAN_OR_EQUAL:
    case BETWEEN:
      return areValidFilters(((RexCall) e).getOperands(), true, input);
    case CAST:
      return isValidCast((RexCall) e, boundedComparator);
    case EXTRACT:
      return TimeExtractionFunction.isValidTimeExtract((RexCall) e);
    case IS_TRUE:
      return isValidFilter(((RexCall) e).getOperands().get(0), boundedComparator, input);
    default:
      return false;
    }
  }

  private boolean areValidFilters(List<RexNode> es, boolean boundedComparator, RelNode input) {
    for (RexNode e : es) {
      if (!isValidFilter(e, boundedComparator, input)) {
        return false;
      }
    }
    return true;
  }

  private static boolean isValidCast(RexCall e, boolean boundedComparator) {
    assert e.isA(SqlKind.CAST);
    if (e.getOperands().get(0).isA(INPUT_REF)
        && e.getType().getFamily() == SqlTypeFamily.CHARACTER) {
      // CAST of input to character type
      return true;
    }
    if (e.getOperands().get(0).isA(INPUT_REF)
        && e.getType().getFamily() == SqlTypeFamily.NUMERIC
        && boundedComparator) {
      // CAST of input to numeric type, it is part of a bounded comparison
      return true;
    }
    if (e.getOperands().get(0).isA(SqlKind.LITERAL)
        && e.getType().getFamily() == SqlTypeFamily.TIMESTAMP) {
      // CAST of literal to timestamp type
      return true;
    }
    // Currently other CAST operations cannot be pushed to Druid
    return false;
  }

  /** Returns whether a signature represents an sequence of relational operators
   * that can be translated into a valid Druid query. */
  static boolean isValidSignature(String signature) {
    return VALID_SIG.matcher(signature).matches();
  }

  /** Creates a DruidQuery. */
  public static DruidQuery create(RelOptCluster cluster, RelTraitSet traitSet,
      RelOptTable table, DruidTable druidTable, List<RelNode> rels) {
    return new DruidQuery(cluster, traitSet, table, druidTable, druidTable.intervals, rels);
  }

  /** Creates a DruidQuery. */
  private static DruidQuery create(RelOptCluster cluster, RelTraitSet traitSet,
      RelOptTable table, DruidTable druidTable, List<LocalInterval> intervals,
      List<RelNode> rels) {
    return new DruidQuery(cluster, traitSet, table, druidTable, intervals, rels);
  }

  /** Extends a DruidQuery. */
  public static DruidQuery extendQuery(DruidQuery query, RelNode r) {
    final ImmutableList.Builder<RelNode> builder = ImmutableList.builder();
    return DruidQuery.create(query.getCluster(), r.getTraitSet().replace(query.getConvention()),
        query.getTable(), query.druidTable, query.intervals,
        builder.addAll(query.rels).add(r).build());
  }

  /** Extends a DruidQuery. */
  public static DruidQuery extendQuery(DruidQuery query,
      List<LocalInterval> intervals) {
    return DruidQuery.create(query.getCluster(), query.getTraitSet(), query.getTable(),
        query.druidTable, intervals, query.rels);
  }

  @Override public RelNode copy(RelTraitSet traitSet, List<RelNode> inputs) {
    assert inputs.isEmpty();
    return this;
  }

  @Override public RelDataType deriveRowType() {
    return getCluster().getTypeFactory().createStructType(
        Pair.right(Util.last(rels).getRowType().getFieldList()),
        getQuerySpec().fieldNames);
  }

  public TableScan getTableScan() {
    return (TableScan) rels.get(0);
  }

  public RelNode getTopNode() {
    return Util.last(rels);
  }

  @Override public RelOptTable getTable() {
    return table;
  }

  public DruidTable getDruidTable() {
    return druidTable;
  }

  @Override public RelWriter explainTerms(RelWriter pw) {
    for (RelNode rel : rels) {
      if (rel instanceof TableScan) {
        TableScan tableScan = (TableScan) rel;
        pw.item("table", tableScan.getTable().getQualifiedName());
        pw.item("intervals", intervals);
      } else if (rel instanceof Filter) {
        pw.item("filter", ((Filter) rel).getCondition());
      } else if (rel instanceof Project) {
        if (((Project) rel).getInput() instanceof  Aggregate) {
          pw.item("post_projects", ((Project) rel).getProjects());
        } else {
          pw.item("projects", ((Project) rel).getProjects());
        }
      } else if (rel instanceof Aggregate) {
        final Aggregate aggregate = (Aggregate) rel;
        pw.item("groups", aggregate.getGroupSet())
            .item("aggs", aggregate.getAggCallList());
      } else if (rel instanceof Sort) {
        final Sort sort = (Sort) rel;
        for (Ord<RelFieldCollation> ord
            : Ord.zip(sort.collation.getFieldCollations())) {
          pw.item("sort" + ord.i, ord.e.getFieldIndex());
        }
        for (Ord<RelFieldCollation> ord
            : Ord.zip(sort.collation.getFieldCollations())) {
          pw.item("dir" + ord.i, ord.e.shortString());
        }
        pw.itemIf("fetch", sort.fetch, sort.fetch != null);
      } else {
        throw new AssertionError("rel type not supported in Druid query "
            + rel);
      }
    }
    return pw;
  }

  @Override public RelOptCost computeSelfCost(RelOptPlanner planner,
      RelMetadataQuery mq) {
    return Util.last(rels)
        .computeSelfCost(planner, mq)
        // Cost increases with the number of fields queried.
        // A plan returning 100 or more columns will have 2x the cost of a
        // plan returning 2 columns.
        // A plan where all extra columns are pruned will be preferred.
        .multiplyBy(
            RelMdUtil.linear(querySpec.fieldNames.size(), 2, 100, 1d, 2d))
        .multiplyBy(getQueryTypeCostMultiplier())
        // a plan with sort pushed to druid is better than doing sort outside of druid
        .multiplyBy(Util.last(rels) instanceof Sort ? 0.1 : 1.0);
  }

  private double getQueryTypeCostMultiplier() {
    // Cost of Select > GroupBy > Timeseries > TopN
    switch (querySpec.queryType) {
    case SELECT:
      return .1;
    case GROUP_BY:
      return .08;
    case TIMESERIES:
      return .06;
    case TOP_N:
      return .04;
    default:
      return .2;
    }
  }

  @Override public void register(RelOptPlanner planner) {
    for (RelOptRule rule : DruidRules.RULES) {
      planner.addRule(rule);
    }
    for (RelOptRule rule : Bindables.RULES) {
      planner.addRule(rule);
    }
  }

  @Override public Class<Object[]> getElementType() {
    return Object[].class;
  }

  @Override public Enumerable<Object[]> bind(DataContext dataContext) {
    return table.unwrap(ScannableTable.class).scan(dataContext);
  }

  @Override public Node implement(InterpreterImplementor implementor) {
    return new DruidQueryNode(implementor.interpreter, this);
  }

  public QuerySpec getQuerySpec() {
    if (querySpec == null) {
      querySpec = deriveQuerySpec();
      assert querySpec != null : this;
    }
    return querySpec;
  }

  protected QuerySpec deriveQuerySpec() {
    final RelDataType rowType = table.getRowType();
    int i = 1;

    RexNode filter = null;
    if (i < rels.size() && rels.get(i) instanceof Filter) {
      final Filter filterRel = (Filter) rels.get(i++);
      filter = filterRel.getCondition();
    }

    List<RexNode> projects = null;
    if (i < rels.size() && rels.get(i) instanceof Project) {
      final Project project = (Project) rels.get(i++);
      projects = project.getProjects();
    }

    ImmutableBitSet groupSet = null;
    List<AggregateCall> aggCalls = null;
    List<String> aggNames = null;
    if (i < rels.size() && rels.get(i) instanceof Aggregate) {
      final Aggregate aggregate = (Aggregate) rels.get(i++);
      groupSet = aggregate.getGroupSet();
      aggCalls = aggregate.getAggCallList();
      aggNames = Util.skip(aggregate.getRowType().getFieldNames(),
          groupSet.cardinality());
    }

    Project postProject = null;
    if (i < rels.size() && rels.get(i) instanceof Project) {
      postProject = (Project) rels.get(i++);
    }

    List<Integer> collationIndexes = null;
    List<Direction> collationDirections = null;
    ImmutableBitSet.Builder numericCollationBitSetBuilder = ImmutableBitSet.builder();
    Integer fetch = null;
    if (i < rels.size() && rels.get(i) instanceof Sort) {
      final Sort sort = (Sort) rels.get(i++);
      collationIndexes = new ArrayList<>();
      collationDirections = new ArrayList<>();
      for (RelFieldCollation fCol: sort.collation.getFieldCollations()) {
        collationIndexes.add(fCol.getFieldIndex());
        collationDirections.add(fCol.getDirection());
        if (sort.getRowType().getFieldList().get(fCol.getFieldIndex()).getType().getFamily()
            == SqlTypeFamily.NUMERIC) {
          numericCollationBitSetBuilder.set(fCol.getFieldIndex());
        }
      }
      fetch = sort.fetch != null ? RexLiteral.intValue(sort.fetch) : null;
    }

    if (i != rels.size()) {
      throw new AssertionError("could not implement all rels");
    }

    return getQuery(rowType, filter, projects, groupSet, aggCalls, aggNames,
        collationIndexes, collationDirections, numericCollationBitSetBuilder.build(), fetch,
        postProject);
  }

  public QueryType getQueryType() {
    return getQuerySpec().queryType;
  }

  public String getQueryString() {
    return getQuerySpec().queryString;
  }

  protected CalciteConnectionConfig getConnectionConfig() {
    return getCluster().getPlanner().getContext().unwrap(CalciteConnectionConfig.class);
  }

  protected QuerySpec getQuery(RelDataType rowType, RexNode filter, List<RexNode> projects,
      ImmutableBitSet groupSet, List<AggregateCall> aggCalls, List<String> aggNames,
      List<Integer> collationIndexes, List<Direction> collationDirections,
      ImmutableBitSet numericCollationIndexes, Integer fetch, Project postProject) {
    final CalciteConnectionConfig config = getConnectionConfig();
    QueryType queryType = QueryType.SELECT;
    final Translator translator = new Translator(druidTable, rowType);
    List<String> fieldNames = rowType.getFieldNames();
    Set<String> usedFieldNames = Sets.newHashSet(fieldNames);

    // Handle filter
    Json jsonFilter = null;
    if (filter != null) {
      jsonFilter = translator.translateFilter(filter);
    }

    // Then we handle project
    if (projects != null) {
      translator.clearFieldNameLists();
      final ImmutableList.Builder<String> builder = ImmutableList.builder();
      for (RexNode project : projects) {
        builder.add(translator.translate(project, true));
      }
      fieldNames = builder.build();
    }

    // Finally we handle aggregate and sort. Handling of these
    // operators is more complex, since we need to extract
    // the conditions to know whether the query will be
    // executed as a Timeseries, TopN, or GroupBy in Druid
    final List<DimensionSpec> dimensions = new ArrayList<>();
    final List<JsonAggregation> aggregations = new ArrayList<>();
    final List<JsonPostAggregation> postAggs = new ArrayList<>();
    Granularity finalGranularity = Granularity.ALL;
    Direction timeSeriesDirection = null;
    JsonLimit limit = null;
    TimeExtractionDimensionSpec timeExtractionDimensionSpec = null;
    if (groupSet != null) {
      assert aggCalls != null;
      assert aggNames != null;
      assert aggCalls.size() == aggNames.size();

      int timePositionIdx = -1;
      ImmutableList.Builder<String> builder = ImmutableList.builder();
      if (projects != null) {
        for (int groupKey : groupSet) {
          final String fieldName = fieldNames.get(groupKey);
          final RexNode project = projects.get(groupKey);
          if (project instanceof RexInputRef) {
            // Reference could be to the timestamp or druid dimension but no druid metric
            final RexInputRef ref = (RexInputRef) project;
            final String originalFieldName = druidTable.getRowType(getCluster().getTypeFactory())
                .getFieldList().get(ref.getIndex()).getName();
            if (originalFieldName.equals(druidTable.timestampFieldName)) {
              finalGranularity = Granularity.ALL;
              String extractColumnName = SqlValidatorUtil.uniquify(EXTRACT_COLUMN_NAME_PREFIX,
                  usedFieldNames, SqlValidatorUtil.EXPR_SUGGESTER);
              timeExtractionDimensionSpec = TimeExtractionDimensionSpec.makeFullTimeExtract(
                  extractColumnName);
              dimensions.add(timeExtractionDimensionSpec);
              builder.add(extractColumnName);
              assert timePositionIdx == -1;
              timePositionIdx = groupKey;
            } else {
              dimensions.add(new DefaultDimensionSpec(fieldName));
              builder.add(fieldName);
            }
          } else if (project instanceof RexCall) {
            // Call, check if we should infer granularity
            final RexCall call = (RexCall) project;
            final Granularity funcGranularity = DruidDateTimeUtils.extractGranularity(call);
            if (funcGranularity != null) {
              final String extractColumnName;
              switch (call.getKind()) {
              case EXTRACT:
                // case extract field from time column
                finalGranularity = Granularity.ALL;
                extractColumnName = SqlValidatorUtil.uniquify(EXTRACT_COLUMN_NAME_PREFIX
                        + "_" + funcGranularity.value, usedFieldNames,
                    SqlValidatorUtil.EXPR_SUGGESTER);
                timeExtractionDimensionSpec = TimeExtractionDimensionSpec.makeTimeExtract(
                    funcGranularity, extractColumnName);
                dimensions.add(timeExtractionDimensionSpec);
                builder.add(extractColumnName);
                break;
              case FLOOR:
                // case floor time column
                if (groupSet.cardinality() > 1) {
                  // case we have more than 1 group by key -> then will have druid group by
                  extractColumnName = SqlValidatorUtil.uniquify(FLOOR_COLUMN_NAME_PREFIX
                          + "_" + funcGranularity.value, usedFieldNames,
                      SqlValidatorUtil.EXPR_SUGGESTER);
                  dimensions.add(
                      TimeExtractionDimensionSpec.makeTimeFloor(funcGranularity,
                          extractColumnName));
                  finalGranularity = Granularity.ALL;
                  builder.add(extractColumnName);
                } else {
                  // case timeseries we can not use extraction function
                  finalGranularity = funcGranularity;
                  builder.add(fieldName);
                }
                assert timePositionIdx == -1;
                timePositionIdx = groupKey;
                break;
              default:
                throw new AssertionError();
              }

            } else {
              dimensions.add(new DefaultDimensionSpec(fieldName));
              builder.add(fieldName);
            }
          } else {
            throw new AssertionError("incompatible project expression: " + project);
          }
        }
      } else {
        for (int groupKey : groupSet) {
          final String s = fieldNames.get(groupKey);
          if (s.equals(druidTable.timestampFieldName)) {
            finalGranularity = Granularity.ALL;
            // Generate unique name as timestampFieldName is taken
            String extractColumnName = SqlValidatorUtil.uniquify(EXTRACT_COLUMN_NAME_PREFIX,
                usedFieldNames, SqlValidatorUtil.EXPR_SUGGESTER);
            timeExtractionDimensionSpec = TimeExtractionDimensionSpec.makeFullTimeExtract(
                extractColumnName);
            dimensions.add(timeExtractionDimensionSpec);
            builder.add(extractColumnName);
            assert timePositionIdx == -1;
            timePositionIdx = groupKey;
          } else {
            dimensions.add(new DefaultDimensionSpec(s));
            builder.add(s);
          }
        }
      }

      for (Pair<AggregateCall, String> agg : Pair.zip(aggCalls, aggNames)) {
        final JsonAggregation jsonAggregation =
            getJsonAggregation(fieldNames, agg.right, agg.left, projects, translator);
        aggregations.add(jsonAggregation);
        builder.add(jsonAggregation.name);
      }

      fieldNames = builder.build();

      if (postProject != null) {
        builder = ImmutableList.builder();
        for (Pair<RexNode, String> pair : postProject.getNamedProjects()) {
          String fieldName = pair.right;
          RexNode rex = pair.left;
          builder.add(fieldName);
          // Render Post JSON object when PostProject exists. In DruidPostAggregationProjectRule
          // all check has been done to ensure all RexCall rexNode can be pushed in.
          if (rex instanceof RexCall) {
            DruidQuery.JsonPostAggregation jsonPost = getJsonPostAggregation(fieldName, rex,
                    postProject.getInput());
            postAggs.add(jsonPost);
          }
        }
        fieldNames = builder.build();
      }

      ImmutableList<JsonCollation> collations = null;
      boolean sortsMetric = false;
      if (collationIndexes != null) {
        assert collationDirections != null;
        ImmutableList.Builder<JsonCollation> colBuilder =
            ImmutableList.builder();
        for (Pair<Integer, Direction> p : Pair.zip(collationIndexes, collationDirections)) {
          final String dimensionOrder = numericCollationIndexes.get(p.left) ? "numeric"
              : "alphanumeric";
          colBuilder.add(
              new JsonCollation(fieldNames.get(p.left),
                  p.right == Direction.DESCENDING ? "descending" : "ascending", dimensionOrder));
          if (p.left >= groupSet.cardinality() && p.right == Direction.DESCENDING) {
            // Currently only support for DESC in TopN
            sortsMetric = true;
          } else if (p.left == timePositionIdx) {
            assert timeSeriesDirection == null;
            timeSeriesDirection = p.right;
          }
        }
        collations = colBuilder.build();
      }

      limit = new JsonLimit("default", fetch, collations);

      if (dimensions.isEmpty() && (collations == null || timeSeriesDirection != null)) {
        queryType = QueryType.TIMESERIES;
        assert fetch == null;
      } else if (dimensions.size() == 1
          && finalGranularity == Granularity.ALL
          && sortsMetric
          && collations.size() == 1
          && fetch != null
          && config.approximateTopN()) {
        queryType = QueryType.TOP_N;
      } else {
        queryType = QueryType.GROUP_BY;
      }
    } else {
      assert aggCalls == null;
      assert aggNames == null;
      assert collationIndexes == null || collationIndexes.isEmpty();
      assert collationDirections == null || collationDirections.isEmpty();
    }

    final StringWriter sw = new StringWriter();
    final JsonFactory factory = new JsonFactory();
    try {
      final JsonGenerator generator = factory.createGenerator(sw);

      if (aggregations.isEmpty()) {
        // Druid requires at least one aggregation, otherwise gives:
        //   Must have at least one AggregatorFactory
        aggregations.add(
                new JsonAggregation("longSum", "dummy_agg", "dummy_agg"));
      }
      switch (queryType) {
      case TIMESERIES:
        generator.writeStartObject();

        generator.writeStringField("queryType", "timeseries");
        generator.writeStringField("dataSource", druidTable.dataSource);
        generator.writeBooleanField("descending", timeSeriesDirection != null
            && timeSeriesDirection == Direction.DESCENDING);
        generator.writeStringField("granularity", finalGranularity.value);
        writeFieldIf(generator, "filter", jsonFilter);
        writeField(generator, "aggregations", aggregations);
        writeFieldIf(generator, "postAggregations", postAggs.size() > 0 ? postAggs : null);
        writeField(generator, "intervals", intervals);

        generator.writeFieldName("context");
        // The following field is necessary to conform with SQL semantics (CALCITE-1589)
        generator.writeStartObject();
        generator.writeBooleanField("skipEmptyBuckets", true);
        generator.writeEndObject();

        generator.writeEndObject();
        break;

      case TOP_N:
        generator.writeStartObject();

        generator.writeStringField("queryType", "topN");
        generator.writeStringField("dataSource", druidTable.dataSource);
        generator.writeStringField("granularity", finalGranularity.value);
        writeField(generator, "dimension", dimensions.get(0));
        generator.writeStringField("metric", fieldNames.get(collationIndexes.get(0)));
        writeFieldIf(generator, "filter", jsonFilter);
        writeField(generator, "aggregations", aggregations);
        writeFieldIf(generator, "postAggregations", postAggs.size() > 0 ? postAggs : null);
        writeField(generator, "intervals", intervals);
        generator.writeNumberField("threshold", fetch);

        generator.writeEndObject();
        break;

      case GROUP_BY:
        generator.writeStartObject();
        generator.writeStringField("queryType", "groupBy");
        generator.writeStringField("dataSource", druidTable.dataSource);
        generator.writeStringField("granularity", finalGranularity.value);
        writeField(generator, "dimensions", dimensions);
        writeFieldIf(generator, "limitSpec", limit);
        writeFieldIf(generator, "filter", jsonFilter);
        writeField(generator, "aggregations", aggregations);
        writeFieldIf(generator, "postAggregations", postAggs.size() > 0 ? postAggs : null);
        writeField(generator, "intervals", intervals);
        writeFieldIf(generator, "having", null);

        generator.writeEndObject();
        break;

      case SELECT:
        generator.writeStartObject();

        generator.writeStringField("queryType", "select");
        generator.writeStringField("dataSource", druidTable.dataSource);
        generator.writeBooleanField("descending", false);
        writeField(generator, "intervals", intervals);
        writeFieldIf(generator, "filter", jsonFilter);
        writeField(generator, "dimensions", translator.dimensions);
        writeField(generator, "metrics", translator.metrics);
        generator.writeStringField("granularity", finalGranularity.value);

        generator.writeFieldName("pagingSpec");
        generator.writeStartObject();
        generator.writeNumberField("threshold", fetch != null ? fetch
            : CalciteConnectionProperty.DRUID_FETCH.wrap(new Properties()).getInt());
        generator.writeBooleanField("fromNext", true);
        generator.writeEndObject();

        generator.writeFieldName("context");
        generator.writeStartObject();
        generator.writeBooleanField(DRUID_QUERY_FETCH, fetch != null);
        generator.writeEndObject();

        generator.writeEndObject();
        break;

      default:
        throw new AssertionError("unknown query type " + queryType);
      }

      generator.close();
    } catch (IOException e) {
      e.printStackTrace();
    }

    return new QuerySpec(queryType, sw.toString(), fieldNames);
  }

  protected JsonAggregation getJsonAggregation(List<String> fieldNames,
      String name, AggregateCall aggCall, List<RexNode> projects, Translator translator) {
    final List<String> list = new ArrayList<>();
    for (Integer arg : aggCall.getArgList()) {
      list.add(fieldNames.get(arg));
    }
    final String only = Iterables.getFirst(list, null);
    final boolean fractional;
    final RelDataType type = aggCall.getType();
    final SqlTypeName sqlTypeName = type.getSqlTypeName();
    if (SqlTypeFamily.APPROXIMATE_NUMERIC.getTypeNames().contains(sqlTypeName)) {
      fractional = true;
    } else if (SqlTypeFamily.INTEGER.getTypeNames().contains(sqlTypeName)) {
      fractional = false;
    } else if (SqlTypeFamily.EXACT_NUMERIC.getTypeNames().contains(sqlTypeName)) {
      // Decimal
      assert sqlTypeName == SqlTypeName.DECIMAL;
      if (type.getScale() == 0) {
        fractional = false;
      } else {
        fractional = true;
      }
    } else {
      // Cannot handle this aggregate function type
      throw new AssertionError("unknown aggregate type " + type);
    }

    JsonAggregation aggregation;

    CalciteConnectionConfig config = getConnectionConfig();

    // Convert from a complex metric
    ComplexMetric complexMetric = druidTable.resolveComplexMetric(only, aggCall);

    switch (aggCall.getAggregation().getKind()) {
    case COUNT:
      if (aggCall.isDistinct()) {
        if (config.approximateDistinctCount()) {
          if (complexMetric == null) {
            aggregation = new JsonCardinalityAggregation("cardinality", name, list);
          } else {
            aggregation = new JsonAggregation(complexMetric.getMetricType(), name,
                    complexMetric.getMetricName());
          }
          break;
        } else {
          // Gets thrown if one of the rules allows a count(distinct ...) through
          // when approximate results were not told be acceptable.
          throw new UnsupportedOperationException("Cannot push " + aggCall
              + " because an approximate count distinct is not acceptable.");
        }
      }
      aggregation = new JsonAggregation("count", name, only);
      break;
    case SUM:
    case SUM0:
      aggregation = new JsonAggregation(fractional ? "doubleSum" : "longSum", name, only);
      break;
    case MIN:
      aggregation = new JsonAggregation(fractional ? "doubleMin" : "longMin", name, only);
      break;
    case MAX:
      aggregation = new JsonAggregation(fractional ? "doubleMax" : "longMax", name, only);
      break;
    default:
      throw new AssertionError("unknown aggregate " + aggCall);
    }

    // Check for filters
    if (aggCall.hasFilter()) {
      RexCall filterNode = (RexCall) projects.get(aggCall.filterArg);
      JsonFilter filter = translator.translateFilter(filterNode.getOperands().get(0));
      aggregation = new JsonFilteredAggregation(filter, aggregation);
    }

    return aggregation;
  }

  public JsonPostAggregation getJsonPostAggregation(String name, RexNode rexNode, RelNode rel) {
    if (rexNode instanceof RexCall) {
      List<JsonPostAggregation> fields = new ArrayList<>();
      for (RexNode ele : ((RexCall) rexNode).getOperands()) {
        JsonPostAggregation field = getJsonPostAggregation("", ele, rel);
        if (field == null) {
          throw new RuntimeException("Unchecked types that cannot be parsed as Post Aggregator");
        }
        fields.add(field);
      }
      switch (rexNode.getKind()) {
      case PLUS:
        return new JsonArithmetic(name, "+", fields, null);
      case MINUS:
        return new JsonArithmetic(name, "-", fields, null);
      case DIVIDE:
        return new JsonArithmetic(name, "quotient", fields, null);
      case TIMES:
        return new JsonArithmetic(name, "*", fields, null);
      case CAST:
        return getJsonPostAggregation(name, ((RexCall) rexNode).getOperands().get(0),
            rel);
      default:
      }
    } else if (rexNode instanceof RexInputRef) {
      // Subtract only number of grouping columns as offset because for now only Aggregates
      // without grouping sets (i.e. indicator columns size is zero) are allowed to pushed
      // in Druid Query.
      Integer indexSkipGroup = ((RexInputRef) rexNode).getIndex()
          - ((Aggregate) rel).getGroupCount();
      AggregateCall aggCall = ((Aggregate) rel).getAggCallList().get(indexSkipGroup);
<<<<<<< HEAD

      // Use either the hyper unique estimator, or the theta sketch one.
      // Hyper unique is used by default.
      if (aggCall.isDistinct() && aggCall.getAggregation().getKind().equals(SqlKind.COUNT)) {
        final String fieldName = rel.getRowType().getFieldNames()
                .get(((RexInputRef) rexNode).getIndex());

        List<String> fieldNames = ((Aggregate) rel).getInput().getRowType().getFieldNames();
        String complexName = fieldNames.get(aggCall.getArgList().get(0));
        ComplexMetric metric = druidTable.resolveComplexMetric(complexName, aggCall);

        if (metric != null) {
          switch (metric.getDruidType()) {
          case THETA_SKETCH:
            return new JsonThetaSketchEstimate("", fieldName);
          case HYPER_UNIQUE:
            return new JsonHyperUniqueCardinality("", fieldName);
          default:
            throw new AssertionError("Can not translate complex metric type: "
                    + metric.getDruidType());
          }
        }
        // Count distinct on a non-complex column.
        return new JsonHyperUniqueCardinality("", fieldName);
=======
      if (aggCall.isDistinct()
          && aggCall.getAggregation().getKind() == SqlKind.COUNT) {
        // Will be a hyper unique cardinality column.
        // Use hyperUniqueCardinality post aggregator instead of field Accessor.
        // TODO: Expect to change after CALC-1787
        return new JsonHyperUniqueCardinality("",
            rel.getRowType().getFieldNames().get(((RexInputRef) rexNode).getIndex()));
>>>>>>> a2880dd5
      }
      return new JsonFieldAccessor("",
          rel.getRowType().getFieldNames().get(((RexInputRef) rexNode).getIndex()));
    } else if (rexNode instanceof RexLiteral) {
      // Druid constant post aggregator only supports numeric value for now.
      // (http://druid.io/docs/0.10.0/querying/post-aggregations.html) Accordingly, all
      // numeric type of RexLiteral can only have BigDecimal value, so filter out unsupported
      // constant by checking the type of RexLiteral value.
      if (((RexLiteral) rexNode).getValue3() instanceof BigDecimal) {
        return new JsonConstant("",
            ((BigDecimal) ((RexLiteral) rexNode).getValue3()).doubleValue());
      }
    }
    throw new RuntimeException("Unchecked types that cannot be parsed as Post Aggregator");
  }

  protected static void writeField(JsonGenerator generator, String fieldName,
      Object o) throws IOException {
    generator.writeFieldName(fieldName);
    writeObject(generator, o);
  }

  protected static void writeFieldIf(JsonGenerator generator, String fieldName,
      Object o) throws IOException {
    if (o != null) {
      writeField(generator, fieldName, o);
    }
  }

  protected static void writeArray(JsonGenerator generator, List<?> elements)
      throws IOException {
    generator.writeStartArray();
    for (Object o : elements) {
      writeObject(generator, o);
    }
    generator.writeEndArray();
  }

  protected static void writeObject(JsonGenerator generator, Object o)
      throws IOException {
    if (o instanceof String) {
      String s = (String) o;
      generator.writeString(s);
    } else if (o instanceof LocalInterval) {
      generator.writeString(o.toString());
    } else if (o instanceof Integer) {
      Integer i = (Integer) o;
      generator.writeNumber(i);
    } else if (o instanceof List) {
      writeArray(generator, (List<?>) o);
    } else if (o instanceof Json) {
      ((Json) o).write(generator);
    } else {
      throw new AssertionError("not a json object: " + o);
    }
  }

  /** Generates a JSON string to query metadata about a data source. */
  static String metadataQuery(String dataSourceName,
      List<LocalInterval> intervals) {
    final StringWriter sw = new StringWriter();
    final JsonFactory factory = new JsonFactory();
    try {
      final JsonGenerator generator = factory.createGenerator(sw);
      generator.writeStartObject();
      generator.writeStringField("queryType", "segmentMetadata");
      generator.writeStringField("dataSource", dataSourceName);
      generator.writeBooleanField("merge", true);
      generator.writeBooleanField("lenientAggregatorMerge", true);
      generator.writeArrayFieldStart("analysisTypes");
      generator.writeString("aggregators");
      generator.writeEndArray();
      writeFieldIf(generator, "intervals", intervals);
      generator.writeEndObject();
      generator.close();
    } catch (IOException e) {
      throw new RuntimeException(e);
    }
    return sw.toString();
  }

  /** Druid query specification. */
  public static class QuerySpec {
    final QueryType queryType;
    final String queryString;
    final List<String> fieldNames;

    QuerySpec(QueryType queryType, String queryString,
        List<String> fieldNames) {
      this.queryType = Preconditions.checkNotNull(queryType);
      this.queryString = Preconditions.checkNotNull(queryString);
      this.fieldNames = ImmutableList.copyOf(fieldNames);
    }

    @Override public int hashCode() {
      return Objects.hash(queryType, queryString, fieldNames);
    }

    @Override public boolean equals(Object obj) {
      return obj == this
          || obj instanceof QuerySpec
          && queryType == ((QuerySpec) obj).queryType
          && queryString.equals(((QuerySpec) obj).queryString)
          && fieldNames.equals(((QuerySpec) obj).fieldNames);
    }

    @Override public String toString() {
      return "{queryType: " + queryType
          + ", queryString: " + queryString
          + ", fieldNames: " + fieldNames + "}";
    }

    public String getQueryString(String pagingIdentifier, int offset) {
      if (pagingIdentifier == null) {
        return queryString;
      }
      return queryString.replace("\"threshold\":",
          "\"pagingIdentifiers\":{\"" + pagingIdentifier + "\":" + offset
              + "},\"threshold\":");
    }
  }

  /** Translates scalar expressions to Druid field references. */
  @VisibleForTesting
  protected static class Translator {
    final List<String> dimensions = new ArrayList<>();
    final List<String> metrics = new ArrayList<>();
    final DruidTable druidTable;
    final RelDataType rowType;

    Translator(DruidTable druidTable, RelDataType rowType) {
      this.druidTable = druidTable;
      this.rowType = rowType;
      for (RelDataTypeField f : rowType.getFieldList()) {
        final String fieldName = f.getName();
        if (druidTable.isMetric(fieldName)) {
          metrics.add(fieldName);
        } else if (!druidTable.timestampFieldName.equals(fieldName)
            && !DruidTable.DEFAULT_TIMESTAMP_COLUMN.equals(fieldName)) {
          dimensions.add(fieldName);
        }
      }
    }

    protected void clearFieldNameLists() {
      dimensions.clear();
      metrics.clear();
    }

    @SuppressWarnings("incomplete-switch") String translate(RexNode e, boolean set) {
      int index = -1;
      switch (e.getKind()) {
      case INPUT_REF:
        final RexInputRef ref = (RexInputRef) e;
        index = ref.getIndex();
        break;
      case CAST:
        return tr(e, 0, set);
      case LITERAL:
        return ((RexLiteral) e).getValue3().toString();
      case FLOOR:
      case EXTRACT:
        final RexCall call = (RexCall) e;
        assert DruidDateTimeUtils.extractGranularity(call) != null;
        index = RelOptUtil.InputFinder.bits(e).asList().get(0);
        break;
      case IS_TRUE:
        return ""; // the fieldName for which this is the filter will be added separately
      }
      if (index == -1) {
        throw new AssertionError("invalid expression " + e);
      }
      final String fieldName = rowType.getFieldList().get(index).getName();
      if (set) {
        if (druidTable.metricFieldNames.contains(fieldName)) {
          metrics.add(fieldName);
        } else if (!druidTable.timestampFieldName.equals(fieldName)
            && !DruidTable.DEFAULT_TIMESTAMP_COLUMN.equals(fieldName)) {
          dimensions.add(fieldName);
        }
      }
      return fieldName;
    }

    private JsonFilter translateFilter(RexNode e) {
      final RexCall call;
      switch (e.getKind()) {
      case EQUALS:
      case NOT_EQUALS:
      case GREATER_THAN:
      case GREATER_THAN_OR_EQUAL:
      case LESS_THAN:
      case LESS_THAN_OR_EQUAL:
      case IN:
      case BETWEEN:
        call = (RexCall) e;
        int posRef;
        int posConstant;
        if (RexUtil.isConstant(call.getOperands().get(1))) {
          posRef = 0;
          posConstant = 1;
        } else if (RexUtil.isConstant(call.getOperands().get(0))) {
          posRef = 1;
          posConstant = 0;
        } else {
          throw new AssertionError("it is not a valid comparison: " + e);
        }
        final boolean numeric =
            call.getOperands().get(posRef).getType().getFamily()
                == SqlTypeFamily.NUMERIC;
        final Granularity granularity = DruidDateTimeUtils.extractGranularity(call.getOperands()
            .get(posRef));
        // in case no extraction the field will be omitted from the serialization
        ExtractionFunction extractionFunction = null;
        if (granularity != null) {
          extractionFunction = TimeExtractionFunction.createExtractFromGranularity(granularity);
        }
        String dimName = tr(e, posRef);
        if (dimName.equals(DruidConnectionImpl.DEFAULT_RESPONSE_TIMESTAMP_COLUMN)) {
          // We need to use Druid default column name to refer to the time dimension in a filter
          dimName = DruidTable.DEFAULT_TIMESTAMP_COLUMN;
        }

        switch (e.getKind()) {
        case EQUALS:
          return new JsonSelector(dimName, tr(e, posConstant), extractionFunction);
        case NOT_EQUALS:
          return new JsonCompositeFilter(JsonFilter.Type.NOT,
              new JsonSelector(dimName, tr(e, posConstant), extractionFunction));
        case GREATER_THAN:
          return new JsonBound(dimName, tr(e, posConstant),
              true, null, false, numeric, extractionFunction);
        case GREATER_THAN_OR_EQUAL:
          return new JsonBound(dimName, tr(e, posConstant),
              false, null, false, numeric, extractionFunction);
        case LESS_THAN:
          return new JsonBound(dimName, null, false,
              tr(e, posConstant), true, numeric, extractionFunction);
        case LESS_THAN_OR_EQUAL:
          return new JsonBound(dimName, null, false,
              tr(e, posConstant), false, numeric, extractionFunction);
        case IN:
          ImmutableList.Builder<String> listBuilder = ImmutableList.builder();
          for (RexNode rexNode: call.getOperands()) {
            if (rexNode.getKind() == SqlKind.LITERAL) {
              listBuilder.add(((RexLiteral) rexNode).getValue3().toString());
            }
          }
          return new JsonInFilter(dimName, listBuilder.build(), extractionFunction);
        case BETWEEN:
          return new JsonBound(dimName, tr(e, 2), false,
              tr(e, 3), false, numeric, extractionFunction);
        default:
          throw new AssertionError();
        }
      case AND:
      case OR:
      case NOT:
        call = (RexCall) e;
        return new JsonCompositeFilter(JsonFilter.Type.valueOf(e.getKind().name()),
            translateFilters(call.getOperands()));
      default:
        throw new AssertionError("cannot translate filter: " + e);
      }
    }

    private String tr(RexNode call, int index) {
      return tr(call, index, false);
    }

    private String tr(RexNode call, int index, boolean set) {
      return translate(((RexCall) call).getOperands().get(index), set);
    }

    private List<JsonFilter> translateFilters(List<RexNode> operands) {
      final ImmutableList.Builder<JsonFilter> builder =
          ImmutableList.builder();
      for (RexNode operand : operands) {
        builder.add(translateFilter(operand));
      }
      return builder.build();
    }
  }

  /** Interpreter node that executes a Druid query and sends the results to a
   * {@link Sink}. */
  private static class DruidQueryNode implements Node {
    private final Sink sink;
    private final DruidQuery query;
    private final QuerySpec querySpec;

    DruidQueryNode(Interpreter interpreter, DruidQuery query) {
      this.query = query;
      this.sink = interpreter.sink(query);
      this.querySpec = query.getQuerySpec();
      Hook.QUERY_PLAN.run(querySpec);
    }

    public void run() throws InterruptedException {
      final List<ColumnMetaData.Rep> fieldTypes = new ArrayList<>();
      for (RelDataTypeField field : query.getRowType().getFieldList()) {
        fieldTypes.add(getPrimitive(field));
      }
      final DruidConnectionImpl connection =
          new DruidConnectionImpl(query.druidTable.schema.url,
              query.druidTable.schema.coordinatorUrl);
      final boolean limitQuery = containsLimit(querySpec);
      final DruidConnectionImpl.Page page = new DruidConnectionImpl.Page();
      do {
        final String queryString =
            querySpec.getQueryString(page.pagingIdentifier, page.offset);
        connection.request(querySpec.queryType, queryString, sink,
            querySpec.fieldNames, fieldTypes, page);
      } while (!limitQuery
          && page.pagingIdentifier != null
          && page.totalRowCount > 0);
    }

    private static boolean containsLimit(QuerySpec querySpec) {
      return querySpec.queryString.contains("\"context\":{\""
          + DRUID_QUERY_FETCH + "\":true");
    }

    private ColumnMetaData.Rep getPrimitive(RelDataTypeField field) {
      switch (field.getType().getSqlTypeName()) {
      case TIMESTAMP:
        return ColumnMetaData.Rep.JAVA_SQL_TIMESTAMP;
      case BIGINT:
        return ColumnMetaData.Rep.LONG;
      case INTEGER:
        return ColumnMetaData.Rep.INTEGER;
      case SMALLINT:
        return ColumnMetaData.Rep.SHORT;
      case TINYINT:
        return ColumnMetaData.Rep.BYTE;
      case REAL:
        return ColumnMetaData.Rep.FLOAT;
      case DOUBLE:
      case FLOAT:
        return ColumnMetaData.Rep.DOUBLE;
      default:
        return null;
      }
    }
  }

  /** Object that knows how to write itself to a
   * {@link com.fasterxml.jackson.core.JsonGenerator}. */
  public interface Json {
    void write(JsonGenerator generator) throws IOException;
  }

  /** Aggregation element of a Druid "groupBy" or "topN" query. */
  private static class JsonAggregation implements Json {
    final String type;
    final String name;
    final String fieldName;

    private JsonAggregation(String type, String name, String fieldName) {
      this.type = type;
      this.name = name;
      this.fieldName = fieldName;
    }

    public void write(JsonGenerator generator) throws IOException {
      generator.writeStartObject();
      generator.writeStringField("type", type);
      generator.writeStringField("name", name);
      writeFieldIf(generator, "fieldName", fieldName);
      generator.writeEndObject();
    }
  }

  /** Collation element of a Druid "groupBy" query. */
  private static class JsonLimit implements Json {
    final String type;
    final Integer limit;
    final ImmutableList<JsonCollation> collations;

    private JsonLimit(String type, Integer limit, ImmutableList<JsonCollation> collations) {
      this.type = type;
      this.limit = limit;
      this.collations = collations;
    }

    public void write(JsonGenerator generator) throws IOException {
      generator.writeStartObject();
      generator.writeStringField("type", type);
      writeFieldIf(generator, "limit", limit);
      writeFieldIf(generator, "columns", collations);
      generator.writeEndObject();
    }
  }

  /** Collation element of a Druid "groupBy" query. */
  private static class JsonCollation implements Json {
    final String dimension;
    final String direction;
    final String dimensionOrder;

    private JsonCollation(String dimension, String direction, String dimensionOrder) {
      this.dimension = dimension;
      this.direction = direction;
      this.dimensionOrder = dimensionOrder;
    }

    public void write(JsonGenerator generator) throws IOException {
      generator.writeStartObject();
      generator.writeStringField("dimension", dimension);
      writeFieldIf(generator, "direction", direction);
      writeFieldIf(generator, "dimensionOrder", dimensionOrder);
      generator.writeEndObject();
    }
  }

  /** Aggregation element that calls the "cardinality" function. */
  private static class JsonCardinalityAggregation extends JsonAggregation {
    final List<String> fieldNames;

    private JsonCardinalityAggregation(String type, String name,
        List<String> fieldNames) {
      super(type, name, null);
      this.fieldNames = fieldNames;
    }

    public void write(JsonGenerator generator) throws IOException {
      generator.writeStartObject();
      generator.writeStringField("type", type);
      generator.writeStringField("name", name);
      writeFieldIf(generator, "fieldNames", fieldNames);
      generator.writeEndObject();
    }
  }

  /** Aggregation element that contains a filter */
  private static class JsonFilteredAggregation extends JsonAggregation {
    final JsonFilter filter;
    final JsonAggregation aggregation;

    private JsonFilteredAggregation(JsonFilter filter, JsonAggregation aggregation) {
      // Filtered aggregations don't use the "name" and "fieldName" fields directly,
      // but rather use the ones defined in their "aggregation" field.
      super("filtered", aggregation.name, aggregation.fieldName);
      this.filter = filter;
      this.aggregation = aggregation;
      // The aggregation cannot be a JsonFilteredAggregation
      assert !(aggregation instanceof JsonFilteredAggregation);
    }

    @Override public void write(JsonGenerator generator) throws IOException {
      generator.writeStartObject();
      generator.writeStringField("type", type);
      writeField(generator, "filter", filter);
      writeField(generator, "aggregator", aggregation);
      generator.writeEndObject();
    }
  }

  /** Filter element of a Druid "groupBy" or "topN" query. */
  private abstract static class JsonFilter implements Json {
    /**
     * Supported filter types
     * */
    protected enum Type {
      AND,
      OR,
      NOT,
      SELECTOR,
      IN,
      BOUND;

      public String lowercase() {
        return name().toLowerCase(Locale.ROOT);
      }
    }

    final Type type;

    private JsonFilter(Type type) {
      this.type = type;
    }
  }

  /** Equality filter. */
  private static class JsonSelector extends JsonFilter {
    private final String dimension;
    private final String value;
    private final ExtractionFunction extractionFunction;

    private JsonSelector(String dimension, String value,
        ExtractionFunction extractionFunction) {
      super(Type.SELECTOR);
      this.dimension = dimension;
      this.value = value;
      this.extractionFunction = extractionFunction;
    }

    public void write(JsonGenerator generator) throws IOException {
      generator.writeStartObject();
      generator.writeStringField("type", type.lowercase());
      generator.writeStringField("dimension", dimension);
      generator.writeStringField("value", value);
      writeFieldIf(generator, "extractionFn", extractionFunction);
      generator.writeEndObject();
    }
  }

  /** Bound filter. */
  @VisibleForTesting
  protected static class JsonBound extends JsonFilter {
    private final String dimension;
    private final String lower;
    private final boolean lowerStrict;
    private final String upper;
    private final boolean upperStrict;
    private final boolean alphaNumeric;
    private final ExtractionFunction extractionFunction;

    private JsonBound(String dimension, String lower,
        boolean lowerStrict, String upper, boolean upperStrict,
        boolean alphaNumeric, ExtractionFunction extractionFunction) {
      super(Type.BOUND);
      this.dimension = dimension;
      this.lower = lower;
      this.lowerStrict = lowerStrict;
      this.upper = upper;
      this.upperStrict = upperStrict;
      this.alphaNumeric = alphaNumeric;
      this.extractionFunction = extractionFunction;
    }

    public void write(JsonGenerator generator) throws IOException {
      generator.writeStartObject();
      generator.writeStringField("type", type.lowercase());
      generator.writeStringField("dimension", dimension);
      if (lower != null) {
        generator.writeStringField("lower", lower);
        generator.writeBooleanField("lowerStrict", lowerStrict);
      }
      if (upper != null) {
        generator.writeStringField("upper", upper);
        generator.writeBooleanField("upperStrict", upperStrict);
      }
      if (alphaNumeric) {
        generator.writeStringField("ordering", "numeric");
      } else {
        generator.writeStringField("ordering", "lexicographic");
      }
      writeFieldIf(generator, "extractionFn", extractionFunction);
      generator.writeEndObject();
    }
  }

  /** Filter that combines other filters using a boolean operator. */
  private static class JsonCompositeFilter extends JsonFilter {
    private final List<? extends JsonFilter> fields;

    private JsonCompositeFilter(Type type,
        Iterable<? extends JsonFilter> fields) {
      super(type);
      this.fields = ImmutableList.copyOf(fields);
    }

    private JsonCompositeFilter(Type type, JsonFilter... fields) {
      this(type, ImmutableList.copyOf(fields));
    }

    public void write(JsonGenerator generator) throws IOException {
      generator.writeStartObject();
      generator.writeStringField("type", type.lowercase());
      switch (type) {
      case NOT:
        writeField(generator, "field", fields.get(0));
        break;
      default:
        writeField(generator, "fields", fields);
      }
      generator.writeEndObject();
    }
  }

  /** IN filter. */
  protected static class JsonInFilter extends JsonFilter {
    private final String dimension;
    private final List<String> values;
    private final ExtractionFunction extractionFunction;

    private JsonInFilter(String dimension, List<String> values,
        ExtractionFunction extractionFunction) {
      super(Type.IN);
      this.dimension = dimension;
      this.values = values;
      this.extractionFunction = extractionFunction;
    }

    public void write(JsonGenerator generator) throws IOException {
      generator.writeStartObject();
      generator.writeStringField("type", type.lowercase());
      generator.writeStringField("dimension", dimension);
      writeField(generator, "values", values);
      writeFieldIf(generator, "extractionFn", extractionFunction);
      generator.writeEndObject();
    }
  }

  /** Post-Aggregator Post aggregator abstract writer */
  protected abstract static class JsonPostAggregation implements Json {
    final String type;
    String name;

    private JsonPostAggregation(String name, String type) {
      this.type = type;
      this.name = name;
    }

    // Expects all subclasses to write the EndObject item
    public void write(JsonGenerator generator) throws IOException {
      generator.writeStartObject();
      generator.writeStringField("type", type);
      generator.writeStringField("name", name);
    }

    public void setName(String name) {
      this.name = name;
    }

    public abstract JsonPostAggregation copy();
  }

  /** FieldAccessor Post aggregator writer */
  private static class JsonFieldAccessor extends JsonPostAggregation {
    final String fieldName;

    private JsonFieldAccessor(String name, String fieldName) {
      super(name, "fieldAccess");
      this.fieldName = fieldName;
    }

    public void write(JsonGenerator generator) throws IOException {
      super.write(generator);
      generator.writeStringField("fieldName", fieldName);
      generator.writeEndObject();
    }

    /**
     * Leaf node in Post-aggs Json Tree, return an identical leaf node.
     */

    public JsonPostAggregation copy() {
      return new JsonFieldAccessor(this.name, this.fieldName);
    }
  }

  /** Constant Post aggregator writer */
  private static class JsonConstant extends JsonPostAggregation {
    final double value;

    private JsonConstant(String name, double value) {
      super(name, "constant");
      this.value = value;
    }

    public void write(JsonGenerator generator) throws IOException {
      super.write(generator);
      generator.writeNumberField("value", value);
      generator.writeEndObject();
    }

    /**
     * Leaf node in Post-aggs Json Tree, return an identical leaf node.
     */

    public JsonPostAggregation copy() {
      return new JsonConstant(this.name, this.value);
    }
  }

  /** Greatest/Leastest Post aggregator writer */
  private static class JsonGreatestLeast extends JsonPostAggregation {
    final List<JsonPostAggregation> fields;
    final boolean fractional;
    final boolean greatest;

    private JsonGreatestLeast(String name, List<JsonPostAggregation> fields,
                              boolean fractional, boolean greatest) {
      super(name, greatest ? (fractional ? "doubleGreatest" : "longGreatest")
          : (fractional ? "doubleLeast" : "longLeast"));
      this.fields = fields;
      this.fractional = fractional;
      this.greatest = greatest;
    }

    public void write(JsonGenerator generator) throws IOException {
      super.write(generator);
      writeFieldIf(generator, "fields", fields);
      generator.writeEndObject();
    }

    /**
     * Non-leaf node in Post-aggs Json Tree, recursively copy the leaf node.
     */

    public JsonPostAggregation copy() {
      ImmutableList.Builder<JsonPostAggregation> builder = ImmutableList.builder();
      for (JsonPostAggregation field : fields) {
        builder.add(field.copy());
      }
      return new JsonGreatestLeast(name, builder.build(), fractional, greatest);
    }
  }

  /** Arithmetic Post aggregator writer */
  private static class JsonArithmetic extends JsonPostAggregation {
    final String fn;
    final List<JsonPostAggregation> fields;
    final String ordering;

    private JsonArithmetic(String name, String fn, List<JsonPostAggregation> fields,
                           String ordering) {
      super(name, "arithmetic");
      this.fn = fn;
      this.fields = fields;
      this.ordering = ordering;
    }

    public void write(JsonGenerator generator) throws IOException {
      super.write(generator);
      generator.writeStringField("fn", fn);
      writeFieldIf(generator, "fields", fields);
      writeFieldIf(generator, "ordering", ordering);
      generator.writeEndObject();
    }

    /**
     * Non-leaf node in Post-aggs Json Tree, recursively copy the leaf node.
     */

    public JsonPostAggregation copy() {
      ImmutableList.Builder<JsonPostAggregation> builder = ImmutableList.builder();
      for (JsonPostAggregation field : fields) {
        builder.add(field.copy());
      }
      return new JsonArithmetic(name, fn, builder.build(), ordering);
    }
  }

  /** HyperUnique Cardinality Post aggregator writer */
  private static class JsonHyperUniqueCardinality extends JsonPostAggregation {
    final String fieldName;

    private JsonHyperUniqueCardinality(String name, String fieldName) {
      super(name, "hyperUniqueCardinality");
      this.fieldName = fieldName;
    }

    public void write(JsonGenerator generator) throws IOException {
      super.write(generator);
      generator.writeStringField("fieldName", fieldName);
      generator.writeEndObject();
    }

    /**
     * Leaf node in Post-aggs Json Tree, return an identical leaf node.
     */

    public JsonPostAggregation copy() {
      return new JsonHyperUniqueCardinality(this.name, this.fieldName);
    }
  }

  /** Theta Sketch Estimator for Post aggregation */
  private static class JsonThetaSketchEstimate extends JsonPostAggregation {
    final String fieldName;

    private JsonThetaSketchEstimate(String name, String fieldName) {
      super(name, "thetaSketchEstimate");
      this.fieldName = fieldName;
    }

    @Override public JsonPostAggregation copy() {
      return new JsonThetaSketchEstimate(name, fieldName);
    }

    @Override public void write(JsonGenerator generator) throws IOException {
      super.write(generator);
      // Druid spec for ThetaSketchEstimate requires a field accessor
      writeField(generator, "field", new JsonFieldAccessor("", fieldName));
      generator.writeEndObject();
    }
  }
}

// End DruidQuery.java<|MERGE_RESOLUTION|>--- conflicted
+++ resolved
@@ -930,11 +930,10 @@
       Integer indexSkipGroup = ((RexInputRef) rexNode).getIndex()
           - ((Aggregate) rel).getGroupCount();
       AggregateCall aggCall = ((Aggregate) rel).getAggCallList().get(indexSkipGroup);
-<<<<<<< HEAD
-
       // Use either the hyper unique estimator, or the theta sketch one.
       // Hyper unique is used by default.
-      if (aggCall.isDistinct() && aggCall.getAggregation().getKind().equals(SqlKind.COUNT)) {
+      if (aggCall.isDistinct()
+          && aggCall.getAggregation().getKind() == SqlKind.COUNT) {
         final String fieldName = rel.getRowType().getFieldNames()
                 .get(((RexInputRef) rexNode).getIndex());
 
@@ -955,15 +954,6 @@
         }
         // Count distinct on a non-complex column.
         return new JsonHyperUniqueCardinality("", fieldName);
-=======
-      if (aggCall.isDistinct()
-          && aggCall.getAggregation().getKind() == SqlKind.COUNT) {
-        // Will be a hyper unique cardinality column.
-        // Use hyperUniqueCardinality post aggregator instead of field Accessor.
-        // TODO: Expect to change after CALC-1787
-        return new JsonHyperUniqueCardinality("",
-            rel.getRowType().getFieldNames().get(((RexInputRef) rexNode).getIndex()));
->>>>>>> a2880dd5
       }
       return new JsonFieldAccessor("",
           rel.getRowType().getFieldNames().get(((RexInputRef) rexNode).getIndex()));
