/*
 * Licensed to the Apache Software Foundation (ASF) under one or more
 * contributor license agreements.  See the NOTICE file distributed with
 * this work for additional information regarding copyright ownership.
 * The ASF licenses this file to you under the Apache License, Version 2.0
 * (the "License"); you may not use this file except in compliance with
 * the License.  You may obtain a copy of the License at
 *
 * http://www.apache.org/licenses/LICENSE-2.0
 *
 * Unless required by applicable law or agreed to in writing, software
 * distributed under the License is distributed on an "AS IS" BASIS,
 * WITHOUT WARRANTIES OR CONDITIONS OF ANY KIND, either express or implied.
 * See the License for the specific language governing permissions and
 * limitations under the License.
 */
package org.apache.calcite.adapter.druid;

import org.apache.calcite.DataContext;
import org.apache.calcite.avatica.ColumnMetaData;
import org.apache.calcite.config.CalciteConnectionConfig;
import org.apache.calcite.config.CalciteConnectionProperty;
import org.apache.calcite.interpreter.BindableRel;
import org.apache.calcite.interpreter.Bindables;
import org.apache.calcite.interpreter.Interpreter;
import org.apache.calcite.interpreter.Node;
import org.apache.calcite.interpreter.Sink;
import org.apache.calcite.linq4j.Enumerable;
import org.apache.calcite.linq4j.Ord;
import org.apache.calcite.plan.RelOptCluster;
import org.apache.calcite.plan.RelOptCost;
import org.apache.calcite.plan.RelOptPlanner;
import org.apache.calcite.plan.RelOptRule;
import org.apache.calcite.plan.RelOptTable;
import org.apache.calcite.plan.RelOptUtil;
import org.apache.calcite.plan.RelTraitSet;
import org.apache.calcite.rel.AbstractRelNode;
import org.apache.calcite.rel.RelFieldCollation;
import org.apache.calcite.rel.RelFieldCollation.Direction;
import org.apache.calcite.rel.RelNode;
import org.apache.calcite.rel.RelWriter;
import org.apache.calcite.rel.core.Aggregate;
import org.apache.calcite.rel.core.AggregateCall;
import org.apache.calcite.rel.core.Filter;
import org.apache.calcite.rel.core.Project;
import org.apache.calcite.rel.core.Sort;
import org.apache.calcite.rel.core.TableScan;
import org.apache.calcite.rel.metadata.RelMdUtil;
import org.apache.calcite.rel.metadata.RelMetadataQuery;
import org.apache.calcite.rel.type.RelDataType;
import org.apache.calcite.rel.type.RelDataTypeField;
import org.apache.calcite.rex.RexCall;
import org.apache.calcite.rex.RexInputRef;
import org.apache.calcite.rex.RexLiteral;
import org.apache.calcite.rex.RexNode;
import org.apache.calcite.rex.RexUtil;
import org.apache.calcite.runtime.Hook;
import org.apache.calcite.schema.ScannableTable;
import org.apache.calcite.sql.SqlKind;
import org.apache.calcite.sql.type.SqlTypeFamily;
import org.apache.calcite.sql.type.SqlTypeName;
import org.apache.calcite.sql.validate.SqlValidatorUtil;
import org.apache.calcite.util.ImmutableBitSet;
import org.apache.calcite.util.Litmus;
import org.apache.calcite.util.Pair;
import org.apache.calcite.util.Util;

import com.fasterxml.jackson.core.JsonFactory;
import com.fasterxml.jackson.core.JsonGenerator;
import com.google.common.annotations.VisibleForTesting;
import com.google.common.base.Function;
import com.google.common.base.Preconditions;
import com.google.common.collect.ImmutableList;
import com.google.common.collect.Iterables;
import com.google.common.collect.Lists;
import com.google.common.collect.Sets;

import org.joda.time.Interval;

import java.io.IOException;
import java.io.StringWriter;
import java.math.BigDecimal;
import java.util.ArrayList;
import java.util.List;
import java.util.Locale;
import java.util.Objects;
import java.util.Properties;
import java.util.Set;
import java.util.regex.Pattern;

import static org.apache.calcite.sql.SqlKind.INPUT_REF;

/**
 * Relational expression representing a scan of a Druid data set.
 */
public class DruidQuery extends AbstractRelNode implements BindableRel {

  protected QuerySpec querySpec;

  final RelOptTable table;
  final DruidTable druidTable;
  final ImmutableList<Interval> intervals;
  final ImmutableList<RelNode> rels;

  private static final Pattern VALID_SIG = Pattern.compile("sf?p?(a?|ao)l?");
  private static final String EXTRACT_COLUMN_NAME_PREFIX = "extract";
  private static final String FLOOR_COLUMN_NAME_PREFIX = "floor";
  protected static final String DRUID_QUERY_FETCH = "druid.query.fetch";

  /**
   * Creates a DruidQuery.
   *
   * @param cluster        Cluster
   * @param traitSet       Traits
   * @param table          Table
   * @param druidTable     Druid table
   * @param intervals      Intervals for the query
   * @param rels           Internal relational expressions
   */
  protected DruidQuery(RelOptCluster cluster, RelTraitSet traitSet,
      RelOptTable table, DruidTable druidTable,
      List<Interval> intervals, List<RelNode> rels) {
    super(cluster, traitSet);
    this.table = table;
    this.druidTable = druidTable;
    this.intervals = ImmutableList.copyOf(intervals);
    this.rels = ImmutableList.copyOf(rels);

    assert isValid(Litmus.THROW, null);
  }

  /** Returns a string describing the operations inside this query.
   *
   * <p>For example, "sfpaol" means {@link TableScan} (s)
   * followed by {@link Filter} (f)
   * followed by {@link Project} (p)
   * followed by {@link Aggregate} (a)
   * followed by {@link Project} (o)
   * followed by {@link Sort} (l).
   *
   * @see #isValidSignature(String)
   */
  String signature() {
    final StringBuilder b = new StringBuilder();
    boolean flag = false;
    for (RelNode rel : rels) {
      b.append(rel instanceof TableScan ? 's'
          : (rel instanceof Project && flag) ? 'o'
          : rel instanceof Filter ? 'f'
          : rel instanceof Aggregate ? 'a'
          : rel instanceof Sort ? 'l'
          : rel instanceof Project ? 'p'
          : '!');
      flag = flag || rel instanceof Aggregate;
    }
    return b.toString();
  }

  @Override public boolean isValid(Litmus litmus, Context context) {
    if (!super.isValid(litmus, context)) {
      return false;
    }
    final String signature = signature();
    if (!isValidSignature(signature)) {
      return litmus.fail("invalid signature [{}]", signature);
    }
    if (rels.isEmpty()) {
      return litmus.fail("must have at least one rel");
    }
    for (int i = 0; i < rels.size(); i++) {
      final RelNode r = rels.get(i);
      if (i == 0) {
        if (!(r instanceof TableScan)) {
          return litmus.fail("first rel must be TableScan, was ", r);
        }
        if (r.getTable() != table) {
          return litmus.fail("first rel must be based on table table");
        }
      } else {
        final List<RelNode> inputs = r.getInputs();
        if (inputs.size() != 1 || inputs.get(0) != rels.get(i - 1)) {
          return litmus.fail("each rel must have a single input");
        }
        if (r instanceof Aggregate) {
          final Aggregate aggregate = (Aggregate) r;
          if (aggregate.getGroupSets().size() != 1
              || aggregate.indicator) {
            return litmus.fail("no grouping sets");
          }
        }
        if (r instanceof Filter) {
          final Filter filter = (Filter) r;
          if (!isValidFilter(filter.getCondition())) {
            return litmus.fail("invalid filter [{}]", filter.getCondition());
          }
        }
        if (r instanceof Sort) {
          final Sort sort = (Sort) r;
          if (sort.offset != null && RexLiteral.intValue(sort.offset) != 0) {
            return litmus.fail("offset not supported");
          }
        }
      }
    }
    return true;
  }

  public boolean isValidFilter(RexNode e) {
    return isValidFilter(e, false, null);
  }

  public boolean isValidFilter(RexNode e, RelNode input) {
    return isValidFilter(e, false, input);
  }

  public boolean isValidFilter(RexNode e, boolean boundedComparator, RelNode input) {
    switch (e.getKind()) {
    case INPUT_REF:
      if (input == null) {
        return true;
      }
      int nameIndex = ((RexInputRef) e).getIndex();
      String name = input.getRowType().getFieldList().get(nameIndex).getName();
      // Druid can't filter on metrics
      return !druidTable.isMetric(name);
    case LITERAL:
      return ((RexLiteral) e).getValue() != null;
    case AND:
    case OR:
    case NOT:
    case IN:
    case IS_NULL:
    case IS_NOT_NULL:
      return areValidFilters(((RexCall) e).getOperands(), false, input);
    case EQUALS:
    case NOT_EQUALS:
    case LESS_THAN:
    case LESS_THAN_OR_EQUAL:
    case GREATER_THAN:
    case GREATER_THAN_OR_EQUAL:
    case BETWEEN:
      return areValidFilters(((RexCall) e).getOperands(), true, input);
    case CAST:
      return isValidCast((RexCall) e, boundedComparator);
    case EXTRACT:
      return TimeExtractionFunction.isValidTimeExtract((RexCall) e);
    case IS_TRUE:
      return isValidFilter(((RexCall) e).getOperands().get(0), boundedComparator, input);
    default:
      return false;
    }
  }

  private boolean areValidFilters(List<RexNode> es, boolean boundedComparator, RelNode input) {
    for (RexNode e : es) {
      if (!isValidFilter(e, boundedComparator, input)) {
        return false;
      }
    }
    return true;
  }

  private static boolean isValidCast(RexCall e, boolean boundedComparator) {
    assert e.isA(SqlKind.CAST);
    if (e.getOperands().get(0).isA(INPUT_REF)
        && e.getType().getFamily() == SqlTypeFamily.CHARACTER) {
      // CAST of input to character type
      return true;
    }
    if (e.getOperands().get(0).isA(INPUT_REF)
        && e.getType().getFamily() == SqlTypeFamily.NUMERIC
        && boundedComparator) {
      // CAST of input to numeric type, it is part of a bounded comparison
      return true;
    }
    if (e.getOperands().get(0).isA(SqlKind.LITERAL)
        && e.getType().getFamily() == SqlTypeFamily.TIMESTAMP) {
      // CAST of literal to timestamp type
      return true;
    }
    // Currently other CAST operations cannot be pushed to Druid
    return false;
  }

  /** Returns whether a signature represents an sequence of relational operators
   * that can be translated into a valid Druid query. */
  static boolean isValidSignature(String signature) {
    return VALID_SIG.matcher(signature).matches();
  }

  /** Creates a DruidQuery. */
  public static DruidQuery create(RelOptCluster cluster, RelTraitSet traitSet,
      RelOptTable table, DruidTable druidTable, List<RelNode> rels) {
    return new DruidQuery(cluster, traitSet, table, druidTable, druidTable.intervals, rels);
  }

  /** Creates a DruidQuery. */
  private static DruidQuery create(RelOptCluster cluster, RelTraitSet traitSet,
      RelOptTable table, DruidTable druidTable, List<Interval> intervals,
      List<RelNode> rels) {
    return new DruidQuery(cluster, traitSet, table, druidTable, intervals, rels);
  }

  /** Extends a DruidQuery. */
  public static DruidQuery extendQuery(DruidQuery query, RelNode r) {
    final ImmutableList.Builder<RelNode> builder = ImmutableList.builder();
    return DruidQuery.create(query.getCluster(), r.getTraitSet().replace(query.getConvention()),
        query.getTable(), query.druidTable, query.intervals,
        builder.addAll(query.rels).add(r).build());
  }

  /** Extends a DruidQuery. */
  public static DruidQuery extendQuery(DruidQuery query,
      List<Interval> intervals) {
    return DruidQuery.create(query.getCluster(), query.getTraitSet(), query.getTable(),
        query.druidTable, intervals, query.rels);
  }

  @Override public RelNode copy(RelTraitSet traitSet, List<RelNode> inputs) {
    assert inputs.isEmpty();
    return this;
  }

  @Override public RelDataType deriveRowType() {
    return getCluster().getTypeFactory().createStructType(
        Pair.right(Util.last(rels).getRowType().getFieldList()),
        getQuerySpec().fieldNames);
  }

  public TableScan getTableScan() {
    return (TableScan) rels.get(0);
  }

  public RelNode getTopNode() {
    return Util.last(rels);
  }

  @Override public RelOptTable getTable() {
    return table;
  }

  public DruidTable getDruidTable() {
    return druidTable;
  }

  @Override public RelWriter explainTerms(RelWriter pw) {
    for (RelNode rel : rels) {
      if (rel instanceof TableScan) {
        TableScan tableScan = (TableScan) rel;
        pw.item("table", tableScan.getTable().getQualifiedName());
        pw.item("intervals", intervals);
      } else if (rel instanceof Filter) {
        pw.item("filter", ((Filter) rel).getCondition());
      } else if (rel instanceof Project) {
        if (((Project) rel).getInput() instanceof Aggregate) {
          pw.item("post_projects", ((Project) rel).getProjects());
        } else {
          pw.item("projects", ((Project) rel).getProjects());
        }
      } else if (rel instanceof Aggregate) {
        final Aggregate aggregate = (Aggregate) rel;
        pw.item("groups", aggregate.getGroupSet())
            .item("aggs", aggregate.getAggCallList());
      } else if (rel instanceof Sort) {
        final Sort sort = (Sort) rel;
        for (Ord<RelFieldCollation> ord
            : Ord.zip(sort.collation.getFieldCollations())) {
          pw.item("sort" + ord.i, ord.e.getFieldIndex());
        }
        for (Ord<RelFieldCollation> ord
            : Ord.zip(sort.collation.getFieldCollations())) {
          pw.item("dir" + ord.i, ord.e.shortString());
        }
        pw.itemIf("fetch", sort.fetch, sort.fetch != null);
      } else {
        throw new AssertionError("rel type not supported in Druid query "
            + rel);
      }
    }
    return pw;
  }

  @Override public RelOptCost computeSelfCost(RelOptPlanner planner,
      RelMetadataQuery mq) {
    return Util.last(rels)
        .computeSelfCost(planner, mq)
        // Cost increases with the number of fields queried.
        // A plan returning 100 or more columns will have 2x the cost of a
        // plan returning 2 columns.
        // A plan where all extra columns are pruned will be preferred.
        .multiplyBy(
            RelMdUtil.linear(querySpec.fieldNames.size(), 2, 100, 1d, 2d))
        .multiplyBy(getQueryTypeCostMultiplier())
        // a plan with sort pushed to druid is better than doing sort outside of druid
        .multiplyBy(Util.last(rels) instanceof Sort ? 0.1 : 1.0);
  }

  private double getQueryTypeCostMultiplier() {
    // Cost of Select > GroupBy > Timeseries > TopN
    switch (querySpec.queryType) {
    case SELECT:
      return .1;
    case GROUP_BY:
      return .08;
    case TIMESERIES:
      return .06;
    case TOP_N:
      return .04;
    default:
      return .2;
    }
  }

  @Override public void register(RelOptPlanner planner) {
    for (RelOptRule rule : DruidRules.RULES) {
      planner.addRule(rule);
    }
    for (RelOptRule rule : Bindables.RULES) {
      planner.addRule(rule);
    }
  }

  @Override public Class<Object[]> getElementType() {
    return Object[].class;
  }

  @Override public Enumerable<Object[]> bind(DataContext dataContext) {
    return table.unwrap(ScannableTable.class).scan(dataContext);
  }

  @Override public Node implement(InterpreterImplementor implementor) {
    return new DruidQueryNode(implementor.interpreter, this);
  }

  public QuerySpec getQuerySpec() {
    if (querySpec == null) {
      querySpec = deriveQuerySpec();
      assert querySpec != null : this;
    }
    return querySpec;
  }

  protected QuerySpec deriveQuerySpec() {
    final RelDataType rowType = table.getRowType();
    int i = 1;

    RexNode filter = null;
    if (i < rels.size() && rels.get(i) instanceof Filter) {
      final Filter filterRel = (Filter) rels.get(i++);
      filter = filterRel.getCondition();
    }

    List<RexNode> projects = null;
    if (i < rels.size() && rels.get(i) instanceof Project) {
      final Project project = (Project) rels.get(i++);
      projects = project.getProjects();
    }

    ImmutableBitSet groupSet = null;
    List<AggregateCall> aggCalls = null;
    List<String> aggNames = null;
    if (i < rels.size() && rels.get(i) instanceof Aggregate) {
      final Aggregate aggregate = (Aggregate) rels.get(i++);
      groupSet = aggregate.getGroupSet();
      aggCalls = aggregate.getAggCallList();
      aggNames = Util.skip(aggregate.getRowType().getFieldNames(),
          groupSet.cardinality());
    }

    Project postProject = null;
    if (i < rels.size() && rels.get(i) instanceof Project) {
      postProject = (Project) rels.get(i++);
    }

    List<Integer> collationIndexes = null;
    List<Direction> collationDirections = null;
    ImmutableBitSet.Builder numericCollationBitSetBuilder = ImmutableBitSet.builder();
    Integer fetch = null;
    if (i < rels.size() && rels.get(i) instanceof Sort) {
      final Sort sort = (Sort) rels.get(i++);
      collationIndexes = new ArrayList<>();
      collationDirections = new ArrayList<>();
      for (RelFieldCollation fCol : sort.collation.getFieldCollations()) {
        collationIndexes.add(fCol.getFieldIndex());
        collationDirections.add(fCol.getDirection());
        if (sort.getRowType().getFieldList().get(fCol.getFieldIndex()).getType().getFamily()
            == SqlTypeFamily.NUMERIC) {
          numericCollationBitSetBuilder.set(fCol.getFieldIndex());
        }
      }
      fetch = sort.fetch != null ? RexLiteral.intValue(sort.fetch) : null;
    }

    if (i != rels.size()) {
      throw new AssertionError("could not implement all rels");
    }

    return getQuery(rowType, filter, projects, groupSet, aggCalls, aggNames,
        collationIndexes, collationDirections, numericCollationBitSetBuilder.build(), fetch,
        postProject);
  }

  public QueryType getQueryType() {
    return getQuerySpec().queryType;
  }

  public String getQueryString() {
    return getQuerySpec().queryString;
  }

  protected CalciteConnectionConfig getConnectionConfig() {
    return getCluster().getPlanner().getContext().unwrap(CalciteConnectionConfig.class);
  }

  protected QuerySpec getQuery(RelDataType rowType, RexNode filter, List<RexNode> projects,
      ImmutableBitSet groupSet, List<AggregateCall> aggCalls, List<String> aggNames,
      List<Integer> collationIndexes, List<Direction> collationDirections,
      ImmutableBitSet numericCollationIndexes, Integer fetch, Project postProject) {
    final CalciteConnectionConfig config = getConnectionConfig();
    QueryType queryType = QueryType.SCAN;
    final Translator translator = new Translator(druidTable, rowType, config.timeZone());
    List<String> fieldNames = rowType.getFieldNames();
    Set<String> usedFieldNames = Sets.newHashSet(fieldNames);

    // Handle filter
    Json jsonFilter = null;
    if (filter != null) {
      jsonFilter = translator.translateFilter(filter);
    }

    // Then we handle project
    if (projects != null) {
      translator.clearFieldNameLists();
      final ImmutableList.Builder<String> builder = ImmutableList.builder();
      for (RexNode project : projects) {
        builder.add(translator.translate(project, true));
      }
      fieldNames = builder.build();
    }

    // Finally we handle aggregate and sort. Handling of these
    // operators is more complex, since we need to extract
    // the conditions to know whether the query will be
    // executed as a Timeseries, TopN, or GroupBy in Druid
    final List<DimensionSpec> dimensions = new ArrayList<>();
    final List<JsonAggregation> aggregations = new ArrayList<>();
    final List<JsonPostAggregation> postAggs = new ArrayList<>();
    Granularity finalGranularity = Granularity.ALL;
    Direction timeSeriesDirection = null;
    JsonLimit limit = null;
    TimeExtractionDimensionSpec timeExtractionDimensionSpec = null;
    if (groupSet != null) {
      assert aggCalls != null;
      assert aggNames != null;
      assert aggCalls.size() == aggNames.size();

      int timePositionIdx = -1;
      ImmutableList.Builder<String> builder = ImmutableList.builder();
      if (projects != null) {
        for (int groupKey : groupSet) {
          final String fieldName = fieldNames.get(groupKey);
          final RexNode project = projects.get(groupKey);
          if (project instanceof RexInputRef) {
            // Reference could be to the timestamp or druid dimension but no druid metric
            final RexInputRef ref = (RexInputRef) project;
            final String originalFieldName = druidTable.getRowType(getCluster().getTypeFactory())
                .getFieldList().get(ref.getIndex()).getName();
            if (originalFieldName.equals(druidTable.timestampFieldName)) {
              finalGranularity = Granularity.ALL;
              String extractColumnName = SqlValidatorUtil.uniquify(EXTRACT_COLUMN_NAME_PREFIX,
                  usedFieldNames, SqlValidatorUtil.EXPR_SUGGESTER);
              timeExtractionDimensionSpec = TimeExtractionDimensionSpec.makeFullTimeExtract(
                  extractColumnName, config.timeZone());
              dimensions.add(timeExtractionDimensionSpec);
              builder.add(extractColumnName);
              assert timePositionIdx == -1;
              timePositionIdx = groupKey;
            } else {
              dimensions.add(new DefaultDimensionSpec(fieldName));
              builder.add(fieldName);
            }
          } else if (project instanceof RexCall) {
            // Call, check if we should infer granularity
            final RexCall call = (RexCall) project;
            final Granularity funcGranularity = DruidDateTimeUtils.extractGranularity(call);
            if (funcGranularity != null) {
              final String extractColumnName;
              switch (call.getKind()) {
              case EXTRACT:
                // case extract field from time column
                finalGranularity = Granularity.ALL;
                extractColumnName = SqlValidatorUtil.uniquify(EXTRACT_COLUMN_NAME_PREFIX
                        + "_" + funcGranularity.value, usedFieldNames,
                    SqlValidatorUtil.EXPR_SUGGESTER);
                timeExtractionDimensionSpec = TimeExtractionDimensionSpec.makeTimeExtract(
                    funcGranularity, extractColumnName, config.timeZone());
                dimensions.add(timeExtractionDimensionSpec);
                builder.add(extractColumnName);
                break;
              case FLOOR:
                // case floor time column
                if (groupSet.cardinality() > 1) {
                  // case we have more than 1 group by key -> then will have druid group by
                  extractColumnName = SqlValidatorUtil.uniquify(FLOOR_COLUMN_NAME_PREFIX
                          + "_" + funcGranularity.value, usedFieldNames,
                      SqlValidatorUtil.EXPR_SUGGESTER);
                  dimensions.add(
                      TimeExtractionDimensionSpec.makeTimeFloor(funcGranularity,
                          extractColumnName, config.timeZone()));
                  finalGranularity = Granularity.ALL;
                  builder.add(extractColumnName);
                } else {
                  // case timeseries we can not use extraction function
                  finalGranularity = funcGranularity;
                  builder.add(fieldName);
                }
                assert timePositionIdx == -1;
                timePositionIdx = groupKey;
                break;
              default:
                throw new AssertionError();
              }

            } else {
              dimensions.add(new DefaultDimensionSpec(fieldName));
              builder.add(fieldName);
            }
          } else {
            throw new AssertionError("incompatible project expression: " + project);
          }
        }
      } else {
        for (int groupKey : groupSet) {
          final String s = fieldNames.get(groupKey);
          if (s.equals(druidTable.timestampFieldName)) {
            finalGranularity = Granularity.ALL;
            // Generate unique name as timestampFieldName is taken
            String extractColumnName = SqlValidatorUtil.uniquify(EXTRACT_COLUMN_NAME_PREFIX,
                usedFieldNames, SqlValidatorUtil.EXPR_SUGGESTER);
            timeExtractionDimensionSpec = TimeExtractionDimensionSpec.makeFullTimeExtract(
                extractColumnName, config.timeZone());
            dimensions.add(timeExtractionDimensionSpec);
            builder.add(extractColumnName);
            assert timePositionIdx == -1;
            timePositionIdx = groupKey;
          } else {
            dimensions.add(new DefaultDimensionSpec(s));
            builder.add(s);
          }
        }
      }

      for (Pair<AggregateCall, String> agg : Pair.zip(aggCalls, aggNames)) {
        final JsonAggregation jsonAggregation =
            getJsonAggregation(fieldNames, agg.right, agg.left, projects, translator);
        aggregations.add(jsonAggregation);
        builder.add(jsonAggregation.name);
      }

      fieldNames = builder.build();

      if (postProject != null) {
        builder = ImmutableList.builder();
        for (Pair<RexNode, String> pair : postProject.getNamedProjects()) {
          String fieldName = pair.right;
          RexNode rex = pair.left;
          builder.add(fieldName);
          // Render Post JSON object when PostProject exists. In DruidPostAggregationProjectRule
          // all check has been done to ensure all RexCall rexNode can be pushed in.
          if (rex instanceof RexCall) {
            DruidQuery.JsonPostAggregation jsonPost = getJsonPostAggregation(fieldName, rex,
                postProject.getInput());
            postAggs.add(jsonPost);
          }
        }
        fieldNames = builder.build();
      }

      ImmutableList<JsonCollation> collations = null;
      boolean sortsMetric = false;
      if (collationIndexes != null) {
        assert collationDirections != null;
        ImmutableList.Builder<JsonCollation> colBuilder =
            ImmutableList.builder();
        for (Pair<Integer, Direction> p : Pair.zip(collationIndexes, collationDirections)) {
          final String dimensionOrder = numericCollationIndexes.get(p.left) ? "numeric"
              : "alphanumeric";
          colBuilder.add(
              new JsonCollation(fieldNames.get(p.left),
                  p.right == Direction.DESCENDING ? "descending" : "ascending", dimensionOrder));
          if (p.left >= groupSet.cardinality() && p.right == Direction.DESCENDING) {
            // Currently only support for DESC in TopN
            sortsMetric = true;
          } else if (p.left == timePositionIdx) {
            assert timeSeriesDirection == null;
            timeSeriesDirection = p.right;
          }
        }
        collations = colBuilder.build();
      }

      limit = new JsonLimit("default", fetch, collations);

      if (dimensions.isEmpty() && (collations == null || timeSeriesDirection != null)) {
        queryType = QueryType.TIMESERIES;
        assert fetch == null;
      } else if (dimensions.size() == 1
          && finalGranularity == Granularity.ALL
          && sortsMetric
          && collations.size() == 1
          && fetch != null
          && config.approximateTopN()) {
        queryType = QueryType.TOP_N;
      } else {
        queryType = QueryType.GROUP_BY;
      }
    } else {
      assert aggCalls == null;
      assert aggNames == null;
      assert collationIndexes == null || collationIndexes.isEmpty();
      assert collationDirections == null || collationDirections.isEmpty();
    }

    final StringWriter sw = new StringWriter();
    final JsonFactory factory = new JsonFactory();
    try {
      final JsonGenerator generator = factory.createGenerator(sw);

<<<<<<< HEAD
      if (aggregations.isEmpty()) {
        // Druid requires at least one aggregation, otherwise gives:
        //   Must have at least one AggregatorFactory
        aggregations.add(
            new JsonAggregation("longSum", "dummy_agg", "dummy_agg"));
      }
=======
>>>>>>> 9c6dc773
      switch (queryType) {
      case TIMESERIES:
        generator.writeStartObject();

        generator.writeStringField("queryType", "timeseries");
        generator.writeStringField("dataSource", druidTable.dataSource);
        generator.writeBooleanField("descending", timeSeriesDirection != null
            && timeSeriesDirection == Direction.DESCENDING);
        generator.writeStringField("granularity", finalGranularity.value);
        writeFieldIf(generator, "filter", jsonFilter);
        writeField(generator, "aggregations", aggregations);
        writeFieldIf(generator, "postAggregations", postAggs.size() > 0 ? postAggs : null);
        writeField(generator, "intervals", intervals);

        generator.writeFieldName("context");
        // The following field is necessary to conform with SQL semantics (CALCITE-1589)
        generator.writeStartObject();
        final boolean isCountStar = Granularity.ALL == finalGranularity
            && aggregations.size() == 1
            && aggregations.get(0).type.equals("count");
        //Count(*) returns 0 if result set is empty thus need to set skipEmptyBuckets to false
        generator.writeBooleanField("skipEmptyBuckets", !isCountStar);
        generator.writeEndObject();

        generator.writeEndObject();
        break;

      case TOP_N:
        generator.writeStartObject();

        generator.writeStringField("queryType", "topN");
        generator.writeStringField("dataSource", druidTable.dataSource);
        generator.writeStringField("granularity", finalGranularity.value);
        writeField(generator, "dimension", dimensions.get(0));
        generator.writeStringField("metric", fieldNames.get(collationIndexes.get(0)));
        writeFieldIf(generator, "filter", jsonFilter);
        writeField(generator, "aggregations", aggregations);
        writeFieldIf(generator, "postAggregations", postAggs.size() > 0 ? postAggs : null);
        writeField(generator, "intervals", intervals);
        generator.writeNumberField("threshold", fetch);

        generator.writeEndObject();
        break;

      case GROUP_BY:
        generator.writeStartObject();
        generator.writeStringField("queryType", "groupBy");
        generator.writeStringField("dataSource", druidTable.dataSource);
        generator.writeStringField("granularity", finalGranularity.value);
        writeField(generator, "dimensions", dimensions);
        writeFieldIf(generator, "limitSpec", limit);
        writeFieldIf(generator, "filter", jsonFilter);
        writeField(generator, "aggregations", aggregations);
        writeFieldIf(generator, "postAggregations", postAggs.size() > 0 ? postAggs : null);
        writeField(generator, "intervals", intervals);
        writeFieldIf(generator, "having", null);

        generator.writeEndObject();
        break;

      case SELECT:
        generator.writeStartObject();

        generator.writeStringField("queryType", "select");
        generator.writeStringField("dataSource", druidTable.dataSource);
        generator.writeBooleanField("descending", false);
        writeField(generator, "intervals", intervals);
        writeFieldIf(generator, "filter", jsonFilter);
        writeField(generator, "dimensions", translator.dimensions);
        writeField(generator, "metrics", translator.metrics);
        generator.writeStringField("granularity", finalGranularity.value);

        generator.writeFieldName("pagingSpec");
        generator.writeStartObject();
        generator.writeNumberField("threshold", fetch != null ? fetch
            : CalciteConnectionProperty.DRUID_FETCH.wrap(new Properties()).getInt());
        generator.writeBooleanField("fromNext", true);
        generator.writeEndObject();

        generator.writeFieldName("context");
        generator.writeStartObject();
        generator.writeBooleanField(DRUID_QUERY_FETCH, fetch != null);
        generator.writeEndObject();

        generator.writeEndObject();
        break;

      case SCAN:
        generator.writeStartObject();

        generator.writeStringField("queryType", "scan");
        generator.writeStringField("dataSource", druidTable.dataSource);
        writeField(generator, "intervals", intervals);
        writeFieldIf(generator, "filter", jsonFilter);
        writeField(generator, "columns",
            Lists.transform(fieldNames, new Function<String, String>() {
              @Override public String apply(String s) {
                return s.equals(druidTable.timestampFieldName)
                    ? DruidTable.DEFAULT_TIMESTAMP_COLUMN : s;
              }
            }));
        generator.writeStringField("granularity", finalGranularity.value);
        generator.writeStringField("resultFormat", "compactedList");
        if (fetch != null) {
          generator.writeNumberField("limit", fetch);
        }

        generator.writeEndObject();
        break;

      default:
        throw new AssertionError("unknown query type " + queryType);
      }

      generator.close();
    } catch (IOException e) {
      e.printStackTrace();
    }

    return new QuerySpec(queryType, sw.toString(), fieldNames);
  }

  protected JsonAggregation getJsonAggregation(List<String> fieldNames,
      String name, AggregateCall aggCall, List<RexNode> projects, Translator translator) {
    final List<String> list = new ArrayList<>();
    for (Integer arg : aggCall.getArgList()) {
      list.add(fieldNames.get(arg));
    }
    final String only = Iterables.getFirst(list, null);
    final boolean fractional;
    final RelDataType type = aggCall.getType();
    final SqlTypeName sqlTypeName = type.getSqlTypeName();
    if (SqlTypeFamily.APPROXIMATE_NUMERIC.getTypeNames().contains(sqlTypeName)) {
      fractional = true;
    } else if (SqlTypeFamily.INTEGER.getTypeNames().contains(sqlTypeName)) {
      fractional = false;
    } else if (SqlTypeFamily.EXACT_NUMERIC.getTypeNames().contains(sqlTypeName)) {
      // Decimal
      assert sqlTypeName == SqlTypeName.DECIMAL;
      if (type.getScale() == 0) {
        fractional = false;
      } else {
        fractional = true;
      }
    } else {
      // Cannot handle this aggregate function type
      throw new AssertionError("unknown aggregate type " + type);
    }

    JsonAggregation aggregation;

    CalciteConnectionConfig config = getConnectionConfig();

    // Convert from a complex metric
    ComplexMetric complexMetric = druidTable.resolveComplexMetric(only, aggCall);

    switch (aggCall.getAggregation().getKind()) {
    case COUNT:
      if (aggCall.isDistinct()) {
        if (aggCall.isApproximate() || config.approximateDistinctCount()) {
          if (complexMetric == null) {
            aggregation = new JsonCardinalityAggregation("cardinality", name, list);
          } else {
            aggregation = new JsonAggregation(complexMetric.getMetricType(), name,
                    complexMetric.getMetricName());
          }
          break;
        } else {
          // Gets thrown if one of the rules allows a count(distinct ...) through
          // when approximate results were not told be acceptable.
          throw new UnsupportedOperationException("Cannot push " + aggCall
              + " because an approximate count distinct is not acceptable.");
        }
      }
      if (aggCall.getArgList().size() == 1) {
        // case we have count(column) push it as count(*) where column is not null
        final JsonFilter matchNulls = new JsonSelector(only, null, null);
        final JsonFilter filterOutNulls = new JsonCompositeFilter(JsonFilter.Type.NOT, matchNulls);
        aggregation = new JsonFilteredAggregation(filterOutNulls,
            new JsonAggregation("count", name, only));
      } else {
        aggregation = new JsonAggregation("count", name, only);
      }

      break;
    case SUM:
    case SUM0:
      aggregation = new JsonAggregation(fractional ? "doubleSum" : "longSum", name, only);
      break;
    case MIN:
      aggregation = new JsonAggregation(fractional ? "doubleMin" : "longMin", name, only);
      break;
    case MAX:
      aggregation = new JsonAggregation(fractional ? "doubleMax" : "longMax", name, only);
      break;
    default:
      throw new AssertionError("unknown aggregate " + aggCall);
    }

    // Check for filters
    if (aggCall.hasFilter()) {
      RexCall filterNode = (RexCall) projects.get(aggCall.filterArg);
      JsonFilter filter = translator.translateFilter(filterNode.getOperands().get(0));
      aggregation = new JsonFilteredAggregation(filter, aggregation);
    }

    return aggregation;
  }

  public JsonPostAggregation getJsonPostAggregation(String name, RexNode rexNode, RelNode rel) {
    if (rexNode instanceof RexCall) {
      List<JsonPostAggregation> fields = new ArrayList<>();
      for (RexNode ele : ((RexCall) rexNode).getOperands()) {
        JsonPostAggregation field = getJsonPostAggregation("", ele, rel);
        if (field == null) {
          throw new RuntimeException("Unchecked types that cannot be parsed as Post Aggregator");
        }
        fields.add(field);
      }
      switch (rexNode.getKind()) {
      case PLUS:
        return new JsonArithmetic(name, "+", fields, null);
      case MINUS:
        return new JsonArithmetic(name, "-", fields, null);
      case DIVIDE:
        return new JsonArithmetic(name, "quotient", fields, null);
      case TIMES:
        return new JsonArithmetic(name, "*", fields, null);
      case CAST:
        return getJsonPostAggregation(name, ((RexCall) rexNode).getOperands().get(0),
            rel);
      default:
      }
    } else if (rexNode instanceof RexInputRef) {
      // Subtract only number of grouping columns as offset because for now only Aggregates
      // without grouping sets (i.e. indicator columns size is zero) are allowed to pushed
      // in Druid Query.
      Integer indexSkipGroup = ((RexInputRef) rexNode).getIndex()
          - ((Aggregate) rel).getGroupCount();
      AggregateCall aggCall = ((Aggregate) rel).getAggCallList().get(indexSkipGroup);
      // Use either the hyper unique estimator, or the theta sketch one.
      // Hyper unique is used by default.
      if (aggCall.isDistinct()
          && aggCall.getAggregation().getKind() == SqlKind.COUNT) {
        final String fieldName = rel.getRowType().getFieldNames()
                .get(((RexInputRef) rexNode).getIndex());

        List<String> fieldNames = ((Aggregate) rel).getInput().getRowType().getFieldNames();
        String complexName = fieldNames.get(aggCall.getArgList().get(0));
        ComplexMetric metric = druidTable.resolveComplexMetric(complexName, aggCall);

        if (metric != null) {
          switch (metric.getDruidType()) {
          case THETA_SKETCH:
            return new JsonThetaSketchEstimate("", fieldName);
          case HYPER_UNIQUE:
            return new JsonHyperUniqueCardinality("", fieldName);
          default:
            throw new AssertionError("Can not translate complex metric type: "
                    + metric.getDruidType());
          }
        }
        // Count distinct on a non-complex column.
        return new JsonHyperUniqueCardinality("", fieldName);
      }
      return new JsonFieldAccessor("",
          rel.getRowType().getFieldNames().get(((RexInputRef) rexNode).getIndex()));
    } else if (rexNode instanceof RexLiteral) {
      // Druid constant post aggregator only supports numeric value for now.
      // (http://druid.io/docs/0.10.0/querying/post-aggregations.html) Accordingly, all
      // numeric type of RexLiteral can only have BigDecimal value, so filter out unsupported
      // constant by checking the type of RexLiteral value.
      if (((RexLiteral) rexNode).getValue3() instanceof BigDecimal) {
        return new JsonConstant("",
            ((BigDecimal) ((RexLiteral) rexNode).getValue3()).doubleValue());
      }
    }
    throw new RuntimeException("Unchecked types that cannot be parsed as Post Aggregator");
  }

  protected static void writeField(JsonGenerator generator, String fieldName,
      Object o) throws IOException {
    generator.writeFieldName(fieldName);
    writeObject(generator, o);
  }

  protected static void writeFieldIf(JsonGenerator generator, String fieldName,
      Object o) throws IOException {
    if (o != null) {
      writeField(generator, fieldName, o);
    }
  }

  protected static void writeArray(JsonGenerator generator, List<?> elements)
      throws IOException {
    generator.writeStartArray();
    for (Object o : elements) {
      writeObject(generator, o);
    }
    generator.writeEndArray();
  }

  protected static void writeObject(JsonGenerator generator, Object o)
      throws IOException {
    if (o instanceof String) {
      String s = (String) o;
      generator.writeString(s);
    } else if (o instanceof Interval) {
      generator.writeString(o.toString());
    } else if (o instanceof Integer) {
      Integer i = (Integer) o;
      generator.writeNumber(i);
    } else if (o instanceof List) {
      writeArray(generator, (List<?>) o);
    } else if (o instanceof Json) {
      ((Json) o).write(generator);
    } else {
      throw new AssertionError("not a json object: " + o);
    }
  }

  /** Generates a JSON string to query metadata about a data source. */
  static String metadataQuery(String dataSourceName,
      List<Interval> intervals) {
    final StringWriter sw = new StringWriter();
    final JsonFactory factory = new JsonFactory();
    try {
      final JsonGenerator generator = factory.createGenerator(sw);
      generator.writeStartObject();
      generator.writeStringField("queryType", "segmentMetadata");
      generator.writeStringField("dataSource", dataSourceName);
      generator.writeBooleanField("merge", true);
      generator.writeBooleanField("lenientAggregatorMerge", true);
      generator.writeArrayFieldStart("analysisTypes");
      generator.writeString("aggregators");
      generator.writeEndArray();
      writeFieldIf(generator, "intervals", intervals);
      generator.writeEndObject();
      generator.close();
    } catch (IOException e) {
      throw new RuntimeException(e);
    }
    return sw.toString();
  }

  /** Druid query specification. */
  public static class QuerySpec {
    final QueryType queryType;
    final String queryString;
    final List<String> fieldNames;

    QuerySpec(QueryType queryType, String queryString,
        List<String> fieldNames) {
      this.queryType = Preconditions.checkNotNull(queryType);
      this.queryString = Preconditions.checkNotNull(queryString);
      this.fieldNames = ImmutableList.copyOf(fieldNames);
    }

    @Override public int hashCode() {
      return Objects.hash(queryType, queryString, fieldNames);
    }

    @Override public boolean equals(Object obj) {
      return obj == this
          || obj instanceof QuerySpec
          && queryType == ((QuerySpec) obj).queryType
          && queryString.equals(((QuerySpec) obj).queryString)
          && fieldNames.equals(((QuerySpec) obj).fieldNames);
    }

    @Override public String toString() {
      return "{queryType: " + queryType
          + ", queryString: " + queryString
          + ", fieldNames: " + fieldNames + "}";
    }

    public String getQueryString(String pagingIdentifier, int offset) {
      if (pagingIdentifier == null) {
        return queryString;
      }
      return queryString.replace("\"threshold\":",
          "\"pagingIdentifiers\":{\"" + pagingIdentifier + "\":" + offset
              + "},\"threshold\":");
    }
  }

  /** Translates scalar expressions to Druid field references. */
  @VisibleForTesting
  protected static class Translator {
    final List<String> dimensions = new ArrayList<>();
    final List<String> metrics = new ArrayList<>();
    final DruidTable druidTable;
    final RelDataType rowType;
    final String timeZone;

    Translator(DruidTable druidTable, RelDataType rowType, String timeZone) {
      this.druidTable = druidTable;
      this.rowType = rowType;
      for (RelDataTypeField f : rowType.getFieldList()) {
        final String fieldName = f.getName();
        if (druidTable.isMetric(fieldName)) {
          metrics.add(fieldName);
        } else if (!druidTable.timestampFieldName.equals(fieldName)
            && !DruidTable.DEFAULT_TIMESTAMP_COLUMN.equals(fieldName)) {
          dimensions.add(fieldName);
        }
      }
      this.timeZone = timeZone;
    }

    protected void clearFieldNameLists() {
      dimensions.clear();
      metrics.clear();
    }

    @SuppressWarnings("incomplete-switch") String translate(RexNode e, boolean set) {
      int index = -1;
      switch (e.getKind()) {
      case INPUT_REF:
        final RexInputRef ref = (RexInputRef) e;
        index = ref.getIndex();
        break;
      case CAST:
        return tr(e, 0, set);
      case LITERAL:
        return ((RexLiteral) e).getValue3().toString();
      case FLOOR:
      case EXTRACT:
        final RexCall call = (RexCall) e;
        assert DruidDateTimeUtils.extractGranularity(call) != null;
        index = RelOptUtil.InputFinder.bits(e).asList().get(0);
        break;
      case IS_TRUE:
        return ""; // the fieldName for which this is the filter will be added separately
      }
      if (index == -1) {
        throw new AssertionError("invalid expression " + e);
      }
      final String fieldName = rowType.getFieldList().get(index).getName();
      if (set) {
        if (druidTable.metricFieldNames.contains(fieldName)) {
          metrics.add(fieldName);
        } else if (!druidTable.timestampFieldName.equals(fieldName)
            && !DruidTable.DEFAULT_TIMESTAMP_COLUMN.equals(fieldName)) {
          dimensions.add(fieldName);
        }
      }
      return fieldName;
    }

    private JsonFilter translateFilter(RexNode e) {
      final RexCall call;
      if (e.isAlwaysTrue()) {
        return JsonExpressionFilter.alwaysTrue();
      }
      if (e.isAlwaysFalse()) {
        return JsonExpressionFilter.alwaysFalse();
      }
      switch (e.getKind()) {
      case EQUALS:
      case NOT_EQUALS:
      case GREATER_THAN:
      case GREATER_THAN_OR_EQUAL:
      case LESS_THAN:
      case LESS_THAN_OR_EQUAL:
      case IN:
      case BETWEEN:
      case IS_NULL:
      case IS_NOT_NULL:
        call = (RexCall) e;
        int posRef;
        int posConstant;
        if (call.getOperands().size() == 1) { // IS NULL and IS NOT NULL
          posRef = 0;
          posConstant = -1;
        } else if (RexUtil.isConstant(call.getOperands().get(1))) {
          posRef = 0;
          posConstant = 1;
        } else if (RexUtil.isConstant(call.getOperands().get(0))) {
          posRef = 1;
          posConstant = 0;
        } else {
          throw new AssertionError("it is not a valid comparison: " + e);
        }
        final boolean numeric =
            call.getOperands().get(posRef).getType().getFamily()
                == SqlTypeFamily.NUMERIC;
        final Granularity granularity = DruidDateTimeUtils.extractGranularity(call.getOperands()
            .get(posRef));
        // in case no extraction the field will be omitted from the serialization
        ExtractionFunction extractionFunction = null;
        if (granularity != null) {
          extractionFunction =
              TimeExtractionFunction.createExtractFromGranularity(granularity, timeZone);
        }
        String dimName = tr(e, posRef);
        if (dimName.equals(DruidConnectionImpl.DEFAULT_RESPONSE_TIMESTAMP_COLUMN)) {
          // We need to use Druid default column name to refer to the time dimension in a filter
          dimName = DruidTable.DEFAULT_TIMESTAMP_COLUMN;
        }

        switch (e.getKind()) {
        case EQUALS:
          // extractionFunction should be null because if we are using an extraction function
          // we have guarantees about the format of the output and thus we can apply the
          // normal selector
          if (numeric && extractionFunction == null) {
            String constantValue = tr(e, posConstant);
            return new JsonBound(dimName, constantValue, false, constantValue, false,
                numeric, extractionFunction);
          }
          return new JsonSelector(dimName, tr(e, posConstant), extractionFunction);
        case NOT_EQUALS:
          // extractionFunction should be null because if we are using an extraction function
          // we have guarantees about the format of the output and thus we can apply the
          // normal selector
          if (numeric && extractionFunction == null) {
            String constantValue = tr(e, posConstant);
            return new JsonCompositeFilter(JsonFilter.Type.OR,
                new JsonBound(dimName, constantValue, true, null, false,
                    numeric, extractionFunction),
                new JsonBound(dimName, null, false, constantValue, true,
                    numeric, extractionFunction));
          }
          return new JsonCompositeFilter(JsonFilter.Type.NOT,
              new JsonSelector(dimName, tr(e, posConstant), extractionFunction));
        case GREATER_THAN:
          return new JsonBound(dimName, tr(e, posConstant),
              true, null, false, numeric, extractionFunction);
        case GREATER_THAN_OR_EQUAL:
          return new JsonBound(dimName, tr(e, posConstant),
              false, null, false, numeric, extractionFunction);
        case LESS_THAN:
          return new JsonBound(dimName, null, false,
              tr(e, posConstant), true, numeric, extractionFunction);
        case LESS_THAN_OR_EQUAL:
          return new JsonBound(dimName, null, false,
              tr(e, posConstant), false, numeric, extractionFunction);
        case IN:
          ImmutableList.Builder<String> listBuilder = ImmutableList.builder();
          for (RexNode rexNode: call.getOperands()) {
            if (rexNode.getKind() == SqlKind.LITERAL) {
              listBuilder.add(((RexLiteral) rexNode).getValue3().toString());
            }
          }
          return new JsonInFilter(dimName, listBuilder.build(), extractionFunction);
        case BETWEEN:
          return new JsonBound(dimName, tr(e, 2), false,
              tr(e, 3), false, numeric, extractionFunction);
        case IS_NULL:
          return new JsonSelector(dimName, null, extractionFunction);
        case IS_NOT_NULL:
          return new JsonCompositeFilter(JsonFilter.Type.NOT,
              new JsonSelector(dimName, null, extractionFunction));
        default:
          throw new AssertionError();
        }
      case AND:
      case OR:
      case NOT:
        call = (RexCall) e;
        return new JsonCompositeFilter(JsonFilter.Type.valueOf(e.getKind().name()),
            translateFilters(call.getOperands()));
      default:
        throw new AssertionError("cannot translate filter: " + e);
      }
    }

    private String tr(RexNode call, int index) {
      return tr(call, index, false);
    }

    private String tr(RexNode call, int index, boolean set) {
      return translate(((RexCall) call).getOperands().get(index), set);
    }

    private List<JsonFilter> translateFilters(List<RexNode> operands) {
      final ImmutableList.Builder<JsonFilter> builder =
          ImmutableList.builder();
      for (RexNode operand : operands) {
        builder.add(translateFilter(operand));
      }
      return builder.build();
    }
  }

  /** Interpreter node that executes a Druid query and sends the results to a
   * {@link Sink}. */
  private static class DruidQueryNode implements Node {
    private final Sink sink;
    private final DruidQuery query;
    private final QuerySpec querySpec;

    DruidQueryNode(Interpreter interpreter, DruidQuery query) {
      this.query = query;
      this.sink = interpreter.sink(query);
      this.querySpec = query.getQuerySpec();
      Hook.QUERY_PLAN.run(querySpec);
    }

    public void run() throws InterruptedException {
      final List<ColumnMetaData.Rep> fieldTypes = new ArrayList<>();
      for (RelDataTypeField field : query.getRowType().getFieldList()) {
        fieldTypes.add(getPrimitive(field));
      }
      final DruidConnectionImpl connection =
          new DruidConnectionImpl(query.druidTable.schema.url,
              query.druidTable.schema.coordinatorUrl);
      final boolean limitQuery = containsLimit(querySpec);
      final DruidConnectionImpl.Page page = new DruidConnectionImpl.Page();
      do {
        final String queryString =
            querySpec.getQueryString(page.pagingIdentifier, page.offset);
        connection.request(querySpec.queryType, queryString, sink,
            querySpec.fieldNames, fieldTypes, page);
      } while (!limitQuery
          && page.pagingIdentifier != null
          && page.totalRowCount > 0);
    }

    private static boolean containsLimit(QuerySpec querySpec) {
      return querySpec.queryString.contains("\"context\":{\""
          + DRUID_QUERY_FETCH + "\":true");
    }

    private ColumnMetaData.Rep getPrimitive(RelDataTypeField field) {
      switch (field.getType().getSqlTypeName()) {
      case TIMESTAMP_WITH_LOCAL_TIME_ZONE:
        return ColumnMetaData.Rep.JAVA_SQL_TIMESTAMP;
      case BIGINT:
        return ColumnMetaData.Rep.LONG;
      case INTEGER:
        return ColumnMetaData.Rep.INTEGER;
      case SMALLINT:
        return ColumnMetaData.Rep.SHORT;
      case TINYINT:
        return ColumnMetaData.Rep.BYTE;
      case REAL:
        return ColumnMetaData.Rep.FLOAT;
      case DOUBLE:
      case FLOAT:
        return ColumnMetaData.Rep.DOUBLE;
      default:
        return null;
      }
    }
  }

  /** Object that knows how to write itself to a
   * {@link com.fasterxml.jackson.core.JsonGenerator}. */
  public interface Json {
    void write(JsonGenerator generator) throws IOException;
  }

  /** Aggregation element of a Druid "groupBy" or "topN" query. */
  private static class JsonAggregation implements Json {
    final String type;
    final String name;
    final String fieldName;

    private JsonAggregation(String type, String name, String fieldName) {
      this.type = type;
      this.name = name;
      this.fieldName = fieldName;
    }

    public void write(JsonGenerator generator) throws IOException {
      generator.writeStartObject();
      generator.writeStringField("type", type);
      generator.writeStringField("name", name);
      writeFieldIf(generator, "fieldName", fieldName);
      generator.writeEndObject();
    }
  }

  /** Collation element of a Druid "groupBy" query. */
  private static class JsonLimit implements Json {
    final String type;
    final Integer limit;
    final ImmutableList<JsonCollation> collations;

    private JsonLimit(String type, Integer limit, ImmutableList<JsonCollation> collations) {
      this.type = type;
      this.limit = limit;
      this.collations = collations;
    }

    public void write(JsonGenerator generator) throws IOException {
      generator.writeStartObject();
      generator.writeStringField("type", type);
      writeFieldIf(generator, "limit", limit);
      writeFieldIf(generator, "columns", collations);
      generator.writeEndObject();
    }
  }

  /** Collation element of a Druid "groupBy" query. */
  private static class JsonCollation implements Json {
    final String dimension;
    final String direction;
    final String dimensionOrder;

    private JsonCollation(String dimension, String direction, String dimensionOrder) {
      this.dimension = dimension;
      this.direction = direction;
      this.dimensionOrder = dimensionOrder;
    }

    public void write(JsonGenerator generator) throws IOException {
      generator.writeStartObject();
      generator.writeStringField("dimension", dimension);
      writeFieldIf(generator, "direction", direction);
      writeFieldIf(generator, "dimensionOrder", dimensionOrder);
      generator.writeEndObject();
    }
  }

  /** Aggregation element that calls the "cardinality" function. */
  private static class JsonCardinalityAggregation extends JsonAggregation {
    final List<String> fieldNames;

    private JsonCardinalityAggregation(String type, String name,
        List<String> fieldNames) {
      super(type, name, null);
      this.fieldNames = fieldNames;
    }

    public void write(JsonGenerator generator) throws IOException {
      generator.writeStartObject();
      generator.writeStringField("type", type);
      generator.writeStringField("name", name);
      writeFieldIf(generator, "fieldNames", fieldNames);
      generator.writeEndObject();
    }
  }

  /** Aggregation element that contains a filter */
  private static class JsonFilteredAggregation extends JsonAggregation {
    final JsonFilter filter;
    final JsonAggregation aggregation;

    private JsonFilteredAggregation(JsonFilter filter, JsonAggregation aggregation) {
      // Filtered aggregations don't use the "name" and "fieldName" fields directly,
      // but rather use the ones defined in their "aggregation" field.
      super("filtered", aggregation.name, aggregation.fieldName);
      this.filter = filter;
      this.aggregation = aggregation;
      // The aggregation cannot be a JsonFilteredAggregation
      assert !(aggregation instanceof JsonFilteredAggregation);
    }

    @Override public void write(JsonGenerator generator) throws IOException {
      generator.writeStartObject();
      generator.writeStringField("type", type);
      writeField(generator, "filter", filter);
      writeField(generator, "aggregator", aggregation);
      generator.writeEndObject();
    }
  }

  /** Filter element of a Druid "groupBy" or "topN" query. */
  private abstract static class JsonFilter implements Json {
    /**
     * Supported filter types
     * */
    protected enum Type {
      AND,
      OR,
      NOT,
      SELECTOR,
      IN,
      BOUND,
      EXPRESSION;

      public String lowercase() {
        return name().toLowerCase(Locale.ROOT);
      }
    }

    final Type type;

    private JsonFilter(Type type) {
      this.type = type;
    }
  }

  /**
   * Druid Expression filter.
   */
  private static class JsonExpressionFilter extends JsonFilter {
    private final String expression;

    private JsonExpressionFilter(String expression) {
      super(Type.EXPRESSION);
      this.expression = Preconditions.checkNotNull(expression);
    }

    @Override public void write(JsonGenerator generator) throws IOException {
      generator.writeStartObject();
      generator.writeStringField("type", type.lowercase());
      generator.writeStringField("expression", expression);
      generator.writeEndObject();
    }

    /** We need to push to Druid an expression that always evaluates to true. */
    public static final JsonExpressionFilter alwaysTrue() {
      return new JsonExpressionFilter("1 == 1");
    }

    /** We need to push to Druid an expression that always evaluates to false. */
    public static final JsonExpressionFilter alwaysFalse() {
      return new JsonExpressionFilter("1 == 2");
    }
  }


  /** Equality filter. */
  private static class JsonSelector extends JsonFilter {
    private final String dimension;
    private final String value;
    private final ExtractionFunction extractionFunction;

    private JsonSelector(String dimension, String value,
        ExtractionFunction extractionFunction) {
      super(Type.SELECTOR);
      this.dimension = dimension;
      this.value = value;
      this.extractionFunction = extractionFunction;
    }

    public void write(JsonGenerator generator) throws IOException {
      generator.writeStartObject();
      generator.writeStringField("type", type.lowercase());
      generator.writeStringField("dimension", dimension);
      generator.writeStringField("value", value);
      writeFieldIf(generator, "extractionFn", extractionFunction);
      generator.writeEndObject();
    }
  }

  /** Bound filter. */
  @VisibleForTesting
  protected static class JsonBound extends JsonFilter {
    private final String dimension;
    private final String lower;
    private final boolean lowerStrict;
    private final String upper;
    private final boolean upperStrict;
    private final boolean alphaNumeric;
    private final ExtractionFunction extractionFunction;

    private JsonBound(String dimension, String lower,
        boolean lowerStrict, String upper, boolean upperStrict,
        boolean alphaNumeric, ExtractionFunction extractionFunction) {
      super(Type.BOUND);
      this.dimension = dimension;
      this.lower = lower;
      this.lowerStrict = lowerStrict;
      this.upper = upper;
      this.upperStrict = upperStrict;
      this.alphaNumeric = alphaNumeric;
      this.extractionFunction = extractionFunction;
    }

    public void write(JsonGenerator generator) throws IOException {
      generator.writeStartObject();
      generator.writeStringField("type", type.lowercase());
      generator.writeStringField("dimension", dimension);
      if (lower != null) {
        generator.writeStringField("lower", lower);
        generator.writeBooleanField("lowerStrict", lowerStrict);
      }
      if (upper != null) {
        generator.writeStringField("upper", upper);
        generator.writeBooleanField("upperStrict", upperStrict);
      }
      if (alphaNumeric) {
        generator.writeStringField("ordering", "numeric");
      } else {
        generator.writeStringField("ordering", "lexicographic");
      }
      writeFieldIf(generator, "extractionFn", extractionFunction);
      generator.writeEndObject();
    }
  }

  /** Filter that combines other filters using a boolean operator. */
  private static class JsonCompositeFilter extends JsonFilter {
    private final List<? extends JsonFilter> fields;

    private JsonCompositeFilter(Type type,
        Iterable<? extends JsonFilter> fields) {
      super(type);
      this.fields = ImmutableList.copyOf(fields);
    }

    private JsonCompositeFilter(Type type, JsonFilter... fields) {
      this(type, ImmutableList.copyOf(fields));
    }

    public void write(JsonGenerator generator) throws IOException {
      generator.writeStartObject();
      generator.writeStringField("type", type.lowercase());
      switch (type) {
      case NOT:
        writeField(generator, "field", fields.get(0));
        break;
      default:
        writeField(generator, "fields", fields);
      }
      generator.writeEndObject();
    }
  }

  /** IN filter. */
  protected static class JsonInFilter extends JsonFilter {
    private final String dimension;
    private final List<String> values;
    private final ExtractionFunction extractionFunction;

    private JsonInFilter(String dimension, List<String> values,
        ExtractionFunction extractionFunction) {
      super(Type.IN);
      this.dimension = dimension;
      this.values = values;
      this.extractionFunction = extractionFunction;
    }

    public void write(JsonGenerator generator) throws IOException {
      generator.writeStartObject();
      generator.writeStringField("type", type.lowercase());
      generator.writeStringField("dimension", dimension);
      writeField(generator, "values", values);
      writeFieldIf(generator, "extractionFn", extractionFunction);
      generator.writeEndObject();
    }
  }

  /** Post-Aggregator Post aggregator abstract writer */
  protected abstract static class JsonPostAggregation implements Json {
    final String type;
    String name;

    private JsonPostAggregation(String name, String type) {
      this.type = type;
      this.name = name;
    }

    // Expects all subclasses to write the EndObject item
    public void write(JsonGenerator generator) throws IOException {
      generator.writeStartObject();
      generator.writeStringField("type", type);
      generator.writeStringField("name", name);
    }

    public void setName(String name) {
      this.name = name;
    }

    public abstract JsonPostAggregation copy();
  }

  /** FieldAccessor Post aggregator writer */
  private static class JsonFieldAccessor extends JsonPostAggregation {
    final String fieldName;

    private JsonFieldAccessor(String name, String fieldName) {
      super(name, "fieldAccess");
      this.fieldName = fieldName;
    }

    public void write(JsonGenerator generator) throws IOException {
      super.write(generator);
      generator.writeStringField("fieldName", fieldName);
      generator.writeEndObject();
    }

    /**
     * Leaf node in Post-aggs Json Tree, return an identical leaf node.
     */

    public JsonPostAggregation copy() {
      return new JsonFieldAccessor(this.name, this.fieldName);
    }
  }

  /** Constant Post aggregator writer */
  private static class JsonConstant extends JsonPostAggregation {
    final double value;

    private JsonConstant(String name, double value) {
      super(name, "constant");
      this.value = value;
    }

    public void write(JsonGenerator generator) throws IOException {
      super.write(generator);
      generator.writeNumberField("value", value);
      generator.writeEndObject();
    }

    /**
     * Leaf node in Post-aggs Json Tree, return an identical leaf node.
     */

    public JsonPostAggregation copy() {
      return new JsonConstant(this.name, this.value);
    }
  }

  /** Greatest/Leastest Post aggregator writer */
  private static class JsonGreatestLeast extends JsonPostAggregation {
    final List<JsonPostAggregation> fields;
    final boolean fractional;
    final boolean greatest;

    private JsonGreatestLeast(String name, List<JsonPostAggregation> fields,
                              boolean fractional, boolean greatest) {
      super(name, greatest ? (fractional ? "doubleGreatest" : "longGreatest")
          : (fractional ? "doubleLeast" : "longLeast"));
      this.fields = fields;
      this.fractional = fractional;
      this.greatest = greatest;
    }

    public void write(JsonGenerator generator) throws IOException {
      super.write(generator);
      writeFieldIf(generator, "fields", fields);
      generator.writeEndObject();
    }

    /**
     * Non-leaf node in Post-aggs Json Tree, recursively copy the leaf node.
     */

    public JsonPostAggregation copy() {
      ImmutableList.Builder<JsonPostAggregation> builder = ImmutableList.builder();
      for (JsonPostAggregation field : fields) {
        builder.add(field.copy());
      }
      return new JsonGreatestLeast(name, builder.build(), fractional, greatest);
    }
  }

  /** Arithmetic Post aggregator writer */
  private static class JsonArithmetic extends JsonPostAggregation {
    final String fn;
    final List<JsonPostAggregation> fields;
    final String ordering;

    private JsonArithmetic(String name, String fn, List<JsonPostAggregation> fields,
                           String ordering) {
      super(name, "arithmetic");
      this.fn = fn;
      this.fields = fields;
      this.ordering = ordering;
    }

    public void write(JsonGenerator generator) throws IOException {
      super.write(generator);
      generator.writeStringField("fn", fn);
      writeFieldIf(generator, "fields", fields);
      writeFieldIf(generator, "ordering", ordering);
      generator.writeEndObject();
    }

    /**
     * Non-leaf node in Post-aggs Json Tree, recursively copy the leaf node.
     */

    public JsonPostAggregation copy() {
      ImmutableList.Builder<JsonPostAggregation> builder = ImmutableList.builder();
      for (JsonPostAggregation field : fields) {
        builder.add(field.copy());
      }
      return new JsonArithmetic(name, fn, builder.build(), ordering);
    }
  }

  /** HyperUnique Cardinality Post aggregator writer */
  private static class JsonHyperUniqueCardinality extends JsonPostAggregation {
    final String fieldName;

    private JsonHyperUniqueCardinality(String name, String fieldName) {
      super(name, "hyperUniqueCardinality");
      this.fieldName = fieldName;
    }

    public void write(JsonGenerator generator) throws IOException {
      super.write(generator);
      generator.writeStringField("fieldName", fieldName);
      generator.writeEndObject();
    }

    /**
     * Leaf node in Post-aggs Json Tree, return an identical leaf node.
     */

    public JsonPostAggregation copy() {
      return new JsonHyperUniqueCardinality(this.name, this.fieldName);
    }
  }

  /** Theta Sketch Estimator for Post aggregation */
  private static class JsonThetaSketchEstimate extends JsonPostAggregation {
    final String fieldName;

    private JsonThetaSketchEstimate(String name, String fieldName) {
      super(name, "thetaSketchEstimate");
      this.fieldName = fieldName;
    }

    @Override public JsonPostAggregation copy() {
      return new JsonThetaSketchEstimate(name, fieldName);
    }

    @Override public void write(JsonGenerator generator) throws IOException {
      super.write(generator);
      // Druid spec for ThetaSketchEstimate requires a field accessor
      writeField(generator, "field", new JsonFieldAccessor("", fieldName));
      generator.writeEndObject();
    }
  }
}

// End DruidQuery.java<|MERGE_RESOLUTION|>--- conflicted
+++ resolved
@@ -726,15 +726,6 @@
     try {
       final JsonGenerator generator = factory.createGenerator(sw);
 
-<<<<<<< HEAD
-      if (aggregations.isEmpty()) {
-        // Druid requires at least one aggregation, otherwise gives:
-        //   Must have at least one AggregatorFactory
-        aggregations.add(
-            new JsonAggregation("longSum", "dummy_agg", "dummy_agg"));
-      }
-=======
->>>>>>> 9c6dc773
       switch (queryType) {
       case TIMESERIES:
         generator.writeStartObject();
