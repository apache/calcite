--- conflicted
+++ resolved
@@ -237,14 +237,10 @@
       return isValidCast((RexCall) e, boundedComparator);
     case EXTRACT:
       return TimeExtractionFunction.isValidTimeExtract((RexCall) e);
-    case IS_TRUE:
-<<<<<<< HEAD
-      return isValidFilter(((RexCall) e).getOperands().get(0), boundedComparator, input);
     case FLOOR:
       return TimeExtractionFunction.isValidTimeFloor((RexCall) e);
-=======
+    case IS_TRUE:
       return isValidFilter(((RexCall) e).getOperands().get(0), boundedComparator);
->>>>>>> 159bcab2
     default:
       return false;
     }
