/*
 * Licensed to the Apache Software Foundation (ASF) under one or more
 * contributor license agreements.  See the NOTICE file distributed with
 * this work for additional information regarding copyright ownership.
 * The ASF licenses this file to you under the Apache License, Version 2.0
 * (the "License"); you may not use this file except in compliance with
 * the License.  You may obtain a copy of the License at
 *
 * http://www.apache.org/licenses/LICENSE-2.0
 *
 * Unless required by applicable law or agreed to in writing, software
 * distributed under the License is distributed on an "AS IS" BASIS,
 * WITHOUT WARRANTIES OR CONDITIONS OF ANY KIND, either express or implied.
 * See the License for the specific language governing permissions and
 * limitations under the License.
 */
package org.apache.calcite.adapter.druid;

import org.apache.calcite.DataContext;
import org.apache.calcite.avatica.ColumnMetaData;
import org.apache.calcite.config.CalciteConnectionConfig;
import org.apache.calcite.config.CalciteConnectionProperty;
import org.apache.calcite.interpreter.BindableRel;
import org.apache.calcite.interpreter.Bindables;
import org.apache.calcite.interpreter.Interpreter;
import org.apache.calcite.interpreter.Node;
import org.apache.calcite.interpreter.Sink;
import org.apache.calcite.linq4j.Enumerable;
import org.apache.calcite.linq4j.Ord;
import org.apache.calcite.plan.RelOptCluster;
import org.apache.calcite.plan.RelOptCost;
import org.apache.calcite.plan.RelOptPlanner;
import org.apache.calcite.plan.RelOptRule;
import org.apache.calcite.plan.RelOptTable;
import org.apache.calcite.plan.RelOptUtil;
import org.apache.calcite.plan.RelTraitSet;
import org.apache.calcite.rel.AbstractRelNode;
import org.apache.calcite.rel.RelFieldCollation;
import org.apache.calcite.rel.RelFieldCollation.Direction;
import org.apache.calcite.rel.RelNode;
import org.apache.calcite.rel.RelWriter;
import org.apache.calcite.rel.core.Aggregate;
import org.apache.calcite.rel.core.AggregateCall;
import org.apache.calcite.rel.core.Filter;
import org.apache.calcite.rel.core.Project;
import org.apache.calcite.rel.core.Sort;
import org.apache.calcite.rel.core.TableScan;
import org.apache.calcite.rel.metadata.RelMdUtil;
import org.apache.calcite.rel.metadata.RelMetadataQuery;
import org.apache.calcite.rel.type.RelDataType;
import org.apache.calcite.rel.type.RelDataTypeField;
import org.apache.calcite.rex.RexCall;
import org.apache.calcite.rex.RexInputRef;
import org.apache.calcite.rex.RexLiteral;
import org.apache.calcite.rex.RexNode;
import org.apache.calcite.rex.RexUtil;
import org.apache.calcite.runtime.Hook;
import org.apache.calcite.schema.ScannableTable;
import org.apache.calcite.sql.SqlKind;
import org.apache.calcite.sql.type.SqlTypeFamily;
import org.apache.calcite.sql.type.SqlTypeName;
import org.apache.calcite.sql.validate.SqlValidatorUtil;
import org.apache.calcite.util.ImmutableBitSet;
import org.apache.calcite.util.Litmus;
import org.apache.calcite.util.Pair;
import org.apache.calcite.util.Util;

import com.fasterxml.jackson.core.JsonFactory;
import com.fasterxml.jackson.core.JsonGenerator;
import com.google.common.annotations.VisibleForTesting;
import com.google.common.base.Preconditions;
import com.google.common.collect.ImmutableList;
import com.google.common.collect.Iterables;
import com.google.common.collect.Sets;

import java.io.IOException;
import java.io.StringWriter;
import java.math.BigDecimal;
import java.util.ArrayList;
import java.util.List;
import java.util.Locale;
import java.util.Objects;
import java.util.Properties;
import java.util.Set;
import java.util.regex.Pattern;

import static org.apache.calcite.sql.SqlKind.INPUT_REF;

/**
 * Relational expression representing a scan of a Druid data set.
 */
public class DruidQuery extends AbstractRelNode implements BindableRel {

  protected QuerySpec querySpec;

  final RelOptTable table;
  final DruidTable druidTable;
  final ImmutableList<LocalInterval> intervals;
  final ImmutableList<RelNode> rels;

  private static final Pattern VALID_SIG = Pattern.compile("sf?p?(a?|ao)l?");
  private static final String EXTRACT_COLUMN_NAME_PREFIX = "extract";
  private static final String FLOOR_COLUMN_NAME_PREFIX = "floor";
  protected static final String DRUID_QUERY_FETCH = "druid.query.fetch";

  /**
   * Creates a DruidQuery.
   *
   * @param cluster        Cluster
   * @param traitSet       Traits
   * @param table          Table
   * @param druidTable     Druid table
   * @param intervals      Intervals for the query
   * @param rels           Internal relational expressions
   */
  protected DruidQuery(RelOptCluster cluster, RelTraitSet traitSet,
      RelOptTable table, DruidTable druidTable,
      List<LocalInterval> intervals, List<RelNode> rels) {
    super(cluster, traitSet);
    this.table = table;
    this.druidTable = druidTable;
    this.intervals = ImmutableList.copyOf(intervals);
    this.rels = ImmutableList.copyOf(rels);

    assert isValid(Litmus.THROW, null);
  }

  /** Returns a string describing the operations inside this query.
   *
   * <p>For example, "sfpaol" means {@link TableScan} (s)
   * followed by {@link Filter} (f)
   * followed by {@link Project} (p)
   * followed by {@link Aggregate} (a)
   * followed by {@link Project} (o)
   * followed by {@link Sort} (l).
   *
   * @see #isValidSignature(String)
   */
  String signature() {
    final StringBuilder b = new StringBuilder();
    boolean flag = false;
    for (RelNode rel : rels) {
      b.append(rel instanceof TableScan ? 's'
          : (rel instanceof Project && flag) ? 'o'
          : rel instanceof Filter ? 'f'
          : rel instanceof Aggregate ? 'a'
          : rel instanceof Sort ? 'l'
          : rel instanceof Project ? 'p'
          : '!');
      flag = flag || rel instanceof Aggregate;
    }
    return b.toString();
  }

  @Override public boolean isValid(Litmus litmus, Context context) {
    if (!super.isValid(litmus, context)) {
      return false;
    }
    final String signature = signature();
    if (!isValidSignature(signature)) {
      return litmus.fail("invalid signature [{}]", signature);
    }
    if (rels.isEmpty()) {
      return litmus.fail("must have at least one rel");
    }
    for (int i = 0; i < rels.size(); i++) {
      final RelNode r = rels.get(i);
      if (i == 0) {
        if (!(r instanceof TableScan)) {
          return litmus.fail("first rel must be TableScan, was ", r);
        }
        if (r.getTable() != table) {
          return litmus.fail("first rel must be based on table table");
        }
      } else {
        final List<RelNode> inputs = r.getInputs();
        if (inputs.size() != 1 || inputs.get(0) != rels.get(i - 1)) {
          return litmus.fail("each rel must have a single input");
        }
        if (r instanceof Aggregate) {
          final Aggregate aggregate = (Aggregate) r;
          if (aggregate.getGroupSets().size() != 1
              || aggregate.indicator) {
            return litmus.fail("no grouping sets");
          }
          for (AggregateCall call : aggregate.getAggCallList()) {
            if (call.filterArg >= 0) {
              return litmus.fail("no filtered aggregate functions");
            }
          }
        }
        if (r instanceof Filter) {
          final Filter filter = (Filter) r;
          if (!isValidFilter(filter.getCondition())) {
            return litmus.fail("invalid filter [{}]", filter.getCondition());
          }
        }
        if (r instanceof Sort) {
          final Sort sort = (Sort) r;
          if (sort.offset != null && RexLiteral.intValue(sort.offset) != 0) {
            return litmus.fail("offset not supported");
          }
        }
      }
    }
    return true;
  }

  boolean isValidFilter(RexNode e) {
    return isValidFilter(e, false);
  }

  boolean isValidFilter(RexNode e, boolean boundedComparator) {
    switch (e.getKind()) {
    case INPUT_REF:
      return true;
    case LITERAL:
      return ((RexLiteral) e).getValue() != null;
    case AND:
    case OR:
    case NOT:
    case EQUALS:
    case NOT_EQUALS:
    case IN:
      return areValidFilters(((RexCall) e).getOperands(), false);
    case LESS_THAN:
    case LESS_THAN_OR_EQUAL:
    case GREATER_THAN:
    case GREATER_THAN_OR_EQUAL:
    case BETWEEN:
      return areValidFilters(((RexCall) e).getOperands(), true);
    case CAST:
      return isValidCast((RexCall) e, boundedComparator);
    case EXTRACT:
      return TimeExtractionFunction.isValidTimeExtract((RexCall) e);
    default:
      return false;
    }
  }

  private boolean areValidFilters(List<RexNode> es, boolean boundedComparator) {
    for (RexNode e : es) {
      if (!isValidFilter(e, boundedComparator)) {
        return false;
      }
    }
    return true;
  }

  private boolean isValidCast(RexCall e, boolean boundedComparator) {
    assert e.isA(SqlKind.CAST);
    if (e.getOperands().get(0).isA(INPUT_REF)
        && e.getType().getFamily() == SqlTypeFamily.CHARACTER) {
      // CAST of input to character type
      return true;
    }
    if (e.getOperands().get(0).isA(INPUT_REF)
        && e.getType().getFamily() == SqlTypeFamily.NUMERIC
        && boundedComparator) {
      // CAST of input to numeric type, it is part of a bounded comparison
      return true;
    }
    if (e.getOperands().get(0).isA(SqlKind.LITERAL)
        && e.getType().getFamily() == SqlTypeFamily.TIMESTAMP) {
      // CAST of literal to timestamp type
      return true;
    }
    // Currently other CAST operations cannot be pushed to Druid
    return false;
  }

  /** Returns whether a signature represents an sequence of relational operators
   * that can be translated into a valid Druid query. */
  static boolean isValidSignature(String signature) {
    return VALID_SIG.matcher(signature).matches();
  }

  /** Creates a DruidQuery. */
  public static DruidQuery create(RelOptCluster cluster, RelTraitSet traitSet,
      RelOptTable table, DruidTable druidTable, List<RelNode> rels) {
    return new DruidQuery(cluster, traitSet, table, druidTable, druidTable.intervals, rels);
  }

  /** Creates a DruidQuery. */
  private static DruidQuery create(RelOptCluster cluster, RelTraitSet traitSet,
      RelOptTable table, DruidTable druidTable, List<LocalInterval> intervals,
      List<RelNode> rels) {
    return new DruidQuery(cluster, traitSet, table, druidTable, intervals, rels);
  }

  /** Extends a DruidQuery. */
  public static DruidQuery extendQuery(DruidQuery query, RelNode r) {
    final ImmutableList.Builder<RelNode> builder = ImmutableList.builder();
    return DruidQuery.create(query.getCluster(), r.getTraitSet().replace(query.getConvention()),
        query.getTable(), query.druidTable, query.intervals,
        builder.addAll(query.rels).add(r).build());
  }

  /** Extends a DruidQuery. */
  public static DruidQuery extendQuery(DruidQuery query,
      List<LocalInterval> intervals) {
    return DruidQuery.create(query.getCluster(), query.getTraitSet(), query.getTable(),
        query.druidTable, intervals, query.rels);
  }

  @Override public RelNode copy(RelTraitSet traitSet, List<RelNode> inputs) {
    assert inputs.isEmpty();
    return this;
  }

  @Override public RelDataType deriveRowType() {
    return getCluster().getTypeFactory().createStructType(
        Pair.right(Util.last(rels).getRowType().getFieldList()),
        getQuerySpec().fieldNames);
  }

  public TableScan getTableScan() {
    return (TableScan) rels.get(0);
  }

  public RelNode getTopNode() {
    return Util.last(rels);
  }

  @Override public RelOptTable getTable() {
    return table;
  }

  public DruidTable getDruidTable() {
    return druidTable;
  }

  @Override public RelWriter explainTerms(RelWriter pw) {
    for (RelNode rel : rels) {
      if (rel instanceof TableScan) {
        TableScan tableScan = (TableScan) rel;
        pw.item("table", tableScan.getTable().getQualifiedName());
        pw.item("intervals", intervals);
      } else if (rel instanceof Filter) {
        pw.item("filter", ((Filter) rel).getCondition());
      } else if (rel instanceof Project) {
        pw.item("projects", ((Project) rel).getProjects());
      } else if (rel instanceof Aggregate) {
        final Aggregate aggregate = (Aggregate) rel;
        pw.item("groups", aggregate.getGroupSet())
            .item("aggs", aggregate.getAggCallList());
      } else if (rel instanceof Sort) {
        final Sort sort = (Sort) rel;
        for (Ord<RelFieldCollation> ord
            : Ord.zip(sort.collation.getFieldCollations())) {
          pw.item("sort" + ord.i, ord.e.getFieldIndex());
        }
        for (Ord<RelFieldCollation> ord
            : Ord.zip(sort.collation.getFieldCollations())) {
          pw.item("dir" + ord.i, ord.e.shortString());
        }
        pw.itemIf("fetch", sort.fetch, sort.fetch != null);
      } else {
        throw new AssertionError("rel type not supported in Druid query "
            + rel);
      }
    }
    return pw;
  }

  @Override public RelOptCost computeSelfCost(RelOptPlanner planner,
      RelMetadataQuery mq) {
    return Util.last(rels)
        .computeSelfCost(planner, mq)
        // Cost increases with the number of fields queried.
        // A plan returning 100 or more columns will have 2x the cost of a
        // plan returning 2 columns.
        // A plan where all extra columns are pruned will be preferred.
        .multiplyBy(
            RelMdUtil.linear(querySpec.fieldNames.size(), 2, 100, 1d, 2d))
        .multiplyBy(getQueryTypeCostMultiplier())
        // a plan with sort pushed to druid is better than doing sort outside of druid
        .multiplyBy(Util.last(rels) instanceof Sort ? 0.1 : 1.0);
  }

  private double getQueryTypeCostMultiplier() {
    // Cost of Select > GroupBy > Timeseries > TopN
    switch (querySpec.queryType) {
    case SELECT:
      return .1;
    case GROUP_BY:
      return .08;
    case TIMESERIES:
      return .06;
    case TOP_N:
      return .04;
    default:
      return .2;
    }
  }

  @Override public void register(RelOptPlanner planner) {
    for (RelOptRule rule : DruidRules.RULES) {
      planner.addRule(rule);
    }
    for (RelOptRule rule : Bindables.RULES) {
      planner.addRule(rule);
    }
  }

  @Override public Class<Object[]> getElementType() {
    return Object[].class;
  }

  @Override public Enumerable<Object[]> bind(DataContext dataContext) {
    return table.unwrap(ScannableTable.class).scan(dataContext);
  }

  @Override public Node implement(InterpreterImplementor implementor) {
    return new DruidQueryNode(implementor.interpreter, this);
  }

  public QuerySpec getQuerySpec() {
    if (querySpec == null) {
      querySpec = deriveQuerySpec();
      assert querySpec != null : this;
    }
    return querySpec;
  }

  protected QuerySpec deriveQuerySpec() {
    final RelDataType rowType = table.getRowType();
    int i = 1;

    RexNode filter = null;
    if (i < rels.size() && rels.get(i) instanceof Filter) {
      final Filter filterRel = (Filter) rels.get(i++);
      filter = filterRel.getCondition();
    }

    List<RexNode> projects = null;
    if (i < rels.size() && rels.get(i) instanceof Project) {
      final Project project = (Project) rels.get(i++);
      projects = project.getProjects();
    }

    ImmutableBitSet groupSet = null;
    List<AggregateCall> aggCalls = null;
    List<String> aggNames = null;
    if (i < rels.size() && rels.get(i) instanceof Aggregate) {
      final Aggregate aggregate = (Aggregate) rels.get(i++);
      groupSet = aggregate.getGroupSet();
      aggCalls = aggregate.getAggCallList();
      aggNames = Util.skip(aggregate.getRowType().getFieldNames(),
          groupSet.cardinality());
    }

    Project postProject = null;
    if (i < rels.size() && rels.get(i) instanceof Project) {
      postProject = (Project) rels.get(i++);
    }

    List<Integer> collationIndexes = null;
    List<Direction> collationDirections = null;
    ImmutableBitSet.Builder numericCollationBitSetBuilder = ImmutableBitSet.builder();
    Integer fetch = null;
    if (i < rels.size() && rels.get(i) instanceof Sort) {
      final Sort sort = (Sort) rels.get(i++);
      collationIndexes = new ArrayList<>();
      collationDirections = new ArrayList<>();
      for (RelFieldCollation fCol: sort.collation.getFieldCollations()) {
        collationIndexes.add(fCol.getFieldIndex());
        collationDirections.add(fCol.getDirection());
        if (sort.getRowType().getFieldList().get(fCol.getFieldIndex()).getType().getFamily()
            == SqlTypeFamily.NUMERIC) {
          numericCollationBitSetBuilder.set(fCol.getFieldIndex());
        }
      }
      fetch = sort.fetch != null ? RexLiteral.intValue(sort.fetch) : null;
    }

    if (i != rels.size()) {
      throw new AssertionError("could not implement all rels");
    }

    return getQuery(rowType, filter, projects, groupSet, aggCalls, aggNames,
        collationIndexes, collationDirections, numericCollationBitSetBuilder.build(), fetch,
        postProject);
  }

  public QueryType getQueryType() {
    return getQuerySpec().queryType;
  }

  public String getQueryString() {
    return getQuerySpec().queryString;
  }

  protected CalciteConnectionConfig getConnectionConfig() {
    return getCluster().getPlanner().getContext().unwrap(CalciteConnectionConfig.class);
  }

  protected QuerySpec getQuery(RelDataType rowType, RexNode filter, List<RexNode> projects,
      ImmutableBitSet groupSet, List<AggregateCall> aggCalls, List<String> aggNames,
      List<Integer> collationIndexes, List<Direction> collationDirections,
<<<<<<< HEAD
      ImmutableBitSet numericCollationIndexes, Integer fetch, Project postProject) {
    final CalciteConnectionConfig config =
        getCluster().getPlanner().getContext()
            .unwrap(CalciteConnectionConfig.class);
=======
      ImmutableBitSet numericCollationIndexes, Integer fetch) {
    final CalciteConnectionConfig config = getConnectionConfig();
>>>>>>> 898c2d66
    QueryType queryType = QueryType.SELECT;
    final Translator translator = new Translator(druidTable, rowType);
    List<String> fieldNames = rowType.getFieldNames();
    Set<String> usedFieldNames = Sets.newHashSet(fieldNames);

    // Handle filter
    Json jsonFilter = null;
    if (filter != null) {
      jsonFilter = translator.translateFilter(filter);
    }

    // Then we handle project
    if (projects != null) {
      translator.metrics.clear();
      translator.dimensions.clear();
      final ImmutableList.Builder<String> builder = ImmutableList.builder();
      for (RexNode project : projects) {
        builder.add(translator.translate(project, true));
      }
      fieldNames = builder.build();
    }

    // Finally we handle aggregate and sort. Handling of these
    // operators is more complex, since we need to extract
    // the conditions to know whether the query will be
    // executed as a Timeseries, TopN, or GroupBy in Druid
    final List<DimensionSpec> dimensions = new ArrayList<>();
    final List<JsonAggregation> aggregations = new ArrayList<>();
    final List<JsonPostAggregation> postAggs = new ArrayList<>();
    Granularity finalGranularity = Granularity.ALL;
    Direction timeSeriesDirection = null;
    JsonLimit limit = null;
    TimeExtractionDimensionSpec timeExtractionDimensionSpec = null;
    if (groupSet != null) {
      assert aggCalls != null;
      assert aggNames != null;
      assert aggCalls.size() == aggNames.size();

      int timePositionIdx = -1;
      ImmutableList.Builder<String> builder = ImmutableList.builder();
      if (projects != null) {
        for (int groupKey : groupSet) {
          final String fieldName = fieldNames.get(groupKey);
          final RexNode project = projects.get(groupKey);
          if (project instanceof RexInputRef) {
            // Reference could be to the timestamp or druid dimension but no druid metric
            final RexInputRef ref = (RexInputRef) project;
            final String originalFieldName = druidTable.getRowType(getCluster().getTypeFactory())
                .getFieldList().get(ref.getIndex()).getName();
            if (originalFieldName.equals(druidTable.timestampFieldName)) {
              finalGranularity = Granularity.ALL;
              String extractColumnName = SqlValidatorUtil.uniquify(EXTRACT_COLUMN_NAME_PREFIX,
                  usedFieldNames, SqlValidatorUtil.EXPR_SUGGESTER);
              timeExtractionDimensionSpec = TimeExtractionDimensionSpec.makeFullTimeExtract(
                  extractColumnName);
              dimensions.add(timeExtractionDimensionSpec);
              builder.add(extractColumnName);
              assert timePositionIdx == -1;
              timePositionIdx = groupKey;
            } else {
              dimensions.add(new DefaultDimensionSpec(fieldName));
              builder.add(fieldName);
            }
          } else if (project instanceof RexCall) {
            // Call, check if we should infer granularity
            final RexCall call = (RexCall) project;
            final Granularity funcGranularity = DruidDateTimeUtils.extractGranularity(call);
            if (funcGranularity != null) {
              final String extractColumnName;
              switch (call.getKind()) {
              case EXTRACT:
                // case extract field from time column
                finalGranularity = Granularity.ALL;
                extractColumnName = SqlValidatorUtil.uniquify(EXTRACT_COLUMN_NAME_PREFIX
                        + "_" + funcGranularity.value, usedFieldNames,
                    SqlValidatorUtil.EXPR_SUGGESTER);
                timeExtractionDimensionSpec = TimeExtractionDimensionSpec.makeTimeExtract(
                    funcGranularity, extractColumnName);
                dimensions.add(timeExtractionDimensionSpec);
                builder.add(extractColumnName);
                break;
              case FLOOR:
                // case floor time column
                if (groupSet.cardinality() > 1) {
                  // case we have more than 1 group by key -> then will have druid group by
                  extractColumnName = SqlValidatorUtil.uniquify(FLOOR_COLUMN_NAME_PREFIX
                          + "_" + funcGranularity.value, usedFieldNames,
                      SqlValidatorUtil.EXPR_SUGGESTER);
                  dimensions.add(
                      TimeExtractionDimensionSpec.makeTimeFloor(funcGranularity,
                          extractColumnName));
                  finalGranularity = Granularity.ALL;
                  builder.add(extractColumnName);
                } else {
                  // case timeseries we can not use extraction function
                  finalGranularity = funcGranularity;
                  builder.add(fieldName);
                }
                assert timePositionIdx == -1;
                timePositionIdx = groupKey;
                break;
              default:
                throw new AssertionError();
              }

            } else {
              dimensions.add(new DefaultDimensionSpec(fieldName));
              builder.add(fieldName);
            }
          } else {
            throw new AssertionError("incompatible project expression: " + project);
          }
        }
      } else {
        for (int groupKey : groupSet) {
          final String s = fieldNames.get(groupKey);
          if (s.equals(druidTable.timestampFieldName)) {
            finalGranularity = Granularity.ALL;
            // Generate unique name as timestampFieldName is taken
            String extractColumnName = SqlValidatorUtil.uniquify(EXTRACT_COLUMN_NAME_PREFIX,
                usedFieldNames, SqlValidatorUtil.EXPR_SUGGESTER);
            timeExtractionDimensionSpec = TimeExtractionDimensionSpec.makeFullTimeExtract(
                extractColumnName);
            dimensions.add(timeExtractionDimensionSpec);
            builder.add(extractColumnName);
            assert timePositionIdx == -1;
            timePositionIdx = groupKey;
          } else {
            dimensions.add(new DefaultDimensionSpec(s));
            builder.add(s);
          }
        }
      }

      for (Pair<AggregateCall, String> agg : Pair.zip(aggCalls, aggNames)) {
        final JsonAggregation jsonAggregation =
            getJsonAggregation(fieldNames, agg.right, agg.left);
        aggregations.add(jsonAggregation);
        builder.add(jsonAggregation.name);
      }

      fieldNames = builder.build();

      if (postProject != null) {
        builder = ImmutableList.builder();
        for (Pair<RexNode, String> pair : postProject.getNamedProjects()) {
          String fieldName = pair.right;
          RexNode rex = pair.left;
          builder.add(fieldName);
          // Render Post JSON object when PostProject exists. In DruidPostAggregationProjectRule
          // all check has been done to ensure all RexCall rexNode can be pushed in.
          if (rex instanceof RexCall) {
            DruidQuery.JsonPostAggregation jsonPost = getJsonPostAggregation(fieldName, rex,
                    postProject.getInput());
            postAggs.add(jsonPost);
          }
        }
        fieldNames = builder.build();
      }

      ImmutableList<JsonCollation> collations = null;
      boolean sortsMetric = false;
      if (collationIndexes != null) {
        assert collationDirections != null;
        ImmutableList.Builder<JsonCollation> colBuilder =
            ImmutableList.builder();
        for (Pair<Integer, Direction> p : Pair.zip(collationIndexes, collationDirections)) {
          final String dimensionOrder = numericCollationIndexes.get(p.left) ? "numeric"
              : "alphanumeric";
          colBuilder.add(
              new JsonCollation(fieldNames.get(p.left),
                  p.right == Direction.DESCENDING ? "descending" : "ascending", dimensionOrder));
          if (p.left >= groupSet.cardinality() && p.right == Direction.DESCENDING) {
            // Currently only support for DESC in TopN
            sortsMetric = true;
          } else if (p.left == timePositionIdx) {
            assert timeSeriesDirection == null;
            timeSeriesDirection = p.right;
          }
        }
        collations = colBuilder.build();
      }

      limit = new JsonLimit("default", fetch, collations);

      if (dimensions.isEmpty() && (collations == null || timeSeriesDirection != null)) {
        queryType = QueryType.TIMESERIES;
        assert fetch == null;
      } else if (dimensions.size() == 1
          && finalGranularity == Granularity.ALL
          && sortsMetric
          && collations.size() == 1
          && fetch != null
          && config.approximateTopN()) {
        queryType = QueryType.TOP_N;
      } else {
        queryType = QueryType.GROUP_BY;
      }
    } else {
      assert aggCalls == null;
      assert aggNames == null;
      assert collationIndexes == null || collationIndexes.isEmpty();
      assert collationDirections == null || collationDirections.isEmpty();
    }

    final StringWriter sw = new StringWriter();
    final JsonFactory factory = new JsonFactory();
    try {
      final JsonGenerator generator = factory.createGenerator(sw);

      if (aggregations.isEmpty()) {
        // Druid requires at least one aggregation, otherwise gives:
        //   Must have at least one AggregatorFactory
        aggregations.add(
                new JsonAggregation("longSum", "dummy_agg", "dummy_agg"));
      }
      switch (queryType) {
      case TIMESERIES:
        generator.writeStartObject();

        generator.writeStringField("queryType", "timeseries");
        generator.writeStringField("dataSource", druidTable.dataSource);
        generator.writeBooleanField("descending", timeSeriesDirection != null
            && timeSeriesDirection == Direction.DESCENDING);
        generator.writeStringField("granularity", finalGranularity.value);
        writeFieldIf(generator, "filter", jsonFilter);
        writeField(generator, "aggregations", aggregations);
        writeFieldIf(generator, "postAggregations", postAggs.size() > 0 ? postAggs : null);
        writeField(generator, "intervals", intervals);

        generator.writeFieldName("context");
        // The following field is necessary to conform with SQL semantics (CALCITE-1589)
        generator.writeStartObject();
        generator.writeBooleanField("skipEmptyBuckets", true);
        generator.writeEndObject();

        generator.writeEndObject();
        break;

      case TOP_N:
        generator.writeStartObject();

        generator.writeStringField("queryType", "topN");
        generator.writeStringField("dataSource", druidTable.dataSource);
        generator.writeStringField("granularity", finalGranularity.value);
        writeField(generator, "dimension", dimensions.get(0));
        generator.writeStringField("metric", fieldNames.get(collationIndexes.get(0)));
        writeFieldIf(generator, "filter", jsonFilter);
        writeField(generator, "aggregations", aggregations);
        writeFieldIf(generator, "postAggregations", postAggs.size() > 0 ? postAggs : null);
        writeField(generator, "intervals", intervals);
        generator.writeNumberField("threshold", fetch);

        generator.writeEndObject();
        break;

      case GROUP_BY:
        generator.writeStartObject();
        generator.writeStringField("queryType", "groupBy");
        generator.writeStringField("dataSource", druidTable.dataSource);
        generator.writeStringField("granularity", finalGranularity.value);
        writeField(generator, "dimensions", dimensions);
        writeFieldIf(generator, "limitSpec", limit);
        writeFieldIf(generator, "filter", jsonFilter);
        writeField(generator, "aggregations", aggregations);
        writeFieldIf(generator, "postAggregations", postAggs.size() > 0 ? postAggs : null);
        writeField(generator, "intervals", intervals);
        writeFieldIf(generator, "having", null);

        generator.writeEndObject();
        break;

      case SELECT:
        generator.writeStartObject();

        generator.writeStringField("queryType", "select");
        generator.writeStringField("dataSource", druidTable.dataSource);
        generator.writeBooleanField("descending", false);
        writeField(generator, "intervals", intervals);
        writeFieldIf(generator, "filter", jsonFilter);
        writeField(generator, "dimensions", translator.dimensions);
        writeField(generator, "metrics", translator.metrics);
        generator.writeStringField("granularity", finalGranularity.value);

        generator.writeFieldName("pagingSpec");
        generator.writeStartObject();
        generator.writeNumberField("threshold", fetch != null ? fetch
            : CalciteConnectionProperty.DRUID_FETCH.wrap(new Properties()).getInt());
        generator.writeBooleanField("fromNext", true);
        generator.writeEndObject();

        generator.writeFieldName("context");
        generator.writeStartObject();
        generator.writeBooleanField(DRUID_QUERY_FETCH, fetch != null);
        generator.writeEndObject();

        generator.writeEndObject();
        break;

      default:
        throw new AssertionError("unknown query type " + queryType);
      }

      generator.close();
    } catch (IOException e) {
      e.printStackTrace();
    }

    return new QuerySpec(queryType, sw.toString(), fieldNames);
  }

  protected JsonAggregation getJsonAggregation(List<String> fieldNames,
      String name, AggregateCall aggCall) {
    final List<String> list = new ArrayList<>();
    for (Integer arg : aggCall.getArgList()) {
      list.add(fieldNames.get(arg));
    }
    final String only = Iterables.getFirst(list, null);
    final boolean fractional;
    final RelDataType type = aggCall.getType();
    final SqlTypeName sqlTypeName = type.getSqlTypeName();
    if (SqlTypeFamily.APPROXIMATE_NUMERIC.getTypeNames().contains(sqlTypeName)) {
      fractional = true;
    } else if (SqlTypeFamily.INTEGER.getTypeNames().contains(sqlTypeName)) {
      fractional = false;
    } else if (SqlTypeFamily.EXACT_NUMERIC.getTypeNames().contains(sqlTypeName)) {
      // Decimal
      assert sqlTypeName == SqlTypeName.DECIMAL;
      if (type.getScale() == 0) {
        fractional = false;
      } else {
        fractional = true;
      }
    } else {
      // Cannot handle this aggregate function type
      throw new AssertionError("unknown aggregate type " + type);
    }
    CalciteConnectionConfig config = getConnectionConfig();
    switch (aggCall.getAggregation().getKind()) {
    case COUNT:
      if (aggCall.isDistinct()) {
        if (config.approximateDistinctCount()) {
          return new JsonCardinalityAggregation("cardinality", name, list);
        } else {
          // Gets thrown if one of the rules allows a count(distinct ...) through
          // when approximate results were not told be acceptable.
          throw new UnsupportedOperationException("Cannot push " + aggCall
              + " because an approximate count distinct is not acceptable.");
        }
      }
      return new JsonAggregation("count", name, only);
    case SUM:
    case SUM0:
      return new JsonAggregation(fractional ? "doubleSum" : "longSum", name, only);
    case MIN:
      return new JsonAggregation(fractional ? "doubleMin" : "longMin", name, only);
    case MAX:
      return new JsonAggregation(fractional ? "doubleMax" : "longMax", name, only);
    default:
      throw new AssertionError("unknown aggregate " + aggCall);
    }
  }

  public JsonPostAggregation getJsonPostAggregation(String name, RexNode rexNode, RelNode rel) {
    if (rexNode instanceof RexCall) {
      List<JsonPostAggregation> fields = new ArrayList<>();
      for (RexNode ele : ((RexCall) rexNode).getOperands()) {
        JsonPostAggregation field = getJsonPostAggregation("", ele, rel);
        if (field == null) {
          return null;
        }
        fields.add(field);
      }
      switch (rexNode.getKind()) {
      case PLUS:
        return new JsonArithmetic(name, "+", fields, null);
      case MINUS:
        return new JsonArithmetic(name, "-", fields, null);
      case DIVIDE:
        return new JsonArithmetic(name, "quotient", fields, null);
      case TIMES:
        return new JsonArithmetic(name, "*", fields, null);
      case CAST:
        return getJsonPostAggregation(name, ((RexCall) rexNode).getOperands().get(0),
            rel);
      default:
      }
    } else if (rexNode instanceof RexInputRef) {
      if (rel instanceof Aggregate) {
        Integer indexSkipGroup = ((RexInputRef) rexNode).getIndex()
            - ((Aggregate) rel).getGroupSet().cardinality();
        AggregateCall aggCall = ((Aggregate) rel).getAggCallList().get(indexSkipGroup);
        if (aggCall.isDistinct() && aggCall.getAggregation().getKind().equals(SqlKind.COUNT)) {
          // Will be a hyper unique cardinality column.
          // Use hyperUniqueCardinality post aggregator instead of field Accessor.
          // TODO: Expect to change after CALC-1787
          return new JsonHyperUniqueCardinality("",
              rel.getRowType().getFieldNames().get(((RexInputRef) rexNode).getIndex()));
        }
      }
      return new JsonFieldAccessor("",
          rel.getRowType().getFieldNames().get(((RexInputRef) rexNode).getIndex()));
    } else if (rexNode instanceof RexLiteral) {
      if (((RexLiteral) rexNode).getValue3() instanceof BigDecimal) {
        return new JsonConstant("",
            ((BigDecimal) ((RexLiteral) rexNode).getValue3()).doubleValue());
      }
    }
    return null;
  }

  protected static void writeField(JsonGenerator generator, String fieldName,
      Object o) throws IOException {
    generator.writeFieldName(fieldName);
    writeObject(generator, o);
  }

  protected static void writeFieldIf(JsonGenerator generator, String fieldName,
      Object o) throws IOException {
    if (o != null) {
      writeField(generator, fieldName, o);
    }
  }

  protected static void writeArray(JsonGenerator generator, List<?> elements)
      throws IOException {
    generator.writeStartArray();
    for (Object o : elements) {
      writeObject(generator, o);
    }
    generator.writeEndArray();
  }

  protected static void writeObject(JsonGenerator generator, Object o)
      throws IOException {
    if (o instanceof String) {
      String s = (String) o;
      generator.writeString(s);
    } else if (o instanceof LocalInterval) {
      generator.writeString(o.toString());
    } else if (o instanceof Integer) {
      Integer i = (Integer) o;
      generator.writeNumber(i);
    } else if (o instanceof List) {
      writeArray(generator, (List<?>) o);
    } else if (o instanceof Json) {
      ((Json) o).write(generator);
    } else {
      throw new AssertionError("not a json object: " + o);
    }
  }

  /** Generates a JSON string to query metadata about a data source. */
  static String metadataQuery(String dataSourceName,
      List<LocalInterval> intervals) {
    final StringWriter sw = new StringWriter();
    final JsonFactory factory = new JsonFactory();
    try {
      final JsonGenerator generator = factory.createGenerator(sw);
      generator.writeStartObject();
      generator.writeStringField("queryType", "segmentMetadata");
      generator.writeStringField("dataSource", dataSourceName);
      generator.writeBooleanField("merge", true);
      generator.writeBooleanField("lenientAggregatorMerge", true);
      generator.writeArrayFieldStart("analysisTypes");
      generator.writeString("aggregators");
      generator.writeEndArray();
      writeFieldIf(generator, "intervals", intervals);
      generator.writeEndObject();
      generator.close();
    } catch (IOException e) {
      throw new RuntimeException(e);
    }
    return sw.toString();
  }

  /** Druid query specification. */
  public static class QuerySpec {
    final QueryType queryType;
    final String queryString;
    final List<String> fieldNames;

    QuerySpec(QueryType queryType, String queryString,
        List<String> fieldNames) {
      this.queryType = Preconditions.checkNotNull(queryType);
      this.queryString = Preconditions.checkNotNull(queryString);
      this.fieldNames = ImmutableList.copyOf(fieldNames);
    }

    @Override public int hashCode() {
      return Objects.hash(queryType, queryString, fieldNames);
    }

    @Override public boolean equals(Object obj) {
      return obj == this
          || obj instanceof QuerySpec
          && queryType == ((QuerySpec) obj).queryType
          && queryString.equals(((QuerySpec) obj).queryString)
          && fieldNames.equals(((QuerySpec) obj).fieldNames);
    }

    @Override public String toString() {
      return "{queryType: " + queryType
          + ", queryString: " + queryString
          + ", fieldNames: " + fieldNames + "}";
    }

    public String getQueryString(String pagingIdentifier, int offset) {
      if (pagingIdentifier == null) {
        return queryString;
      }
      return queryString.replace("\"threshold\":",
          "\"pagingIdentifiers\":{\"" + pagingIdentifier + "\":" + offset
              + "},\"threshold\":");
    }
  }

  /** Translates scalar expressions to Druid field references. */
  @VisibleForTesting
  protected static class Translator {
    final List<String> dimensions = new ArrayList<>();
    final List<String> metrics = new ArrayList<>();
    final DruidTable druidTable;
    final RelDataType rowType;

    Translator(DruidTable druidTable, RelDataType rowType) {
      this.druidTable = druidTable;
      this.rowType = rowType;
      for (RelDataTypeField f : rowType.getFieldList()) {
        final String fieldName = f.getName();
        if (druidTable.metricFieldNames.contains(fieldName)) {
          metrics.add(fieldName);
        } else if (!druidTable.timestampFieldName.equals(fieldName)
            && !DruidTable.DEFAULT_TIMESTAMP_COLUMN.equals(fieldName)) {
          dimensions.add(fieldName);
        }
      }
    }

    @SuppressWarnings("incomplete-switch") String translate(RexNode e, boolean set) {
      int index = -1;
      switch (e.getKind()) {
      case INPUT_REF:
        final RexInputRef ref = (RexInputRef) e;
        index = ref.getIndex();
        break;
      case CAST:
        return tr(e, 0, set);
      case LITERAL:
        return ((RexLiteral) e).getValue3().toString();
      case FLOOR:
      case EXTRACT:
        final RexCall call = (RexCall) e;
        assert DruidDateTimeUtils.extractGranularity(call) != null;
        index = RelOptUtil.InputFinder.bits(e).asList().get(0);
      }
      if (index == -1) {
        throw new AssertionError("invalid expression " + e);
      }
      final String fieldName = rowType.getFieldList().get(index).getName();
      if (set) {
        if (druidTable.metricFieldNames.contains(fieldName)) {
          metrics.add(fieldName);
        } else if (!druidTable.timestampFieldName.equals(fieldName)
            && !DruidTable.DEFAULT_TIMESTAMP_COLUMN.equals(fieldName)) {
          dimensions.add(fieldName);
        }
      }
      return fieldName;
    }

    private JsonFilter translateFilter(RexNode e) {
      final RexCall call;
      switch (e.getKind()) {
      case EQUALS:
      case NOT_EQUALS:
      case GREATER_THAN:
      case GREATER_THAN_OR_EQUAL:
      case LESS_THAN:
      case LESS_THAN_OR_EQUAL:
      case IN:
      case BETWEEN:
        call = (RexCall) e;
        int posRef;
        int posConstant;
        if (RexUtil.isConstant(call.getOperands().get(1))) {
          posRef = 0;
          posConstant = 1;
        } else if (RexUtil.isConstant(call.getOperands().get(0))) {
          posRef = 1;
          posConstant = 0;
        } else {
          throw new AssertionError("it is not a valid comparison: " + e);
        }
        final boolean numeric =
            call.getOperands().get(posRef).getType().getFamily()
                == SqlTypeFamily.NUMERIC;
        final Granularity granularity = DruidDateTimeUtils.extractGranularity(call.getOperands()
            .get(posRef));
        // in case no extraction the field will be omitted from the serialization
        ExtractionFunction extractionFunction = null;
        if (granularity != null) {
          extractionFunction = TimeExtractionFunction.createExtractFromGranularity(granularity);
        }
        String dimName = tr(e, posRef);
        if (dimName.equals(DruidConnectionImpl.DEFAULT_RESPONSE_TIMESTAMP_COLUMN)) {
          // We need to use Druid default column name to refer to the time dimension in a filter
          dimName = DruidTable.DEFAULT_TIMESTAMP_COLUMN;
        }

        switch (e.getKind()) {
        case EQUALS:
          return new JsonSelector(dimName, tr(e, posConstant), extractionFunction);
        case NOT_EQUALS:
          return new JsonCompositeFilter(JsonFilter.Type.NOT,
              new JsonSelector(dimName, tr(e, posConstant), extractionFunction));
        case GREATER_THAN:
          return new JsonBound(dimName, tr(e, posConstant),
              true, null, false, numeric, extractionFunction);
        case GREATER_THAN_OR_EQUAL:
          return new JsonBound(dimName, tr(e, posConstant),
              false, null, false, numeric, extractionFunction);
        case LESS_THAN:
          return new JsonBound(dimName, null, false,
              tr(e, posConstant), true, numeric, extractionFunction);
        case LESS_THAN_OR_EQUAL:
          return new JsonBound(dimName, null, false,
              tr(e, posConstant), false, numeric, extractionFunction);
        case IN:
          ImmutableList.Builder<String> listBuilder = ImmutableList.builder();
          for (RexNode rexNode: call.getOperands()) {
            if (rexNode.getKind() == SqlKind.LITERAL) {
              listBuilder.add(((RexLiteral) rexNode).getValue3().toString());
            }
          }
          return new JsonInFilter(dimName, listBuilder.build(), extractionFunction);
        case BETWEEN:
          return new JsonBound(dimName, tr(e, 2), false,
              tr(e, 3), false, numeric, extractionFunction);
        default:
          throw new AssertionError();
        }
      case AND:
      case OR:
      case NOT:
        call = (RexCall) e;
        return new JsonCompositeFilter(JsonFilter.Type.valueOf(e.getKind().name()),
            translateFilters(call.getOperands()));
      default:
        throw new AssertionError("cannot translate filter: " + e);
      }
    }

    private String tr(RexNode call, int index) {
      return tr(call, index, false);
    }

    private String tr(RexNode call, int index, boolean set) {
      return translate(((RexCall) call).getOperands().get(index), set);
    }

    private List<JsonFilter> translateFilters(List<RexNode> operands) {
      final ImmutableList.Builder<JsonFilter> builder =
          ImmutableList.builder();
      for (RexNode operand : operands) {
        builder.add(translateFilter(operand));
      }
      return builder.build();
    }
  }

  /** Interpreter node that executes a Druid query and sends the results to a
   * {@link Sink}. */
  private static class DruidQueryNode implements Node {
    private final Sink sink;
    private final DruidQuery query;
    private final QuerySpec querySpec;

    DruidQueryNode(Interpreter interpreter, DruidQuery query) {
      this.query = query;
      this.sink = interpreter.sink(query);
      this.querySpec = query.getQuerySpec();
      Hook.QUERY_PLAN.run(querySpec);
    }

    public void run() throws InterruptedException {
      final List<ColumnMetaData.Rep> fieldTypes = new ArrayList<>();
      for (RelDataTypeField field : query.getRowType().getFieldList()) {
        fieldTypes.add(getPrimitive(field));
      }
      final DruidConnectionImpl connection =
          new DruidConnectionImpl(query.druidTable.schema.url,
              query.druidTable.schema.coordinatorUrl);
      final boolean limitQuery = containsLimit(querySpec);
      final DruidConnectionImpl.Page page = new DruidConnectionImpl.Page();
      do {
        final String queryString =
            querySpec.getQueryString(page.pagingIdentifier, page.offset);
        connection.request(querySpec.queryType, queryString, sink,
            querySpec.fieldNames, fieldTypes, page);
      } while (!limitQuery
          && page.pagingIdentifier != null
          && page.totalRowCount > 0);
    }

    private static boolean containsLimit(QuerySpec querySpec) {
      return querySpec.queryString.contains("\"context\":{\""
          + DRUID_QUERY_FETCH + "\":true");
    }

    private ColumnMetaData.Rep getPrimitive(RelDataTypeField field) {
      switch (field.getType().getSqlTypeName()) {
      case TIMESTAMP:
        return ColumnMetaData.Rep.JAVA_SQL_TIMESTAMP;
      case BIGINT:
        return ColumnMetaData.Rep.LONG;
      case INTEGER:
        return ColumnMetaData.Rep.INTEGER;
      case SMALLINT:
        return ColumnMetaData.Rep.SHORT;
      case TINYINT:
        return ColumnMetaData.Rep.BYTE;
      case REAL:
        return ColumnMetaData.Rep.FLOAT;
      case DOUBLE:
      case FLOAT:
        return ColumnMetaData.Rep.DOUBLE;
      default:
        return null;
      }
    }
  }

  /** Object that knows how to write itself to a
   * {@link com.fasterxml.jackson.core.JsonGenerator}. */
  public interface Json {
    void write(JsonGenerator generator) throws IOException;
  }

  /** Aggregation element of a Druid "groupBy" or "topN" query. */
  private static class JsonAggregation implements Json {
    final String type;
    final String name;
    final String fieldName;

    private JsonAggregation(String type, String name, String fieldName) {
      this.type = type;
      this.name = name;
      this.fieldName = fieldName;
    }

    public void write(JsonGenerator generator) throws IOException {
      generator.writeStartObject();
      generator.writeStringField("type", type);
      generator.writeStringField("name", name);
      writeFieldIf(generator, "fieldName", fieldName);
      generator.writeEndObject();
    }
  }

  /** Collation element of a Druid "groupBy" query. */
  private static class JsonLimit implements Json {
    final String type;
    final Integer limit;
    final ImmutableList<JsonCollation> collations;

    private JsonLimit(String type, Integer limit, ImmutableList<JsonCollation> collations) {
      this.type = type;
      this.limit = limit;
      this.collations = collations;
    }

    public void write(JsonGenerator generator) throws IOException {
      generator.writeStartObject();
      generator.writeStringField("type", type);
      writeFieldIf(generator, "limit", limit);
      writeFieldIf(generator, "columns", collations);
      generator.writeEndObject();
    }
  }

  /** Collation element of a Druid "groupBy" query. */
  private static class JsonCollation implements Json {
    final String dimension;
    final String direction;
    final String dimensionOrder;

    private JsonCollation(String dimension, String direction, String dimensionOrder) {
      this.dimension = dimension;
      this.direction = direction;
      this.dimensionOrder = dimensionOrder;
    }

    public void write(JsonGenerator generator) throws IOException {
      generator.writeStartObject();
      generator.writeStringField("dimension", dimension);
      writeFieldIf(generator, "direction", direction);
      writeFieldIf(generator, "dimensionOrder", dimensionOrder);
      generator.writeEndObject();
    }
  }

  /** Aggregation element that calls the "cardinality" function. */
  private static class JsonCardinalityAggregation extends JsonAggregation {
    final List<String> fieldNames;

    private JsonCardinalityAggregation(String type, String name,
        List<String> fieldNames) {
      super(type, name, null);
      this.fieldNames = fieldNames;
    }

    public void write(JsonGenerator generator) throws IOException {
      generator.writeStartObject();
      generator.writeStringField("type", type);
      generator.writeStringField("name", name);
      writeFieldIf(generator, "fieldNames", fieldNames);
      generator.writeEndObject();
    }
  }

  /** Filter element of a Druid "groupBy" or "topN" query. */
  private abstract static class JsonFilter implements Json {
    /**
     * Supported filter types
     * */
    protected enum Type {
      AND,
      OR,
      NOT,
      SELECTOR,
      IN,
      BOUND;

      public String lowercase() {
        return name().toLowerCase(Locale.ROOT);
      }
    }

    final Type type;

    private JsonFilter(Type type) {
      this.type = type;
    }
  }

  /** Equality filter. */
  private static class JsonSelector extends JsonFilter {
    private final String dimension;
    private final String value;
    private final ExtractionFunction extractionFunction;

    private JsonSelector(String dimension, String value,
        ExtractionFunction extractionFunction) {
      super(Type.SELECTOR);
      this.dimension = dimension;
      this.value = value;
      this.extractionFunction = extractionFunction;
    }

    public void write(JsonGenerator generator) throws IOException {
      generator.writeStartObject();
      generator.writeStringField("type", type.lowercase());
      generator.writeStringField("dimension", dimension);
      generator.writeStringField("value", value);
      writeFieldIf(generator, "extractionFn", extractionFunction);
      generator.writeEndObject();
    }
  }

  /** Bound filter. */
  @VisibleForTesting
  protected static class JsonBound extends JsonFilter {
    private final String dimension;
    private final String lower;
    private final boolean lowerStrict;
    private final String upper;
    private final boolean upperStrict;
    private final boolean alphaNumeric;
    private final ExtractionFunction extractionFunction;

    private JsonBound(String dimension, String lower,
        boolean lowerStrict, String upper, boolean upperStrict,
        boolean alphaNumeric, ExtractionFunction extractionFunction) {
      super(Type.BOUND);
      this.dimension = dimension;
      this.lower = lower;
      this.lowerStrict = lowerStrict;
      this.upper = upper;
      this.upperStrict = upperStrict;
      this.alphaNumeric = alphaNumeric;
      this.extractionFunction = extractionFunction;
    }

    public void write(JsonGenerator generator) throws IOException {
      generator.writeStartObject();
      generator.writeStringField("type", type.lowercase());
      generator.writeStringField("dimension", dimension);
      if (lower != null) {
        generator.writeStringField("lower", lower);
        generator.writeBooleanField("lowerStrict", lowerStrict);
      }
      if (upper != null) {
        generator.writeStringField("upper", upper);
        generator.writeBooleanField("upperStrict", upperStrict);
      }
      if (alphaNumeric) {
        generator.writeStringField("ordering", "numeric");
      } else {
        generator.writeStringField("ordering", "lexicographic");
      }
      writeFieldIf(generator, "extractionFn", extractionFunction);
      generator.writeEndObject();
    }
  }

  /** Filter that combines other filters using a boolean operator. */
  private static class JsonCompositeFilter extends JsonFilter {
    private final List<? extends JsonFilter> fields;

    private JsonCompositeFilter(Type type,
        Iterable<? extends JsonFilter> fields) {
      super(type);
      this.fields = ImmutableList.copyOf(fields);
    }

    private JsonCompositeFilter(Type type, JsonFilter... fields) {
      this(type, ImmutableList.copyOf(fields));
    }

    public void write(JsonGenerator generator) throws IOException {
      generator.writeStartObject();
      generator.writeStringField("type", type.lowercase());
      switch (type) {
      case NOT:
        writeField(generator, "field", fields.get(0));
        break;
      default:
        writeField(generator, "fields", fields);
      }
      generator.writeEndObject();
    }
  }

  /** IN filter. */
  protected static class JsonInFilter extends JsonFilter {
    private final String dimension;
    private final List<String> values;
    private final ExtractionFunction extractionFunction;

    private JsonInFilter(String dimension, List<String> values,
        ExtractionFunction extractionFunction) {
      super(Type.IN);
      this.dimension = dimension;
      this.values = values;
      this.extractionFunction = extractionFunction;
    }

    public void write(JsonGenerator generator) throws IOException {
      generator.writeStartObject();
      generator.writeStringField("type", type.lowercase());
      generator.writeStringField("dimension", dimension);
      writeField(generator, "values", values);
      writeFieldIf(generator, "extractionFn", extractionFunction);
      generator.writeEndObject();
    }
  }

  /** Post-Aggregator Post aggregator abstract writer */
  protected abstract static class JsonPostAggregation implements Json {
    final String type;
    String name;

    private JsonPostAggregation(String name, String type) {
      this.type = type;
      this.name = name;
    }

    // Expects all subclasses to write the EndObject item
    public void write(JsonGenerator generator) throws IOException {
      generator.writeStartObject();
      generator.writeStringField("type", type);
      generator.writeStringField("name", name);
    }

    public void setName(String name) {
      this.name = name;
    }

    public abstract JsonPostAggregation copy();
  }

  /** FieldAccessor Post aggregator writer */
  private static class JsonFieldAccessor extends JsonPostAggregation {
    final String fieldName;

    private JsonFieldAccessor(String name, String fieldName) {
      super(name, "fieldAccess");
      this.fieldName = fieldName;
    }

    public void write(JsonGenerator generator) throws IOException {
      super.write(generator);
      generator.writeStringField("fieldName", fieldName);
      generator.writeEndObject();
    }

    /**
     * Leaf node in Post-aggs Json Tree, return an identical leaf node.
     */

    public JsonPostAggregation copy() {
      return new JsonFieldAccessor(this.name, this.fieldName);
    }
  }

  /** Constant Post aggregator writer */
  private static class JsonConstant extends JsonPostAggregation {
    final double value;

    private JsonConstant(String name, double value) {
      super(name, "constant");
      this.value = value;
    }

    public void write(JsonGenerator generator) throws IOException {
      super.write(generator);
      generator.writeNumberField("value", value);
      generator.writeEndObject();
    }

    /**
     * Leaf node in Post-aggs Json Tree, return an identical leaf node.
     */

    public JsonPostAggregation copy() {
      return new JsonConstant(this.name, this.value);
    }
  }

  /** Greatest/Leastest Post aggregator writer */
  private static class JsonGreatestLeast extends JsonPostAggregation {
    final List<JsonPostAggregation> fields;
    final boolean fractional;
    final boolean greatest;

    private JsonGreatestLeast(String name, List<JsonPostAggregation> fields,
                              boolean fractional, boolean greatest) {
      super(name, greatest ? (fractional ? "doubleGreatest" : "longGreatest")
          : (fractional ? "doubleLeast" : "longLeast"));
      this.fields = fields;
      this.fractional = fractional;
      this.greatest = greatest;
    }

    public void write(JsonGenerator generator) throws IOException {
      super.write(generator);
      writeFieldIf(generator, "fields", fields);
      generator.writeEndObject();
    }

    /**
     * Non-leaf node in Post-aggs Json Tree, recursively copy the leaf node.
     */

    public JsonPostAggregation copy() {
      ImmutableList.Builder<JsonPostAggregation> builder = ImmutableList.builder();
      for (JsonPostAggregation field : fields) {
        builder.add(field.copy());
      }
      return new JsonGreatestLeast(name, builder.build(), fractional, greatest);
    }
  }

  /** Arithmetic Post aggregator writer */
  private static class JsonArithmetic extends JsonPostAggregation {
    final String fn;
    final List<JsonPostAggregation> fields;
    final String ordering;

    private JsonArithmetic(String name, String fn, List<JsonPostAggregation> fields,
                           String ordering) {
      super(name, "arithmetic");
      this.fn = fn;
      this.fields = fields;
      this.ordering = ordering;
    }

    public void write(JsonGenerator generator) throws IOException {
      super.write(generator);
      generator.writeStringField("fn", fn);
      writeFieldIf(generator, "fields", fields);
      writeFieldIf(generator, "ordering", ordering);
      generator.writeEndObject();
    }

    /**
     * Non-leaf node in Post-aggs Json Tree, recursively copy the leaf node.
     */

    public JsonPostAggregation copy() {
      ImmutableList.Builder<JsonPostAggregation> builder = ImmutableList.builder();
      for (JsonPostAggregation field : fields) {
        builder.add(field.copy());
      }
      return new JsonArithmetic(name, fn, builder.build(), ordering);
    }
  }

  /** HyperUnique Cardinality Post aggregator writer */
  private static class JsonHyperUniqueCardinality extends JsonPostAggregation {
    final String fieldName;

    private JsonHyperUniqueCardinality(String name, String fieldName) {
      super(name, "hyperUniqueCardinality");
      this.fieldName = fieldName;
    }

    public void write(JsonGenerator generator) throws IOException {
      super.write(generator);
      generator.writeStringField("fieldName", fieldName);
      generator.writeEndObject();
    }

    /**
     * Leaf node in Post-aggs Json Tree, return an identical leaf node.
     */

    public JsonPostAggregation copy() {
      return new JsonHyperUniqueCardinality(this.name, this.fieldName);
    }
  }

  /** Thetasketch operation Post aggregator writer */
  private static class JsonThetaSketchSetOp extends JsonPostAggregation {
    final String func;
    final List<JsonPostAggregation> fields;
    final long size;

    private JsonThetaSketchSetOp(String name, String func, List<JsonPostAggregation> fields,
                                 long size) {
      super(name, "thetaSketchSetOp");
      this.func = func;
      this.fields = fields;
      this.size = size;
    }

    public void write(JsonGenerator generator) throws IOException {
      super.write(generator);
      writeFieldIf(generator, "fields", fields);
      generator.writeNumberField("size", size);
      generator.writeEndObject();
    }

    /**
     * Non-leaf node in Post-aggs Json Tree, recursively copy the leaf node.
     */

    public JsonPostAggregation copy() {
      ImmutableList.Builder<JsonPostAggregation> builder = ImmutableList.builder();
      for (JsonPostAggregation field : fields) {
        builder.add(field.copy());
      }
      return new JsonThetaSketchSetOp(this.name, func, builder.build(), size);
    }
  }
}

// End DruidQuery.java<|MERGE_RESOLUTION|>--- conflicted
+++ resolved
@@ -498,15 +498,8 @@
   protected QuerySpec getQuery(RelDataType rowType, RexNode filter, List<RexNode> projects,
       ImmutableBitSet groupSet, List<AggregateCall> aggCalls, List<String> aggNames,
       List<Integer> collationIndexes, List<Direction> collationDirections,
-<<<<<<< HEAD
       ImmutableBitSet numericCollationIndexes, Integer fetch, Project postProject) {
-    final CalciteConnectionConfig config =
-        getCluster().getPlanner().getContext()
-            .unwrap(CalciteConnectionConfig.class);
-=======
-      ImmutableBitSet numericCollationIndexes, Integer fetch) {
     final CalciteConnectionConfig config = getConnectionConfig();
->>>>>>> 898c2d66
     QueryType queryType = QueryType.SELECT;
     final Translator translator = new Translator(druidTable, rowType);
     List<String> fieldNames = rowType.getFieldNames();
