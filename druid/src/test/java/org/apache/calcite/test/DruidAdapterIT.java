--- conflicted
+++ resolved
@@ -2155,7 +2155,6 @@
         .queryContains(druidChecker("'queryType':'timeseries'"));
   }
 
-<<<<<<< HEAD
   @Test public void testPlusArithmeticOperation() {
     final String sqlQuery = "select sum(\"store_sales\") + sum(\"store_cost\") as a, "
         + "\"store_state\" from \"foodmart\"  group by \"store_state\" order by a desc";
@@ -2438,7 +2437,8 @@
     sql(sqlQuery, FOODMART)
         .explainContains(plan)
         .throws_("/ by zero");
-=======
+  }
+
   /**
    * <a href="https://issues.apache.org/jira/browse/CALCITE-1805">[CALCITE-1805]
    * Druid adapter cannot handle count column without adding support for nested queries</a>.
@@ -2470,7 +2470,6 @@
     sql(sql, FOODMART)
             .queryContains(druidChecker(druidFilter))
             .returnsOrdered("EXPR$0=11");
->>>>>>> 304eb9c5
   }
 }
 
