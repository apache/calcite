--- conflicted
+++ resolved
@@ -443,17 +443,6 @@
   @Test public void testGroupbyMetric() {
     final String sql = "select  \"store_sales\" ,\"product_id\" from \"foodmart\" "
             + "where \"product_id\" = 1020" + "group by \"store_sales\" ,\"product_id\" ";
-<<<<<<< HEAD
-    final String plan = "PLAN=EnumerableInterpreter\n  BindableAggregate(group=[{0, 1}])\n"
-            + "    DruidQuery(table=[[foodmart, foodmart]], "
-            + "intervals=[[1900-01-09T00:00:00.000Z/2992-01-10T00:00:00.000Z]], filter=[=($1, 1020)],"
-            + " projects=[[$90, $1]])\n";
-    final String druidQuery = "{'queryType':'scan','dataSource':'foodmart',"
-            + "'intervals':['1900-01-09T00:00:00.000Z/2992-01-10T00:00:00.000Z'],"
-            + "'filter':{'type':'selector','dimension':'product_id','value':'1020'},"
-            + "'columns':['store_sales','product_id'],'granularity':'all',"
-            + "'resultFormat':'compactedList'}";
-=======
     final String plan = "PLAN=EnumerableInterpreter\n"
         + "  DruidQuery(table=[[foodmart, foodmart]], "
         + "intervals=[[1900-01-09T00:00:00.000Z/2992-01-10T00:00:00.000Z]], filter=[=($1, 1020)],"
@@ -464,7 +453,6 @@
             + "filter':{'type':'selector','dimension':'product_id','value':'1020'},"
             + "'aggregations':[],"
             + "'intervals':['1900-01-09T00:00:00.000Z/2992-01-10T00:00:00.000Z']}";
->>>>>>> be78de94
     sql(sql)
         .explainContains(plan)
         .queryContains(druidChecker(druidQuery))
@@ -1472,11 +1460,7 @@
         + "FROM \"foodmart\"\n"
         + "GROUP BY \"store_sales\", floor(\"timestamp\" to DAY)\n ORDER BY \"store_sales\" DESC\n"
         + "LIMIT 10\n";
-<<<<<<< HEAD
-    sql(sql).queryContains(druidChecker("{\"queryType\":\"scan\""));
-=======
     sql(sql).queryContains(druidChecker("{\"queryType\":\"groupBy\""));
->>>>>>> be78de94
   }
 
   @Test public void testFilterOnDouble() {
