--- conflicted
+++ resolved
@@ -3192,11 +3192,7 @@
    * */
   @Test public void testTableMapReused() {
     AbstractSchema schema = new DruidSchema("http://localhost:8082", "http://localhost:8081", true);
-<<<<<<< HEAD
     assertSame(schema.getTable("wikiticker"), schema.getTable("wikiticker"));
-=======
-    assert schema.getTable("wikiticker") == schema.getTable("wikiticker");
->>>>>>> 9ab47c00
   }
 }
 
