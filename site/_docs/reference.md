--- conflicted
+++ resolved
@@ -1,4 +1,3 @@
-
 ---
 layout: docs
 title: SQL language
@@ -71,11 +70,8 @@
 | TO_CHAR        | Format date based on the format given
 | STRTOK         | Tokenizes a given string and returns the requested part
 | REGEXP_MATCH_COUNT | Returns the number of matching occurrences in the input
-<<<<<<< HEAD
+| REGEXP_CONTAINS    | Returns TRUE if value is a partial match for the regular expression.
 | MONTHS_BETWEEN | Returns the month difference between two dates or timestamp
-=======
-| REGEXP_CONTAINS    | Returns TRUE if value is a partial match for the regular expression.
->>>>>>> 82f3e9cc
 {% endcomment %}
 -->
 
