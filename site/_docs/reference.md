---
layout: docs
title: SQL language
permalink: /docs/reference.html
---
<!--
{% comment %}
Licensed to the Apache Software Foundation (ASF) under one or more
contributor license agreements.  See the NOTICE file distributed with
this work for additional information regarding copyright ownership.
The ASF licenses this file to you under the Apache License, Version 2.0
(the "License"); you may not use this file except in compliance with
the License.  You may obtain a copy of the License at

http://www.apache.org/licenses/LICENSE-2.0

Unless required by applicable law or agreed to in writing, software
distributed under the License is distributed on an "AS IS" BASIS,
WITHOUT WARRANTIES OR CONDITIONS OF ANY KIND, either express or implied.
See the License for the specific language governing permissions and
limitations under the License.

The following functions do not need to be documented. They are listed
here to appease testAllFunctionsAreDocumented:

| Function       | Reason not documented
|:-------------- |:---------------------
| CALL           | TODO: document
| CLASSIFIER()   | Documented with MATCH_RECOGNIZE
| CONVERT()      | In SqlStdOperatorTable, but not fully implemented
| CUME_DIST()    | In SqlStdOperatorTable, but not fully implemented
| DESC           | Described as part of ORDER BY syntax
| EQUALS         | Documented as an period operator
| FILTER         | Documented as part of aggregateCall syntax
| FINAL          | TODO: Document with MATCH_RECOGNIZE
| FIRST()        | TODO: Documented with MATCH_RECOGNIZE
| JSON_ARRAYAGG_ABSENT_ON_NULL() | Covered by JSON_ARRAYAGG
| JSON_OBJECTAGG_NULL_ON_NULL() | Covered by JSON_OBJECTAGG
| JSON_VALUE_ANY() | Covered by JSON_VALUE
| LAST()         | TODO: document with MATCH_RECOGNIZE
| NEW            | TODO: document
| NEXT()         | Documented with MATCH_RECOGNIZE
| OVERLAPS       | Documented as a period operator
| PERCENT_RANK() | In SqlStdOperatorTable, but not fully implemented
| PRECEDES       | Documented as a period operator
| PREV()         | Documented with MATCH_RECOGNIZE
| RUNNING        | TODO: document with MATCH_RECOGNIZE
| SINGLE_VALUE() | Internal (but should it be?)
| SUCCEEDS       | Documented as a period operator
| TABLE          | Documented as part of FROM syntax
| VARIANCE()     | In SqlStdOperatorTable, but not fully implemented
| TO_NUMBER()    | Converts string_expr to a NUMBER data type
| CONV()         | Converts the given number n from one base to another base
| LPAD()         | Append paddingString to the beginning of the string
| RPAD()         | Append paddingString to the end of the string
| FORMAT         | Format the value as per the pattern defined
| TO_VARCHAR     | Derives the value as per the pattern defined
{% endcomment %}
-->

<style>
.container {
  width: 400px;
  height: 26px;
}
.gray {
  width: 60px;
  height: 26px;
  background: gray;
  float: left;
}
.r15 {
  width: 40px;
  height: 6px;
  background: yellow;
  margin-top: 4px;
  margin-left: 10px;
}
.r12 {
  width: 10px;
  height: 6px;
  background: yellow;
  margin-top: 4px;
  margin-left: 10px;
}
.r13 {
  width: 20px;
  height: 6px;
  background: yellow;
  margin-top: 4px;
  margin-left: 10px;
}
.r2 {
  width: 2px;
  height: 6px;
  background: yellow;
  margin-top: 4px;
  margin-left: 20px;
}
.r24 {
  width: 20px;
  height: 6px;
  background: yellow;
  margin-top: 4px;
  margin-left: 20px;
}
.r35 {
  width: 20px;
  height: 6px;
  background: yellow;
  margin-top: 4px;
  margin-left: 30px;
}
</style>

The page describes the SQL dialect recognized by Calcite's default SQL parser.

## Grammar

SQL grammar in [BNF](https://en.wikipedia.org/wiki/Backus%E2%80%93Naur_Form)-like
form.

{% highlight sql %}
statement:
      setStatement
  |   resetStatement
  |   explain
  |   describe
  |   insert
  |   update
  |   merge
  |   delete
  |   query

statementList:
      statement [ ';' statement ]* [ ';' ]

setStatement:
      [ ALTER { SYSTEM | SESSION } ] SET identifier '=' expression

resetStatement:
      [ ALTER { SYSTEM | SESSION } ] RESET identifier
  |   [ ALTER { SYSTEM | SESSION } ] RESET ALL

explain:
      EXPLAIN PLAN
      [ WITH TYPE | WITH IMPLEMENTATION | WITHOUT IMPLEMENTATION ]
      [ EXCLUDING ATTRIBUTES | INCLUDING [ ALL ] ATTRIBUTES ]
      [ AS JSON | AS XML | AS DOT ]
      FOR { query | insert | update | merge | delete }

describe:
      DESCRIBE DATABASE databaseName
  |   DESCRIBE CATALOG [ databaseName . ] catalogName
  |   DESCRIBE SCHEMA [ [ databaseName . ] catalogName ] . schemaName
  |   DESCRIBE [ TABLE ] [ [ [ databaseName . ] catalogName . ] schemaName . ] tableName [ columnName ]
  |   DESCRIBE [ STATEMENT ] { query | insert | update | merge | delete }

insert:
      { INSERT | UPSERT } INTO tablePrimary
      [ '(' column [, column ]* ')' ]
      query

update:
      UPDATE tablePrimary
      SET assign [, assign ]*
      [ WHERE booleanExpression ]

assign:
      identifier '=' expression

merge:
      MERGE INTO tablePrimary [ [ AS ] alias ]
      USING tablePrimary
      ON booleanExpression
      [ WHEN MATCHED THEN UPDATE SET assign [, assign ]* ]
      [ WHEN NOT MATCHED THEN INSERT VALUES '(' value [ , value ]* ')' ]

delete:
      DELETE FROM tablePrimary [ [ AS ] alias ]
      [ WHERE booleanExpression ]

query:
      values
  |   WITH withItem [ , withItem ]* query
  |   {
          select
      |   selectWithoutFrom
      |   query UNION [ ALL | DISTINCT ] query
      |   query EXCEPT [ ALL | DISTINCT ] query
      |   query MINUS [ ALL | DISTINCT ] query
      |   query INTERSECT [ ALL | DISTINCT ] query
      }
      [ ORDER BY orderItem [, orderItem ]* ]
      [ LIMIT [ start, ] { count | ALL } ]
      [ OFFSET start { ROW | ROWS } ]
      [ FETCH { FIRST | NEXT } [ count ] { ROW | ROWS } ONLY ]

withItem:
      name
      [ '(' column [, column ]* ')' ]
      AS '(' query ')'

orderItem:
      expression [ ASC | DESC ] [ NULLS FIRST | NULLS LAST ]

select:
      SELECT [ hintComment ] [ STREAM ] [ ALL | DISTINCT ]
          { * | projectItem [, projectItem ]* }
      FROM tableExpression
      [ WHERE booleanExpression ]
      [ GROUP BY { groupItem [, groupItem ]* } ]
      [ HAVING booleanExpression ]
      [ WINDOW windowName AS windowSpec [, windowName AS windowSpec ]* ]

selectWithoutFrom:
      SELECT [ ALL | DISTINCT ]
          { * | projectItem [, projectItem ]* }

projectItem:
      expression [ [ AS ] columnAlias ]
  |   tableAlias . *

tableExpression:
      tableReference [, tableReference ]*
  |   tableExpression [ NATURAL ] [ { LEFT | RIGHT | FULL } [ OUTER ] ] JOIN tableExpression [ joinCondition ]
  |   tableExpression CROSS JOIN tableExpression
  |   tableExpression [ CROSS | OUTER ] APPLY tableExpression

joinCondition:
      ON booleanExpression
  |   USING '(' column [, column ]* ')'

tableReference:
      tablePrimary
      [ FOR SYSTEM_TIME AS OF expression ]
      [ pivot ]
      [ unpivot ]
      [ matchRecognize ]
      [ [ AS ] alias [ '(' columnAlias [, columnAlias ]* ')' ] ]

tablePrimary:
      [ [ catalogName . ] schemaName . ] tableName
      '(' TABLE [ [ catalogName . ] schemaName . ] tableName ')'
  |   tablePrimary [ hintComment ] [ EXTEND ] '(' columnDecl [, columnDecl ]* ')'
  |   [ LATERAL ] '(' query ')'
  |   UNNEST '(' expression ')' [ WITH ORDINALITY ]
  |   [ LATERAL ] TABLE '(' [ SPECIFIC ] functionName '(' expression [, expression ]* ')' ')'

columnDecl:
      column type [ NOT NULL ]

hint:
      hintName
  |   hintName '(' hintOptions ')'

hintOptions:
      hintKVOption [, hintKVOption ]*
  |   optionName [, optionName ]*
  |   optionValue [, optionValue ]*

hintKVOption:
      optionName '=' stringLiteral
  |   stringLiteral '=' stringLiteral

optionValue:
      stringLiteral
  |   numericLiteral

columnOrList:
      column
  |   '(' column [, column ]* ')'

exprOrList:
      expr
  |   '(' expr [, expr ]* ')'

pivot:
      PIVOT '('
      pivotAgg [, pivotAgg ]*
      FOR pivotList
      IN '(' pivotExpr [, pivotExpr ]* ')'
      ')'

pivotAgg:
      agg '(' [ ALL | DISTINCT ] value [, value ]* ')'
      [ [ AS ] alias ]

pivotList:
      columnOrList

pivotExpr:
      exprOrList [ [ AS ] alias ]

unpivot:
      UNPIVOT [ INCLUDING NULLS | EXCLUDING NULLS ] '('
      unpivotMeasureList
      FOR unpivotAxisList
      IN '(' unpivotValue [, unpivotValue ]* ')'
      ')'

unpivotMeasureList:
      columnOrList

unpivotAxisList:
      columnOrList

unpivotValue:
      column [ AS literal ]
  |   '(' column [, column ]* ')' [ AS '(' literal [, literal ]* ')' ]

values:
      VALUES expression [, expression ]*

groupItem:
      expression
  |   '(' ')'
  |   '(' expression [, expression ]* ')'
  |   CUBE '(' expression [, expression ]* ')'
  |   ROLLUP '(' expression [, expression ]* ')'
  |   GROUPING SETS '(' groupItem [, groupItem ]* ')'

window:
      windowName
  |   windowSpec

windowSpec:
      '('
      [ windowName ]
      [ ORDER BY orderItem [, orderItem ]* ]
      [ PARTITION BY expression [, expression ]* ]
      [
          RANGE numericOrIntervalExpression { PRECEDING | FOLLOWING }
      |   ROWS numericExpression { PRECEDING | FOLLOWING }
      ]
      ')'
{% endhighlight %}

In *insert*, if the INSERT or UPSERT statement does not specify a
list of target columns, the query must have the same number of
columns as the target table, except in certain
[conformance levels]({{ site.apiRoot }}/org/apache/calcite/sql/validate/SqlConformance.html#isInsertSubsetColumnsAllowed--).

In *merge*, at least one of the WHEN MATCHED and WHEN NOT MATCHED clauses must
be present.

*tablePrimary* may only contain an EXTEND clause in certain
[conformance levels]({{ site.apiRoot }}/org/apache/calcite/sql/validate/SqlConformance.html#allowExtend--);
in those same conformance levels, any *column* in *insert* may be replaced by
*columnDecl*, which has a similar effect to including it in an EXTEND clause.

In *orderItem*, if *expression* is a positive integer *n*, it denotes
the <em>n</em>th item in the SELECT clause.

In *query*, *count* and *start* may each be either an unsigned integer literal
or a dynamic parameter whose value is an integer.

An aggregate query is a query that contains a GROUP BY or a HAVING
clause, or aggregate functions in the SELECT clause. In the SELECT,
HAVING and ORDER BY clauses of an aggregate query, all expressions
must be constant within the current group (that is, grouping constants
as defined by the GROUP BY clause, or constants), or aggregate
functions, or a combination of constants and aggregate
functions. Aggregate and grouping functions may only appear in an
aggregate query, and only in a SELECT, HAVING or ORDER BY clause.

A scalar sub-query is a sub-query used as an expression.
If the sub-query returns no rows, the value is NULL; if it
returns more than one row, it is an error.

IN, EXISTS and scalar sub-queries can occur
in any place where an expression can occur (such as the SELECT clause,
WHERE clause, ON clause of a JOIN, or as an argument to an aggregate
function).

An IN, EXISTS or scalar sub-query may be correlated; that is, it
may refer to tables in the FROM clause of an enclosing query.

*selectWithoutFrom* is equivalent to VALUES,
but is not standard SQL and is only allowed in certain
[conformance levels]({{ site.apiRoot }}/org/apache/calcite/sql/validate/SqlConformance.html#isFromRequired--).

MINUS is equivalent to EXCEPT,
but is not standard SQL and is only allowed in certain
[conformance levels]({{ site.apiRoot }}/org/apache/calcite/sql/validate/SqlConformance.html#isMinusAllowed--).

CROSS APPLY and OUTER APPLY are only allowed in certain
[conformance levels]({{ site.apiRoot }}/org/apache/calcite/sql/validate/SqlConformance.html#isApplyAllowed--).

"LIMIT start, count" is equivalent to "LIMIT count OFFSET start"
but is only allowed in certain
[conformance levels]({{ site.apiRoot }}/org/apache/calcite/sql/validate/SqlConformance.html#isLimitStartCountAllowed--).

## Keywords

The following is a list of SQL keywords.
Reserved keywords are **bold**.

{% comment %} start {% endcomment %}
A,
**ABS**,
ABSENT,
ABSOLUTE,
ACTION,
ADA,
ADD,
ADMIN,
AFTER,
**ALL**,
**ALLOCATE**,
**ALLOW**,
**ALTER**,
ALWAYS,
**AND**,
**ANY**,
APPLY,
**ARE**,
**ARRAY**,
ARRAY_AGG,
ARRAY_CONCAT_AGG,
**ARRAY_MAX_CARDINALITY**,
**AS**,
ASC,
**ASENSITIVE**,
ASSERTION,
ASSIGNMENT,
**ASYMMETRIC**,
**AT**,
**ATOMIC**,
ATTRIBUTE,
ATTRIBUTES,
**AUTHORIZATION**,
**AVG**,
BEFORE,
**BEGIN**,
**BEGIN_FRAME**,
**BEGIN_PARTITION**,
BERNOULLI,
**BETWEEN**,
**BIGINT**,
**BINARY**,
**BIT**,
**BLOB**,
**BOOLEAN**,
**BOTH**,
BREADTH,
**BY**,
C,
**CALL**,
**CALLED**,
**CARDINALITY**,
CASCADE,
**CASCADED**,
**CASE**,
**CAST**,
CATALOG,
CATALOG_NAME,
**CEIL**,
**CEILING**,
CENTURY,
CHAIN,
**CHAR**,
**CHARACTER**,
CHARACTERISTICS,
CHARACTERS,
**CHARACTER_LENGTH**,
CHARACTER_SET_CATALOG,
CHARACTER_SET_NAME,
CHARACTER_SET_SCHEMA,
**CHAR_LENGTH**,
**CHECK**,
**CLASSIFIER**,
CLASS_ORIGIN,
**CLOB**,
**CLOSE**,
**COALESCE**,
COBOL,
**COLLATE**,
COLLATION,
COLLATION_CATALOG,
COLLATION_NAME,
COLLATION_SCHEMA,
**COLLECT**,
**COLUMN**,
COLUMN_NAME,
COMMAND_FUNCTION,
COMMAND_FUNCTION_CODE,
**COMMIT**,
COMMITTED,
**CONDITION**,
CONDITIONAL,
CONDITION_NUMBER,
**CONNECT**,
CONNECTION,
CONNECTION_NAME,
**CONSTRAINT**,
CONSTRAINTS,
CONSTRAINT_CATALOG,
CONSTRAINT_NAME,
CONSTRAINT_SCHEMA,
CONSTRUCTOR,
**CONTAINS**,
CONTINUE,
**CONVERT**,
**CORR**,
**CORRESPONDING**,
**COUNT**,
**COVAR_POP**,
**COVAR_SAMP**,
**CREATE**,
**CROSS**,
**CUBE**,
**CUME_DIST**,
**CURRENT**,
**CURRENT_CATALOG**,
**CURRENT_DATE**,
**CURRENT_DEFAULT_TRANSFORM_GROUP**,
**CURRENT_PATH**,
**CURRENT_ROLE**,
**CURRENT_ROW**,
**CURRENT_SCHEMA**,
**CURRENT_TIME**,
**CURRENT_TIMESTAMP**,
**CURRENT_TRANSFORM_GROUP_FOR_TYPE**,
**CURRENT_USER**,
**CURSOR**,
CURSOR_NAME,
**CYCLE**,
DATA,
DATABASE,
**DATE**,
DATETIME_INTERVAL_CODE,
DATETIME_INTERVAL_PRECISION,
**DAY**,
DAYS,
**DEALLOCATE**,
**DEC**,
DECADE,
**DECIMAL**,
**DECLARE**,
**DEFAULT**,
DEFAULTS,
DEFERRABLE,
DEFERRED,
**DEFINE**,
DEFINED,
DEFINER,
DEGREE,
**DELETE**,
**DENSE_RANK**,
DEPTH,
**DEREF**,
DERIVED,
DESC,
**DESCRIBE**,
DESCRIPTION,
DESCRIPTOR,
**DETERMINISTIC**,
DIAGNOSTICS,
**DISALLOW**,
**DISCONNECT**,
DISPATCH,
**DISTINCT**,
DOMAIN,
DOT,
**DOUBLE**,
DOW,
DOY,
**DROP**,
**DYNAMIC**,
DYNAMIC_FUNCTION,
DYNAMIC_FUNCTION_CODE,
**EACH**,
**ELEMENT**,
**ELSE**,
**EMPTY**,
ENCODING,
**END**,
**END-EXEC**,
**END_FRAME**,
**END_PARTITION**,
EPOCH,
**EQUALS**,
ERROR,
**ESCAPE**,
**EVERY**,
**EXCEPT**,
EXCEPTION,
EXCLUDE,
EXCLUDING,
**EXEC**,
**EXECUTE**,
**EXISTS**,
**EXP**,
**EXPLAIN**,
**EXTEND**,
**EXTERNAL**,
**EXTRACT**,
**FALSE**,
**FETCH**,
**FILTER**,
FINAL,
FIRST,
**FIRST_VALUE**,
**FLOAT**,
**FLOOR**,
FOLLOWING,
**FOR**,
**FOREIGN**,
FORMAT,
FORTRAN,
FOUND,
FRAC_SECOND,
**FRAME_ROW**,
**FREE**,
**FROM**,
**FULL**,
**FUNCTION**,
**FUSION**,
G,
GENERAL,
GENERATED,
GEOMETRY,
**GET**,
**GLOBAL**,
GO,
GOTO,
**GRANT**,
GRANTED,
**GROUP**,
**GROUPING**,
**GROUPS**,
**HAVING**,
HIERARCHY,
**HOLD**,
HOP,
**HOUR**,
HOURS,
**IDENTITY**,
IGNORE,
IMMEDIATE,
IMMEDIATELY,
IMPLEMENTATION,
**IMPORT**,
**IN**,
INCLUDE,
INCLUDING,
INCREMENT,
**INDICATOR**,
**INITIAL**,
INITIALLY,
**INNER**,
**INOUT**,
INPUT,
**INSENSITIVE**,
**INSERT**,
INSTANCE,
INSTANTIABLE,
**INT**,
**INTEGER**,
**INTERSECT**,
**INTERSECTION**,
**INTERVAL**,
**INTO**,
INVOKER,
**IS**,
ISODOW,
ISOLATION,
ISOYEAR,
JAVA,
**JOIN**,
JSON,
**JSON_ARRAY**,
**JSON_ARRAYAGG**,
**JSON_EXISTS**,
**JSON_OBJECT**,
**JSON_OBJECTAGG**,
**JSON_QUERY**,
**JSON_VALUE**,
K,
KEY,
KEY_MEMBER,
KEY_TYPE,
LABEL,
**LAG**,
**LANGUAGE**,
**LARGE**,
LAST,
**LAST_VALUE**,
**LATERAL**,
**LEAD**,
**LEADING**,
**LEFT**,
LENGTH,
LEVEL,
LIBRARY,
**LIKE**,
**LIKE_REGEX**,
**LIMIT**,
**LN**,
**LOCAL**,
**LOCALTIME**,
**LOCALTIMESTAMP**,
LOCATOR,
**LOWER**,
M,
MAP,
**MATCH**,
MATCHED,
**MATCHES**,
**MATCH_NUMBER**,
**MATCH_RECOGNIZE**,
**MAX**,
MAXVALUE,
**MEASURES**,
**MEMBER**,
**MERGE**,
MESSAGE_LENGTH,
MESSAGE_OCTET_LENGTH,
MESSAGE_TEXT,
**METHOD**,
MICROSECOND,
MILLENNIUM,
MILLISECOND,
**MIN**,
**MINUS**,
**MINUTE**,
MINUTES,
MINVALUE,
**MOD**,
**MODIFIES**,
**MODULE**,
**MONTH**,
MONTHS,
MORE,
**MULTISET**,
MUMPS,
NAME,
NAMES,
NANOSECOND,
**NATIONAL**,
**NATURAL**,
**NCHAR**,
**NCLOB**,
NESTING,
**NEW**,
**NEXT**,
**NO**,
**NONE**,
**NORMALIZE**,
NORMALIZED,
**NOT**,
**NTH_VALUE**,
**NTILE**,
**NULL**,
NULLABLE,
**NULLIF**,
NULLS,
NUMBER,
**NUMERIC**,
OBJECT,
**OCCURRENCES_REGEX**,
OCTETS,
**OCTET_LENGTH**,
**OF**,
**OFFSET**,
**OLD**,
**OMIT**,
**ON**,
**ONE**,
**ONLY**,
**OPEN**,
OPTION,
OPTIONS,
**OR**,
**ORDER**,
ORDERING,
ORDINALITY,
OTHERS,
**OUT**,
**OUTER**,
OUTPUT,
**OVER**,
**OVERLAPS**,
**OVERLAY**,
OVERRIDING,
PAD,
**PARAMETER**,
PARAMETER_MODE,
PARAMETER_NAME,
PARAMETER_ORDINAL_POSITION,
PARAMETER_SPECIFIC_CATALOG,
PARAMETER_SPECIFIC_NAME,
PARAMETER_SPECIFIC_SCHEMA,
PARTIAL,
**PARTITION**,
PASCAL,
PASSING,
PASSTHROUGH,
PAST,
PATH,
**PATTERN**,
**PER**,
**PERCENT**,
**PERCENTILE_CONT**,
**PERCENTILE_DISC**,
**PERCENT_RANK**,
**PERIOD**,
**PERMUTE**,
PIVOT,
PLACING,
PLAN,
PLI,
**PORTION**,
**POSITION**,
**POSITION_REGEX**,
**POWER**,
**PRECEDES**,
PRECEDING,
**PRECISION**,
**PREPARE**,
PRESERVE,
**PREV**,
**PRIMARY**,
PRIOR,
PRIVILEGES,
**PROCEDURE**,
PUBLIC,
QUARTER,
**RANGE**,
**RANK**,
READ,
**READS**,
**REAL**,
**RECURSIVE**,
**REF**,
**REFERENCES**,
**REFERENCING**,
**REGR_AVGX**,
**REGR_AVGY**,
**REGR_COUNT**,
**REGR_INTERCEPT**,
**REGR_R2**,
**REGR_SLOPE**,
**REGR_SXX**,
**REGR_SXY**,
**REGR_SYY**,
RELATIVE,
**RELEASE**,
REPEATABLE,
REPLACE,
**RESET**,
RESPECT,
RESTART,
RESTRICT,
**RESULT**,
**RETURN**,
RETURNED_CARDINALITY,
RETURNED_LENGTH,
RETURNED_OCTET_LENGTH,
RETURNED_SQLSTATE,
RETURNING,
**RETURNS**,
**REVOKE**,
**RIGHT**,
ROLE,
**ROLLBACK**,
**ROLLUP**,
ROUTINE,
ROUTINE_CATALOG,
ROUTINE_NAME,
ROUTINE_SCHEMA,
**ROW**,
**ROWS**,
ROW_COUNT,
**ROW_NUMBER**,
**RUNNING**,
**SAVEPOINT**,
SCALAR,
SCALE,
SCHEMA,
SCHEMA_NAME,
**SCOPE**,
SCOPE_CATALOGS,
SCOPE_NAME,
SCOPE_SCHEMA,
**SCROLL**,
**SEARCH**,
**SECOND**,
SECONDS,
SECTION,
SECURITY,
**SEEK**,
**SELECT**,
SELF,
**SENSITIVE**,
SEQUENCE,
SERIALIZABLE,
SERVER,
SERVER_NAME,
SESSION,
**SESSION_USER**,
**SET**,
SETS,
**SHOW**,
**SIMILAR**,
SIMPLE,
SIZE,
**SKIP**,
**SMALLINT**,
**SOME**,
SOURCE,
SPACE,
**SPECIFIC**,
**SPECIFICTYPE**,
SPECIFIC_NAME,
**SQL**,
**SQLEXCEPTION**,
**SQLSTATE**,
**SQLWARNING**,
SQL_BIGINT,
SQL_BINARY,
SQL_BIT,
SQL_BLOB,
SQL_BOOLEAN,
SQL_CHAR,
SQL_CLOB,
SQL_DATE,
SQL_DECIMAL,
SQL_DOUBLE,
SQL_FLOAT,
SQL_INTEGER,
SQL_INTERVAL_DAY,
SQL_INTERVAL_DAY_TO_HOUR,
SQL_INTERVAL_DAY_TO_MINUTE,
SQL_INTERVAL_DAY_TO_SECOND,
SQL_INTERVAL_HOUR,
SQL_INTERVAL_HOUR_TO_MINUTE,
SQL_INTERVAL_HOUR_TO_SECOND,
SQL_INTERVAL_MINUTE,
SQL_INTERVAL_MINUTE_TO_SECOND,
SQL_INTERVAL_MONTH,
SQL_INTERVAL_SECOND,
SQL_INTERVAL_YEAR,
SQL_INTERVAL_YEAR_TO_MONTH,
SQL_LONGVARBINARY,
SQL_LONGVARCHAR,
SQL_LONGVARNCHAR,
SQL_NCHAR,
SQL_NCLOB,
SQL_NUMERIC,
SQL_NVARCHAR,
SQL_REAL,
SQL_SMALLINT,
SQL_TIME,
SQL_TIMESTAMP,
SQL_TINYINT,
SQL_TSI_DAY,
SQL_TSI_FRAC_SECOND,
SQL_TSI_HOUR,
SQL_TSI_MICROSECOND,
SQL_TSI_MINUTE,
SQL_TSI_MONTH,
SQL_TSI_QUARTER,
SQL_TSI_SECOND,
SQL_TSI_WEEK,
SQL_TSI_YEAR,
SQL_VARBINARY,
SQL_VARCHAR,
**SQRT**,
**START**,
STATE,
STATEMENT,
**STATIC**,
**STDDEV_POP**,
**STDDEV_SAMP**,
**STREAM**,
STRING_AGG,
STRUCTURE,
STYLE,
SUBCLASS_ORIGIN,
**SUBMULTISET**,
**SUBSET**,
SUBSTITUTE,
**SUBSTRING**,
**SUBSTRING_REGEX**,
**SUCCEEDS**,
**SUM**,
**SYMMETRIC**,
**SYSTEM**,
**SYSTEM_TIME**,
**SYSTEM_USER**,
**TABLE**,
**TABLESAMPLE**,
TABLE_NAME,
TEMPORARY,
**THEN**,
TIES,
**TIME**,
**TIMESTAMP**,
TIMESTAMPADD,
TIMESTAMPDIFF,
**TIMEZONE_HOUR**,
**TIMEZONE_MINUTE**,
**TINYINT**,
**TO**,
TOP_LEVEL_COUNT,
**TRAILING**,
TRANSACTION,
TRANSACTIONS_ACTIVE,
TRANSACTIONS_COMMITTED,
TRANSACTIONS_ROLLED_BACK,
TRANSFORM,
TRANSFORMS,
**TRANSLATE**,
**TRANSLATE_REGEX**,
**TRANSLATION**,
**TREAT**,
**TRIGGER**,
TRIGGER_CATALOG,
TRIGGER_NAME,
TRIGGER_SCHEMA,
**TRIM**,
**TRIM_ARRAY**,
**TRUE**,
**TRUNCATE**,
TUMBLE,
TYPE,
**UESCAPE**,
UNBOUNDED,
UNCOMMITTED,
UNCONDITIONAL,
UNDER,
**UNION**,
**UNIQUE**,
**UNKNOWN**,
UNNAMED,
**UNNEST**,
UNPIVOT,
**UPDATE**,
**UPPER**,
**UPSERT**,
USAGE,
**USER**,
USER_DEFINED_TYPE_CATALOG,
USER_DEFINED_TYPE_CODE,
USER_DEFINED_TYPE_NAME,
USER_DEFINED_TYPE_SCHEMA,
**USING**,
UTF16,
UTF32,
UTF8,
**VALUE**,
**VALUES**,
**VALUE_OF**,
**VARBINARY**,
**VARCHAR**,
**VARYING**,
**VAR_POP**,
**VAR_SAMP**,
VERSION,
**VERSIONING**,
VIEW,
WEEK,
**WHEN**,
**WHENEVER**,
**WHERE**,
**WIDTH_BUCKET**,
**WINDOW**,
**WITH**,
**WITHIN**,
**WITHOUT**,
WORK,
WRAPPER,
WRITE,
XML,
**YEAR**,
YEARS,
ZONE.
{% comment %} end {% endcomment %}

## Identifiers

Identifiers are the names of tables, columns and other metadata
elements used in a SQL query.

Unquoted identifiers, such as emp, must start with a letter and can
only contain letters, digits, and underscores. They are implicitly
converted to upper case.

Quoted identifiers, such as `"Employee Name"`, start and end with
double quotes.  They may contain virtually any character, including
spaces and other punctuation.  If you wish to include a double quote
in an identifier, use another double quote to escape it, like this:
`"An employee called ""Fred""."`.

In Calcite, matching identifiers to the name of the referenced object is
case-sensitive.  But remember that unquoted identifiers are implicitly
converted to upper case before matching, and if the object it refers
to was created using an unquoted identifier for its name, then its
name will have been converted to upper case also.

## Data types

### Scalar types

| Data type   | Description               | Range and example literals
|:----------- |:------------------------- |:--------------------------
| BOOLEAN     | Logical values            | Values: TRUE, FALSE, UNKNOWN
| TINYINT     | 1 byte signed integer     | Range is -128 to 127
| SMALLINT    | 2 byte signed integer     | Range is -32768 to 32767
| INTEGER, INT | 4 byte signed integer    | Range is -2147483648 to 2147483647
| BIGINT      | 8 byte signed integer     | Range is -9223372036854775808 to 9223372036854775807
| DECIMAL(p, s) | Fixed point             | Example: 123.45 is a DECIMAL(5, 2) value.
| NUMERIC     | Fixed point               |
| REAL, FLOAT | 4 byte floating point     | 6 decimal digits precision
| DOUBLE      | 8 byte floating point     | 15 decimal digits precision
| CHAR(n), CHARACTER(n) | Fixed-width character string | 'Hello', '' (empty string), _latin1'Hello', n'Hello', _UTF16'Hello', 'Hello' 'there' (literal split into multiple parts)
| VARCHAR(n), CHARACTER VARYING(n) | Variable-length character string | As CHAR(n)
| BINARY(n)   | Fixed-width binary string | x'45F0AB', x'' (empty binary string), x'AB' 'CD' (multi-part binary string literal)
| VARBINARY(n), BINARY VARYING(n) | Variable-length binary string | As BINARY(n)
| DATE        | Date                      | Example: DATE '1969-07-20'
| TIME        | Time of day               | Example: TIME '20:17:40'
| TIMESTAMP [ WITHOUT TIME ZONE ] | Date and time | Example: TIMESTAMP '1969-07-20 20:17:40'
| TIMESTAMP WITH LOCAL TIME ZONE | Date and time with local time zone | Example: TIMESTAMP '1969-07-20 20:17:40 America/Los Angeles'
| TIMESTAMP WITH TIME ZONE | Date and time with time zone | Example: TIMESTAMP '1969-07-20 20:17:40 America/Los Angeles'
| INTERVAL timeUnit [ TO timeUnit ] | Date time interval | Examples: INTERVAL '1-5' YEAR TO MONTH, INTERVAL '45' DAY, INTERVAL '1 2:34:56.789' DAY TO SECOND
| GEOMETRY | Geometry | Examples: ST_GeomFromText('POINT (30 10)')

Where:

{% highlight sql %}
timeUnit:
  MILLENNIUM | CENTURY | DECADE | YEAR | QUARTER | MONTH | WEEK | DOY | DOW | DAY | HOUR | MINUTE | SECOND | EPOCH
{% endhighlight %}

Note:

* DATE, TIME and TIMESTAMP have no time zone. For those types, there is not
  even an implicit time zone, such as UTC (as in Java) or the local time zone.
  It is left to the user or application to supply a time zone. In turn,
  TIMESTAMP WITH LOCAL TIME ZONE does not store the time zone internally, but
  it will rely on the supplied time zone to provide correct semantics.
* GEOMETRY is allowed only in certain
  [conformance levels]({{ site.apiRoot }}/org/apache/calcite/sql/validate/SqlConformance.html#allowGeometry--).
* Interval literals may only use time units
  YEAR, MONTH, DAY, HOUR, MINUTE and SECOND. In certain
  [conformance levels]({{ site.apiRoot }}/org/apache/calcite/sql/validate/SqlConformance.html#allowPluralTimeUnits--),
  we also allow their plurals, YEARS, MONTHS, DAYS, HOURS, MINUTES and SECONDS.

### Non-scalar types

| Type     | Description                | Example literals
|:-------- |:---------------------------|:---------------
| ANY      | A value of an unknown type |
| ROW      | Row with 1 or more columns | Example: Row(f0 int null, f1 varchar)
| MAP      | Collection of keys mapped to values |
| MULTISET | Unordered collection that may contain duplicates | Example: int multiset
| ARRAY    | Ordered, contiguous collection that may contain duplicates | Example: varchar(10) array
| CURSOR   | Cursor over the result of executing a query |

Note:

* Every `ROW` column type can have an optional [ NULL | NOT NULL ] suffix
  to indicate if this column type is nullable, default is not nullable.

### Spatial types

Spatial data is represented as character strings encoded as
[well-known text (WKT)](https://en.wikipedia.org/wiki/Well-known_text)
or binary strings encoded as
[well-known binary (WKB)](https://en.wikipedia.org/wiki/Well-known_binary).

Where you would use a literal, apply the `ST_GeomFromText` function,
for example `ST_GeomFromText('POINT (30 10)')`.

| Data type   | Type code | Examples in WKT
|:----------- |:--------- |:---------------------
| GEOMETRY           |  0 | generalization of Point, Curve, Surface, GEOMETRYCOLLECTION
| POINT              |  1 | <code>ST_GeomFromText(&#8203;'POINT (30 10)')</code> is a point in 2D space; <code>ST_GeomFromText(&#8203;'POINT Z(30 10 2)')</code> is point in 3D space
| CURVE            | 13 | generalization of LINESTRING
| LINESTRING         |  2 | <code>ST_GeomFromText(&#8203;'LINESTRING (30 10, 10 30, 40 40)')</code>
| SURFACE            | 14 | generalization of Polygon, PolyhedralSurface
| POLYGON            |  3 | <code>ST_GeomFromText(&#8203;'POLYGON ((30 10, 40 40, 20 40, 10 20, 30 10))')</code> is a pentagon; <code>ST_GeomFromText(&#8203;'POLYGON ((35 10, 45 45, 15 40, 10 20, 35 10), (20 30, 35 35, 30 20, 20 30))')</code> is a pentagon with a quadrilateral hole
| POLYHEDRALSURFACE  | 15 |
| GEOMETRYCOLLECTION |  7 | a collection of zero or more GEOMETRY instances; a generalization of MULTIPOINT, MULTILINESTRING, MULTIPOLYGON
| MULTIPOINT         |  4 | <code>ST_GeomFromText(&#8203;'MULTIPOINT ((10 40), (40 30), (20 20), (30 10))')</code> is equivalent to <code>ST_GeomFromText(&#8203;'MULTIPOINT (10 40, 40 30, 20 20, 30 10)')</code>
| MULTICURVE         |  - | generalization of MULTILINESTRING
| MULTILINESTRING    |  5 | <code>ST_GeomFromText(&#8203;'MULTILINESTRING ((10 10, 20 20, 10 40), (40 40, 30 30, 40 20, 30 10))')</code>
| MULTISURFACE       |  - | generalization of MULTIPOLYGON
| MULTIPOLYGON       |  6 | <code>ST_GeomFromText(&#8203;'MULTIPOLYGON (((30 20, 45 40, 10 40, 30 20)), ((15 5, 40 10, 10 20, 5 10, 15 5)))')</code>

## Operators and functions

### Operator precedence

The operator precedence and associativity, highest to lowest.

| Operator                                          | Associativity
|:------------------------------------------------- |:-------------
| .                                                 | left
| ::                                                | left
| [ ] (collection element)                          | left
| + - (unary plus, minus)                           | right
| * / % &#124;&#124;                                | left
| + -                                               | left
| BETWEEN, IN, LIKE, SIMILAR, OVERLAPS, CONTAINS etc. | -
| < > = <= >= <> !=                                 | left
| IS NULL, IS FALSE, IS NOT TRUE etc.               | -
| NOT                                               | right
| AND                                               | left
| OR                                                | left

Note that `::` is dialect-specific, but is shown in this table for
completeness.

### Comparison operators

| Operator syntax                                   | Description
|:------------------------------------------------- |:-----------
| value1 = value2                                   | Equals
| value1 <> value2                                  | Not equal
| value1 != value2                                  | Not equal (only available at some conformance levels)
| value1 > value2                                   | Greater than
| value1 >= value2                                  | Greater than or equal
| value1 < value2                                   | Less than
| value1 <= value2                                  | Less than or equal
| value IS NULL                                     | Whether *value* is null
| value IS NOT NULL                                 | Whether *value* is not null
| value1 IS DISTINCT FROM value2                    | Whether two values are not equal, treating null values as the same
| value1 IS NOT DISTINCT FROM value2                | Whether two values are equal, treating null values as the same
| value1 BETWEEN value2 AND value3                  | Whether *value1* is greater than or equal to *value2* and less than or equal to *value3*
| value1 NOT BETWEEN value2 AND value3              | Whether *value1* is less than *value2* or greater than *value3*
| string1 LIKE string2 [ ESCAPE string3 ]           | Whether *string1* matches pattern *string2*
| string1 NOT LIKE string2 [ ESCAPE string3 ]       | Whether *string1* does not match pattern *string2*
| string1 SIMILAR TO string2 [ ESCAPE string3 ]     | Whether *string1* matches regular expression *string2*
| string1 NOT SIMILAR TO string2 [ ESCAPE string3 ] | Whether *string1* does not match regular expression *string2*
| value IN (value [, value]*)                       | Whether *value* is equal to a value in a list
| value NOT IN (value [, value]*)                   | Whether *value* is not equal to every value in a list
| value IN (sub-query)                              | Whether *value* is equal to a row returned by *sub-query*
| value NOT IN (sub-query)                          | Whether *value* is not equal to every row returned by *sub-query*
| value comparison SOME (sub-query)                 | Whether *value* *comparison* at least one row returned by *sub-query*
| value comparison ANY (sub-query)                  | Synonym for `SOME`
| value comparison ALL (sub-query)                  | Whether *value* *comparison* every row returned by *sub-query*
| EXISTS (sub-query)                                | Whether *sub-query* returns at least one row

{% highlight sql %}
comp:
      =
  |   <>
  |   >
  |   >=
  |   <
  |   <=
{% endhighlight %}

### Logical operators

| Operator syntax        | Description
|:---------------------- |:-----------
| boolean1 OR boolean2   | Whether *boolean1* is TRUE or *boolean2* is TRUE
| boolean1 AND boolean2  | Whether *boolean1* and *boolean2* are both TRUE
| NOT boolean            | Whether *boolean* is not TRUE; returns UNKNOWN if *boolean* is UNKNOWN
| boolean IS FALSE       | Whether *boolean* is FALSE; returns FALSE if *boolean* is UNKNOWN
| boolean IS NOT FALSE   | Whether *boolean* is not FALSE; returns TRUE if *boolean* is UNKNOWN
| boolean IS TRUE        | Whether *boolean* is TRUE; returns FALSE if *boolean* is UNKNOWN
| boolean IS NOT TRUE    | Whether *boolean* is not TRUE; returns TRUE if *boolean* is UNKNOWN
| boolean IS UNKNOWN     | Whether *boolean* is UNKNOWN
| boolean IS NOT UNKNOWN | Whether *boolean* is not UNKNOWN

### Arithmetic operators and functions

| Operator syntax           | Description
|:------------------------- |:-----------
| + numeric                 | Returns *numeric*
| - numeric                 | Returns negative *numeric*
| numeric1 + numeric2       | Returns *numeric1* plus *numeric2*
| numeric1 - numeric2       | Returns *numeric1* minus *numeric2*
| numeric1 * numeric2       | Returns *numeric1* multiplied by *numeric2*
| numeric1 / numeric2       | Returns *numeric1* divided by *numeric2*
| numeric1 % numeric2       | As *MOD(numeric1, numeric2)* (only in certain [conformance levels]({{ site.apiRoot }}/org/apache/calcite/sql/validate/SqlConformance.html#isPercentRemainderAllowed--))
| POWER(numeric1, numeric2) | Returns *numeric1* raised to the power of *numeric2*
| ABS(numeric)              | Returns the absolute value of *numeric*
| MOD(numeric1, numeric2)   | Returns the remainder (modulus) of *numeric1* divided by *numeric2*. The result is negative only if *numeric1* is negative
| SQRT(numeric)             | Returns the square root of *numeric*
| LN(numeric)               | Returns the natural logarithm (base *e*) of *numeric*
| LOG10(numeric)            | Returns the base 10 logarithm of *numeric*
| EXP(numeric)              | Returns *e* raised to the power of *numeric*
| CEIL(numeric)             | Rounds *numeric* up, returning the smallest integer that is greater than or equal to *numeric*
| FLOOR(numeric)            | Rounds *numeric* down, returning the largest integer that is less than or equal to *numeric*
| RAND([seed])              | Generates a random double between 0 and 1 inclusive, optionally initializing the random number generator with *seed*
| RAND_INTEGER([seed, ] numeric) | Generates a random integer between 0 and *numeric* - 1 inclusive, optionally initializing the random number generator with *seed*
| ACOS(numeric)             | Returns the arc cosine of *numeric*
| ASIN(numeric)             | Returns the arc sine of *numeric*
| ATAN(numeric)             | Returns the arc tangent of *numeric*
| ATAN2(numeric, numeric)   | Returns the arc tangent of the *numeric* coordinates
| CBRT(numeric)             | Returns the cube root of *numeric*
| COS(numeric)              | Returns the cosine of *numeric*
| COT(numeric)              | Returns the cotangent of *numeric*
| DEGREES(numeric)          | Converts *numeric* from radians to degrees
| PI()                      | Returns a value that is closer than any other value to *pi*
| RADIANS(numeric)          | Converts *numeric* from degrees to radians
| ROUND(numeric1 [, numeric2]) | Rounds *numeric1* to optionally *numeric2* (if not specified 0) places right to the decimal point
| SIGN(numeric)             | Returns the signum of *numeric*
| SIN(numeric)              | Returns the sine of *numeric*
| TAN(numeric)              | Returns the tangent of *numeric*
| TRUNCATE(numeric1 [, numeric2]) | Truncates *numeric1* to optionally *numeric2* (if not specified 0) places right to the decimal point

### Character string operators and functions

| Operator syntax            | Description
|:-------------------------- |:-----------
| string &#124;&#124; string | Concatenates two character strings
| CHAR_LENGTH(string)        | Returns the number of characters in a character string
| CHARACTER_LENGTH(string)   | As CHAR_LENGTH(*string*)
| UPPER(string)              | Returns a character string converted to upper case
| LOWER(string)              | Returns a character string converted to lower case
| POSITION(string1 IN string2) | Returns the position of the first occurrence of *string1* in *string2*
| POSITION(string1 IN string2 FROM integer) | Returns the position of the first occurrence of *string1* in *string2* starting at a given point (not standard SQL)
| TRIM( { BOTH &#124; LEADING &#124; TRAILING } string1 FROM string2) | Removes the longest string containing only the characters in *string1* from the start/end/both ends of *string1*
| OVERLAY(string1 PLACING string2 FROM integer [ FOR integer2 ]) | Replaces a substring of *string1* with *string2*
| SUBSTRING(string FROM integer)  | Returns a substring of a character string starting at a given point
| SUBSTRING(string FROM integer FOR integer) | Returns a substring of a character string starting at a given point with a given length
| INITCAP(string)            | Returns *string* with the first letter of each word converter to upper case and the rest to lower case. Words are sequences of alphanumeric characters separated by non-alphanumeric characters.

Not implemented:

* SUBSTRING(string FROM regexp FOR regexp)

### Binary string operators and functions

| Operator syntax | Description
|:--------------- |:-----------
| binary &#124;&#124; binary | Concatenates two binary strings
| OCTET_LENGTH(binary) | Returns the number of bytes in *binary*
| POSITION(binary1 IN binary2) | Returns the position of the first occurrence of *binary1* in *binary2*
| POSITION(binary1 IN binary2 FROM integer) | Returns the position of the first occurrence of *binary1* in *binary2* starting at a given point (not standard SQL)
| OVERLAY(binary1 PLACING binary2 FROM integer [ FOR integer2 ]) | Replaces a substring of *binary1* with *binary2*
| SUBSTRING(binary FROM integer) | Returns a substring of *binary* starting at a given point
| SUBSTRING(binary FROM integer FOR integer) | Returns a substring of *binary* starting at a given point with a given length

### Date/time functions

| Operator syntax           | Description
|:------------------------- |:-----------
| LOCALTIME                 | Returns the current date and time in the session time zone in a value of datatype TIME
| LOCALTIME(precision)      | Returns the current date and time in the session time zone in a value of datatype TIME, with *precision* digits of precision
| LOCALTIMESTAMP            | Returns the current date and time in the session time zone in a value of datatype TIMESTAMP
| LOCALTIMESTAMP(precision) | Returns the current date and time in the session time zone in a value of datatype TIMESTAMP, with *precision* digits of precision
| CURRENT_TIME              | Returns the current time in the session time zone, in a value of datatype TIMESTAMP WITH TIME ZONE
| CURRENT_DATE              | Returns the current date in the session time zone, in a value of datatype DATE
| CURRENT_TIMESTAMP         | Returns the current date and time in the session time zone, in a value of datatype TIMESTAMP WITH TIME ZONE
| EXTRACT(timeUnit FROM datetime) | Extracts and returns the value of a specified datetime field from a datetime value expression
| FLOOR(datetime TO timeUnit) | Rounds *datetime* down to *timeUnit*
| CEIL(datetime TO timeUnit) | Rounds *datetime* up to *timeUnit*
| YEAR(date)                | Equivalent to `EXTRACT(YEAR FROM date)`. Returns an integer.
| QUARTER(date)             | Equivalent to `EXTRACT(QUARTER FROM date)`. Returns an integer between 1 and 4.
| MONTH(date)               | Equivalent to `EXTRACT(MONTH FROM date)`. Returns an integer between 1 and 12.
| WEEK(date)                | Equivalent to `EXTRACT(WEEK FROM date)`. Returns an integer between 1 and 53.
| DAYOFYEAR(date)           | Equivalent to `EXTRACT(DOY FROM date)`. Returns an integer between 1 and 366.
| DAYOFMONTH(date)          | Equivalent to `EXTRACT(DAY FROM date)`. Returns an integer between 1 and 31.
| DAYOFWEEK(date)           | Equivalent to `EXTRACT(DOW FROM date)`. Returns an integer between 1 and 7.
| HOUR(date)                | Equivalent to `EXTRACT(HOUR FROM date)`. Returns an integer between 0 and 23.
| MINUTE(date)              | Equivalent to `EXTRACT(MINUTE FROM date)`. Returns an integer between 0 and 59.
| SECOND(date)              | Equivalent to `EXTRACT(SECOND FROM date)`. Returns an integer between 0 and 59.
| TIMESTAMPADD(timeUnit, integer, datetime) | Returns *datetime* with an interval of (signed) *integer* *timeUnit*s added. Equivalent to `datetime + INTERVAL 'integer' timeUnit`
| TIMESTAMPDIFF(timeUnit, datetime, datetime2) | Returns the (signed) number of *timeUnit* intervals between *datetime* and *datetime2*. Equivalent to `(datetime2 - datetime) timeUnit`
| LAST_DAY(date)            | Returns the date of the last day of the month in a value of datatype DATE; For example, it returns DATE'2020-02-29' for both DATE'2020-02-10' and TIMESTAMP'2020-02-10 10:10:10'

Calls to niladic functions such as `CURRENT_DATE` do not accept parentheses in
standard SQL. Calls with parentheses, such as `CURRENT_DATE()` are accepted in certain
[conformance levels]({{ site.apiRoot }}/org/apache/calcite/sql/validate/SqlConformance.html#allowNiladicParentheses--).

Not implemented:

* CEIL(interval)
* FLOOR(interval)
* \+ interval
* \- interval
* interval + interval
* interval - interval
* interval / interval

### System functions

| Operator syntax | Description
|:--------------- |:-----------
| USER            | Equivalent to CURRENT_USER
| CURRENT_USER    | User name of current execution context
| SESSION_USER    | Session user name
| SYSTEM_USER     | Returns the name of the current data store user as identified by the operating system
| CURRENT_PATH    | Returns a character string representing the current lookup scope for references to user-defined routines and types
| CURRENT_ROLE    | Returns the current active role
| CURRENT_SCHEMA  | Returns the current schema

### Conditional functions and operators

| Operator syntax | Description
|:--------------- |:-----------
| CASE value<br/>WHEN value1 [, value11 ]* THEN result1<br/>[ WHEN valueN [, valueN1 ]* THEN resultN ]*<br/>[ ELSE resultZ ]<br/> END | Simple case
| CASE<br/>WHEN condition1 THEN result1<br/>[ WHEN conditionN THEN resultN ]*<br/>[ ELSE resultZ ]<br/>END | Searched case
| NULLIF(value, value) | Returns NULL if the values are the same.<br/><br/>For example, <code>NULLIF(5, 5)</code> returns NULL; <code>NULLIF(5, 0)</code> returns 5.
| COALESCE(value, value [, value ]*) | Provides a value if the first value is null.<br/><br/>For example, <code>COALESCE(NULL, 5)</code> returns 5.

### Type conversion

Generally an expression cannot contain values of different datatypes. For example, an expression cannot multiply 5 by 10 and then add 'JULIAN'.
However, Calcite supports both implicit and explicit conversion of values from one datatype to another.

#### Implicit and Explicit Type Conversion
Calcite recommends that you specify explicit conversions, rather than rely on implicit or automatic conversions, for these reasons:

* SQL statements are easier to understand when you use explicit datatype conversion functions.
* Implicit datatype conversion can have a negative impact on performance, especially if the datatype of a column value is converted to that of a constant rather than the other way around.
* Implicit conversion depends on the context in which it occurs and may not work the same way in every case. For example, implicit conversion from a datetime value to a VARCHAR value may return an unexpected format.

Algorithms for implicit conversion are subject to change across Calcite releases. Behavior of explicit conversions is more predictable.

#### Explicit Type Conversion

| Operator syntax | Description
|:--------------- | :----------
| CAST(value AS type) | Converts a value to a given type.

Supported data types syntax:

{% highlight sql %}
type:
      typeName
      [ collectionsTypeName ]*

typeName:
      sqlTypeName
  |   rowTypeName
  |   compoundIdentifier

sqlTypeName:
      char [ precision ] [ charSet ]
  |   varchar [ precision ] [ charSet ]
  |   DATE
  |   time
  |   timestamp
  |   GEOMETRY
  |   decimal [ precision [, scale] ]
  |   BOOLEAN
  |   integer
  |   BINARY [ precision ]
  |   varbinary [ precision ]
  |   TINYINT
  |   SMALLINT
  |   BIGINT
  |   REAL
  |   double
  |   FLOAT
  |   ANY [ precision [, scale] ]

collectionsTypeName:
      ARRAY | MULTISET

rowTypeName:
      ROW '('
      fieldName1 fieldType1 [ NULL | NOT NULL ]
      [ , fieldName2 fieldType2 [ NULL | NOT NULL ] ]*
      ')'

char:
      CHARACTER | CHAR

varchar:
      char VARYING | VARCHAR

decimal:
      DECIMAL | DEC | NUMERIC

integer:
      INTEGER | INT

varbinary:
      BINARY VARYING | VARBINARY

double:
      DOUBLE [ PRECISION ]

time:
      TIME [ precision ] [ timeZone ]

timestamp:
      TIMESTAMP [ precision ] [ timeZone ]

charSet:
      CHARACTER SET charSetName

timeZone:
      WITHOUT TIME ZONE
  |   WITH LOCAL TIME ZONE
{% endhighlight %}

#### Implicit Type Conversion

Calcite automatically converts a value from one datatype to another
when such a conversion makes sense. The table below is a matrix of
Calcite type conversions. The table shows all possible conversions,
without regard to the context in which it is made. The rules governing
these details follow the table.

| FROM - TO           | NULL | BOOLEAN | TINYINT | SMALLINT | INT | BIGINT | DECIMAL | FLOAT or REAL | DOUBLE | INTERVAL | DATE | TIME | TIMESTAMP | CHAR or VARCHAR | BINARY or VARBINARY
|:------------------- |:---- |:------- |:------- |:-------- |:--- |:------ |:------- |:------------- |:------ |:-------- |:---- |:---- |:--------- |:--------------- |:-----------
| NULL                | i    | i       | i       | i        | i   | i      | i       | i             | i      | i        | i    | i    | i         | i               | i
| BOOLEAN             | x    | i       | e       | e        | e   | e      | e       | e             | e      | x        | x    | x    | x         | i               | x
| TINYINT             | x    | e       | i       | i        | i   | i      | i       | i             | i      | e        | x    | x    | e         | i               | x
| SMALLINT            | x    | e       | i       | i        | i   | i      | i       | i             | i      | e        | x    | x    | e         | i               | x
| INT                 | x    | e       | i       | i        | i   | i      | i       | i             | i      | e        | x    | x    | e         | i               | x
| BIGINT              | x    | e       | i       | i        | i   | i      | i       | i             | i      | e        | x    | x    | e         | i               | x
| DECIMAL             | x    | e       | i       | i        | i   | i      | i       | i             | i      | e        | x    | x    | e         | i               | x
| FLOAT/REAL          | x    | e       | i       | i        | i   | i      | i       | i             | i      | x        | x    | x    | e         | i               | x
| DOUBLE              | x    | e       | i       | i        | i   | i      | i       | i             | i      | x        | x    | x    | e         | i               | x
| INTERVAL            | x    | x       | e       | e        | e   | e      | e       | x             | x      | i        | x    | x    | x         | e               | x
| DATE                | x    | x       | x       | x        | x   | x      | x       | x             | x      | x        | i    | x    | i         | i               | x
| TIME                | x    | x       | x       | x        | x   | x      | x       | x             | x      | x        | x    | i    | e         | i               | x
| TIMESTAMP           | x    | x       | e       | e        | e   | e      | e       | e             | e      | x        | i    | e    | i         | i               | x
| CHAR or VARCHAR     | x    | e       | i       | i        | i   | i      | i       | i             | i      | i        | i    | i    | i         | i               | i
| BINARY or VARBINARY | x    | x       | x       | x        | x   | x      | x       | x             | x      | x        | e    | e    | e         | i               | i

i: implicit cast / e: explicit cast / x: not allowed

##### Conversion Contexts and Strategies

* Set operation (`UNION`, `EXCEPT`, `INTERSECT`): compare every branch
  row data type and find the common type of each fields pair;
* Binary arithmetic expression (`+`, `-`, `&`, `^`, `/`, `%`): promote
  string operand to data type of the other numeric operand;
* Binary comparison (`=`, `<`, `<=`, `<>`, `>`, `>=`):
  if operands are `STRING` and `TIMESTAMP`, promote to `TIMESTAMP`;
  make `1 = true` and `0 = false` always evaluate to `TRUE`;
  if there is numeric type operand, find common type for both operands.
* `IN` sub-query: compare type of LHS and RHS, and find the common type;
  if it is struct type, find wider type for every field;
* `IN` expression list: compare every expression to find the common type;
* `CASE WHEN` expression or `COALESCE`: find the common wider type of the `THEN`
  and `ELSE` operands;
* Character + `INTERVAL` or character - `INTERVAL`: promote character to
  `TIMESTAMP`;
* Built-in function: look up the type families registered in the checker,
  find the family default type if checker rules allow it;
* User-defined function (UDF): coerce based on the declared argument types
  of the `eval()` method;
* `INSERT` and `UPDATE`: coerce a source field to counterpart target table
  field's type if the two fields differ with type name or precision(scale).

Note:

Implicit type coercion of following cases are ignored:

* One of the type is `ANY`;
* Type coercion within `CHARACTER` types are always ignored,
  i.e. from `CHAR(20)` to `VARCHAR(30)`;
* Type coercion from a numeric to another with higher precedence is ignored,
  i.e. from `INT` to `LONG`.

##### Strategies for Finding Common Type

* If the operator has expected data types, just take them as the
  desired one. (e.g. the UDF would have `eval()` method which has
  reflection argument types);
* If there is no expected data type but the data type families are
  registered, try to coerce the arguments to the family's default data
  type, i.e. the String family will have a `VARCHAR` type;
* If neither expected data type nor families are specified, try to
  find the tightest common type of the node types, i.e. `INTEGER` and
  `DOUBLE` will return `DOUBLE`, the numeric precision does not lose
  for this case;
* If no tightest common type is found, try to find a wider type,
  i.e. `VARCHAR` and `INTEGER` will return `INTEGER`,
  we allow some precision loss when widening decimal to fractional,
  or promote to `VARCHAR` type.

### Value constructors

| Operator syntax | Description
|:--------------- |:-----------
| ROW (value [, value ]*)  | Creates a row from a list of values.
| (value [, value ]* )     | Creates a row from a list of values.
| row '[' index ']'        | Returns the element at a particular location in a row (1-based index).
| row '[' name ']'         | Returns the element of a row with a particular name.
| map '[' key ']'     | Returns the element of a map with a particular key.
| array '[' index ']' | Returns the element at a particular location in an array (1-based index).
| ARRAY '[' value [, value ]* ']' | Creates an array from a list of values.
| MAP '[' key, value [, key, value ]* ']' | Creates a map from a list of key-value pairs.

### Collection functions

| Operator syntax | Description
|:--------------- |:-----------
| ELEMENT(value)  | Returns the sole element of an array or multiset; null if the collection is empty; throws if it has more than one element.
| CARDINALITY(value) | Returns the number of elements in an array or multiset.
| value MEMBER OF multiset | Returns whether the *value* is a member of *multiset*.
| multiset IS A SET | Whether *multiset* is a set (has no duplicates).
| multiset IS NOT A SET | Whether *multiset* is not a set (has duplicates).
| multiset IS EMPTY | Whether *multiset* contains zero elements.
| multiset IS NOT EMPTY | Whether *multiset* contains one or more elements.
| multiset SUBMULTISET OF multiset2 | Whether *multiset* is a submultiset of *multiset2*.
| multiset NOT SUBMULTISET OF multiset2 | Whether *multiset* is not a submultiset of *multiset2*.
| multiset MULTISET UNION [ ALL &#124; DISTINCT ] multiset2 | Returns the union *multiset* and *multiset2*, eliminating duplicates if DISTINCT is specified (ALL is the default).
| multiset MULTISET INTERSECT [ ALL &#124; DISTINCT ] multiset2 | Returns the intersection of *multiset* and *multiset2*, eliminating duplicates if DISTINCT is specified (ALL is the default).
| multiset MULTISET EXCEPT [ ALL &#124; DISTINCT ] multiset2 | Returns the difference of *multiset* and *multiset2*, eliminating duplicates if DISTINCT is specified (ALL is the default).

See also: the UNNEST relational operator converts a collection to a relation.

### Period predicates

<table>
  <tr>
    <th>Operator syntax</th>
    <th>Description</th>
  </tr>
  <tr>
    <td>period1 CONTAINS datetime</td>
    <td>
      <div class="container">
        <div class="gray"><div class="r15"></div><div class="r2"></div></div>
      </div>
    </td>
  </tr>
  <tr>
    <td>period1 CONTAINS period2</td>
    <td>
      <div class="container">
        <div class="gray"><div class="r15"></div><div class="r24"></div></div>
        <div class="gray"><div class="r15"></div><div class="r13"></div></div>
        <div class="gray"><div class="r15"></div><div class="r35"></div></div>
        <div class="gray"><div class="r15"></div><div class="r15"></div></div>
      </div>
    </td>
  </tr>
  <tr>
    <td>period1 OVERLAPS period2</td>
    <td>
      <div class="container">
        <div class="gray"><div class="r15"></div><div class="r24"></div></div>
        <div class="gray"><div class="r15"></div><div class="r13"></div></div>
        <div class="gray"><div class="r15"></div><div class="r35"></div></div>
        <div class="gray"><div class="r15"></div><div class="r15"></div></div>
        <div class="gray"><div class="r24"></div><div class="r15"></div></div>
        <div class="gray"><div class="r13"></div><div class="r15"></div></div>
        <div class="gray"><div class="r35"></div><div class="r15"></div></div>
        <div class="gray"><div class="r24"></div><div class="r13"></div></div>
        <div class="gray"><div class="r13"></div><div class="r24"></div></div>
      </div>
    </td>
  </tr>
  <tr>
    <td>period1 EQUALS period2</td>
    <td>
      <div class="container">
        <div class="gray"><div class="r15"></div><div class="r15"></div></div>
      </div>
    </td>
  </tr>
  <tr>
    <td>period1 PRECEDES period2</td>
    <td>
      <div class="container">
        <div class="gray"><div class="r12"></div><div class="r35"></div></div>
        <div class="gray"><div class="r13"></div><div class="r35"></div></div>
      </div>
    </td>
  </tr>
  <tr>
    <td>period1 IMMEDIATELY PRECEDES period2</td>
    <td>
      <div class="container">
        <div class="gray"><div class="r13"></div><div class="r35"></div></div>
      </div>
    </td>
  </tr>
  <tr>
    <td>period1 SUCCEEDS period2</td>
    <td>
      <div class="container">
        <div class="gray"><div class="r35"></div><div class="r12"></div></div>
        <div class="gray"><div class="r35"></div><div class="r13"></div></div>
      </div>
    </td>
  </tr>
  <tr>
    <td>period1 IMMEDIATELY SUCCEEDS period2</td>
    <td>
      <div class="container">
        <div class="gray"><div class="r35"></div><div class="r13"></div></div>
      </div>
    </td>
  </tr>
</table>

Where *period1* and *period2* are period expressions:

{% highlight sql %}
period:
      (datetime, datetime)
  |   (datetime, interval)
  |   PERIOD (datetime, datetime)
  |   PERIOD (datetime, interval)
{% endhighlight %}

### JDBC function escape

#### Numeric

| Operator syntax                   | Description
|:--------------------------------- |:-----------
| {fn ABS(numeric)}                 | Returns the absolute value of *numeric*
| {fn ACOS(numeric)}                | Returns the arc cosine of *numeric*
| {fn ASIN(numeric)}                | Returns the arc sine of *numeric*
| {fn ATAN(numeric)}                | Returns the arc tangent of *numeric*
| {fn ATAN2(numeric, numeric)}      | Returns the arc tangent of the *numeric* coordinates
| {fn CBRT(numeric)}                | Returns the cube root of *numeric*
| {fn CEILING(numeric)}             | Rounds *numeric* up, and returns the smallest number that is greater than or equal to *numeric*
| {fn COS(numeric)}                 | Returns the cosine of *numeric*
| {fn COT(numeric)}                 | Returns the cotangent of *numeric*
| {fn DEGREES(numeric)}             | Converts *numeric* from radians to degrees
| {fn EXP(numeric)}                 | Returns *e* raised to the power of *numeric*
| {fn FLOOR(numeric)}               | Rounds *numeric* down, and returns the largest number that is less than or equal to *numeric*
| {fn LOG(numeric)}                 | Returns the natural logarithm (base *e*) of *numeric*
| {fn LOG10(numeric)}               | Returns the base-10 logarithm of *numeric*
| {fn MOD(numeric1, numeric2)}      | Returns the remainder (modulus) of *numeric1* divided by *numeric2*. The result is negative only if *numeric1* is negative
| {fn PI()}                         | Returns a value that is closer than any other value to *pi*
| {fn POWER(numeric1, numeric2)}    | Returns *numeric1* raised to the power of *numeric2*
| {fn RADIANS(numeric)}             | Converts *numeric* from degrees to radians
| {fn RAND(numeric)}                | Returns a random double using *numeric* as the seed value
| {fn ROUND(numeric1, numeric2)}    | Rounds *numeric1* to *numeric2* places right to the decimal point
| {fn SIGN(numeric)}                | Returns the signum of *numeric*
| {fn SIN(numeric)}                 | Returns the sine of *numeric*
| {fn SQRT(numeric)}                | Returns the square root of *numeric*
| {fn TAN(numeric)}                 | Returns the tangent of *numeric*
| {fn TRUNCATE(numeric1, numeric2)} | Truncates *numeric1* to *numeric2* places right to the decimal point

#### String

| Operator syntax | Description
|:--------------- |:-----------
| {fn ASCII(string)} | Returns the ASCII code of the first character of *string*; if the first character is a non-ASCII character, returns its Unicode code point; returns 0 if *string* is empty
| {fn CONCAT(character, character)} | Returns the concatenation of character strings
| {fn INSERT(string1, start, length, string2)} | Inserts *string2* into a slot in *string1*
| {fn LCASE(string)} | Returns a string in which all alphabetic characters in *string* have been converted to lower case
| {fn LENGTH(string)} | Returns the number of characters in a string
| {fn LOCATE(string1, string2 [, integer])} | Returns the position in *string2* of the first occurrence of *string1*. Searches from the beginning of *string2*, unless *integer* is specified.
| {fn LEFT(string, length)} | Returns the leftmost *length* characters from *string*
| {fn LTRIM(string)} | Returns *string* with leading space characters removed
| {fn REPLACE(string, search, replacement)} | Returns a string in which all the occurrences of *search* in *string* are replaced with *replacement*; if *replacement* is the empty string, the occurrences of *search* are removed
| {fn REVERSE(string)} | Returns *string* with the order of the characters reversed
| {fn RIGHT(string, integer)} | Returns the rightmost *length* characters from *string*
| {fn RTRIM(string)} | Returns *string* with trailing space characters removed
| {fn SUBSTRING(string, offset, length)} | Returns a character string that consists of *length* characters from *string* starting at the *offset* position
| {fn UCASE(string)} | Returns a string in which all alphabetic characters in *string* have been converted to upper case

Not implemented:

* {fn CHAR(string)}

#### Date/time

| Operator syntax | Description
|:--------------- |:-----------
| {fn CURDATE()}  | Equivalent to `CURRENT_DATE`
| {fn CURTIME()}  | Equivalent to `LOCALTIME`
| {fn NOW()}      | Equivalent to `LOCALTIMESTAMP`
| {fn YEAR(date)} | Equivalent to `EXTRACT(YEAR FROM date)`. Returns an integer.
| {fn QUARTER(date)} | Equivalent to `EXTRACT(QUARTER FROM date)`. Returns an integer between 1 and 4.
| {fn MONTH(date)} | Equivalent to `EXTRACT(MONTH FROM date)`. Returns an integer between 1 and 12.
| {fn WEEK(date)} | Equivalent to `EXTRACT(WEEK FROM date)`. Returns an integer between 1 and 53.
| {fn DAYOFYEAR(date)} | Equivalent to `EXTRACT(DOY FROM date)`. Returns an integer between 1 and 366.
| {fn DAYOFMONTH(date)} | Equivalent to `EXTRACT(DAY FROM date)`. Returns an integer between 1 and 31.
| {fn DAYOFWEEK(date)} | Equivalent to `EXTRACT(DOW FROM date)`. Returns an integer between 1 and 7.
| {fn HOUR(date)} | Equivalent to `EXTRACT(HOUR FROM date)`. Returns an integer between 0 and 23.
| {fn MINUTE(date)} | Equivalent to `EXTRACT(MINUTE FROM date)`. Returns an integer between 0 and 59.
| {fn SECOND(date)} | Equivalent to `EXTRACT(SECOND FROM date)`. Returns an integer between 0 and 59.
| {fn TIMESTAMPADD(timeUnit, count, datetime)} | Adds an interval of *count* *timeUnit*s to a datetime
| {fn TIMESTAMPDIFF(timeUnit, timestamp1, timestamp2)} | Subtracts *timestamp1* from *timestamp2* and returns the result in *timeUnit*s


#### System

| Operator syntax | Description
|:--------------- |:-----------
| {fn DATABASE()} | Equivalent to `CURRENT_CATALOG`
| {fn IFNULL(value1, value2)} | Returns value2 if value1 is null
| {fn USER()}     | Equivalent to `CURRENT_USER`

#### Conversion

| Operator syntax | Description
|:--------------- |:-----------
| {fn CONVERT(value, type)} | Cast *value* into *type*

### Aggregate functions

Syntax:

{% highlight sql %}
aggregateCall:
      agg '(' [ ALL | DISTINCT ] value [, value ]* ')'
      [ WITHIN GROUP (ORDER BY orderItem [, orderItem ]*) ]
      [ FILTER '(' WHERE condition ')' ]
  |   agg '(' '*' ')' [ FILTER (WHERE condition) ]
{% endhighlight %}

where *agg* is one of the operators in the following table, or a user-defined
aggregate function.

If `FILTER` is present, the aggregate function only considers rows for which
*condition* evaluates to TRUE.

If `DISTINCT` is present, duplicate argument values are eliminated before being
passed to the aggregate function.

If `WITHIN GROUP` is present, the aggregate function sorts the input rows
according to the `ORDER BY` clause inside `WITHIN GROUP` before aggregating
values. `WITHIN GROUP` is only allowed for hypothetical set functions (`RANK`,
`DENSE_RANK`, `PERCENT_RANK` and `CUME_DIST`), inverse distribution functions
(`PERCENTILE_CONT` and `PERCENTILE_DISC`) and collection functions (`COLLECT`
and `LISTAGG`).

| Operator syntax                    | Description
|:---------------------------------- |:-----------
| COLLECT( [ ALL &#124; DISTINCT ] value)       | Returns a multiset of the values
| LISTAGG( [ ALL &#124; DISTINCT ] value [, separator]) | Returns values concatenated into a string, delimited by separator (default ',')
| COUNT( [ ALL &#124; DISTINCT ] value [, value ]*) | Returns the number of input rows for which *value* is not null (wholly not null if *value* is composite)
| COUNT(*)                           | Returns the number of input rows
| FUSION(multiset)                   | Returns the multiset union of *multiset* across all input values
| INTERSECTION(multiset)             | Returns the multiset intersection of *multiset* across all input values
| APPROX_COUNT_DISTINCT(value [, value ]*)      | Returns the approximate number of distinct values of *value*; the database is allowed to use an approximation but is not required to
| AVG( [ ALL &#124; DISTINCT ] numeric)         | Returns the average (arithmetic mean) of *numeric* across all input values
| SUM( [ ALL &#124; DISTINCT ] numeric)         | Returns the sum of *numeric* across all input values
| MAX( [ ALL &#124; DISTINCT ] value)           | Returns the maximum value of *value* across all input values
| MIN( [ ALL &#124; DISTINCT ] value)           | Returns the minimum value of *value* across all input values
| ANY_VALUE( [ ALL &#124; DISTINCT ] value)     | Returns one of the values of *value* across all input values; this is NOT specified in the SQL standard
| SOME(condition)                               | Returns TRUE if one or more of the values of *condition* is TRUE
| EVERY(condition)                              | Returns TRUE if all of the values of *condition* are TRUE
| BIT_AND( [ ALL &#124; DISTINCT ] value)       | Returns the bitwise AND of all non-null input values, or null if none; integer and binary types are supported
| BIT_OR( [ ALL &#124; DISTINCT ] value)        | Returns the bitwise OR of all non-null input values, or null if none; integer and binary types are supported
| BIT_XOR( [ ALL &#124; DISTINCT ] value)       | Returns the bitwise XOR of all non-null input values, or null if none; integer and binary types are supported
| STDDEV_POP( [ ALL &#124; DISTINCT ] numeric)  | Returns the population standard deviation of *numeric* across all input values
| STDDEV_SAMP( [ ALL &#124; DISTINCT ] numeric) | Returns the sample standard deviation of *numeric* across all input values
| STDDEV( [ ALL &#124; DISTINCT ] numeric)      | Synonym for `STDDEV_SAMP`
| VAR_POP( [ ALL &#124; DISTINCT ] value)       | Returns the population variance (square of the population standard deviation) of *numeric* across all input values
| VAR_SAMP( [ ALL &#124; DISTINCT ] numeric)    | Returns the sample variance (square of the sample standard deviation) of *numeric* across all input values
| COVAR_POP(numeric1, numeric2)      | Returns the population covariance of the pair (*numeric1*, *numeric2*) across all input values
| COVAR_SAMP(numeric1, numeric2)     | Returns the sample covariance of the pair (*numeric1*, *numeric2*) across all input values
| REGR_COUNT(numeric1, numeric2)     | Returns the number of rows where both dependent and independent expressions are not null
| REGR_SXX(numeric1, numeric2)       | Returns the sum of squares of the dependent expression in a linear regression model
| REGR_SYY(numeric1, numeric2)       | Returns the sum of squares of the independent expression in a linear regression model

Not implemented:

* REGR_AVGX(numeric1, numeric2)
* REGR_AVGY(numeric1, numeric2)
* REGR_INTERCEPT(numeric1, numeric2)
* REGR_R2(numeric1, numeric2)
* REGR_SLOPE(numeric1, numeric2)
* REGR_SXY(numeric1, numeric2)

### Window functions

Syntax:

{% highlight sql %}
windowedAggregateCall:
      agg '(' [ ALL | DISTINCT ] value [, value ]* ')'
      [ RESPECT NULLS | IGNORE NULLS ]
      [ WITHIN GROUP '(' ORDER BY orderItem [, orderItem ]* ')' ]
      [ FILTER '(' WHERE condition ')' ]
      OVER window
  |   agg '(' '*' ')'
      [ FILTER  '(' WHERE condition ')' ]
      OVER window
{% endhighlight %}

where *agg* is one of the operators in the following table, or a user-defined
aggregate function.

`DISTINCT`, `FILTER` and `WITHIN GROUP` are as described for aggregate
functions.

| Operator syntax                           | Description
|:----------------------------------------- |:-----------
| COUNT(value [, value ]*) OVER window      | Returns the number of rows in *window* for which *value* is not null (wholly not null if *value* is composite)
| COUNT(*) OVER window                      | Returns the number of rows in *window*
| AVG(numeric) OVER window                  | Returns the average (arithmetic mean) of *numeric* across all values in *window*
| SUM(numeric) OVER window                  | Returns the sum of *numeric* across all values in *window*
| MAX(value) OVER window                    | Returns the maximum value of *value* across all values in *window*
| MIN(value) OVER window                    | Returns the minimum value of *value* across all values in *window*
| RANK() OVER window                        | Returns the rank of the current row with gaps; same as ROW_NUMBER of its first peer
| DENSE_RANK() OVER window                  | Returns the rank of the current row without gaps; this function counts peer groups
| ROW_NUMBER() OVER window                  | Returns the number of the current row within its partition, counting from 1
| FIRST_VALUE(value) OVER window            | Returns *value* evaluated at the row that is the first row of the window frame
| LAST_VALUE(value) OVER window             | Returns *value* evaluated at the row that is the last row of the window frame
| LEAD(value, offset, default) OVER window  | Returns *value* evaluated at the row that is *offset* rows after the current row within the partition; if there is no such row, instead returns *default*. Both *offset* and *default* are evaluated with respect to the current row. If omitted, *offset* defaults to 1 and *default* to NULL
| LAG(value, offset, default) OVER window   | Returns *value* evaluated at the row that is *offset* rows before the current row within the partition; if there is no such row, instead returns *default*. Both *offset* and *default* are evaluated with respect to the current row. If omitted, *offset* defaults to 1 and *default* to NULL
| NTH_VALUE(value, nth) OVER window         | Returns *value* evaluated at the row that is the *n*th row of the window frame
| NTILE(value) OVER window                  | Returns an integer ranging from 1 to *value*, dividing the partition as equally as possible

Note:

* You may specify null treatment (`IGNORE NULLS`, `RESPECT NULLS`) for
  `FIRST_VALUE`, `LAST_VALUE`, `NTH_VALUE`, `LEAD` and `LAG` functions. The
  syntax handled by the parser, but only `RESPECT NULLS` is implemented at
  runtime.

Not implemented:

* COUNT(DISTINCT value [, value ]*) OVER window
* APPROX_COUNT_DISTINCT(value [, value ]*) OVER window
* PERCENT_RANK(value) OVER window
* CUME_DIST(value) OVER window

### Grouping functions

| Operator syntax      | Description
|:-------------------- |:-----------
| GROUPING(expression [, expression ]*) | Returns a bit vector of the given grouping expressions
| GROUP_ID()           | Returns an integer that uniquely identifies the combination of grouping keys
| GROUPING_ID(expression [, expression ]*) | Synonym for `GROUPING`

### DESCRIPTOR

| Operator syntax      | Description
|:-------------------- |:-----------
| DESCRIPTOR(name [, name ]*) | DESCRIPTOR appears as an argument in a function to indicate a list of names. The interpretation of names is left to the function.

### Table functions

Table functions occur in the `FROM` clause.

#### TUMBLE

In streaming queries, TUMBLE assigns a window for each row of a relation based
on a timestamp column. An assigned window is specified by its beginning and
ending. All assigned windows have the same length, and that's why tumbling
sometimes is named as "fixed windowing".

| Operator syntax      | Description
|:-------------------- |:-----------
| TUMBLE(data, DESCRIPTOR(timecol), size [, offset ]) | Indicates a tumbling window of *size* interval for *timecol*, optionally aligned at *offset*.

Here is an example:

{% highlight sql %}
SELECT * FROM TABLE(
  TUMBLE(
    TABLE orders,
    DESCRIPTOR(rowtime),
    INTERVAL '1' MINUTE));

-- or with the named params
-- note: the DATA param must be the first
SELECT * FROM TABLE(
  TUMBLE(
    DATA => TABLE orders,
    TIMECOL => DESCRIPTOR(rowtime),
    SIZE => INTERVAL '1' MINUTE));
{% endhighlight %}

applies a tumbling window with a one minute range to rows from the `orders`
table. `rowtime` is the watermarked column of the `orders` table that informs
whether data is complete.

#### HOP

In streaming queries, HOP assigns windows that cover rows within the interval of *size* and shifting every *slide* based
on a timestamp column. Windows assigned could have overlapping so hopping sometime is named as "sliding windowing".


| Operator syntax      | Description
|:-------------------- |:-----------
| HOP(data, DESCRIPTOR(timecol), slide, size [, offset ]) | Indicates a hopping window for *timecol*, covering rows within the interval of *size*, shifting every *slide* and optionally aligned at *offset*.

Here is an example:

{% highlight sql %}
SELECT * FROM TABLE(
  HOP(
    TABLE orders,
    DESCRIPTOR(rowtime),
    INTERVAL '2' MINUTE,
    INTERVAL '5' MINUTE));

-- or with the named params
-- note: the DATA param must be the first
SELECT * FROM TABLE(
  HOP(
    DATA => TABLE orders,
    TIMECOL => DESCRIPTOR(rowtime),
    SLIDE => INTERVAL '2' MINUTE,
    SIZE => INTERVAL '5' MINUTE));
{% endhighlight %}

applies hopping with 5-minute interval size on rows from table `orders`
and shifting every 2 minutes. `rowtime` is the watermarked column of table
orders that tells data completeness.

#### SESSION

In streaming queries, SESSION assigns windows that cover rows based on *datetime*. Within a session window, distances
of rows are less than *interval*. Session window is applied per *key*.


| Operator syntax      | Description
|:-------------------- |:-----------
| session(data, DESCRIPTOR(timecol), DESCRIPTOR(key), size) | Indicates a session window of *size* interval for *timecol*. Session window is applied per *key*.

Here is an example:

{% highlight sql %}
SELECT * FROM TABLE(
  SESSION(
    TABLE orders,
    DESCRIPTOR(rowtime),
    DESCRIPTOR(product),
    INTERVAL '20' MINUTE));

-- or with the named params
-- note: the DATA param must be the first
SELECT * FROM TABLE(
  SESSION(
    DATA => TABLE orders,
    TIMECOL => DESCRIPTOR(rowtime),
    KEY => DESCRIPTOR(product),
    SIZE => INTERVAL '20' MINUTE));
{% endhighlight %}

applies a session with 20-minute inactive gap on rows from table `orders`.
`rowtime` is the watermarked column of table orders that tells data
completeness. Session is applied per product.

**Note**: The `Tumble`, `Hop` and `Session` window table functions assign
each row in the original table to a window. The output table has all
the same columns as the original table plus two additional columns `window_start`
and `window_end`, which repesent the start and end of the window interval, respectively.

### Grouped window functions
**warning**: grouped window functions are deprecated.

Grouped window functions occur in the `GROUP BY` clause and define a key value
that represents a window containing several rows.

In some window functions, a row may belong to more than one window.
For example, if a query is grouped using
`HOP(t, INTERVAL '2' HOUR, INTERVAL '1' HOUR)`, a row with timestamp '10:15:00'
 will occur in both the 10:00 - 11:00 and 11:00 - 12:00 totals.

| Operator syntax      | Description
|:-------------------- |:-----------
| HOP(datetime, slide, size [, time ]) | Indicates a hopping window for *datetime*, covering rows within the interval of *size*, shifting every *slide*, and optionally aligned at *time*
| SESSION(datetime, interval [, time ]) | Indicates a session window of *interval* for *datetime*, optionally aligned at *time*
| TUMBLE(datetime, interval [, time ]) | Indicates a tumbling window of *interval* for *datetime*, optionally aligned at *time*

### Grouped auxiliary functions

Grouped auxiliary functions allow you to access properties of a window defined
by a grouped window function.

| Operator syntax      | Description
|:-------------------- |:-----------
| HOP_END(expression, slide, size [, time ]) | Returns the value of *expression* at the end of the window defined by a `HOP` function call
| HOP_START(expression, slide, size [, time ]) | Returns the value of *expression* at the beginning of the window defined by a `HOP` function call
| SESSION_END(expression, interval [, time]) | Returns the value of *expression* at the end of the window defined by a `SESSION` function call
| SESSION_START(expression, interval [, time]) | Returns the value of *expression* at the beginning of the window defined by a `SESSION` function call
| TUMBLE_END(expression, interval [, time ]) | Returns the value of *expression* at the end of the window defined by a `TUMBLE` function call
| TUMBLE_START(expression, interval [, time ]) | Returns the value of *expression* at the beginning of the window defined by a `TUMBLE` function call

### Spatial functions

In the following:

* *geom* is a GEOMETRY;
* *geomCollection* is a GEOMETRYCOLLECTION;
* *point* is a POINT;
* *lineString* is a LINESTRING;
* *iMatrix* is a [DE-9IM intersection matrix](https://en.wikipedia.org/wiki/DE-9IM);
* *distance*, *tolerance*, *segmentLengthFraction*, *offsetDistance* are of type double;
* *dimension*, *quadSegs*, *srid*, *zoom* are of type integer;
* *layerType* is a character string;
* *gml* is a character string containing [Geography Markup Language (GML)](https://en.wikipedia.org/wiki/Geography_Markup_Language);
* *wkt* is a character string containing [well-known text (WKT)](https://en.wikipedia.org/wiki/Well-known_text);
* *wkb* is a binary string containing [well-known binary (WKB)](https://en.wikipedia.org/wiki/Well-known_binary).

In the "C" (for "compatibility") column, "o" indicates that the function
implements the OpenGIS Simple Features Implementation Specification for SQL,
[version 1.2.1](https://www.opengeospatial.org/standards/sfs);
"p" indicates that the function is a
[PostGIS](https://www.postgis.net/docs/reference.html) extension to OpenGIS;
"h" indicates that the function is an
[H2GIS](http://www.h2gis.org/docs/dev/functions/) extension.

#### Geometry conversion functions (2D)

| C | Operator syntax      | Description
|:- |:-------------------- |:-----------
| p | ST_AsText(geom) | Synonym for `ST_AsWKT`
| o | ST_AsWKT(geom) | Converts *geom* → WKT
| o | ST_GeomFromText(wkt [, srid ]) | Returns a specified GEOMETRY value from WKT representation
| o | ST_LineFromText(wkt [, srid ]) | Converts WKT → LINESTRING
| o | ST_MLineFromText(wkt [, srid ]) | Converts WKT → MULTILINESTRING
| o | ST_MPointFromText(wkt [, srid ]) | Converts WKT → MULTIPOINT
| o | ST_MPolyFromText(wkt [, srid ]) Converts WKT → MULTIPOLYGON
| o | ST_PointFromText(wkt [, srid ]) | Converts WKT → POINT
| o | ST_PolyFromText(wkt [, srid ]) | Converts WKT → POLYGON

Not implemented:

* ST_AsBinary(geom) GEOMETRY → WKB
* ST_AsGML(geom) GEOMETRY → GML
* ST_Force2D(geom) 3D GEOMETRY → 2D GEOMETRY
* ST_GeomFromGML(gml [, srid ]) GML → GEOMETRY
* ST_GeomFromWKB(wkb [, srid ]) WKB → GEOMETRY
* ST_GoogleMapLink(geom [, layerType [, zoom ]]) GEOMETRY → Google map link
* ST_LineFromWKB(wkb [, srid ]) WKB → LINESTRING
* ST_OSMMapLink(geom [, marker ]) GEOMETRY → OSM map link
* ST_PointFromWKB(wkb [, srid ]) WKB → POINT
* ST_PolyFromWKB(wkb [, srid ]) WKB → POLYGON
* ST_ToMultiLine(geom) Converts the coordinates of *geom* (which may be a GEOMETRYCOLLECTION) into a MULTILINESTRING
* ST_ToMultiPoint(geom)) Converts the coordinates of *geom* (which may be a GEOMETRYCOLLECTION) into a MULTIPOINT
* ST_ToMultiSegments(geom) Converts *geom* (which may be a GEOMETRYCOLLECTION) into a set of distinct segments stored in a MULTILINESTRING

#### Geometry conversion functions (3D)

Not implemented:

* ST_Force3D(geom) 2D GEOMETRY → 3D GEOMETRY

#### Geometry creation functions (2D)

| C | Operator syntax      | Description
|:- |:-------------------- |:-----------
| p | ST_MakeEnvelope(xMin, yMin, xMax, yMax  [, srid ]) | Creates a rectangular POLYGON
| h | ST_MakeGrid(geom, deltaX, deltaY) | Calculates a regular grid of POLYGONs based on *geom*
| h | ST_MakeGridPoints(geom, deltaX, deltaY) | Calculates a regular grid of points based on *geom*
| o | ST_MakeLine(point1 [, point ]*) | Creates a line-string from the given POINTs (or MULTIPOINTs)
| p | ST_MakePoint(x, y [, z ]) | Synonym for `ST_Point`
| o | ST_Point(x, y [, z ]) | Constructs a point from two or three coordinates

Not implemented:

* ST_BoundingCircle(geom) Returns the minimum bounding circle of *geom*
* ST_Expand(geom, distance) Expands *geom*'s envelope
* ST_Expand(geom, deltaX, deltaY) Expands *geom*'s envelope
* ST_MakeEllipse(point, width, height) Constructs an ellipse
* ST_MakePolygon(lineString [, hole ]*) Creates a POLYGON from *lineString* with the given holes (which are required to be closed LINESTRINGs)
* ST_MinimumDiameter(geom) Returns the minimum diameter of *geom*
* ST_MinimumRectangle(geom) Returns the minimum rectangle enclosing *geom*
* ST_OctogonalEnvelope(geom) Returns the octogonal envelope of *geom*
* ST_RingBuffer(geom, distance, bufferCount [, endCapStyle [, doDifference]]) Returns a MULTIPOLYGON of buffers centered at *geom* and of increasing buffer size

### Geometry creation functions (3D)

Not implemented:

* ST_Extrude(geom, height [, flag]) Extrudes a GEOMETRY
* ST_GeometryShadow(geom, point, height) Computes the shadow footprint of *geom*
* ST_GeometryShadow(geom, azimuth, altitude, height [, unify ]) Computes the shadow footprint of *geom*

#### Geometry properties (2D)

| C | Operator syntax      | Description
|:- |:-------------------- |:-----------
| o | ST_Boundary(geom [, srid ]) | Returns the boundary of *geom*
| o | ST_Distance(geom1, geom2) | Returns the distance between *geom1* and *geom2*
| o | ST_GeometryType(geom) | Returns the type of *geom*
| o | ST_GeometryTypeCode(geom) | Returns the OGC SFS type code of *geom*
| o | ST_Envelope(geom [, srid ]) | Returns the envelope of *geom* (which may be a GEOMETRYCOLLECTION) as a GEOMETRY
| o | ST_X(geom) | Returns the x-value of the first coordinate of *geom*
| o | ST_Y(geom) | Returns the y-value of the first coordinate of *geom*

Not implemented:

* ST_Centroid(geom) Returns the centroid of *geom* (which may be a GEOMETRYCOLLECTION)
* ST_CompactnessRatio(polygon) Returns the square root of *polygon*'s area divided by the area of the circle with circumference equal to its perimeter
* ST_CoordDim(geom) Returns the dimension of the coordinates of *geom*
* ST_Dimension(geom) Returns the dimension of *geom*
* ST_EndPoint(lineString) Returns the last coordinate of *lineString*
* ST_Envelope(geom [, srid ]) Returns the envelope of *geom* (which may be a GEOMETRYCOLLECTION) as a GEOMETRY
* ST_Explode(query [, fieldName]) Explodes the GEOMETRYCOLLECTIONs in the *fieldName* column of a query into multiple geometries
* ST_Extent(geom) Returns the minimum bounding box of *geom* (which may be a GEOMETRYCOLLECTION)
* ST_ExteriorRing(polygon) Returns the exterior ring of *polygon* as a linear-ring
* ST_GeometryN(geomCollection, n) Returns the *n*th GEOMETRY of *geomCollection*
* ST_InteriorRingN(polygon, n) Returns the *n*th interior ring of *polygon*
* ST_IsClosed(geom) Returns whether *geom* is a closed LINESTRING or MULTILINESTRING
* ST_IsEmpty(geom) Returns whether *geom* is empty
* ST_IsRectangle(geom) Returns whether *geom* is a rectangle
* ST_IsRing(geom) Returns whether *geom* is a closed and simple line-string or MULTILINESTRING
* ST_IsSimple(geom) Returns whether *geom* is simple
* ST_IsValid(geom) Returns whether *geom* is valid
* ST_IsValidDetail(geom [, selfTouchValid ]) Returns a valid detail as an array of objects
* ST_IsValidReason(geom [, selfTouchValid ]) Returns text stating whether *geom* is valid, and if not valid, a reason why
* ST_NPoints(geom) Returns the number of points in *geom*
* ST_NumGeometries(geom) Returns the number of geometries in *geom* (1 if it is not a GEOMETRYCOLLECTION)
* ST_NumInteriorRing(geom) Synonym for `ST_NumInteriorRings`
* ST_NumInteriorRings(geom) Returns the number of interior rings of *geom*
* ST_NumPoints(lineString) Returns the number of points in *lineString*
* ST_PointN(geom, n) Returns the *n*th point of a *lineString*
* ST_PointOnSurface(geom) Returns an interior or boundary point of *geom*
* ST_SRID(geom) Returns SRID value of *geom* or 0 if it does not have one
* ST_StartPoint(lineString) Returns the first coordinate of *lineString*
* ST_XMax(geom) Returns the maximum x-value of *geom*
* ST_XMin(geom) Returns the minimum x-value of *geom*
* ST_YMax(geom) Returns the maximum y-value of *geom*
* ST_YMin(geom) Returns the minimum y-value of *geom*

#### Geometry properties (3D)

| C | Operator syntax      | Description
|:- |:-------------------- |:-----------
| p | ST_Is3D(s) | Returns whether *geom* has at least one z-coordinate
| o | ST_Z(geom) | Returns the z-value of the first coordinate of *geom*

Not implemented:

* ST_ZMax(geom) Returns the maximum z-value of *geom*
* ST_ZMin(geom) Returns the minimum z-value of *geom*

### Geometry predicates

| C | Operator syntax      | Description
|:- |:-------------------- |:-----------
| o | ST_Contains(geom1, geom2) | Returns whether *geom1* contains *geom2*
| p | ST_ContainsProperly(geom1, geom2) | Returns whether *geom1* contains *geom2* but does not intersect its boundary
| o | ST_Crosses(geom1, geom2) | Returns whether *geom1* crosses *geom2*
| o | ST_Disjoint(geom1, geom2) | Returns whether *geom1* and *geom2* are disjoint
| p | ST_DWithin(geom1, geom2, distance) | Returns whether *geom1* and *geom* are within *distance* of one another
| o | ST_EnvelopesIntersect(geom1, geom2) | Returns whether the envelope of *geom1* intersects the envelope of *geom2*
| o | ST_Equals(geom1, geom2) | Returns whether *geom1* equals *geom2*
| o | ST_Intersects(geom1, geom2) | Returns whether *geom1* intersects *geom2*
| o | ST_Overlaps(geom1, geom2) | Returns whether *geom1* overlaps *geom2*
| o | ST_Touches(geom1, geom2) | Returns whether *geom1* touches *geom2*
| o | ST_Within(geom1, geom2) | Returns whether *geom1* is within *geom2*

Not implemented:

* ST_Covers(geom1, geom2) Returns whether no point in *geom2* is outside *geom1*
* ST_OrderingEquals(geom1, geom2) Returns whether *geom1* equals *geom2* and their coordinates and component Geometries are listed in the same order
* ST_Relate(geom1, geom2) Returns the DE-9IM intersection matrix of *geom1* and *geom2*
* ST_Relate(geom1, geom2, iMatrix) Returns whether *geom1* and *geom2* are related by the given intersection matrix *iMatrix*

#### Geometry operators (2D)

The following functions combine 2D geometries.

| C | Operator syntax      | Description
|:- |:-------------------- |:-----------
| o | ST_Buffer(geom, distance [, quadSegs \| style ]) | Computes a buffer around *geom*
| o | ST_Union(geom1, geom2) | Computes the union of *geom1* and *geom2*
| o | ST_Union(geomCollection) | Computes the union of the geometries in *geomCollection*

See also: the `ST_Union` aggregate function.

Not implemented:

* ST_ConvexHull(geom) Computes the smallest convex polygon that contains all the points in *geom*
* ST_Difference(geom1, geom2) Computes the difference between two geometries
* ST_Intersection(geom1, geom2) Computes the intersection of two geometries
* ST_SymDifference(geom1, geom2) Computes the symmetric difference between two geometries

#### Affine transformation functions (3D and 2D)

Not implemented:

* ST_Rotate(geom, angle [, origin \| x, y]) Rotates a *geom* counter-clockwise by *angle* (in radians) about *origin* (or the point (*x*, *y*))
* ST_Scale(geom, xFactor, yFactor [, zFactor ]) Scales *geom* by multiplying the ordinates by the indicated scale factors
* ST_Translate(geom, x, y, [, z]) Translates *geom*

#### Geometry editing functions (2D)

The following functions modify 2D geometries.

Not implemented:

* ST_AddPoint(geom, point [, tolerance ]) Adds *point* to *geom* with a given *tolerance* (default 0)
* ST_CollectionExtract(geom, dimension) Filters *geom*, returning a multi-geometry of those members with a given *dimension* (1 = point, 2 = line-string, 3 = polygon)
* ST_Densify(geom, tolerance) Inserts extra vertices every *tolerance* along the line segments of *geom*
* ST_FlipCoordinates(geom) Flips the X and Y coordinates of *geom*
* ST_Holes(geom) Returns the holes in *geom* (which may be a GEOMETRYCOLLECTION)
* ST_Normalize(geom) Converts *geom* to normal form
* ST_RemoveDuplicatedCoordinates(geom) Removes duplicated coordinates from *geom*
* ST_RemoveHoles(geom) Removes a *geom*'s holes
* ST_RemovePoints(geom, poly) Removes all coordinates of *geom* located within *poly*; null if all coordinates are removed
* ST_RemoveRepeatedPoints(geom, tolerance) Removes from *geom* all repeated points (or points within *tolerance* of another point)
* ST_Reverse(geom) Reverses the vertex order of *geom*

#### Geometry editing functions (3D)

The following functions modify 3D geometries.

Not implemented:

* ST_AddZ(geom, zToAdd) Adds *zToAdd* to the z-coordinate of *geom*
* ST_Interpolate3DLine(geom) Returns *geom* with an interpolation of z values, or null if it is not a line-string or MULTILINESTRING
* ST_MultiplyZ(geom, zFactor) Returns *geom* with its z-values multiplied by *zFactor*
* ST_Reverse3DLine(geom [, sortOrder ]) Potentially reverses *geom* according to the z-values of its first and last coordinates
* ST_UpdateZ(geom, newZ [, updateCondition ]) Updates the z-values of *geom*
* ST_ZUpdateLineExtremities(geom, startZ, endZ [, interpolate ]) Updates the start and end z-values of *geom*

#### Geometry measurement functions (2D)

Not implemented:

* ST_Area(geom) Returns the area of *geom* (which may be a GEOMETRYCOLLECTION)
* ST_ClosestCoordinate(geom, point) Returns the coordinate(s) of *geom* closest to *point*
* ST_ClosestPoint(geom1, geom2) Returns the point of *geom1* closest to *geom2*
* ST_FurthestCoordinate(geom, point) Returns the coordinate(s) of *geom* that are furthest from *point*
* ST_Length(lineString) Returns the length of *lineString*
* ST_LocateAlong(geom, segmentLengthFraction, offsetDistance) Returns a MULTIPOINT containing points along the line segments of *geom* at *segmentLengthFraction* and *offsetDistance*
* ST_LongestLine(geom1, geom2) Returns the 2-dimensional longest line-string between the points of *geom1* and *geom2*
* ST_MaxDistance(geom1, geom2) Computes the maximum distance between *geom1* and *geom2*
* ST_Perimeter(polygon) Returns the length of the perimeter of *polygon* (which may be a MULTIPOLYGON)
* ST_ProjectPoint(point, lineString) Projects *point* onto a *lineString* (which may be a MULTILINESTRING)

#### Geometry measurement functions (3D)

Not implemented:

* ST_3DArea(geom) Return a polygon's 3D area
* ST_3DLength(geom) Returns the 3D length of a line-string
* ST_3DPerimeter(geom) Returns the 3D perimeter of a polygon or MULTIPOLYGON
* ST_SunPosition(point [, timestamp ]) Computes the sun position at *point* and *timestamp* (now by default)

#### Geometry processing functions (2D)

The following functions process geometries.

Not implemented:

* ST_LineIntersector(geom1, geom2) Splits *geom1* (a line-string) with *geom2*
* ST_LineMerge(geom) Merges a collection of linear components to form a line-string of maximal length
* ST_MakeValid(geom [, preserveGeomDim [, preserveDuplicateCoord [, preserveCoordDim]]]) Makes *geom* valid
* ST_Polygonize(geom) Creates a MULTIPOLYGON from edges of *geom*
* ST_PrecisionReducer(geom, n) Reduces *geom*'s precision to *n* decimal places
* ST_RingSideBuffer(geom, distance, bufferCount [, endCapStyle [, doDifference]]) Computes a ring buffer on one side
* ST_SideBuffer(geom, distance [, bufferStyle ]) Compute a single buffer on one side
* ST_Simplify(geom, distance) Simplifies *geom* using the [Douglas-Peuker algorithm](https://en.wikipedia.org/wiki/Ramer%E2%80%93Douglas%E2%80%93Peucker_algorithm) with a *distance* tolerance
* ST_SimplifyPreserveTopology(geom) Simplifies *geom*, preserving its topology
* ST_Snap(geom1, geom2, tolerance) Snaps *geom1* and *geom2* together
* ST_Split(geom1, geom2 [, tolerance]) Splits *geom1* by *geom2* using *tolerance* (default 1E-6) to determine where the point splits the line

#### Geometry projection functions

| C | Operator syntax      | Description
|:- |:-------------------- |:-----------
| o | ST_SetSRID(geom, srid) | Returns a copy of *geom* with a new SRID
| o | ST_Transform(geom, srid) | Transforms *geom* from one coordinate reference system (CRS) to the CRS specified by *srid*

#### Trigonometry functions

Not implemented:

* ST_Azimuth(point1, point2) Return the azimuth of the segment from *point1* to *point2*

#### Topography functions

Not implemented:

* ST_TriangleAspect(geom) Returns the aspect of a triangle
* ST_TriangleContouring(query \[, z1, z2, z3 ]\[, varArgs]*) Splits triangles into smaller triangles according to classes
* ST_TriangleDirection(geom) Computes the direction of steepest ascent of a triangle and returns it as a line-string
* ST_TriangleSlope(geom) Computes the slope of a triangle as a percentage
* ST_Voronoi(geom [, outDimension [, envelopePolygon ]]) Creates a Voronoi diagram

#### Triangulation functions

Not implemented:

* ST_ConstrainedDelaunay(geom [, flag [, quality ]]) Computes a constrained Delaunay triangulation based on *geom*
* ST_Delaunay(geom [, flag [, quality ]]) Computes a Delaunay triangulation based on points
* ST_Tessellate(polygon) Tessellates *polygon* (may be MULTIPOLYGON) with adaptive triangles

#### Geometry aggregate functions

Not implemented:

* ST_Accum(geom) Accumulates *geom* into a GEOMETRYCOLLECTION (or MULTIPOINT, MULTILINESTRING or MULTIPOLYGON if possible)
* ST_Collect(geom) Synonym for `ST_Accum`
* ST_Union(geom) Computes the union of geometries

### JSON Functions

In the following:

* *jsonValue* is a character string containing a JSON value;
* *path* is a character string containing a JSON path expression; mode flag `strict` or `lax` should be specified in the beginning of *path*.

#### Query Functions

| Operator syntax        | Description
|:---------------------- |:-----------
| JSON_EXISTS(jsonValue, path [ { TRUE &#124; FALSE &#124; UNKNOWN &#124; ERROR } ON ERROR ] ) | Whether a *jsonValue* satisfies a search criterion described using JSON path expression *path*
| JSON_VALUE(jsonValue, path [ RETURNING type ] [ { ERROR &#124; NULL &#124; DEFAULT expr } ON EMPTY ] [ { ERROR &#124; NULL &#124; DEFAULT expr } ON ERROR ] ) | Extract an SQL scalar from a *jsonValue* using JSON path expression *path*
| JSON_QUERY(jsonValue, path [ { WITHOUT [ ARRAY ] &#124; WITH [ CONDITIONAL &#124; UNCONDITIONAL ] [ ARRAY ] } WRAPPER ] [ { ERROR &#124; NULL &#124; EMPTY ARRAY &#124; EMPTY OBJECT } ON EMPTY ] [ { ERROR &#124; NULL &#124; EMPTY ARRAY &#124; EMPTY OBJECT } ON ERROR ] ) | Extract a JSON object or JSON array from *jsonValue* using the *path* JSON path expression

Note:

* The `ON ERROR` and `ON EMPTY` clauses define the fallback
  behavior of the function when an error is thrown or a null value
  is about to be returned.
* The `ARRAY WRAPPER` clause defines how to represent a JSON array result
  in `JSON_QUERY` function. The following examples compare the wrapper
  behaviors.

Example Data:

{% highlight json %}
{"a": "[1,2]", "b": [1,2], "c": "hi"}
{% endhighlight json %}

Comparison:

|Operator                                    |$.a          |$.b          |$.c
|:-------------------------------------------|:------------|:------------|:------------
|JSON_VALUE                                  | [1, 2]      | error       | hi
|JSON QUERY WITHOUT ARRAY WRAPPER            | error       | [1, 2]      | error
|JSON QUERY WITH UNCONDITIONAL ARRAY WRAPPER | [ "[1,2]" ] | [ [1,2] ]   | [ "hi" ]
|JSON QUERY WITH CONDITIONAL ARRAY WRAPPER   | [ "[1,2]" ] | [1,2]       | [ "hi" ]

Not implemented:

* JSON_TABLE

#### Constructor Functions

| Operator syntax        | Description
|:---------------------- |:-----------
| JSON_OBJECT( jsonKeyVal [, jsonKeyVal ]* [ nullBehavior ] ) | Construct JSON object using a series of key-value pairs
| JSON_OBJECTAGG( jsonKeyVal [ nullBehavior ] ) | Aggregate function to construct a JSON object using a key-value pair
| JSON_ARRAY( [ jsonVal [, jsonVal ]* ] [ nullBehavior ] ) | Construct a JSON array using a series of values
| JSON_ARRAYAGG( jsonVal [ ORDER BY orderItem [, orderItem ]* ] [ nullBehavior ] ) | Aggregate function to construct a JSON array using a value

{% highlight sql %}
jsonKeyVal:
      [ KEY ] name VALUE value [ FORMAT JSON ]
  |   name : value [ FORMAT JSON ]

jsonVal:
      value [ FORMAT JSON ]

nullBehavior:
      NULL ON NULL
  |   ABSENT ON NULL
{% endhighlight %}

Note:

* The flag `FORMAT JSON` indicates the value is formatted as JSON
  character string. When `FORMAT JSON` is used, the value should be
  de-parse from JSON character string to a SQL structured value.
* `ON NULL` clause defines how the JSON output represents null
  values. The default null behavior of `JSON_OBJECT` and
  `JSON_OBJECTAGG` is `NULL ON NULL`, and for `JSON_ARRAY` and
  `JSON_ARRAYAGG` it is `ABSENT ON NULL`.
* If `ORDER BY` clause is provided, `JSON_ARRAYAGG` sorts the
  input rows into the specified order before performing aggregation.

#### Comparison Operators

| Operator syntax                   | Description
|:--------------------------------- |:-----------
| jsonValue IS JSON [ VALUE ]       | Whether *jsonValue* is a JSON value
| jsonValue IS NOT JSON [ VALUE ]   | Whether *jsonValue* is not a JSON value
| jsonValue IS JSON SCALAR          | Whether *jsonValue* is a JSON scalar value
| jsonValue IS NOT JSON SCALAR      | Whether *jsonValue* is not a JSON scalar value
| jsonValue IS JSON OBJECT          | Whether *jsonValue* is a JSON object
| jsonValue IS NOT JSON OBJECT      | Whether *jsonValue* is not a JSON object
| jsonValue IS JSON ARRAY           | Whether *jsonValue* is a JSON array
| jsonValue IS NOT JSON ARRAY       | Whether *jsonValue* is not a JSON array

### Dialect-specific Operators

The following operators are not in the SQL standard, and are not enabled in
Calcite's default operator table. They are only available for use in queries
if your session has enabled an extra operator table.

To enable an operator table, set the
[fun]({{ site.baseurl }}/docs/adapter.html#jdbc-connect-string-parameters)
connect string parameter.

<<<<<<< HEAD
The 'C' (compatibility) column contains value:
* 'b' for Google BigQuery ('fun=bigquery' in the connect string),
* 'h' for Apache Hive ('fun=hive' in the connect string),
* 'm' for MySQL ('fun=mysql' in the connect string),
* 'o' for Oracle ('fun=oracle' in the connect string),
* 'p' for PostgreSQL ('fun=postgresql' in the connect string),
* 's' for Apache Spark ('fun=spark' in the connect string).
=======
The 'C' (compatibility) column contains value
'm' for MySQL ('fun=mysql' in the connect string),
'o' for Oracle ('fun=oracle' in the connect string),
'p' for PostgreSQL ('fun=postgresql' in the connect string).
'sf' for Snowflake ('fun=snowflake' in the connect string).
>>>>>>> 1b3c0e21

One operator name may correspond to multiple SQL dialects, but with different
semantics.

| C | Operator syntax                                | Description
|:- |:-----------------------------------------------|:-----------
| p | expr :: type                                   | Casts *expr* to *type*
| o | CHR(integer) | Returns the character having the binary equivalent to *integer* as a CHAR value
| o | COSH(numeric)                                  | Returns the hyperbolic cosine of *numeric*
| o | CONCAT(string, string)                         | Concatenates two strings
| m p | CONCAT(string [, string ]*)                  | Concatenates two or more strings
| m | COMPRESS(string)                               | Compresses a string using zlib compression and returns the result as a binary string.
| p | CONVERT_TIMEZONE(tz1, tz2, datetime)           | Converts the timezone of *datetime* from *tz1* to *tz2*
| b | CURRENT_DATETIME([timezone])                   | Returns the current time as a TIMESTAMP from *timezone*
| m | DAYNAME(datetime)                              | Returns the name, in the connection's locale, of the weekday in *datetime*; for example, it returns '星期日' for both DATE '2020-02-10' and TIMESTAMP '2020-02-10 10:10:10'
| b | DATE(string)                                   | Equivalent to `CAST(string AS DATE)`
| b | DATE_FROM_UNIX_DATE(integer)                   | Returns the DATE that is *integer* days after 1970-01-01
| o | DECODE(value, value1, result1 [, valueN, resultN ]* [, default ]) | Compares *value* to each *valueN* value one by one; if *value* is equal to a *valueN*, returns the corresponding *resultN*, else returns *default*, or NULL if *default* is not specified
| p | DIFFERENCE(string, string)                     | Returns a measure of the similarity of two strings, namely the number of character positions that their `SOUNDEX` values have in common: 4 if the `SOUNDEX` values are same and 0 if the `SOUNDEX` values are totally different
| o | EXTRACT(xml, xpath, [, namespaces ])           | Returns the xml fragment of the element or elements matched by the XPath expression. The optional namespace value that specifies a default mapping or namespace mapping for prefixes, which is used when evaluating the XPath expression
| o | EXISTSNODE(xml, xpath, [, namespaces ])        | Determines whether traversal of a XML document using a specified xpath results in any nodes. Returns 0 if no nodes remain after applying the XPath traversal on the document fragment of the element or elements matched by the XPath expression. Returns 1 if any nodes remain. The optional namespace value that specifies a default mapping or namespace mapping for prefixes, which is used when evaluating the XPath expression.
| m | EXTRACTVALUE(xml, xpathExpr))                  | Returns the text of the first text node which is a child of the element or elements matched by the XPath expression.
| o | GREATEST(expr [, expr ]*)                      | Returns the greatest of the expressions
| b h s | IF(condition, value1, value2)              | Returns *value1* if *condition* is TRUE, *value2* otherwise
| m | JSON_TYPE(jsonValue)                           | Returns a string value indicating the type of *jsonValue*
| m | JSON_DEPTH(jsonValue)                          | Returns an integer value indicating the depth of *jsonValue*
| m | JSON_PRETTY(jsonValue)                         | Returns a pretty-printing of *jsonValue*
| m | JSON_LENGTH(jsonValue [, path ])               | Returns a integer indicating the length of *jsonValue*
| m | JSON_KEYS(jsonValue [, path ])                 | Returns a string indicating the keys of a JSON *jsonValue*
| m | JSON_REMOVE(jsonValue, path[, path])           | Removes data from *jsonValue* using a series of *path* expressions and returns the result
| m | JSON_STORAGE_SIZE(jsonValue)                   | Returns the number of bytes used to store the binary representation of *jsonValue*
| o | LEAST(expr [, expr ]* )                        | Returns the least of the expressions
| m p | LEFT(string, length)                         | Returns the leftmost *length* characters from the *string*
| m | TO_BASE64(string)                              | Converts the *string* to base-64 encoded form and returns a encoded string
| m | FROM_BASE64(string)                            | Returns the decoded result of a base-64 *string* as a string
| o | LTRIM(string)                                  | Returns *string* with all blanks removed from the start
| m p | MD5(string)                                  | Calculates an MD5 128-bit checksum of *string* and returns it as a hex string
| m | {fn DAYNAME(date)}                             | Returns the date of the name of the weekday in a value of datatype DATE; For example, it returns '星期日' for both DATE'2020-02-10' and TIMESTAMP'2020-02-10 10:10:10'
| m | {fn MONTHNAME(date)}                           | Returns the date of the name of the month in a value of datatype DATE; For example, it returns '二月' for both DATE'2020-02-10' and TIMESTAMP'2020-02-10 10:10:10'
| b h s | {fn DATE_ADD(datetime, DAY interval)}      | Returns the date based on the date and DAY interval passed ; For example, it returns '2020-02-11' for DATE'2020-02-10' and Interval '1 DAY'
| h s | {fn ADD_MONTHS(datetime, MONTH interval)}    | Returns the date based on the date and MONTH interval passed ; For example, it returns '2020-03-10' for DATE'2020-02-10' and Interval '1 MONTH'
| o | LTRIM(string)                                  | Returns *string* with all blanks removed from the start
| o | NVL(value1, value2)                            | Returns *value1* if *value1* is not null, otherwise *value2*
| m o | REGEXP_REPLACE(string, regexp, rep, [, pos [, occurrence [, matchType]]]) | Replaces all substrings of *string* that match *regexp* with *rep* at the starting *pos* in expr (if omitted, the default is 1), *occurrence* means which occurrence of a match to search for (if omitted, the default is 1), *matchType* specifies how to perform matching
| m o | REGEXP_SUBSTR(string, regexp, [, pos [, occurrence [, matchType]]]) | Returns a substring of *string* that match *regexp* with *rep* at the starting *pos* in expr (if omitted, the default is 1), *occurrence* means which occurrence of a match to search for (if omitted, the default is 1), *matchType* specifies how to perform matching
| m p | REPEAT(string, integer)                      | Returns a string consisting of *string* repeated of *integer* times; returns an empty string if *integer* is less than 1
| m | REVERSE(string)                                | Returns *string* with the order of the characters reversed
| m p | RIGHT(string, length)                        | Returns the rightmost *length* characters from the *string*
| o | RTRIM(string)                                  | Returns *string* with all blanks removed from the end
| m p | SHA1(string)                                 | Calculates a SHA-1 hash value of *string* and returns it as a hex string
| o | SINH(numeric)                                  | Returns the hyperbolic sine of *numeric*
| m o p | SOUNDEX(string)                            | Returns the phonetic representation of *string*; throws if *string* is encoded with multi-byte encoding such as UTF-8
| m | SPACE(integer)                                 | Returns a string of *integer* spaces; returns an empty string if *integer* is less than 1
| b m o p | SUBSTR(string, position [, substringLength ]) | Returns a portion of *string*, beginning at character *position*, *substringLength* characters long. SUBSTR calculates lengths using characters as defined by the input character set
| m | STRCMP(string, string)                         | Returns 0 if both of the strings are same and returns -1 when the first argument is smaller than the second and 1 when the second one is smaller than the first one
| o | TANH(numeric)                                  | Returns the hyperbolic tangent of *numeric*
| b | TIMESTAMP_MICROS(integer)                      | Returns the TIMESTAMP that is *integer* microseconds after 1970-01-01 00:00:00
| b | TIMESTAMP_MILLIS(integer)                      | Returns the TIMESTAMP that is *integer* milliseconds after 1970-01-01 00:00:00
| b | TIMESTAMP_SECONDS(integer)                     | Returns the TIMESTAMP that is *integer* seconds after 1970-01-01 00:00:00
| o p | TO_DATE(string, format)                      | Converts *string* to a date using the format *format*
| o p | TO_TIMESTAMP(string, format)                 | Converts *string* to a timestamp using the format *format*
| o p | TRANSLATE(expr, fromString, toString)        | Returns *expr* with all occurrences of each character in *fromString* replaced by its corresponding character in *toString*. Characters in *expr* that are not in *fromString* are not replaced
<<<<<<< HEAD
| b | UNIX_MICROS(timestamp)                         | Returns the number of microseconds since 1970-01-01 00:00:00
| b | UNIX_MILLIS(timestamp)                         | Returns the number of milliseconds since 1970-01-01 00:00:00
| b | UNIX_SECONDS(timestamp)                        | Returns the number of seconds since 1970-01-01 00:00:00
| b | UNIX_DATE(date)                                | Returns the number of days since 1970-01-01
| o | XMLTRANSFORM(xml, xslt)                        | Applies XSLT transform *xslt* to XML string *xml* and returns the result
=======
| sf  | TO_VARCHAR(value, format)                    | Returns formatted value based on the format operand to the value operand
>>>>>>> 1b3c0e21

Note:

* `JSON_TYPE` / `JSON_DEPTH` / `JSON_PRETTY` / `JSON_STORAGE_SIZE` return null if the argument is null
* `JSON_LENGTH` / `JSON_KEYS` / `JSON_REMOVE` return null if the first argument is null
* `JSON_TYPE` generally returns an upper-case string flag indicating the type of the JSON input. Currently supported supported type flags are:
  * INTEGER
  * STRING
  * FLOAT
  * DOUBLE
  * LONG
  * BOOLEAN
  * DATE
  * OBJECT
  * ARRAY
  * NULL
* `JSON_DEPTH` defines a JSON value's depth as follows:
  * An empty array, empty object, or scalar value has depth 1;
  * A non-empty array containing only elements of depth 1 or non-empty object containing only member values of depth 1 has depth 2;
  * Otherwise, a JSON document has depth greater than 2.
* `JSON_LENGTH` defines a JSON value's length as follows:
  * A scalar value has length 1;
  * The length of array or object is the number of elements is contains.

Dialect-specific aggregate functions.

| C | Operator syntax                                | Description
|:- |:-----------------------------------------------|:-----------
| b p | ARRAY_AGG( [ ALL &#124; DISTINCT ] value [ RESPECT NULLS &#124; IGNORE NULLS ] [ ORDER BY orderItem [, orderItem ]* ] ) | Gathers values into arrays
| b p | ARRAY_CONCAT_AGG( [ ALL &#124; DISTINCT ] value [ ORDER BY orderItem [, orderItem ]* ] ) | Concatenates arrays into arrays
| p | BOOL_AND(condition)                            | Synonym for `EVERY`
| p | BOOL_OR(condition)                             | Synonym for `SOME`
| b | COUNTIF(condition)                             | Returns the number of rows for which *condition* is TRUE; equivalent to `COUNT(*) FILTER (WHERE condition)`
| b | LOGICAL_AND(condition)                         | Synonym for `EVERY`
| b | LOGICAL_OR(condition)                          | Synonym for `SOME`
| b p | STRING_AGG( [ ALL &#124; DISTINCT ] value [, separator] [ ORDER BY orderItem [, orderItem ]* ] ) | Synonym for `LISTAGG`

Usage Examples:

##### JSON_TYPE example

SQL

{% highlight sql %}
SELECT JSON_TYPE(v) AS c1,
  JSON_TYPE(JSON_VALUE(v, 'lax $.b' ERROR ON ERROR)) AS c2,
  JSON_TYPE(JSON_VALUE(v, 'strict $.a[0]' ERROR ON ERROR)) AS c3,
  JSON_TYPE(JSON_VALUE(v, 'strict $.a[1]' ERROR ON ERROR)) AS c4
FROM (VALUES ('{"a": [10, true],"b": "[10, true]"}')) AS t(v)
LIMIT 10;
{% endhighlight %}

Result

| c1     | c2    | c3      | c4      |
| ------ | ----- | ------- | ------- |
| OBJECT | ARRAY | INTEGER | BOOLEAN |

##### JSON_DEPTH example

SQL

{% highlight sql %}
SELECT JSON_DEPTH(v) AS c1,
  JSON_DEPTH(JSON_VALUE(v, 'lax $.b' ERROR ON ERROR)) AS c2,
  JSON_DEPTH(JSON_VALUE(v, 'strict $.a[0]' ERROR ON ERROR)) AS c3,
  JSON_DEPTH(JSON_VALUE(v, 'strict $.a[1]' ERROR ON ERROR)) AS c4
FROM (VALUES ('{"a": [10, true],"b": "[10, true]"}')) AS t(v)
LIMIT 10;
{% endhighlight %}

Result

| c1     | c2    | c3      | c4      |
| ------ | ----- | ------- | ------- |
| 3      | 2     | 1       | 1       |

##### JSON_LENGTH example

SQL

{% highlight sql %}
SELECT JSON_LENGTH(v) AS c1,
  JSON_LENGTH(v, 'lax $.a') AS c2,
  JSON_LENGTH(v, 'strict $.a[0]') AS c3,
  JSON_LENGTH(v, 'strict $.a[1]') AS c4
FROM (VALUES ('{"a": [10, true]}')) AS t(v)
LIMIT 10;
{% endhighlight %}

Result

| c1     | c2    | c3      | c4      |
| ------ | ----- | ------- | ------- |
| 1      | 2     | 1       | 1       |

##### JSON_KEYS example

SQL

{% highlight sql %}
ELECT JSON_KEYS(v) AS c1,
  JSON_KEYS(v, 'lax $.a') AS c2,
  JSON_KEYS(v, 'lax $.b') AS c2,
  JSON_KEYS(v, 'strict $.a[0]') AS c3,
  JSON_KEYS(v, 'strict $.a[1]') AS c4
FROM (VALUES ('{"a": [10, true],"b": {"c": 30}}')) AS t(v)
LIMIT 10;
{% endhighlight %}

 Result

| c1         | c2   | c3    | c4   | c5   |
| ---------- | ---- | ----- | ---- | ---- |
| ["a", "b"] | NULL | ["c"] | NULL | NULL |

##### JSON_REMOVE example

SQL

{% highlight sql %}
SELECT JSON_REMOVE(v, '$[1]') AS c1
FROM (VALUES ('["a", ["b", "c"], "d"]')) AS t(v)
LIMIT 10;
{% endhighlight %}

 Result

| c1         |
| ---------- |
| ["a", "d"] |


##### JSON_STORAGE_SIZE example

SQL

{% highlight sql %}
SELECT
JSON_STORAGE_SIZE('[100, \"sakila\", [1, 3, 5], 425.05]') AS c1,
JSON_STORAGE_SIZE('{\"a\": 10, \"b\": \"a\", \"c\": \"[1, 3, 5, 7]\"}') AS c2,
JSON_STORAGE_SIZE('{\"a\": 10, \"b\": \"xyz\", \"c\": \"[1, 3, 5, 7]\"}') AS c3,
JSON_STORAGE_SIZE('[100, \"json\", [[10, 20, 30], 3, 5], 425.05]') AS c4
limit 10;
{% endhighlight %}

 Result

| c1 | c2 | c3 | c4 |
| -- | ---| ---| -- |
| 29 | 35 | 37 | 36 |


#### DECODE example

SQL

{% highlight sql %}
SELECT DECODE(f1, 1, 'aa', 2, 'bb', 3, 'cc', 4, 'dd', 'ee') as c1,
  DECODE(f2, 1, 'aa', 2, 'bb', 3, 'cc', 4, 'dd', 'ee') as c2,
  DECODE(f3, 1, 'aa', 2, 'bb', 3, 'cc', 4, 'dd', 'ee') as c3,
  DECODE(f4, 1, 'aa', 2, 'bb', 3, 'cc', 4, 'dd', 'ee') as c4,
  DECODE(f5, 1, 'aa', 2, 'bb', 3, 'cc', 4, 'dd', 'ee') as c5
FROM (VALUES (1, 2, 3, 4, 5)) AS t(f1, f2, f3, f4, f5);
{% endhighlight %}

 Result

| c1          | c2          | c3          | c4          | c5          |
| ----------- | ----------- | ----------- | ----------- | ----------- |
| aa          | bb          | cc          | dd          | ee          |

#### TRANSLATE example

SQL

{% highlight sql %}
SELECT TRANSLATE('Aa*Bb*Cc''D*d', ' */''%', '_') as c1,
  TRANSLATE('Aa/Bb/Cc''D/d', ' */''%', '_') as c2,
  TRANSLATE('Aa Bb Cc''D d', ' */''%', '_') as c3,
  TRANSLATE('Aa%Bb%Cc''D%d', ' */''%', '_') as c4
FROM (VALUES (true)) AS t(f0);
{% endhighlight %}

Result

| c1          | c2          | c3          | c4          |
| ----------- | ----------- | ----------- | ----------- |
| Aa_Bb_CcD_d | Aa_Bb_CcD_d | Aa_Bb_CcD_d | Aa_Bb_CcD_d |

Not implemented:

* JSON_INSERT
* JSON_SET
* JSON_REPLACE

## User-defined functions

Calcite is extensible. You can define each kind of function using user code.
For each kind of function there are often several ways to define a function,
varying from convenient to efficient.

To implement a *scalar function*, there are 3 options:

* Create a class with a public static `eval` method,
  and register the class;
* Create a class with a public non-static `eval` method,
  and a public constructor with no arguments,
  and register the class;
* Create a class with one or more public static methods,
  and register each class/method combination.

To implement an *aggregate function*, there are 2 options:

* Create a class with public static `init`, `add` and `result` methods,
  and register the class;
* Create a class with public non-static `init`, `add` and `result` methods,
  and a  public constructor with no arguments,
  and register the class.

Optionally, add a public `merge` method to the class; this allows Calcite to
generate code that merges sub-totals.

Optionally, make your class implement the
[SqlSplittableAggFunction]({{ site.apiRoot }}/org/apache/calcite/sql/SqlSplittableAggFunction.html)
interface; this allows Calcite to decompose the function across several stages
of aggregation, roll up from summary tables, and push it through joins.

To implement a *table function*, there are 3 options:

* Create a class with a static `eval` method that returns
  [ScannableTable]({{ site.apiRoot }}/org/apache/calcite/schema/ScannableTable.html)
  or
  [QueryableTable]({{ site.apiRoot }}/org/apache/calcite/schema/QueryableTable.html),
  and register the class;
* Create a class with a non-static `eval` method that returns
  [ScannableTable]({{ site.apiRoot }}/org/apache/calcite/schema/ScannableTable.html)
  or
  [QueryableTable]({{ site.apiRoot }}/org/apache/calcite/schema/QueryableTable.html),
  and register the class;
* Create a class with one or more public static methods that return
  [ScannableTable]({{ site.apiRoot }}/org/apache/calcite/schema/ScannableTable.html)
  or
  [QueryableTable]({{ site.apiRoot }}/org/apache/calcite/schema/QueryableTable.html),
  and register each class/method combination.

To implement a *table macro*, there are 3 options:

* Create a class with a static `eval` method that returns
  [TranslatableTable]({{ site.apiRoot }}/org/apache/calcite/schema/TranslatableTable.html),
  and register the class;
* Create a class with a non-static `eval` method that returns
  [TranslatableTable]({{ site.apiRoot }}/org/apache/calcite/schema/TranslatableTable.html),
  and register the class;
* Create a class with one or more public static methods that return
  [TranslatableTable]({{ site.apiRoot }}/org/apache/calcite/schema/TranslatableTable.html),
  and register each class/method combination.

Calcite deduces the parameter types and result type of a function from the
parameter and return types of the Java method that implements it. Further, you
can specify the name and optionality of each parameter using the
[Parameter]({{ site.apiRoot }}/org/apache/calcite/linq4j/function/Parameter.html)
annotation.

### Calling functions with named and optional parameters

Usually when you call a function, you need to specify all of its parameters,
in order. But that can be a problem if a function has a lot of parameters,
and especially if you want to add more parameters over time.

To solve this problem, the SQL standard allows you to pass parameters by name,
and to define parameters which are optional (that is, have a default value
that is used if they are not specified).

Suppose you have a function `f`, declared as in the following pseudo syntax:

{% highlight sql %}
FUNCTION f(
  INTEGER a,
  INTEGER b DEFAULT NULL,
  INTEGER c,
  INTEGER d DEFAULT NULL,
  INTEGER e DEFAULT NULL) RETURNS INTEGER
{% endhighlight %}

All of the function's parameters have names, and parameters `b`, `d` and `e`
have a default value of `NULL` and are therefore optional.
(In Calcite, `NULL` is the only allowable default value for optional parameters;
this may change
[in future](https://issues.apache.org/jira/browse/CALCITE-947).)

When calling a function with optional parameters,
you can omit optional arguments at the end of the list, or use the `DEFAULT`
keyword for any optional arguments.
Here are some examples:

* `f(1, 2, 3, 4, 5)` provides a value to each parameter, in order;
* `f(1, 2, 3, 4)` omits `e`, which gets its default value, `NULL`;
* `f(1, DEFAULT, 3)` omits `d` and `e`,
  and specifies to use the default value of `b`;
* `f(1, DEFAULT, 3, DEFAULT, DEFAULT)` has the same effect as the previous
  example;
* `f(1, 2)` is not legal, because `c` is not optional;
* `f(1, 2, DEFAULT, 4)` is not legal, because `c` is not optional.

You can specify arguments by name using the `=>` syntax.
If one argument is named, they all must be.
Arguments may be in any other, but must not specify any argument more than once,
and you need to provide a value for every parameter which is not optional.
Here are some examples:

* `f(c => 3, d => 1, a => 0)` is equivalent to `f(0, NULL, 3, 1, NULL)`;
* `f(c => 3, d => 1)` is not legal, because you have not specified a value for
  `a` and `a` is not optional.

### SQL Hints

A hint is an instruction to the optimizer. When writing SQL, you may know information about
the data unknown to the optimizer. Hints enable you to make decisions normally made by the optimizer.

* Planner enforcers: there's no perfect planner, so it makes sense to implement hints to
allow user better control the execution. For instance: "never merge this subquery with others" (`/*+ no_merge */`);
“treat those tables as leading ones" (`/*+ leading */`) to affect join ordering, etc;
* Append meta data/statistics: some statistics like “table index for scan” or “skew info of some shuffle keys”
are somehow dynamic for the query, it would be very convenient to config them with hints because
our planning metadata from the planner is very often not very accurate;
* Operator resource constraints: for many cases, we would give a default resource configuration
for the execution operators,
i.e. min parallelism, memory (resource consuming UDF), special resource requirement (GPU or SSD disk) ...
It would be very flexible to profile the resource with hints per query (not the Job).

#### Syntax

Calcite supports hints in two locations:

* Query Hint: right after the `SELECT` keyword;
* Table Hint: right after the referenced table name.

For example:
{% highlight sql %}
SELECT /*+ hint1, hint2(a=1, b=2) */
...
FROM
  tableName /*+ hint3(5, 'x') */
JOIN
  tableName /*+ hint4(c=id), hint5 */
...
{% endhighlight %}

The syntax is as follows:

{% highlight sql %}
hintComment:
      '/*+' hint [, hint ]* '*/'

hint:
      hintName
  |   hintName '(' optionKey '=' optionVal [, optionKey '=' optionVal ]* ')'
  |   hintName '(' hintOption [, hintOption ]* ')'

optionKey:
      simpleIdentifier
  |   stringLiteral

optionVal:
      stringLiteral

hintOption:
      simpleIdentifier
   |  numericLiteral
   |  stringLiteral
{% endhighlight %}

It is experimental in Calcite, and yet not fully implemented, what we have implemented are:

* The parser support for the syntax above;
* `RelHint` to represent a hint item;
* Mechanism to propagate the hints, during sql-to-rel conversion and planner planning.

We do not add any builtin hint items yet, would introduce more if we think the hints is stable enough.

### MATCH_RECOGNIZE

`MATCH_RECOGNIZE` is a SQL extension for recognizing sequences of
events in complex event processing (CEP).

It is experimental in Calcite, and yet not fully implemented.

#### Syntax

{% highlight sql %}
matchRecognize:
      MATCH_RECOGNIZE '('
      [ PARTITION BY expression [, expression ]* ]
      [ ORDER BY orderItem [, orderItem ]* ]
      [ MEASURES measureColumn [, measureColumn ]* ]
      [ ONE ROW PER MATCH | ALL ROWS PER MATCH ]
      [ AFTER MATCH skip ]
      PATTERN '(' pattern ')'
      [ WITHIN intervalLiteral ]
      [ SUBSET subsetItem [, subsetItem ]* ]
      DEFINE variable AS condition [, variable AS condition ]*
      ')'

skip:
      SKIP TO NEXT ROW
  |   SKIP PAST LAST ROW
  |   SKIP TO FIRST variable
  |   SKIP TO LAST variable
  |   SKIP TO variable

subsetItem:
      variable = '(' variable [, variable ]* ')'

measureColumn:
      expression AS alias

pattern:
      patternTerm [ '|' patternTerm ]*

patternTerm:
      patternFactor [ patternFactor ]*

patternFactor:
      patternPrimary [ patternQuantifier ]

patternPrimary:
      variable
  |   '$'
  |   '^'
  |   '(' [ pattern ] ')'
  |   '{-' pattern '-}'
  |   PERMUTE '(' pattern [, pattern ]* ')'

patternQuantifier:
      '*'
  |   '*?'
  |   '+'
  |   '+?'
  |   '?'
  |   '??'
  |   '{' { [ minRepeat ], [ maxRepeat ] } '}' ['?']
  |   '{' repeat '}'

intervalLiteral:
      INTERVAL 'string' timeUnit [ TO timeUnit ]
{% endhighlight %}

In *patternQuantifier*, *repeat* is a positive integer,
and *minRepeat* and *maxRepeat* are non-negative integers.

### DDL Extensions

DDL extensions are only available in the calcite-server module.
To enable, include `calcite-server.jar` in your class path, and add
`parserFactory=org.apache.calcite.sql.parser.ddl.SqlDdlParserImpl#FACTORY`
to the JDBC connect string (see connect string property
[parserFactory]({{ site.apiRoot }}/org/apache/calcite/config/CalciteConnectionProperty.html#PARSER_FACTORY)).

{% highlight sql %}
ddlStatement:
      createSchemaStatement
  |   createForeignSchemaStatement
  |   createTableStatement
  |   createViewStatement
  |   createMaterializedViewStatement
  |   createTypeStatement
  |   createFunctionStatement
  |   dropSchemaStatement
  |   dropForeignSchemaStatement
  |   dropTableStatement
  |   dropViewStatement
  |   dropMaterializedViewStatement
  |   dropTypeStatement
  |   dropFunctionStatement

createSchemaStatement:
      CREATE [ OR REPLACE ] SCHEMA [ IF NOT EXISTS ] name

createForeignSchemaStatement:
      CREATE [ OR REPLACE ] FOREIGN SCHEMA [ IF NOT EXISTS ] name
      (
          TYPE 'type'
      |   LIBRARY 'com.example.calcite.ExampleSchemaFactory'
      )
      [ OPTIONS '(' option [, option ]* ')' ]

option:
      name literal

createTableStatement:
      CREATE TABLE [ IF NOT EXISTS ] name
      [ '(' tableElement [, tableElement ]* ')' ]
      [ AS query ]

createTypeStatement:
      CREATE [ OR REPLACE ] TYPE name AS
      {
          baseType
      |   '(' attributeDef [, attributeDef ]* ')'
      }

attributeDef:
      attributeName type
      [ COLLATE collation ]
      [ NULL | NOT NULL ]
      [ DEFAULT expression ]

tableElement:
      columnName type [ columnGenerator ] [ columnConstraint ]
  |   columnName
  |   tableConstraint

columnGenerator:
      DEFAULT expression
  |   [ GENERATED ALWAYS ] AS '(' expression ')'
      { VIRTUAL | STORED }

columnConstraint:
      [ CONSTRAINT name ]
      [ NOT ] NULL

tableConstraint:
      [ CONSTRAINT name ]
      {
          CHECK '(' expression ')'
      |   PRIMARY KEY '(' columnName [, columnName ]* ')'
      |   UNIQUE '(' columnName [, columnName ]* ')'
      }

createViewStatement:
      CREATE [ OR REPLACE ] VIEW name
      [ '(' columnName [, columnName ]* ')' ]
      AS query

createMaterializedViewStatement:
      CREATE MATERIALIZED VIEW [ IF NOT EXISTS ] name
      [ '(' columnName [, columnName ]* ')' ]
      AS query

createFunctionStatement:
      CREATE [ OR REPLACE ] FUNCTION [ IF NOT EXISTS ] name
      AS classNameLiteral
      [ USING  usingFile [, usingFile ]* ]

usingFile:
      { JAR | FILE | ARCHIVE } filePathLiteral

dropSchemaStatement:
      DROP SCHEMA [ IF EXISTS ] name

dropForeignSchemaStatement:
      DROP FOREIGN SCHEMA [ IF EXISTS ] name

dropTableStatement:
      DROP TABLE [ IF EXISTS ] name

dropViewStatement:
      DROP VIEW [ IF EXISTS ] name

dropMaterializedViewStatement:
      DROP MATERIALIZED VIEW [ IF EXISTS ] name

dropTypeStatement:
      DROP TYPE [ IF EXISTS ] name

dropFunctionStatement:
      DROP FUNCTION [ IF EXISTS ] name
{% endhighlight %}

In *createTableStatement*, if you specify *AS query*, you may omit the list of
*tableElement*s, or you can omit the data type of any *tableElement*, in which
case it just renames the underlying column.

In *columnGenerator*, if you do not specify `VIRTUAL` or `STORED` for a
generated column, `VIRTUAL` is the default.

In *createFunctionStatement* and *usingFile*, *classNameLiteral*
and *filePathLiteral* are character literals.


#### Declaring objects for user-defined types

After an object type is defined and installed in the schema, you can use it to
declare objects in any SQL block. For example, you can use the object type to
specify the datatype of an attribute, column, variable, bind variable, record
field, table element, formal parameter, or function result. At run time,
instances of the object type are created; that is, objects of that type are
instantiated. Each object can hold different values.

For example, we can declare types `address_typ` and `employee_typ`:

{% highlight sql %}
CREATE TYPE address_typ AS OBJECT (
   street          VARCHAR2(30),
   city            VARCHAR2(20),
   state           CHAR(2),
   postal_code     VARCHAR2(6));

CREATE TYPE employee_typ AS OBJECT (
  employee_id       NUMBER(6),
  first_name        VARCHAR2(20),
  last_name         VARCHAR2(25),
  email             VARCHAR2(25),
  phone_number      VARCHAR2(20),
  hire_date         DATE,
  job_id            VARCHAR2(10),
  salary            NUMBER(8,2),
  commission_pct    NUMBER(2,2),
  manager_id        NUMBER(6),
  department_id     NUMBER(4),
  address           address_typ);
{% endhighlight %}

Using these types, you can instantiate objects as follows:

{% highlight sql %}
employee_typ(315, 'Francis', 'Logan', 'FLOGAN',
    '555.777.2222', '01-MAY-04', 'SA_MAN', 11000, .15, 101, 110,
     address_typ('376 Mission', 'San Francisco', 'CA', '94222'))
{% endhighlight %}<|MERGE_RESOLUTION|>--- conflicted
+++ resolved
@@ -2480,7 +2480,6 @@
 [fun]({{ site.baseurl }}/docs/adapter.html#jdbc-connect-string-parameters)
 connect string parameter.
 
-<<<<<<< HEAD
 The 'C' (compatibility) column contains value:
 * 'b' for Google BigQuery ('fun=bigquery' in the connect string),
 * 'h' for Apache Hive ('fun=hive' in the connect string),
@@ -2488,13 +2487,7 @@
 * 'o' for Oracle ('fun=oracle' in the connect string),
 * 'p' for PostgreSQL ('fun=postgresql' in the connect string),
 * 's' for Apache Spark ('fun=spark' in the connect string).
-=======
-The 'C' (compatibility) column contains value
-'m' for MySQL ('fun=mysql' in the connect string),
-'o' for Oracle ('fun=oracle' in the connect string),
-'p' for PostgreSQL ('fun=postgresql' in the connect string).
 'sf' for Snowflake ('fun=snowflake' in the connect string).
->>>>>>> 1b3c0e21
 
 One operator name may correspond to multiple SQL dialects, but with different
 semantics.
@@ -2557,15 +2550,12 @@
 | o p | TO_DATE(string, format)                      | Converts *string* to a date using the format *format*
 | o p | TO_TIMESTAMP(string, format)                 | Converts *string* to a timestamp using the format *format*
 | o p | TRANSLATE(expr, fromString, toString)        | Returns *expr* with all occurrences of each character in *fromString* replaced by its corresponding character in *toString*. Characters in *expr* that are not in *fromString* are not replaced
-<<<<<<< HEAD
 | b | UNIX_MICROS(timestamp)                         | Returns the number of microseconds since 1970-01-01 00:00:00
 | b | UNIX_MILLIS(timestamp)                         | Returns the number of milliseconds since 1970-01-01 00:00:00
 | b | UNIX_SECONDS(timestamp)                        | Returns the number of seconds since 1970-01-01 00:00:00
 | b | UNIX_DATE(date)                                | Returns the number of days since 1970-01-01
 | o | XMLTRANSFORM(xml, xslt)                        | Applies XSLT transform *xslt* to XML string *xml* and returns the result
-=======
 | sf  | TO_VARCHAR(value, format)                    | Returns formatted value based on the format operand to the value operand
->>>>>>> 1b3c0e21
 
 Note:
 
