--- conflicted
+++ resolved
@@ -2648,12 +2648,8 @@
 | m | SPACE(integer)                                 | Returns a string of *integer* spaces; returns an empty string if *integer* is less than 1
 | b | STARTS_WITH(value1, value2)                    | Takes two strings. Returns TRUE if the second value is a prefix of the first
 | m | STRCMP(string, string)                         | Returns 0 if both of the strings are same and returns -1 when the first argument is smaller than the second and 1 when the second one is smaller than the first one
-<<<<<<< HEAD
 | b m o p | SUBSTR(string, position [, substringLength ]) | Returns a portion of *string*, beginning at character *position*, *substringLength* characters long. SUBSTR calculates lengths using characters as defined by the input character set
-| o | TANH(numeric)                                  | Returns the hyperbolic tangent of *numeric*
-=======
 | b o | TANH(numeric)                                | Returns the hyperbolic tangent of *numeric*
->>>>>>> 687dec0a
 | b | TIMESTAMP_MICROS(integer)                      | Returns the TIMESTAMP that is *integer* microseconds after 1970-01-01 00:00:00
 | b | TIMESTAMP_MILLIS(integer)                      | Returns the TIMESTAMP that is *integer* milliseconds after 1970-01-01 00:00:00
 | b | TIMESTAMP_SECONDS(integer)                     | Returns the TIMESTAMP that is *integer* seconds after 1970-01-01 00:00:00
