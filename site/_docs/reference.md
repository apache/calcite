---
layout: docs
title: SQL language
permalink: /docs/reference.html
---
<!--
{% comment %}
Licensed to the Apache Software Foundation (ASF) under one or more
contributor license agreements.  See the NOTICE file distributed with
this work for additional information regarding copyright ownership.
The ASF licenses this file to you under the Apache License, Version 2.0
(the "License"); you may not use this file except in compliance with
the License.  You may obtain a copy of the License at

http://www.apache.org/licenses/LICENSE-2.0

Unless required by applicable law or agreed to in writing, software
distributed under the License is distributed on an "AS IS" BASIS,
WITHOUT WARRANTIES OR CONDITIONS OF ANY KIND, either express or implied.
See the License for the specific language governing permissions and
limitations under the License.

The following functions do not need to be documented. They are listed
here to appease testAllFunctionsAreDocumented:

| Function       | Reason not documented
|:-------------- |:---------------------
| CALL           | TODO: document
| CLASSIFIER()   | Documented with MATCH_RECOGNIZE
| CONVERT()      | In SqlStdOperatorTable, but not fully implemented
| CUME_DIST()    | In SqlStdOperatorTable, but not fully implemented
| DESC           | Described as part of ORDER BY syntax
| EQUALS         | Documented as an period operator
| FILTER         | Documented as part of aggregateCall syntax
| FINAL          | TODO: Document with MATCH_RECOGNIZE
| FIRST()        | TODO: Documented with MATCH_RECOGNIZE
| JSON_ARRAYAGG_ABSENT_ON_NULL() | Covered by JSON_ARRAYAGG
| JSON_OBJECTAGG_NULL_ON_NULL() | Covered by JSON_OBJECTAGG
| JSON_VALUE_ANY() | Covered by JSON_VALUE
| LAST()         | TODO: document with MATCH_RECOGNIZE
| NEW            | TODO: document
| NEXT()         | Documented with MATCH_RECOGNIZE
| OVERLAPS       | Documented as a period operator
| PERCENT_RANK() | In SqlStdOperatorTable, but not fully implemented
| PRECEDES       | Documented as a period operator
| PREV()         | Documented with MATCH_RECOGNIZE
| RUNNING        | TODO: document with MATCH_RECOGNIZE
| SINGLE_VALUE() | Internal (but should it be?)
| SUCCEEDS       | Documented as a period operator
| TABLE          | Documented as part of FROM syntax
| VARIANCE()     | In SqlStdOperatorTable, but not fully implemented
{% endcomment %}
-->

<style>
.container {
  width: 400px;
  height: 26px;
}
.gray {
  width: 60px;
  height: 26px;
  background: gray;
  float: left;
}
.r15 {
  width: 40px;
  height: 6px;
  background: yellow;
  margin-top: 4px;
  margin-left: 10px;
}
.r12 {
  width: 10px;
  height: 6px;
  background: yellow;
  margin-top: 4px;
  margin-left: 10px;
}
.r13 {
  width: 20px;
  height: 6px;
  background: yellow;
  margin-top: 4px;
  margin-left: 10px;
}
.r2 {
  width: 2px;
  height: 6px;
  background: yellow;
  margin-top: 4px;
  margin-left: 20px;
}
.r24 {
  width: 20px;
  height: 6px;
  background: yellow;
  margin-top: 4px;
  margin-left: 20px;
}
.r35 {
  width: 20px;
  height: 6px;
  background: yellow;
  margin-top: 4px;
  margin-left: 30px;
}
</style>

The page describes the SQL dialect recognized by Calcite's default SQL parser.

## Grammar

SQL grammar in [BNF](https://en.wikipedia.org/wiki/Backus%E2%80%93Naur_Form)-like
form.

{% highlight sql %}
statement:
      setStatement
  |   resetStatement
  |   explain
  |   describe
  |   insert
  |   update
  |   merge
  |   delete
  |   query

statementList:
      statement [ ';' statement ]* [ ';' ]

setStatement:
      [ ALTER { SYSTEM | SESSION } ] SET identifier '=' expression

resetStatement:
      [ ALTER { SYSTEM | SESSION } ] RESET identifier
  |   [ ALTER { SYSTEM | SESSION } ] RESET ALL

explain:
      EXPLAIN PLAN
      [ WITH TYPE | WITH IMPLEMENTATION | WITHOUT IMPLEMENTATION ]
      [ EXCLUDING ATTRIBUTES | INCLUDING [ ALL ] ATTRIBUTES ]
      [ AS JSON | AS XML | AS DOT ]
      FOR { query | insert | update | merge | delete }

describe:
      DESCRIBE DATABASE databaseName
  |   DESCRIBE CATALOG [ databaseName . ] catalogName
  |   DESCRIBE SCHEMA [ [ databaseName . ] catalogName ] . schemaName
  |   DESCRIBE [ TABLE ] [ [ [ databaseName . ] catalogName . ] schemaName . ] tableName [ columnName ]
  |   DESCRIBE [ STATEMENT ] { query | insert | update | merge | delete }

insert:
      { INSERT | UPSERT } INTO tablePrimary
      [ '(' column [, column ]* ')' ]
      query

update:
      UPDATE tablePrimary
      SET assign [, assign ]*
      [ WHERE booleanExpression ]

assign:
      identifier '=' expression

merge:
      MERGE INTO tablePrimary [ [ AS ] alias ]
      USING tablePrimary
      ON booleanExpression
      [ WHEN MATCHED THEN UPDATE SET assign [, assign ]* ]
      [ WHEN NOT MATCHED THEN INSERT VALUES '(' value [ , value ]* ')' ]

delete:
      DELETE FROM tablePrimary [ [ AS ] alias ]
      [ WHERE booleanExpression ]

query:
      values
  |   WITH withItem [ , withItem ]* query
  |   {
          select
      |   selectWithoutFrom
      |   query UNION [ ALL | DISTINCT ] query
      |   query EXCEPT [ ALL | DISTINCT ] query
      |   query MINUS [ ALL | DISTINCT ] query
      |   query INTERSECT [ ALL | DISTINCT ] query
      }
      [ ORDER BY orderItem [, orderItem ]* ]
      [ LIMIT { [ start, ] count | ALL } ]
      [ OFFSET start { ROW | ROWS } ]
      [ FETCH { FIRST | NEXT } [ count ] { ROW | ROWS } ONLY ]

withItem:
      name
      [ '(' column [, column ]* ')' ]
      AS '(' query ')'

orderItem:
      expression [ ASC | DESC ] [ NULLS FIRST | NULLS LAST ]

select:
      SELECT [ hintComment ] [ STREAM ] [ ALL | DISTINCT ]
          { * | projectItem [, projectItem ]* }
      FROM tableExpression
      [ WHERE booleanExpression ]
      [ GROUP BY [ ALL | DISTINCT ] { groupItem [, groupItem ]* } ]
      [ HAVING booleanExpression ]
      [ WINDOW windowName AS windowSpec [, windowName AS windowSpec ]* ]

selectWithoutFrom:
      SELECT [ ALL | DISTINCT ]
          { * | projectItem [, projectItem ]* }

projectItem:
      expression [ [ AS ] columnAlias ]
  |   tableAlias . *

tableExpression:
      tableReference [, tableReference ]*
  |   tableExpression [ NATURAL ] [ { LEFT | RIGHT | FULL } [ OUTER ] ] JOIN tableExpression [ joinCondition ]
  |   tableExpression CROSS JOIN tableExpression
  |   tableExpression [ CROSS | OUTER ] APPLY tableExpression

joinCondition:
      ON booleanExpression
  |   USING '(' column [, column ]* ')'

tableReference:
      tablePrimary
      [ FOR SYSTEM_TIME AS OF expression ]
      [ pivot ]
      [ unpivot ]
      [ matchRecognize ]
      [ [ AS ] alias [ '(' columnAlias [, columnAlias ]* ')' ] ]

tablePrimary:
      [ [ catalogName . ] schemaName . ] tableName
      '(' TABLE [ [ catalogName . ] schemaName . ] tableName ')'
  |   tablePrimary [ hintComment ] [ EXTEND ] '(' columnDecl [, columnDecl ]* ')'
  |   [ LATERAL ] '(' query ')'
  |   UNNEST '(' expression ')' [ WITH ORDINALITY ]
  |   [ LATERAL ] TABLE '(' [ SPECIFIC ] functionName '(' expression [, expression ]* ')' ')'

columnDecl:
      column type [ NOT NULL ]

hint:
      hintName
  |   hintName '(' hintOptions ')'

hintOptions:
      hintKVOption [, hintKVOption ]*
  |   optionName [, optionName ]*
  |   optionValue [, optionValue ]*

hintKVOption:
      optionName '=' stringLiteral
  |   stringLiteral '=' stringLiteral

optionValue:
      stringLiteral
  |   numericLiteral

columnOrList:
      column
  |   '(' column [, column ]* ')'

exprOrList:
      expr
  |   '(' expr [, expr ]* ')'

pivot:
      PIVOT '('
      pivotAgg [, pivotAgg ]*
      FOR pivotList
      IN '(' pivotExpr [, pivotExpr ]* ')'
      ')'

pivotAgg:
      agg '(' [ ALL | DISTINCT ] value [, value ]* ')'
      [ [ AS ] alias ]

pivotList:
      columnOrList

pivotExpr:
      exprOrList [ [ AS ] alias ]

unpivot:
      UNPIVOT [ INCLUDING NULLS | EXCLUDING NULLS ] '('
      unpivotMeasureList
      FOR unpivotAxisList
      IN '(' unpivotValue [, unpivotValue ]* ')'
      ')'

unpivotMeasureList:
      columnOrList

unpivotAxisList:
      columnOrList

unpivotValue:
      column [ AS literal ]
  |   '(' column [, column ]* ')' [ AS '(' literal [, literal ]* ')' ]

values:
      VALUES expression [, expression ]*

groupItem:
      expression
  |   '(' ')'
  |   '(' expression [, expression ]* ')'
  |   CUBE '(' expression [, expression ]* ')'
  |   ROLLUP '(' expression [, expression ]* ')'
  |   GROUPING SETS '(' groupItem [, groupItem ]* ')'

window:
      windowName
  |   windowSpec

windowSpec:
      '('
      [ windowName ]
      [ ORDER BY orderItem [, orderItem ]* ]
      [ PARTITION BY expression [, expression ]* ]
      [
          RANGE numericOrIntervalExpression { PRECEDING | FOLLOWING }
      |   ROWS numericExpression { PRECEDING | FOLLOWING }
      ]
      ')'
{% endhighlight %}

In *insert*, if the INSERT or UPSERT statement does not specify a
list of target columns, the query must have the same number of
columns as the target table, except in certain
[conformance levels]({{ site.apiRoot }}/org/apache/calcite/sql/validate/SqlConformance.html#isInsertSubsetColumnsAllowed--).

In *merge*, at least one of the WHEN MATCHED and WHEN NOT MATCHED clauses must
be present.

*tablePrimary* may only contain an EXTEND clause in certain
[conformance levels]({{ site.apiRoot }}/org/apache/calcite/sql/validate/SqlConformance.html#allowExtend--);
in those same conformance levels, any *column* in *insert* may be replaced by
*columnDecl*, which has a similar effect to including it in an EXTEND clause.

In *orderItem*, if *expression* is a positive integer *n*, it denotes
the <em>n</em>th item in the SELECT clause.

In *query*, *count* and *start* may each be either an unsigned integer literal
or a dynamic parameter whose value is an integer.

An aggregate query is a query that contains a GROUP BY or a HAVING
clause, or aggregate functions in the SELECT clause. In the SELECT,
HAVING and ORDER BY clauses of an aggregate query, all expressions
must be constant within the current group (that is, grouping constants
as defined by the GROUP BY clause, or constants), or aggregate
functions, or a combination of constants and aggregate
functions. Aggregate and grouping functions may only appear in an
aggregate query, and only in a SELECT, HAVING or ORDER BY clause.

A scalar sub-query is a sub-query used as an expression.
If the sub-query returns no rows, the value is NULL; if it
returns more than one row, it is an error.

IN, EXISTS, UNIQUE and scalar sub-queries can occur
in any place where an expression can occur (such as the SELECT clause,
WHERE clause, ON clause of a JOIN, or as an argument to an aggregate
function).

An IN, EXISTS, UNIQUE or scalar sub-query may be correlated; that is, it
may refer to tables in the FROM clause of an enclosing query.

GROUP BY DISTINCT removes duplicate grouping sets (for example,
"GROUP BY DISTINCT GROUPING SETS ((a), (a, b), (a))" is equivalent to
"GROUP BY GROUPING SETS ((a), (a, b))");
GROUP BY ALL is equivalent to GROUP BY.

*selectWithoutFrom* is equivalent to VALUES,
but is not standard SQL and is only allowed in certain
[conformance levels]({{ site.apiRoot }}/org/apache/calcite/sql/validate/SqlConformance.html#isFromRequired--).

MINUS is equivalent to EXCEPT,
but is not standard SQL and is only allowed in certain
[conformance levels]({{ site.apiRoot }}/org/apache/calcite/sql/validate/SqlConformance.html#isMinusAllowed--).

CROSS APPLY and OUTER APPLY are only allowed in certain
[conformance levels]({{ site.apiRoot }}/org/apache/calcite/sql/validate/SqlConformance.html#isApplyAllowed--).

"LIMIT start, count" is equivalent to "LIMIT count OFFSET start"
but is only allowed in certain
[conformance levels]({{ site.apiRoot }}/org/apache/calcite/sql/validate/SqlConformance.html#isLimitStartCountAllowed--).

"OFFSET start" may occur before "LIMIT count" in certain
[conformance levels]({{ site.apiRoot }}/org/apache/calcite/sql/validate/SqlConformance.html#isOffsetLimitAllowed--).

## Keywords

The following is a list of SQL keywords.
Reserved keywords are **bold**.

{% comment %} start {% endcomment %}
A,
**ABS**,
ABSENT,
ABSOLUTE,
ACTION,
ADA,
ADD,
ADMIN,
AFTER,
**ALL**,
**ALLOCATE**,
**ALLOW**,
**ALTER**,
ALWAYS,
**AND**,
**ANY**,
APPLY,
**ARE**,
**ARRAY**,
ARRAY_AGG,
ARRAY_CONCAT_AGG,
**ARRAY_MAX_CARDINALITY**,
**AS**,
ASC,
**ASENSITIVE**,
ASSERTION,
ASSIGNMENT,
**ASYMMETRIC**,
**AT**,
**ATOMIC**,
ATTRIBUTE,
ATTRIBUTES,
**AUTHORIZATION**,
**AVG**,
BEFORE,
**BEGIN**,
**BEGIN_FRAME**,
**BEGIN_PARTITION**,
BERNOULLI,
**BETWEEN**,
**BIGINT**,
**BINARY**,
**BIT**,
**BLOB**,
**BOOLEAN**,
**BOTH**,
BREADTH,
**BY**,
C,
**CALL**,
**CALLED**,
**CARDINALITY**,
CASCADE,
**CASCADED**,
**CASE**,
**CAST**,
CATALOG,
CATALOG_NAME,
**CEIL**,
**CEILING**,
CENTURY,
CHAIN,
**CHAR**,
**CHARACTER**,
CHARACTERISTICS,
CHARACTERS,
**CHARACTER_LENGTH**,
CHARACTER_SET_CATALOG,
CHARACTER_SET_NAME,
CHARACTER_SET_SCHEMA,
**CHAR_LENGTH**,
**CHECK**,
**CLASSIFIER**,
CLASS_ORIGIN,
**CLOB**,
**CLOSE**,
**COALESCE**,
COBOL,
**COLLATE**,
COLLATION,
COLLATION_CATALOG,
COLLATION_NAME,
COLLATION_SCHEMA,
**COLLECT**,
**COLUMN**,
COLUMN_NAME,
COMMAND_FUNCTION,
COMMAND_FUNCTION_CODE,
**COMMIT**,
COMMITTED,
**CONDITION**,
CONDITIONAL,
CONDITION_NUMBER,
**CONNECT**,
CONNECTION,
CONNECTION_NAME,
**CONSTRAINT**,
CONSTRAINTS,
CONSTRAINT_CATALOG,
CONSTRAINT_NAME,
CONSTRAINT_SCHEMA,
CONSTRUCTOR,
**CONTAINS**,
CONTINUE,
**CONVERT**,
**CORR**,
**CORRESPONDING**,
**COUNT**,
**COVAR_POP**,
**COVAR_SAMP**,
**CREATE**,
**CROSS**,
**CUBE**,
**CUME_DIST**,
**CURRENT**,
**CURRENT_CATALOG**,
**CURRENT_DATE**,
**CURRENT_DEFAULT_TRANSFORM_GROUP**,
**CURRENT_PATH**,
**CURRENT_ROLE**,
**CURRENT_ROW**,
**CURRENT_SCHEMA**,
**CURRENT_TIME**,
**CURRENT_TIMESTAMP**,
**CURRENT_TRANSFORM_GROUP_FOR_TYPE**,
**CURRENT_USER**,
**CURSOR**,
CURSOR_NAME,
**CYCLE**,
DATA,
DATABASE,
**DATE**,
DATETIME_INTERVAL_CODE,
DATETIME_INTERVAL_PRECISION,
**DAY**,
DAYS,
**DEALLOCATE**,
**DEC**,
DECADE,
**DECIMAL**,
**DECLARE**,
**DEFAULT**,
DEFAULTS,
DEFERRABLE,
DEFERRED,
**DEFINE**,
DEFINED,
DEFINER,
DEGREE,
**DELETE**,
**DENSE_RANK**,
DEPTH,
**DEREF**,
DERIVED,
DESC,
**DESCRIBE**,
DESCRIPTION,
DESCRIPTOR,
**DETERMINISTIC**,
DIAGNOSTICS,
**DISALLOW**,
**DISCONNECT**,
DISPATCH,
**DISTINCT**,
DOMAIN,
DOT,
**DOUBLE**,
DOW,
DOY,
**DROP**,
**DYNAMIC**,
DYNAMIC_FUNCTION,
DYNAMIC_FUNCTION_CODE,
**EACH**,
**ELEMENT**,
**ELSE**,
**EMPTY**,
ENCODING,
**END**,
**END-EXEC**,
**END_FRAME**,
**END_PARTITION**,
EPOCH,
**EQUALS**,
ERROR,
**ESCAPE**,
**EVERY**,
**EXCEPT**,
EXCEPTION,
EXCLUDE,
EXCLUDING,
**EXEC**,
**EXECUTE**,
**EXISTS**,
**EXP**,
**EXPLAIN**,
**EXTEND**,
**EXTERNAL**,
**EXTRACT**,
**FALSE**,
**FETCH**,
**FILTER**,
FINAL,
FIRST,
**FIRST_VALUE**,
**FLOAT**,
**FLOOR**,
FOLLOWING,
**FOR**,
**FOREIGN**,
FORMAT,
FORTRAN,
FOUND,
FRAC_SECOND,
**FRAME_ROW**,
**FREE**,
**FROM**,
**FULL**,
**FUNCTION**,
**FUSION**,
G,
GENERAL,
GENERATED,
GEOMETRY,
**GET**,
**GLOBAL**,
GO,
GOTO,
**GRANT**,
GRANTED,
**GROUP**,
**GROUPING**,
**GROUPS**,
GROUP_CONCAT,
**HAVING**,
HIERARCHY,
**HOLD**,
HOP,
**HOUR**,
HOURS,
**IDENTITY**,
IGNORE,
ILIKE,
IMMEDIATE,
IMMEDIATELY,
IMPLEMENTATION,
**IMPORT**,
**IN**,
INCLUDE,
INCLUDING,
INCREMENT,
**INDICATOR**,
**INITIAL**,
INITIALLY,
**INNER**,
**INOUT**,
INPUT,
**INSENSITIVE**,
**INSERT**,
INSTANCE,
INSTANTIABLE,
**INT**,
**INTEGER**,
**INTERSECT**,
**INTERSECTION**,
**INTERVAL**,
**INTO**,
INVOKER,
**IS**,
ISODOW,
ISOLATION,
ISOYEAR,
JAVA,
**JOIN**,
JSON,
**JSON_ARRAY**,
**JSON_ARRAYAGG**,
**JSON_EXISTS**,
**JSON_OBJECT**,
**JSON_OBJECTAGG**,
**JSON_QUERY**,
**JSON_VALUE**,
K,
KEY,
KEY_MEMBER,
KEY_TYPE,
LABEL,
**LAG**,
**LANGUAGE**,
**LARGE**,
LAST,
**LAST_VALUE**,
**LATERAL**,
**LEAD**,
**LEADING**,
**LEFT**,
LENGTH,
LEVEL,
LIBRARY,
**LIKE**,
**LIKE_REGEX**,
**LIMIT**,
**LN**,
**LOCAL**,
**LOCALTIME**,
**LOCALTIMESTAMP**,
LOCATOR,
**LOWER**,
M,
MAP,
**MATCH**,
MATCHED,
**MATCHES**,
**MATCH_NUMBER**,
**MATCH_RECOGNIZE**,
**MAX**,
MAXVALUE,
**MEASURES**,
**MEMBER**,
**MERGE**,
MESSAGE_LENGTH,
MESSAGE_OCTET_LENGTH,
MESSAGE_TEXT,
**METHOD**,
MICROSECOND,
MILLENNIUM,
MILLISECOND,
**MIN**,
**MINUS**,
**MINUTE**,
MINUTES,
MINVALUE,
**MOD**,
**MODIFIES**,
**MODULE**,
**MONTH**,
MONTHS,
MORE,
**MULTISET**,
MUMPS,
NAME,
NAMES,
NANOSECOND,
**NATIONAL**,
**NATURAL**,
**NCHAR**,
**NCLOB**,
NESTING,
**NEW**,
**NEXT**,
**NO**,
**NONE**,
**NORMALIZE**,
NORMALIZED,
**NOT**,
**NTH_VALUE**,
**NTILE**,
**NULL**,
NULLABLE,
**NULLIF**,
NULLS,
NUMBER,
**NUMERIC**,
OBJECT,
**OCCURRENCES_REGEX**,
OCTETS,
**OCTET_LENGTH**,
**OF**,
**OFFSET**,
**OLD**,
**OMIT**,
**ON**,
**ONE**,
**ONLY**,
**OPEN**,
OPTION,
OPTIONS,
**OR**,
**ORDER**,
ORDERING,
ORDINALITY,
OTHERS,
**OUT**,
**OUTER**,
OUTPUT,
**OVER**,
**OVERLAPS**,
**OVERLAY**,
OVERRIDING,
PAD,
**PARAMETER**,
PARAMETER_MODE,
PARAMETER_NAME,
PARAMETER_ORDINAL_POSITION,
PARAMETER_SPECIFIC_CATALOG,
PARAMETER_SPECIFIC_NAME,
PARAMETER_SPECIFIC_SCHEMA,
PARTIAL,
**PARTITION**,
PASCAL,
PASSING,
PASSTHROUGH,
PAST,
PATH,
**PATTERN**,
**PER**,
**PERCENT**,
**PERCENTILE_CONT**,
**PERCENTILE_DISC**,
**PERCENT_RANK**,
**PERIOD**,
**PERMUTE**,
PIVOT,
PLACING,
PLAN,
PLI,
**PORTION**,
**POSITION**,
**POSITION_REGEX**,
**POWER**,
**PRECEDES**,
PRECEDING,
**PRECISION**,
**PREPARE**,
PRESERVE,
**PREV**,
**PRIMARY**,
PRIOR,
PRIVILEGES,
**PROCEDURE**,
PUBLIC,
QUARTER,
**RANGE**,
**RANK**,
READ,
**READS**,
**REAL**,
**RECURSIVE**,
**REF**,
**REFERENCES**,
**REFERENCING**,
**REGR_AVGX**,
**REGR_AVGY**,
**REGR_COUNT**,
**REGR_INTERCEPT**,
**REGR_R2**,
**REGR_SLOPE**,
**REGR_SXX**,
**REGR_SXY**,
**REGR_SYY**,
RELATIVE,
**RELEASE**,
REPEATABLE,
REPLACE,
**RESET**,
RESPECT,
RESTART,
RESTRICT,
**RESULT**,
**RETURN**,
RETURNED_CARDINALITY,
RETURNED_LENGTH,
RETURNED_OCTET_LENGTH,
RETURNED_SQLSTATE,
RETURNING,
**RETURNS**,
**REVOKE**,
**RIGHT**,
RLIKE,
ROLE,
**ROLLBACK**,
**ROLLUP**,
ROUTINE,
ROUTINE_CATALOG,
ROUTINE_NAME,
ROUTINE_SCHEMA,
**ROW**,
**ROWS**,
ROW_COUNT,
**ROW_NUMBER**,
**RUNNING**,
**SAVEPOINT**,
SCALAR,
SCALE,
SCHEMA,
SCHEMA_NAME,
**SCOPE**,
SCOPE_CATALOGS,
SCOPE_NAME,
SCOPE_SCHEMA,
**SCROLL**,
**SEARCH**,
**SECOND**,
SECONDS,
SECTION,
SECURITY,
**SEEK**,
**SELECT**,
SELF,
**SENSITIVE**,
SEPARATOR,
SEQUENCE,
SERIALIZABLE,
SERVER,
SERVER_NAME,
SESSION,
**SESSION_USER**,
**SET**,
SETS,
**SHOW**,
**SIMILAR**,
SIMPLE,
SIZE,
**SKIP**,
**SMALLINT**,
**SOME**,
SOURCE,
SPACE,
**SPECIFIC**,
**SPECIFICTYPE**,
SPECIFIC_NAME,
**SQL**,
**SQLEXCEPTION**,
**SQLSTATE**,
**SQLWARNING**,
SQL_BIGINT,
SQL_BINARY,
SQL_BIT,
SQL_BLOB,
SQL_BOOLEAN,
SQL_CHAR,
SQL_CLOB,
SQL_DATE,
SQL_DECIMAL,
SQL_DOUBLE,
SQL_FLOAT,
SQL_INTEGER,
SQL_INTERVAL_DAY,
SQL_INTERVAL_DAY_TO_HOUR,
SQL_INTERVAL_DAY_TO_MINUTE,
SQL_INTERVAL_DAY_TO_SECOND,
SQL_INTERVAL_HOUR,
SQL_INTERVAL_HOUR_TO_MINUTE,
SQL_INTERVAL_HOUR_TO_SECOND,
SQL_INTERVAL_MINUTE,
SQL_INTERVAL_MINUTE_TO_SECOND,
SQL_INTERVAL_MONTH,
SQL_INTERVAL_SECOND,
SQL_INTERVAL_YEAR,
SQL_INTERVAL_YEAR_TO_MONTH,
SQL_LONGVARBINARY,
SQL_LONGVARCHAR,
SQL_LONGVARNCHAR,
SQL_NCHAR,
SQL_NCLOB,
SQL_NUMERIC,
SQL_NVARCHAR,
SQL_REAL,
SQL_SMALLINT,
SQL_TIME,
SQL_TIMESTAMP,
SQL_TINYINT,
SQL_TSI_DAY,
SQL_TSI_FRAC_SECOND,
SQL_TSI_HOUR,
SQL_TSI_MICROSECOND,
SQL_TSI_MINUTE,
SQL_TSI_MONTH,
SQL_TSI_QUARTER,
SQL_TSI_SECOND,
SQL_TSI_WEEK,
SQL_TSI_YEAR,
SQL_VARBINARY,
SQL_VARCHAR,
**SQRT**,
**START**,
STATE,
STATEMENT,
**STATIC**,
**STDDEV_POP**,
**STDDEV_SAMP**,
**STREAM**,
STRING_AGG,
STRUCTURE,
STYLE,
SUBCLASS_ORIGIN,
**SUBMULTISET**,
**SUBSET**,
SUBSTITUTE,
**SUBSTRING**,
**SUBSTRING_REGEX**,
**SUCCEEDS**,
**SUM**,
**SYMMETRIC**,
**SYSTEM**,
**SYSTEM_TIME**,
**SYSTEM_USER**,
**TABLE**,
**TABLESAMPLE**,
TABLE_NAME,
TEMPORARY,
**THEN**,
TIES,
**TIME**,
**TIMESTAMP**,
TIMESTAMPADD,
TIMESTAMPDIFF,
TIMESTAMP_TRUNC,
**TIMEZONE_HOUR**,
**TIMEZONE_MINUTE**,
TIME_TRUNC,
**TINYINT**,
**TO**,
TOP_LEVEL_COUNT,
**TRAILING**,
TRANSACTION,
TRANSACTIONS_ACTIVE,
TRANSACTIONS_COMMITTED,
TRANSACTIONS_ROLLED_BACK,
TRANSFORM,
TRANSFORMS,
**TRANSLATE**,
**TRANSLATE_REGEX**,
**TRANSLATION**,
**TREAT**,
**TRIGGER**,
TRIGGER_CATALOG,
TRIGGER_NAME,
TRIGGER_SCHEMA,
**TRIM**,
**TRIM_ARRAY**,
**TRUE**,
**TRUNCATE**,
TUMBLE,
TYPE,
**UESCAPE**,
UNBOUNDED,
UNCOMMITTED,
UNCONDITIONAL,
UNDER,
**UNION**,
**UNIQUE**,
**UNKNOWN**,
UNNAMED,
**UNNEST**,
UNPIVOT,
**UPDATE**,
**UPPER**,
**UPSERT**,
USAGE,
**USER**,
USER_DEFINED_TYPE_CATALOG,
USER_DEFINED_TYPE_CODE,
USER_DEFINED_TYPE_NAME,
USER_DEFINED_TYPE_SCHEMA,
**USING**,
UTF16,
UTF32,
UTF8,
**VALUE**,
**VALUES**,
**VALUE_OF**,
**VARBINARY**,
**VARCHAR**,
**VARYING**,
**VAR_POP**,
**VAR_SAMP**,
VERSION,
**VERSIONING**,
VIEW,
WEEK,
**WHEN**,
**WHENEVER**,
**WHERE**,
**WIDTH_BUCKET**,
**WINDOW**,
**WITH**,
**WITHIN**,
**WITHOUT**,
WORK,
WRAPPER,
WRITE,
XML,
**YEAR**,
YEARS,
ZONE.
{% comment %} end {% endcomment %}

## Identifiers

Identifiers are the names of tables, columns and other metadata
elements used in a SQL query.

Unquoted identifiers, such as emp, must start with a letter and can
only contain letters, digits, and underscores. They are implicitly
converted to upper case.

Quoted identifiers, such as `"Employee Name"`, start and end with
double quotes.  They may contain virtually any character, including
spaces and other punctuation.  If you wish to include a double quote
in an identifier, use another double quote to escape it, like this:
`"An employee called ""Fred""."`.

In Calcite, matching identifiers to the name of the referenced object is
case-sensitive.  But remember that unquoted identifiers are implicitly
converted to upper case before matching, and if the object it refers
to was created using an unquoted identifier for its name, then its
name will have been converted to upper case also.

## Data types

### Scalar types

| Data type   | Description               | Range and example literals
|:----------- |:------------------------- |:--------------------------
| BOOLEAN     | Logical values            | Values: TRUE, FALSE, UNKNOWN
| TINYINT     | 1 byte signed integer     | Range is -128 to 127
| SMALLINT    | 2 byte signed integer     | Range is -32768 to 32767
| INTEGER, INT | 4 byte signed integer    | Range is -2147483648 to 2147483647
| BIGINT      | 8 byte signed integer     | Range is -9223372036854775808 to 9223372036854775807
| DECIMAL(p, s) | Fixed point             | Example: 123.45 is a DECIMAL(5, 2) value.
| NUMERIC     | Fixed point               |
| REAL, FLOAT | 4 byte floating point     | 6 decimal digits precision
| DOUBLE      | 8 byte floating point     | 15 decimal digits precision
| CHAR(n), CHARACTER(n) | Fixed-width character string | 'Hello', '' (empty string), _latin1'Hello', n'Hello', _UTF16'Hello', 'Hello' 'there' (literal split into multiple parts), e'Hello\nthere' (literal containing C-style escapes)
| VARCHAR(n), CHARACTER VARYING(n) | Variable-length character string | As CHAR(n)
| BINARY(n)   | Fixed-width binary string | x'45F0AB', x'' (empty binary string), x'AB' 'CD' (multi-part binary string literal)
| VARBINARY(n), BINARY VARYING(n) | Variable-length binary string | As BINARY(n)
| DATE        | Date                      | Example: DATE '1969-07-20'
| TIME        | Time of day               | Example: TIME '20:17:40'
| TIMESTAMP [ WITHOUT TIME ZONE ] | Date and time | Example: TIMESTAMP '1969-07-20 20:17:40'
| TIMESTAMP WITH LOCAL TIME ZONE | Date and time with local time zone | Example: TIMESTAMP '1969-07-20 20:17:40 America/Los Angeles'
| TIMESTAMP WITH TIME ZONE | Date and time with time zone | Example: TIMESTAMP '1969-07-20 20:17:40 America/Los Angeles'
| INTERVAL timeUnit [ TO timeUnit ] | Date time interval | Examples: INTERVAL '1-5' YEAR TO MONTH, INTERVAL '45' DAY, INTERVAL '1 2:34:56.789' DAY TO SECOND
| GEOMETRY | Geometry | Examples: ST_GeomFromText('POINT (30 10)')

Where:

{% highlight sql %}
timeUnit:
  MILLENNIUM | CENTURY | DECADE | YEAR | QUARTER | MONTH | WEEK | DOY | DOW | DAY | HOUR | MINUTE | SECOND | EPOCH
{% endhighlight %}

Note:

* DATE, TIME and TIMESTAMP have no time zone. For those types, there is not
  even an implicit time zone, such as UTC (as in Java) or the local time zone.
  It is left to the user or application to supply a time zone. In turn,
  TIMESTAMP WITH LOCAL TIME ZONE does not store the time zone internally, but
  it will rely on the supplied time zone to provide correct semantics.
* GEOMETRY is allowed only in certain
  [conformance levels]({{ site.apiRoot }}/org/apache/calcite/sql/validate/SqlConformance.html#allowGeometry--).
* Interval literals may only use time units
  YEAR, MONTH, DAY, HOUR, MINUTE and SECOND. In certain
  [conformance levels]({{ site.apiRoot }}/org/apache/calcite/sql/validate/SqlConformance.html#allowPluralTimeUnits--),
  we also allow their plurals, YEARS, MONTHS, DAYS, HOURS, MINUTES and SECONDS.

### Non-scalar types

| Type     | Description                | Example literals
|:-------- |:---------------------------|:---------------
| ANY      | The union of all types |
| UNKNOWN  | A value of an unknown type; used as a placeholder |
| ROW      | Row with 1 or more columns | Example: Row(f0 int null, f1 varchar)
| MAP      | Collection of keys mapped to values |
| MULTISET | Unordered collection that may contain duplicates | Example: int multiset
| ARRAY    | Ordered, contiguous collection that may contain duplicates | Example: varchar(10) array
| CURSOR   | Cursor over the result of executing a query |

Note:

* Every `ROW` column type can have an optional [ NULL | NOT NULL ] suffix
  to indicate if this column type is nullable, default is not nullable.

### Spatial types

Spatial data is represented as character strings encoded as
[well-known text (WKT)](https://en.wikipedia.org/wiki/Well-known_text)
or binary strings encoded as
[well-known binary (WKB)](https://en.wikipedia.org/wiki/Well-known_binary).

Where you would use a literal, apply the `ST_GeomFromText` function,
for example `ST_GeomFromText('POINT (30 10)')`.

| Data type          | Type code | Examples in WKT
|:-------------------|:--------- |:---------------------
| GEOMETRY           |  0 | generalization of Point, Curve, Surface, GEOMETRYCOLLECTION
| POINT              |  1 | <code>ST_GeomFromText(&#8203;'POINT (30 10)')</code> is a point in 2D space; <code>ST_GeomFromText(&#8203;'POINT Z(30 10 2)')</code> is point in 3D space
| CURVE              | 13 | generalization of LINESTRING
| LINESTRING         |  2 | <code>ST_GeomFromText(&#8203;'LINESTRING (30 10, 10 30, 40 40)')</code>
| SURFACE            | 14 | generalization of Polygon, PolyhedralSurface
| POLYGON            |  3 | <code>ST_GeomFromText(&#8203;'POLYGON ((30 10, 40 40, 20 40, 10 20, 30 10))')</code> is a pentagon; <code>ST_GeomFromText(&#8203;'POLYGON ((35 10, 45 45, 15 40, 10 20, 35 10), (20 30, 35 35, 30 20, 20 30))')</code> is a pentagon with a quadrilateral hole
| POLYHEDRALSURFACE  | 15 |
| GEOMETRYCOLLECTION |  7 | a collection of zero or more GEOMETRY instances; a generalization of MULTIPOINT, MULTILINESTRING, MULTIPOLYGON
| MULTIPOINT         |  4 | <code>ST_GeomFromText(&#8203;'MULTIPOINT ((10 40), (40 30), (20 20), (30 10))')</code> is equivalent to <code>ST_GeomFromText(&#8203;'MULTIPOINT (10 40, 40 30, 20 20, 30 10)')</code>
| MULTICURVE         |  - | generalization of MULTILINESTRING
| MULTILINESTRING    |  5 | <code>ST_GeomFromText(&#8203;'MULTILINESTRING ((10 10, 20 20, 10 40), (40 40, 30 30, 40 20, 30 10))')</code>
| MULTISURFACE       |  - | generalization of MULTIPOLYGON
| MULTIPOLYGON       |  6 | <code>ST_GeomFromText(&#8203;'MULTIPOLYGON (((30 20, 45 40, 10 40, 30 20)), ((15 5, 40 10, 10 20, 5 10, 15 5)))')</code>

## Operators and functions

### Operator precedence

The operator precedence and associativity, highest to lowest.

| Operator                                          | Associativity
|:------------------------------------------------- |:-------------
| .                                                 | left
| ::                                                | left
| [ ] (collection element)                          | left
| + - (unary plus, minus)                           | right
| * / % &#124;&#124;                                | left
| + -                                               | left
| BETWEEN, IN, LIKE, SIMILAR, OVERLAPS, CONTAINS etc. | -
| < > = <= >= <> != <=>                             | left
| IS NULL, IS FALSE, IS NOT TRUE etc.               | -
| NOT                                               | right
| AND                                               | left
| OR                                                | left

Note that `::`,`<=>` is dialect-specific, but is shown in this table for
completeness.

### Comparison operators

| Operator syntax                                   | Description
|:------------------------------------------------- |:-----------
| value1 = value2                                   | Equals
| value1 <> value2                                  | Not equal
| value1 != value2                                  | Not equal (only available at some conformance levels)
| value1 > value2                                   | Greater than
| value1 >= value2                                  | Greater than or equal
| value1 < value2                                   | Less than
| value1 <= value2                                  | Less than or equal
| value1 <=> value2                                 | Whether two values are equal, treating null values as the same
| value IS NULL                                     | Whether *value* is null
| value IS NOT NULL                                 | Whether *value* is not null
| value1 IS DISTINCT FROM value2                    | Whether two values are not equal, treating null values as the same
| value1 IS NOT DISTINCT FROM value2                | Whether two values are equal, treating null values as the same
| value1 BETWEEN value2 AND value3                  | Whether *value1* is greater than or equal to *value2* and less than or equal to *value3*
| value1 NOT BETWEEN value2 AND value3              | Whether *value1* is less than *value2* or greater than *value3*
| string1 LIKE string2 [ ESCAPE string3 ]           | Whether *string1* matches pattern *string2*
| string1 NOT LIKE string2 [ ESCAPE string3 ]       | Whether *string1* does not match pattern *string2*
| string1 SIMILAR TO string2 [ ESCAPE string3 ]     | Whether *string1* matches regular expression *string2*
| string1 NOT SIMILAR TO string2 [ ESCAPE string3 ] | Whether *string1* does not match regular expression *string2*
| value IN (value [, value]*)                       | Whether *value* is equal to a value in a list
| value NOT IN (value [, value]*)                   | Whether *value* is not equal to every value in a list
| value IN (sub-query)                              | Whether *value* is equal to a row returned by *sub-query*
| value NOT IN (sub-query)                          | Whether *value* is not equal to every row returned by *sub-query*
| value comparison SOME (sub-query)                 | Whether *value* *comparison* at least one row returned by *sub-query*
| value comparison ANY (sub-query)                  | Synonym for `SOME`
| value comparison ALL (sub-query)                  | Whether *value* *comparison* every row returned by *sub-query*
| EXISTS (sub-query)                                | Whether *sub-query* returns at least one row
| UNIQUE (sub-query)                                | Whether the rows returned by *sub-query* are unique (ignoring null values)

{% highlight sql %}
comp:
      =
  |   <>
  |   >
  |   >=
  |   <
  |   <=
  |   <=>
{% endhighlight %}

### Logical operators

| Operator syntax        | Description
|:---------------------- |:-----------
| boolean1 OR boolean2   | Whether *boolean1* is TRUE or *boolean2* is TRUE
| boolean1 AND boolean2  | Whether *boolean1* and *boolean2* are both TRUE
| NOT boolean            | Whether *boolean* is not TRUE; returns UNKNOWN if *boolean* is UNKNOWN
| boolean IS FALSE       | Whether *boolean* is FALSE; returns FALSE if *boolean* is UNKNOWN
| boolean IS NOT FALSE   | Whether *boolean* is not FALSE; returns TRUE if *boolean* is UNKNOWN
| boolean IS TRUE        | Whether *boolean* is TRUE; returns FALSE if *boolean* is UNKNOWN
| boolean IS NOT TRUE    | Whether *boolean* is not TRUE; returns TRUE if *boolean* is UNKNOWN
| boolean IS UNKNOWN     | Whether *boolean* is UNKNOWN
| boolean IS NOT UNKNOWN | Whether *boolean* is not UNKNOWN

### Arithmetic operators and functions

| Operator syntax           | Description
|:------------------------- |:-----------
| + numeric                 | Returns *numeric*
| - numeric                 | Returns negative *numeric*
| numeric1 + numeric2       | Returns *numeric1* plus *numeric2*
| numeric1 - numeric2       | Returns *numeric1* minus *numeric2*
| numeric1 * numeric2       | Returns *numeric1* multiplied by *numeric2*
| numeric1 / numeric2       | Returns *numeric1* divided by *numeric2*
| numeric1 % numeric2       | As *MOD(numeric1, numeric2)* (only in certain [conformance levels]({{ site.apiRoot }}/org/apache/calcite/sql/validate/SqlConformance.html#isPercentRemainderAllowed--))
| POWER(numeric1, numeric2) | Returns *numeric1* raised to the power of *numeric2*
| ABS(numeric)              | Returns the absolute value of *numeric*
| MOD(numeric1, numeric2)   | Returns the remainder (modulus) of *numeric1* divided by *numeric2*. The result is negative only if *numeric1* is negative
| SQRT(numeric)             | Returns the square root of *numeric*
| LN(numeric)               | Returns the natural logarithm (base *e*) of *numeric*
| LOG10(numeric)            | Returns the base 10 logarithm of *numeric*
| EXP(numeric)              | Returns *e* raised to the power of *numeric*
| CEIL(numeric)             | Rounds *numeric* up, returning the smallest integer that is greater than or equal to *numeric*
| FLOOR(numeric)            | Rounds *numeric* down, returning the largest integer that is less than or equal to *numeric*
| RAND([seed])              | Generates a random double between 0 and 1 inclusive, optionally initializing the random number generator with *seed*
| RAND_INTEGER([seed, ] numeric) | Generates a random integer between 0 and *numeric* - 1 inclusive, optionally initializing the random number generator with *seed*
| ACOS(numeric)             | Returns the arc cosine of *numeric*
| ASIN(numeric)             | Returns the arc sine of *numeric*
| ATAN(numeric)             | Returns the arc tangent of *numeric*
| ATAN2(numeric, numeric)   | Returns the arc tangent of the *numeric* coordinates
| CBRT(numeric)             | Returns the cube root of *numeric*
| COS(numeric)              | Returns the cosine of *numeric*
| COT(numeric)              | Returns the cotangent of *numeric*
| DEGREES(numeric)          | Converts *numeric* from radians to degrees
| PI()                      | Returns a value that is closer than any other value to *pi*
| RADIANS(numeric)          | Converts *numeric* from degrees to radians
| ROUND(numeric1 [, numeric2]) | Rounds *numeric1* to optionally *numeric2* (if not specified 0) places right to the decimal point
| SIGN(numeric)             | Returns the signum of *numeric*
| SIN(numeric)              | Returns the sine of *numeric*
| TAN(numeric)              | Returns the tangent of *numeric*
| TRUNCATE(numeric1 [, numeric2]) | Truncates *numeric1* to optionally *numeric2* (if not specified 0) places right to the decimal point

### Character string operators and functions

| Operator syntax            | Description
|:-------------------------- |:-----------
| string &#124;&#124; string | Concatenates two character strings
| CHAR_LENGTH(string)        | Returns the number of characters in a character string
| CHARACTER_LENGTH(string)   | As CHAR_LENGTH(*string*)
| UPPER(string)              | Returns a character string converted to upper case
| LOWER(string)              | Returns a character string converted to lower case
| POSITION(string1 IN string2) | Returns the position of the first occurrence of *string1* in *string2*
| POSITION(string1 IN string2 FROM integer) | Returns the position of the first occurrence of *string1* in *string2* starting at a given point (not standard SQL)
| TRIM( { BOTH &#124; LEADING &#124; TRAILING } string1 FROM string2) | Removes the longest string containing only the characters in *string1* from the start/end/both ends of *string1*
| OVERLAY(string1 PLACING string2 FROM integer [ FOR integer2 ]) | Replaces a substring of *string1* with *string2*
| SUBSTRING(string FROM integer)  | Returns a substring of a character string starting at a given point
| SUBSTRING(string FROM integer FOR integer) | Returns a substring of a character string starting at a given point with a given length
| INITCAP(string)            | Returns *string* with the first letter of each word converter to upper case and the rest to lower case. Words are sequences of alphanumeric characters separated by non-alphanumeric characters.

Not implemented:

* SUBSTRING(string FROM regexp FOR regexp)

### Binary string operators and functions

| Operator syntax | Description
|:--------------- |:-----------
| binary &#124;&#124; binary | Concatenates two binary strings
| OCTET_LENGTH(binary) | Returns the number of bytes in *binary*
| POSITION(binary1 IN binary2) | Returns the position of the first occurrence of *binary1* in *binary2*
| POSITION(binary1 IN binary2 FROM integer) | Returns the position of the first occurrence of *binary1* in *binary2* starting at a given point (not standard SQL)
| OVERLAY(binary1 PLACING binary2 FROM integer [ FOR integer2 ]) | Replaces a substring of *binary1* with *binary2*
| SUBSTRING(binary FROM integer) | Returns a substring of *binary* starting at a given point
| SUBSTRING(binary FROM integer FOR integer) | Returns a substring of *binary* starting at a given point with a given length

### Date/time functions

| Operator syntax           | Description
|:------------------------- |:-----------
| LOCALTIME                 | Returns the current date and time in the session time zone in a value of datatype TIME
| LOCALTIME(precision)      | Returns the current date and time in the session time zone in a value of datatype TIME, with *precision* digits of precision
| LOCALTIMESTAMP            | Returns the current date and time in the session time zone in a value of datatype TIMESTAMP
| LOCALTIMESTAMP(precision) | Returns the current date and time in the session time zone in a value of datatype TIMESTAMP, with *precision* digits of precision
| CURRENT_TIME              | Returns the current time in the session time zone, in a value of datatype TIMESTAMP WITH TIME ZONE
| CURRENT_DATE              | Returns the current date in the session time zone, in a value of datatype DATE
| CURRENT_TIMESTAMP         | Returns the current date and time in the session time zone, in a value of datatype TIMESTAMP WITH TIME ZONE
| EXTRACT(timeUnit FROM datetime) | Extracts and returns the value of a specified datetime field from a datetime value expression
| FLOOR(datetime TO timeUnit) | Rounds *datetime* down to *timeUnit*
| CEIL(datetime TO timeUnit) | Rounds *datetime* up to *timeUnit*
| YEAR(date)                | Equivalent to `EXTRACT(YEAR FROM date)`. Returns an integer.
| QUARTER(date)             | Equivalent to `EXTRACT(QUARTER FROM date)`. Returns an integer between 1 and 4.
| MONTH(date)               | Equivalent to `EXTRACT(MONTH FROM date)`. Returns an integer between 1 and 12.
| WEEK(date)                | Equivalent to `EXTRACT(WEEK FROM date)`. Returns an integer between 1 and 53.
| DAYOFYEAR(date)           | Equivalent to `EXTRACT(DOY FROM date)`. Returns an integer between 1 and 366.
| DAYOFMONTH(date)          | Equivalent to `EXTRACT(DAY FROM date)`. Returns an integer between 1 and 31.
| DAYOFWEEK(date)           | Equivalent to `EXTRACT(DOW FROM date)`. Returns an integer between 1 and 7.
| HOUR(date)                | Equivalent to `EXTRACT(HOUR FROM date)`. Returns an integer between 0 and 23.
| MINUTE(date)              | Equivalent to `EXTRACT(MINUTE FROM date)`. Returns an integer between 0 and 59.
| SECOND(date)              | Equivalent to `EXTRACT(SECOND FROM date)`. Returns an integer between 0 and 59.
| TIMESTAMPADD(timeUnit, integer, datetime) | Returns *datetime* with an interval of (signed) *integer* *timeUnit*s added. Equivalent to `datetime + INTERVAL 'integer' timeUnit`
| TIMESTAMPDIFF(timeUnit, datetime, datetime2) | Returns the (signed) number of *timeUnit* intervals between *datetime* and *datetime2*. Equivalent to `(datetime2 - datetime) timeUnit`
| LAST_DAY(date)            | Returns the date of the last day of the month in a value of datatype DATE; For example, it returns DATE'2020-02-29' for both DATE'2020-02-10' and TIMESTAMP'2020-02-10 10:10:10'

Calls to niladic functions such as `CURRENT_DATE` do not accept parentheses in
standard SQL. Calls with parentheses, such as `CURRENT_DATE()` are accepted in certain
[conformance levels]({{ site.apiRoot }}/org/apache/calcite/sql/validate/SqlConformance.html#allowNiladicParentheses--).

Not implemented:

* CEIL(interval)
* FLOOR(interval)
* \+ interval
* \- interval
* interval + interval
* interval - interval
* interval / interval

### System functions

| Operator syntax | Description
|:--------------- |:-----------
| USER            | Equivalent to CURRENT_USER
| CURRENT_USER    | User name of current execution context
| SESSION_USER    | Session user name
| SYSTEM_USER     | Returns the name of the current data store user as identified by the operating system
| CURRENT_PATH    | Returns a character string representing the current lookup scope for references to user-defined routines and types
| CURRENT_ROLE    | Returns the current active role
| CURRENT_SCHEMA  | Returns the current schema

### Conditional functions and operators

| Operator syntax | Description
|:--------------- |:-----------
| CASE value<br/>WHEN value1 [, value11 ]* THEN result1<br/>[ WHEN valueN [, valueN1 ]* THEN resultN ]*<br/>[ ELSE resultZ ]<br/> END | Simple case
| CASE<br/>WHEN condition1 THEN result1<br/>[ WHEN conditionN THEN resultN ]*<br/>[ ELSE resultZ ]<br/>END | Searched case
| NULLIF(value, value) | Returns NULL if the values are the same.<br/><br/>For example, <code>NULLIF(5, 5)</code> returns NULL; <code>NULLIF(5, 0)</code> returns 5.
| COALESCE(value, value [, value ]*) | Provides a value if the first value is null.<br/><br/>For example, <code>COALESCE(NULL, 5)</code> returns 5.

### Type conversion

Generally an expression cannot contain values of different datatypes. For example, an expression cannot multiply 5 by 10 and then add 'JULIAN'.
However, Calcite supports both implicit and explicit conversion of values from one datatype to another.

#### Implicit and Explicit Type Conversion
Calcite recommends that you specify explicit conversions, rather than rely on implicit or automatic conversions, for these reasons:

* SQL statements are easier to understand when you use explicit datatype conversion functions.
* Implicit datatype conversion can have a negative impact on performance, especially if the datatype of a column value is converted to that of a constant rather than the other way around.
* Implicit conversion depends on the context in which it occurs and may not work the same way in every case. For example, implicit conversion from a datetime value to a VARCHAR value may return an unexpected format.

Algorithms for implicit conversion are subject to change across Calcite releases. Behavior of explicit conversions is more predictable.

#### Explicit Type Conversion

| Operator syntax | Description
|:--------------- | :----------
| CAST(value AS type) | Converts a value to a given type.

Supported data types syntax:

{% highlight sql %}
type:
      typeName
      [ collectionsTypeName ]*

typeName:
      sqlTypeName
  |   rowTypeName
  |   compoundIdentifier

sqlTypeName:
      char [ precision ] [ charSet ]
  |   varchar [ precision ] [ charSet ]
  |   DATE
  |   time
  |   timestamp
  |   GEOMETRY
  |   decimal [ precision [, scale] ]
  |   BOOLEAN
  |   integer
  |   BINARY [ precision ]
  |   varbinary [ precision ]
  |   TINYINT
  |   SMALLINT
  |   BIGINT
  |   REAL
  |   double
  |   FLOAT
  |   ANY [ precision [, scale] ]

collectionsTypeName:
      ARRAY | MULTISET

rowTypeName:
      ROW '('
      fieldName1 fieldType1 [ NULL | NOT NULL ]
      [ , fieldName2 fieldType2 [ NULL | NOT NULL ] ]*
      ')'

char:
      CHARACTER | CHAR

varchar:
      char VARYING | VARCHAR

decimal:
      DECIMAL | DEC | NUMERIC

integer:
      INTEGER | INT

varbinary:
      BINARY VARYING | VARBINARY

double:
      DOUBLE [ PRECISION ]

time:
      TIME [ precision ] [ timeZone ]

timestamp:
      TIMESTAMP [ precision ] [ timeZone ]

charSet:
      CHARACTER SET charSetName

timeZone:
      WITHOUT TIME ZONE
  |   WITH LOCAL TIME ZONE
{% endhighlight %}

#### Implicit Type Conversion

Calcite automatically converts a value from one datatype to another
when such a conversion makes sense. The table below is a matrix of
Calcite type conversions. The table shows all possible conversions,
without regard to the context in which it is made. The rules governing
these details follow the table.

<<<<<<< HEAD
| FROM - TO           | NULL | BOOLEAN | TINYINT | SMALLINT | INT | BIGINT | DECIMAL | FLOAT or REAL | DOUBLE | INTERVAL | DATE | TIME | TIMESTAMP | CHAR or VARCHAR | BINARY or VARBINARY | ARRAY |
|:--------------------|:-----|:--------|:--------|:---------|:----|:-------|:--------|:--------------|:-------|:---------|:-----|:-----|:----------|:----------------|:--------------------|:------|
| NULL                | i    | i       | i       | i        | i   | i      | i       | i             | i      | i        | i    | i    | i         | i               | i                   | x     |
| BOOLEAN             | x    | i       | e       | e        | e   | e      | e       | e             | e      | x        | x    | x    | x         | i               | x                   | x     |
| TINYINT             | x    | e       | i       | i        | i   | i      | i       | i             | i      | e        | x    | x    | e         | i               | x                   | x     |
| SMALLINT            | x    | e       | i       | i        | i   | i      | i       | i             | i      | e        | x    | x    | e         | i               | x                   | x     |
| INT                 | x    | e       | i       | i        | i   | i      | i       | i             | i      | e        | x    | x    | e         | i               | x                   | x     |
| BIGINT              | x    | e       | i       | i        | i   | i      | i       | i             | i      | e        | x    | x    | e         | i               | x                   | x     |
| DECIMAL             | x    | e       | i       | i        | i   | i      | i       | i             | i      | e        | x    | x    | e         | i               | x                   | x     |
| FLOAT/REAL          | x    | e       | i       | i        | i   | i      | i       | i             | i      | x        | x    | x    | e         | i               | x                   | x     |
| DOUBLE              | x    | e       | i       | i        | i   | i      | i       | i             | i      | x        | x    | x    | e         | i               | x                   | x     |
| INTERVAL            | x    | x       | e       | e        | e   | e      | e       | x             | x      | i        | x    | x    | x         | e               | x                   | x     |
| DATE                | x    | x       | x       | x        | x   | x      | x       | x             | x      | x        | i    | x    | i         | i               | x                   | x     |
| TIME                | x    | x       | x       | x        | x   | x      | x       | x             | x      | x        | x    | i    | e         | i               | x                   | x     |
| TIMESTAMP           | x    | x       | e       | e        | e   | e      | e       | e             | e      | x        | i    | e    | i         | i               | x                   | x     |
| CHAR or VARCHAR     | x    | e       | i       | i        | i   | i      | i       | i             | i      | i        | i    | i    | i         | i               | i                   | i     |
| BINARY or VARBINARY | x    | x       | x       | x        | x   | x      | x       | x             | x      | x        | e    | e    | e         | i               | i                   | x     |
| ARRAY               | x    | x       | x       | x        | x   | x      | x       | x             | x      | x        | x    | x    | x         | x               | x                   | i     |
=======
| FROM - TO           | NULL | BOOLEAN | TINYINT | SMALLINT | INT | BIGINT | DECIMAL | FLOAT or REAL | DOUBLE | INTERVAL | DATE | TIME | TIMESTAMP | CHAR or VARCHAR | BINARY or VARBINARY | GEOMETRY
|:--------------------|:---- |:------- |:------- |:-------- |:--- |:------ |:------- |:------------- |:------ |:-------- |:-----|:-----|:----------|:--------------- |:--------------------|:--------
| NULL                | i    | i       | i       | i        | i   | i      | i       | i             | i      | i        | i    | i    | i         | i               | i                   | i
| BOOLEAN             | x    | i       | e       | e        | e   | e      | e       | e             | e      | x        | x    | x    | x         | i               | x                   | x
| TINYINT             | x    | e       | i       | i        | i   | i      | i       | i             | i      | e        | x    | x    | e         | i               | x                   | x
| SMALLINT            | x    | e       | i       | i        | i   | i      | i       | i             | i      | e        | x    | x    | e         | i               | x                   | x
| INT                 | x    | e       | i       | i        | i   | i      | i       | i             | i      | e        | x    | x    | e         | i               | x                   | x
| BIGINT              | x    | e       | i       | i        | i   | i      | i       | i             | i      | e        | x    | x    | e         | i               | x                   | x
| DECIMAL             | x    | e       | i       | i        | i   | i      | i       | i             | i      | e        | x    | x    | e         | i               | x                   | x
| FLOAT/REAL          | x    | e       | i       | i        | i   | i      | i       | i             | i      | x        | x    | x    | e         | i               | x                   | x
| DOUBLE              | x    | e       | i       | i        | i   | i      | i       | i             | i      | x        | x    | x    | e         | i               | x                   | x
| INTERVAL            | x    | x       | e       | e        | e   | e      | e       | x             | x      | i        | x    | x    | x         | e               | x                   | x
| DATE                | x    | x       | x       | x        | x   | x      | x       | x             | x      | x        | i    | x    | i         | i               | x                   | x
| TIME                | x    | x       | x       | x        | x   | x      | x       | x             | x      | x        | x    | i    | e         | i               | x                   | x
| TIMESTAMP           | x    | x       | e       | e        | e   | e      | e       | e             | e      | x        | i    | e    | i         | i               | x                   | x
| CHAR or VARCHAR     | x    | e       | i       | i        | i   | i      | i       | i             | i      | i        | i    | i    | i         | i               | i                   | i
| BINARY or VARBINARY | x    | x       | x       | x        | x   | x      | x       | x             | x      | x        | e    | e    | e         | i               | i                   | x
| GEOMETRY            | x    | x       | x       | x        | x   | x      | x       | x             | x      | x        | x    | x    | x         | i               | x                   | i
>>>>>>> a1751931

i: implicit cast / e: explicit cast / x: not allowed

##### Conversion Contexts and Strategies

* Set operation (`UNION`, `EXCEPT`, `INTERSECT`): compare every branch
  row data type and find the common type of each fields pair;
* Binary arithmetic expression (`+`, `-`, `&`, `^`, `/`, `%`): promote
  string operand to data type of the other numeric operand;
* Binary comparison (`=`, `<`, `<=`, `<>`, `>`, `>=`):
  if operands are `STRING` and `TIMESTAMP`, promote to `TIMESTAMP`;
  make `1 = true` and `0 = false` always evaluate to `TRUE`;
  if there is numeric type operand, find common type for both operands.
* `IN` sub-query: compare type of LHS and RHS, and find the common type;
  if it is struct type, find wider type for every field;
* `IN` expression list: compare every expression to find the common type;
* `CASE WHEN` expression or `COALESCE`: find the common wider type of the `THEN`
  and `ELSE` operands;
* Character + `INTERVAL` or character - `INTERVAL`: promote character to
  `TIMESTAMP`;
* Built-in function: look up the type families registered in the checker,
  find the family default type if checker rules allow it;
* User-defined function (UDF): coerce based on the declared argument types
  of the `eval()` method;
* `INSERT` and `UPDATE`: coerce a source field to counterpart target table
  field's type if the two fields differ with type name or precision(scale).

Note:

Implicit type coercion of following cases are ignored:

* One of the type is `ANY`;
* Type coercion within `CHARACTER` types are always ignored,
  i.e. from `CHAR(20)` to `VARCHAR(30)`;
* Type coercion from a numeric to another with higher precedence is ignored,
  i.e. from `INT` to `LONG`.

##### Strategies for Finding Common Type

* If the operator has expected data types, just take them as the
  desired one. (e.g. the UDF would have `eval()` method which has
  reflection argument types);
* If there is no expected data type but the data type families are
  registered, try to coerce the arguments to the family's default data
  type, i.e. the String family will have a `VARCHAR` type;
* If neither expected data type nor families are specified, try to
  find the tightest common type of the node types, i.e. `INTEGER` and
  `DOUBLE` will return `DOUBLE`, the numeric precision does not lose
  for this case;
* If no tightest common type is found, try to find a wider type,
  i.e. `VARCHAR` and `INTEGER` will return `INTEGER`,
  we allow some precision loss when widening decimal to fractional,
  or promote to `VARCHAR` type.

### Value constructors

| Operator syntax | Description
|:--------------- |:-----------
| ROW (value [, value ]*)  | Creates a row from a list of values.
| (value [, value ]* )     | Creates a row from a list of values.
| row '[' index ']'        | Returns the element at a particular location in a row (1-based index).
| row '[' name ']'         | Returns the element of a row with a particular name.
| map '[' key ']'     | Returns the element of a map with a particular key.
| array '[' index ']' | Returns the element at a particular location in an array (1-based index).
| ARRAY '[' value [, value ]* ']' | Creates an array from a list of values.
| MAP '[' key, value [, key, value ]* ']' | Creates a map from a list of key-value pairs.

### Collection functions

| Operator syntax | Description
|:--------------- |:-----------
| ELEMENT(value)  | Returns the sole element of an array or multiset; null if the collection is empty; throws if it has more than one element.
| CARDINALITY(value) | Returns the number of elements in an array or multiset.
| value MEMBER OF multiset | Returns whether the *value* is a member of *multiset*.
| multiset IS A SET | Whether *multiset* is a set (has no duplicates).
| multiset IS NOT A SET | Whether *multiset* is not a set (has duplicates).
| multiset IS EMPTY | Whether *multiset* contains zero elements.
| multiset IS NOT EMPTY | Whether *multiset* contains one or more elements.
| multiset SUBMULTISET OF multiset2 | Whether *multiset* is a submultiset of *multiset2*.
| multiset NOT SUBMULTISET OF multiset2 | Whether *multiset* is not a submultiset of *multiset2*.
| multiset MULTISET UNION [ ALL &#124; DISTINCT ] multiset2 | Returns the union *multiset* and *multiset2*, eliminating duplicates if DISTINCT is specified (ALL is the default).
| multiset MULTISET INTERSECT [ ALL &#124; DISTINCT ] multiset2 | Returns the intersection of *multiset* and *multiset2*, eliminating duplicates if DISTINCT is specified (ALL is the default).
| multiset MULTISET EXCEPT [ ALL &#124; DISTINCT ] multiset2 | Returns the difference of *multiset* and *multiset2*, eliminating duplicates if DISTINCT is specified (ALL is the default).

See also: the UNNEST relational operator converts a collection to a relation.

### Period predicates

<table>
  <tr>
    <th>Operator syntax</th>
    <th>Description</th>
  </tr>
  <tr>
    <td>period1 CONTAINS datetime</td>
    <td>
      <div class="container">
        <div class="gray"><div class="r15"></div><div class="r2"></div></div>
      </div>
    </td>
  </tr>
  <tr>
    <td>period1 CONTAINS period2</td>
    <td>
      <div class="container">
        <div class="gray"><div class="r15"></div><div class="r24"></div></div>
        <div class="gray"><div class="r15"></div><div class="r13"></div></div>
        <div class="gray"><div class="r15"></div><div class="r35"></div></div>
        <div class="gray"><div class="r15"></div><div class="r15"></div></div>
      </div>
    </td>
  </tr>
  <tr>
    <td>period1 OVERLAPS period2</td>
    <td>
      <div class="container">
        <div class="gray"><div class="r15"></div><div class="r24"></div></div>
        <div class="gray"><div class="r15"></div><div class="r13"></div></div>
        <div class="gray"><div class="r15"></div><div class="r35"></div></div>
        <div class="gray"><div class="r15"></div><div class="r15"></div></div>
        <div class="gray"><div class="r24"></div><div class="r15"></div></div>
        <div class="gray"><div class="r13"></div><div class="r15"></div></div>
        <div class="gray"><div class="r35"></div><div class="r15"></div></div>
        <div class="gray"><div class="r24"></div><div class="r13"></div></div>
        <div class="gray"><div class="r13"></div><div class="r24"></div></div>
      </div>
    </td>
  </tr>
  <tr>
    <td>period1 EQUALS period2</td>
    <td>
      <div class="container">
        <div class="gray"><div class="r15"></div><div class="r15"></div></div>
      </div>
    </td>
  </tr>
  <tr>
    <td>period1 PRECEDES period2</td>
    <td>
      <div class="container">
        <div class="gray"><div class="r12"></div><div class="r35"></div></div>
        <div class="gray"><div class="r13"></div><div class="r35"></div></div>
      </div>
    </td>
  </tr>
  <tr>
    <td>period1 IMMEDIATELY PRECEDES period2</td>
    <td>
      <div class="container">
        <div class="gray"><div class="r13"></div><div class="r35"></div></div>
      </div>
    </td>
  </tr>
  <tr>
    <td>period1 SUCCEEDS period2</td>
    <td>
      <div class="container">
        <div class="gray"><div class="r35"></div><div class="r12"></div></div>
        <div class="gray"><div class="r35"></div><div class="r13"></div></div>
      </div>
    </td>
  </tr>
  <tr>
    <td>period1 IMMEDIATELY SUCCEEDS period2</td>
    <td>
      <div class="container">
        <div class="gray"><div class="r35"></div><div class="r13"></div></div>
      </div>
    </td>
  </tr>
</table>

Where *period1* and *period2* are period expressions:

{% highlight sql %}
period:
      (datetime, datetime)
  |   (datetime, interval)
  |   PERIOD (datetime, datetime)
  |   PERIOD (datetime, interval)
{% endhighlight %}

### JDBC function escape

#### Numeric

| Operator syntax                   | Description
|:--------------------------------- |:-----------
| {fn ABS(numeric)}                 | Returns the absolute value of *numeric*
| {fn ACOS(numeric)}                | Returns the arc cosine of *numeric*
| {fn ASIN(numeric)}                | Returns the arc sine of *numeric*
| {fn ATAN(numeric)}                | Returns the arc tangent of *numeric*
| {fn ATAN2(numeric, numeric)}      | Returns the arc tangent of the *numeric* coordinates
| {fn CBRT(numeric)}                | Returns the cube root of *numeric*
| {fn CEILING(numeric)}             | Rounds *numeric* up, and returns the smallest number that is greater than or equal to *numeric*
| {fn COS(numeric)}                 | Returns the cosine of *numeric*
| {fn COT(numeric)}                 | Returns the cotangent of *numeric*
| {fn DEGREES(numeric)}             | Converts *numeric* from radians to degrees
| {fn EXP(numeric)}                 | Returns *e* raised to the power of *numeric*
| {fn FLOOR(numeric)}               | Rounds *numeric* down, and returns the largest number that is less than or equal to *numeric*
| {fn LOG(numeric)}                 | Returns the natural logarithm (base *e*) of *numeric*
| {fn LOG10(numeric)}               | Returns the base-10 logarithm of *numeric*
| {fn MOD(numeric1, numeric2)}      | Returns the remainder (modulus) of *numeric1* divided by *numeric2*. The result is negative only if *numeric1* is negative
| {fn PI()}                         | Returns a value that is closer than any other value to *pi*
| {fn POWER(numeric1, numeric2)}    | Returns *numeric1* raised to the power of *numeric2*
| {fn RADIANS(numeric)}             | Converts *numeric* from degrees to radians
| {fn RAND(numeric)}                | Returns a random double using *numeric* as the seed value
| {fn ROUND(numeric1, numeric2)}    | Rounds *numeric1* to *numeric2* places right to the decimal point
| {fn SIGN(numeric)}                | Returns the signum of *numeric*
| {fn SIN(numeric)}                 | Returns the sine of *numeric*
| {fn SQRT(numeric)}                | Returns the square root of *numeric*
| {fn TAN(numeric)}                 | Returns the tangent of *numeric*
| {fn TRUNCATE(numeric1, numeric2)} | Truncates *numeric1* to *numeric2* places right to the decimal point

#### String

| Operator syntax | Description
|:--------------- |:-----------
| {fn ASCII(string)} | Returns the ASCII code of the first character of *string*; if the first character is a non-ASCII character, returns its Unicode code point; returns 0 if *string* is empty
| {fn CHAR(integer)} | Returns the character whose ASCII code is *integer* % 256, or null if *integer* &lt; 0
| {fn CONCAT(character, character)} | Returns the concatenation of character strings
| {fn INSERT(string1, start, length, string2)} | Inserts *string2* into a slot in *string1*
| {fn LCASE(string)} | Returns a string in which all alphabetic characters in *string* have been converted to lower case
| {fn LENGTH(string)} | Returns the number of characters in a string
| {fn LOCATE(string1, string2 [, integer])} | Returns the position in *string2* of the first occurrence of *string1*. Searches from the beginning of *string2*, unless *integer* is specified.
| {fn LEFT(string, length)} | Returns the leftmost *length* characters from *string*
| {fn LTRIM(string)} | Returns *string* with leading space characters removed
| {fn REPLACE(string, search, replacement)} | Returns a string in which all the occurrences of *search* in *string* are replaced with *replacement*; if *replacement* is the empty string, the occurrences of *search* are removed
| {fn REVERSE(string)} | Returns *string* with the order of the characters reversed
| {fn RIGHT(string, length)} | Returns the rightmost *length* characters from *string*
| {fn RTRIM(string)} | Returns *string* with trailing space characters removed
| {fn SUBSTRING(string, offset, length)} | Returns a character string that consists of *length* characters from *string* starting at the *offset* position
| {fn UCASE(string)} | Returns a string in which all alphabetic characters in *string* have been converted to upper case

#### Date/time

| Operator syntax | Description
|:--------------- |:-----------
| {fn CURDATE()}  | Equivalent to `CURRENT_DATE`
| {fn CURTIME()}  | Equivalent to `LOCALTIME`
| {fn NOW()}      | Equivalent to `LOCALTIMESTAMP`
| {fn YEAR(date)} | Equivalent to `EXTRACT(YEAR FROM date)`. Returns an integer.
| {fn QUARTER(date)} | Equivalent to `EXTRACT(QUARTER FROM date)`. Returns an integer between 1 and 4.
| {fn MONTH(date)} | Equivalent to `EXTRACT(MONTH FROM date)`. Returns an integer between 1 and 12.
| {fn WEEK(date)} | Equivalent to `EXTRACT(WEEK FROM date)`. Returns an integer between 1 and 53.
| {fn DAYOFYEAR(date)} | Equivalent to `EXTRACT(DOY FROM date)`. Returns an integer between 1 and 366.
| {fn DAYOFMONTH(date)} | Equivalent to `EXTRACT(DAY FROM date)`. Returns an integer between 1 and 31.
| {fn DAYOFWEEK(date)} | Equivalent to `EXTRACT(DOW FROM date)`. Returns an integer between 1 and 7.
| {fn HOUR(date)} | Equivalent to `EXTRACT(HOUR FROM date)`. Returns an integer between 0 and 23.
| {fn MINUTE(date)} | Equivalent to `EXTRACT(MINUTE FROM date)`. Returns an integer between 0 and 59.
| {fn SECOND(date)} | Equivalent to `EXTRACT(SECOND FROM date)`. Returns an integer between 0 and 59.
| {fn TIMESTAMPADD(timeUnit, count, datetime)} | Adds an interval of *count* *timeUnit*s to a datetime
| {fn TIMESTAMPDIFF(timeUnit, timestamp1, timestamp2)} | Subtracts *timestamp1* from *timestamp2* and returns the result in *timeUnit*s


#### System

| Operator syntax | Description
|:--------------- |:-----------
| {fn DATABASE()} | Equivalent to `CURRENT_CATALOG`
| {fn IFNULL(value1, value2)} | Returns value2 if value1 is null
| {fn USER()}     | Equivalent to `CURRENT_USER`

#### Conversion

| Operator syntax | Description
|:--------------- |:-----------
| {fn CONVERT(value, type)} | Cast *value* into *type*

### Aggregate functions

Syntax:

{% highlight sql %}
aggregateCall:
      agg '(' [ ALL | DISTINCT ] value [, value ]* ')'
      [ WITHIN DISTINCT '(' expression [, expression ]* ')' ]
      [ WITHIN GROUP '(' ORDER BY orderItem [, orderItem ]* ')' ]
      [ FILTER '(' WHERE condition ')' ]
  |   agg '(' '*' ')' [ FILTER (WHERE condition) ]
{% endhighlight %}

where *agg* is one of the operators in the following table, or a user-defined
aggregate function.

If `FILTER` is present, the aggregate function only considers rows for which
*condition* evaluates to TRUE.

If `DISTINCT` is present, duplicate argument values are eliminated before being
passed to the aggregate function.

If `WITHIN DISTINCT` is present, argument values are made distinct within
each value of specified keys before being passed to the aggregate function.

If `WITHIN GROUP` is present, the aggregate function sorts the input rows
according to the `ORDER BY` clause inside `WITHIN GROUP` before aggregating
values. `WITHIN GROUP` is only allowed for hypothetical set functions (`RANK`,
`DENSE_RANK`, `PERCENT_RANK` and `CUME_DIST`), inverse distribution functions
(`PERCENTILE_CONT` and `PERCENTILE_DISC`) and collection functions (`COLLECT`
and `LISTAGG`).

| Operator syntax                    | Description
|:---------------------------------- |:-----------
| ANY_VALUE( [ ALL &#124; DISTINCT ] value)     | Returns one of the values of *value* across all input values; this is NOT specified in the SQL standard
| APPROX_COUNT_DISTINCT(value [, value ]*)      | Returns the approximate number of distinct values of *value*; the database is allowed to use an approximation but is not required to
| AVG( [ ALL &#124; DISTINCT ] numeric)         | Returns the average (arithmetic mean) of *numeric* across all input values
| BIT_AND( [ ALL &#124; DISTINCT ] value)       | Returns the bitwise AND of all non-null input values, or null if none; integer and binary types are supported
| BIT_OR( [ ALL &#124; DISTINCT ] value)        | Returns the bitwise OR of all non-null input values, or null if none; integer and binary types are supported
| BIT_XOR( [ ALL &#124; DISTINCT ] value)       | Returns the bitwise XOR of all non-null input values, or null if none; integer and binary types are supported
| COLLECT( [ ALL &#124; DISTINCT ] value)       | Returns a multiset of the values
| COUNT(*)                                      | Returns the number of input rows
| COUNT( [ ALL &#124; DISTINCT ] value [, value ]*) | Returns the number of input rows for which *value* is not null (wholly not null if *value* is composite)
| COVAR_POP(numeric1, numeric2)                 | Returns the population covariance of the pair (*numeric1*, *numeric2*) across all input values
| COVAR_SAMP(numeric1, numeric2)                | Returns the sample covariance of the pair (*numeric1*, *numeric2*) across all input values
| EVERY(condition)                              | Returns TRUE if all of the values of *condition* are TRUE
| FUSION(multiset)                              | Returns the multiset union of *multiset* across all input values
| INTERSECTION(multiset)                        | Returns the multiset intersection of *multiset* across all input values
| LISTAGG( [ ALL &#124; DISTINCT ] value [, separator]) | Returns values concatenated into a string, delimited by separator (default ',')
| MAX( [ ALL &#124; DISTINCT ] value)           | Returns the maximum value of *value* across all input values
| MIN( [ ALL &#124; DISTINCT ] value)           | Returns the minimum value of *value* across all input values
| MODE(value)                                   | Returns the most frequent value of *value* across all input values
| REGR_COUNT(numeric1, numeric2)                | Returns the number of rows where both dependent and independent expressions are not null
| REGR_SXX(numeric1, numeric2)                  | Returns the sum of squares of the dependent expression in a linear regression model
| REGR_SYY(numeric1, numeric2)                  | Returns the sum of squares of the independent expression in a linear regression model
| SOME(condition)                               | Returns TRUE if one or more of the values of *condition* is TRUE
| STDDEV( [ ALL &#124; DISTINCT ] numeric)      | Synonym for `STDDEV_SAMP`
| STDDEV_POP( [ ALL &#124; DISTINCT ] numeric)  | Returns the population standard deviation of *numeric* across all input values
| STDDEV_SAMP( [ ALL &#124; DISTINCT ] numeric) | Returns the sample standard deviation of *numeric* across all input values
| SUM( [ ALL &#124; DISTINCT ] numeric)         | Returns the sum of *numeric* across all input values
| VAR_POP( [ ALL &#124; DISTINCT ] value)       | Returns the population variance (square of the population standard deviation) of *numeric* across all input values
| VAR_SAMP( [ ALL &#124; DISTINCT ] numeric)    | Returns the sample variance (square of the sample standard deviation) of *numeric* across all input values

Not implemented:

* REGR_AVGX(numeric1, numeric2)
* REGR_AVGY(numeric1, numeric2)
* REGR_INTERCEPT(numeric1, numeric2)
* REGR_R2(numeric1, numeric2)
* REGR_SLOPE(numeric1, numeric2)
* REGR_SXY(numeric1, numeric2)

#### Ordered-Set Aggregate Functions

The syntax is as for *aggregateCall*, except that `WITHIN GROUP` is
required.

In the following:

* *fraction* is a numeric literal between 0 and 1, inclusive, and
  represents a percentage

| Operator syntax                    | Description
|:---------------------------------- |:-----------
| PERCENTILE_CONT(fraction) WITHIN GROUP (ORDER BY orderItem) | Returns a percentile based on a continuous distribution of the column values, interpolating between adjacent input items if needed
| PERCENTILE_DISC(fraction) WITHIN GROUP (ORDER BY orderItem [, orderItem ]*) | Returns a percentile based on a discrete distribution of the column values returning the first input value whose position in the ordering equals or exceeds the specified fraction

### Window functions

Syntax:

{% highlight sql %}
windowedAggregateCall:
      agg '(' [ ALL | DISTINCT ] value [, value ]* ')'
      [ RESPECT NULLS | IGNORE NULLS ]
      [ WITHIN GROUP '(' ORDER BY orderItem [, orderItem ]* ')' ]
      [ FILTER '(' WHERE condition ')' ]
      OVER window
  |   agg '(' '*' ')'
      [ FILTER  '(' WHERE condition ')' ]
      OVER window
{% endhighlight %}

where *agg* is one of the operators in the following table, or a user-defined
aggregate function.

`DISTINCT`, `FILTER` and `WITHIN GROUP` are as described for aggregate
functions.

| Operator syntax                           | Description
|:----------------------------------------- |:-----------
| COUNT(value [, value ]*) OVER window      | Returns the number of rows in *window* for which *value* is not null (wholly not null if *value* is composite)
| COUNT(*) OVER window                      | Returns the number of rows in *window*
| AVG(numeric) OVER window                  | Returns the average (arithmetic mean) of *numeric* across all values in *window*
| SUM(numeric) OVER window                  | Returns the sum of *numeric* across all values in *window*
| MAX(value) OVER window                    | Returns the maximum value of *value* across all values in *window*
| MIN(value) OVER window                    | Returns the minimum value of *value* across all values in *window*
| RANK() OVER window                        | Returns the rank of the current row with gaps; same as ROW_NUMBER of its first peer
| DENSE_RANK() OVER window                  | Returns the rank of the current row without gaps; this function counts peer groups
| ROW_NUMBER() OVER window                  | Returns the number of the current row within its partition, counting from 1
| FIRST_VALUE(value) OVER window            | Returns *value* evaluated at the row that is the first row of the window frame
| LAST_VALUE(value) OVER window             | Returns *value* evaluated at the row that is the last row of the window frame
| LEAD(value, offset, default) OVER window  | Returns *value* evaluated at the row that is *offset* rows after the current row within the partition; if there is no such row, instead returns *default*. Both *offset* and *default* are evaluated with respect to the current row. If omitted, *offset* defaults to 1 and *default* to NULL
| LAG(value, offset, default) OVER window   | Returns *value* evaluated at the row that is *offset* rows before the current row within the partition; if there is no such row, instead returns *default*. Both *offset* and *default* are evaluated with respect to the current row. If omitted, *offset* defaults to 1 and *default* to NULL
| NTH_VALUE(value, nth) OVER window         | Returns *value* evaluated at the row that is the *n*th row of the window frame
| NTILE(value) OVER window                  | Returns an integer ranging from 1 to *value*, dividing the partition as equally as possible

Note:

* You may specify null treatment (`IGNORE NULLS`, `RESPECT NULLS`) for
  `FIRST_VALUE`, `LAST_VALUE`, `NTH_VALUE`, `LEAD` and `LAG` functions. The
  syntax handled by the parser, but only `RESPECT NULLS` is implemented at
  runtime.

Not implemented:

* COUNT(DISTINCT value [, value ]*) OVER window
* APPROX_COUNT_DISTINCT(value [, value ]*) OVER window
* PERCENT_RANK(value) OVER window
* CUME_DIST(value) OVER window

### Grouping functions

| Operator syntax      | Description
|:-------------------- |:-----------
| GROUPING(expression [, expression ]*) | Returns a bit vector of the given grouping expressions
| GROUP_ID()           | Returns an integer that uniquely identifies the combination of grouping keys
| GROUPING_ID(expression [, expression ]*) | Synonym for `GROUPING`

### DESCRIPTOR

| Operator syntax      | Description
|:-------------------- |:-----------
| DESCRIPTOR(name [, name ]*) | DESCRIPTOR appears as an argument in a function to indicate a list of names. The interpretation of names is left to the function.

### Table functions

Table functions occur in the `FROM` clause.

Table functions may have generic table parameters (i.e., no row type is
declared when the table function is created), and the row type of the result
 might depend on the row type(s) of the input tables.
Besides, input tables are classified by three characteristics.
The first characteristic is semantics. Input tables have either row semantics
or set semantics, as follows:
* Row semantics means that the result of the table function depends on a
row-by-row basis.
* Set semantics means that the outcome of the function depends on how the
data is partitioned.

The second characteristic, which applies only to input tables with
set semantics, is whether the table function can generate a result row
even if the input table is empty.
* If the table function can generate a result row on empty input,
the table is said to be "keep when empty".
* The alternative is called "prune when empty", meaning that
the result would be pruned out if the input table is empty.

The third characteristic is whether the input table supports
pass-through columns or not. Pass-through columns is a mechanism
enabling the table function to copy every column of an input row
into columns of an output row.

The input tables with set semantics may be partitioned on one or more columns.
The input tables with set semantics may be ordered on one or more columns.

Note:
* The input tables with row semantics may not be partitioned or ordered.
* A polymorphic table function may have multiple input tables. However,
at most one input table could have row semantics.

#### TUMBLE

In streaming queries, TUMBLE assigns a window for each row of a relation based
on a timestamp column. An assigned window is specified by its beginning and
ending. All assigned windows have the same length, and that's why tumbling
sometimes is named as "fixed windowing".
The first parameter of the TUMBLE table function is a generic table parameter.
The input table has row semantics and supports pass-through columns.

| Operator syntax      | Description
|:-------------------- |:-----------
| TUMBLE(data, DESCRIPTOR(timecol), size [, offset ]) | Indicates a tumbling window of *size* interval for *timecol*, optionally aligned at *offset*.

Here is an example:

{% highlight sql %}
SELECT * FROM TABLE(
  TUMBLE(
    TABLE orders,
    DESCRIPTOR(rowtime),
    INTERVAL '1' MINUTE));

-- or with the named params
-- note: the DATA param must be the first
SELECT * FROM TABLE(
  TUMBLE(
    DATA => TABLE orders,
    TIMECOL => DESCRIPTOR(rowtime),
    SIZE => INTERVAL '1' MINUTE));
{% endhighlight %}

applies a tumbling window with a one minute range to rows from the `orders`
table. `rowtime` is the watermarked column of the `orders` table that informs
whether data is complete.

#### HOP

In streaming queries, HOP assigns windows that cover rows within the interval of *size* and shifting every *slide* based
on a timestamp column. Windows assigned could have overlapping so hopping sometime is named as "sliding windowing".
The first parameter of the HOP table function is a generic table parameter.
The input table has row semantics and supports pass-through columns.

| Operator syntax      | Description
|:-------------------- |:-----------
| HOP(data, DESCRIPTOR(timecol), slide, size [, offset ]) | Indicates a hopping window for *timecol*, covering rows within the interval of *size*, shifting every *slide* and optionally aligned at *offset*.

Here is an example:

{% highlight sql %}
SELECT * FROM TABLE(
  HOP(
    TABLE orders,
    DESCRIPTOR(rowtime),
    INTERVAL '2' MINUTE,
    INTERVAL '5' MINUTE));

-- or with the named params
-- note: the DATA param must be the first
SELECT * FROM TABLE(
  HOP(
    DATA => TABLE orders,
    TIMECOL => DESCRIPTOR(rowtime),
    SLIDE => INTERVAL '2' MINUTE,
    SIZE => INTERVAL '5' MINUTE));
{% endhighlight %}

applies hopping with 5-minute interval size on rows from table `orders`
and shifting every 2 minutes. `rowtime` is the watermarked column of table
orders that tells data completeness.

#### SESSION

In streaming queries, SESSION assigns windows that cover rows based on *datetime*. Within a session window, distances
of rows are less than *interval*. Session window is applied per *key*.
The first parameter of the SESSION table function is a generic table parameter.
The input table has set semantics and supports pass-through columns.
Besides, the SESSION table function would not generate a result row
if the input table is empty.

| Operator syntax      | Description
|:-------------------- |:-----------
| session(data, DESCRIPTOR(timecol), DESCRIPTOR(key), size) | Indicates a session window of *size* interval for *timecol*. Session window is applied per *key*.

Here is an example:

{% highlight sql %}
SELECT * FROM TABLE(
  SESSION(
    TABLE orders PARTITION BY product,
    DESCRIPTOR(rowtime),
    INTERVAL '20' MINUTE));

-- or with the named params
-- note: the DATA param must be the first
SELECT * FROM TABLE(
  SESSION(
    DATA => TABLE orders PARTITION BY product,
    TIMECOL => DESCRIPTOR(rowtime),
    SIZE => INTERVAL '20' MINUTE));
{% endhighlight %}

applies a session with 20-minute inactive gap on rows from table `orders`.
`rowtime` is the watermarked column of table orders that tells data
completeness. Session is applied per product.

**Note**: The `Tumble`, `Hop` and `Session` window table functions assign
each row in the original table to a window. The output table has all
the same columns as the original table plus two additional columns `window_start`
and `window_end`, which represent the start and end of the window interval, respectively.

### Grouped window functions
**warning**: grouped window functions are deprecated.

Grouped window functions occur in the `GROUP BY` clause and define a key value
that represents a window containing several rows.

In some window functions, a row may belong to more than one window.
For example, if a query is grouped using
`HOP(t, INTERVAL '2' HOUR, INTERVAL '1' HOUR)`, a row with timestamp '10:15:00'
 will occur in both the 10:00 - 11:00 and 11:00 - 12:00 totals.

| Operator syntax      | Description
|:-------------------- |:-----------
| HOP(datetime, slide, size [, time ]) | Indicates a hopping window for *datetime*, covering rows within the interval of *size*, shifting every *slide*, and optionally aligned at *time*
| SESSION(datetime, interval [, time ]) | Indicates a session window of *interval* for *datetime*, optionally aligned at *time*
| TUMBLE(datetime, interval [, time ]) | Indicates a tumbling window of *interval* for *datetime*, optionally aligned at *time*

### Grouped auxiliary functions

Grouped auxiliary functions allow you to access properties of a window defined
by a grouped window function.

| Operator syntax      | Description
|:-------------------- |:-----------
| HOP_END(expression, slide, size [, time ]) | Returns the value of *expression* at the end of the window defined by a `HOP` function call
| HOP_START(expression, slide, size [, time ]) | Returns the value of *expression* at the beginning of the window defined by a `HOP` function call
| SESSION_END(expression, interval [, time]) | Returns the value of *expression* at the end of the window defined by a `SESSION` function call
| SESSION_START(expression, interval [, time]) | Returns the value of *expression* at the beginning of the window defined by a `SESSION` function call
| TUMBLE_END(expression, interval [, time ]) | Returns the value of *expression* at the end of the window defined by a `TUMBLE` function call
| TUMBLE_START(expression, interval [, time ]) | Returns the value of *expression* at the beginning of the window defined by a `TUMBLE` function call

### Spatial functions

In the following:

* *geom* is a GEOMETRY;
* *geomCollection* is a GEOMETRYCOLLECTION;
* *point* is a POINT;
* *lineString* is a LINESTRING;
* *iMatrix* is a [DE-9IM intersection matrix](https://en.wikipedia.org/wiki/DE-9IM);
* *distance*, *tolerance*, *segmentLengthFraction*, *offsetDistance* are of type double;
* *dimension*, *quadSegs*, *srid*, *zoom* are of type integer;
* *layerType* is a character string;
* *gml* is a character string containing [Geography Markup Language (GML)](https://en.wikipedia.org/wiki/Geography_Markup_Language);
* *wkt* is a character string containing [well-known text (WKT)](https://en.wikipedia.org/wiki/Well-known_text);
* *wkb* is a binary string containing [well-known binary (WKB)](https://en.wikipedia.org/wiki/Well-known_binary).

In the "C" (for "compatibility") column, "o" indicates that the function
implements the OpenGIS Simple Features Implementation Specification for SQL,
[version 1.2.1](https://www.opengeospatial.org/standards/sfs);
"p" indicates that the function is a
[PostGIS](https://www.postgis.net/docs/reference.html) extension to OpenGIS;
"h" indicates that the function is an
[H2GIS](http://www.h2gis.org/docs/dev/functions/) extension.

#### Geometry conversion functions (2D)

| C | Operator syntax      | Description
|:- |:-------------------- |:-----------
| p | ST_AsBinary(geom) | Synonym for `ST_AsWKB`
| p | ST_AsEWKB(geom) | Synonym for `ST_AsWKB`
| p | ST_AsEWKT(geom) | Converts GEOMETRY → EWKT
| p | ST_AsGeoJSON(geom) | Converts GEOMETRY → GeoJSON
| p | ST_AsGML(geom) | Converts GEOMETRY → GML
| p | ST_AsText(geom) | Synonym for `ST_AsWKT`
| o | ST_AsWKB(geom) | Converts GEOMETRY → WKB
| o | ST_AsWKT(geom) | Converts GEOMETRY → WKT
| o | ST_Force2D(geom) | 3D GEOMETRY → 2D GEOMETRY
| o | ST_GeomFromEWKB(wkb [, srid ]) | Synonym for `ST_GeomFromWKB`
| o | ST_GeomFromEWKT(wkb [, srid ]) | Converts EWKT → GEOMETRY
| o | ST_GeomFromGeoJSON(json) | Converts GeoJSON → GEOMETRY
| o | ST_GeomFromGML(wkb [, srid ]) | Converts GML → GEOMETRY
| o | ST_GeomFromText(wkt [, srid ]) | Synonym for `ST_GeomFromWKT`
| o | ST_GeomFromWKB(wkb [, srid ]) | Converts WKB → GEOMETRY
| o | ST_GeomFromWKT(wkb [, srid ]) | Converts WKT → GEOMETRY
| o | ST_LineFromText(wkt [, srid ]) | Converts WKT → LINESTRING
| o | ST_LineFromWKB(wkt [, srid ]) | Converts WKT → LINESTRING
| o | ST_MLineFromText(wkt [, srid ]) | Converts WKT → MULTILINESTRING
| o | ST_MPointFromText(wkt [, srid ]) | Converts WKT → MULTIPOINT
| o | ST_MPolyFromText(wkt [, srid ]) Converts WKT → MULTIPOLYGON
| o | ST_PointFromText(wkt [, srid ]) | Converts WKT → POINT
| o | ST_PointFromWKB(wkt [, srid ]) | Converts WKB → POINT
| o | ST_PolyFromText(wkt [, srid ]) | Converts WKT → POLYGON
| o | ST_PolyFromWKB(wkt [, srid ]) | Converts WKB → POLYGON
| h | ST_ToMultiPoint(geom) | Converts the coordinates of *geom* (which may be a GEOMETRYCOLLECTION) into a MULTIPOINT
| h | ST_ToMultiLine(geom) | Converts the coordinates of *geom* (which may be a GEOMETRYCOLLECTION) into a MULTILINESTRING
| h | ST_ToMultiSegments(geom) | Converts *geom* (which may be a GEOMETRYCOLLECTION) into a set of distinct segments stored in a MULTILINESTRING

Not implemented:

* ST_GoogleMapLink(geom [, layerType [, zoom ]]) GEOMETRY → Google map link
* ST_OSMMapLink(geom [, marker ]) GEOMETRY → OSM map link

#### Geometry conversion functions (3D)

| C | Operator syntax      | Description
|:- |:-------------------- |:-----------
| o | ST_Force3D(geom) | 2D GEOMETRY → 3D GEOMETRY

#### Geometry creation functions (2D)

| C | Operator syntax      | Description
|:- |:-------------------- |:-----------
| h | ST_BoundingCircle(geom) | Returns the minimum bounding circle of *geom*
| h | ST_Expand(geom, distance) | Expands *geom*'s envelope
| h | ST_Expand(geom, deltaX, deltaY) | Expands *geom*'s envelope
| h | ST_MakeEllipse(point, width, height) | Constructs an ellipse
| p | ST_MakeEnvelope(xMin, yMin, xMax, yMax  [, srid ]) | Creates a rectangular POLYGON
| h | ST_MakeGrid(geom, deltaX, deltaY) | Calculates a regular grid of POLYGONs based on *geom*
| h | ST_MakeGridPoints(geom, deltaX, deltaY) | Calculates a regular grid of points based on *geom*
| o | ST_MakeLine(point1 [, point ]*) | Creates a line-string from the given POINTs (or MULTIPOINTs)
| p | ST_MakePoint(x, y [, z ]) | Synonym for `ST_Point`
| p | ST_MakePolygon(lineString [, hole ]*)| Creates a POLYGON from *lineString* with the given holes (which are required to be closed LINESTRINGs)
| h | ST_MinimumDiameter(geom) | Returns the minimum diameter of *geom*
| h | ST_MinimumRectangle(geom) | Returns the minimum rectangle enclosing *geom*
| h | ST_OctogonalEnvelope(geom) | Returns the octogonal envelope of *geom*
| o | ST_Point(x, y [, z ]) | Constructs a point from two or three coordinates

Not implemented:

* ST_RingBuffer(geom, distance, bufferCount [, endCapStyle [, doDifference]]) Returns a MULTIPOLYGON of buffers centered at *geom* and of increasing buffer size

### Geometry creation functions (3D)

Not implemented:

* ST_Extrude(geom, height [, flag]) Extrudes a GEOMETRY
* ST_GeometryShadow(geom, point, height) Computes the shadow footprint of *geom*
* ST_GeometryShadow(geom, azimuth, altitude, height [, unify ]) Computes the shadow footprint of *geom*

#### Geometry properties (2D)

| C | Operator syntax      | Description
|:- |:-------------------- |:-----------
| o | ST_Boundary(geom [, srid ]) | Returns the boundary of *geom*
| o | ST_Centroid(geom) | Returns the centroid of *geom*
| o | ST_CoordDim(geom) | Returns the dimension of the coordinates of *geom*
| o | ST_Dimension(geom) | Returns the dimension of *geom*
| o | ST_Distance(geom1, geom2) | Returns the distance between *geom1* and *geom2*
| h | ST_ExteriorRing(geom) | Returns the exterior ring of *geom*, or null if *geom* is not a polygon
| o | ST_GeometryType(geom) | Returns the type of *geom*
| o | ST_GeometryTypeCode(geom) | Returns the OGC SFS type code of *geom*
| p | ST_EndPoint(lineString) | Returns the last coordinate of *geom*
| o | ST_Envelope(geom [, srid ]) | Returns the envelope of *geom* (which may be a GEOMETRYCOLLECTION) as a GEOMETRY
| o | ST_Extent(geom) | Returns the minimum bounding box of *geom* (which may be a GEOMETRYCOLLECTION)
| h | ST_GeometryN(geomCollection, n) | Returns the *n*th GEOMETRY of *geomCollection*
| h | ST_InteriorRingN(geom) | Returns the nth interior ring of *geom*, or null if *geom* is not a polygon
| h | ST_IsClosed(geom) | Returns whether *geom* is a closed LINESTRING or MULTILINESTRING
| o | ST_IsEmpty(geom) | Returns whether *geom* is empty
| o | ST_IsRectangle(geom) | Returns whether *geom* is a rectangle
| h | ST_IsRing(geom) | Returns whether *geom* is a closed and simple line-string or MULTILINESTRING
| o | ST_IsSimple(geom) | Returns whether *geom* is simple
| o | ST_IsValid(geom) | Returns whether *geom* is valid
| h | ST_NPoints(geom)  | Returns the number of points in *geom*
| h | ST_NumGeometries(geom) | Returns the number of geometries in *geom* (1 if it is not a GEOMETRYCOLLECTION)
| h | ST_NumInteriorRing(geom) | Synonym for `ST_NumInteriorRings`
| h | ST_NumInteriorRings(geom) | Returns the number of interior rings of *geom*
| h | ST_NumPoints(geom) | Returns the number of points in *geom*
| p | ST_PointN(geom, n) | Returns the *n*th point of a *geom*
| p | ST_PointOnSurface(geom) | Returns an interior or boundary point of *geom*
| o | ST_SRID(geom) | Returns SRID value of *geom* or 0 if it does not have one
| p | ST_StartPoint(geom) | Returns the first point of *geom*
| o | ST_X(geom) | Returns the x-value of the first coordinate of *geom*
| o | ST_XMax(geom) | Returns the maximum x-value of *geom*
| o | ST_XMin(geom) | Returns the minimum x-value of *geom*
| o | ST_Y(geom) | Returns the y-value of the first coordinate of *geom*
| o | ST_YMax(geom) | Returns the maximum y-value of *geom*
| o | ST_YMin(geom) | Returns the minimum y-value of *geom*

Not implemented:

* ST_CompactnessRatio(polygon) Returns the square root of *polygon*'s area divided by the area of the circle with circumference equal to its perimeter
* ST_Explode(query [, fieldName]) Explodes the GEOMETRYCOLLECTIONs in the *fieldName* column of a query into multiple geometries
* ST_IsValidDetail(geom [, selfTouchValid ]) Returns a valid detail as an array of objects
* ST_IsValidReason(geom [, selfTouchValid ]) Returns text stating whether *geom* is valid, and if not valid, a reason why


#### Geometry properties (3D)

| C | Operator syntax      | Description
|:- |:-------------------- |:-----------
| p | ST_Is3D(s) | Returns whether *geom* has at least one z-coordinate
| o | ST_Z(geom) | Returns the z-value of the first coordinate of *geom*
| o | ST_ZMax(geom) | Returns the maximum z-value of *geom*
| o | ST_ZMin(geom) | Returns the minimum z-value of *geom*

### Geometry predicates

| C | Operator syntax      | Description
|:- |:-------------------- |:-----------
| o | ST_Contains(geom1, geom2) | Returns whether *geom1* contains *geom2*
| p | ST_ContainsProperly(geom1, geom2) | Returns whether *geom1* contains *geom2* but does not intersect its boundary
| p | ST_CoveredBy(geom1, geom2) | Returns whether no point in *geom1* is outside *geom2*.
| p | ST_Covers(geom1, geom2) | Returns whether no point in *geom2* is outside *geom1*
| o | ST_Crosses(geom1, geom2) | Returns whether *geom1* crosses *geom2*
| o | ST_Disjoint(geom1, geom2) | Returns whether *geom1* and *geom2* are disjoint
| p | ST_DWithin(geom1, geom2, distance) | Returns whether *geom1* and *geom* are within *distance* of one another
| o | ST_EnvelopesIntersect(geom1, geom2) | Returns whether the envelope of *geom1* intersects the envelope of *geom2*
| o | ST_Equals(geom1, geom2) | Returns whether *geom1* equals *geom2*
| o | ST_Intersects(geom1, geom2) | Returns whether *geom1* intersects *geom2*
| o | ST_Overlaps(geom1, geom2) | Returns whether *geom1* overlaps *geom2*
| o | ST_Relate(geom1, geom2) | Returns the DE-9IM intersection matrix of *geom1* and *geom2*
| o | ST_Relate(geom1, geom2, iMatrix) | Returns whether *geom1* and *geom2* are related by the given intersection matrix *iMatrix*
| o | ST_Touches(geom1, geom2) | Returns whether *geom1* touches *geom2*
| o | ST_Within(geom1, geom2) | Returns whether *geom1* is within *geom2*

Not implemented:

* ST_OrderingEquals(geom1, geom2) Returns whether *geom1* equals *geom2* and their coordinates and component Geometries are listed in the same order

#### Geometry operators (2D)

The following functions combine 2D geometries.

| C | Operator syntax      | Description
|:- |:-------------------- |:-----------
| o | ST_Buffer(geom, distance [, quadSegs \| style ]) | Computes a buffer around *geom*
| o | ST_ConvexHull(geom) | Computes the smallest convex polygon that contains all the points in *geom*
| o | ST_Difference(geom1, geom2) | Computes the difference between two geometries
| o | ST_SymDifference(geom1, geom2) | Computes the symmetric difference between two geometries
| o | ST_Intersection(geom1, geom2) | Computes the intersection of *geom1* and *geom2*
| o | ST_Union(geom1, geom2) | Computes the union of *geom1* and *geom2*
| o | ST_Union(geomCollection) | Computes the union of the geometries in *geomCollection*

See also: the `ST_Union` aggregate function.

#### Affine transformation functions (3D and 2D)

The following functions transform 2D geometries.

| C | Operator syntax      | Description
|:- |:-------------------- |:-----------
| o | ST_Rotate(geom, angle [, origin \| x, y]) | Rotates a *geom* counter-clockwise by *angle* (in radians) about *origin* (or the point (*x*, *y*))
| o | ST_Scale(geom, xFactor, yFactor) | Scales *geom* by multiplying the ordinates by the indicated scale factors
| o | ST_Translate(geom, x, y) | Translates *geom* by the vector (x, y)

Not implemented:

* ST_Scale(geom, xFactor, yFactor [, zFactor ]) Scales *geom* by multiplying the ordinates by the indicated scale factors
* ST_Translate(geom, x, y, [, z]) Translates *geom*

#### Geometry editing functions (2D)

The following functions modify 2D geometries.

Not implemented:

* ST_AddPoint(geom, point [, tolerance ]) Adds *point* to *geom* with a given *tolerance* (default 0)
* ST_CollectionExtract(geom, dimension) Filters *geom*, returning a multi-geometry of those members with a given *dimension* (1 = point, 2 = line-string, 3 = polygon)
* ST_Densify(geom, tolerance) Inserts extra vertices every *tolerance* along the line segments of *geom*
* ST_FlipCoordinates(geom) Flips the X and Y coordinates of *geom*
* ST_Holes(geom) Returns the holes in *geom* (which may be a GEOMETRYCOLLECTION)
* ST_Normalize(geom) Converts *geom* to normal form
* ST_RemoveDuplicatedCoordinates(geom) Removes duplicated coordinates from *geom*
* ST_RemoveHoles(geom) Removes a *geom*'s holes
* ST_RemovePoints(geom, poly) Removes all coordinates of *geom* located within *poly*; null if all coordinates are removed
* ST_RemoveRepeatedPoints(geom, tolerance) Removes from *geom* all repeated points (or points within *tolerance* of another point)
* ST_Reverse(geom) Reverses the vertex order of *geom*

#### Geometry editing functions (3D)

The following functions modify 3D geometries.

Not implemented:

* ST_AddZ(geom, zToAdd) Adds *zToAdd* to the z-coordinate of *geom*
* ST_Interpolate3DLine(geom) Returns *geom* with an interpolation of z values, or null if it is not a line-string or MULTILINESTRING
* ST_MultiplyZ(geom, zFactor) Returns *geom* with its z-values multiplied by *zFactor*
* ST_Reverse3DLine(geom [, sortOrder ]) Potentially reverses *geom* according to the z-values of its first and last coordinates
* ST_UpdateZ(geom, newZ [, updateCondition ]) Updates the z-values of *geom*
* ST_ZUpdateLineExtremities(geom, startZ, endZ [, interpolate ]) Updates the start and end z-values of *geom*

#### Geometry measurement functions (2D)

Not implemented:

* ST_Area(geom) Returns the area of *geom* (which may be a GEOMETRYCOLLECTION)
* ST_ClosestCoordinate(geom, point) Returns the coordinate(s) of *geom* closest to *point*
* ST_ClosestPoint(geom1, geom2) Returns the point of *geom1* closest to *geom2*
* ST_FurthestCoordinate(geom, point) Returns the coordinate(s) of *geom* that are furthest from *point*
* ST_Length(lineString) Returns the length of *lineString*
* ST_LocateAlong(geom, segmentLengthFraction, offsetDistance) Returns a MULTIPOINT containing points along the line segments of *geom* at *segmentLengthFraction* and *offsetDistance*
* ST_LongestLine(geom1, geom2) Returns the 2-dimensional longest line-string between the points of *geom1* and *geom2*
* ST_MaxDistance(geom1, geom2) Computes the maximum distance between *geom1* and *geom2*
* ST_Perimeter(polygon) Returns the length of the perimeter of *polygon* (which may be a MULTIPOLYGON)
* ST_ProjectPoint(point, lineString) Projects *point* onto a *lineString* (which may be a MULTILINESTRING)

#### Geometry measurement functions (3D)

Not implemented:

* ST_3DArea(geom) Return a polygon's 3D area
* ST_3DLength(geom) Returns the 3D length of a line-string
* ST_3DPerimeter(geom) Returns the 3D perimeter of a polygon or MULTIPOLYGON
* ST_SunPosition(point [, timestamp ]) Computes the sun position at *point* and *timestamp* (now by default)

#### Geometry processing functions (2D)

The following functions process geometries.

| C | Operator syntax      | Description
|:- |:-------------------- |:-----------
| o | ST_LineMerge(geom)  | Merges a collection of linear components to form a line-string of maximal length
| o | ST_MakeValid(geom)  | Makes a valid geometry of a given invalid geometry
| o | ST_Polygonize(geom)  | Creates a MULTIPOLYGON from edges of *geom*
| o | ST_PrecisionReducer(geom, n) | Reduces *geom*'s precision to *n* decimal places
| o | ST_Simplify(geom, distance)  | Simplifies *geom* using the [Douglas-Peuker algorithm](https://en.wikipedia.org/wiki/Ramer%E2%80%93Douglas%E2%80%93Peucker_algorithm) with a *distance* tolerance
| o | ST_SimplifyPreserveTopology(geom, distance) | Simplifies *geom*, preserving its topology
| o | ST_Snap(geom1, geom2, tolerance) | Snaps *geom1* and *geom2* together

Not implemented:

* ST_LineIntersector(geom1, geom2) Splits *geom1* (a line-string) with *geom2*
* ST_LineMerge(geom) Merges a collection of linear components to form a line-string of maximal length
* ST_MakeValid(geom [, preserveGeomDim [, preserveDuplicateCoord [, preserveCoordDim]]]) Makes *geom* valid
* ST_RingSideBuffer(geom, distance, bufferCount [, endCapStyle [, doDifference]]) Computes a ring buffer on one side
* ST_SideBuffer(geom, distance [, bufferStyle ]) Compute a single buffer on one side
* ST_Split(geom1, geom2 [, tolerance]) Splits *geom1* by *geom2* using *tolerance* (default 1E-6) to determine where the point splits the line

#### Geometry projection functions

| C | Operator syntax      | Description
|:- |:-------------------- |:-----------
| o | ST_SetSRID(geom, srid) | Returns a copy of *geom* with a new SRID
| o | ST_Transform(geom, srid) | Transforms *geom* from one coordinate reference system (CRS) to the CRS specified by *srid*

#### Trigonometry functions

Not implemented:

* ST_Azimuth(point1, point2) Return the azimuth of the segment from *point1* to *point2*

#### Topography functions

Not implemented:

* ST_TriangleAspect(geom) Returns the aspect of a triangle
* ST_TriangleContouring(query \[, z1, z2, z3 ]\[, varArgs]*) Splits triangles into smaller triangles according to classes
* ST_TriangleDirection(geom) Computes the direction of steepest ascent of a triangle and returns it as a line-string
* ST_TriangleSlope(geom) Computes the slope of a triangle as a percentage
* ST_Voronoi(geom [, outDimension [, envelopePolygon ]]) Creates a Voronoi diagram

#### Triangulation functions

Not implemented:

* ST_ConstrainedDelaunay(geom [, flag [, quality ]]) Computes a constrained Delaunay triangulation based on *geom*
* ST_Delaunay(geom [, flag [, quality ]]) Computes a Delaunay triangulation based on points
* ST_Tessellate(polygon) Tessellates *polygon* (may be MULTIPOLYGON) with adaptive triangles

#### Geometry aggregate functions

Not implemented:

* ST_Accum(geom) Accumulates *geom* into a GEOMETRYCOLLECTION (or MULTIPOINT, MULTILINESTRING or MULTIPOLYGON if possible)
* ST_Collect(geom) Synonym for `ST_Accum`
* ST_Union(geom) Computes the union of geometries

### JSON Functions

In the following:

* *jsonValue* is a character string containing a JSON value;
* *path* is a character string containing a JSON path expression; mode flag `strict` or `lax` should be specified in the beginning of *path*.

#### Query Functions

| Operator syntax        | Description
|:---------------------- |:-----------
| JSON_EXISTS(jsonValue, path [ { TRUE &#124; FALSE &#124; UNKNOWN &#124; ERROR } ON ERROR ] ) | Whether a *jsonValue* satisfies a search criterion described using JSON path expression *path*
| JSON_VALUE(jsonValue, path [ RETURNING type ] [ { ERROR &#124; NULL &#124; DEFAULT expr } ON EMPTY ] [ { ERROR &#124; NULL &#124; DEFAULT expr } ON ERROR ] ) | Extract an SQL scalar from a *jsonValue* using JSON path expression *path*
| JSON_QUERY(jsonValue, path [ { WITHOUT [ ARRAY ] &#124; WITH [ CONDITIONAL &#124; UNCONDITIONAL ] [ ARRAY ] } WRAPPER ] [ { ERROR &#124; NULL &#124; EMPTY ARRAY &#124; EMPTY OBJECT } ON EMPTY ] [ { ERROR &#124; NULL &#124; EMPTY ARRAY &#124; EMPTY OBJECT } ON ERROR ] ) | Extract a JSON object or JSON array from *jsonValue* using the *path* JSON path expression

Note:

* The `ON ERROR` and `ON EMPTY` clauses define the fallback
  behavior of the function when an error is thrown or a null value
  is about to be returned.
* The `ARRAY WRAPPER` clause defines how to represent a JSON array result
  in `JSON_QUERY` function. The following examples compare the wrapper
  behaviors.

Example Data:

{% highlight json %}
{"a": "[1,2]", "b": [1,2], "c": "hi"}
{% endhighlight json %}

Comparison:

|Operator                                    |$.a          |$.b          |$.c
|:-------------------------------------------|:------------|:------------|:------------
|JSON_VALUE                                  | [1, 2]      | error       | hi
|JSON QUERY WITHOUT ARRAY WRAPPER            | error       | [1, 2]      | error
|JSON QUERY WITH UNCONDITIONAL ARRAY WRAPPER | [ "[1,2]" ] | [ [1,2] ]   | [ "hi" ]
|JSON QUERY WITH CONDITIONAL ARRAY WRAPPER   | [ "[1,2]" ] | [1,2]       | [ "hi" ]

Not implemented:

* JSON_TABLE

#### Constructor Functions

| Operator syntax        | Description
|:---------------------- |:-----------
| JSON_OBJECT( jsonKeyVal [, jsonKeyVal ]* [ nullBehavior ] ) | Construct JSON object using a series of key-value pairs
| JSON_OBJECTAGG( jsonKeyVal [ nullBehavior ] ) | Aggregate function to construct a JSON object using a key-value pair
| JSON_ARRAY( [ jsonVal [, jsonVal ]* ] [ nullBehavior ] ) | Construct a JSON array using a series of values
| JSON_ARRAYAGG( jsonVal [ ORDER BY orderItem [, orderItem ]* ] [ nullBehavior ] ) | Aggregate function to construct a JSON array using a value

{% highlight sql %}
jsonKeyVal:
      [ KEY ] name VALUE value [ FORMAT JSON ]
  |   name : value [ FORMAT JSON ]

jsonVal:
      value [ FORMAT JSON ]

nullBehavior:
      NULL ON NULL
  |   ABSENT ON NULL
{% endhighlight %}

Note:

* The flag `FORMAT JSON` indicates the value is formatted as JSON
  character string. When `FORMAT JSON` is used, the value should be
  de-parse from JSON character string to a SQL structured value.
* `ON NULL` clause defines how the JSON output represents null
  values. The default null behavior of `JSON_OBJECT` and
  `JSON_OBJECTAGG` is `NULL ON NULL`, and for `JSON_ARRAY` and
  `JSON_ARRAYAGG` it is `ABSENT ON NULL`.
* If `ORDER BY` clause is provided, `JSON_ARRAYAGG` sorts the
  input rows into the specified order before performing aggregation.

#### Comparison Operators

| Operator syntax                   | Description
|:--------------------------------- |:-----------
| jsonValue IS JSON [ VALUE ]       | Whether *jsonValue* is a JSON value
| jsonValue IS NOT JSON [ VALUE ]   | Whether *jsonValue* is not a JSON value
| jsonValue IS JSON SCALAR          | Whether *jsonValue* is a JSON scalar value
| jsonValue IS NOT JSON SCALAR      | Whether *jsonValue* is not a JSON scalar value
| jsonValue IS JSON OBJECT          | Whether *jsonValue* is a JSON object
| jsonValue IS NOT JSON OBJECT      | Whether *jsonValue* is not a JSON object
| jsonValue IS JSON ARRAY           | Whether *jsonValue* is a JSON array
| jsonValue IS NOT JSON ARRAY       | Whether *jsonValue* is not a JSON array

### Dialect-specific Operators

The following operators are not in the SQL standard, and are not enabled in
Calcite's default operator table. They are only available for use in queries
if your session has enabled an extra operator table.

To enable an operator table, set the
[fun]({{ site.baseurl }}/docs/adapter.html#jdbc-connect-string-parameters)
connect string parameter.

The 'C' (compatibility) column contains value:
* 'b' for Google BigQuery ('fun=bigquery' in the connect string),
* 'h' for Apache Hive ('fun=hive' in the connect string),
* 'm' for MySQL ('fun=mysql' in the connect string),
* 'o' for Oracle ('fun=oracle' in the connect string),
* 'p' for PostgreSQL ('fun=postgresql' in the connect string),
* 's' for Apache Spark ('fun=spark' in the connect string).

One operator name may correspond to multiple SQL dialects, but with different
semantics.

| C | Operator syntax                                | Description
|:- |:-----------------------------------------------|:-----------
| p | expr :: type                                   | Casts *expr* to *type*
| m | expr1 <=> expr2                                | Whether two values are equal, treating null values as the same, and it's similar to `IS NOT DISTINCT FROM`
| b | ARRAY_CONCAT(array [, array ]*)                | Concatenates one or more arrays. If any input argument is `NULL` the function returns `NULL`
| b | ARRAY_LENGTH(array)                            | Synonym for `CARDINALITY`
| b | ARRAY_REVERSE(array)                           | Reverses elements of *array*
| m s | CHAR(integer)                                | Returns the character whose ASCII code is *integer* % 256, or null if *integer* &lt; 0
| o p | CHR(integer)                                 | Returns the character whose UTF-8 code is *integer*
| o | COSH(numeric)                                  | Returns the hyperbolic cosine of *numeric*
| o | CONCAT(string, string)                         | Concatenates two strings
| m p | CONCAT(string [, string ]*)                  | Concatenates two or more strings
| m | COMPRESS(string)                               | Compresses a string using zlib compression and returns the result as a binary string.
| p | CONVERT_TIMEZONE(tz1, tz2, datetime)           | Converts the timezone of *datetime* from *tz1* to *tz2*
| b | CURRENT_DATETIME([timezone])                   | Returns the current time as a TIMESTAMP from *timezone*
| m | DAYNAME(datetime)                              | Returns the name, in the connection's locale, of the weekday in *datetime*; for example, it returns '星期日' for both DATE '2020-02-10' and TIMESTAMP '2020-02-10 10:10:10'
| b | DATE(string)                                   | Equivalent to `CAST(string AS DATE)`
| b | DATE_FROM_UNIX_DATE(integer)                   | Returns the DATE that is *integer* days after 1970-01-01
| o | DECODE(value, value1, result1 [, valueN, resultN ]* [, default ]) | Compares *value* to each *valueN* value one by one; if *value* is equal to a *valueN*, returns the corresponding *resultN*, else returns *default*, or NULL if *default* is not specified
| p | DIFFERENCE(string, string)                     | Returns a measure of the similarity of two strings, namely the number of character positions that their `SOUNDEX` values have in common: 4 if the `SOUNDEX` values are same and 0 if the `SOUNDEX` values are totally different
| o | EXTRACT(xml, xpath, [, namespaces ])           | Returns the xml fragment of the element or elements matched by the XPath expression. The optional namespace value that specifies a default mapping or namespace mapping for prefixes, which is used when evaluating the XPath expression
| o | EXISTSNODE(xml, xpath, [, namespaces ])        | Determines whether traversal of a XML document using a specified xpath results in any nodes. Returns 0 if no nodes remain after applying the XPath traversal on the document fragment of the element or elements matched by the XPath expression. Returns 1 if any nodes remain. The optional namespace value that specifies a default mapping or namespace mapping for prefixes, which is used when evaluating the XPath expression.
| m | EXTRACTVALUE(xml, xpathExpr))                  | Returns the text of the first text node which is a child of the element or elements matched by the XPath expression.
| o | GREATEST(expr [, expr ]*)                      | Returns the greatest of the expressions
| b h s | IF(condition, value1, value2)              | Returns *value1* if *condition* is TRUE, *value2* otherwise
| p | string1 ILIKE string2 [ ESCAPE string3 ]       | Whether *string1* matches pattern *string2*, ignoring case (similar to `LIKE`)
| p | string1 NOT ILIKE string2 [ ESCAPE string3 ]   | Whether *string1* does not match pattern *string2*, ignoring case (similar to `NOT LIKE`)
| m | JSON_TYPE(jsonValue)                           | Returns a string value indicating the type of *jsonValue*
| m | JSON_DEPTH(jsonValue)                          | Returns an integer value indicating the depth of *jsonValue*
| m | JSON_PRETTY(jsonValue)                         | Returns a pretty-printing of *jsonValue*
| m | JSON_LENGTH(jsonValue [, path ])               | Returns a integer indicating the length of *jsonValue*
| m | JSON_KEYS(jsonValue [, path ])                 | Returns a string indicating the keys of a JSON *jsonValue*
| m | JSON_REMOVE(jsonValue, path[, path])           | Removes data from *jsonValue* using a series of *path* expressions and returns the result
| m | JSON_STORAGE_SIZE(jsonValue)                   | Returns the number of bytes used to store the binary representation of *jsonValue*
| o | LEAST(expr [, expr ]* )                        | Returns the least of the expressions
| m p | LEFT(string, length)                         | Returns the leftmost *length* characters from the *string*
| m | TO_BASE64(string)                              | Converts the *string* to base-64 encoded form and returns a encoded string
| m | FROM_BASE64(string)                            | Returns the decoded result of a base-64 *string* as a string
| o | LTRIM(string)                                  | Returns *string* with all blanks removed from the start
| m p | MD5(string)                                  | Calculates an MD5 128-bit checksum of *string* and returns it as a hex string
| m | MONTHNAME(date)                                | Returns the name, in the connection's locale, of the month in *datetime*; for example, it returns '二月' for both DATE '2020-02-10' and TIMESTAMP '2020-02-10 10:10:10'
| o | NVL(value1, value2)                            | Returns *value1* if *value1* is not null, otherwise *value2*
| m o | REGEXP_REPLACE(string, regexp, rep, [, pos [, occurrence [, matchType]]]) | Replaces all substrings of *string* that match *regexp* with *rep* at the starting *pos* in expr (if omitted, the default is 1), *occurrence* means which occurrence of a match to search for (if omitted, the default is 1), *matchType* specifies how to perform matching
| m p | REPEAT(string, integer)                      | Returns a string consisting of *string* repeated of *integer* times; returns an empty string if *integer* is less than 1
| m | REVERSE(string)                                | Returns *string* with the order of the characters reversed
| m p | RIGHT(string, length)                        | Returns the rightmost *length* characters from the *string*
| h s | string1 RLIKE string2                        | Whether *string1* matches regex pattern *string2* (similar to `LIKE`, but uses Java regex)
| h s | string1 NOT RLIKE string2                    | Whether *string1* does not match regex pattern *string2* (similar to `NOT LIKE`, but uses Java regex)
| o | RTRIM(string)                                  | Returns *string* with all blanks removed from the end
| m p | SHA1(string)                                 | Calculates a SHA-1 hash value of *string* and returns it as a hex string
| o | SINH(numeric)                                  | Returns the hyperbolic sine of *numeric*
| m o p | SOUNDEX(string)                            | Returns the phonetic representation of *string*; throws if *string* is encoded with multi-byte encoding such as UTF-8
| m | SPACE(integer)                                 | Returns a string of *integer* spaces; returns an empty string if *integer* is less than 1
| b m o p | SUBSTR(string, position [, substringLength ]) | Returns a portion of *string*, beginning at character *position*, *substringLength* characters long. SUBSTR calculates lengths using characters as defined by the input character set
| m | STRCMP(string, string)                         | Returns 0 if both of the strings are same and returns -1 when the first argument is smaller than the second and 1 when the second one is smaller than the first one
| o | TANH(numeric)                                  | Returns the hyperbolic tangent of *numeric*
| b | TIMESTAMP_MICROS(integer)                      | Returns the TIMESTAMP that is *integer* microseconds after 1970-01-01 00:00:00
| b | TIMESTAMP_MILLIS(integer)                      | Returns the TIMESTAMP that is *integer* milliseconds after 1970-01-01 00:00:00
| b | TIMESTAMP_SECONDS(integer)                     | Returns the TIMESTAMP that is *integer* seconds after 1970-01-01 00:00:00
| b | TIMESTAMP_TRUNC(timestamp, timeUnit)           | Truncates a *timestamp* value to the granularity of *timeUnit*. The *timestamp* value is always rounded to the beginning of the *timeUnit*.
| b | TIME_TRUNC(time, timeUnit)                     | Truncates a *time* value to the granularity of *timeUnit*. The *time* value is always rounded to the beginning of timeUnit, which can be one of the following: MILLISECOND, SECOND, MINUTE, HOUR.
| o p | TO_DATE(string, format)                      | Converts *string* to a date using the format *format*
| o p | TO_TIMESTAMP(string, format)                 | Converts *string* to a timestamp using the format *format*
| o p | TRANSLATE(expr, fromString, toString)        | Returns *expr* with all occurrences of each character in *fromString* replaced by its corresponding character in *toString*. Characters in *expr* that are not in *fromString* are not replaced
| b | UNIX_MICROS(timestamp)                         | Returns the number of microseconds since 1970-01-01 00:00:00
| b | UNIX_MILLIS(timestamp)                         | Returns the number of milliseconds since 1970-01-01 00:00:00
| b | UNIX_SECONDS(timestamp)                        | Returns the number of seconds since 1970-01-01 00:00:00
| b | UNIX_DATE(date)                                | Returns the number of days since 1970-01-01
| o | XMLTRANSFORM(xml, xslt)                        | Applies XSLT transform *xslt* to XML string *xml* and returns the result

Note:

* `JSON_TYPE` / `JSON_DEPTH` / `JSON_PRETTY` / `JSON_STORAGE_SIZE` return null if the argument is null
* `JSON_LENGTH` / `JSON_KEYS` / `JSON_REMOVE` return null if the first argument is null
* `JSON_TYPE` generally returns an upper-case string flag indicating the type of the JSON input. Currently supported supported type flags are:
  * INTEGER
  * STRING
  * FLOAT
  * DOUBLE
  * LONG
  * BOOLEAN
  * DATE
  * OBJECT
  * ARRAY
  * NULL
* `JSON_DEPTH` defines a JSON value's depth as follows:
  * An empty array, empty object, or scalar value has depth 1;
  * A non-empty array containing only elements of depth 1 or non-empty object containing only member values of depth 1 has depth 2;
  * Otherwise, a JSON document has depth greater than 2.
* `JSON_LENGTH` defines a JSON value's length as follows:
  * A scalar value has length 1;
  * The length of array or object is the number of elements is contains.

Dialect-specific aggregate functions.

| C | Operator syntax                                | Description
|:- |:-----------------------------------------------|:-----------
| b p | ARRAY_AGG( [ ALL &#124; DISTINCT ] value [ RESPECT NULLS &#124; IGNORE NULLS ] [ ORDER BY orderItem [, orderItem ]* ] ) | Gathers values into arrays
| b p | ARRAY_CONCAT_AGG( [ ALL &#124; DISTINCT ] value [ ORDER BY orderItem [, orderItem ]* ] ) | Concatenates arrays into arrays
| p | BOOL_AND(condition)                            | Synonym for `EVERY`
| p | BOOL_OR(condition)                             | Synonym for `SOME`
| b | COUNTIF(condition)                             | Returns the number of rows for which *condition* is TRUE; equivalent to `COUNT(*) FILTER (WHERE condition)`
| m | GROUP_CONCAT( [ ALL &#124; DISTINCT ] value [, value ]* [ ORDER BY orderItem [, orderItem ]* ] [ SEPARATOR separator ] ) | MySQL-specific variant of `LISTAGG`
| b | LOGICAL_AND(condition)                         | Synonym for `EVERY`
| b | LOGICAL_OR(condition)                          | Synonym for `SOME`
| b p | STRING_AGG( [ ALL &#124; DISTINCT ] value [, separator] [ ORDER BY orderItem [, orderItem ]* ] ) | Synonym for `LISTAGG`

Usage Examples:

##### JSON_TYPE example

SQL

{% highlight sql %}
SELECT JSON_TYPE(v) AS c1,
  JSON_TYPE(JSON_VALUE(v, 'lax $.b' ERROR ON ERROR)) AS c2,
  JSON_TYPE(JSON_VALUE(v, 'strict $.a[0]' ERROR ON ERROR)) AS c3,
  JSON_TYPE(JSON_VALUE(v, 'strict $.a[1]' ERROR ON ERROR)) AS c4
FROM (VALUES ('{"a": [10, true],"b": "[10, true]"}')) AS t(v)
LIMIT 10;
{% endhighlight %}

Result

| c1     | c2    | c3      | c4      |
|:------:|:-----:|:-------:|:-------:|
| OBJECT | ARRAY | INTEGER | BOOLEAN |

##### JSON_DEPTH example

SQL

{% highlight sql %}
SELECT JSON_DEPTH(v) AS c1,
  JSON_DEPTH(JSON_VALUE(v, 'lax $.b' ERROR ON ERROR)) AS c2,
  JSON_DEPTH(JSON_VALUE(v, 'strict $.a[0]' ERROR ON ERROR)) AS c3,
  JSON_DEPTH(JSON_VALUE(v, 'strict $.a[1]' ERROR ON ERROR)) AS c4
FROM (VALUES ('{"a": [10, true],"b": "[10, true]"}')) AS t(v)
LIMIT 10;
{% endhighlight %}

Result

| c1     | c2    | c3      | c4      |
|:------:|:-----:|:-------:|:-------:|
| 3      | 2     | 1       | 1       |

##### JSON_LENGTH example

SQL

{% highlight sql %}
SELECT JSON_LENGTH(v) AS c1,
  JSON_LENGTH(v, 'lax $.a') AS c2,
  JSON_LENGTH(v, 'strict $.a[0]') AS c3,
  JSON_LENGTH(v, 'strict $.a[1]') AS c4
FROM (VALUES ('{"a": [10, true]}')) AS t(v)
LIMIT 10;
{% endhighlight %}

Result

| c1     | c2    | c3      | c4      |
|:------:|:-----:|:-------:|:-------:|
| 1      | 2     | 1       | 1       |

##### JSON_KEYS example

SQL

{% highlight sql %}
SELECT JSON_KEYS(v) AS c1,
  JSON_KEYS(v, 'lax $.a') AS c2,
  JSON_KEYS(v, 'lax $.b') AS c2,
  JSON_KEYS(v, 'strict $.a[0]') AS c3,
  JSON_KEYS(v, 'strict $.a[1]') AS c4
FROM (VALUES ('{"a": [10, true],"b": {"c": 30}}')) AS t(v)
LIMIT 10;
{% endhighlight %}

 Result

| c1         | c2   | c3    | c4   | c5   |
|:----------:|:----:|:-----:|:----:|:----:|
| ["a", "b"] | NULL | ["c"] | NULL | NULL |

##### JSON_REMOVE example

SQL

{% highlight sql %}
SELECT JSON_REMOVE(v, '$[1]') AS c1
FROM (VALUES ('["a", ["b", "c"], "d"]')) AS t(v)
LIMIT 10;
{% endhighlight %}

 Result

| c1         |
|:----------:|
| ["a", "d"] |


##### JSON_STORAGE_SIZE example

SQL

{% highlight sql %}
SELECT
JSON_STORAGE_SIZE('[100, \"sakila\", [1, 3, 5], 425.05]') AS c1,
JSON_STORAGE_SIZE('{\"a\": 10, \"b\": \"a\", \"c\": \"[1, 3, 5, 7]\"}') AS c2,
JSON_STORAGE_SIZE('{\"a\": 10, \"b\": \"xyz\", \"c\": \"[1, 3, 5, 7]\"}') AS c3,
JSON_STORAGE_SIZE('[100, \"json\", [[10, 20, 30], 3, 5], 425.05]') AS c4
limit 10;
{% endhighlight %}

 Result

| c1 | c2 | c3 | c4 |
|:--:|:---:|:---:|:--:|
| 29 | 35 | 37 | 36 |


#### DECODE example

SQL

{% highlight sql %}
SELECT DECODE(f1, 1, 'aa', 2, 'bb', 3, 'cc', 4, 'dd', 'ee') as c1,
  DECODE(f2, 1, 'aa', 2, 'bb', 3, 'cc', 4, 'dd', 'ee') as c2,
  DECODE(f3, 1, 'aa', 2, 'bb', 3, 'cc', 4, 'dd', 'ee') as c3,
  DECODE(f4, 1, 'aa', 2, 'bb', 3, 'cc', 4, 'dd', 'ee') as c4,
  DECODE(f5, 1, 'aa', 2, 'bb', 3, 'cc', 4, 'dd', 'ee') as c5
FROM (VALUES (1, 2, 3, 4, 5)) AS t(f1, f2, f3, f4, f5);
{% endhighlight %}

 Result

| c1          | c2          | c3          | c4          | c5          |
|:-----------:|:-----------:|:-----------:|:-----------:|:-----------:|
| aa          | bb          | cc          | dd          | ee          |

#### TRANSLATE example

SQL

{% highlight sql %}
SELECT TRANSLATE('Aa*Bb*Cc''D*d', ' */''%', '_') as c1,
  TRANSLATE('Aa/Bb/Cc''D/d', ' */''%', '_') as c2,
  TRANSLATE('Aa Bb Cc''D d', ' */''%', '_') as c3,
  TRANSLATE('Aa%Bb%Cc''D%d', ' */''%', '_') as c4
FROM (VALUES (true)) AS t(f0);
{% endhighlight %}

Result

| c1          | c2          | c3          | c4          |
|:-----------:|:-----------:|:-----------:|:-----------:|
| Aa_Bb_CcD_d | Aa_Bb_CcD_d | Aa_Bb_CcD_d | Aa_Bb_CcD_d |

Not implemented:

* JSON_INSERT
* JSON_SET
* JSON_REPLACE

## User-defined functions

Calcite is extensible. You can define each kind of function using user code.
For each kind of function there are often several ways to define a function,
varying from convenient to efficient.

To implement a *scalar function*, there are 3 options:

* Create a class with a public static `eval` method,
  and register the class;
* Create a class with a public non-static `eval` method,
  and a public constructor with no arguments,
  and register the class;
* Create a class with one or more public static methods,
  and register each class/method combination.

To implement an *aggregate function*, there are 2 options:

* Create a class with public static `init`, `add` and `result` methods,
  and register the class;
* Create a class with public non-static `init`, `add` and `result` methods,
  and a  public constructor with no arguments,
  and register the class.

Optionally, add a public `merge` method to the class; this allows Calcite to
generate code that merges sub-totals.

Optionally, make your class implement the
[SqlSplittableAggFunction]({{ site.apiRoot }}/org/apache/calcite/sql/SqlSplittableAggFunction.html)
interface; this allows Calcite to decompose the function across several stages
of aggregation, roll up from summary tables, and push it through joins.

To implement a *table function*, there are 3 options:

* Create a class with a static `eval` method that returns
  [ScannableTable]({{ site.apiRoot }}/org/apache/calcite/schema/ScannableTable.html)
  or
  [QueryableTable]({{ site.apiRoot }}/org/apache/calcite/schema/QueryableTable.html),
  and register the class;
* Create a class with a non-static `eval` method that returns
  [ScannableTable]({{ site.apiRoot }}/org/apache/calcite/schema/ScannableTable.html)
  or
  [QueryableTable]({{ site.apiRoot }}/org/apache/calcite/schema/QueryableTable.html),
  and register the class;
* Create a class with one or more public static methods that return
  [ScannableTable]({{ site.apiRoot }}/org/apache/calcite/schema/ScannableTable.html)
  or
  [QueryableTable]({{ site.apiRoot }}/org/apache/calcite/schema/QueryableTable.html),
  and register each class/method combination.

To implement a *table macro*, there are 3 options:

* Create a class with a static `eval` method that returns
  [TranslatableTable]({{ site.apiRoot }}/org/apache/calcite/schema/TranslatableTable.html),
  and register the class;
* Create a class with a non-static `eval` method that returns
  [TranslatableTable]({{ site.apiRoot }}/org/apache/calcite/schema/TranslatableTable.html),
  and register the class;
* Create a class with one or more public static methods that return
  [TranslatableTable]({{ site.apiRoot }}/org/apache/calcite/schema/TranslatableTable.html),
  and register each class/method combination.

Calcite deduces the parameter types and result type of a function from the
parameter and return types of the Java method that implements it. Further, you
can specify the name and optionality of each parameter using the
[Parameter]({{ site.apiRoot }}/org/apache/calcite/linq4j/function/Parameter.html)
annotation.

### Calling functions with named and optional parameters

Usually when you call a function, you need to specify all of its parameters,
in order. But that can be a problem if a function has a lot of parameters,
and especially if you want to add more parameters over time.

To solve this problem, the SQL standard allows you to pass parameters by name,
and to define parameters which are optional (that is, have a default value
that is used if they are not specified).

Suppose you have a function `f`, declared as in the following pseudo syntax:

{% highlight sql %}
FUNCTION f(
  INTEGER a,
  INTEGER b DEFAULT NULL,
  INTEGER c,
  INTEGER d DEFAULT NULL,
  INTEGER e DEFAULT NULL) RETURNS INTEGER
{% endhighlight %}

All of the function's parameters have names, and parameters `b`, `d` and `e`
have a default value of `NULL` and are therefore optional.
(In Calcite, `NULL` is the only allowable default value for optional parameters;
this may change
[in future](https://issues.apache.org/jira/browse/CALCITE-947).)

When calling a function with optional parameters,
you can omit optional arguments at the end of the list, or use the `DEFAULT`
keyword for any optional arguments.
Here are some examples:

* `f(1, 2, 3, 4, 5)` provides a value to each parameter, in order;
* `f(1, 2, 3, 4)` omits `e`, which gets its default value, `NULL`;
* `f(1, DEFAULT, 3)` omits `d` and `e`,
  and specifies to use the default value of `b`;
* `f(1, DEFAULT, 3, DEFAULT, DEFAULT)` has the same effect as the previous
  example;
* `f(1, 2)` is not legal, because `c` is not optional;
* `f(1, 2, DEFAULT, 4)` is not legal, because `c` is not optional.

You can specify arguments by name using the `=>` syntax.
If one argument is named, they all must be.
Arguments may be in any other, but must not specify any argument more than once,
and you need to provide a value for every parameter which is not optional.
Here are some examples:

* `f(c => 3, d => 1, a => 0)` is equivalent to `f(0, NULL, 3, 1, NULL)`;
* `f(c => 3, d => 1)` is not legal, because you have not specified a value for
  `a` and `a` is not optional.

### SQL Hints

A hint is an instruction to the optimizer. When writing SQL, you may know information about
the data unknown to the optimizer. Hints enable you to make decisions normally made by the optimizer.

* Planner enforcers: there's no perfect planner, so it makes sense to implement hints to
allow user better control the execution. For instance: "never merge this subquery with others" (`/*+ no_merge */`);
“treat those tables as leading ones" (`/*+ leading */`) to affect join ordering, etc;
* Append meta data/statistics: some statistics like “table index for scan” or “skew info of some shuffle keys”
are somehow dynamic for the query, it would be very convenient to config them with hints because
our planning metadata from the planner is very often not very accurate;
* Operator resource constraints: for many cases, we would give a default resource configuration
for the execution operators,
i.e. min parallelism, memory (resource consuming UDF), special resource requirement (GPU or SSD disk) ...
It would be very flexible to profile the resource with hints per query (not the Job).

#### Syntax

Calcite supports hints in two locations:

* Query Hint: right after the `SELECT` keyword;
* Table Hint: right after the referenced table name.

For example:
{% highlight sql %}
SELECT /*+ hint1, hint2(a=1, b=2) */
...
FROM
  tableName /*+ hint3(5, 'x') */
JOIN
  tableName /*+ hint4(c=id), hint5 */
...
{% endhighlight %}

The syntax is as follows:

{% highlight sql %}
hintComment:
      '/*+' hint [, hint ]* '*/'

hint:
      hintName
  |   hintName '(' optionKey '=' optionVal [, optionKey '=' optionVal ]* ')'
  |   hintName '(' hintOption [, hintOption ]* ')'

optionKey:
      simpleIdentifier
  |   stringLiteral

optionVal:
      stringLiteral

hintOption:
      simpleIdentifier
   |  numericLiteral
   |  stringLiteral
{% endhighlight %}

It is experimental in Calcite, and yet not fully implemented, what we have implemented are:

* The parser support for the syntax above;
* `RelHint` to represent a hint item;
* Mechanism to propagate the hints, during sql-to-rel conversion and planner planning.

We do not add any builtin hint items yet, would introduce more if we think the hints is stable enough.

### MATCH_RECOGNIZE

`MATCH_RECOGNIZE` is a SQL extension for recognizing sequences of
events in complex event processing (CEP).

It is experimental in Calcite, and yet not fully implemented.

#### Syntax

{% highlight sql %}
matchRecognize:
      MATCH_RECOGNIZE '('
      [ PARTITION BY expression [, expression ]* ]
      [ ORDER BY orderItem [, orderItem ]* ]
      [ MEASURES measureColumn [, measureColumn ]* ]
      [ ONE ROW PER MATCH | ALL ROWS PER MATCH ]
      [ AFTER MATCH skip ]
      PATTERN '(' pattern ')'
      [ WITHIN intervalLiteral ]
      [ SUBSET subsetItem [, subsetItem ]* ]
      DEFINE variable AS condition [, variable AS condition ]*
      ')'

skip:
      SKIP TO NEXT ROW
  |   SKIP PAST LAST ROW
  |   SKIP TO FIRST variable
  |   SKIP TO LAST variable
  |   SKIP TO variable

subsetItem:
      variable = '(' variable [, variable ]* ')'

measureColumn:
      expression AS alias

pattern:
      patternTerm [ '|' patternTerm ]*

patternTerm:
      patternFactor [ patternFactor ]*

patternFactor:
      patternPrimary [ patternQuantifier ]

patternPrimary:
      variable
  |   '$'
  |   '^'
  |   '(' [ pattern ] ')'
  |   '{-' pattern '-}'
  |   PERMUTE '(' pattern [, pattern ]* ')'

patternQuantifier:
      '*'
  |   '*?'
  |   '+'
  |   '+?'
  |   '?'
  |   '??'
  |   '{' { [ minRepeat ], [ maxRepeat ] } '}' ['?']
  |   '{' repeat '}'

intervalLiteral:
      INTERVAL 'string' timeUnit [ TO timeUnit ]
{% endhighlight %}

In *patternQuantifier*, *repeat* is a positive integer,
and *minRepeat* and *maxRepeat* are non-negative integers.

### DDL Extensions

DDL extensions are only available in the calcite-server module.
To enable, include `calcite-server.jar` in your class path, and add
`parserFactory=org.apache.calcite.sql.parser.ddl.SqlDdlParserImpl#FACTORY`
to the JDBC connect string (see connect string property
[parserFactory]({{ site.apiRoot }}/org/apache/calcite/config/CalciteConnectionProperty.html#PARSER_FACTORY)).

{% highlight sql %}
ddlStatement:
      createSchemaStatement
  |   createForeignSchemaStatement
  |   createTableStatement
  |   createViewStatement
  |   createMaterializedViewStatement
  |   createTypeStatement
  |   createFunctionStatement
  |   dropSchemaStatement
  |   dropForeignSchemaStatement
  |   dropTableStatement
  |   dropViewStatement
  |   dropMaterializedViewStatement
  |   dropTypeStatement
  |   dropFunctionStatement

createSchemaStatement:
      CREATE [ OR REPLACE ] SCHEMA [ IF NOT EXISTS ] name

createForeignSchemaStatement:
      CREATE [ OR REPLACE ] FOREIGN SCHEMA [ IF NOT EXISTS ] name
      (
          TYPE 'type'
      |   LIBRARY 'com.example.calcite.ExampleSchemaFactory'
      )
      [ OPTIONS '(' option [, option ]* ')' ]

option:
      name literal

createTableStatement:
      CREATE TABLE [ IF NOT EXISTS ] name
      [ '(' tableElement [, tableElement ]* ')' ]
      [ AS query ]

createTypeStatement:
      CREATE [ OR REPLACE ] TYPE name AS
      {
          baseType
      |   '(' attributeDef [, attributeDef ]* ')'
      }

attributeDef:
      attributeName type
      [ COLLATE collation ]
      [ NULL | NOT NULL ]
      [ DEFAULT expression ]

tableElement:
      columnName type [ columnGenerator ] [ columnConstraint ]
  |   columnName
  |   tableConstraint

columnGenerator:
      DEFAULT expression
  |   [ GENERATED ALWAYS ] AS '(' expression ')'
      { VIRTUAL | STORED }

columnConstraint:
      [ CONSTRAINT name ]
      [ NOT ] NULL

tableConstraint:
      [ CONSTRAINT name ]
      {
          CHECK '(' expression ')'
      |   PRIMARY KEY '(' columnName [, columnName ]* ')'
      |   UNIQUE '(' columnName [, columnName ]* ')'
      }

createViewStatement:
      CREATE [ OR REPLACE ] VIEW name
      [ '(' columnName [, columnName ]* ')' ]
      AS query

createMaterializedViewStatement:
      CREATE MATERIALIZED VIEW [ IF NOT EXISTS ] name
      [ '(' columnName [, columnName ]* ')' ]
      AS query

createFunctionStatement:
      CREATE [ OR REPLACE ] FUNCTION [ IF NOT EXISTS ] name
      AS classNameLiteral
      [ USING  usingFile [, usingFile ]* ]

usingFile:
      { JAR | FILE | ARCHIVE } filePathLiteral

dropSchemaStatement:
      DROP SCHEMA [ IF EXISTS ] name

dropForeignSchemaStatement:
      DROP FOREIGN SCHEMA [ IF EXISTS ] name

dropTableStatement:
      DROP TABLE [ IF EXISTS ] name

dropViewStatement:
      DROP VIEW [ IF EXISTS ] name

dropMaterializedViewStatement:
      DROP MATERIALIZED VIEW [ IF EXISTS ] name

dropTypeStatement:
      DROP TYPE [ IF EXISTS ] name

dropFunctionStatement:
      DROP FUNCTION [ IF EXISTS ] name
{% endhighlight %}

In *createTableStatement*, if you specify *AS query*, you may omit the list of
*tableElement*s, or you can omit the data type of any *tableElement*, in which
case it just renames the underlying column.

In *columnGenerator*, if you do not specify `VIRTUAL` or `STORED` for a
generated column, `VIRTUAL` is the default.

In *createFunctionStatement* and *usingFile*, *classNameLiteral*
and *filePathLiteral* are character literals.


#### Declaring objects for user-defined types

After an object type is defined and installed in the schema, you can use it to
declare objects in any SQL block. For example, you can use the object type to
specify the datatype of an attribute, column, variable, bind variable, record
field, table element, formal parameter, or function result. At run time,
instances of the object type are created; that is, objects of that type are
instantiated. Each object can hold different values.

For example, we can declare types `address_typ` and `employee_typ`:

{% highlight sql %}
CREATE TYPE address_typ AS OBJECT (
   street          VARCHAR2(30),
   city            VARCHAR2(20),
   state           CHAR(2),
   postal_code     VARCHAR2(6));

CREATE TYPE employee_typ AS OBJECT (
  employee_id       NUMBER(6),
  first_name        VARCHAR2(20),
  last_name         VARCHAR2(25),
  email             VARCHAR2(25),
  phone_number      VARCHAR2(20),
  hire_date         DATE,
  job_id            VARCHAR2(10),
  salary            NUMBER(8,2),
  commission_pct    NUMBER(2,2),
  manager_id        NUMBER(6),
  department_id     NUMBER(4),
  address           address_typ);
{% endhighlight %}

Using these types, you can instantiate objects as follows:

{% highlight sql %}
employee_typ(315, 'Francis', 'Logan', 'FLOGAN',
    '555.777.2222', '01-MAY-04', 'SA_MAN', 11000, .15, 101, 110,
     address_typ('376 Mission', 'San Francisco', 'CA', '94222'))
{% endhighlight %}<|MERGE_RESOLUTION|>--- conflicted
+++ resolved
@@ -1515,45 +1515,25 @@
 without regard to the context in which it is made. The rules governing
 these details follow the table.
 
-<<<<<<< HEAD
-| FROM - TO           | NULL | BOOLEAN | TINYINT | SMALLINT | INT | BIGINT | DECIMAL | FLOAT or REAL | DOUBLE | INTERVAL | DATE | TIME | TIMESTAMP | CHAR or VARCHAR | BINARY or VARBINARY | ARRAY |
-|:--------------------|:-----|:--------|:--------|:---------|:----|:-------|:--------|:--------------|:-------|:---------|:-----|:-----|:----------|:----------------|:--------------------|:------|
-| NULL                | i    | i       | i       | i        | i   | i      | i       | i             | i      | i        | i    | i    | i         | i               | i                   | x     |
-| BOOLEAN             | x    | i       | e       | e        | e   | e      | e       | e             | e      | x        | x    | x    | x         | i               | x                   | x     |
-| TINYINT             | x    | e       | i       | i        | i   | i      | i       | i             | i      | e        | x    | x    | e         | i               | x                   | x     |
-| SMALLINT            | x    | e       | i       | i        | i   | i      | i       | i             | i      | e        | x    | x    | e         | i               | x                   | x     |
-| INT                 | x    | e       | i       | i        | i   | i      | i       | i             | i      | e        | x    | x    | e         | i               | x                   | x     |
-| BIGINT              | x    | e       | i       | i        | i   | i      | i       | i             | i      | e        | x    | x    | e         | i               | x                   | x     |
-| DECIMAL             | x    | e       | i       | i        | i   | i      | i       | i             | i      | e        | x    | x    | e         | i               | x                   | x     |
-| FLOAT/REAL          | x    | e       | i       | i        | i   | i      | i       | i             | i      | x        | x    | x    | e         | i               | x                   | x     |
-| DOUBLE              | x    | e       | i       | i        | i   | i      | i       | i             | i      | x        | x    | x    | e         | i               | x                   | x     |
-| INTERVAL            | x    | x       | e       | e        | e   | e      | e       | x             | x      | i        | x    | x    | x         | e               | x                   | x     |
-| DATE                | x    | x       | x       | x        | x   | x      | x       | x             | x      | x        | i    | x    | i         | i               | x                   | x     |
-| TIME                | x    | x       | x       | x        | x   | x      | x       | x             | x      | x        | x    | i    | e         | i               | x                   | x     |
-| TIMESTAMP           | x    | x       | e       | e        | e   | e      | e       | e             | e      | x        | i    | e    | i         | i               | x                   | x     |
-| CHAR or VARCHAR     | x    | e       | i       | i        | i   | i      | i       | i             | i      | i        | i    | i    | i         | i               | i                   | i     |
-| BINARY or VARBINARY | x    | x       | x       | x        | x   | x      | x       | x             | x      | x        | e    | e    | e         | i               | i                   | x     |
-| ARRAY               | x    | x       | x       | x        | x   | x      | x       | x             | x      | x        | x    | x    | x         | x               | x                   | i     |
-=======
-| FROM - TO           | NULL | BOOLEAN | TINYINT | SMALLINT | INT | BIGINT | DECIMAL | FLOAT or REAL | DOUBLE | INTERVAL | DATE | TIME | TIMESTAMP | CHAR or VARCHAR | BINARY or VARBINARY | GEOMETRY
-|:--------------------|:---- |:------- |:------- |:-------- |:--- |:------ |:------- |:------------- |:------ |:-------- |:-----|:-----|:----------|:--------------- |:--------------------|:--------
-| NULL                | i    | i       | i       | i        | i   | i      | i       | i             | i      | i        | i    | i    | i         | i               | i                   | i
-| BOOLEAN             | x    | i       | e       | e        | e   | e      | e       | e             | e      | x        | x    | x    | x         | i               | x                   | x
-| TINYINT             | x    | e       | i       | i        | i   | i      | i       | i             | i      | e        | x    | x    | e         | i               | x                   | x
-| SMALLINT            | x    | e       | i       | i        | i   | i      | i       | i             | i      | e        | x    | x    | e         | i               | x                   | x
-| INT                 | x    | e       | i       | i        | i   | i      | i       | i             | i      | e        | x    | x    | e         | i               | x                   | x
-| BIGINT              | x    | e       | i       | i        | i   | i      | i       | i             | i      | e        | x    | x    | e         | i               | x                   | x
-| DECIMAL             | x    | e       | i       | i        | i   | i      | i       | i             | i      | e        | x    | x    | e         | i               | x                   | x
-| FLOAT/REAL          | x    | e       | i       | i        | i   | i      | i       | i             | i      | x        | x    | x    | e         | i               | x                   | x
-| DOUBLE              | x    | e       | i       | i        | i   | i      | i       | i             | i      | x        | x    | x    | e         | i               | x                   | x
-| INTERVAL            | x    | x       | e       | e        | e   | e      | e       | x             | x      | i        | x    | x    | x         | e               | x                   | x
-| DATE                | x    | x       | x       | x        | x   | x      | x       | x             | x      | x        | i    | x    | i         | i               | x                   | x
-| TIME                | x    | x       | x       | x        | x   | x      | x       | x             | x      | x        | x    | i    | e         | i               | x                   | x
-| TIMESTAMP           | x    | x       | e       | e        | e   | e      | e       | e             | e      | x        | i    | e    | i         | i               | x                   | x
-| CHAR or VARCHAR     | x    | e       | i       | i        | i   | i      | i       | i             | i      | i        | i    | i    | i         | i               | i                   | i
-| BINARY or VARBINARY | x    | x       | x       | x        | x   | x      | x       | x             | x      | x        | e    | e    | e         | i               | i                   | x
-| GEOMETRY            | x    | x       | x       | x        | x   | x      | x       | x             | x      | x        | x    | x    | x         | i               | x                   | i
->>>>>>> a1751931
+| FROM - TO           | NULL | BOOLEAN | TINYINT | SMALLINT | INT | BIGINT | DECIMAL | FLOAT or REAL | DOUBLE | INTERVAL | DATE | TIME | TIMESTAMP | CHAR or VARCHAR | BINARY or VARBINARY | GEOMETRY | ARRAY |
+|:--------------------|:-----|:--------|:--------|:---------|:----|:-------|:--------|:--------------|:-------|:---------|:-----|:-----|:----------|:----------------|:--------------------|:---------|:------|
+| NULL                | i    | i       | i       | i        | i   | i      | i       | i             | i      | i        | i    | i    | i         | i               | i                   | i        | x     |
+| BOOLEAN             | x    | i       | e       | e        | e   | e      | e       | e             | e      | x        | x    | x    | x         | i               | x                   | x        | x     |
+| TINYINT             | x    | e       | i       | i        | i   | i      | i       | i             | i      | e        | x    | x    | e         | i               | x                   | x        | x     |
+| SMALLINT            | x    | e       | i       | i        | i   | i      | i       | i             | i      | e        | x    | x    | e         | i               | x                   | x        | x     |
+| INT                 | x    | e       | i       | i        | i   | i      | i       | i             | i      | e        | x    | x    | e         | i               | x                   | x        | x     |
+| BIGINT              | x    | e       | i       | i        | i   | i      | i       | i             | i      | e        | x    | x    | e         | i               | x                   | x        | x     |
+| DECIMAL             | x    | e       | i       | i        | i   | i      | i       | i             | i      | e        | x    | x    | e         | i               | x                   | x        | x     |
+| FLOAT/REAL          | x    | e       | i       | i        | i   | i      | i       | i             | i      | x        | x    | x    | e         | i               | x                   | x        | x     |
+| DOUBLE              | x    | e       | i       | i        | i   | i      | i       | i             | i      | x        | x    | x    | e         | i               | x                   | x        | x     |
+| INTERVAL            | x    | x       | e       | e        | e   | e      | e       | x             | x      | i        | x    | x    | x         | e               | x                   | x        | x     |
+| DATE                | x    | x       | x       | x        | x   | x      | x       | x             | x      | x        | i    | x    | i         | i               | x                   | x        | x     |
+| TIME                | x    | x       | x       | x        | x   | x      | x       | x             | x      | x        | x    | i    | e         | i               | x                   | x        | x     |
+| TIMESTAMP           | x    | x       | e       | e        | e   | e      | e       | e             | e      | x        | i    | e    | i         | i               | x                   | x        | x     |
+| CHAR or VARCHAR     | x    | e       | i       | i        | i   | i      | i       | i             | i      | i        | i    | i    | i         | i               | i                   | i        | i     |
+| BINARY or VARBINARY | x    | x       | x       | x        | x   | x      | x       | x             | x      | x        | e    | e    | e         | i               | i                   | x        | x     |
+| GEOMETRY            | x    | x       | x       | x        | x   | x      | x       | x             | x      | x        | x    | x    | x         | i               | x                   | i        | x     |
+| ARRAY               | x    | x       | x       | x        | x   | x      | x       | x             | x      | x        | x    | x    | x         | x               | x                   | x        | i     |
 
 i: implicit cast / e: explicit cast / x: not allowed
 
