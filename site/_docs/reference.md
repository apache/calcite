---
layout: docs
title: SQL language
permalink: /docs/reference.html
---
<!--
{% comment %}
Licensed to the Apache Software Foundation (ASF) under one or more
contributor license agreements.  See the NOTICE file distributed with
this work for additional information regarding copyright ownership.
The ASF licenses this file to you under the Apache License, Version 2.0
(the "License"); you may not use this file except in compliance with
the License.  You may obtain a copy of the License at

http://www.apache.org/licenses/LICENSE-2.0

Unless required by applicable law or agreed to in writing, software
distributed under the License is distributed on an "AS IS" BASIS,
WITHOUT WARRANTIES OR CONDITIONS OF ANY KIND, either express or implied.
See the License for the specific language governing permissions and
limitations under the License.

The following functions do not need to be documented. They are listed
here to appease testAllFunctionsAreDocumented:

| Function       | Reason not documented
|:-------------- |:---------------------
| CALL           | TODO: document
| CLASSIFIER()   | Documented with MATCH_RECOGNIZE
| CONVERT()      | In SqlStdOperatorTable, but not fully implemented
| CUME_DIST()    | In SqlStdOperatorTable, but not fully implemented
| DESC           | Described as part of ORDER BY syntax
| EQUALS         | Documented as an period operator
| FILTER         | Documented as part of aggregateCall syntax
| FINAL          | TODO: Document with MATCH_RECOGNIZE
| FIRST()        | TODO: Documented with MATCH_RECOGNIZE
| JSON_ARRAYAGG_ABSENT_ON_NULL() | Covered by JSON_ARRAYAGG
| JSON_OBJECTAGG_NULL_ON_NULL() | Covered by JSON_OBJECTAGG
| JSON_VALUE_ANY() | Covered by JSON_VALUE
| LAST()         | TODO: document with MATCH_RECOGNIZE
| NEW            | TODO: document
| NEXT()         | Documented with MATCH_RECOGNIZE
| OVERLAPS       | Documented as a period operator
| PERCENT_RANK() | In SqlStdOperatorTable, but not fully implemented
| PRECEDES       | Documented as a period operator
| PREV()         | Documented with MATCH_RECOGNIZE
| RUNNING        | TODO: document with MATCH_RECOGNIZE
| SINGLE_VALUE() | Internal (but should it be?)
| SUCCEEDS       | Documented as a period operator
| TABLE          | Documented as part of FROM syntax
| VARIANCE()     | In SqlStdOperatorTable, but not fully implemented
{% endcomment %}
-->

<style>
.container {
  width: 400px;
  height: 26px;
}
.gray {
  width: 60px;
  height: 26px;
  background: gray;
  float: left;
}
.r15 {
  width: 40px;
  height: 6px;
  background: yellow;
  margin-top: 4px;
  margin-left: 10px;
}
.r12 {
  width: 10px;
  height: 6px;
  background: yellow;
  margin-top: 4px;
  margin-left: 10px;
}
.r13 {
  width: 20px;
  height: 6px;
  background: yellow;
  margin-top: 4px;
  margin-left: 10px;
}
.r2 {
  width: 2px;
  height: 6px;
  background: yellow;
  margin-top: 4px;
  margin-left: 20px;
}
.r24 {
  width: 20px;
  height: 6px;
  background: yellow;
  margin-top: 4px;
  margin-left: 20px;
}
.r35 {
  width: 20px;
  height: 6px;
  background: yellow;
  margin-top: 4px;
  margin-left: 30px;
}
</style>

The page describes the SQL dialect recognized by Calcite's default SQL parser.

## Grammar

SQL grammar in [BNF](https://en.wikipedia.org/wiki/Backus%E2%80%93Naur_Form)-like
form.

{% highlight sql %}
statement:
      setStatement
  |   resetStatement
  |   explain
  |   describe
  |   insert
  |   update
  |   merge
  |   delete
  |   query

statementList:
      statement [ ';' statement ]* [ ';' ]

setStatement:
      [ ALTER ( SYSTEM | SESSION ) ] SET identifier '=' expression

resetStatement:
      [ ALTER ( SYSTEM | SESSION ) ] RESET identifier
  |   [ ALTER ( SYSTEM | SESSION ) ] RESET ALL

explain:
      EXPLAIN PLAN
      [ WITH TYPE | WITH IMPLEMENTATION | WITHOUT IMPLEMENTATION ]
      [ EXCLUDING ATTRIBUTES | INCLUDING [ ALL ] ATTRIBUTES ]
      [ AS JSON | AS XML ]
      FOR ( query | insert | update | merge | delete )

describe:
      DESCRIBE DATABASE databaseName
   |  DESCRIBE CATALOG [ databaseName . ] catalogName
   |  DESCRIBE SCHEMA [ [ databaseName . ] catalogName ] . schemaName
   |  DESCRIBE [ TABLE ] [ [ [ databaseName . ] catalogName . ] schemaName . ] tableName [ columnName ]
   |  DESCRIBE [ STATEMENT ] ( query | insert | update | merge | delete )

insert:
      ( INSERT | UPSERT ) INTO tablePrimary
      [ '(' column [, column ]* ')' ]
      query

update:
      UPDATE tablePrimary
      SET assign [, assign ]*
      [ WHERE booleanExpression ]

assign:
      identifier '=' expression

merge:
      MERGE INTO tablePrimary [ [ AS ] alias ]
      USING tablePrimary
      ON booleanExpression
      [ WHEN MATCHED THEN UPDATE SET assign [, assign ]* ]
      [ WHEN NOT MATCHED THEN INSERT VALUES '(' value [ , value ]* ')' ]

delete:
      DELETE FROM tablePrimary [ [ AS ] alias ]
      [ WHERE booleanExpression ]

query:
      values
  |   WITH withItem [ , withItem ]* query
  |   {
          select
      |   selectWithoutFrom
      |   query UNION [ ALL | DISTINCT ] query
      |   query EXCEPT [ ALL | DISTINCT ] query
      |   query MINUS [ ALL | DISTINCT ] query
      |   query INTERSECT [ ALL | DISTINCT ] query
      }
      [ ORDER BY orderItem [, orderItem ]* ]
      [ LIMIT [ start, ] { count | ALL } ]
      [ OFFSET start { ROW | ROWS } ]
      [ FETCH { FIRST | NEXT } [ count ] { ROW | ROWS } ONLY ]

withItem:
      name
      [ '(' column [, column ]* ')' ]
      AS '(' query ')'

orderItem:
      expression [ ASC | DESC ] [ NULLS FIRST | NULLS LAST ]

select:
      SELECT [ STREAM ] [ ALL | DISTINCT ]
          { * | projectItem [, projectItem ]* }
      FROM tableExpression
      [ WHERE booleanExpression ]
      [ GROUP BY { groupItem [, groupItem ]* } ]
      [ HAVING booleanExpression ]
      [ WINDOW windowName AS windowSpec [, windowName AS windowSpec ]* ]

selectWithoutFrom:
      SELECT [ ALL | DISTINCT ]
          { * | projectItem [, projectItem ]* }

projectItem:
      expression [ [ AS ] columnAlias ]
  |   tableAlias . *

tableExpression:
      tableReference [, tableReference ]*
  |   tableExpression [ NATURAL ] [ ( LEFT | RIGHT | FULL ) [ OUTER ] ] JOIN tableExpression [ joinCondition ]
  |   tableExpression CROSS JOIN tableExpression
  |   tableExpression [ CROSS | OUTER ] APPLY tableExpression

joinCondition:
      ON booleanExpression
  |   USING '(' column [, column ]* ')'

tableReference:
      tablePrimary
      [ FOR SYSTEM_TIME AS OF expression ]
      [ matchRecognize ]
      [ [ AS ] alias [ '(' columnAlias [, columnAlias ]* ')' ] ]

tablePrimary:
      [ [ catalogName . ] schemaName . ] tableName
      '(' TABLE [ [ catalogName . ] schemaName . ] tableName ')'
  |   tablePrimary [ EXTEND ] '(' columnDecl [, columnDecl ]* ')'
  |   [ LATERAL ] '(' query ')'
  |   UNNEST '(' expression ')' [ WITH ORDINALITY ]
  |   [ LATERAL ] TABLE '(' [ SPECIFIC ] functionName '(' expression [, expression ]* ')' ')'

columnDecl:
      column type [ NOT NULL ]

values:
      VALUES expression [, expression ]*

groupItem:
      expression
  |   '(' ')'
  |   '(' expression [, expression ]* ')'
  |   CUBE '(' expression [, expression ]* ')'
  |   ROLLUP '(' expression [, expression ]* ')'
  |   GROUPING SETS '(' groupItem [, groupItem ]* ')'

window:
      windowName
  |   windowSpec

windowSpec:
      '('
      [ windowName ]
      [ ORDER BY orderItem [, orderItem ]* ]
      [ PARTITION BY expression [, expression ]* ]
      [
          RANGE numericOrIntervalExpression { PRECEDING | FOLLOWING }
      |   ROWS numericExpression { PRECEDING | FOLLOWING }
      ]
      ')'
{% endhighlight %}

In *insert*, if the INSERT or UPSERT statement does not specify a
list of target columns, the query must have the same number of
columns as the target table, except in certain
[conformance levels]({{ site.apiRoot }}/org/apache/calcite/sql/validate/SqlConformance.html#isInsertSubsetColumnsAllowed--).

In *merge*, at least one of the WHEN MATCHED and WHEN NOT MATCHED clauses must
be present.

*tablePrimary* may only contain an EXTEND clause in certain
[conformance levels]({{ site.apiRoot }}/org/apache/calcite/sql/validate/SqlConformance.html#allowExtend--);
in those same conformance levels, any *column* in *insert* may be replaced by
*columnDecl*, which has a similar effect to including it in an EXTEND clause.

In *orderItem*, if *expression* is a positive integer *n*, it denotes
the <em>n</em>th item in the SELECT clause.

In *query*, *count* and *start* may each be either an unsigned integer literal
or a dynamic parameter whose value is an integer.

An aggregate query is a query that contains a GROUP BY or a HAVING
clause, or aggregate functions in the SELECT clause. In the SELECT,
HAVING and ORDER BY clauses of an aggregate query, all expressions
must be constant within the current group (that is, grouping constants
as defined by the GROUP BY clause, or constants), or aggregate
functions, or a combination of constants and aggregate
functions. Aggregate and grouping functions may only appear in an
aggregate query, and only in a SELECT, HAVING or ORDER BY clause.

A scalar sub-query is a sub-query used as an expression.
If the sub-query returns no rows, the value is NULL; if it
returns more than one row, it is an error.

IN, EXISTS and scalar sub-queries can occur
in any place where an expression can occur (such as the SELECT clause,
WHERE clause, ON clause of a JOIN, or as an argument to an aggregate
function).

An IN, EXISTS or scalar sub-query may be correlated; that is, it
may refer to tables in the FROM clause of an enclosing query.

*selectWithoutFrom* is equivalent to VALUES,
but is not standard SQL and is only allowed in certain
[conformance levels]({{ site.apiRoot }}/org/apache/calcite/sql/validate/SqlConformance.html#isFromRequired--).

MINUS is equivalent to EXCEPT,
but is not standard SQL and is only allowed in certain
[conformance levels]({{ site.apiRoot }}/org/apache/calcite/sql/validate/SqlConformance.html#isMinusAllowed--).

CROSS APPLY and OUTER APPLY are only allowed in certain
[conformance levels]({{ site.apiRoot }}/org/apache/calcite/sql/validate/SqlConformance.html#isApplyAllowed--).

"LIMIT start, count" is equivalent to "LIMIT count OFFSET start"
but is only allowed in certain
[conformance levels]({{ site.apiRoot }}/org/apache/calcite/sql/validate/SqlConformance.html#isLimitStartCountAllowed--).

## Keywords

The following is a list of SQL keywords.
Reserved keywords are **bold**.

{% comment %} start {% endcomment %}
A,
**ABS**,
ABSENT,
ABSOLUTE,
ACTION,
ADA,
ADD,
ADMIN,
AFTER,
**ALL**,
**ALLOCATE**,
**ALLOW**,
**ALTER**,
ALWAYS,
**AND**,
**ANY**,
APPLY,
**ARE**,
**ARRAY**,
**ARRAY_MAX_CARDINALITY**,
**AS**,
ASC,
**ASENSITIVE**,
ASSERTION,
ASSIGNMENT,
**ASYMMETRIC**,
**AT**,
**ATOMIC**,
ATTRIBUTE,
ATTRIBUTES,
**AUTHORIZATION**,
**AVG**,
BEFORE,
**BEGIN**,
**BEGIN_FRAME**,
**BEGIN_PARTITION**,
BERNOULLI,
**BETWEEN**,
**BIGINT**,
**BINARY**,
**BIT**,
**BLOB**,
**BOOLEAN**,
**BOTH**,
BREADTH,
**BY**,
C,
**CALL**,
**CALLED**,
**CARDINALITY**,
CASCADE,
**CASCADED**,
**CASE**,
**CAST**,
CATALOG,
CATALOG_NAME,
**CEIL**,
**CEILING**,
CENTURY,
CHAIN,
**CHAR**,
**CHARACTER**,
CHARACTERISTICS,
CHARACTERS,
**CHARACTER_LENGTH**,
CHARACTER_SET_CATALOG,
CHARACTER_SET_NAME,
CHARACTER_SET_SCHEMA,
**CHAR_LENGTH**,
**CHECK**,
**CLASSIFIER**,
CLASS_ORIGIN,
**CLOB**,
**CLOSE**,
**COALESCE**,
COBOL,
**COLLATE**,
COLLATION,
COLLATION_CATALOG,
COLLATION_NAME,
COLLATION_SCHEMA,
**COLLECT**,
**COLUMN**,
COLUMN_NAME,
COMMAND_FUNCTION,
COMMAND_FUNCTION_CODE,
**COMMIT**,
COMMITTED,
**CONDITION**,
CONDITIONAL,
CONDITION_NUMBER,
**CONNECT**,
CONNECTION,
CONNECTION_NAME,
**CONSTRAINT**,
CONSTRAINTS,
CONSTRAINT_CATALOG,
CONSTRAINT_NAME,
CONSTRAINT_SCHEMA,
CONSTRUCTOR,
**CONTAINS**,
CONTINUE,
**CONVERT**,
**CORR**,
**CORRESPONDING**,
**COUNT**,
**COVAR_POP**,
**COVAR_SAMP**,
**CREATE**,
**CROSS**,
**CUBE**,
**CUME_DIST**,
**CURRENT**,
**CURRENT_CATALOG**,
**CURRENT_DATE**,
**CURRENT_DEFAULT_TRANSFORM_GROUP**,
**CURRENT_PATH**,
**CURRENT_ROLE**,
**CURRENT_ROW**,
**CURRENT_SCHEMA**,
**CURRENT_TIME**,
**CURRENT_TIMESTAMP**,
**CURRENT_TRANSFORM_GROUP_FOR_TYPE**,
**CURRENT_USER**,
**CURSOR**,
CURSOR_NAME,
**CYCLE**,
DATA,
DATABASE,
**DATE**,
DATETIME_INTERVAL_CODE,
DATETIME_INTERVAL_PRECISION,
**DAY**,
**DEALLOCATE**,
**DEC**,
DECADE,
**DECIMAL**,
**DECLARE**,
**DEFAULT**,
DEFAULTS,
DEFERRABLE,
DEFERRED,
**DEFINE**,
DEFINED,
DEFINER,
DEGREE,
**DELETE**,
**DENSE_RANK**,
DEPTH,
**DEREF**,
DERIVED,
DESC,
**DESCRIBE**,
DESCRIPTION,
DESCRIPTOR,
**DETERMINISTIC**,
DIAGNOSTICS,
**DISALLOW**,
**DISCONNECT**,
DISPATCH,
**DISTINCT**,
DOMAIN,
**DOUBLE**,
DOW,
DOY,
**DROP**,
**DYNAMIC**,
DYNAMIC_FUNCTION,
DYNAMIC_FUNCTION_CODE,
**EACH**,
**ELEMENT**,
**ELSE**,
**EMPTY**,
ENCODING,
**END**,
**END-EXEC**,
**END_FRAME**,
**END_PARTITION**,
EPOCH,
**EQUALS**,
ERROR,
**ESCAPE**,
**EVERY**,
**EXCEPT**,
EXCEPTION,
EXCLUDE,
EXCLUDING,
**EXEC**,
**EXECUTE**,
**EXISTS**,
**EXP**,
**EXPLAIN**,
**EXTEND**,
**EXTERNAL**,
**EXTRACT**,
**FALSE**,
**FETCH**,
**FILTER**,
FINAL,
FIRST,
**FIRST_VALUE**,
**FLOAT**,
**FLOOR**,
FOLLOWING,
**FOR**,
**FOREIGN**,
FORMAT,
FORTRAN,
FOUND,
FRAC_SECOND,
**FRAME_ROW**,
**FREE**,
**FROM**,
**FULL**,
**FUNCTION**,
**FUSION**,
G,
GENERAL,
GENERATED,
GEOMETRY,
**GET**,
**GLOBAL**,
GO,
GOTO,
**GRANT**,
GRANTED,
**GROUP**,
**GROUPING**,
**GROUPS**,
**HAVING**,
HIERARCHY,
**HOLD**,
**HOUR**,
**IDENTITY**,
IGNORE,
IMMEDIATE,
IMMEDIATELY,
IMPLEMENTATION,
**IMPORT**,
**IN**,
INCLUDING,
INCREMENT,
**INDICATOR**,
**INITIAL**,
INITIALLY,
**INNER**,
**INOUT**,
INPUT,
**INSENSITIVE**,
**INSERT**,
INSTANCE,
INSTANTIABLE,
**INT**,
**INTEGER**,
**INTERSECT**,
**INTERSECTION**,
**INTERVAL**,
**INTO**,
INVOKER,
**IS**,
ISODOW,
ISOLATION,
ISOYEAR,
JAVA,
**JOIN**,
JSON,
**JSON_ARRAY**,
**JSON_ARRAYAGG**,
**JSON_EXISTS**,
**JSON_OBJECT**,
**JSON_OBJECTAGG**,
**JSON_QUERY**,
**JSON_VALUE**,
K,
KEY,
KEY_MEMBER,
KEY_TYPE,
LABEL,
**LAG**,
**LANGUAGE**,
**LARGE**,
LAST,
**LAST_VALUE**,
**LATERAL**,
**LEAD**,
**LEADING**,
**LEFT**,
LENGTH,
LEVEL,
LIBRARY,
**LIKE**,
**LIKE_REGEX**,
**LIMIT**,
**LN**,
**LOCAL**,
**LOCALTIME**,
**LOCALTIMESTAMP**,
LOCATOR,
**LOWER**,
M,
MAP,
**MATCH**,
MATCHED,
**MATCHES**,
**MATCH_NUMBER**,
**MATCH_RECOGNIZE**,
**MAX**,
MAXVALUE,
**MEASURES**,
**MEMBER**,
**MERGE**,
MESSAGE_LENGTH,
MESSAGE_OCTET_LENGTH,
MESSAGE_TEXT,
**METHOD**,
MICROSECOND,
MILLENNIUM,
MILLISECOND,
**MIN**,
**MINUS**,
**MINUTE**,
MINVALUE,
**MOD**,
**MODIFIES**,
**MODULE**,
**MONTH**,
MORE,
**MULTISET**,
MUMPS,
NAME,
NAMES,
NANOSECOND,
**NATIONAL**,
**NATURAL**,
**NCHAR**,
**NCLOB**,
NESTING,
**NEW**,
**NEXT**,
**NO**,
**NONE**,
**NORMALIZE**,
NORMALIZED,
**NOT**,
**NTH_VALUE**,
**NTILE**,
**NULL**,
NULLABLE,
**NULLIF**,
NULLS,
NUMBER,
**NUMERIC**,
OBJECT,
**OCCURRENCES_REGEX**,
OCTETS,
**OCTET_LENGTH**,
**OF**,
**OFFSET**,
**OLD**,
**OMIT**,
**ON**,
**ONE**,
**ONLY**,
**OPEN**,
OPTION,
OPTIONS,
**OR**,
**ORDER**,
ORDERING,
ORDINALITY,
OTHERS,
**OUT**,
**OUTER**,
OUTPUT,
**OVER**,
**OVERLAPS**,
**OVERLAY**,
OVERRIDING,
PAD,
**PARAMETER**,
PARAMETER_MODE,
PARAMETER_NAME,
PARAMETER_ORDINAL_POSITION,
PARAMETER_SPECIFIC_CATALOG,
PARAMETER_SPECIFIC_NAME,
PARAMETER_SPECIFIC_SCHEMA,
PARTIAL,
**PARTITION**,
PASCAL,
PASSING,
PASSTHROUGH,
PAST,
PATH,
**PATTERN**,
**PER**,
**PERCENT**,
**PERCENTILE_CONT**,
**PERCENTILE_DISC**,
**PERCENT_RANK**,
**PERIOD**,
**PERMUTE**,
PLACING,
PLAN,
PLI,
**PORTION**,
**POSITION**,
**POSITION_REGEX**,
**POWER**,
**PRECEDES**,
PRECEDING,
**PRECISION**,
**PREPARE**,
PRESERVE,
**PREV**,
**PRIMARY**,
PRIOR,
PRIVILEGES,
**PROCEDURE**,
PUBLIC,
QUARTER,
**RANGE**,
**RANK**,
READ,
**READS**,
**REAL**,
**RECURSIVE**,
**REF**,
**REFERENCES**,
**REFERENCING**,
**REGR_AVGX**,
**REGR_AVGY**,
**REGR_COUNT**,
**REGR_INTERCEPT**,
**REGR_R2**,
**REGR_SLOPE**,
**REGR_SXX**,
**REGR_SXY**,
**REGR_SYY**,
RELATIVE,
**RELEASE**,
REPEATABLE,
REPLACE,
**RESET**,
RESPECT,
RESTART,
RESTRICT,
**RESULT**,
**RETURN**,
RETURNED_CARDINALITY,
RETURNED_LENGTH,
RETURNED_OCTET_LENGTH,
RETURNED_SQLSTATE,
RETURNING,
**RETURNS**,
**REVOKE**,
**RIGHT**,
ROLE,
**ROLLBACK**,
**ROLLUP**,
ROUTINE,
ROUTINE_CATALOG,
ROUTINE_NAME,
ROUTINE_SCHEMA,
**ROW**,
**ROWS**,
ROW_COUNT,
**ROW_NUMBER**,
**RUNNING**,
**SAVEPOINT**,
SCALAR,
SCALE,
SCHEMA,
SCHEMA_NAME,
**SCOPE**,
SCOPE_CATALOGS,
SCOPE_NAME,
SCOPE_SCHEMA,
**SCROLL**,
**SEARCH**,
**SECOND**,
SECTION,
SECURITY,
**SEEK**,
**SELECT**,
SELF,
**SENSITIVE**,
SEQUENCE,
SERIALIZABLE,
SERVER,
SERVER_NAME,
SESSION,
**SESSION_USER**,
**SET**,
SETS,
**SHOW**,
**SIMILAR**,
SIMPLE,
SIZE,
**SKIP**,
**SMALLINT**,
**SOME**,
SOURCE,
SPACE,
**SPECIFIC**,
**SPECIFICTYPE**,
SPECIFIC_NAME,
**SQL**,
**SQLEXCEPTION**,
**SQLSTATE**,
**SQLWARNING**,
SQL_BIGINT,
SQL_BINARY,
SQL_BIT,
SQL_BLOB,
SQL_BOOLEAN,
SQL_CHAR,
SQL_CLOB,
SQL_DATE,
SQL_DECIMAL,
SQL_DOUBLE,
SQL_FLOAT,
SQL_INTEGER,
SQL_INTERVAL_DAY,
SQL_INTERVAL_DAY_TO_HOUR,
SQL_INTERVAL_DAY_TO_MINUTE,
SQL_INTERVAL_DAY_TO_SECOND,
SQL_INTERVAL_HOUR,
SQL_INTERVAL_HOUR_TO_MINUTE,
SQL_INTERVAL_HOUR_TO_SECOND,
SQL_INTERVAL_MINUTE,
SQL_INTERVAL_MINUTE_TO_SECOND,
SQL_INTERVAL_MONTH,
SQL_INTERVAL_SECOND,
SQL_INTERVAL_YEAR,
SQL_INTERVAL_YEAR_TO_MONTH,
SQL_LONGVARBINARY,
SQL_LONGVARCHAR,
SQL_LONGVARNCHAR,
SQL_NCHAR,
SQL_NCLOB,
SQL_NUMERIC,
SQL_NVARCHAR,
SQL_REAL,
SQL_SMALLINT,
SQL_TIME,
SQL_TIMESTAMP,
SQL_TINYINT,
SQL_TSI_DAY,
SQL_TSI_FRAC_SECOND,
SQL_TSI_HOUR,
SQL_TSI_MICROSECOND,
SQL_TSI_MINUTE,
SQL_TSI_MONTH,
SQL_TSI_QUARTER,
SQL_TSI_SECOND,
SQL_TSI_WEEK,
SQL_TSI_YEAR,
SQL_VARBINARY,
SQL_VARCHAR,
**SQRT**,
**START**,
STATE,
STATEMENT,
**STATIC**,
**STDDEV_POP**,
**STDDEV_SAMP**,
**STREAM**,
STRUCTURE,
STYLE,
SUBCLASS_ORIGIN,
**SUBMULTISET**,
**SUBSET**,
SUBSTITUTE,
**SUBSTRING**,
**SUBSTRING_REGEX**,
**SUCCEEDS**,
**SUM**,
**SYMMETRIC**,
**SYSTEM**,
**SYSTEM_TIME**,
**SYSTEM_USER**,
**TABLE**,
**TABLESAMPLE**,
TABLE_NAME,
TEMPORARY,
**THEN**,
TIES,
**TIME**,
**TIMESTAMP**,
TIMESTAMPADD,
TIMESTAMPDIFF,
**TIMEZONE_HOUR**,
**TIMEZONE_MINUTE**,
**TINYINT**,
**TO**,
TOP_LEVEL_COUNT,
**TRAILING**,
TRANSACTION,
TRANSACTIONS_ACTIVE,
TRANSACTIONS_COMMITTED,
TRANSACTIONS_ROLLED_BACK,
TRANSFORM,
TRANSFORMS,
**TRANSLATE**,
**TRANSLATE_REGEX**,
**TRANSLATION**,
**TREAT**,
**TRIGGER**,
TRIGGER_CATALOG,
TRIGGER_NAME,
TRIGGER_SCHEMA,
**TRIM**,
**TRIM_ARRAY**,
**TRUE**,
**TRUNCATE**,
TYPE,
**UESCAPE**,
UNBOUNDED,
UNCOMMITTED,
UNCONDITIONAL,
UNDER,
**UNION**,
**UNIQUE**,
**UNKNOWN**,
UNNAMED,
**UNNEST**,
**UPDATE**,
**UPPER**,
**UPSERT**,
USAGE,
**USER**,
USER_DEFINED_TYPE_CATALOG,
USER_DEFINED_TYPE_CODE,
USER_DEFINED_TYPE_NAME,
USER_DEFINED_TYPE_SCHEMA,
**USING**,
UTF16,
UTF32,
UTF8,
**VALUE**,
**VALUES**,
**VALUE_OF**,
**VARBINARY**,
**VARCHAR**,
**VARYING**,
**VAR_POP**,
**VAR_SAMP**,
VERSION,
**VERSIONING**,
VIEW,
WEEK,
**WHEN**,
**WHENEVER**,
**WHERE**,
**WIDTH_BUCKET**,
**WINDOW**,
**WITH**,
**WITHIN**,
**WITHOUT**,
WORK,
WRAPPER,
WRITE,
XML,
**YEAR**,
ZONE.
{% comment %} end {% endcomment %}

## Identifiers

Identifiers are the names of tables, columns and other metadata
elements used in a SQL query.

Unquoted identifiers, such as emp, must start with a letter and can
only contain letters, digits, and underscores. They are implicitly
converted to upper case.

Quoted identifiers, such as `"Employee Name"`, start and end with
double quotes.  They may contain virtually any character, including
spaces and other punctuation.  If you wish to include a double quote
in an identifier, use another double quote to escape it, like this:
`"An employee called ""Fred""."`.

In Calcite, matching identifiers to the name of the referenced object is
case-sensitive.  But remember that unquoted identifiers are implicitly
converted to upper case before matching, and if the object it refers
to was created using an unquoted identifier for its name, then its
name will have been converted to upper case also.

## Data types

### Scalar types

| Data type   | Description               | Range and example literals
|:----------- |:------------------------- |:--------------------------
| BOOLEAN     | Logical values            | Values: TRUE, FALSE, UNKNOWN
| TINYINT     | 1 byte signed integer     | Range is -128 to 127
| SMALLINT    | 2 byte signed integer     | Range is -32768 to 32767
| INTEGER, INT | 4 byte signed integer    | Range is -2147483648 to 2147483647
| BIGINT      | 8 byte signed integer     | Range is -9223372036854775808 to 9223372036854775807
| DECIMAL(p, s) | Fixed point             | Example: 123.45 is a DECIMAL(5, 2) value.
| NUMERIC     | Fixed point               |
| REAL, FLOAT | 4 byte floating point     | 6 decimal digits precision
| DOUBLE      | 8 byte floating point     | 15 decimal digits precision
| CHAR(n), CHARACTER(n) | Fixed-width character string | 'Hello', '' (empty string), _latin1'Hello', n'Hello', _UTF16'Hello', 'Hello' 'there' (literal split into multiple parts)
| VARCHAR(n), CHARACTER VARYING(n) | Variable-length character string | As CHAR(n)
| BINARY(n)   | Fixed-width binary string | x'45F0AB', x'' (empty binary string), x'AB' 'CD' (multi-part binary string literal)
| VARBINARY(n), BINARY VARYING(n) | Variable-length binary string | As BINARY(n)
| DATE        | Date                      | Example: DATE '1969-07-20'
| TIME        | Time of day               | Example: TIME '20:17:40'
| TIMESTAMP [ WITHOUT TIME ZONE ] | Date and time | Example: TIMESTAMP '1969-07-20 20:17:40'
| TIMESTAMP WITH LOCAL TIME ZONE | Date and time with local time zone | Example: TIMESTAMP '1969-07-20 20:17:40 America/Los Angeles'
| TIMESTAMP WITH TIME ZONE | Date and time with time zone | Example: TIMESTAMP '1969-07-20 20:17:40 America/Los Angeles'
| INTERVAL timeUnit [ TO timeUnit ] | Date time interval | Examples: INTERVAL '1-5' YEAR TO MONTH, INTERVAL '45' DAY, INTERVAL '1 2:34:56.789' DAY TO SECOND
| GEOMETRY | Geometry | Examples: ST_GeomFromText('POINT (30 10)')

Where:

{% highlight sql %}
timeUnit:
  MILLENNIUM | CENTURY | DECADE | YEAR | QUARTER | MONTH | WEEK | DOY | DOW | DAY | HOUR | MINUTE | SECOND | EPOCH
{% endhighlight %}

Note:

* DATE, TIME and TIMESTAMP have no time zone. For those types, there is not
  even an implicit time zone, such as UTC (as in Java) or the local time zone.
  It is left to the user or application to supply a time zone. In turn,
  TIMESTAMP WITH LOCAL TIME ZONE does not store the time zone internally, but
  it will rely on the supplied time zone to provide correct semantics.
* GEOMETRY is allowed only in certain
  [conformance levels]({{ site.apiRoot }}/org/apache/calcite/sql/validate/SqlConformance.html#allowGeometry--).

### Non-scalar types

| Type     | Description
|:-------- |:-----------------------------------------------------------
| ANY      | A value of an unknown type
| ROW      | Row with 1 or more columns
| MAP      | Collection of keys mapped to values
| MULTISET | Unordered collection that may contain duplicates
| ARRAY    | Ordered, contiguous collection that may contain duplicates
| CURSOR   | Cursor over the result of executing a query

### Spatial types

Spatial data is represented as character strings encoded as
[well-known text (WKT)](https://en.wikipedia.org/wiki/Well-known_text)
or binary strings encoded as
[well-known binary (WKB)](https://en.wikipedia.org/wiki/Well-known_binary).

Where you would use a literal, apply the `ST_GeomFromText` function,
for example `ST_GeomFromText('POINT (30 10)')`.

| Data type   | Type code | Examples in WKT
|:----------- |:--------- |:---------------------
| GEOMETRY           |  0 | generalization of Point, Curve, Surface, GEOMETRYCOLLECTION
| POINT              |  1 | <code>ST_GeomFromText(&#8203;'POINT (30 10)')</code> is a point in 2D space; <code>ST_GeomFromText(&#8203;'POINT Z(30 10 2)')</code> is point in 3D space
| CURVE            | 13 | generalization of LINESTRING
| LINESTRING         |  2 | <code>ST_GeomFromText(&#8203;'LINESTRING (30 10, 10 30, 40 40)')</code>
| SURFACE            | 14 | generalization of Polygon, PolyhedralSurface
| POLYGON            |  3 | <code>ST_GeomFromText(&#8203;'POLYGON ((30 10, 40 40, 20 40, 10 20, 30 10))')</code> is a pentagon; <code>ST_GeomFromText(&#8203;'POLYGON ((35 10, 45 45, 15 40, 10 20, 35 10), (20 30, 35 35, 30 20, 20 30))')</code> is a pentagon with a quadrilateral hole
| POLYHEDRALSURFACE  | 15 |
| GEOMETRYCOLLECTION |  7 | a collection of zero or more GEOMETRY instances; a generalization of MULTIPOINT, MULTILINESTRING, MULTIPOLYGON
| MULTIPOINT         |  4 | <code>ST_GeomFromText(&#8203;'MULTIPOINT ((10 40), (40 30), (20 20), (30 10))')</code> is equivalent to <code>ST_GeomFromText(&#8203;'MULTIPOINT (10 40, 40 30, 20 20, 30 10)')</code>
| MULTICURVE         |  - | generalization of MULTILINESTRING
| MULTILINESTRING    |  5 | <code>ST_GeomFromText(&#8203;'MULTILINESTRING ((10 10, 20 20, 10 40), (40 40, 30 30, 40 20, 30 10))')</code>
| MULTISURFACE       |  - | generalization of MULTIPOLYGON
| MULTIPOLYGON       |  6 | <code>ST_GeomFromText(&#8203;'MULTIPOLYGON (((30 20, 45 40, 10 40, 30 20)), ((15 5, 40 10, 10 20, 5 10, 15 5)))')</code>

## Operators and functions

### Operator precedence

The operator precedence and associativity, highest to lowest.

| Operator                                          | Associativity
|:------------------------------------------------- |:-------------
| .                                                 | left
| [ ] (array element)                               | left
| + - (unary plus, minus)                           | right
| * / %                                             | left
| + -                                               | left
| BETWEEN, IN, LIKE, SIMILAR, OVERLAPS, CONTAINS etc. | -
| < > = <= >= <> !=                                 | left
| IS NULL, IS FALSE, IS NOT TRUE etc.               | -
| NOT                                               | right
| AND                                               | left
| OR                                                | left

### Comparison operators

| Operator syntax                                   | Description
|:------------------------------------------------- |:-----------
| value1 = value2                                   | Equals
| value1 <> value2                                  | Not equal
| value1 != value2                                  | Not equal (only available at some conformance levels)
| value1 > value2                                   | Greater than
| value1 >= value2                                  | Greater than or equal
| value1 < value2                                   | Less than
| value1 <= value2                                  | Less than or equal
| value IS NULL                                     | Whether *value* is null
| value IS NOT NULL                                 | Whether *value* is not null
| value1 IS DISTINCT FROM value2                    | Whether two values are not equal, treating null values as the same
| value1 IS NOT DISTINCT FROM value2                | Whether two values are equal, treating null values as the same
| value1 BETWEEN value2 AND value3                  | Whether *value1* is greater than or equal to *value2* and less than or equal to *value3*
| value1 NOT BETWEEN value2 AND value3              | Whether *value1* is less than *value2* or greater than *value3*
| string1 LIKE string2 [ ESCAPE string3 ]           | Whether *string1* matches pattern *string2*
| string1 NOT LIKE string2 [ ESCAPE string3 ]       | Whether *string1* does not match pattern *string2*
| string1 SIMILAR TO string2 [ ESCAPE string3 ]     | Whether *string1* matches regular expression *string2*
| string1 NOT SIMILAR TO string2 [ ESCAPE string3 ] | Whether *string1* does not match regular expression *string2*
| value IN (value [, value]*)                       | Whether *value* is equal to a value in a list
| value NOT IN (value [, value]*)                   | Whether *value* is not equal to every value in a list
| value IN (sub-query)                              | Whether *value* is equal to a row returned by *sub-query*
| value NOT IN (sub-query)                          | Whether *value* is not equal to every row returned by *sub-query*
| value comparison SOME (sub-query)                 | Whether *value* *comparison* at least one row returned by *sub-query*
| value comparison ANY (sub-query)                  | Synonym for SOME
| value comparison ALL (sub-query)                  | Whether *value* *comparison* every row returned by *sub-query*
| EXISTS (sub-query)                                | Whether *sub-query* returns at least one row

{% highlight sql %}
comp:
      =
  |   <>
  |   >
  |   >=
  |   <
  |   <=
{% endhighlight %}

### Logical operators

| Operator syntax        | Description
|:---------------------- |:-----------
| boolean1 OR boolean2   | Whether *boolean1* is TRUE or *boolean2* is TRUE
| boolean1 AND boolean2  | Whether *boolean1* and *boolean2* are both TRUE
| NOT boolean            | Whether *boolean* is not TRUE; returns UNKNOWN if *boolean* is UNKNOWN
| boolean IS FALSE       | Whether *boolean* is FALSE; returns FALSE if *boolean* is UNKNOWN
| boolean IS NOT FALSE   | Whether *boolean* is not FALSE; returns TRUE if *boolean* is UNKNOWN
| boolean IS TRUE        | Whether *boolean* is TRUE; returns FALSE if *boolean* is UNKNOWN
| boolean IS NOT TRUE    | Whether *boolean* is not TRUE; returns TRUE if *boolean* is UNKNOWN
| boolean IS UNKNOWN     | Whether *boolean* is UNKNOWN
| boolean IS NOT UNKNOWN | Whether *boolean* is not UNKNOWN

### Arithmetic operators and functions

| Operator syntax           | Description
|:------------------------- |:-----------
| + numeric                 | Returns *numeric*
| - numeric                 | Returns negative *numeric*
| numeric1 + numeric2       | Returns *numeric1* plus *numeric2*
| numeric1 - numeric2       | Returns *numeric1* minus *numeric2*
| numeric1 * numeric2       | Returns *numeric1* multiplied by *numeric2*
| numeric1 / numeric2       | Returns *numeric1* divided by *numeric2*
| numeric1 % numeric2       | As *MOD(numeric1, numeric2)* (only in certain [conformance levels]({{ site.apiRoot }}/org/apache/calcite/sql/validate/SqlConformance.html#isPercentRemainderAllowed--))
| POWER(numeric1, numeric2) | Returns *numeric1* raised to the power of *numeric2*
| ABS(numeric)              | Returns the absolute value of *numeric*
| MOD(numeric1, numeric2)   | Returns the remainder (modulus) of *numeric1* divided by *numeric2*. The result is negative only if *numeric1* is negative
| SQRT(numeric)             | Returns the square root of *numeric*
| LN(numeric)               | Returns the natural logarithm (base *e*) of *numeric*
| LOG10(numeric)            | Returns the base 10 logarithm of *numeric*
| EXP(numeric)              | Returns *e* raised to the power of *numeric*
| CEIL(numeric)             | Rounds *numeric* up, returning the smallest integer that is greater than or equal to *numeric*
| FLOOR(numeric)            | Rounds *numeric* down, returning the largest integer that is less than or equal to *numeric*
| RAND([seed])              | Generates a random double between 0 and 1 inclusive, optionally initializing the random number generator with *seed*
| RAND_INTEGER([seed, ] numeric) | Generates a random integer between 0 and *numeric* - 1 inclusive, optionally initializing the random number generator with *seed*
| ACOS(numeric)             | Returns the arc cosine of *numeric*
| ASIN(numeric)             | Returns the arc sine of *numeric*
| ATAN(numeric)             | Returns the arc tangent of *numeric*
| ATAN2(numeric, numeric)   | Returns the arc tangent of the *numeric* coordinates
| COS(numeric)              | Returns the cosine of *numeric*
| COT(numeric)              | Returns the cotangent of *numeric*
| DEGREES(numeric)          | Converts *numeric* from radians to degrees
| PI()                      | Returns a value that is closer than any other value to *pi*
| RADIANS(numeric)          | Converts *numeric* from degrees to radians
| ROUND(numeric1 [, numeric2]) | Rounds *numeric1* to optionally *numeric2* (if not specified 0) places right to the decimal point
| SIGN(numeric)             | Returns the signum of *numeric*
| SIN(numeric)              | Returns the sine of *numeric*
| TAN(numeric)              | Returns the tangent of *numeric*
| TRUNCATE(numeric1 [, numeric2]) | Truncates *numeric1* to optionally *numeric2* (if not specified 0) places right to the decimal point

### Character string operators and functions

| Operator syntax            | Description
|:-------------------------- |:-----------
| string &#124;&#124; string | Concatenates two character strings
| CHAR_LENGTH(string)        | Returns the number of characters in a character string
| CHARACTER_LENGTH(string)   | As CHAR_LENGTH(*string*)
| UPPER(string)              | Returns a character string converted to upper case
| LOWER(string)              | Returns a character string converted to lower case
| POSITION(string1 IN string2) | Returns the position of the first occurrence of *string1* in *string2*
| POSITION(string1 IN string2 FROM integer) | Returns the position of the first occurrence of *string1* in *string2* starting at a given point (not standard SQL)
| TRIM( { BOTH &#124; LEADING &#124; TRAILING } string1 FROM string2) | Removes the longest string containing only the characters in *string1* from the start/end/both ends of *string1*
| OVERLAY(string1 PLACING string2 FROM integer [ FOR integer2 ]) | Replaces a substring of *string1* with *string2*
| SUBSTRING(string FROM integer)  | Returns a substring of a character string starting at a given point
| SUBSTRING(string FROM integer FOR integer) | Returns a substring of a character string starting at a given point with a given length
| INITCAP(string)            | Returns *string* with the first letter of each word converter to upper case and the rest to lower case. Words are sequences of alphanumeric characters separated by non-alphanumeric characters.

Not implemented:

* SUBSTRING(string FROM regexp FOR regexp)

### Binary string operators and functions

| Operator syntax | Description
|:--------------- |:-----------
| binary &#124;&#124; binary | Concatenates two binary strings
| POSITION(binary1 IN binary2) | Returns the position of the first occurrence of *binary1* in *binary2*
| POSITION(binary1 IN binary2 FROM integer) | Returns the position of the first occurrence of *binary1* in *binary2* starting at a given point (not standard SQL)
| OVERLAY(binary1 PLACING binary2 FROM integer [ FOR integer2 ]) | Replaces a substring of *binary1* with *binary2*
| SUBSTRING(binary FROM integer) | Returns a substring of *binary* starting at a given point
| SUBSTRING(binary FROM integer FOR integer) | Returns a substring of *binary* starting at a given point with a given length

### Date/time functions

| Operator syntax           | Description
|:------------------------- |:-----------
| LOCALTIME                 | Returns the current date and time in the session time zone in a value of datatype TIME
| LOCALTIME(precision)      | Returns the current date and time in the session time zone in a value of datatype TIME, with *precision* digits of precision
| LOCALTIMESTAMP            | Returns the current date and time in the session time zone in a value of datatype TIMESTAMP
| LOCALTIMESTAMP(precision) | Returns the current date and time in the session time zone in a value of datatype TIMESTAMP, with *precision* digits of precision
| CURRENT_TIME              | Returns the current time in the session time zone, in a value of datatype TIMESTAMP WITH TIME ZONE
| CURRENT_DATE              | Returns the current date in the session time zone, in a value of datatype DATE
| CURRENT_TIMESTAMP         | Returns the current date and time in the session time zone, in a value of datatype TIMESTAMP WITH TIME ZONE
| EXTRACT(timeUnit FROM datetime) | Extracts and returns the value of a specified datetime field from a datetime value expression
| FLOOR(datetime TO timeUnit) | Rounds *datetime* down to *timeUnit*
| CEIL(datetime TO timeUnit) | Rounds *datetime* up to *timeUnit*
| YEAR(date)                | Equivalent to `EXTRACT(YEAR FROM date)`. Returns an integer.
| QUARTER(date)             | Equivalent to `EXTRACT(QUARTER FROM date)`. Returns an integer between 1 and 4.
| MONTH(date)               | Equivalent to `EXTRACT(MONTH FROM date)`. Returns an integer between 1 and 12.
| WEEK(date)                | Equivalent to `EXTRACT(WEEK FROM date)`. Returns an integer between 1 and 53.
| DAYOFYEAR(date)           | Equivalent to `EXTRACT(DOY FROM date)`. Returns an integer between 1 and 366.
| DAYOFMONTH(date)          | Equivalent to `EXTRACT(DAY FROM date)`. Returns an integer between 1 and 31.
| DAYOFWEEK(date)           | Equivalent to `EXTRACT(DOW FROM date)`. Returns an integer between 1 and 7.
| HOUR(date)                | Equivalent to `EXTRACT(HOUR FROM date)`. Returns an integer between 0 and 23.
| MINUTE(date)              | Equivalent to `EXTRACT(MINUTE FROM date)`. Returns an integer between 0 and 59.
| SECOND(date)              | Equivalent to `EXTRACT(SECOND FROM date)`. Returns an integer between 0 and 59.
| TIMESTAMPADD(timeUnit, integer, datetime) | Returns *datetime* with an interval of (signed) *integer* *timeUnit*s added. Equivalent to `datetime + INTERVAL 'integer' timeUnit`
| TIMESTAMPDIFF(timeUnit, datetime, datetime2) | Returns the (signed) number of *timeUnit* intervals between *datetime* and *datetime2*. Equivalent to `(datetime2 - datetime) timeUnit`
| LAST_DAY(date)            | Returns the date of the last day of the month in a value of datatype DATE; For example, it returns DATE'2020-02-29' for both DATE'2020-02-10' and TIMESTAMP'2020-02-10 10:10:10'

Calls to niladic functions such as `CURRENT_DATE` do not accept parentheses in
standard SQL. Calls with parentheses, such as `CURRENT_DATE()` are accepted in certain
[conformance levels]({{ site.apiRoot }}/org/apache/calcite/sql/validate/SqlConformance.html#allowNiladicParentheses--).

Not implemented:

* CEIL(interval)
* FLOOR(interval)
* \+ interval
* \- interval
* interval + interval
* interval - interval
* interval / interval

### System functions

| Operator syntax | Description
|:--------------- |:-----------
| USER            | Equivalent to CURRENT_USER
| CURRENT_USER    | User name of current execution context
| SESSION_USER    | Session user name
| SYSTEM_USER     | Returns the name of the current data store user as identified by the operating system
| CURRENT_PATH    | Returns a character string representing the current lookup scope for references to user-defined routines and types
| CURRENT_ROLE    | Returns the current active role
| CURRENT_SCHEMA  | Returns the current schema

### Conditional functions and operators

| Operator syntax | Description
|:--------------- |:-----------
| CASE value<br/>WHEN value1 [, value11 ]* THEN result1<br/>[ WHEN valueN [, valueN1 ]* THEN resultN ]*<br/>[ ELSE resultZ ]<br/> END | Simple case
| CASE<br/>WHEN condition1 THEN result1<br/>[ WHEN conditionN THEN resultN ]*<br/>[ ELSE resultZ ]<br/>END | Searched case
| NULLIF(value, value) | Returns NULL if the values are the same.<br/><br/>For example, <code>NULLIF(5, 5)</code> returns NULL; <code>NULLIF(5, 0)</code> returns 5.
| COALESCE(value, value [, value ]*) | Provides a value if the first value is null.<br/><br/>For example, <code>COALESCE(NULL, 5)</code> returns 5.

### Type conversion

| Operator syntax | Description
|:--------------- | :----------
| CAST(value AS type) | Converts a value to a given type.

### Value constructors

| Operator syntax | Description
|:--------------- |:-----------
| ROW (value [, value ]*)  | Creates a row from a list of values.
| (value [, value ]* )     | Creates a row from a list of values.
| map '[' key ']'     | Returns the element of a map with a particular key.
| array '[' index ']' | Returns the element at a particular location in an array.
| ARRAY '[' value [, value ]* ']' | Creates an array from a list of values.
| MAP '[' key, value [, key, value ]* ']' | Creates a map from a list of key-value pairs.

### Collection functions

| Operator syntax | Description
|:--------------- |:-----------
| ELEMENT(value)  | Returns the sole element of an array or multiset; null if the collection is empty; throws if it has more than one element.
| CARDINALITY(value) | Returns the number of elements in an array or multiset.
| value MEMBER OF multiset | Returns whether the *value* is a member of *multiset*.
| multiset IS A SET | Whether *multiset* is a set (has no duplicates).
| multiset IS NOT A SET | Whether *multiset* is not a set (has duplicates).
| multiset IS EMPTY | Whether *multiset* contains zero elements.
| multiset IS NOT EMPTY | Whether *multiset* contains one or more elements.
| multiset SUBMULTISET OF multiset2 | Whether *multiset* is a submultiset of *multiset2*.
| multiset NOT SUBMULTISET OF multiset2 | Whether *multiset* is not a submultiset of *multiset2*.
| multiset MULTISET UNION [ ALL &#124; DISTINCT ] multiset2 | Returns the union *multiset* and *multiset2*, eliminating duplicates if DISTINCT is specified (ALL is the default).
| multiset MULTISET INTERSECT [ ALL &#124; DISTINCT ] multiset2 | Returns the intersection of *multiset* and *multiset2*, eliminating duplicates if DISTINCT is specified (ALL is the default).
| multiset MULTISET EXCEPT [ ALL &#124; DISTINCT ] multiset2 | Returns the difference of *multiset* and *multiset2*, eliminating duplicates if DISTINCT is specified (ALL is the default).

See also: the UNNEST relational operator converts a collection to a relation.

### Period predicates

<table>
  <tr>
    <th>Operator syntax</th>
    <th>Description</th>
  </tr>
  <tr>
    <td>period1 CONTAINS dateTime</td>
    <td>
      <div class="container">
        <div class="gray"><div class="r15"></div><div class="r2"></div></div>
      </div>
    </td>
  </tr>
  <tr>
    <td>period1 CONTAINS period2</td>
    <td>
      <div class="container">
        <div class="gray"><div class="r15"></div><div class="r24"></div></div>
        <div class="gray"><div class="r15"></div><div class="r13"></div></div>
        <div class="gray"><div class="r15"></div><div class="r35"></div></div>
        <div class="gray"><div class="r15"></div><div class="r15"></div></div>
      </div>
    </td>
  </tr>
  <tr>
    <td>period1 OVERLAPS period2</td>
    <td>
      <div class="container">
        <div class="gray"><div class="r15"></div><div class="r24"></div></div>
        <div class="gray"><div class="r15"></div><div class="r13"></div></div>
        <div class="gray"><div class="r15"></div><div class="r35"></div></div>
        <div class="gray"><div class="r15"></div><div class="r15"></div></div>
        <div class="gray"><div class="r24"></div><div class="r15"></div></div>
        <div class="gray"><div class="r13"></div><div class="r15"></div></div>
        <div class="gray"><div class="r35"></div><div class="r15"></div></div>
        <div class="gray"><div class="r24"></div><div class="r13"></div></div>
        <div class="gray"><div class="r13"></div><div class="r24"></div></div>
      </div>
    </td>
  </tr>
  <tr>
    <td>period1 EQUALS period2</td>
    <td>
      <div class="container">
        <div class="gray"><div class="r15"></div><div class="r15"></div></div>
      </div>
    </td>
  </tr>
  <tr>
    <td>period1 PRECEDES period2</td>
    <td>
      <div class="container">
        <div class="gray"><div class="r12"></div><div class="r35"></div></div>
        <div class="gray"><div class="r13"></div><div class="r35"></div></div>
      </div>
    </td>
  </tr>
  <tr>
    <td>period1 IMMEDIATELY PRECEDES period2</td>
    <td>
      <div class="container">
        <div class="gray"><div class="r13"></div><div class="r35"></div></div>
      </div>
    </td>
  </tr>
  <tr>
    <td>period1 SUCCEEDS period2</td>
    <td>
      <div class="container">
        <div class="gray"><div class="r35"></div><div class="r12"></div></div>
        <div class="gray"><div class="r35"></div><div class="r13"></div></div>
      </div>
    </td>
  </tr>
  <tr>
    <td>period1 IMMEDIATELY SUCCEEDS period2</td>
    <td>
      <div class="container">
        <div class="gray"><div class="r35"></div><div class="r13"></div></div>
      </div>
    </td>
  </tr>
</table>

Where *period1* and *period2* are period expressions:

{% highlight sql %}
period:
      (dateTime, dateTime)
  |   (dateTime, interval)
  |   PERIOD (dateTime, dateTime)
  |   PERIOD (dateTime, interval)
{% endhighlight %}

### JDBC function escape

#### Numeric

| Operator syntax                   | Description
|:--------------------------------- |:-----------
| {fn ABS(numeric)}                 | Returns the absolute value of *numeric*
| {fn ACOS(numeric)}                | Returns the arc cosine of *numeric*
| {fn ASIN(numeric)}                | Returns the arc sine of *numeric*
| {fn ATAN(numeric)}                | Returns the arc tangent of *numeric*
| {fn ATAN2(numeric, numeric)}      | Returns the arc tangent of the *numeric* coordinates
| {fn CEILING(numeric)}             | Rounds *numeric* up, and returns the smallest number that is greater than or equal to *numeric*
| {fn COS(numeric)}                 | Returns the cosine of *numeric*
| {fn COT(numeric)}                 | Returns the cotangent of *numeric*
| {fn DEGREES(numeric)}             | Converts *numeric* from radians to degrees
| {fn EXP(numeric)}                 | Returns *e* raised to the power of *numeric*
| {fn FLOOR(numeric)}               | Rounds *numeric* down, and returns the largest number that is less than or equal to *numeric*
| {fn LOG(numeric)}                 | Returns the natural logarithm (base *e*) of *numeric*
| {fn LOG10(numeric)}               | Returns the base-10 logarithm of *numeric*
| {fn MOD(numeric1, numeric2)}      | Returns the remainder (modulus) of *numeric1* divided by *numeric2*. The result is negative only if *numeric1* is negative
| {fn PI()}                         | Returns a value that is closer than any other value to *pi*
| {fn POWER(numeric1, numeric2)}    | Returns *numeric1* raised to the power of *numeric2*
| {fn RADIANS(numeric)}             | Converts *numeric* from degrees to radians
| {fn RAND(numeric)}                | Returns a random double using *numeric* as the seed value
| {fn ROUND(numeric1, numeric2)}    | Rounds *numeric1* to *numeric2* places right to the decimal point
| {fn SIGN(numeric)}                | Returns the signum of *numeric*
| {fn SIN(numeric)}                 | Returns the sine of *numeric*
| {fn SQRT(numeric)}                | Returns the square root of *numeric*
| {fn TAN(numeric)}                 | Returns the tangent of *numeric*
| {fn TRUNCATE(numeric1, numeric2)} | Truncates *numeric1* to *numeric2* places right to the decimal point

#### String

| Operator syntax | Description
|:--------------- |:-----------
| {fn CONCAT(character, character)} | Returns the concatenation of character strings
| {fn INSERT(string1, start, length, string2)} | Inserts *string2* into a slot in *string1*
| {fn LCASE(string)}            | Returns a string in which all alphabetic characters in *string* have been converted to lower case
| {fn LENGTH(string)} | Returns the number of characters in a string
| {fn LOCATE(string1, string2 [, integer])} | Returns the position in *string2* of the first occurrence of *string1*. Searches from the beginning of *string2*, unless *integer* is specified.
| {fn LTRIM(string)} | Returns *string* with leading space characters removed
| {fn RTRIM(string)} | Returns *string* with trailing space characters removed
| {fn SUBSTRING(string, offset, length)} | Returns a character string that consists of *length* characters from *string* starting at the *offset* position
| {fn UCASE(string)} | Returns a string in which all alphabetic characters in *string* have been converted to upper case
| {fn REPLACE(string, search, replacement)} | Returns a string in which all the occurrences of *search* in *string* are replaced with *replacement*; if *replacement* is the empty string, the occurrences of *search* are removed
| {fn ASCII(string)} | Returns the corresponding ASCII code of the first character of *string*; Returns 0 if *string* is empty; Returns NULL if *string* is NULL; Returns the Unicode code point for non-ASCII character
| {fn REVERSE(string)} | Returns the string with the order of the characters reversed.

Not implemented:

* {fn CHAR(string)}
* {fn LEFT(string, integer)}
* {fn RIGHT(string, integer)}

#### Date/time

| Operator syntax | Description
|:--------------- |:-----------
| {fn CURDATE()}  | Equivalent to `CURRENT_DATE`
| {fn CURTIME()}  | Equivalent to `LOCALTIME`
| {fn NOW()}      | Equivalent to `LOCALTIMESTAMP`
| {fn YEAR(date)} | Equivalent to `EXTRACT(YEAR FROM date)`. Returns an integer.
| {fn QUARTER(date)} | Equivalent to `EXTRACT(QUARTER FROM date)`. Returns an integer between 1 and 4.
| {fn MONTH(date)} | Equivalent to `EXTRACT(MONTH FROM date)`. Returns an integer between 1 and 12.
| {fn WEEK(date)} | Equivalent to `EXTRACT(WEEK FROM date)`. Returns an integer between 1 and 53.
| {fn DAYOFYEAR(date)} | Equivalent to `EXTRACT(DOY FROM date)`. Returns an integer between 1 and 366.
| {fn DAYOFMONTH(date)} | Equivalent to `EXTRACT(DAY FROM date)`. Returns an integer between 1 and 31.
| {fn DAYOFWEEK(date)} | Equivalent to `EXTRACT(DOW FROM date)`. Returns an integer between 1 and 7.
| {fn HOUR(date)} | Equivalent to `EXTRACT(HOUR FROM date)`. Returns an integer between 0 and 23.
| {fn MINUTE(date)} | Equivalent to `EXTRACT(MINUTE FROM date)`. Returns an integer between 0 and 59.
| {fn SECOND(date)} | Equivalent to `EXTRACT(SECOND FROM date)`. Returns an integer between 0 and 59.
| {fn TIMESTAMPADD(timeUnit, count, datetime)} | Adds an interval of *count* *timeUnit*s to a datetime
| {fn TIMESTAMPDIFF(timeUnit, timestamp1, timestamp2)} | Subtracts *timestamp1* from *timestamp2* and returns the result in *timeUnit*s

Not implemented:

* {fn DAYNAME(date)}
* {fn MONTHNAME(date)}

#### System

| Operator syntax | Description
|:--------------- |:-----------
| {fn DATABASE()} | Equivalent to `CURRENT_CATALOG`
| {fn IFNULL(value1, value2)} | Returns value2 if value1 is null
| {fn USER()}     | Equivalent to `CURRENT_USER`

#### Conversion

| Operator syntax | Description
|:--------------- |:-----------
| {fn CONVERT(value, type)} | Cast *value* into *type*

### Aggregate functions

Syntax:

{% highlight sql %}
aggregateCall:
        agg( [ ALL | DISTINCT ] value [, value ]*)
        [ WITHIN GROUP (ORDER BY orderItem [, orderItem ]*) ]
        [ FILTER (WHERE condition) ]
    |   agg(*) [ FILTER (WHERE condition) ]
{% endhighlight %}

where *agg* is one of the operators in the following table, or a user-defined
aggregate function.

If `FILTER` is present, the aggregate function only considers rows for which
*condition* evaluates to TRUE.

If `DISTINCT` is present, duplicate argument values are eliminated before being
passed to the aggregate function.

If `WITHIN GROUP` is present, the aggregate function sorts the input rows
according to the `ORDER BY` clause inside `WITHIN GROUP` before aggregating
values. `WITHIN GROUP` is only allowed for hypothetical set functions (`RANK`,
`DENSE_RANK`, `PERCENT_RANK` and `CUME_DIST`), inverse distribution functions
(`PERCENTILE_CONT` and `PERCENTILE_DISC`) and collection functions (`COLLECT`
and `LISTAGG`).

| Operator syntax                    | Description
|:---------------------------------- |:-----------
| COLLECT( [ ALL &#124; DISTINCT ] value)       | Returns a multiset of the values
| LISTAGG( [ ALL &#124; DISTINCT ] value [, separator]) | Returns values concatenated into a string, delimited by separator (default ',')
| COUNT( [ ALL &#124; DISTINCT ] value [, value ]*) | Returns the number of input rows for which *value* is not null (wholly not null if *value* is composite)
| COUNT(*)                           | Returns the number of input rows
| FUSION(multiset)                   | Returns the multiset union of *multiset* across all input values
| APPROX_COUNT_DISTINCT(value [, value ]*)      | Returns the approximate number of distinct values of *value*; the database is allowed to use an approximation but is not required to
| AVG( [ ALL &#124; DISTINCT ] numeric)         | Returns the average (arithmetic mean) of *numeric* across all input values
| SUM( [ ALL &#124; DISTINCT ] numeric)         | Returns the sum of *numeric* across all input values
| MAX( [ ALL &#124; DISTINCT ] value)           | Returns the maximum value of *value* across all input values
| MIN( [ ALL &#124; DISTINCT ] value)           | Returns the minimum value of *value* across all input values
| ANY_VALUE( [ ALL &#124; DISTINCT ] value)     | Returns one of the values of *value* across all input values; this is NOT specified in the SQL standard
| BIT_AND( [ ALL &#124; DISTINCT ] value)       | Returns the bitwise AND of all non-null input values, or null if none
| BIT_OR( [ ALL &#124; DISTINCT ] value)        | Returns the bitwise OR of all non-null input values, or null if none
| STDDEV_POP( [ ALL &#124; DISTINCT ] numeric)  | Returns the population standard deviation of *numeric* across all input values
| STDDEV_SAMP( [ ALL &#124; DISTINCT ] numeric) | Returns the sample standard deviation of *numeric* across all input values
| STDDEV( [ ALL &#124; DISTINCT ] numeric)      | Synonym for `STDDEV_SAMP`
| VAR_POP( [ ALL &#124; DISTINCT ] value)       | Returns the population variance (square of the population standard deviation) of *numeric* across all input values
| VAR_SAMP( [ ALL &#124; DISTINCT ] numeric)    | Returns the sample variance (square of the sample standard deviation) of *numeric* across all input values
| COVAR_POP(numeric1, numeric2)      | Returns the population covariance of the pair (*numeric1*, *numeric2*) across all input values
| COVAR_SAMP(numeric1, numeric2)     | Returns the sample covariance of the pair (*numeric1*, *numeric2*) across all input values
| REGR_COUNT(numeric1, numeric2)     | Returns the number of rows where both dependent and independent expressions are not null
| REGR_SXX(numeric1, numeric2)       | Returns the sum of squares of the dependent expression in a linear regression model
| REGR_SYY(numeric1, numeric2)       | Returns the sum of squares of the independent expression in a linear regression model

Not implemented:

* REGR_AVGX(numeric1, numeric2)
* REGR_AVGY(numeric1, numeric2)
* REGR_INTERCEPT(numeric1, numeric2)
* REGR_R2(numeric1, numeric2)
* REGR_SLOPE(numeric1, numeric2)
* REGR_SXY(numeric1, numeric2)

### Window functions

Syntax:

{% highlight sql %}
windowedAggregateCall:
        agg( [ ALL | DISTINCT ] value [, value ]*)
        [ RESPECT NULLS | IGNORE NULLS ]
        [ WITHIN GROUP (ORDER BY orderItem [, orderItem ]*) ]
        [ FILTER (WHERE condition) ]
        OVER window
    |   agg(*)
        [ FILTER (WHERE condition) ]
        OVER window
{% endhighlight %}

where *agg* is one of the operators in the following table, or a user-defined
aggregate function.

`DISTINCT`, `FILTER` and `WITHIN GROUP` are as described for aggregate
functions.

| Operator syntax                           | Description
|:----------------------------------------- |:-----------
| COUNT(value [, value ]*) OVER window      | Returns the number of rows in *window* for which *value* is not null (wholly not null if *value* is composite)
| COUNT(*) OVER window                      | Returns the number of rows in *window*
| AVG(numeric) OVER window                  | Returns the average (arithmetic mean) of *numeric* across all values in *window*
| SUM(numeric) OVER window                  | Returns the sum of *numeric* across all values in *window*
| MAX(value) OVER window                    | Returns the maximum value of *value* across all values in *window*
| MIN(value) OVER window                    | Returns the minimum value of *value* across all values in *window*
| RANK() OVER window                        | Returns the rank of the current row with gaps; same as ROW_NUMBER of its first peer
| DENSE_RANK() OVER window                  | Returns the rank of the current row without gaps; this function counts peer groups
| ROW_NUMBER() OVER window                  | Returns the number of the current row within its partition, counting from 1
| FIRST_VALUE(value) OVER window            | Returns *value* evaluated at the row that is the first row of the window frame
| LAST_VALUE(value) OVER window             | Returns *value* evaluated at the row that is the last row of the window frame
| LEAD(value, offset, default) OVER window  | Returns *value* evaluated at the row that is *offset* rows after the current row within the partition; if there is no such row, instead returns *default*. Both *offset* and *default* are evaluated with respect to the current row. If omitted, *offset* defaults to 1 and *default* to NULL
| LAG(value, offset, default) OVER window   | Returns *value* evaluated at the row that is *offset* rows before the current row within the partition; if there is no such row, instead returns *default*. Both *offset* and *default* are evaluated with respect to the current row. If omitted, *offset* defaults to 1 and *default* to NULL
| NTH_VALUE(value, nth) OVER window         | Returns *value* evaluated at the row that is the *n*th row of the window frame
| NTILE(value) OVER window                  | Returns an integer ranging from 1 to *value*, dividing the partition as equally as possible

Note:

* You may specify null treatment (`IGNORE NULLS`, `RESPECT NULLS`) for
  `FIRST_VALUE`, `LAST_VALUE`, `NTH_VALUE`, `LEAD` and `LAG` functions. The
  syntax handled by the parser, but only `RESPECT NULLS` is implemented at
  runtime.

Not implemented:

* COUNT(DISTINCT value [, value ]*) OVER window
* APPROX_COUNT_DISTINCT(value [, value ]*) OVER window
* PERCENT_RANK(value) OVER window
* CUME_DIST(value) OVER window

### Grouping functions

| Operator syntax      | Description
|:-------------------- |:-----------
| GROUPING(expression [, expression ]*) | Returns a bit vector of the given grouping expressions
| GROUP_ID()           | Returns an integer that uniquely identifies the combination of grouping keys
| GROUPING_ID(expression [, expression ]*) | Synonym for `GROUPING`

### Grouped window functions

Grouped window functions occur in the `GROUP BY` clause and define a key value
that represents a window containing several rows.

In some window functions, a row may belong to more than one window.
For example, if a query is grouped using
`HOP(t, INTERVAL '2' HOUR, INTERVAL '1' HOUR)`, a row with timestamp '10:15:00'
 will occur in both the 10:00 - 11:00 and 11:00 - 12:00 totals.

| Operator syntax      | Description
|:-------------------- |:-----------
| HOP(dateTime, slide, size [, time ]) | Indicates a hopping window for *dateTime*, covering rows within the interval of *size*, shifting every *slide*, and optionally aligned at *time*
| SESSION(dateTime, interval [, time ]) | Indicates a session window of *interval* for *dateTime*, optionally aligned at *time*
| TUMBLE(dateTime, interval [, time ]) | Indicates a tumbling window of *interval* for *dateTime*, optionally aligned at *time*

### Grouped auxiliary functions

Grouped auxiliary functions allow you to access properties of a window defined
by a grouped window function.

| Operator syntax      | Description
|:-------------------- |:-----------
| HOP_END(expression, slide, size [, time ]) | Returns the value of *expression* at the end of the window defined by a `HOP` function call
| HOP_START(expression, slide, size [, time ]) | Returns the value of *expression* at the beginning of the window defined by a `HOP` function call
| SESSION_END(expression, interval [, time]) | Returns the value of *expression* at the end of the window defined by a `SESSION` function call
| SESSION_START(expression, interval [, time]) | Returns the value of *expression* at the beginning of the window defined by a `SESSION` function call
| TUMBLE_END(expression, interval [, time ]) | Returns the value of *expression* at the end of the window defined by a `TUMBLE` function call
| TUMBLE_START(expression, interval [, time ]) | Returns the value of *expression* at the beginning of the window defined by a `TUMBLE` function call

### Spatial functions

In the following:

* *geom* is a GEOMETRY;
* *geomCollection* is a GEOMETRYCOLLECTION;
* *point* is a POINT;
* *lineString* is a LINESTRING;
* *iMatrix* is a [DE-9IM intersection matrix](https://en.wikipedia.org/wiki/DE-9IM);
* *distance*, *tolerance*, *segmentLengthFraction*, *offsetDistance* are of type double;
* *dimension*, *quadSegs*, *srid*, *zoom* are of type integer;
* *layerType* is a character string;
* *gml* is a character string containing [Geography Markup Language (GML)](https://en.wikipedia.org/wiki/Geography_Markup_Language);
* *wkt* is a character string containing [well-known text (WKT)](https://en.wikipedia.org/wiki/Well-known_text);
* *wkb* is a binary string containing [well-known binary (WKB)](https://en.wikipedia.org/wiki/Well-known_binary).

In the "C" (for "compatibility") column, "o" indicates that the function
implements the OpenGIS Simple Features Implementation Specification for SQL,
[version 1.2.1](http://www.opengeospatial.org/standards/sfs);
"p" indicates that the function is a
[PostGIS](http://www.postgis.net/docs/reference.html) extension to OpenGIS.

#### Geometry conversion functions (2D)

| C | Operator syntax      | Description
|:- |:-------------------- |:-----------
| p | ST_AsText(geom) | Alias for `ST_AsWKT`
| o | ST_AsWKT(geom) | Converts *geom* → WKT
| o | ST_GeomFromText(wkt [, srid ]) | Returns a specified GEOMETRY value from WKT representation
| o | ST_LineFromText(wkt [, srid ]) | Converts WKT → LINESTRING
| o | ST_MLineFromText(wkt [, srid ]) | Converts WKT → MULTILINESTRING
| o | ST_MPointFromText(wkt [, srid ]) | Converts WKT → MULTIPOINT
| o | ST_MPolyFromText(wkt [, srid ]) Converts WKT → MULTIPOLYGON
| o | ST_PointFromText(wkt [, srid ]) | Converts WKT → POINT
| o | ST_PolyFromText(wkt [, srid ]) | Converts WKT → POLYGON

Not implemented:

* ST_AsBinary(geom) GEOMETRY → WKB
* ST_AsGML(geom) GEOMETRY → GML
* ST_Force2D(geom) 3D GEOMETRY → 2D GEOMETRY
* ST_GeomFromGML(gml [, srid ]) GML → GEOMETRY
* ST_GeomFromWKB(wkb [, srid ]) WKB → GEOMETRY
* ST_GoogleMapLink(geom [, layerType [, zoom ]]) GEOMETRY → Google map link
* ST_LineFromWKB(wkb [, srid ]) WKB → LINESTRING
* ST_OSMMapLink(geom [, marker ]) GEOMETRY → OSM map link
* ST_PointFromWKB(wkb [, srid ]) WKB → POINT
* ST_PolyFromWKB(wkb [, srid ]) WKB → POLYGON
* ST_ToMultiLine(geom) Converts the coordinates of *geom* (which may be a GEOMETRYCOLLECTION) into a MULTILINESTRING
* ST_ToMultiPoint(geom)) Converts the coordinates of *geom* (which may be a GEOMETRYCOLLECTION) into a MULTIPOINT
* ST_ToMultiSegments(geom) Converts *geom* (which may be a GEOMETRYCOLLECTION) into a set of distinct segments stored in a MULTILINESTRING

#### Geometry conversion functions (3D)

Not implemented:

* ST_Force3D(geom) 2D GEOMETRY → 3D GEOMETRY

#### Geometry creation functions (2D)

| C | Operator syntax      | Description
|:- |:-------------------- |:-----------
| o | ST_MakeLine(point1 [, point ]*) | Creates a line-string from the given POINTs (or MULTIPOINTs)
| p | ST_MakePoint(x, y [, z ]) | Alias for `ST_Point`
| o | ST_Point(x, y [, z ]) | Constructs a point from two or three coordinates

Not implemented:

* ST_BoundingCircle(geom) Returns the minimum bounding circle of *geom*
* ST_Expand(geom, distance) Expands *geom*'s envelope
* ST_Expand(geom, deltaX, deltaY) Expands *geom*'s envelope
* ST_MakeEllipse(point, width, height) Constructs an ellipse
* ST_MakeEnvelope(xMin, yMin, xMax, yMax  [, srid ]) Creates a rectangular POLYGON
* ST_MakeGrid(geom, deltaX, deltaY) Calculates a regular grid of POLYGONs based on *geom*
* ST_MakeGridPoints(geom, deltaX, deltaY) Calculates a regular grid of points based on *geom*
* ST_MakePolygon(lineString [, hole ]*) Creates a POLYGON from *lineString* with the given holes (which are required to be closed LINESTRINGs)
* ST_MinimumDiameter(geom) Returns the minimum diameter of *geom*
* ST_MinimumRectangle(geom) Returns the minimum rectangle enclosing *geom*
* ST_OctogonalEnvelope(geom) Returns the octogonal envelope of *geom*
* ST_RingBuffer(geom, distance, bufferCount [, endCapStyle [, doDifference]]) Returns a MULTIPOLYGON of buffers centered at *geom* and of increasing buffer size

### Geometry creation functions (3D)

Not implemented:

* ST_Extrude(geom, height [, flag]) Extrudes a GEOMETRY
* ST_GeometryShadow(geom, point, height) Computes the shadow footprint of *geom*
* ST_GeometryShadow(geom, azimuth, altitude, height [, unify ]) Computes the shadow footprint of *geom*

#### Geometry properties (2D)

| C | Operator syntax      | Description
|:- |:-------------------- |:-----------
| o | ST_Boundary(geom [, srid ]) | Returns the boundary of *geom*
| o | ST_Distance(geom1, geom2) | Returns the distance between *geom1* and *geom2*
| o | ST_GeometryType(geom) | Returns the type of *geom*
| o | ST_GeometryTypeCode(geom) | Returns the OGC SFS type code of *geom*
| o | ST_Envelope(geom [, srid ]) | Returns the envelope of *geom* (which may be a GEOMETRYCOLLECTION) as a GEOMETRY
| o | ST_X(geom) | Returns the x-value of the first coordinate of *geom*
| o | ST_Y(geom) | Returns the y-value of the first coordinate of *geom*

Not implemented:

* ST_Centroid(geom) Returns the centroid of *geom* (which may be a GEOMETRYCOLLECTION)
* ST_CompactnessRatio(polygon) Returns the square root of *polygon*'s area divided by the area of the circle with circumference equal to its perimeter
* ST_CoordDim(geom) Returns the dimension of the coordinates of *geom*
* ST_Dimension(geom) Returns the dimension of *geom*
* ST_EndPoint(lineString) Returns the last coordinate of *lineString*
* ST_Envelope(geom [, srid ]) Returns the envelope of *geom* (which may be a GEOMETRYCOLLECTION) as a GEOMETRY
* ST_Explode(query [, fieldName]) Explodes the GEOMETRYCOLLECTIONs in the *fieldName* column of a query into multiple geometries
* ST_Extent(geom) Returns the minimum bounding box of *geom* (which may be a GEOMETRYCOLLECTION)
* ST_ExteriorRing(polygon) Returns the exterior ring of *polygon* as a linear-ring
* ST_GeometryN(geomCollection, n) Returns the *n*th GEOMETRY of *geomCollection*
* ST_InteriorRingN(polygon, n) Returns the *n*th interior ring of *polygon*
* ST_IsClosed(geom) Returns whether *geom* is a closed LINESTRING or MULTILINESTRING
* ST_IsEmpty(geom) Returns whether *geom* is empty
* ST_IsRectangle(geom) Returns whether *geom* is a rectangle
* ST_IsRing(geom) Returns whether *geom* is a closed and simple line-string or MULTILINESTRING
* ST_IsSimple(geom) Returns whether *geom* is simple
* ST_IsValid(geom) Returns whether *geom* is valid
* ST_IsValidDetail(geom [, selfTouchValid ]) Returns a valid detail as an array of objects
* ST_IsValidReason(geom [, selfTouchValid ]) Returns text stating whether *geom* is valid, and if not valid, a reason why
* ST_NPoints(geom) Returns the number of points in *geom*
* ST_NumGeometries(geom) Returns the number of geometries in *geom* (1 if it is not a GEOMETRYCOLLECTION)
* ST_NumInteriorRing(geom) Alias for `ST_NumInteriorRings`
* ST_NumInteriorRings(geom) Returns the number of interior rings of *geom*
* ST_NumPoints(lineString) Returns the number of points in *lineString*
* ST_PointN(geom, n) Returns the *n*th point of a *lineString*
* ST_PointOnSurface(geom) Returns an interior or boundary point of *geom*
* ST_SRID(geom) Returns SRID value of *geom* or 0 if it does not have one
* ST_StartPoint(lineString) Returns the first coordinate of *lineString*
* ST_XMax(geom) Returns the maximum x-value of *geom*
* ST_XMin(geom) Returns the minimum x-value of *geom*
* ST_YMax(geom) Returns the maximum y-value of *geom*
* ST_YMin(geom) Returns the minimum y-value of *geom*

#### Geometry properties (3D)

| C | Operator syntax      | Description
|:- |:-------------------- |:-----------
| p | ST_Is3D(s) | Returns whether *geom* has at least one z-coordinate
| o | ST_Z(geom) | Returns the z-value of the first coordinate of *geom*

Not implemented:

* ST_ZMax(geom) Returns the maximum z-value of *geom*
* ST_ZMin(geom) Returns the minimum z-value of *geom*

### Geometry predicates

| C | Operator syntax      | Description
|:- |:-------------------- |:-----------
| o | ST_Contains(geom1, geom2) | Returns whether *geom1* contains *geom2*
| p | ST_ContainsProperly(geom1, geom2) | Returns whether *geom1* contains *geom2* but does not intersect its boundary
| o | ST_Crosses(geom1, geom2) | Returns whether *geom1* crosses *geom2*
| o | ST_Disjoint(geom1, geom2) | Returns whether *geom1* and *geom2* are disjoint
| p | ST_DWithin(geom1, geom2, distance) | Returns whether *geom1* and *geom* are within *distance* of one another
| o | ST_EnvelopesIntersect(geom1, geom2) | Returns whether the envelope of *geom1* intersects the envelope of *geom2*
| o | ST_Equals(geom1, geom2) | Returns whether *geom1* equals *geom2*
| o | ST_Intersects(geom1, geom2) | Returns whether *geom1* intersects *geom2*
| o | ST_Overlaps(geom1, geom2) | Returns whether *geom1* overlaps *geom2*
| o | ST_Touches(geom1, geom2) | Returns whether *geom1* touches *geom2*
| o | ST_Within(geom1, geom2) | Returns whether *geom1* is within *geom2*

Not implemented:

* ST_Covers(geom1, geom2) Returns whether no point in *geom2* is outside *geom1*
* ST_OrderingEquals(geom1, geom2) Returns whether *geom1* equals *geom2* and their coordinates and component Geometries are listed in the same order
* ST_Relate(geom1, geom2) Returns the DE-9IM intersection matrix of *geom1* and *geom2*
* ST_Relate(geom1, geom2, iMatrix) Returns whether *geom1* and *geom2* are related by the given intersection matrix *iMatrix*

#### Geometry operators (2D)

The following functions combine 2D geometries.

| C | Operator syntax      | Description
|:- |:-------------------- |:-----------
| o | ST_Buffer(geom, distance [, quadSegs \| style ]) | Computes a buffer around *geom*
| o | ST_Union(geom1, geom2) | Computes the union of *geom1* and *geom2*
| o | ST_Union(geomCollection) | Computes the union of the geometries in *geomCollection*

See also: the `ST_Union` aggregate function.

Not implemented:

* ST_ConvexHull(geom) Computes the smallest convex polygon that contains all the points in *geom*
* ST_Difference(geom1, geom2) Computes the difference between two geometries
* ST_Intersection(geom1, geom2) Computes the intersection of two geometries
* ST_SymDifference(geom1, geom2) Computes the symmetric difference between two geometries

#### Affine transformation functions (3D and 2D)

Not implemented:

* ST_Rotate(geom, angle [, origin \| x, y]) Rotates a *geom* counter-clockwise by *angle* (in radians) about *origin* (or the point (*x*, *y*))
* ST_Scale(geom, xFactor, yFactor [, zFactor ]) Scales *geom* by multiplying the ordinates by the indicated scale factors
* ST_Translate(geom, x, y, [, z]) Translates *geom*

#### Geometry editing functions (2D)

The following functions modify 2D geometries.

Not implemented:

* ST_AddPoint(geom, point [, tolerance ]) Adds *point* to *geom* with a given *tolerance* (default 0)
* ST_CollectionExtract(geom, dimension) Filters *geom*, returning a multi-geometry of those members with a given *dimension* (1 = point, 2 = line-string, 3 = polygon)
* ST_Densify(geom, tolerance) Inserts extra vertices every *tolerance* along the line segments of *geom*
* ST_FlipCoordinates(geom) Flips the X and Y coordinates of *geom*
* ST_Holes(geom) Returns the holes in *geom* (which may be a GEOMETRYCOLLECTION)
* ST_Normalize(geom) Converts *geom* to normal form
* ST_RemoveDuplicatedCoordinates(geom) Removes duplicated coordinates from *geom*
* ST_RemoveHoles(geom) Removes a *geom*'s holes
* ST_RemovePoints(geom, poly) Removes all coordinates of *geom* located within *poly*; null if all coordinates are removed
* ST_RemoveRepeatedPoints(geom, tolerance) Removes from *geom* all repeated points (or points within *tolerance* of another point)
* ST_Reverse(geom) Reverses the vertex order of *geom*

#### Geometry editing functions (3D)

The following functions modify 3D geometries.

Not implemented:

* ST_AddZ(geom, zToAdd) Adds *zToAdd* to the z-coordinate of *geom*
* ST_Interpolate3DLine(geom) Returns *geom* with an interpolation of z values, or null if it is not a line-string or MULTILINESTRING
* ST_MultiplyZ(geom, zFactor) Returns *geom* with its z-values multiplied by *zFactor*
* ST_Reverse3DLine(geom [, sortOrder ]) Potentially reverses *geom* according to the z-values of its first and last coordinates
* ST_UpdateZ(geom, newZ [, updateCondition ]) Updates the z-values of *geom*
* ST_ZUpdateLineExtremities(geom, startZ, endZ [, interpolate ]) Updates the start and end z-values of *geom*

#### Geometry measurement functions (2D)

Not implemented:

* ST_Area(geom) Returns the area of *geom* (which may be a GEOMETRYCOLLECTION)
* ST_ClosestCoordinate(geom, point) Returns the coordinate(s) of *geom* closest to *point*
* ST_ClosestPoint(geom1, geom2) Returns the point of *geom1* closest to *geom2*
* ST_FurthestCoordinate(geom, point) Returns the coordinate(s) of *geom* that are furthest from *point*
* ST_Length(lineString) Returns the length of *lineString*
* ST_LocateAlong(geom, segmentLengthFraction, offsetDistance) Returns a MULTIPOINT containing points along the line segments of *geom* at *segmentLengthFraction* and *offsetDistance*
* ST_LongestLine(geom1, geom2) Returns the 2-dimensional longest line-string between the points of *geom1* and *geom2*
* ST_MaxDistance(geom1, geom2) Computes the maximum distance between *geom1* and *geom2*
* ST_Perimeter(polygon) Returns the length of the perimeter of *polygon* (which may be a MULTIPOLYGON)
* ST_ProjectPoint(point, lineString) Projects *point* onto a *lineString* (which may be a MULTILINESTRING)

#### Geometry measurement functions (3D)

Not implemented:

* ST_3DArea(geom) Return a polygon's 3D area
* ST_3DLength(geom) Returns the 3D length of a line-string
* ST_3DPerimeter(geom) Returns the 3D perimeter of a polygon or MULTIPOLYGON
* ST_SunPosition(point [, timestamp ]) Computes the sun position at *point* and *timestamp* (now by default)

#### Geometry processing functions (2D)

The following functions process geometries.

Not implemented:

* ST_LineIntersector(geom1, geom2) Splits *geom1* (a line-string) with *geom2*
* ST_LineMerge(geom) Merges a collection of linear components to form a line-string of maximal length
* ST_MakeValid(geom [, preserveGeomDim [, preserveDuplicateCoord [, preserveCoordDim]]]) Makes *geom* valid
* ST_Polygonize(geom) Creates a MULTIPOLYGON from edges of *geom*
* ST_PrecisionReducer(geom, n) Reduces *geom*'s precision to *n* decimal places
* ST_RingSideBuffer(geom, distance, bufferCount [, endCapStyle [, doDifference]]) Computes a ring buffer on one side
* ST_SideBuffer(geom, distance [, bufferStyle ]) Compute a single buffer on one side
* ST_Simplify(geom, distance) Simplifies *geom* using the [Douglas-Peuker algorithm](https://en.wikipedia.org/wiki/Ramer%E2%80%93Douglas%E2%80%93Peucker_algorithm) with a *distance* tolerance
* ST_SimplifyPreserveTopology(geom) Simplifies *geom*, preserving its topology
* ST_Snap(geom1, geom2, tolerance) Snaps *geom1* and *geom2* together
* ST_Split(geom1, geom2 [, tolerance]) Splits *geom1* by *geom2* using *tolerance* (default 1E-6) to determine where the point splits the line

#### Geometry projection functions

| C | Operator syntax      | Description
|:- |:-------------------- |:-----------
| o | ST_SetSRID(geom, srid) | Returns a copy of *geom* with a new SRID
| o | ST_Transform(geom, srid) | Transforms *geom* from one coordinate reference system (CRS) to the CRS specified by *srid*

#### Trigonometry functions

Not implemented:

* ST_Azimuth(point1, point2) Return the azimuth of the segment from *point1* to *point2*

#### Topography functions

Not implemented:

* ST_TriangleAspect(geom) Returns the aspect of a triangle
* ST_TriangleContouring(query \[, z1, z2, z3 ]\[, varArgs]*) Splits triangles into smaller triangles according to classes
* ST_TriangleDirection(geom) Computes the direction of steepest ascent of a triangle and returns it as a line-string
* ST_TriangleSlope(geom) Computes the slope of a triangle as a percentage
* ST_Voronoi(geom [, outDimension [, envelopePolygon ]]) Creates a Voronoi diagram

#### Triangulation functions

Not implemented:

* ST_ConstrainedDelaunay(geom [, flag [, quality ]]) Computes a constrained Delaunay triangulation based on *geom*
* ST_Delaunay(geom [, flag [, quality ]]) Computes a Delaunay triangulation based on points
* ST_Tessellate(polygon) Tessellates *polygon* (may be MULTIPOLYGON) with adaptive triangles

#### Geometry aggregate functions

Not implemented:

* ST_Accum(geom) Accumulates *geom* into a GEOMETRYCOLLECTION (or MULTIPOINT, MULTILINESTRING or MULTIPOLYGON if possible)
* ST_Collect(geom) Alias for `ST_Accum`
* ST_Union(geom) Computes the union of geometries

### JSON Functions

In the following:

* *jsonValue* is a character string containing a JSON value;
* *path* is a character string containing a JSON path expression; mode flag `strict` or `lax` should be specified in the beginning of *path*.

#### Query Functions

| Operator syntax        | Description
|:---------------------- |:-----------
| JSON_EXISTS(jsonValue, path [ { TRUE &#124; FALSE &#124; UNKNOWN &#124; ERROR ) ON ERROR } ) | Whether a *jsonValue* satisfies a search criterion described using JSON path expression *path*
| JSON_VALUE(jsonValue, path [ RETURNING type ] [ { ERROR &#124; NULL &#124; DEFAULT expr } ON EMPTY ] [ { ERROR &#124; NULL &#124; DEFAULT expr } ON ERROR ] ) | Extract an SQL scalar from a *jsonValue* using JSON path expression *path*
| JSON_QUERY(jsonValue, path [ { WITHOUT [ ARRAY ] &#124; WITH [ CONDITIONAL &#124; UNCONDITIONAL ] [ ARRAY ] } WRAPPER ] [ { ERROR &#124; NULL &#124; EMPTY ARRAY &#124; EMPTY OBJECT } ON EMPTY ] [ { ERROR &#124; NULL &#124; EMPTY ARRAY &#124; EMPTY OBJECT } ON ERROR ] ) | Extract a JSON object or JSON array from *jsonValue* using the *path* JSON path expression

Note:

* The `ON ERROR` and `ON EMPTY` clauses define the fallback
  behavior of the function when an error is thrown or a null value
  is about to be returned.
* The `ARRAY WRAPPER` clause defines how to represent a JSON array result
  in `JSON_QUERY` function. The following examples compare the wrapper
  behaviors.

Example Data:

```JSON
{"a": "[1,2]", "b": [1,2], "c": "hi"}
```

Comparison:

|Operator                                    |$.a          |$.b          |$.c
|:-------------------------------------------|:------------|:------------|:------------
|JSON_VALUE                                  | [1, 2]      | error       | hi
|JSON QUERY WITHOUT ARRAY WRAPPER            | error       | [1, 2]      | error
|JSON QUERY WITH UNCONDITIONAL ARRAY WRAPPER | [ "[1,2]" ] | [ [1,2] ]   | [ "hi" ]
|JSON QUERY WITH CONDITIONAL ARRAY WRAPPER   | [ "[1,2]" ] | [1,2]       | [ "hi" ]

Not implemented:

* JSON_TABLE

#### Constructor Functions

| Operator syntax        | Description
|:---------------------- |:-----------
| JSON_OBJECT( { [ KEY ] name VALUE value [ FORMAT JSON ] &#124; name : value [ FORMAT JSON ] } * [ { NULL &#124; ABSENT } ON NULL ] ) | Construct JSON object using a series of key (*name*) value (*value*) pairs
| JSON_OBJECTAGG( { [ KEY ] name VALUE value [ FORMAT JSON ] &#124; name : value [ FORMAT JSON ] } [ { NULL &#124; ABSENT } ON NULL ] ) | Aggregate function to construct a JSON object using a key (*name*) value (*value*) pair
| JSON_ARRAY( { value [ FORMAT JSON ] } * [ { NULL &#124; ABSENT } ON NULL ] ) | Construct a JSON array using a series of values (*value*)
| JSON_ARRAYAGG( value [ FORMAT JSON ] [ ORDER BY orderItem [, orderItem ]* ] [ { NULL &#124; ABSENT } ON NULL ] ) | Aggregate function to construct a JSON array using a value (*value*)

Note:

* The flag `FORMAT JSON` indicates the value is formatted as JSON
  character string. When `FORMAT JSON` is used, the value should be
  de-parse from JSON character string to a SQL structured value.
* `ON NULL` clause defines how the JSON output represents null
  values. The default null behavior of `JSON_OBJECT` and
  `JSON_OBJECTAGG` is `NULL ON NULL`, and for `JSON_ARRAY` and
  `JSON_ARRAYAGG` it is `ABSENT ON NULL`.
* If `ORDER BY` clause is provided, `JSON_ARRAYAGG` sorts the
  input rows into the specified order before performing aggregation.

#### Comparison Operators

| Operator syntax                   | Description
|:--------------------------------- |:-----------
| jsonValue IS JSON [ VALUE ]       | Whether *jsonValue* is a JSON value
| jsonValue IS NOT JSON [ VALUE ]   | Whether *jsonValue* is not a JSON value
| jsonValue IS JSON SCALAR          | Whether *jsonValue* is a JSON scalar value
| jsonValue IS NOT JSON SCALAR      | Whether *jsonValue* is not a JSON scalar value
| jsonValue IS JSON OBJECT          | Whether *jsonValue* is a JSON object
| jsonValue IS NOT JSON OBJECT      | Whether *jsonValue* is not a JSON object
| jsonValue IS JSON ARRAY           | Whether *jsonValue* is a JSON array
| jsonValue IS NOT JSON ARRAY       | Whether *jsonValue* is not a JSON array

### Dialect-specific Operators

The following operators are not in the SQL standard, and are not enabled in
Calcite's default operator table. They are only available for use in queries
if your session has enabled an extra operator table.

To enable an operator table, set the
[fun]({{ site.baseurl }}/docs/adapter.html#jdbc-connect-string-parameters)
connect string parameter.

The 'C' (compatibility) column contains value
'm' for MySQL ('fun=mysql' in the connect string),
'o' for Oracle ('fun=oracle' in the connect string),
'p' for PostgreSQL ('fun=postgresql' in the connect string).

One operator name may correspond to multiple SQL dialects, but with different
semantics.

| C | Operator syntax                                | Description
|:- |:-----------------------------------------------|:-----------
| m | JSON_TYPE(jsonValue)                           | Returns a string value indicating the type of a *jsonValue*
| m | JSON_DEPTH(jsonValue)                          | Returns an integer value indicating the depth of a *jsonValue*
| m | JSON_PRETTY(jsonValue)                         | Returns a pretty-printing of *jsonValue*
| m | JSON_LENGTH(jsonValue [, path ])               | Returns a integer indicating the length of *jsonValue*
| m | JSON_KEYS(jsonValue [, path ])                 | Returns a string indicating the keys of a JSON *jsonValue*
<<<<<<< HEAD
| m | REVERSE(string)                                | Returns the reverse order of string values
=======
| m | JSON_REMOVE(jsonValue, path[, path])           | Removes data from *jsonValue* using a series of *path* expressions and returns the result
>>>>>>> 4d047730
| o | DECODE(value, value1, result1 [, valueN, resultN ]* [, default ]) | Compares *value* to each *valueN* value one by one; if *value* is equal to a *valueN*, returns the corresponding *resultN*, else returns *default*, or NULL if *default* is not specified
| o | NVL(value1, value2)                            | Returns *value1* if *value1* is not null, otherwise *value2*
| o | LTRIM(string)                                  | Returns *string* with all blanks removed from the start
| o | RTRIM(string)                                  | Returns *string* with all blanks removed from the end
| o | SUBSTR(string, position [, substring_length ]) | Returns a portion of *string*, beginning at character *position*, *substring_length* characters long. SUBSTR calculates lengths using characters as defined by the input character set
| o | GREATEST(expr [, expr ]*)                      | Returns the greatest of the expressions
| o | LEAST(expr [, expr ]* )                        | Returns the least of the expressions
| o p | TRANSLATE(expr, fromString, toString)        | Returns *expr* with all occurrences of each character in *fromString* replaced by its corresponding character in *toString*. Characters in *expr* that are not in *fromString* are not replaced
| m o p | SOUNDEX(string)                            | Returns the phonetic representation of *string*. Throws exception when *string* is encoded with multi-byte encoding such as UTF-8
| p | DIFFERENCE(string, string)                     | Returns the difference between the SOUNDEX values of two character expressions as an integer. For example, returns 4 if the SOUNDEX values are same and returns 0 if the SOUNDEX values are totally different.
| m p | REPEAT(string, integer)                      | Returns a string of *integer* times *string*; Returns an empty string if *integer* is less than 1
| m | SPACE(integer)                                 | Returns a string of *integer* spaces; Returns an empty string if *integer* is less than 1

Note:

* `JSON_TYPE` / `JSON_DEPTH` / `JSON_PRETTY` return null if the argument is null
* `JSON_TYPE` / `JSON_DEPTH` / `JSON_PRETTY` throw error if the argument is not a valid JSON value
* `JSON_LENGTH` / `JSON_KEYS` / `JSON_REMOVE` return null if the first argument is null
* `JSON_TYPE` generally returns an upper-case string flag indicating the type of the JSON input. Currently supported supported type flags are:
  * INTEGER
  * STRING
  * FLOAT
  * DOUBLE
  * LONG
  * BOOLEAN
  * DATE
  * OBJECT
  * ARRAY
  * NULL
* `JSON_DEPTH` defines a JSON value's depth as follows:
  * An empty array, empty object, or scalar value has depth 1;
  * A non-empty array containing only elements of depth 1 or non-empty object containing only member values of depth 1 has depth 2;
  * Otherwise, a JSON document has depth greater than 2.
* `JSON_LENGTH` defines a JSON value's length as follows:
  * A scalar value has length 1;
  * The length of array or object is the number of elements is contains.

Usage Examples:

##### JSON_TYPE example

SQL

```SQL
SELECT JSON_TYPE(v) AS c1,
  JSON_TYPE(JSON_VALUE(v, 'lax $.b' ERROR ON ERROR)) AS c2,
  JSON_TYPE(JSON_VALUE(v, 'strict $.a[0]' ERROR ON ERROR)) AS c3,
  JSON_TYPE(JSON_VALUE(v, 'strict $.a[1]' ERROR ON ERROR)) AS c4
FROM (VALUES ('{"a": [10, true],"b": "[10, true]"}')) AS t(v)
LIMIT 10;
```

Result

| c1     | c2    | c3      | c4      |
| ------ | ----- | ------- | ------- |
| OBJECT | ARRAY | INTEGER | BOOLEAN |

##### JSON_DEPTH example

SQL

```SQL
SELECT JSON_DEPTH(v) AS c1,
  JSON_DEPTH(JSON_VALUE(v, 'lax $.b' ERROR ON ERROR)) AS c2,
  JSON_DEPTH(JSON_VALUE(v, 'strict $.a[0]' ERROR ON ERROR)) AS c3,
  JSON_DEPTH(JSON_VALUE(v, 'strict $.a[1]' ERROR ON ERROR)) AS c4
FROM (VALUES ('{"a": [10, true],"b": "[10, true]"}')) AS t(v)
LIMIT 10;
```

Result

| c1     | c2    | c3      | c4      |
| ------ | ----- | ------- | ------- |
| 3      | 2     | 1       | 1       |

##### JSON_LENGTH example

SQL

```SQL
SELECT JSON_LENGTH(v) AS c1,
  JSON_LENGTH(v, 'lax $.a') AS c2,
  JSON_LENGTH(v, 'strict $.a[0]') AS c3,
  JSON_LENGTH(v, 'strict $.a[1]') AS c4
FROM (VALUES ('{"a": [10, true]}')) AS t(v)
LIMIT 10;
```

Result

| c1     | c2    | c3      | c4      |
| ------ | ----- | ------- | ------- |
| 1      | 2     | 1       | 1       |

##### JSON_KEYS example

SQL

 ```SQL
SELECT JSON_KEYS(v) AS c1,
  JSON_KEYS(v, 'lax $.a') AS c2,
  JSON_KEYS(v, 'lax $.b') AS c2,
  JSON_KEYS(v, 'strict $.a[0]') AS c3,
  JSON_KEYS(v, 'strict $.a[1]') AS c4
FROM (VALUES ('{"a": [10, true],"b": {"c": 30}}')) AS t(v)
LIMIT 10;
```

 Result

| c1         | c2   | c3    | c4   | c5   |
| ---------- | ---- | ----- | ---- | ---- |
| ["a", "b"] | NULL | ["c"] | NULL | NULL |

##### JSON_REMOVE example

SQL

 ```SQL
SELECT JSON_REMOVE(v, '$[1]') AS c1
FROM (VALUES ('["a", ["b", "c"], "d"]')) AS t(v)
LIMIT 10;
```

 Result

| c1         |
| ---------- |
| ["a", "d"] |

#### DECODE example

SQL

```SQL
SELECT DECODE(f1, 1, 'aa', 2, 'bb', 3, 'cc', 4, 'dd', 'ee') as c1,
  DECODE(f2, 1, 'aa', 2, 'bb', 3, 'cc', 4, 'dd', 'ee') as c2,
  DECODE(f3, 1, 'aa', 2, 'bb', 3, 'cc', 4, 'dd', 'ee') as c3,
  DECODE(f4, 1, 'aa', 2, 'bb', 3, 'cc', 4, 'dd', 'ee') as c4,
  DECODE(f5, 1, 'aa', 2, 'bb', 3, 'cc', 4, 'dd', 'ee') as c5
FROM (VALUES (1, 2, 3, 4, 5)) AS t(f1, f2, f3, f4, f5);

```
 Result

| c1          | c2          | c3          | c4          | c5          |
| ----------- | ----------- | ----------- | ----------- | ----------- |
| aa          | bb          | cc          | dd          | ee          |

#### TRANSLATE example

SQL

```SQL
SELECT TRANSLATE('Aa*Bb*Cc''D*d', ' */''%', '_') as c1,
  TRANSLATE('Aa/Bb/Cc''D/d', ' */''%', '_') as c2,
  TRANSLATE('Aa Bb Cc''D d', ' */''%', '_') as c3,
  TRANSLATE('Aa%Bb%Cc''D%d', ' */''%', '_') as c4
FROM (VALUES (true)) AS t(f0);
```

Result

| c1          | c2          | c3          | c4          |
| ----------- | ----------- | ----------- | ----------- |
| Aa_Bb_CcD_d | Aa_Bb_CcD_d | Aa_Bb_CcD_d | Aa_Bb_CcD_d |

Not implemented:

* JSON_INSERT
* JSON_SET
* JSON_REPLACE

## User-defined functions

Calcite is extensible. You can define each kind of function using user code.
For each kind of function there are often several ways to define a function,
varying from convenient to efficient.

To implement a *scalar function*, there are 3 options:

* Create a class with a public static `eval` method,
  and register the class;
* Create a class with a public non-static `eval` method,
  and a public constructor with no arguments,
  and register the class;
* Create a class with one or more public static methods,
  and register each class/method combination.

To implement an *aggregate function*, there are 2 options:

* Create a class with public static `init`, `add` and `result` methods,
  and register the class;
* Create a class with public non-static `init`, `add` and `result` methods,
  and a  public constructor with no arguments,
  and register the class.

Optionally, add a public `merge` method to the class; this allows Calcite to
generate code that merges sub-totals.

Optionally, make your class implement the
[SqlSplittableAggFunction]({{ site.apiRoot }}/org/apache/calcite/sql/SqlSplittableAggFunction.html)
interface; this allows Calcite to decompose the function across several stages
of aggregation, roll up from summary tables, and push it through joins.

To implement a *table function*, there are 3 options:

* Create a class with a static `eval` method that returns
  [ScannableTable]({{ site.apiRoot }}/org/apache/calcite/schema/ScannableTable.html)
  or
  [QueryableTable]({{ site.apiRoot }}/org/apache/calcite/schema/QueryableTable.html),
  and register the class;
* Create a class with a non-static `eval` method that returns
  [ScannableTable]({{ site.apiRoot }}/org/apache/calcite/schema/ScannableTable.html)
  or
  [QueryableTable]({{ site.apiRoot }}/org/apache/calcite/schema/QueryableTable.html),
  and register the class;
* Create a class with one or more public static methods that return
  [ScannableTable]({{ site.apiRoot }}/org/apache/calcite/schema/ScannableTable.html)
  or
  [QueryableTable]({{ site.apiRoot }}/org/apache/calcite/schema/QueryableTable.html),
  and register each class/method combination.

To implement a *table macro*, there are 3 options:

* Create a class with a static `eval` method that returns
  [TranslatableTable]({{ site.apiRoot }}/org/apache/calcite/schema/TranslatableTable.html),
  and register the class;
* Create a class with a non-static `eval` method that returns
  [TranslatableTable]({{ site.apiRoot }}/org/apache/calcite/schema/TranslatableTable.html),
  and register the class;
* Create a class with one or more public static methods that return
  [TranslatableTable]({{ site.apiRoot }}/org/apache/calcite/schema/TranslatableTable.html),
  and register each class/method combination.

Calcite deduces the parameter types and result type of a function from the
parameter and return types of the Java method that implements it. Further, you
can specify the name and optionality of each parameter using the
[Parameter]({{ site.apiRoot }}/org/apache/calcite/linq4j/function/Parameter.html)
annotation.

### Calling functions with named and optional parameters

Usually when you call a function, you need to specify all of its parameters,
in order. But that can be a problem if a function has a lot of parameters,
and especially if you want to add more parameters over time.

To solve this problem, the SQL standard allows you to pass parameters by name,
and to define parameters which are optional (that is, have a default value
that is used if they are not specified).

Suppose you have a function `f`, declared as in the following pseudo syntax:

{% highlight sql %}
FUNCTION f(
  INTEGER a,
  INTEGER b DEFAULT NULL,
  INTEGER c,
  INTEGER d DEFAULT NULL,
  INTEGER e DEFAULT NULL) RETURNS INTEGER
{% endhighlight sql %}

All of the function's parameters have names, and parameters `b`, `d` and `e`
have a default value of `NULL` and are therefore optional.
(In Calcite, `NULL` is the only allowable default value for optional parameters;
this may change
[in future](https://issues.apache.org/jira/browse/CALCITE-947).)

When calling a function with optional parameters,
you can omit optional arguments at the end of the list, or use the `DEFAULT`
keyword for any optional arguments.
Here are some examples:

* `f(1, 2, 3, 4, 5)` provides a value to each parameter, in order;
* `f(1, 2, 3, 4)` omits `e`, which gets its default value, `NULL`;
* `f(1, DEFAULT, 3)` omits `d` and `e`,
  and specifies to use the default value of `b`;
* `f(1, DEFAULT, 3, DEFAULT, DEFAULT)` has the same effect as the previous
  example;
* `f(1, 2)` is not legal, because `c` is not optional;
* `f(1, 2, DEFAULT, 4)` is not legal, because `c` is not optional.

You can specify arguments by name using the `=>` syntax.
If one argument is named, they all must be.
Arguments may be in any other, but must not specify any argument more than once,
and you need to provide a value for every parameter which is not optional.
Here are some examples:

* `f(c => 3, d => 1, a => 0)` is equivalent to `f(0, NULL, 3, 1, NULL)`;
* `f(c => 3, d => 1)` is not legal, because you have not specified a value for
  `a` and `a` is not optional.

### MATCH_RECOGNIZE

`MATCH_RECOGNIZE` is a SQL extension for recognizing sequences of
events in complex event processing (CEP).

It is experimental in Calcite, and yet not fully implemented.

#### Syntax

{% highlight sql %}
matchRecognize:
      MATCH_RECOGNIZE '('
      [ PARTITION BY expression [, expression ]* ]
      [ ORDER BY orderItem [, orderItem ]* ]
      [ MEASURES measureColumn [, measureColumn ]* ]
      [ ONE ROW PER MATCH | ALL ROWS PER MATCH ]
      [ AFTER MATCH
            ( SKIP TO NEXT ROW
            | SKIP PAST LAST ROW
            | SKIP TO FIRST variable
            | SKIP TO LAST variable
            | SKIP TO variable )
      ]
      PATTERN '(' pattern ')'
      [ WITHIN intervalLiteral ]
      [ SUBSET subsetItem [, subsetItem ]* ]
      DEFINE variable AS condition [, variable AS condition ]*
      ')'

subsetItem:
      variable = '(' variable [, variable ]* ')'

measureColumn:
      expression AS alias

pattern:
      patternTerm [ '|' patternTerm ]*

patternTerm:
      patternFactor [ patternFactor ]*

patternFactor:
      patternPrimary [ patternQuantifier ]

patternPrimary:
      variable
  |   '$'
  |   '^'
  |   '(' [ pattern ] ')'
  |   '{-' pattern '-}'
  |   PERMUTE '(' pattern [, pattern ]* ')'

patternQuantifier:
      '*'
  |   '*?'
  |   '+'
  |   '+?'
  |   '?'
  |   '??'
  |   '{' { [ minRepeat ], [ maxRepeat ] } '}' ['?']
  |   '{' repeat '}'

intervalLiteral:
      INTERVAL 'string' timeUnit [ TO timeUnit ]
{% endhighlight %}

In *patternQuantifier*, *repeat* is a positive integer,
and *minRepeat* and *maxRepeat* are non-negative integers.

### DDL Extensions

DDL extensions are only available in the calcite-server module.
To enable, include `calcite-server.jar` in your class path, and add
`parserFactory=org.apache.calcite.sql.parser.ddl.SqlDdlParserImpl#FACTORY`
to the JDBC connect string (see connect string property
[parserFactory]({{ site.apiRoot }}/org/apache/calcite/config/CalciteConnectionProperty.html#PARSER_FACTORY)).

{% highlight sql %}
ddlStatement:
      createSchemaStatement
  |   createForeignSchemaStatement
  |   createTableStatement
  |   createViewStatement
  |   createMaterializedViewStatement
  |   createTypeStatement
  |   createFunctionStatement
  |   dropSchemaStatement
  |   dropForeignSchemaStatement
  |   dropTableStatement
  |   dropViewStatement
  |   dropMaterializedViewStatement
  |   dropTypeStatement
  |   dropFunctionStatement

createSchemaStatement:
      CREATE [ OR REPLACE ] SCHEMA [ IF NOT EXISTS ] name

createForeignSchemaStatement:
      CREATE [ OR REPLACE ] FOREIGN SCHEMA [ IF NOT EXISTS ] name
      (
          TYPE 'type'
      |   LIBRARY 'com.example.calcite.ExampleSchemaFactory'
      )
      [ OPTIONS '(' option [, option ]* ')' ]

option:
      name literal

createTableStatement:
      CREATE TABLE [ IF NOT EXISTS ] name
      [ '(' tableElement [, tableElement ]* ')' ]
      [ AS query ]

createTypeStatement:
      CREATE [ OR REPLACE ] TYPE name AS
      {
          baseType
      |   '(' attributeDef [, attributeDef ]* ')'
      }

attributeDef:
      attributeName type
      [ COLLATE collation ]
      [ NULL | NOT NULL ]
      [ DEFAULT expression ]

tableElement:
      columnName type [ columnGenerator ] [ columnConstraint ]
  |   columnName
  |   tableConstraint

columnGenerator:
      DEFAULT expression
  |   [ GENERATED ALWAYS ] AS '(' expression ')'
      { VIRTUAL | STORED }

columnConstraint:
      [ CONSTRAINT name ]
      [ NOT ] NULL

tableConstraint:
      [ CONSTRAINT name ]
      {
          CHECK '(' expression ')'
      |   PRIMARY KEY '(' columnName [, columnName ]* ')'
      |   UNIQUE '(' columnName [, columnName ]* ')'
      }

createViewStatement:
      CREATE [ OR REPLACE ] VIEW name
      [ '(' columnName [, columnName ]* ')' ]
      AS query

createMaterializedViewStatement:
      CREATE MATERIALIZED VIEW [ IF NOT EXISTS ] name
      [ '(' columnName [, columnName ]* ')' ]
      AS query

createFunctionStatement:
      CREATE [ OR REPLACE ] FUNCTION [ IF NOT EXISTS ] name
      AS classNameLiteral
      [ USING  usingFile [, usingFile ]* ]

usingFile:
      ( JAR | FILE | ARCHIVE ) filePathLiteral

dropSchemaStatement:
      DROP SCHEMA [ IF EXISTS ] name

dropForeignSchemaStatement:
      DROP FOREIGN SCHEMA [ IF EXISTS ] name

dropTableStatement:
      DROP TABLE [ IF EXISTS ] name

dropViewStatement:
      DROP VIEW [ IF EXISTS ] name

dropMaterializedViewStatement:
      DROP MATERIALIZED VIEW [ IF EXISTS ] name

dropTypeStatement:
      DROP TYPE [ IF EXISTS ] name

dropFunctionStatement:
      DROP FUNCTION [ IF EXISTS ] name
{% endhighlight %}

In *createTableStatement*, if you specify *AS query*, you may omit the list of
*tableElement*s, or you can omit the data type of any *tableElement*, in which
case it just renames the underlying column.

In *columnGenerator*, if you do not specify `VIRTUAL` or `STORED` for a
generated column, `VIRTUAL` is the default.

In *createFunctionStatement* and *usingFile*, *classNameLiteral*
and *filePathLiteral* are character literals.<|MERGE_RESOLUTION|>--- conflicted
+++ resolved
@@ -2097,11 +2097,8 @@
 | m | JSON_PRETTY(jsonValue)                         | Returns a pretty-printing of *jsonValue*
 | m | JSON_LENGTH(jsonValue [, path ])               | Returns a integer indicating the length of *jsonValue*
 | m | JSON_KEYS(jsonValue [, path ])                 | Returns a string indicating the keys of a JSON *jsonValue*
-<<<<<<< HEAD
+| m | JSON_REMOVE(jsonValue, path[, path])           | Removes data from *jsonValue* using a series of *path* expressions and returns the result
 | m | REVERSE(string)                                | Returns the reverse order of string values
-=======
-| m | JSON_REMOVE(jsonValue, path[, path])           | Removes data from *jsonValue* using a series of *path* expressions and returns the result
->>>>>>> 4d047730
 | o | DECODE(value, value1, result1 [, valueN, resultN ]* [, default ]) | Compares *value* to each *valueN* value one by one; if *value* is equal to a *valueN*, returns the corresponding *resultN*, else returns *default*, or NULL if *default* is not specified
 | o | NVL(value1, value2)                            | Returns *value1* if *value1* is not null, otherwise *value2*
 | o | LTRIM(string)                                  | Returns *string* with all blanks removed from the start
