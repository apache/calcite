/*
 * Licensed to the Apache Software Foundation (ASF) under one or more
 * contributor license agreements.  See the NOTICE file distributed with
 * this work for additional information regarding copyright ownership.
 * The ASF licenses this file to you under the Apache License, Version 2.0
 * (the "License"); you may not use this file except in compliance with
 * the License.  You may obtain a copy of the License at
 *
 * http://www.apache.org/licenses/LICENSE-2.0
 *
 * Unless required by applicable law or agreed to in writing, software
 * distributed under the License is distributed on an "AS IS" BASIS,
 * WITHOUT WARRANTIES OR CONDITIONS OF ANY KIND, either express or implied.
 * See the License for the specific language governing permissions and
 * limitations under the License.
 */
import com.gradle.enterprise.gradleplugin.internal.extension.BuildScanExtensionWithHiddenFeatures

pluginManagement {
    plugins {
        fun String.v() = extra["$this.version"].toString()
        fun PluginDependenciesSpec.idv(id: String, key: String = id) = id(id) version key.v()

        idv("com.gradle.enterprise")
        idv("com.gradle.common-custom-user-data-gradle-plugin")
        idv("com.autonomousapps.dependency-analysis")
        idv("org.checkerframework")
        idv("com.github.autostyle")
        idv("com.github.burrunan.s3-build-cache")
        idv("com.github.johnrengelman.shadow")
        idv("com.github.spotbugs")
        idv("com.github.vlsi.crlf", "com.github.vlsi.vlsi-release-plugins")
        idv("com.github.vlsi.gradle-extensions", "com.github.vlsi.vlsi-release-plugins")
        idv("com.github.vlsi.ide", "com.github.vlsi.vlsi-release-plugins")
        idv("com.github.vlsi.jandex", "com.github.vlsi.vlsi-release-plugins")
        idv("com.github.vlsi.license-gather", "com.github.vlsi.vlsi-release-plugins")
        idv("com.github.vlsi.stage-vote-release", "com.github.vlsi.vlsi-release-plugins")
        idv("com.google.protobuf")
<<<<<<< HEAD
        // idv("de.thetaphi.forbiddenapis")
=======
        idv("de.thetaphi.forbiddenapis")
        idv("jacoco")
>>>>>>> 75511b82
        idv("me.champeau.gradle.jmh")
        idv("net.ltgt.errorprone")
        idv("org.jetbrains.gradle.plugin.idea-ext")
        idv("org.nosphere.apache.rat")
        idv("org.owasp.dependencycheck")
        idv("org.sonarqube")
        kotlin("jvm") version "kotlin".v()
    }
    if (extra.has("enableMavenLocal") && extra["enableMavenLocal"].toString().ifBlank { "true" }.toBoolean()) {
        repositories {
            mavenLocal()
            gradlePluginPortal()
        }
    }
}

plugins {
    id("com.gradle.enterprise")
    id("com.gradle.common-custom-user-data-gradle-plugin")
    id("com.github.burrunan.s3-build-cache")
}

// This is the name of a current project
// Note: it cannot be inferred from the directory name as developer might clone Calcite to calcite_tmp folder
rootProject.name = "calcite"

include(
    "bom",
    "release",
    "babel",
    "cassandra",
    "core",
    "druid",
    "elasticsearch",
    "example:csv",
    "example:function",
    "file",
    "geode",
    "innodb",
    "kafka",
    "linq4j",
    "mongodb",
    "pig",
    "piglet",
    "plus",
    "redis",
    "server",
    "spark",
    "splunk",
    "testkit",
    "ubenchmark"
)

// See https://github.com/gradle/gradle/issues/1348#issuecomment-284758705 and
// https://github.com/gradle/gradle/issues/5321#issuecomment-387561204
// Gradle inherits Ant "default excludes", however we do want to archive those files
org.apache.tools.ant.DirectoryScanner.removeDefaultExclude("**/.gitattributes")
org.apache.tools.ant.DirectoryScanner.removeDefaultExclude("**/.gitignore")

fun property(name: String) =
    when (extra.has(name)) {
        true -> extra.get(name) as? String
        else -> null
    }

val isCiServer = System.getenv().containsKey("CI")

gradleEnterprise {
    server = "https://ge.apache.org"
    allowUntrustedServer = false

    buildScan {
        capture { isTaskInputFiles = true }
        isUploadInBackground = !isCiServer
        publishAlways()
        this as BuildScanExtensionWithHiddenFeatures
        publishIfAuthenticated()
        obfuscation {
            ipAddresses { addresses -> addresses.map { "0.0.0.0" } }
        }
    }
}

// Cache build artifacts, so expensive operations do not need to be re-computed
// The logic is as follows:
//  1. Cache is populated only in CI that has S3_BUILD_CACHE_ACCESS_KEY_ID and
//     S3_BUILD_CACHE_SECRET_KEY (GitHub Actions in main branch)
//  2. Otherwise the cache is read-only (e.g. everyday builds and PR builds)
buildCache {
    local {
        isEnabled = !isCiServer
    }
    if (property("s3.build.cache")?.ifBlank { "true" }?.toBoolean() == true) {
        val pushAllowed = property("s3.build.cache.push")?.ifBlank { "true" }?.toBoolean() ?: true
        remote<com.github.burrunan.s3cache.AwsS3BuildCache> {
            region = "us-east-2"
            bucket = "calcite-gradle-cache"
            endpoint = "s3.us-east-2.wasabisys.com"
            isPush = isCiServer && pushAllowed && !awsAccessKeyId.isNullOrBlank()
        }
    }
}

// This enables to use local clone of vlsi-release-plugins for debugging purposes
property("localReleasePlugins")?.ifBlank { "../vlsi-release-plugins" }?.let {
    println("Importing project '$it'")
    includeBuild(it)
}

// This enables to open both Calcite and Calcite Avatica as a single project
property("localAvatica")?.ifBlank { "../calcite-avatica" }?.let {
    println("Importing project '$it'")
    includeBuild(it)
}

// This enables to try local Autostyle
property("localAutostyle")?.ifBlank { "../autostyle" }?.let {
    println("Importing project '$it'")
    includeBuild("../autostyle")
}<|MERGE_RESOLUTION|>--- conflicted
+++ resolved
@@ -36,12 +36,8 @@
         idv("com.github.vlsi.license-gather", "com.github.vlsi.vlsi-release-plugins")
         idv("com.github.vlsi.stage-vote-release", "com.github.vlsi.vlsi-release-plugins")
         idv("com.google.protobuf")
-<<<<<<< HEAD
-        // idv("de.thetaphi.forbiddenapis")
-=======
         idv("de.thetaphi.forbiddenapis")
         idv("jacoco")
->>>>>>> 75511b82
         idv("me.champeau.gradle.jmh")
         idv("net.ltgt.errorprone")
         idv("org.jetbrains.gradle.plugin.idea-ext")
