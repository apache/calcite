/*
 * Licensed to the Apache Software Foundation (ASF) under one or more
 * contributor license agreements.  See the NOTICE file distributed with
 * this work for additional information regarding copyright ownership.
 * The ASF licenses this file to you under the Apache License, Version 2.0
 * (the "License"); you may not use this file except in compliance with
 * the License.  You may obtain a copy of the License at
 *
 * http://www.apache.org/licenses/LICENSE-2.0
 *
 * Unless required by applicable law or agreed to in writing, software
 * distributed under the License is distributed on an "AS IS" BASIS,
 * WITHOUT WARRANTIES OR CONDITIONS OF ANY KIND, either express or implied.
 * See the License for the specific language governing permissions and
 * limitations under the License.
 */
package org.apache.calcite.test;

import org.apache.calcite.adapter.spark.SparkRel;
import org.apache.calcite.util.Util;

import org.junit.jupiter.api.Disabled;
import org.junit.jupiter.api.Test;

/**
 * Tests for using Calcite with Spark as an internal engine, as implemented by
 * the {@link org.apache.calcite.adapter.spark} package.
 */
class SparkAdapterTest {
  private static final String VALUES0 = "(values (1, 'a'), (2, 'b'))";

  private static final String VALUES1 =
      "(values (1, 'a'), (2, 'b')) as t(x, y)";

  private static final String VALUES2 =
      "(values (1, 'a'), (2, 'b'), (1, 'b'), (2, 'c'), (2, 'c')) as t(x, y)";

  private static final String VALUES3 =
      "(values (1, 'a'), (2, 'b')) as v(w, z)";

  private static final String VALUES4 =
      "(values (1, 'a'), (2, 'b'), (3, 'b'), (4, 'c'), (2, 'c')) as t(x, y)";

  private CalciteAssert.AssertQuery sql(String sql) {
    return CalciteAssert.that()
        .with(CalciteAssert.Config.SPARK)
        .query(sql);
  }

  /**
   * Tests a VALUES query evaluated using Spark.
   * There are no data sources.
   */
  @Test void testValues() {
    // Insert a spurious reference to a class in Calcite's Spark adapter.
    // Otherwise this test doesn't depend on the Spark module at all, and
    // Javadoc gets confused.
    Util.discard(SparkRel.class);

    final String sql = "select *\n"
        + "from " + VALUES0;

    final String plan = "PLAN="
        + "EnumerableValues(tuples=[[{ 1, 'a' }, { 2, 'b' }]])";

    final String[] expectedResult = {
        "EXPR$0=1; EXPR$1=a",
        "EXPR$0=2; EXPR$1=b"
    };

    sql(sql).returnsOrdered(expectedResult)
        .explainContains(plan);
  }

  /** Tests values followed by filter, evaluated by Spark. */
  @Test void testValuesFilter() {
    final String sql = "select *\n"
        + "from " + VALUES1 + "\n"
        + "where x < 2";

    final String[] expectedResult = {"X=1; Y=a"};

    final String plan = "PLAN="
        + "EnumerableCalc(expr#0..1=[{inputs}], expr#2=[2], expr#3=[<($t0, $t2)], proj#0..1=[{exprs}], $condition=[$t3])\n"
        + "  EnumerableValues(tuples=[[{ 1, 'a' }, { 2, 'b' }]])\n";

    sql(sql).returnsUnordered(expectedResult)
        .explainContains(plan);
  }

  @Test void testSelectDistinct() {
    final String sql = "select distinct *\n"
        + "from " + VALUES2;

    final String plan = "PLAN="
        + "EnumerableAggregate(group=[{0, 1}])\n"
        + "  EnumerableValues(tuples=[[{ 1, 'a' }, { 2, 'b' }, { 1, 'b' }, { 2, 'c' }, { 2, 'c' }]])\n\n";

    final String[] expectedResult = {
        "X=1; Y=a",
        "X=1; Y=b",
        "X=2; Y=b",
        "X=2; Y=c"
    };

    sql(sql).returnsUnordered(expectedResult)
        .explainContains(plan);
  }

  // Tests about grouping and aggregate functions

  @Test void testGroupBy() {
    final String sql = "select sum(x) as SUM_X, min(y) as MIN_Y, max(y) as MAX_Y, "
        + "count(*) as CNT_Y, count(distinct y) as CNT_DIST_Y\n"
        + "from " + VALUES2 + "\n"
        + "group by x";

    final String plan = "PLAN="
        + "EnumerableCalc(expr#0..5=[{inputs}], expr#6=[CAST($t1):INTEGER NOT NULL], expr#7=[CAST($t2):CHAR(1) NOT NULL], expr#8=[CAST($t3):CHAR(1) NOT NULL], expr#9=[CAST($t4):BIGINT NOT NULL], SUM_X=[$t6], MIN_Y=[$t7], MAX_Y=[$t8], CNT_Y=[$t9], CNT_DIST_Y=[$t5])\n"
        + "  EnumerableAggregate(group=[{0}], SUM_X=[MIN($2) FILTER $7], MIN_Y=[MIN($3) FILTER $7], MAX_Y=[MIN($4) FILTER $7], CNT_Y=[MIN($5) FILTER $7], CNT_DIST_Y=[COUNT($1) FILTER $6])\n"
        + "    EnumerableCalc(expr#0..6=[{inputs}], expr#7=[0], expr#8=[=($t6, $t7)], expr#9=[1], expr#10=[=($t6, $t9)], proj#0..5=[{exprs}], $g_0=[$t8], $g_1=[$t10])\n"
        + "      EnumerableAggregate(group=[{0, 1}], groups=[[{0, 1}, {0}]], SUM_X=[$SUM0($0)], MIN_Y=[MIN($1)], MAX_Y=[MAX($1)], CNT_Y=[COUNT()], $g=[GROUPING($0, $1)])\n"
        + "        EnumerableValues(tuples=[[{ 1, 'a' }, { 2, 'b' }, { 1, 'b' }, { 2, 'c' }, { 2, 'c' }]])\n";

    final String[] expectedResult = {
        "SUM_X=2; MIN_Y=a; MAX_Y=b; CNT_Y=2; CNT_DIST_Y=2",
        "SUM_X=6; MIN_Y=b; MAX_Y=c; CNT_Y=3; CNT_DIST_Y=2"
    };

    sql(sql).returnsUnordered(expectedResult)
        .explainContains(plan);
  }

  @Test void testAggFuncNoGroupBy() {
    final String sql = "select sum(x) as SUM_X, min(y) as MIN_Y, max(y) as MAX_Y, "
        + "count(*) as CNT_Y, count(distinct y) as CNT_DIST_Y\n"
        + "from " + VALUES2;

    final String plan = "PLAN="
        + "EnumerableCalc(expr#0..4=[{inputs}], expr#5=[CAST($t3):BIGINT NOT NULL], proj#0..2=[{exprs}], CNT_Y=[$t5], CNT_DIST_Y=[$t4])\n"
        + "  EnumerableAggregate(group=[{}], SUM_X=[MIN($1) FILTER $6], MIN_Y=[MIN($2) FILTER $6], MAX_Y=[MIN($3) FILTER $6], CNT_Y=[MIN($4) FILTER $6], CNT_DIST_Y=[COUNT($0) FILTER $5])\n"
        + "    EnumerableCalc(expr#0..5=[{inputs}], expr#6=[0], expr#7=[=($t5, $t6)], expr#8=[1], expr#9=[=($t5, $t8)], proj#0..4=[{exprs}], $g_0=[$t7], $g_1=[$t9])\n"
        + "      EnumerableAggregate(group=[{1}], groups=[[{1}, {}]], SUM_X=[$SUM0($0)], MIN_Y=[MIN($1)], MAX_Y=[MAX($1)], CNT_Y=[COUNT()], $g=[GROUPING($1)])\n"
        + "        EnumerableValues(tuples=[[{ 1, 'a' }, { 2, 'b' }, { 1, 'b' }, { 2, 'c' }, { 2, 'c' }]])\n";

    final String expectedResult = "SUM_X=8; MIN_Y=a; MAX_Y=c; CNT_Y=5; CNT_DIST_Y=3";

    sql(sql).returnsUnordered(expectedResult)
        .explainContains(plan);
  }

  @Test void testGroupByOrderByAsc() {
    final String sql = "select x, count(*) as CNT_Y\n"
        + "from " + VALUES2 + "\n"
        + "group by x\n"
        + "order by x asc";

    final String plan = "";

    final String expectedResult = "X=1; CNT_Y=2\n"
        + "X=2; CNT_Y=3\n";

    sql(sql).returns(expectedResult)
        .explainContains(plan);
  }

  @Test void testGroupByMinMaxCountCountDistinctOrderByAsc() {
    final String sql = "select x, min(y) as MIN_Y, max(y) as MAX_Y, count(*) as CNT_Y, "
        + "count(distinct y) as CNT_DIST_Y\n"
        + "from " + VALUES2 + "\n"
        + "group by x\n"
        + "order by x asc";

    final String plan = "PLAN="
        + "EnumerableSort(sort0=[$0], dir0=[ASC])\n"
        + "  EnumerableCalc(expr#0..4=[{inputs}], expr#5=[CAST($t1):CHAR(1) NOT NULL], expr#6=[CAST($t2):CHAR(1) NOT NULL], expr#7=[CAST($t3):BIGINT NOT NULL], X=[$t0], MIN_Y=[$t5], MAX_Y=[$t6], CNT_Y=[$t7], CNT_DIST_Y=[$t4])\n"
        + "    EnumerableAggregate(group=[{0}], MIN_Y=[MIN($2) FILTER $6], MAX_Y=[MIN($3) FILTER $6], CNT_Y=[MIN($4) FILTER $6], CNT_DIST_Y=[COUNT($1) FILTER $5])\n"
        + "      EnumerableCalc(expr#0..5=[{inputs}], expr#6=[0], expr#7=[=($t5, $t6)], expr#8=[1], expr#9=[=($t5, $t8)], proj#0..4=[{exprs}], $g_0=[$t7], $g_1=[$t9])\n"
        + "        EnumerableAggregate(group=[{0, 1}], groups=[[{0, 1}, {0}]], MIN_Y=[MIN($1)], MAX_Y=[MAX($1)], CNT_Y=[COUNT()], $g=[GROUPING($0, $1)])\n"
        + "          EnumerableValues(tuples=[[{ 1, 'a' }, { 2, 'b' }, { 1, 'b' }, { 2, 'c' }, { 2, 'c' }]])\n\n";

    final String expectedResult = "X=1; MIN_Y=a; MAX_Y=b; CNT_Y=2; CNT_DIST_Y=2\n"
        + "X=2; MIN_Y=b; MAX_Y=c; CNT_Y=3; CNT_DIST_Y=2\n";

    sql(sql).returns(expectedResult)
        .explainContains(plan);
  }

  @Test void testGroupByMiMaxCountCountDistinctOrderByDesc() {
    final String sql = "select x, min(y) as MIN_Y, max(y) as MAX_Y, count(*) as CNT_Y, "
        + "count(distinct y) as CNT_DIST_Y\n"
        + "from " + VALUES2 + "\n"
        + "group by x\n"
        + "order by x desc";

    final String plan = "PLAN="
        + "EnumerableSort(sort0=[$0], dir0=[DESC])\n"
        + "  EnumerableCalc(expr#0..4=[{inputs}], expr#5=[CAST($t1):CHAR(1) NOT NULL], expr#6=[CAST($t2):CHAR(1) NOT NULL], expr#7=[CAST($t3):BIGINT NOT NULL], X=[$t0], MIN_Y=[$t5], MAX_Y=[$t6], CNT_Y=[$t7], CNT_DIST_Y=[$t4])\n"
        + "    EnumerableAggregate(group=[{0}], MIN_Y=[MIN($2) FILTER $6], MAX_Y=[MIN($3) FILTER $6], CNT_Y=[MIN($4) FILTER $6], CNT_DIST_Y=[COUNT($1) FILTER $5])\n"
        + "      EnumerableCalc(expr#0..5=[{inputs}], expr#6=[0], expr#7=[=($t5, $t6)], expr#8=[1], expr#9=[=($t5, $t8)], proj#0..4=[{exprs}], $g_0=[$t7], $g_1=[$t9])\n"
        + "        EnumerableAggregate(group=[{0, 1}], groups=[[{0, 1}, {0}]], MIN_Y=[MIN($1)], MAX_Y=[MAX($1)], CNT_Y=[COUNT()], $g=[GROUPING($0, $1)])\n"
        + "          EnumerableValues(tuples=[[{ 1, 'a' }, { 2, 'b' }, { 1, 'b' }, { 2, 'c' }, { 2, 'c' }]])\n\n";

    final String expectedResult = "X=2; MIN_Y=b; MAX_Y=c; CNT_Y=3; CNT_DIST_Y=2\n"
        + "X=1; MIN_Y=a; MAX_Y=b; CNT_Y=2; CNT_DIST_Y=2\n";

    sql(sql).returns(expectedResult)
        .explainContains(plan);
  }

  @Test void testGroupByHaving() {
    final String sql = "select x\n"
        + "from " + VALUES2 + "\n"
        + "group by x\n"
        + "having count(*) > 2";

    final String plan = "PLAN="
        + "EnumerableCalc(expr#0..1=[{inputs}], expr#2=[2], expr#3=[>($t1, $t2)], X=[$t0], $condition=[$t3])\n"
        + "  EnumerableAggregate(group=[{0}], agg#0=[COUNT()])\n"
        + "    EnumerableValues(tuples=[[{ 1, 'a' }, { 2, 'b' }, { 1, 'b' }, { 2, 'c' }, { 2, 'c' }]])\n\n";

    final String expectedResult = "X=2";

    sql(sql).returnsUnordered(expectedResult)
        .explainContains(plan);
  }

  // Tests about set operators (UNION, UNION ALL, INTERSECT)

  @Test void testUnionAll() {
    final String sql = "select *\n"
        + "from " + VALUES1 + "\n"
        + " union all\n"
        + "select *\n"
        + "from " + VALUES2;

    final String plan = "PLAN="
        + "EnumerableUnion(all=[true])\n"
        + "  EnumerableValues(tuples=[[{ 1, 'a' }, { 2, 'b' }]])\n"
        + "  EnumerableValues(tuples=[[{ 1, 'a' }, { 2, 'b' }, { 1, 'b' }, { 2, 'c' }, { 2, 'c' }]])\n";

    final String[] expectedResult = {
        "X=1; Y=a",
        "X=1; Y=a",
        "X=1; Y=b",
        "X=2; Y=b",
        "X=2; Y=b",
        "X=2; Y=c",
        "X=2; Y=c"
    };

    sql(sql).returnsUnordered(expectedResult)
        .explainContains(plan);
  }

  @Test void testUnion() {
    final String sql = "select *\n"
        + "from " + VALUES1 + "\n"
        + " union\n"
        + "select *\n"
        + "from " + VALUES2;

    final String plan = "PLAN="
        + "EnumerableUnion(all=[false])\n"
        + "  EnumerableValues(tuples=[[{ 1, 'a' }, { 2, 'b' }]])\n"
        + "  EnumerableValues(tuples=[[{ 1, 'a' }, { 2, 'b' }, { 1, 'b' }, { 2, 'c' }, { 2, 'c' }]])\n";

    final String[] expectedResult = {
        "X=1; Y=a",
        "X=1; Y=b",
        "X=2; Y=b",
        "X=2; Y=c"
    };

    sql(sql).returnsUnordered(expectedResult)
        .explainContains(plan);
  }

  @Test void testIntersect() {
    final String sql = "select *\n"
        + "from " + VALUES1 + "\n"
        + " intersect\n"
        + "select *\n"
        + "from " + VALUES2;

    final String plan = "PLAN="
        + "EnumerableIntersect(all=[false])\n"
        + "  EnumerableValues(tuples=[[{ 1, 'a' }, { 2, 'b' }]])\n"
        + "  EnumerableValues(tuples=[[{ 1, 'a' }, { 2, 'b' }, { 1, 'b' }, { 2, 'c' }, { 2, 'c' }]])\n";

    final String[] expectedResult = {
        "X=1; Y=a",
        "X=2; Y=b"
    };

    sql(sql).returnsUnordered(expectedResult)
        .explainContains(plan);
  }

  // Tests about sorting

  @Test void testSortXAscProjectY() {
    final String sql = "select y\n"
        + "from " + VALUES2 + "\n"
        + "order by x asc";

    final String plan = "PLAN="
        + "EnumerableSort(sort0=[$1], dir0=[ASC])\n"
        + "  EnumerableCalc(expr#0..1=[{inputs}], Y=[$t1], X=[$t0])\n"
        + "    EnumerableValues(tuples=[[{ 1, 'a' }, { 2, 'b' }, { 1, 'b' }, { 2, 'c' }, { 2, 'c' }]])\n\n";

    final String expectedResult = "Y=a\n"
        + "Y=b\n"
        + "Y=b\n"
        + "Y=c\n"
        + "Y=c\n";

    sql(sql).returns(expectedResult)
        .explainContains(plan);
  }

  @Test void testSortXDescYDescProjectY() {
    final String sql = "select y\n"
        + "from " + VALUES2 + "\n"
        + "order by x desc, y desc";

    final String plan = "PLAN="
        + "EnumerableSort(sort0=[$1], sort1=[$0], dir0=[DESC], dir1=[DESC])\n"
        + "  EnumerableCalc(expr#0..1=[{inputs}], Y=[$t1], X=[$t0])\n"
        + "    EnumerableValues(tuples=[[{ 1, 'a' }, { 2, 'b' }, { 1, 'b' }, { 2, 'c' }, { 2, 'c' }]])\n\n";

    final String expectedResult = "Y=c\n"
        + "Y=c\n"
        + "Y=b\n"
        + "Y=b\n"
        + "Y=a\n";

    sql(sql).returns(expectedResult)
        .explainContains(plan);
  }

  @Test void testSortXDescYAscProjectY() {
    final String sql = "select y\n"
        + "from " + VALUES2 + "\n"
        + "order by x desc, y";

    final String plan = "PLAN="
        + "EnumerableSort(sort0=[$1], sort1=[$0], dir0=[DESC], dir1=[ASC])\n"
        + "  EnumerableCalc(expr#0..1=[{inputs}], Y=[$t1], X=[$t0])\n"
        + "    EnumerableValues(tuples=[[{ 1, 'a' }, { 2, 'b' }, { 1, 'b' }, { 2, 'c' }, { 2, 'c' }]])\n\n";

    final String expectedResult = "Y=b\n"
        + "Y=c\n"
        + "Y=c\n"
        + "Y=a\n"
        + "Y=b\n";

    sql(sql).returns(expectedResult)
        .explainContains(plan);
  }

  @Test void testSortXAscYDescProjectY() {
    final String sql = "select y\n"
        + "from " + VALUES2 + "\n"
        + "order by x, y desc";

    final String plan = "PLAN="
        + "EnumerableSort(sort0=[$1], sort1=[$0], dir0=[ASC], dir1=[DESC])\n"
        + "  EnumerableCalc(expr#0..1=[{inputs}], Y=[$t1], X=[$t0])\n"
        + "    EnumerableValues(tuples=[[{ 1, 'a' }, { 2, 'b' }, { 1, 'b' }, { 2, 'c' }, { 2, 'c' }]])\n\n";

    final String expectedResult = "Y=b\n"
        + "Y=a\n"
        + "Y=c\n"
        + "Y=c\n"
        + "Y=b\n";

    sql(sql).returns(expectedResult)
        .explainContains(plan);
  }

  // Tests involving joins

  @Test void testJoinProject() {
    final String sql = "select t.y, v.z\n"
        + "from " + VALUES2 + "\n"
        + "  join " + VALUES3 + " on t.x = v.w";

    final String plan = "PLAN="
        + "EnumerableCalc(expr#0..3=[{inputs}], Y=[$t3], Z=[$t1])\n"
        + "  EnumerableHashJoin(condition=[=($0, $2)], joinType=[inner])\n"
        + "    EnumerableValues(tuples=[[{ 1, 'a' }, { 2, 'b' }]])\n"
        + "    EnumerableValues(tuples=[[{ 1, 'a' }, { 2, 'b' }, { 1, 'b' }, { 2, 'c' }, { 2, 'c' }]])\n\n";

    final String[] expectedResult = {
        "Y=a; Z=a",
        "Y=b; Z=a",
        "Y=b; Z=b",
        "Y=c; Z=b",
        "Y=c; Z=b"
    };

    sql(sql).returnsUnordered(expectedResult)
        .explainContains(plan);
  }

  @Test void testJoinProjectAliasProject() {
    final String sql = "select r.z\n"
        + "from (\n"
        + "  select *\n"
        + "  from " + VALUES2 + "\n"
        + "    join " + VALUES3 + " on t.x = v.w) as r";

    final String plan = "PLAN="
        + "EnumerableCalc(expr#0..3=[{inputs}], Z=[$t1])\n"
        + "  EnumerableHashJoin(condition=[=($0, $2)], joinType=[inner])\n"
        + "    EnumerableValues(tuples=[[{ 1, 'a' }, { 2, 'b' }]])\n"
        + "    EnumerableValues(tuples=[[{ 1, 'a' }, { 2, 'b' }, { 1, 'b' }, { 2, 'c' }, { 2, 'c' }]])\n\n";

    final String[] expectedResult = {
        "Z=a",
        "Z=a",
        "Z=b",
        "Z=b",
        "Z=b"
    };

    sql(sql).returnsUnordered(expectedResult)
        .explainContains(plan);
  }

  // Tests involving LIMIT/OFFSET

  @Test void testLimit() {
    final String sql = "select *\n"
        + "from " + VALUES2 + "\n"
        + "where x = 1\n"
        + "limit 1";

    final String plan = "PLAN="
        + "EnumerableLimit(fetch=[1])\n"
        + "  EnumerableCalc(expr#0..1=[{inputs}], expr#2=[1], expr#3=[=($t0, $t2)], proj#0..1=[{exprs}], $condition=[$t3])\n"
        + "    EnumerableValues(tuples=[[{ 1, 'a' }, { 2, 'b' }, { 1, 'b' }";

    final String expectedResult = "X=1; Y=a";

    sql(sql).returnsUnordered(expectedResult)
        .explainContains(plan);
  }

  @Test void testOrderByLimit() {
    final String sql = "select *\n"
        + "from " + VALUES2 + "\n"
        + "order by y\n"
        + "limit 1";

    final String plan = "PLAN="
        + "EnumerableLimit(fetch=[1])\n"
        + "  EnumerableValues(tuples=[[{ 1, 'a' }, { 2, 'b' }, { 1, 'b' }, { 2, 'c' }, { 2, 'c' }]])\n\n";

    final String expectedResult = "X=1; Y=a\n";

    sql(sql).returns(expectedResult)
        .explainContains(plan);
  }

  @Test void testOrderByOffset() {
    final String sql = "select *\n"
        + "from " + VALUES2 + "\n"
        + "order by y\n"
        + "offset 2";

    final String plan = "PLAN="
        + "EnumerableLimit(offset=[2])\n"
        + "  EnumerableValues(tuples=[[{ 1, 'a' }, { 2, 'b' }, { 1, 'b' }, { 2, 'c' }, { 2, 'c' }]])\n\n";

    final String expectedResult = "X=1; Y=b\n"
        + "X=2; Y=c\n"
        + "X=2; Y=c\n";

    sql(sql).returns(expectedResult)
        .explainContains(plan);
  }

  // Tests involving "complex" filters in WHERE clause
<<<<<<< HEAD
  @Disabled
=======

>>>>>>> 75511b82
  @Test void testFilterBetween() {
    final String sql = "select *\n"
        + "from " + VALUES4 + "\n"
        + "where x between 3 and 4";

    final String plan = "PLAN="
        + "EnumerableCalc(expr#0..1=[{inputs}], expr#2=[Sarg[[3..4]]], expr#3=[SEARCH($t0, $t2)], proj#0..1=[{exprs}], $condition=[$t3])\n"
        + "  EnumerableValues(tuples=[[{ 1, 'a' }, { 2, 'b' }, { 3, 'b' }, { 4, 'c' }, { 2, 'c' }]])\n\n";

    final String[] expectedResult = {
        "X=3; Y=b",
        "X=4; Y=c"
    };

    sql(sql).returnsUnordered(expectedResult)
        .explainContains(plan);
  }

<<<<<<< HEAD
  @Disabled
=======
>>>>>>> 75511b82
  @Test void testFilterIsIn() {
    final String sql = "select *\n"
        + "from " + VALUES4 + "\n"
        + "where x in (3, 4)";

    final String plan = "PLAN="
        + "EnumerableCalc(expr#0..1=[{inputs}], expr#2=[Sarg[3, 4]], expr#3=[SEARCH($t0, $t2)], proj#0..1=[{exprs}], $condition=[$t3])\n"
        + "  EnumerableValues(tuples=[[{ 1, 'a' }, { 2, 'b' }, { 3, 'b' }, { 4, 'c' }, { 2, 'c' }]])\n\n";

    final String[] expectedResult = {
        "X=3; Y=b",
        "X=4; Y=c"
    };

    sql(sql).returnsUnordered(expectedResult)
        .explainContains(plan);
  }

  @Test void testFilterTrue() {
    final String sql = "select *\n"
        + "from " + VALUES2 + "\n"
        + "where true";

    final String plan = "PLAN="
        + "EnumerableValues(tuples=[[{ 1, 'a' }, { 2, 'b' }, { 1, 'b' }, { 2, 'c' }, { 2, 'c' }]])\n\n";

    final String[] expectedResult = {
        "X=1; Y=a",
        "X=1; Y=b",
        "X=2; Y=b",
        "X=2; Y=c",
        "X=2; Y=c"
    };

    sql(sql).returnsUnordered(expectedResult)
        .explainContains(plan);
  }

  @Test void testFilterFalse() {
    final String sql = "select *\n"
        + "from " + VALUES2 + "\n"
        + "where false";

    final String plan = "PLAN="
        + "EnumerableValues(tuples=[[]])\n\n";

    final String expectedResult = "";

    sql(sql).returnsUnordered(expectedResult)
        .explainContains(plan);
  }

<<<<<<< HEAD
  @Disabled
=======
>>>>>>> 75511b82
  @Test void testFilterOr() {
    final String sql = "select *\n"
        + "from " + VALUES2 + "\n"
        + "where x = 1 or x = 2";

    final String plan = "PLAN="
        + "EnumerableCalc(expr#0..1=[{inputs}], expr#2=[Sarg[1, 2]], expr#3=[SEARCH($t0, $t2)], proj#0..1=[{exprs}], $condition=[$t3])\n"
        + "  EnumerableValues(tuples=[[{ 1, 'a' }, { 2, 'b' }, { 1, 'b' }, { 2, 'c' }, { 2, 'c' }]])\n\n";

    final String[] expectedResult = {
        "X=1; Y=a",
        "X=1; Y=b",
        "X=2; Y=b",
        "X=2; Y=c",
        "X=2; Y=c"
    };

    sql(sql).returnsUnordered(expectedResult)
        .explainContains(plan);
  }

  @Test void testFilterIsNotNull() {
    final String sql = "select *\n"
        + "from " + VALUES2 + "\n"
        + "where x is not null";

    final String plan = "PLAN="
        + "EnumerableValues(tuples=[[{ 1, 'a' }, { 2, 'b' }, { 1, 'b' }, { 2, 'c' }, { 2, 'c' }]])\n\n";

    final String[] expectedResult = {
        "X=1; Y=a",
        "X=1; Y=b",
        "X=2; Y=b",
        "X=2; Y=c",
        "X=2; Y=c"
    };

    sql(sql).returnsUnordered(expectedResult)
        .explainContains(plan);
  }

  @Test void testFilterIsNull() {
    final String sql = "select *\n"
        + "from " + VALUES2 + "\n"
        + "where x is null";

    final String plan = "PLAN="
        + "EnumerableValues(tuples=[[]])\n\n";

    final String expectedResult = "";

    sql(sql).returnsUnordered(expectedResult)
        .explainContains(plan);
  }

  // Tests on more complex queries as UNION operands

  @Test void testUnionWithFilters() {
    final String sql = "select *\n"
        + "from " + VALUES1 + "\n"
        + "where x > 1\n"
        + " union all\n"
        + "select *\n"
        + "from " + VALUES2 + "\n"
        + "where x > 1";

    final String plan = "PLAN="
        + "EnumerableUnion(all=[true])\n"
        + "  EnumerableCalc(expr#0..1=[{inputs}], expr#2=[1], expr#3=[>($t0, $t2)], proj#0..1=[{exprs}], $condition=[$t3])\n"
        + "    EnumerableValues(tuples=[[{ 1, 'a' }, { 2, 'b' }]])\n"
        + "  EnumerableCalc(expr#0..1=[{inputs}], expr#2=[1], expr#3=[>($t0, $t2)], proj#0..1=[{exprs}], $condition=[$t3])\n"
        + "    EnumerableValues(tuples=[[{ 1, 'a' }, { 2, 'b' }, { 1, 'b' }, { 2, 'c' }, { 2, 'c' }]])\n";

    final String[] expectedResult = {
        "X=2; Y=b",
        "X=2; Y=b",
        "X=2; Y=c",
        "X=2; Y=c"
    };

    sql(sql).returnsUnordered(expectedResult)
        .explainContains(plan);
  }

  @Test void testUnionWithFiltersProject() {
    final String sql = "select x\n"
        + "from " + VALUES1 + "\n"
        + "where x > 1\n"
        + " union\n"
        + "select x\n"
        + "from " + VALUES2 + "\n"
        + "where x > 1";

    final String plan = "PLAN="
        + "EnumerableUnion(all=[false])\n"
        + "  EnumerableCalc(expr#0..1=[{inputs}], expr#2=[1], expr#3=[>($t0, $t2)], X=[$t0], $condition=[$t3])\n"
        + "    EnumerableValues(tuples=[[{ 1, 'a' }, { 2, 'b' }]])\n"
        + "  EnumerableCalc(expr#0..1=[{inputs}], expr#2=[1], expr#3=[>($t0, $t2)], X=[$t0], $condition=[$t3])\n"
        + "    EnumerableValues(tuples=[[{ 1, 'a' }, { 2, 'b' }, { 1, 'b' }, { 2, 'c' }, { 2, 'c' }]])\n\n";

    final String expectedResult = "X=2";

    sql(sql).returnsUnordered(expectedResult)
        .explainContains(plan);
  }

  // Tests involving arithmetic operators

  @Test void testArithmeticPlus() {
    final String sql = "select x\n"
        + "from " + VALUES1 + "\n"
        + "where x + 1 > 1";

    final String plan = "PLAN="
        + "EnumerableCalc(expr#0..1=[{inputs}], expr#2=[1], expr#3=[+($t0, $t2)], expr#4=[>($t3, $t2)], X=[$t0], $condition=[$t4])\n"
        + "  EnumerableValues(tuples=[[{ 1, 'a' }, { 2, 'b' }]])\n\n";

    final String[] expectedResult = {
        "X=1",
        "X=2"
    };

    sql(sql).returnsUnordered(expectedResult)
        .explainContains(plan);
  }

  @Test void testArithmeticMinus() {
    final String sql = "select x\n"
        + "from " + VALUES1 + "\n"
        + "where x - 1 > 0";

    final String plan = "PLAN="
        + "EnumerableCalc(expr#0..1=[{inputs}], expr#2=[1], expr#3=[-($t0, $t2)], expr#4=[0], expr#5=[>($t3, $t4)], X=[$t0], $condition=[$t5])\n"
        + "  EnumerableValues(tuples=[[{ 1, 'a' }, { 2, 'b' }]])\n\n";

    final String expectedResult = "X=2";

    sql(sql).returnsUnordered(expectedResult)
        .explainContains(plan);
  }

  @Test void testArithmeticMul() {
    final String sql = "select x\n"
        + "from " + VALUES1 + "\n"
        + "where x * x > 1";

    final String plan = "PLAN="
        + "EnumerableCalc(expr#0..1=[{inputs}], expr#2=[*($t0, $t0)], expr#3=[1], expr#4=[>($t2, $t3)], X=[$t0], $condition=[$t4])\n"
        + "  EnumerableValues(tuples=[[{ 1, 'a' }, { 2, 'b' }]])\n\n";

    final String expectedResult = "X=2";

    sql(sql).returnsUnordered(expectedResult)
        .explainContains(plan);
  }

  @Test void testArithmeticDiv() {
    final String sql = "select x\n"
        + "from " + VALUES1 + "\n"
        + "where x / x = 1";

    final String plan = "PLAN="
        + "EnumerableCalc(expr#0..1=[{inputs}], expr#2=[/($t0, $t0)], expr#3=[1], expr#4=[=($t2, $t3)], X=[$t0], $condition=[$t4])\n"
        + "  EnumerableValues(tuples=[[{ 1, 'a' }, { 2, 'b' }]])\n\n";

    final String[] expectedResult = {
        "X=1",
        "X=2"
    };

    sql(sql).returnsUnordered(expectedResult)
        .explainContains(plan);
  }

  // Tests involving sub-queries (both correlated and non correlated)

  @Disabled("[CALCITE-2184] ClassCastException: RexSubQuery cannot be cast to RexLocalRef")
  @Test void testFilterExists() {
    final String sql = "select *\n"
        + "from " + VALUES4 + "\n"
        + "where exists (\n"
        + "  select *\n"
        + "  from " + VALUES3 + "\n"
        + "  where w < x\n"
        + ")";

    final String plan = "PLAN=todo\n\n";

    final String expectedResult = "X=2; Y=b\n"
        + "X=2; Y=c\n"
        + "X=3; Y=b\n"
        + "X=4; Y=c";

    sql(sql).returnsUnordered(expectedResult)
        .explainContains(plan);
  }

  @Disabled("[CALCITE-2184] ClassCastException: RexSubQuery cannot be cast to RexLocalRef")
  @Test void testFilterNotExists() {
    final String sql = "select *\n"
        + "from " + VALUES4 + "\n"
        + "where not exists (\n"
        + "  select *\n"
        + "  from " + VALUES3 + "\n"
        + "  where w > x\n"
        + ")";

    final String plan = "PLAN=todo\n\n";

    final String expectedResult = "X=1; Y=a";

    sql(sql).returnsUnordered(expectedResult)
        .explainContains(plan);
  }

  @Disabled("[CALCITE-2184] ClassCastException: RexSubQuery cannot be cast to RexLocalRef")
  @Test void testSubQueryAny() {
    final String sql = "select x\n"
        + "from " + VALUES1 + "\n"
        + "where x <= any (\n"
        + "  select x\n"
        + "  from " + VALUES2 + "\n"
        + ")";

    final String plan = "PLAN=todo\n\n";

    final String expectedResult = "X=1\n"
        + "X=2";

    sql(sql).returnsUnordered(expectedResult)
        .explainContains(plan);
  }

  @Disabled("[CALCITE-2184] ClassCastException: RexSubQuery cannot be cast to RexLocalRef")
  @Test void testSubQueryAll() {
    final String sql = "select x\n"
        + "from " + VALUES1 + "\n"
        + "where x <= all (\n"
        + "  select x\n"
        + "  from " + VALUES2 + "\n"
        + ")";

    final String plan = "PLAN=todo\n\n";

    final String expectedResult = "X=2";

    sql(sql).returnsUnordered(expectedResult)
        .explainContains(plan);
  }
}<|MERGE_RESOLUTION|>--- conflicted
+++ resolved
@@ -483,11 +483,7 @@
   }
 
   // Tests involving "complex" filters in WHERE clause
-<<<<<<< HEAD
-  @Disabled
-=======
-
->>>>>>> 75511b82
+
   @Test void testFilterBetween() {
     final String sql = "select *\n"
         + "from " + VALUES4 + "\n"
@@ -506,10 +502,6 @@
         .explainContains(plan);
   }
 
-<<<<<<< HEAD
-  @Disabled
-=======
->>>>>>> 75511b82
   @Test void testFilterIsIn() {
     final String sql = "select *\n"
         + "from " + VALUES4 + "\n"
@@ -562,10 +554,6 @@
         .explainContains(plan);
   }
 
-<<<<<<< HEAD
-  @Disabled
-=======
->>>>>>> 75511b82
   @Test void testFilterOr() {
     final String sql = "select *\n"
         + "from " + VALUES2 + "\n"
