/*
 * Licensed to the Apache Software Foundation (ASF) under one or more
 * contributor license agreements.  See the NOTICE file distributed with
 * this work for additional information regarding copyright ownership.
 * The ASF licenses this file to you under the Apache License, Version 2.0
 * (the "License"); you may not use this file except in compliance with
 * the License.  You may obtain a copy of the License at
 *
 * http://www.apache.org/licenses/LICENSE-2.0
 *
 * Unless required by applicable law or agreed to in writing, software
 * distributed under the License is distributed on an "AS IS" BASIS,
 * WITHOUT WARRANTIES OR CONDITIONS OF ANY KIND, either express or implied.
 * See the License for the specific language governing permissions and
 * limitations under the License.
 */
package org.apache.calcite.adapter.file;

import org.apache.calcite.schema.SchemaPlus;
import org.apache.calcite.schema.Table;
import org.apache.calcite.schema.impl.AbstractSchema;
import org.apache.calcite.util.Source;
import org.apache.calcite.util.Sources;
import org.apache.calcite.util.Util;

import com.google.common.collect.ImmutableList;
import com.google.common.collect.ImmutableMap;

import org.checkerframework.checker.nullness.qual.Nullable;

import java.io.File;
<<<<<<< HEAD
import java.util.ArrayList;
import java.util.Arrays;
=======
import java.io.IOException;
import java.io.FileInputStream;
import java.io.FileWriter;
import java.net.MalformedURLException;
>>>>>>> 524de008
import java.util.List;
import java.util.Map;
import java.util.Arrays;
import java.util.ArrayList;
import java.util.Iterator;

import org.apache.poi.ss.usermodel.*;
import org.apache.poi.xssf.usermodel.XSSFWorkbook;

import com.fasterxml.jackson.databind.ObjectMapper;
import com.fasterxml.jackson.databind.node.ArrayNode;
import com.fasterxml.jackson.databind.node.ObjectNode;


/**
 * Schema mapped onto a set of URLs / HTML tables. Each table in the schema
 * is an HTML table on a URL.
 */
class FileSchema extends AbstractSchema {
  private final ImmutableList<Map<String, Object>> tables;
  private final @Nullable File baseDirectory;

  /**
   * Creates an HTML tables schema.
   *
   * @param parentSchema  Parent schema
   * @param name          Schema name
   * @param baseDirectory Base directory to look for relative files, or null
   * @param tables        List containing HTML table identifiers, or null
   */
  FileSchema(SchemaPlus parentSchema, String name, @Nullable File baseDirectory,
      @Nullable List<Map<String, Object>> tables) {
    this.tables =
        tables == null ? ImmutableList.of()
            : ImmutableList.copyOf(tables);
    this.baseDirectory = baseDirectory;
  }

  /**
   * Looks for a suffix on a string and returns
   * either the string with the suffix removed
   * or the original string.
   */
  private static String trim(String s, String suffix) {
    String trimmed = trimOrNull(s, suffix);
    return trimmed != null ? trimmed : s;
  }

  /**
   * Looks for a suffix on a string and returns
   * either the string with the suffix removed
   * or null.
   */
  private static @Nullable String trimOrNull(String s, String suffix) {
    return s.endsWith(suffix)
        ? s.substring(0, s.length() - suffix.length())
        : null;
  }


  private void convertExcelFilesToJson(File baseDirectory) {

    // Get the list of all files and directories
    File[] files = baseDirectory.listFiles();

    if (files != null) {
      for (File file : files) {
        // If it's a directory, recurse into it
        if (file.isDirectory()) {
          convertExcelFilesToJson(file);
        } else if (file.getName().endsWith(".xlsx") && !file.getName().startsWith("~")) {
          // If it's a file ending in .xlsx, convert it
          try {
            ExcelToJsonConverter.convertFileToJson(file);
          } catch (Exception e) {
            e.printStackTrace();
            System.out.println("!");
          }
        }
      }
    }
  }

  private File[] getFilesInDir(File dir) {
    List<File> files = new ArrayList<>();
    File[] fileArr = dir.listFiles();

    for (File file : fileArr) {
      if (!file.getName().startsWith("._")) {
        if (file.isDirectory()) {
          files.addAll(Arrays.asList(getFilesInDir(file)));
        } else {
          final String nameSansGz = trim(file.getName(), ".gz");
          if (nameSansGz.endsWith(".csv")
              || nameSansGz.endsWith(".json")
              || nameSansGz.endsWith(".hml")
              || nameSansGz.endsWith(".yaml")
              || nameSansGz.endsWith(".yml")) {
            files.add(file);
          }
        }
      }
    }

    return files.toArray(new File[0]);
  }

<<<<<<< HEAD
  @Override protected Map<String, Table> getTableMap() {
=======
  @Override
  protected Map<String, Table> getTableMap() {
>>>>>>> 524de008
    final ImmutableMap.Builder<String, Table> builder = ImmutableMap.builder();

    for (Map<String, Object> tableDef : this.tables) {
      addTable(builder, tableDef);
    }

    // Look for files in the directory ending in ".csv", ".csv.gz", ".json",
    // ".json.gz".
    if (baseDirectory != null) {

      convertExcelFilesToJson(baseDirectory);

      final Source baseSource = Sources.of(baseDirectory);
      File[] files = getFilesInDir(baseDirectory);
      if (files == null) {
        System.out.println("directory " + baseDirectory + " not found");
        files = new File[0];
      }
      // Build a map from table name to table; each file becomes a table.
      for (File file : files) {
        Source source = Sources.of(file);
        Source sourceSansGz = source.trim(".gz");
        Source sourceSansJson = sourceSansGz.trimOrNull(".json");
        if (sourceSansJson == null) {
          sourceSansJson = sourceSansGz.trimOrNull(".yaml");
        }
        if (sourceSansJson == null) {
          sourceSansJson = sourceSansGz.trimOrNull(".yml");
        }
        if (sourceSansJson == null) {
          sourceSansJson = sourceSansGz.trimOrNull(".hml");
        }
        if (sourceSansJson != null) {
          String tableName = sourceSansJson.relative(baseSource).path()
              .replace(File.separator, ".")
              .replaceAll("\\s+", "_");
          addTable(builder, source, tableName, null);
        }
        final Source sourceSansCsv = sourceSansGz.trimOrNull(".csv");
        if (sourceSansCsv != null) {
          String tableName = sourceSansCsv.relative(baseSource).path()
              .replace(File.separator, ".")
              .replaceAll("\\s+", "_");
          addTable(builder, source, tableName, null);
        }
      }
    }

    return builder.build();
  }

  private boolean addTable(ImmutableMap.Builder<String, Table> builder,
      Map<String, Object> tableDef) {
    final String tableName = (String) tableDef.get("name");
    final String url = (String) tableDef.get("url");
    Source source0;
    if (url.startsWith("s3://")) {
      source0 = Sources.of(url);
    } else {
      source0 = Sources.url(url);
    }
    final Source source;
    if (baseDirectory == null) {
      source = source0;
    } else {
      source = Sources.of(baseDirectory).append(source0);
    }
    return addTable(builder, source, tableName, tableDef);
  }

  private static boolean addTable(ImmutableMap.Builder<String, Table> builder,
      Source source, String tableName, @Nullable Map<String, Object> tableDef) {
    final Source sourceSansGz = source.trim(".gz");
    Source sourceSansJson = sourceSansGz.trimOrNull(".json");
    if (sourceSansJson == null) {
      sourceSansJson = sourceSansGz.trimOrNull(".yaml");
    }
    if (sourceSansJson == null) {
      sourceSansJson = sourceSansGz.trimOrNull(".yml");
    }
    if (sourceSansJson == null) {
      sourceSansJson = sourceSansGz.trimOrNull(".hml");
    }
    if (sourceSansJson != null) {
      final Table table = new JsonScannableTable(source);
      builder.put(Util.first(tableName, sourceSansJson.path()), table);
      return true;
    }
    final Source sourceSansCsv = sourceSansGz.trimOrNull(".csv");
    if (sourceSansCsv != null) {
      final Table table = new CsvTranslatableTable(source, null);
      builder.put(Util.first(tableName, sourceSansCsv.path()), table);
      return true;
    }

    if (tableDef != null) {
      try {
        FileTable table = FileTable.create(source, tableDef);
        builder.put(Util.first(tableName, source.path()), table);
        return true;
      } catch (Exception e) {
        throw new RuntimeException("Unable to instantiate table for: "
            + tableName);
      }
    }

    return false;
  }
}<|MERGE_RESOLUTION|>--- conflicted
+++ resolved
@@ -29,15 +29,8 @@
 import org.checkerframework.checker.nullness.qual.Nullable;
 
 import java.io.File;
-<<<<<<< HEAD
 import java.util.ArrayList;
 import java.util.Arrays;
-=======
-import java.io.IOException;
-import java.io.FileInputStream;
-import java.io.FileWriter;
-import java.net.MalformedURLException;
->>>>>>> 524de008
 import java.util.List;
 import java.util.Map;
 import java.util.Arrays;
@@ -145,12 +138,7 @@
     return files.toArray(new File[0]);
   }
 
-<<<<<<< HEAD
   @Override protected Map<String, Table> getTableMap() {
-=======
-  @Override
-  protected Map<String, Table> getTableMap() {
->>>>>>> 524de008
     final ImmutableMap.Builder<String, Table> builder = ImmutableMap.builder();
 
     for (Map<String, Object> tableDef : this.tables) {
