--- conflicted
+++ resolved
@@ -93,12 +93,7 @@
     // Bind to '0' to pluck an ephemeral port instead of expecting a certain one to be free
 
     final HttpServer jsonServer = Main.start(mainArgs, 0, new HandlerFactory() {
-<<<<<<< HEAD
-      @Override
-      public AbstractHandler createHandler(Service service) {
-=======
       @Override public AbstractHandler createHandler(Service service) {
->>>>>>> 3151a283
         return new AvaticaHandler(service);
       }
     });
@@ -106,12 +101,7 @@
     ACTIVE_SERVERS.add(jsonServer);
 
     final HttpServer protobufServer = Main.start(mainArgs, 0, new HandlerFactory() {
-<<<<<<< HEAD
-      @Override
-      public AbstractHandler createHandler(Service service) {
-=======
       @Override public AbstractHandler createHandler(Service service) {
->>>>>>> 3151a283
         return new AvaticaProtobufHandler(service);
       }
     });
