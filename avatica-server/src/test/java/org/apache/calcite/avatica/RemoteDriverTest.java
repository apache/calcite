/*
 * Licensed to the Apache Software Foundation (ASF) under one or more
 * contributor license agreements.  See the NOTICE file distributed with
 * this work for additional information regarding copyright ownership.
 * The ASF licenses this file to you under the Apache License, Version 2.0
 * (the "License"); you may not use this file except in compliance with
 * the License.  You may obtain a copy of the License at
 *
 * http://www.apache.org/licenses/LICENSE-2.0
 *
 * Unless required by applicable law or agreed to in writing, software
 * distributed under the License is distributed on an "AS IS" BASIS,
 * WITHOUT WARRANTIES OR CONDITIONS OF ANY KIND, either express or implied.
 * See the License for the specific language governing permissions and
 * limitations under the License.
 */
package org.apache.calcite.avatica;

import org.apache.calcite.avatica.jdbc.JdbcMeta;
import org.apache.calcite.avatica.remote.JsonService;
import org.apache.calcite.avatica.remote.LocalJsonService;
import org.apache.calcite.avatica.remote.LocalProtobufService;
import org.apache.calcite.avatica.remote.LocalService;
import org.apache.calcite.avatica.remote.ProtobufTranslation;
import org.apache.calcite.avatica.remote.ProtobufTranslationImpl;
import org.apache.calcite.avatica.remote.Service;

import com.google.common.cache.Cache;

import org.junit.Before;
import org.junit.Ignore;
import org.junit.Test;
import org.junit.runner.RunWith;
import org.junit.runners.Parameterized;
import org.junit.runners.Parameterized.Parameters;

import java.lang.reflect.Field;
import java.sql.Connection;
import java.sql.DatabaseMetaData;
import java.sql.Date;
import java.sql.DriverManager;
import java.sql.ParameterMetaData;
import java.sql.PreparedStatement;
import java.sql.ResultSet;
import java.sql.ResultSetMetaData;
import java.sql.SQLException;
import java.sql.Statement;
import java.sql.Time;
import java.sql.Timestamp;
import java.util.ArrayList;
import java.util.Calendar;
import java.util.List;
import java.util.Map;
import java.util.TimeZone;
import java.util.concurrent.Callable;
import java.util.concurrent.TimeUnit;

import static org.hamcrest.CoreMatchers.equalTo;
import static org.hamcrest.CoreMatchers.is;
import static org.junit.Assert.assertEquals;
import static org.junit.Assert.assertFalse;
import static org.junit.Assert.assertNull;
import static org.junit.Assert.assertThat;
import static org.junit.Assert.assertTrue;
import static org.junit.Assert.fail;

/**
 * Unit test for Avatica Remote JDBC driver.
 */
@RunWith(Parameterized.class)
public class RemoteDriverTest {
  public static final String LJS =
      LocalJdbcServiceFactory.class.getName();

  public static final String QRJS =
      QuasiRemoteJdbcServiceFactory.class.getName();

  public static final String QRPBS =
      QuasiRemotePBJdbcServiceFactory.class.getName();

  private static final ConnectionSpec CONNECTION_SPEC = ConnectionSpec.HSQLDB;

  private static Connection ljs() throws SQLException {
    return DriverManager.getConnection("jdbc:avatica:remote:factory=" + QRJS);
  }

  private static Connection lpbs() throws SQLException {
    return DriverManager.getConnection("jdbc:avatica:remote:factory=" + QRPBS);
  }

  private Connection canon() throws SQLException {
    return DriverManager.getConnection(CONNECTION_SPEC.url,
        CONNECTION_SPEC.username, CONNECTION_SPEC.password);
  }

  /**
   * Interface which allows for alternate ways to access internals to the Connection for testing
   * purposes.
   */
  interface ConnectionInternals {
    Cache<Integer, Object> getRemoteStatementMap(AvaticaConnection connection) throws Exception;
    Cache<String, Connection> getRemoteConnectionMap(AvaticaConnection connection) throws Exception;
  }

  // Run each test with the LocalJsonService and LocalProtobufService
  @Parameters
  public static List<Object[]> parameters() {
    List<Object[]> connections = new ArrayList<>();

    // Json and Protobuf operations should be equivalent -- tests against one work on the other
    // Each test needs to get a fresh Connection and also access some internals on that Connection.

    connections.add(new Object[] {new Callable<Connection>() {
      public Connection call() {
        try {
          return ljs();
        } catch (SQLException e) {
          throw new RuntimeException(e);
        }
      }
    }, new QuasiRemoteJdbcServiceInternals(), new Callable<RequestInspection>() {
      public RequestInspection call() throws Exception {
        assert null != QuasiRemoteJdbcServiceFactory.requestInspection;
        return QuasiRemoteJdbcServiceFactory.requestInspection;
      }
    } });

    // TODO write the ConnectionInternals implementation
    connections.add(new Object[] {new Callable<Connection>() {
      public Connection call() {
        try {
          return lpbs();
        } catch (SQLException e) {
          throw new RuntimeException(e);
        }
      }
    }, new QuasiRemoteProtobufJdbcServiceInternals(), new Callable<RequestInspection>() {
      public RequestInspection call() throws Exception {
        assert null != QuasiRemotePBJdbcServiceFactory.requestInspection;
        return QuasiRemotePBJdbcServiceFactory.requestInspection;
      }
    } });

    return connections;
  }

  private final Callable<Connection> localConnectionCallable;
  private final ConnectionInternals localConnectionInternals;
  private final Callable<RequestInspection> requestInspectionCallable;

  public RemoteDriverTest(Callable<Connection> localConnectionCallable,
      ConnectionInternals internals, Callable<RequestInspection> requestInspectionCallable) {
    this.localConnectionCallable = localConnectionCallable;
    this.localConnectionInternals = internals;
    this.requestInspectionCallable = requestInspectionCallable;
  }

  private Connection getLocalConnection() {
    try {
      return localConnectionCallable.call();
    } catch (Exception e) {
      throw new RuntimeException(e);
    }
  }

  private ConnectionInternals getLocalConnectionInternals() {
    return localConnectionInternals;
  }

  private RequestInspection getRequestInspection() {
    try {
      return requestInspectionCallable.call();
    } catch (Exception e) {
      throw new RuntimeException(e);
    }
  }

  /** Executes a lambda for the canonical connection and the local
   * connection. */
  public void eachConnection(ConnectionFunction f, Connection localConn) throws Exception {
    for (int i = 0; i < 2; i++) {
      try (Connection connection = i == 0 ? canon() : localConn) {
        f.apply(connection);
      }
    }
  }

  @Before
  public void before() throws Exception {
    QuasiRemoteJdbcServiceFactory.initService();
    QuasiRemotePBJdbcServiceFactory.initService();
  }

  @Test public void testRegister() throws Exception {
    final Connection connection =
        DriverManager.getConnection("jdbc:avatica:remote:");
    assertThat(connection.isClosed(), is(false));
    connection.close();
    assertThat(connection.isClosed(), is(true));
  }

  @Test public void testDatabaseProperties() throws Exception {
    ConnectionSpec.getDatabaseLock().lock();
    try {
      final Connection connection = getLocalConnection();
      for (Meta.DatabaseProperty p : Meta.DatabaseProperty.values()) {
        switch (p) {
        case GET_NUMERIC_FUNCTIONS:
          assertThat(connection.getMetaData().getNumericFunctions(),
              equalTo("ABS,ACOS,ASIN,ATAN,ATAN2,BITAND,BITOR,BITXOR,"
                  + "CEILING,COS,COT,DEGREES,EXP,FLOOR,LOG,LOG10,MOD,"
                  + "PI,POWER,RADIANS,RAND,ROUND,ROUNDMAGIC,SIGN,SIN,"
                  + "SQRT,TAN,TRUNCATE"));
          break;
        case GET_SYSTEM_FUNCTIONS:
          assertThat(connection.getMetaData().getSystemFunctions(),
              equalTo("DATABASE,IFNULL,USER"));
          break;
        case GET_TIME_DATE_FUNCTIONS:
          assertThat(connection.getMetaData().getTimeDateFunctions(),
              equalTo("CURDATE,CURTIME,DATEDIFF,DAYNAME,DAYOFMONTH,DAYOFWEEK,"
                  + "DAYOFYEAR,HOUR,MINUTE,MONTH,MONTHNAME,NOW,QUARTER,SECOND,"
                  + "SECONDS_SINCE_MIDNIGHT,TIMESTAMPADD,TIMESTAMPDIFF,"
                  + "TO_CHAR,WEEK,YEAR"));
          break;
        case GET_S_Q_L_KEYWORDS:
          assertThat(connection.getMetaData().getSQLKeywords(),
              equalTo("")); // No SQL keywords return for HSQLDB
          break;
        case GET_STRING_FUNCTIONS:
          assertThat(connection.getMetaData().getStringFunctions(),
              equalTo("ASCII,CHAR,CONCAT,DIFFERENCE,HEXTORAW,INSERT,LCASE,"
                  + "LEFT,LENGTH,LOCATE,LTRIM,RAWTOHEX,REPEAT,REPLACE,"
                  + "RIGHT,RTRIM,SOUNDEX,SPACE,SUBSTR,UCASE"));
          break;
        default:
        }
      }
      connection.close();
    } finally {
      ConnectionSpec.getDatabaseLock().unlock();
    }
  }

  @Test public void testTypeInfo() throws Exception {
    ConnectionSpec.getDatabaseLock().lock();
    try {
      final Connection connection = getLocalConnection();
      final ResultSet resultSet =
          connection.getMetaData().getTypeInfo();
      assertTrue(resultSet.next());
      final ResultSetMetaData metaData = resultSet.getMetaData();
      assertTrue(metaData.getColumnCount() >= 18);
      assertEquals("TYPE_NAME", metaData.getColumnName(1));
      assertEquals("DATA_TYPE", metaData.getColumnName(2));
      assertEquals("PRECISION", metaData.getColumnName(3));
      assertEquals("SQL_DATA_TYPE", metaData.getColumnName(16));
      assertEquals("SQL_DATETIME_SUB", metaData.getColumnName(17));
      assertEquals("NUM_PREC_RADIX", metaData.getColumnName(18));
      resultSet.close();
      connection.close();
    } finally {
      ConnectionSpec.getDatabaseLock().unlock();
    }
  }

  @Ignore
  @Test public void testNoFactory() throws Exception {
    final Connection connection =
        DriverManager.getConnection("jdbc:avatica:remote:");
    assertThat(connection.isClosed(), is(false));
    final ResultSet resultSet = connection.getMetaData().getSchemas();
    assertFalse(resultSet.next());
    final ResultSetMetaData metaData = resultSet.getMetaData();
    assertEquals(2, metaData.getColumnCount());
    assertEquals("TABLE_SCHEM", metaData.getColumnName(1));
    assertEquals("TABLE_CATALOG", metaData.getColumnName(2));
    resultSet.close();
    connection.close();
    assertThat(connection.isClosed(), is(true));
  }

  @Test public void testStatementExecuteQueryLocal() throws Exception {
    ConnectionSpec.getDatabaseLock().lock();
    try {
      checkStatementExecuteQuery(getLocalConnection(), false);
    } finally {
      ConnectionSpec.getDatabaseLock().unlock();
    }
  }

  @Test public void testPrepareExecuteQueryLocal() throws Exception {
    ConnectionSpec.getDatabaseLock().lock();
    try {
      checkStatementExecuteQuery(getLocalConnection(), true);
    } finally {
      ConnectionSpec.getDatabaseLock().unlock();
    }
  }


  private void checkStatementExecuteQuery(Connection connection,
      boolean prepare) throws SQLException {
    final String sql = "select * from (\n"
        + "  values (1, 'a'), (null, 'b'), (3, 'c')) as t (c1, c2)";
    final Statement statement;
    final ResultSet resultSet;
    final ParameterMetaData parameterMetaData;
    if (prepare) {
      final PreparedStatement ps = connection.prepareStatement(sql);
      statement = ps;
      parameterMetaData = ps.getParameterMetaData();
      resultSet = ps.executeQuery();
    } else {
      statement = connection.createStatement();
      parameterMetaData = null;
      resultSet = statement.executeQuery(sql);
    }
    if (parameterMetaData != null) {
      assertThat(parameterMetaData.getParameterCount(), equalTo(0));
    }
    final ResultSetMetaData metaData = resultSet.getMetaData();
    assertEquals(2, metaData.getColumnCount());
    assertEquals("C1", metaData.getColumnName(1));
    assertEquals("C2", metaData.getColumnName(2));
    assertTrue(resultSet.next());
    assertTrue(resultSet.next());
    assertTrue(resultSet.next());
    assertFalse(resultSet.next());
    resultSet.close();
    statement.close();
    connection.close();
  }

  @Test public void testStatementExecuteLocal() throws Exception {
    ConnectionSpec.getDatabaseLock().lock();
    try {
      checkStatementExecute(getLocalConnection(), false);
    } finally {
      ConnectionSpec.getDatabaseLock().unlock();
    }
  }

  @Test public void testStatementExecuteFetch() throws Exception {
    ConnectionSpec.getDatabaseLock().lock();
    try {
      // Creating a > 100 rows queries to enable fetch request
      String sql = "select * from emp cross join emp";
      checkExecuteFetch(getLocalConnection(), sql, false, 1);
      // PreparedStatement needed an extra fetch, as the execute will
      // trigger the 1st fetch. Where statement execute will execute direct
      // with results back.
      checkExecuteFetch(getLocalConnection(), sql, true, 2);
    } finally {
      ConnectionSpec.getDatabaseLock().unlock();
    }
  }

  private void checkExecuteFetch(Connection conn, String sql, boolean isPrepare,
    int fetchCountMatch) throws SQLException {
    final Statement exeStatement;
    final ResultSet results;
    getRequestInspection().getRequestLogger().enableAndClear();
    if (isPrepare) {
      PreparedStatement statement = conn.prepareStatement(sql);
      exeStatement = statement;
      results = statement.executeQuery();
    } else {
      Statement statement = conn.createStatement();
      exeStatement = statement;
      results = statement.executeQuery(sql);
    }
    int count = 0;
    int fetchCount = 0;
    while (results.next()) {
      count++;
    }
    results.close();
    exeStatement.close();
    List<String[]> x = getRequestInspection().getRequestLogger().getAndDisable();
    for (String[] pair : x) {
      if (pair[0].contains("\"request\":\"fetch")) {
        fetchCount++;
      }
    }
    assertEquals(count, 196);
    assertEquals(fetchCountMatch, fetchCount);
  }

  @Test public void testStatementExecuteLocalMaxRow() throws Exception {
    ConnectionSpec.getDatabaseLock().lock();
    try {
      checkStatementExecute(getLocalConnection(), false, 2);
    } finally {
      ConnectionSpec.getDatabaseLock().unlock();
    }
  }

  @Ignore("CALCITE-719: Refactor PreparedStatement to support setMaxRows")
  @Test public void testStatementPrepareExecuteLocalMaxRow() throws Exception {
    ConnectionSpec.getDatabaseLock().lock();
    try {
      checkStatementExecute(getLocalConnection(), true, 2);
    } finally {
      ConnectionSpec.getDatabaseLock().unlock();
    }
  }

  @Test public void testPrepareExecuteLocal() throws Exception {
    ConnectionSpec.getDatabaseLock().lock();
    try {
      checkStatementExecute(getLocalConnection(), true);
    } finally {
      ConnectionSpec.getDatabaseLock().unlock();
    }
  }

  private void checkStatementExecute(Connection connection,
      boolean prepare) throws SQLException {
    checkStatementExecute(connection, prepare, 0);
  }
  private void checkStatementExecute(Connection connection,
      boolean prepare, int maxRowCount) throws SQLException {
    final String sql = "select * from (\n"
        + "  values (1, 'a'), (null, 'b'), (3, 'c')) as t (c1, c2)";
    final Statement statement;
    final ResultSet resultSet;
    final ParameterMetaData parameterMetaData;
    if (prepare) {
      final PreparedStatement ps = connection.prepareStatement(sql);
      statement = ps;
      ps.setMaxRows(maxRowCount);
      parameterMetaData = ps.getParameterMetaData();
      assertTrue(ps.execute());
      resultSet = ps.getResultSet();
    } else {
      statement = connection.createStatement();
      statement.setMaxRows(maxRowCount);
      parameterMetaData = null;
      assertTrue(statement.execute(sql));
      resultSet = statement.getResultSet();
    }
    if (parameterMetaData != null) {
      assertThat(parameterMetaData.getParameterCount(), equalTo(0));
    }
    final ResultSetMetaData metaData = resultSet.getMetaData();
    assertEquals(2, metaData.getColumnCount());
    assertEquals("C1", metaData.getColumnName(1));
    assertEquals("C2", metaData.getColumnName(2));
    for (int i = 0; i < maxRowCount || (maxRowCount == 0 && i < 3); i++) {
      assertTrue(resultSet.next());
    }
    assertFalse(resultSet.next());
    resultSet.close();
    statement.close();
    connection.close();
  }

  @Test public void testCreateInsertUpdateDrop() throws Exception {
    ConnectionSpec.getDatabaseLock().lock();
    final String drop = "drop table TEST_TABLE if exists";
    final String create = "create table TEST_TABLE("
        + "id int not null, "
        + "msg varchar(3) not null)";
    final String insert = "insert into TEST_TABLE values(1, 'foo')";
    final String update = "update TEST_TABLE set msg='bar' where id=1";
    try (Connection connection = getLocalConnection();
        Statement statement = connection.createStatement();
        PreparedStatement pstmt = connection.prepareStatement("values 1")) {
      // drop
      assertFalse(statement.execute(drop));
      assertEquals(0, statement.getUpdateCount());
      assertNull(statement.getResultSet());
      try {
        final ResultSet rs = statement.executeQuery(drop);
        fail("expected error, got " + rs);
      } catch (SQLException e) {
        assertThat(e.getMessage(),
            equalTo("Statement did not return a result set"));
      }
      assertEquals(0, statement.executeUpdate(drop));
      assertEquals(0, statement.getUpdateCount());
      assertNull(statement.getResultSet());

      // create
      assertFalse(statement.execute(create));
      assertEquals(0, statement.getUpdateCount());
      assertNull(statement.getResultSet());
      assertFalse(statement.execute(drop)); // tidy up
      try {
        final ResultSet rs = statement.executeQuery(create);
        fail("expected error, got " + rs);
      } catch (SQLException e) {
        assertThat(e.getMessage(),
            equalTo("Statement did not return a result set"));
      }
      assertFalse(statement.execute(drop)); // tidy up
      assertEquals(0, statement.executeUpdate(create));
      assertEquals(0, statement.getUpdateCount());
      assertNull(statement.getResultSet());

      // insert
      assertFalse(statement.execute(insert));
      assertEquals(1, statement.getUpdateCount());
      assertNull(statement.getResultSet());
      try {
        final ResultSet rs = statement.executeQuery(insert);
        fail("expected error, got " + rs);
      } catch (SQLException e) {
        assertThat(e.getMessage(),
            equalTo("Statement did not return a result set"));
      }
      assertEquals(1, statement.executeUpdate(insert));
      assertEquals(1, statement.getUpdateCount());
      assertNull(statement.getResultSet());

      // update
      assertFalse(statement.execute(update));
      assertEquals(3, statement.getUpdateCount());
      assertNull(statement.getResultSet());
      try {
        final ResultSet rs = statement.executeQuery(update);
        fail("expected error, got " + rs);
      } catch (SQLException e) {
        assertThat(e.getMessage(),
            equalTo("Statement did not return a result set"));
      }
      assertEquals(3, statement.executeUpdate(update));
      assertEquals(3, statement.getUpdateCount());
      assertNull(statement.getResultSet());

      final String[] messages = {
        "Cannot call executeQuery(String) on prepared or callable statement",
        "Cannot call execute(String) on prepared or callable statement",
        "Cannot call executeUpdate(String) on prepared or callable statement",
      };
      for (String sql : new String[]{drop, create, insert, update}) {
        for (int i = 0; i <= 2; i++) {
          try {
            Object o;
            switch (i) {
            case 0:
              o = pstmt.executeQuery(sql);
              break;
            case 1:
              o = pstmt.execute(sql);
              break;
            default:
              o = pstmt.executeUpdate(sql);
            }
            fail("expected error, got " + o);
          } catch (SQLException e) {
            assertThat(e.getMessage(), equalTo(messages[i]));
          }
        }
      }
    } finally {
      ConnectionSpec.getDatabaseLock().unlock();
    }
  }

  @Test public void testTypeHandling() throws Exception {
    ConnectionSpec.getDatabaseLock().lock();
    try {
      final String query = "select * from EMP";
      try (Connection cannon = canon();
          Connection underTest = getLocalConnection();
          Statement s1 = cannon.createStatement();
          Statement s2 = underTest.createStatement()) {
        assertTrue(s1.execute(query));
        assertTrue(s2.execute(query));
        assertResultSetsEqual(s1, s2);
      }
    } finally {
      ConnectionSpec.getDatabaseLock().unlock();
    }
  }

  private void assertResultSetsEqual(Statement s1, Statement s2)
      throws SQLException {
    final TimeZone moscowTz = TimeZone.getTimeZone("Europe/Moscow");
    final Calendar moscowCalendar = Calendar.getInstance(moscowTz);
    final TimeZone alaskaTz = TimeZone.getTimeZone("America/Anchorage");
    final Calendar alaskaCalendar = Calendar.getInstance(alaskaTz);
    try (ResultSet rs1 = s1.getResultSet();
        ResultSet rs2 = s2.getResultSet()) {
      assertEquals(rs1.getMetaData().getColumnCount(),
          rs2.getMetaData().getColumnCount());
      int colCount = rs1.getMetaData().getColumnCount();
      while (rs1.next() && rs2.next()) {
        for (int i = 0; i < colCount; i++) {
          Object o1 = rs1.getObject(i + 1);
          Object o2 = rs2.getObject(i + 1);
          if (o1 instanceof Integer && o2 instanceof Short) {
            // Hsqldb returns Integer for short columns; we prefer Short
            o1 = ((Number) o1).shortValue();
          }
          if (o1 instanceof Integer && o2 instanceof Byte) {
            // Hsqldb returns Integer for tinyint columns; we prefer Byte
            o1 = ((Number) o1).byteValue();
          }
          if (o1 instanceof Date) {
            Date d1 = rs1.getDate(i + 1, moscowCalendar);
            Date d2 = rs2.getDate(i + 1, moscowCalendar);
            assertEquals(d1, d2);
            d1 = rs1.getDate(i + 1, alaskaCalendar);
            d2 = rs2.getDate(i + 1, alaskaCalendar);
            assertEquals(d1, d2);
            d1 = rs1.getDate(i + 1, null);
            d2 = rs2.getDate(i + 1, null);
            assertEquals(d1, d2);
            d1 = rs1.getDate(i + 1);
            d2 = rs2.getDate(i + 1);
            assertEquals(d1, d2);
          }
          if (o1 instanceof Timestamp) {
            Timestamp d1 = rs1.getTimestamp(i + 1, moscowCalendar);
            Timestamp d2 = rs2.getTimestamp(i + 1, moscowCalendar);
            assertEquals(d1, d2);
            d1 = rs1.getTimestamp(i + 1, alaskaCalendar);
            d2 = rs2.getTimestamp(i + 1, alaskaCalendar);
            assertEquals(d1, d2);
            d1 = rs1.getTimestamp(i + 1, null);
            d2 = rs2.getTimestamp(i + 1, null);
            assertEquals(d1, d2);
            d1 = rs1.getTimestamp(i + 1);
            d2 = rs2.getTimestamp(i + 1);
            assertEquals(d1, d2);
          }
          assertEquals(o1, o2);
        }
      }
      assertEquals(rs1.next(), rs2.next());
    }
  }

  /** Callback to set parameters on each prepared statement before
   * each is executed and the result sets compared. */
  interface PreparedStatementFunction {
    void apply(PreparedStatement s1, PreparedStatement s2)
        throws SQLException;
  }

  /** Callback to execute some code against a connection. */
  interface ConnectionFunction {
    void apply(Connection c1) throws Exception;
  }

  @Test public void testSetParameter() throws Exception {
    ConnectionSpec.getDatabaseLock().lock();
    try {
      checkSetParameter("select ? from (values 1)",
          new PreparedStatementFunction() {
            public void apply(PreparedStatement s1, PreparedStatement s2)
                throws SQLException {
              final Date d = new Date(1234567890);
              s1.setDate(1, d);
              s2.setDate(1, d);
            }
          });
      checkSetParameter("select ? from (values 1)",
          new PreparedStatementFunction() {
            public void apply(PreparedStatement s1, PreparedStatement s2)
                throws SQLException {
              final Timestamp ts = new Timestamp(123456789012L);
              s1.setTimestamp(1, ts);
              s2.setTimestamp(1, ts);
            }
          });
    } finally {
      ConnectionSpec.getDatabaseLock().unlock();
    }
  }

  void checkSetParameter(String query, PreparedStatementFunction fn)
      throws SQLException {
    try (Connection cannon = canon();
         Connection underTest = ljs();
         PreparedStatement s1 = cannon.prepareStatement(query);
         PreparedStatement s2 = underTest.prepareStatement(query)) {
      fn.apply(s1, s2);
      assertTrue(s1.execute());
      assertTrue(s2.execute());
      assertResultSetsEqual(s1, s2);
    }
  }

  @Test public void testStatementLifecycle() throws Exception {
    ConnectionSpec.getDatabaseLock().lock();
    try (AvaticaConnection connection = (AvaticaConnection) getLocalConnection()) {
      Map<Integer, AvaticaStatement> clientMap = connection.statementMap;
      Cache<Integer, Object> serverMap = getLocalConnectionInternals()
          .getRemoteStatementMap(connection);
      // Other tests being run might leave statements in the cache.
      // The lock guards against more statements being cached during the test.
      serverMap.invalidateAll();
      assertEquals(0, clientMap.size());
      assertEquals(0, serverMap.size());
      Statement stmt = connection.createStatement();
      assertEquals(1, clientMap.size());
      assertEquals(1, serverMap.size());
      stmt.close();
      assertEquals(0, clientMap.size());
      assertEquals(0, serverMap.size());
    } finally {
      ConnectionSpec.getDatabaseLock().unlock();
    }
  }

  @Test public void testConnectionIsolation() throws Exception {
    ConnectionSpec.getDatabaseLock().lock();
    try {
      final String sql = "select * from (values (1, 'a'))";
      Connection conn1 = getLocalConnection();
      Connection conn2 = getLocalConnection();
      Cache<String, Connection> connectionMap = getLocalConnectionInternals()
          .getRemoteConnectionMap((AvaticaConnection) conn1);
      // Other tests being run might leave connections in the cache.
      // The lock guards against more connections being cached during the test.
      connectionMap.invalidateAll();
      assertEquals("connection cache should start empty",
          0, connectionMap.size());
      PreparedStatement conn1stmt1 = conn1.prepareStatement(sql);
      assertEquals(
          "statement creation implicitly creates a connection server-side",
          1, connectionMap.size());
      PreparedStatement conn2stmt1 = conn2.prepareStatement(sql);
      assertEquals(
          "statement creation implicitly creates a connection server-side",
          2, connectionMap.size());
      AvaticaPreparedStatement s1 = (AvaticaPreparedStatement) conn1stmt1;
      AvaticaPreparedStatement s2 = (AvaticaPreparedStatement) conn2stmt1;
      assertFalse("connection id's should be unique",
          s1.handle.connectionId.equalsIgnoreCase(s2.handle.connectionId));
      conn2.close();
      assertEquals("closing a connection closes the server-side connection",
          1, connectionMap.size());
      conn1.close();
      assertEquals("closing a connection closes the server-side connection",
          0, connectionMap.size());
    } finally {
      ConnectionSpec.getDatabaseLock().unlock();
    }
  }

  @Test public void testPrepareBindExecuteFetch() throws Exception {
    ConnectionSpec.getDatabaseLock().lock();
    try {
      getRequestInspection().getRequestLogger().enableAndClear();
      checkPrepareBindExecuteFetch(getLocalConnection());
      List<String[]> x = getRequestInspection().getRequestLogger().getAndDisable();
      for (String[] pair : x) {
        System.out.println(pair[0] + "=" + pair[1]);
      }
    } finally {
      ConnectionSpec.getDatabaseLock().unlock();
    }
  }

  private void checkPrepareBindExecuteFetch(Connection connection)
      throws SQLException {
    final String sql = "select cast(? as integer) * 3 as c, 'x' as x\n"
        + "from (values (1, 'a'))";
    final PreparedStatement ps =
        connection.prepareStatement(sql);
    final ResultSetMetaData metaData = ps.getMetaData();
    assertEquals(2, metaData.getColumnCount());
    assertEquals("C", metaData.getColumnName(1));
    assertEquals("X", metaData.getColumnName(2));
    try {
      final ResultSet resultSet = ps.executeQuery();
      fail("expected error, got " + resultSet);
    } catch (SQLException e) {
      assertThat(e.getMessage(),
          equalTo("exception while executing query: unbound parameter"));
    }

    final ParameterMetaData parameterMetaData = ps.getParameterMetaData();
    assertThat(parameterMetaData.getParameterCount(), equalTo(1));

    ps.setInt(1, 10);
    final ResultSet resultSet = ps.executeQuery();
    assertTrue(resultSet.next());
    assertThat(resultSet.getInt(1), equalTo(30));
    assertFalse(resultSet.next());
    resultSet.close();

    ps.setInt(1, 20);
    final ResultSet resultSet2 = ps.executeQuery();
    assertFalse(resultSet2.isClosed());
    assertTrue(resultSet2.next());
    assertThat(resultSet2.getInt(1), equalTo(60));
    assertThat(resultSet2.wasNull(), is(false));
    assertFalse(resultSet2.next());
    resultSet2.close();

    ps.setObject(1, null);
    final ResultSet resultSet3 = ps.executeQuery();
    assertTrue(resultSet3.next());
    assertThat(resultSet3.getInt(1), equalTo(0));
    assertThat(resultSet3.wasNull(), is(true));
    assertFalse(resultSet3.next());
    resultSet3.close();

    ps.close();
    connection.close();
  }

  @Test public void testPrepareBindExecuteFetchVarbinary() throws Exception {
    ConnectionSpec.getDatabaseLock().lock();
    try {
      final Connection connection = getLocalConnection();
      final String sql = "select x'de' || ? as c from (values (1, 'a'))";
      final PreparedStatement ps =
          connection.prepareStatement(sql);
      final ParameterMetaData parameterMetaData = ps.getParameterMetaData();
      assertThat(parameterMetaData.getParameterCount(), equalTo(1));

      ps.setBytes(1, new byte[]{65, 0, 66});
      final ResultSet resultSet = ps.executeQuery();
      assertTrue(resultSet.next());
      assertThat(resultSet.getBytes(1),
          equalTo(new byte[]{(byte) 0xDE, 65, 0, 66}));
      resultSet.close();
      ps.close();
      connection.close();
    } finally {
      ConnectionSpec.getDatabaseLock().unlock();
    }
  }

  @Test public void testPrepareBindExecuteFetchDate() throws Exception {
    ConnectionSpec.getDatabaseLock().lock();
    try {
      eachConnection(
          new ConnectionFunction() {
            public void apply(Connection c1) throws Exception {
              checkPrepareBindExecuteFetchDate(c1);
            }
          }, getLocalConnection());
    } finally {
      ConnectionSpec.getDatabaseLock().unlock();
    }
  }

  private void checkPrepareBindExecuteFetchDate(Connection connection) throws Exception {
    final String sql0 =
        "select cast(? as varchar(20)) as c\n"
            + "from (values (1, 'a'))";
    final String sql1 = "select ? + interval '2' day as c from (values (1, 'a'))";

    final Date date = Date.valueOf("2015-04-08");
    final long time = date.getTime();

    PreparedStatement ps;
    ParameterMetaData parameterMetaData;
    ResultSet resultSet;

    ps = connection.prepareStatement(sql0);
    parameterMetaData = ps.getParameterMetaData();
    assertThat(parameterMetaData.getParameterCount(), equalTo(1));
    ps.setDate(1, date);
    resultSet = ps.executeQuery();
    assertThat(resultSet.next(), is(true));
    assertThat(resultSet.getString(1), is("2015-04-08"));

    ps.setTimestamp(1, new Timestamp(time));
    resultSet = ps.executeQuery();
    assertThat(resultSet.next(), is(true));
    assertThat(resultSet.getString(1), is("2015-04-08 00:00:00.0"));

    ps.setTime(1, new Time(time));
    resultSet = ps.executeQuery();
    assertThat(resultSet.next(), is(true));
    assertThat(resultSet.getString(1), is("00:00:00"));
    ps.close();

    ps = connection.prepareStatement(sql1);
    parameterMetaData = ps.getParameterMetaData();
    assertThat(parameterMetaData.getParameterCount(), equalTo(1));

    ps.setDate(1, date);
    resultSet = ps.executeQuery();
    assertTrue(resultSet.next());
    assertThat(resultSet.getDate(1),
        equalTo(new Date(time + TimeUnit.DAYS.toMillis(2))));
    assertThat(resultSet.getTimestamp(1),
        equalTo(new Timestamp(time + TimeUnit.DAYS.toMillis(2))));

    ps.setTimestamp(1, new Timestamp(time));
    resultSet = ps.executeQuery();
    assertTrue(resultSet.next());
    assertThat(resultSet.getTimestamp(1),
        equalTo(new Timestamp(time + TimeUnit.DAYS.toMillis(2))));
    assertThat(resultSet.getTimestamp(1),
        equalTo(new Timestamp(time + TimeUnit.DAYS.toMillis(2))));

    ps.setObject(1, new java.util.Date(time));
    resultSet = ps.executeQuery();
    assertTrue(resultSet.next());
    assertThat(resultSet.getDate(1),
        equalTo(new Date(time + TimeUnit.DAYS.toMillis(2))));
    assertThat(resultSet.getTimestamp(1),
        equalTo(new Timestamp(time + TimeUnit.DAYS.toMillis(2))));

    resultSet.close();
    ps.close();
    connection.close();
  }

  @Test public void testDatabaseProperty() throws Exception {
    ConnectionSpec.getDatabaseLock().lock();
    try {
      eachConnection(
          new ConnectionFunction() {
            public void apply(Connection c1) throws Exception {
              checkDatabaseProperty(c1);
            }
          }, getLocalConnection());
    } finally {
      ConnectionSpec.getDatabaseLock().unlock();
    }
  }

  private void checkDatabaseProperty(Connection connection)
      throws SQLException {
    final DatabaseMetaData metaData = connection.getMetaData();
    assertThat(metaData.getSQLKeywords(), equalTo(""));
    assertThat(metaData.getStringFunctions(),
        equalTo("ASCII,CHAR,CONCAT,DIFFERENCE,HEXTORAW,INSERT,LCASE,LEFT,"
            + "LENGTH,LOCATE,LTRIM,RAWTOHEX,REPEAT,REPLACE,RIGHT,RTRIM,SOUNDEX,"
            + "SPACE,SUBSTR,UCASE"));
    assertThat(metaData.getDefaultTransactionIsolation(),
        equalTo(Connection.TRANSACTION_READ_COMMITTED));
  }

  /**
   * Factory that creates a service based on a local JDBC connection.
   */
  public static class LocalJdbcServiceFactory implements Service.Factory {
    @Override public Service create(AvaticaConnection connection) {
      try {
        return new LocalService(
            new JdbcMeta(CONNECTION_SPEC.url, CONNECTION_SPEC.username,
                CONNECTION_SPEC.password));
      } catch (SQLException e) {
        throw new RuntimeException(e);
      }
    }
  }

  /**
   * Factory that creates a fully-local Protobuf service.
   */
  public static class QuasiRemotePBJdbcServiceFactory implements Service.Factory {
    private static Service service;

    private static RequestInspection requestInspection;

    static void initService() {
      try {
        final JdbcMeta jdbcMeta = new JdbcMeta(CONNECTION_SPEC.url,
            CONNECTION_SPEC.username, CONNECTION_SPEC.password);
        final LocalService localService = new LocalService(jdbcMeta);
        service = new LoggingLocalProtobufService(localService, new ProtobufTranslationImpl());
        requestInspection = (RequestInspection) service;
      } catch (SQLException e) {
        throw new RuntimeException(e);
      }
    }

<<<<<<< HEAD
    @Override
    public Service create(AvaticaConnection connection) {
=======
    @Override public Service create(AvaticaConnection connection) {
>>>>>>> 3151a283
      assert null != service;
      return service;
    }
  }

  /**
   * Proxy that logs all requests passed into the {@link LocalProtobufService}
   */
  public static class LoggingLocalProtobufService extends LocalProtobufService
      implements RequestInspection {
    private static final ThreadLocal<RequestLogger> THREAD_LOG =
        new ThreadLocal<RequestLogger>() {
          @Override protected RequestLogger initialValue() {
            return new RequestLogger();
          }
        };

    public LoggingLocalProtobufService(Service service, ProtobufTranslation translation) {
      super(service, translation);
    }

<<<<<<< HEAD
    @Override
    public RequestLogger getRequestLogger() {
      return THREAD_LOG.get();
    }

    @Override
    public Response _apply(Request request) {
=======
    @Override public RequestLogger getRequestLogger() {
      return THREAD_LOG.get();
    }

    @Override public Response _apply(Request request) {
>>>>>>> 3151a283
      final RequestLogger logger = THREAD_LOG.get();
      try {
        String jsonRequest = JsonService.MAPPER.writeValueAsString(request);
        logger.requestStart(jsonRequest);

        Response response = super._apply(request);

        String jsonResponse = JsonService.MAPPER.writeValueAsString(response);
        logger.requestEnd(jsonRequest, jsonResponse);

        return response;
      } catch (Exception e) {
        throw new RuntimeException(e);
      }
    }
  }

  /**
   * Factory that creates a service based on a local JDBC connection.
   */
  public static class QuasiRemoteJdbcServiceFactory implements Service.Factory {

    /** a singleton instance that is recreated for each test */
    private static Service service;

    private static RequestInspection requestInspection;

    static void initService() {
      try {
        final JdbcMeta jdbcMeta = new JdbcMeta(CONNECTION_SPEC.url,
            CONNECTION_SPEC.username, CONNECTION_SPEC.password);
        final LocalService localService = new LocalService(jdbcMeta);
        service = new LoggingLocalJsonService(localService);
        requestInspection = (RequestInspection) service;
      } catch (SQLException e) {
        throw new RuntimeException(e);
      }
    }

    @Override public Service create(AvaticaConnection connection) {
      assert service != null;
      return service;
    }
  }

  /**
   * Implementation that reaches into current connection state via reflection to extract certain
   * internal information.
   */
  public static class QuasiRemoteJdbcServiceInternals implements ConnectionInternals {

    /**
     * Reach into the guts of a quasi-remote connection and pull out the
     * statement map from the other side.
     * TODO: refactor tests to replace reflection with package-local access
     */
<<<<<<< HEAD
    @Override
    public Cache<Integer, Object>
=======
    @Override public Cache<Integer, Object>
>>>>>>> 3151a283
    getRemoteStatementMap(AvaticaConnection connection) throws Exception {
      Field metaF = AvaticaConnection.class.getDeclaredField("meta");
      metaF.setAccessible(true);
      Meta clientMeta = (Meta) metaF.get(connection);
      Field remoteMetaServiceF = clientMeta.getClass().getDeclaredField("service");
      remoteMetaServiceF.setAccessible(true);
      LocalJsonService remoteMetaService = (LocalJsonService) remoteMetaServiceF.get(clientMeta);
      // Use the explicitly class to avoid issues with LoggingLocalJsonService
      Field remoteMetaServiceServiceF = LocalJsonService.class.getDeclaredField("service");
      remoteMetaServiceServiceF.setAccessible(true);
      LocalService remoteMetaServiceService =
          (LocalService) remoteMetaServiceServiceF.get(remoteMetaService);
      Field remoteMetaServiceServiceMetaF =
          remoteMetaServiceService.getClass().getDeclaredField("meta");
      remoteMetaServiceServiceMetaF.setAccessible(true);
      JdbcMeta serverMeta = (JdbcMeta) remoteMetaServiceServiceMetaF.get(remoteMetaServiceService);
      Field jdbcMetaStatementMapF = JdbcMeta.class.getDeclaredField("statementCache");
      jdbcMetaStatementMapF.setAccessible(true);
      //noinspection unchecked
      @SuppressWarnings("unchecked")
      Cache<Integer, Object> cache = (Cache<Integer, Object>) jdbcMetaStatementMapF.get(serverMeta);
      return cache;
    }

    /**
     * Reach into the guts of a quasi-remote connection and pull out the
     * connection map from the other side.
     * TODO: refactor tests to replace reflection with package-local access
     */
<<<<<<< HEAD
    @Override
    public Cache<String, Connection>
=======
    @Override public Cache<String, Connection>
>>>>>>> 3151a283
    getRemoteConnectionMap(AvaticaConnection connection) throws Exception {
      Field metaF = AvaticaConnection.class.getDeclaredField("meta");
      metaF.setAccessible(true);
      Meta clientMeta = (Meta) metaF.get(connection);
      Field remoteMetaServiceF = clientMeta.getClass().getDeclaredField("service");
      remoteMetaServiceF.setAccessible(true);
      LocalJsonService remoteMetaService = (LocalJsonService) remoteMetaServiceF.get(clientMeta);
      // Get the field explicitly off the correct class to avoid LocalLoggingJsonService.class
      Field remoteMetaServiceServiceF = LocalJsonService.class.getDeclaredField("service");
<<<<<<< HEAD
      remoteMetaServiceServiceF.setAccessible(true);
      LocalService remoteMetaServiceService =
          (LocalService) remoteMetaServiceServiceF.get(remoteMetaService);
      Field remoteMetaServiceServiceMetaF =
          remoteMetaServiceService.getClass().getDeclaredField("meta");
      remoteMetaServiceServiceMetaF.setAccessible(true);
      JdbcMeta serverMeta = (JdbcMeta) remoteMetaServiceServiceMetaF.get(remoteMetaServiceService);
      Field jdbcMetaConnectionCacheF = JdbcMeta.class.getDeclaredField("connectionCache");
      jdbcMetaConnectionCacheF.setAccessible(true);
      //noinspection unchecked
      @SuppressWarnings("unchecked")
      Cache<String, Connection> cache =
          (Cache<String, Connection>) jdbcMetaConnectionCacheF.get(serverMeta);
      return cache;
    }
  }

  /**
   * Implementation that reaches into current connection state via reflection to extract certain
   * internal information.
   */
  public static class QuasiRemoteProtobufJdbcServiceInternals implements ConnectionInternals {

    /**
     * Reach into the guts of a quasi-remote connection and pull out the
     * statement map from the other side.
     * TODO: refactor tests to replace reflection with package-local access
     */
    @Override
    public Cache<Integer, Object>
    getRemoteStatementMap(AvaticaConnection connection) throws Exception {
      Field metaF = AvaticaConnection.class.getDeclaredField("meta");
      metaF.setAccessible(true);
      Meta clientMeta = (Meta) metaF.get(connection);
      Field remoteMetaServiceF = clientMeta.getClass().getDeclaredField("service");
      remoteMetaServiceF.setAccessible(true);
      LocalProtobufService remoteMetaService =
          (LocalProtobufService) remoteMetaServiceF.get(clientMeta);
      // Use the explicitly class to avoid issues with LoggingLocalJsonService
      Field remoteMetaServiceServiceF = LocalProtobufService.class.getDeclaredField("service");
      remoteMetaServiceServiceF.setAccessible(true);
      LocalService remoteMetaServiceService =
          (LocalService) remoteMetaServiceServiceF.get(remoteMetaService);
      Field remoteMetaServiceServiceMetaF =
          remoteMetaServiceService.getClass().getDeclaredField("meta");
      remoteMetaServiceServiceMetaF.setAccessible(true);
      JdbcMeta serverMeta = (JdbcMeta) remoteMetaServiceServiceMetaF.get(remoteMetaServiceService);
      Field jdbcMetaStatementMapF = JdbcMeta.class.getDeclaredField("statementCache");
      jdbcMetaStatementMapF.setAccessible(true);
      //noinspection unchecked
      @SuppressWarnings("unchecked")
      Cache<Integer, Object> cache = (Cache<Integer, Object>) jdbcMetaStatementMapF.get(serverMeta);
      return cache;
    }

    /**
     * Reach into the guts of a quasi-remote connection and pull out the
     * connection map from the other side.
     * TODO: refactor tests to replace reflection with package-local access
     */
    @Override
    public Cache<String, Connection>
    getRemoteConnectionMap(AvaticaConnection connection) throws Exception {
      Field metaF = AvaticaConnection.class.getDeclaredField("meta");
      metaF.setAccessible(true);
      Meta clientMeta = (Meta) metaF.get(connection);
      Field remoteMetaServiceF = clientMeta.getClass().getDeclaredField("service");
      remoteMetaServiceF.setAccessible(true);
      LocalProtobufService remoteMetaService =
          (LocalProtobufService) remoteMetaServiceF.get(clientMeta);
      // Get the field explicitly off the correct class to avoid LocalLoggingJsonService.class
      Field remoteMetaServiceServiceF = LocalProtobufService.class.getDeclaredField("service");
=======
>>>>>>> 3151a283
      remoteMetaServiceServiceF.setAccessible(true);
      LocalService remoteMetaServiceService =
          (LocalService) remoteMetaServiceServiceF.get(remoteMetaService);
      Field remoteMetaServiceServiceMetaF =
          remoteMetaServiceService.getClass().getDeclaredField("meta");
      remoteMetaServiceServiceMetaF.setAccessible(true);
      JdbcMeta serverMeta = (JdbcMeta) remoteMetaServiceServiceMetaF.get(remoteMetaServiceService);
      Field jdbcMetaConnectionCacheF = JdbcMeta.class.getDeclaredField("connectionCache");
      jdbcMetaConnectionCacheF.setAccessible(true);
      //noinspection unchecked
      @SuppressWarnings("unchecked")
      Cache<String, Connection> cache =
          (Cache<String, Connection>) jdbcMetaConnectionCacheF.get(serverMeta);
      return cache;
    }
  }

  /**
<<<<<<< HEAD
=======
   * Implementation that reaches into current connection state via reflection to extract certain
   * internal information.
   */
  public static class QuasiRemoteProtobufJdbcServiceInternals implements ConnectionInternals {

    /**
     * Reach into the guts of a quasi-remote connection and pull out the
     * statement map from the other side.
     * TODO: refactor tests to replace reflection with package-local access
     */
    @Override public Cache<Integer, Object>
    getRemoteStatementMap(AvaticaConnection connection) throws Exception {
      Field metaF = AvaticaConnection.class.getDeclaredField("meta");
      metaF.setAccessible(true);
      Meta clientMeta = (Meta) metaF.get(connection);
      Field remoteMetaServiceF = clientMeta.getClass().getDeclaredField("service");
      remoteMetaServiceF.setAccessible(true);
      LocalProtobufService remoteMetaService =
          (LocalProtobufService) remoteMetaServiceF.get(clientMeta);
      // Use the explicitly class to avoid issues with LoggingLocalJsonService
      Field remoteMetaServiceServiceF = LocalProtobufService.class.getDeclaredField("service");
      remoteMetaServiceServiceF.setAccessible(true);
      LocalService remoteMetaServiceService =
          (LocalService) remoteMetaServiceServiceF.get(remoteMetaService);
      Field remoteMetaServiceServiceMetaF =
          remoteMetaServiceService.getClass().getDeclaredField("meta");
      remoteMetaServiceServiceMetaF.setAccessible(true);
      JdbcMeta serverMeta = (JdbcMeta) remoteMetaServiceServiceMetaF.get(remoteMetaServiceService);
      Field jdbcMetaStatementMapF = JdbcMeta.class.getDeclaredField("statementCache");
      jdbcMetaStatementMapF.setAccessible(true);
      //noinspection unchecked
      @SuppressWarnings("unchecked")
      Cache<Integer, Object> cache = (Cache<Integer, Object>) jdbcMetaStatementMapF.get(serverMeta);
      return cache;
    }

    /**
     * Reach into the guts of a quasi-remote connection and pull out the
     * connection map from the other side.
     * TODO: refactor tests to replace reflection with package-local access
     */
    @Override public Cache<String, Connection>
    getRemoteConnectionMap(AvaticaConnection connection) throws Exception {
      Field metaF = AvaticaConnection.class.getDeclaredField("meta");
      metaF.setAccessible(true);
      Meta clientMeta = (Meta) metaF.get(connection);
      Field remoteMetaServiceF = clientMeta.getClass().getDeclaredField("service");
      remoteMetaServiceF.setAccessible(true);
      LocalProtobufService remoteMetaService =
          (LocalProtobufService) remoteMetaServiceF.get(clientMeta);
      // Get the field explicitly off the correct class to avoid LocalLoggingJsonService.class
      Field remoteMetaServiceServiceF = LocalProtobufService.class.getDeclaredField("service");
      remoteMetaServiceServiceF.setAccessible(true);
      LocalService remoteMetaServiceService =
          (LocalService) remoteMetaServiceServiceF.get(remoteMetaService);
      Field remoteMetaServiceServiceMetaF =
          remoteMetaServiceService.getClass().getDeclaredField("meta");
      remoteMetaServiceServiceMetaF.setAccessible(true);
      JdbcMeta serverMeta = (JdbcMeta) remoteMetaServiceServiceMetaF.get(remoteMetaServiceService);
      Field jdbcMetaConnectionCacheF = JdbcMeta.class.getDeclaredField("connectionCache");
      jdbcMetaConnectionCacheF.setAccessible(true);
      //noinspection unchecked
      @SuppressWarnings("unchecked")
      Cache<String, Connection> cache =
          (Cache<String, Connection>) jdbcMetaConnectionCacheF.get(serverMeta);
      return cache;
    }
  }

  /**
>>>>>>> 3151a283
   * Provides access to a log of requests.
   */
  interface RequestInspection {
    RequestLogger getRequestLogger();
  }

  /** Extension to {@link LocalJsonService} that writes requests and responses
   * into a thread-local. */
  private static class LoggingLocalJsonService extends LocalJsonService
      implements RequestInspection {
    private static final ThreadLocal<RequestLogger> THREAD_LOG =
        new ThreadLocal<RequestLogger>() {
          @Override protected RequestLogger initialValue() {
            return new RequestLogger();
          }
        };

    public LoggingLocalJsonService(LocalService localService) {
      super(localService);
    }

    @Override public String apply(String request) {
      final RequestLogger logger = THREAD_LOG.get();
      logger.requestStart(request);
      final String response = super.apply(request);
      logger.requestEnd(request, response);
      return response;
    }

<<<<<<< HEAD
    @Override
    public RequestLogger getRequestLogger() {
=======
    @Override public RequestLogger getRequestLogger() {
>>>>>>> 3151a283
      return THREAD_LOG.get();
    }
  }

  /** Logs request and response strings if enabled. */
  private static class RequestLogger {
    final List<String[]> requestResponses = new ArrayList<>();
    boolean enabled;

    void enableAndClear() {
      enabled = true;
      requestResponses.clear();
    }

    void requestStart(String request) {
      if (enabled) {
        requestResponses.add(new String[]{request, null});
      }
    }

    void requestEnd(String request, String response) {
      if (enabled) {
        String[] last = requestResponses.get(requestResponses.size() - 1);
        if (!request.equals(last[0])) {
          throw new AssertionError();
        }
        last[1] = response;
      }
    }

    List<String[]> getAndDisable() {
      enabled = false;
      return new ArrayList<>(requestResponses);
    }
  }
}

// End RemoteDriverTest.java<|MERGE_RESOLUTION|>--- conflicted
+++ resolved
@@ -969,12 +969,7 @@
       }
     }
 
-<<<<<<< HEAD
-    @Override
-    public Service create(AvaticaConnection connection) {
-=======
     @Override public Service create(AvaticaConnection connection) {
->>>>>>> 3151a283
       assert null != service;
       return service;
     }
@@ -996,21 +991,11 @@
       super(service, translation);
     }
 
-<<<<<<< HEAD
-    @Override
-    public RequestLogger getRequestLogger() {
-      return THREAD_LOG.get();
-    }
-
-    @Override
-    public Response _apply(Request request) {
-=======
     @Override public RequestLogger getRequestLogger() {
       return THREAD_LOG.get();
     }
 
     @Override public Response _apply(Request request) {
->>>>>>> 3151a283
       final RequestLogger logger = THREAD_LOG.get();
       try {
         String jsonRequest = JsonService.MAPPER.writeValueAsString(request);
@@ -1067,12 +1052,7 @@
      * statement map from the other side.
      * TODO: refactor tests to replace reflection with package-local access
      */
-<<<<<<< HEAD
-    @Override
-    public Cache<Integer, Object>
-=======
     @Override public Cache<Integer, Object>
->>>>>>> 3151a283
     getRemoteStatementMap(AvaticaConnection connection) throws Exception {
       Field metaF = AvaticaConnection.class.getDeclaredField("meta");
       metaF.setAccessible(true);
@@ -1102,12 +1082,7 @@
      * connection map from the other side.
      * TODO: refactor tests to replace reflection with package-local access
      */
-<<<<<<< HEAD
-    @Override
-    public Cache<String, Connection>
-=======
     @Override public Cache<String, Connection>
->>>>>>> 3151a283
     getRemoteConnectionMap(AvaticaConnection connection) throws Exception {
       Field metaF = AvaticaConnection.class.getDeclaredField("meta");
       metaF.setAccessible(true);
@@ -1117,7 +1092,6 @@
       LocalJsonService remoteMetaService = (LocalJsonService) remoteMetaServiceF.get(clientMeta);
       // Get the field explicitly off the correct class to avoid LocalLoggingJsonService.class
       Field remoteMetaServiceServiceF = LocalJsonService.class.getDeclaredField("service");
-<<<<<<< HEAD
       remoteMetaServiceServiceF.setAccessible(true);
       LocalService remoteMetaServiceService =
           (LocalService) remoteMetaServiceServiceF.get(remoteMetaService);
@@ -1136,82 +1110,6 @@
   }
 
   /**
-   * Implementation that reaches into current connection state via reflection to extract certain
-   * internal information.
-   */
-  public static class QuasiRemoteProtobufJdbcServiceInternals implements ConnectionInternals {
-
-    /**
-     * Reach into the guts of a quasi-remote connection and pull out the
-     * statement map from the other side.
-     * TODO: refactor tests to replace reflection with package-local access
-     */
-    @Override
-    public Cache<Integer, Object>
-    getRemoteStatementMap(AvaticaConnection connection) throws Exception {
-      Field metaF = AvaticaConnection.class.getDeclaredField("meta");
-      metaF.setAccessible(true);
-      Meta clientMeta = (Meta) metaF.get(connection);
-      Field remoteMetaServiceF = clientMeta.getClass().getDeclaredField("service");
-      remoteMetaServiceF.setAccessible(true);
-      LocalProtobufService remoteMetaService =
-          (LocalProtobufService) remoteMetaServiceF.get(clientMeta);
-      // Use the explicitly class to avoid issues with LoggingLocalJsonService
-      Field remoteMetaServiceServiceF = LocalProtobufService.class.getDeclaredField("service");
-      remoteMetaServiceServiceF.setAccessible(true);
-      LocalService remoteMetaServiceService =
-          (LocalService) remoteMetaServiceServiceF.get(remoteMetaService);
-      Field remoteMetaServiceServiceMetaF =
-          remoteMetaServiceService.getClass().getDeclaredField("meta");
-      remoteMetaServiceServiceMetaF.setAccessible(true);
-      JdbcMeta serverMeta = (JdbcMeta) remoteMetaServiceServiceMetaF.get(remoteMetaServiceService);
-      Field jdbcMetaStatementMapF = JdbcMeta.class.getDeclaredField("statementCache");
-      jdbcMetaStatementMapF.setAccessible(true);
-      //noinspection unchecked
-      @SuppressWarnings("unchecked")
-      Cache<Integer, Object> cache = (Cache<Integer, Object>) jdbcMetaStatementMapF.get(serverMeta);
-      return cache;
-    }
-
-    /**
-     * Reach into the guts of a quasi-remote connection and pull out the
-     * connection map from the other side.
-     * TODO: refactor tests to replace reflection with package-local access
-     */
-    @Override
-    public Cache<String, Connection>
-    getRemoteConnectionMap(AvaticaConnection connection) throws Exception {
-      Field metaF = AvaticaConnection.class.getDeclaredField("meta");
-      metaF.setAccessible(true);
-      Meta clientMeta = (Meta) metaF.get(connection);
-      Field remoteMetaServiceF = clientMeta.getClass().getDeclaredField("service");
-      remoteMetaServiceF.setAccessible(true);
-      LocalProtobufService remoteMetaService =
-          (LocalProtobufService) remoteMetaServiceF.get(clientMeta);
-      // Get the field explicitly off the correct class to avoid LocalLoggingJsonService.class
-      Field remoteMetaServiceServiceF = LocalProtobufService.class.getDeclaredField("service");
-=======
->>>>>>> 3151a283
-      remoteMetaServiceServiceF.setAccessible(true);
-      LocalService remoteMetaServiceService =
-          (LocalService) remoteMetaServiceServiceF.get(remoteMetaService);
-      Field remoteMetaServiceServiceMetaF =
-          remoteMetaServiceService.getClass().getDeclaredField("meta");
-      remoteMetaServiceServiceMetaF.setAccessible(true);
-      JdbcMeta serverMeta = (JdbcMeta) remoteMetaServiceServiceMetaF.get(remoteMetaServiceService);
-      Field jdbcMetaConnectionCacheF = JdbcMeta.class.getDeclaredField("connectionCache");
-      jdbcMetaConnectionCacheF.setAccessible(true);
-      //noinspection unchecked
-      @SuppressWarnings("unchecked")
-      Cache<String, Connection> cache =
-          (Cache<String, Connection>) jdbcMetaConnectionCacheF.get(serverMeta);
-      return cache;
-    }
-  }
-
-  /**
-<<<<<<< HEAD
-=======
    * Implementation that reaches into current connection state via reflection to extract certain
    * internal information.
    */
@@ -1282,7 +1180,6 @@
   }
 
   /**
->>>>>>> 3151a283
    * Provides access to a log of requests.
    */
   interface RequestInspection {
@@ -1312,12 +1209,7 @@
       return response;
     }
 
-<<<<<<< HEAD
-    @Override
-    public RequestLogger getRequestLogger() {
-=======
     @Override public RequestLogger getRequestLogger() {
->>>>>>> 3151a283
       return THREAD_LOG.get();
     }
   }
