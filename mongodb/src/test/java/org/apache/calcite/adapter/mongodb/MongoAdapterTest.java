--- conflicted
+++ resolved
@@ -711,15 +711,9 @@
   }
 
   /** Test case for
-<<<<<<< HEAD
-   * <a href="https://issues.apache.org/jira/browse/CALCITE-5407">[CALCITE-5407]
-   * Error casting MongoDB array to VARCHAR ARRAY</a>. */
-  @Test void testArrayConversion() {
-=======
    * <a href="https://issues.apache.org/jira/browse/CALCITE-5405">[CALCITE-5405]
    * Error casting MongoDB dates to TIMESTAMP</a>. */
   @Test void testDateConversion() {
->>>>>>> ad145397
     assertModel("{\n"
         + "  version: '1.0',\n"
         + "  defaultSchema: 'test',\n"
@@ -735,13 +729,31 @@
         + "     }\n"
         + "   ]\n"
         + "}")
-<<<<<<< HEAD
+        .query("select cast(_MAP['date'] as TIMESTAMP) from \"datatypes\"")
+        .returnsUnordered("EXPR$0=2012-09-05 00:00:00");
+  }
+
+  /** Test case for
+   * <a href="https://issues.apache.org/jira/browse/CALCITE-5407">[CALCITE-5407]
+   * Error casting MongoDB array to VARCHAR ARRAY</a>. */
+  @Test void testArrayConversion() {
+    assertModel("{\n"
+        + "  version: '1.0',\n"
+        + "  defaultSchema: 'test',\n"
+        + "   schemas: [\n"
+        + "     {\n"
+        + "       type: 'custom',\n"
+        + "       name: 'test',\n"
+        + "       factory: 'org.apache.calcite.adapter.mongodb.MongoSchemaFactory',\n"
+        + "       operand: {\n"
+        + "         host: 'localhost',\n"
+        + "         database: 'test'\n"
+        + "       }\n"
+        + "     }\n"
+        + "   ]\n"
+        + "}")
         .query("select cast(_MAP['arr'] as VARCHAR ARRAY) from \"datatypes\"")
         .returnsUnordered("EXPR$0=[a, b]");
-=======
-        .query("select cast(_MAP['date'] as TIMESTAMP) from \"datatypes\"")
-        .returnsUnordered("EXPR$0=2012-09-05 00:00:00");
->>>>>>> ad145397
   }
 
   /** Test case for
