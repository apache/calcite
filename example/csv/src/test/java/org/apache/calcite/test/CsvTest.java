/*
 * Licensed to the Apache Software Foundation (ASF) under one or more
 * contributor license agreements.  See the NOTICE file distributed with
 * this work for additional information regarding copyright ownership.
 * The ASF licenses this file to you under the Apache License, Version 2.0
 * (the "License"); you may not use this file except in compliance with
 * the License.  You may obtain a copy of the License at
 *
 * http://www.apache.org/licenses/LICENSE-2.0
 *
 * Unless required by applicable law or agreed to in writing, software
 * distributed under the License is distributed on an "AS IS" BASIS,
 * WITHOUT WARRANTIES OR CONDITIONS OF ANY KIND, either express or implied.
 * See the License for the specific language governing permissions and
 * limitations under the License.
 */
package org.apache.calcite.test;

import org.apache.calcite.adapter.csv.CsvSchemaFactory;
import org.apache.calcite.adapter.csv.CsvStreamTableFactory;
import org.apache.calcite.jdbc.CalciteConnection;
import org.apache.calcite.linq4j.function.Function1;
import org.apache.calcite.schema.Schema;
import org.apache.calcite.sql2rel.SqlToRelConverter;
import org.apache.calcite.util.Util;

import com.google.common.collect.ImmutableMap;

import org.junit.Assert;
import org.junit.Ignore;
import org.junit.Test;

import java.io.File;
import java.io.PrintStream;
import java.io.PrintWriter;
import java.net.URL;
import java.sql.Connection;
import java.sql.DriverManager;
import java.sql.PreparedStatement;
import java.sql.ResultSet;
import java.sql.ResultSetMetaData;
import java.sql.SQLException;
import java.sql.Statement;
import java.sql.Timestamp;
import java.util.ArrayList;
import java.util.Arrays;
import java.util.Iterator;
import java.util.List;
import java.util.Properties;
import java.util.concurrent.ArrayBlockingQueue;
import java.util.concurrent.BlockingQueue;
import java.util.concurrent.Callable;

import static org.hamcrest.CoreMatchers.anyOf;
import static org.hamcrest.CoreMatchers.is;
import static org.hamcrest.CoreMatchers.isA;
import static org.hamcrest.CoreMatchers.nullValue;
import static org.junit.Assert.assertThat;
import static org.junit.Assert.assertTrue;
import static org.junit.Assert.fail;

/**
 * Unit test of the Calcite adapter for CSV.
 */
public class CsvTest {
  private void close(Connection connection, Statement statement) {
    if (statement != null) {
      try {
        statement.close();
      } catch (SQLException e) {
        // ignore
      }
    }
    if (connection != null) {
      try {
        connection.close();
      } catch (SQLException e) {
        // ignore
      }
    }
  }


  /** Quotes a string for Java or JSON. */
  private static String escapeString(String s) {
    return escapeString(new StringBuilder(), s).toString();
  }

  /** Quotes a string for Java or JSON, into a builder. */
  private static StringBuilder escapeString(StringBuilder buf, String s) {
    buf.append('"');
    int n = s.length();
    char lastChar = 0;
    for (int i = 0; i < n; ++i) {
      char c = s.charAt(i);
      switch (c) {
      case '\\':
        buf.append("\\\\");
        break;
      case '"':
        buf.append("\\\"");
        break;
      case '\n':
        buf.append("\\n");
        break;
      case '\r':
        if (lastChar != '\n') {
          buf.append("\\r");
        }
        break;
      default:
        buf.append(c);
        break;
      }
      lastChar = c;
    }
    return buf.append('"');
  }

  /**
   * Tests the vanity driver.
   */
  @Ignore
  @Test public void testVanityDriver() throws SQLException {
    Properties info = new Properties();
    Connection connection =
        DriverManager.getConnection("jdbc:csv:", info);
    connection.close();
  }

  /**
   * Tests the vanity driver with properties in the URL.
   */
  @Ignore
  @Test public void testVanityDriverArgsInUrl() throws SQLException {
    Connection connection =
        DriverManager.getConnection("jdbc:csv:"
            + "directory='foo'");
    connection.close();
  }

  /** Tests an inline schema with a non-existent directory. */
  @Test public void testBadDirectory() throws SQLException {
    Properties info = new Properties();
    info.put("model",
        "inline:"
            + "{\n"
            + "  version: '1.0',\n"
            + "   schemas: [\n"
            + "     {\n"
            + "       type: 'custom',\n"
            + "       name: 'bad',\n"
            + "       factory: 'org.apache.calcite.adapter.csv.CsvSchemaFactory',\n"
            + "       operand: {\n"
            + "         directory: '/does/not/exist'\n"
            + "       }\n"
            + "     }\n"
            + "   ]\n"
            + "}");

    Connection connection =
        DriverManager.getConnection("jdbc:calcite:", info);
    // must print "directory ... not found" to stdout, but not fail
    ResultSet tables =
        connection.getMetaData().getTables(null, null, null, null);
    tables.next();
    tables.close();
    connection.close();
  }

  /**
   * Reads from a table.
   */
  @Test public void testSelect() throws SQLException {
    checkSql("model", "select * from EMPS");
  }

  @Test public void testSelectSingleProjectGz() throws SQLException {
    checkSql("smart", "select name from EMPS");
  }

  @Test public void testSelectSingleProject() throws SQLException {
    checkSql("smart", "select name from DEPTS");
  }

  /** Test case for
   * <a href="https://issues.apache.org/jira/browse/CALCITE-898">[CALCITE-898]
   * Type inference multiplying Java long by SQL INTEGER</a>. */
  @Test public void testSelectLongMultiplyInteger() throws SQLException {
    final String sql = "select empno * 3 as e3\n"
        + "from long_emps where empno = 100";

    checkSql(sql, "bug", new Function1<ResultSet, Void>() {
      public Void apply(ResultSet resultSet) {
        try {
          assertThat(resultSet.next(), is(true));
          Long o = (Long) resultSet.getObject(1);
          assertThat(o, is(300L));
          assertThat(resultSet.next(), is(false));
          return null;
        } catch (SQLException e) {
          throw new RuntimeException(e);
        }
      }
    });
  }

  @Test public void testCustomTable() throws SQLException {
    checkSql("model-with-custom-table", "select * from CUSTOM_TABLE.EMPS");
  }

  @Test public void testPushDownProjectDumb() throws SQLException {
    // rule does not fire, because we're using 'dumb' tables in simple model
    checkSql("model", "explain plan for select * from EMPS",
        "PLAN=EnumerableInterpreter\n"
            + "  BindableTableScan(table=[[SALES, EMPS]])\n");
  }

  @Test public void testPushDownProject() throws SQLException {
    checkSql("smart", "explain plan for select * from EMPS",
        "PLAN=CsvTableScan(table=[[SALES, EMPS]], fields=[[0, 1, 2, 3, 4, 5, 6, 7, 8, 9]])\n");
  }

  @Test public void testPushDownProject2() throws SQLException {
    checkSql("smart", "explain plan for select name, empno from EMPS",
        "PLAN=CsvTableScan(table=[[SALES, EMPS]], fields=[[1, 0]])\n");
    // make sure that it works...
    checkSql("smart", "select name, empno from EMPS",
        "NAME=Fred; EMPNO=100",
        "NAME=Eric; EMPNO=110",
        "NAME=John; EMPNO=110",
        "NAME=Wilma; EMPNO=120",
        "NAME=Alice; EMPNO=130");
  }

  @Test public void testFilterableSelect() throws SQLException {
    checkSql("filterable-model", "select name from EMPS");
  }

  @Test public void testFilterableSelectStar() throws SQLException {
    checkSql("filterable-model", "select * from EMPS");
  }

  /** Filter that can be fully handled by CsvFilterableTable. */
  @Test public void testFilterableWhere() throws SQLException {
    checkSql("filterable-model",
        "select empno, gender, name from EMPS where name = 'John'",
        "EMPNO=110; GENDER=M; NAME=John");
  }

  /** Filter that can be partly handled by CsvFilterableTable. */
  @Test public void testFilterableWhere2() throws SQLException {
    checkSql("filterable-model",
        "select empno, gender, name from EMPS where gender = 'F' and empno > 125",
        "EMPNO=130; GENDER=F; NAME=Alice");
  }

  @Test public void testJson() throws SQLException {
    checkSql("bug", "select _MAP['id'] as id,\n"
            + " _MAP['title'] as title,\n"
            + " CHAR_LENGTH(CAST(_MAP['title'] AS VARCHAR(30))) as len\n"
            + " from \"archers\"\n",
        "ID=19990101; TITLE=Tractor trouble.; LEN=16",
        "ID=19990103; TITLE=Charlie's surprise.; LEN=19");
  }

  private void checkSql(String model, String sql) throws SQLException {
    checkSql(sql, model, output());
  }

  private Function1<ResultSet, Void> output() {
    return new Function1<ResultSet, Void>() {
      public Void apply(ResultSet resultSet) {
        try {
          output(resultSet, System.out);
        } catch (SQLException e) {
          throw new RuntimeException(e);
        }
        return null;
      }
    };
  }

  private void checkSql(String model, String sql, final String... expected)
      throws SQLException {
    checkSql(sql, model, expect(expected));
  }

  /** Returns a function that checks the contents of a result set against an
   * expected string. */
  private static Function1<ResultSet, Void> expect(final String... expected) {
    return new Function1<ResultSet, Void>() {
      public Void apply(ResultSet resultSet) {
        try {
          final List<String> lines = new ArrayList<>();
          CsvTest.collect(lines, resultSet);
          Assert.assertEquals(Arrays.asList(expected), lines);
        } catch (SQLException e) {
          throw new RuntimeException(e);
        }
        return null;
      }
    };
  }

  private void checkSql(String sql, String model, Function1<ResultSet, Void> fn)
      throws SQLException {
    Connection connection = null;
    Statement statement = null;
    try {
      Properties info = new Properties();
      info.put("model", jsonPath(model));
      connection = DriverManager.getConnection("jdbc:calcite:", info);
      statement = connection.createStatement();
      final ResultSet resultSet =
          statement.executeQuery(
              sql);
      fn.apply(resultSet);
    } finally {
      close(connection, statement);
    }
  }

  private String jsonPath(String model) {
    return resourcePath(model + ".json");
  }

  private String resourcePath(String path) {
    final URL url = CsvTest.class.getResource("/" + path);
    String s = url.toString();
    if (s.startsWith("file:")) {
      s = s.substring("file:".length());
    }
    return s;
  }

  private static void collect(List<String> result, ResultSet resultSet)
      throws SQLException {
    final StringBuilder buf = new StringBuilder();
    while (resultSet.next()) {
      buf.setLength(0);
      int n = resultSet.getMetaData().getColumnCount();
      String sep = "";
      for (int i = 1; i <= n; i++) {
        buf.append(sep)
            .append(resultSet.getMetaData().getColumnLabel(i))
            .append("=")
            .append(resultSet.getString(i));
        sep = "; ";
      }
      result.add(Util.toLinux(buf.toString()));
    }
  }

  private void output(ResultSet resultSet, PrintStream out)
      throws SQLException {
    final ResultSetMetaData metaData = resultSet.getMetaData();
    final int columnCount = metaData.getColumnCount();
    while (resultSet.next()) {
      for (int i = 1;; i++) {
        out.print(resultSet.getString(i));
        if (i < columnCount) {
          out.print(", ");
        } else {
          out.println();
          break;
        }
      }
    }
  }

  @Test public void testJoinOnString() throws SQLException {
    checkSql("smart",
        "select * from emps join depts on emps.name = depts.name");
  }

  @Test public void testWackyColumns() throws SQLException {
    checkSql("select * from wacky_column_names where false", "bug",
        expect());
    checkSql(
        "select \"joined at\", \"naME\" from wacky_column_names where \"2gender\" = 'F'",
        "bug",
        expect(
            "joined at=2005-09-07; naME=Wilma",
            "joined at=2007-01-01; naME=Alice"));
  }

  @Test public void testBoolean() throws SQLException {
    checkSql("smart",
        "select empno, slacker from emps where slacker",
        "EMPNO=100; SLACKER=true");
  }

  @Test public void testReadme() throws SQLException {
    checkSql("SELECT d.name, COUNT(*) cnt"
            + " FROM emps AS e"
            + " JOIN depts AS d ON e.deptno = d.deptno"
            + " GROUP BY d.name",
        "smart",
        expect("NAME=Sales; CNT=1", "NAME=Marketing; CNT=2"));
  }

  /** Test case for
   * <a href="https://issues.apache.org/jira/browse/CALCITE-824">[CALCITE-824]
   * Type inference when converting IN clause to semijoin</a>. */
  @Test public void testInToSemiJoinWithCast() throws SQLException {
    // Note that the IN list needs at least 20 values to trigger the rewrite
    // to a semijoin. Try it both ways.
    final String sql = "SELECT e.name\n"
        + "FROM emps AS e\n"
        + "WHERE cast(e.empno as bigint) in ";
    final int threshold = SqlToRelConverter.DEFAULT_IN_SUB_QUERY_THRESHOLD;
    checkSql(sql + range(130, threshold - 5), "smart", expect("NAME=Alice"));
    checkSql(sql + range(130, threshold), "smart", expect("NAME=Alice"));
    checkSql(sql + range(130, threshold + 1000), "smart",
        expect("NAME=Alice"));
  }

  /** Test case for
   * <a href="https://issues.apache.org/jira/browse/CALCITE-1051">[CALCITE-1051]
   * Underflow exception due to scaling IN clause literals</a>. */
  @Test public void testInToSemiJoinWithoutCast() throws SQLException {
    final String sql = "SELECT e.name\n"
        + "FROM emps AS e\n"
        + "WHERE e.empno in "
        + range(130, SqlToRelConverter.DEFAULT_IN_SUB_QUERY_THRESHOLD);
    checkSql(sql, "smart", expect("NAME=Alice"));
  }

  private String range(int first, int count) {
    final StringBuilder sb = new StringBuilder();
    for (int i = 0; i < count; i++) {
      sb.append(i == 0 ? "(" : ", ").append(first + i);
    }
    return sb.append(')').toString();
  }

  @Test public void testDateType() throws SQLException {
    Properties info = new Properties();
    info.put("model", jsonPath("bug"));

    try (Connection connection
        = DriverManager.getConnection("jdbc:calcite:", info)) {
      ResultSet res = connection.getMetaData().getColumns(null, null,
          "DATE", "JOINEDAT");
      res.next();
      Assert.assertEquals(res.getInt("DATA_TYPE"), java.sql.Types.DATE);

      res = connection.getMetaData().getColumns(null, null,
          "DATE", "JOINTIME");
      res.next();
      Assert.assertEquals(res.getInt("DATA_TYPE"), java.sql.Types.TIME);

      res = connection.getMetaData().getColumns(null, null,
          "DATE", "JOINTIMES");
      res.next();
      Assert.assertEquals(res.getInt("DATA_TYPE"), java.sql.Types.TIMESTAMP);

      Statement statement = connection.createStatement();
      ResultSet resultSet = statement.executeQuery(
          "select \"JOINEDAT\", \"JOINTIME\", \"JOINTIMES\" from \"DATE\" where EMPNO = 100");
      resultSet.next();

      // date
      Assert.assertEquals(java.sql.Date.class, resultSet.getDate(1).getClass());
      Assert.assertEquals(java.sql.Date.valueOf("1996-08-03"),
          resultSet.getDate(1));

      // time
      Assert.assertEquals(java.sql.Time.class, resultSet.getTime(2).getClass());
      Assert.assertEquals(java.sql.Time.valueOf("00:01:02"),
          resultSet.getTime(2));

      // timestamp
      Assert.assertEquals(java.sql.Timestamp.class,
          resultSet.getTimestamp(3).getClass());
      Assert.assertEquals(java.sql.Timestamp.valueOf("1996-08-03 00:01:02"),
          resultSet.getTimestamp(3));

    }
  }

  /** Test case for
   * <a href="https://issues.apache.org/jira/browse/CALCITE-1072">[CALCITE-1072]
   * CSV adapter incorrectly parses TIMESTAMP values after noon</a>. */
  @Test public void testDateType2() throws SQLException {
    Properties info = new Properties();
    info.put("model", jsonPath("bug"));

    try (Connection connection
        = DriverManager.getConnection("jdbc:calcite:", info)) {
      Statement statement = connection.createStatement();
      ResultSet resultSet =
          statement.executeQuery("select * from \"DATE\" where EMPNO >= 140");
      int n = 0;
      while (resultSet.next()) {
        ++n;
        final int empId = resultSet.getInt(1);
        final String date = resultSet.getString(2);
        final String time = resultSet.getString(3);
        final String timestamp = resultSet.getString(4);
        assertThat(date, is("2015-12-31"));
        switch (empId) {
        case 140:
          assertThat(time, is("07:15:56"));
          assertThat(timestamp, is("2015-12-31 07:15:56"));
          break;
        case 150:
          assertThat(time, is("13:31:21"));
          assertThat(timestamp, is("2015-12-31 13:31:21"));
          break;
        default:
          throw new AssertionError();
        }
      }
      assertThat(n, is(2));
      resultSet.close();
      statement.close();
    }
  }

  /** Test case for
<<<<<<< HEAD
   * https://issues.apache.org/jira/browse/CALCITE-1673 [CALCITE-1673]
   * CSV adapter incorrectly parses TIMESTAMP values after noon. */
  @Test public void testTimestampGroupBy() throws SQLException {
    Properties info = new Properties();
    info.put("model", jsonPath("bug"));
    try (Connection connection
        = DriverManager.getConnection("jdbc:calcite:", info)) {
      Statement statement = connection.createStatement();
      ResultSet resultSet =
              statement.executeQuery(
               "select \"EMPNO\", \"JOINTIMES\"  from \"DATE\" group by \"EMPNO\",\"JOINTIMES\"");
      assertTrue(resultSet.next());
      // timestamp
      Assert.assertEquals(java.sql.Timestamp.class,
              resultSet.getTimestamp(2).getClass());
      Assert.assertEquals(java.sql.Timestamp.valueOf("2002-05-03 00:00:00.0"),
              resultSet.getTimestamp(2));
      resultSet.close();
      statement.close();
    }
  }

  /** Test case for
   * https://issues.apache.org/jira/browse/CALCITE-1673 [CALCITE-1673]
   * CSV adapter incorrectly parses TIMESTAMP values after noon. */
  @Test public void testTimestampOrderBy() throws SQLException {
    Properties info = new Properties();
    info.put("model", jsonPath("bug"));
    try (Connection connection
        = DriverManager.getConnection("jdbc:calcite:", info)) {
      Statement statement = connection.createStatement();
      ResultSet resultSet = statement.executeQuery(
              "select \"EMPNO\",\"JOINTIMES\"  from \"DATE\" order by \"JOINTIMES\"");
      assertTrue(resultSet.next());
      // timestamp
      Assert.assertEquals(java.sql.Timestamp.class,
              resultSet.getTimestamp(2).getClass());
      Assert.assertEquals(java.sql.Timestamp.valueOf("1996-08-03 00:01:02"),
              resultSet.getTimestamp(2));
      resultSet.close();
      statement.close();
    }
  }

  /** Test case for
   * https://issues.apache.org/jira/browse/CALCITE-1673 [CALCITE-1673]
   * CSV adapter incorrectly parses TIMESTAMP values after noon. */
  @Test public void testTimestampGroupByAndOrderBy() throws SQLException {
    Properties info = new Properties();
    info.put("model", jsonPath("bug"));
    try (Connection connection = DriverManager.getConnection("jdbc:calcite:", info)) {
      Statement statement = connection.createStatement();
      ResultSet resultSet =
          statement.executeQuery(
          "select \"EMPNO\", \"JOINTIMES\" from \"DATE\" group by \"EMPNO\",\"JOINTIMES\" order by \"JOINTIMES\"");
      assertTrue(resultSet.next());
      // timestamp
      Assert.assertEquals(java.sql.Timestamp.class,
              resultSet.getTimestamp(2).getClass());
      Assert.assertEquals(java.sql.Timestamp.valueOf("1996-08-03 00:01:02"),
              resultSet.getTimestamp(2));
      resultSet.close();
      statement.close();
=======
   * <a href="https://issues.apache.org/jira/browse/CALCITE-1673">[CALCITE-1673]
   * Query with ORDER BY or GROUP BY on TIMESTAMP column throws
   * CompileException</a>. */
  @Test public void testTimestampGroupBy() throws SQLException {
    Properties info = new Properties();
    info.put("model", jsonPath("bug"));
    // Use LIMIT to ensure that results are deterministic without ORDER BY
    final String sql = "select \"EMPNO\", \"JOINTIMES\"\n"
        + "from (select * from \"DATE\" limit 1)\n"
        + "group by \"EMPNO\",\"JOINTIMES\"";
    try (Connection connection =
             DriverManager.getConnection("jdbc:calcite:", info);
         Statement statement = connection.createStatement();
         ResultSet resultSet = statement.executeQuery(sql)) {
      assertThat(resultSet.next(), is(true));
      final Timestamp timestamp = resultSet.getTimestamp(2);
      Assert.assertThat(timestamp, isA(java.sql.Timestamp.class));
      // Note: This logic is time zone specific, but the same time zone is
      // used in the CSV adapter and this test, so they should cancel out.
      Assert.assertThat(timestamp,
          is(java.sql.Timestamp.valueOf("1996-08-03 00:01:02.0")));
    }
  }

  /** As {@link #testTimestampGroupBy()} but with ORDER BY. */
  @Test public void testTimestampOrderBy() throws SQLException {
    Properties info = new Properties();
    info.put("model", jsonPath("bug"));
    final String sql = "select \"EMPNO\",\"JOINTIMES\" from \"DATE\"\n"
        + "order by \"JOINTIMES\"";
    try (Connection connection =
             DriverManager.getConnection("jdbc:calcite:", info);
         Statement statement = connection.createStatement();
         ResultSet resultSet = statement.executeQuery(sql)) {
      assertThat(resultSet.next(), is(true));
      final Timestamp timestamp = resultSet.getTimestamp(2);
      Assert.assertThat(timestamp,
          is(java.sql.Timestamp.valueOf("1996-08-03 00:01:02")));
    }
  }

  /** As {@link #testTimestampGroupBy()} but with ORDER BY as well as GROUP
   * BY. */
  @Test public void testTimestampGroupByAndOrderBy() throws SQLException {
    Properties info = new Properties();
    info.put("model", jsonPath("bug"));
    final String sql = "select \"EMPNO\", \"JOINTIMES\" from \"DATE\"\n"
        + "group by \"EMPNO\",\"JOINTIMES\" order by \"JOINTIMES\"";
    try (Connection connection =
             DriverManager.getConnection("jdbc:calcite:", info);
         Statement statement = connection.createStatement();
         ResultSet resultSet = statement.executeQuery(sql)) {
      assertThat(resultSet.next(), is(true));
      final Timestamp timestamp = resultSet.getTimestamp(2);
      Assert.assertThat(timestamp,
          is(java.sql.Timestamp.valueOf("1996-08-03 00:01:02")));
>>>>>>> 60777142
    }
  }

  /** Test case for
   * <a href="https://issues.apache.org/jira/browse/CALCITE-1031">[CALCITE-1031]
   * In prepared statement, CsvScannableTable.scan is called twice</a>. To see
   * the bug, place a breakpoint in CsvScannableTable.scan, and note that it is
   * called twice. It should only be called once. */
  @Test public void testPrepared() throws SQLException {
    final Properties properties = new Properties();
    properties.setProperty("caseSensitive", "true");
    try (final Connection connection =
        DriverManager.getConnection("jdbc:calcite:", properties)) {
      final CalciteConnection calciteConnection = connection.unwrap(
          CalciteConnection.class);

      final Schema schema =
          CsvSchemaFactory.INSTANCE
              .create(calciteConnection.getRootSchema(), null,
                  ImmutableMap.<String, Object>of("directory",
                      resourcePath("sales"), "flavor", "scannable"));
      calciteConnection.getRootSchema().add("TEST", schema);
      final String sql = "select * from \"TEST\".\"DEPTS\" where \"NAME\" = ?";
      final PreparedStatement statement2 =
          calciteConnection.prepareStatement(sql);

      statement2.setString(1, "Sales");
      final ResultSet resultSet1 = statement2.executeQuery();
      Function1<ResultSet, Void> expect = expect("DEPTNO=10; NAME=Sales");
      expect.apply(resultSet1);
    }
  }

  @Test(timeout = 10000) public void testCsvStream() throws Exception {
    final File file = File.createTempFile("stream", "csv");
    final String model = "{\n"
        + "  version: '1.0',\n"
        + "  defaultSchema: 'STREAM',\n"
        + "  schemas: [\n"
        + "    {\n"
        + "      name: 'SS',\n"
        + "      tables: [\n"
        + "        {\n"
        + "          name: 'DEPTS',\n"
        + "          type: 'custom',\n"
        + "          factory: '" + CsvStreamTableFactory.class.getName()
        + "',\n"
        + "          stream: {\n"
        + "            stream: true\n"
        + "          },\n"
        + "          operand: {\n"
        + "            file: " + escapeString(file.getAbsolutePath()) + ",\n"
        + "            flavor: \"scannable\"\n"
        + "          }\n"
        + "        }\n"
        + "      ]\n"
        + "    }\n"
        + "  ]\n"
        + "}\n";
    final String[] strings = {
      "DEPTNO:int,NAME:string",
      "10,\"Sales\"",
      "20,\"Marketing\"",
      "30,\"Engineering\""
    };

    try (final Connection connection =
             DriverManager.getConnection("jdbc:calcite:model=inline:" + model);
         final PrintWriter pw = Util.printWriter(file);
         final Worker<Void> worker = new Worker<>()) {
      final Thread thread = new Thread(worker);
      thread.start();

      // Add some rows so that the table can deduce its row type.
      final Iterator<String> lines = Arrays.asList(strings).iterator();
      pw.println(lines.next()); // header
      pw.flush();
      worker.queue.put(writeLine(pw, lines.next())); // first row
      worker.queue.put(writeLine(pw, lines.next())); // second row
      final CalciteConnection calciteConnection =
          connection.unwrap(CalciteConnection.class);
      final String sql = "select stream * from \"SS\".\"DEPTS\"";
      final PreparedStatement statement =
          calciteConnection.prepareStatement(sql);
      final ResultSet resultSet = statement.executeQuery();
      int count = 0;
      try {
        while (resultSet.next()) {
          ++count;
          if (lines.hasNext()) {
            worker.queue.put(sleep(10));
            worker.queue.put(writeLine(pw, lines.next()));
          } else {
            worker.queue.put(cancel(statement));
          }
        }
        fail("expected exception, got end of data");
      } catch (SQLException e) {
        assertThat(e.getMessage(), is("Statement canceled"));
      }
      assertThat(count, anyOf(is(strings.length - 2), is(strings.length - 1)));
      assertThat(worker.e, nullValue());
      assertThat(worker.v, nullValue());
    } finally {
      Util.discard(file.delete());
    }
  }

  /** Creates a command that appends a line to the CSV file. */
  private Callable<Void> writeLine(final PrintWriter pw, final String line) {
    return new Callable<Void>() {
      @Override public Void call() throws Exception {
        pw.println(line);
        pw.flush();
        return null;
      }
    };
  }

  /** Creates a command that sleeps. */
  private Callable<Void> sleep(final long millis) {
    return new Callable<Void>() {
      @Override public Void call() throws Exception {
        Thread.sleep(millis);
        return null;
      }
    };
  }

  /** Creates a command that cancels a statement. */
  private Callable<Void> cancel(final Statement statement) {
    return new Callable<Void>() {
      @Override public Void call() throws Exception {
        statement.cancel();
        return null;
      }
    };
  }

  /** Receives commands on a queue and executes them on its own thread.
   * Call {@link #close} to terminate.
   *
   * @param <E> Result value of commands
   */
  private static class Worker<E> implements Runnable, AutoCloseable {
    /** Queue of commands. */
    final BlockingQueue<Callable<E>> queue =
        new ArrayBlockingQueue<>(5);

    /** Value returned by the most recent command. */
    private E v;

    /** Exception thrown by a command or queue wait. */
    private Exception e;

    /** The poison pill command. */
    final Callable<E> end =
        new Callable<E>() {
          public E call() {
            return null;
          }
        };

    public void run() {
      try {
        for (;;) {
          final Callable<E> c = queue.take();
          if (c == end) {
            return;
          }
          this.v = c.call();
        }
      } catch (Exception e) {
        this.e = e;
      }
    }

    public void close() {
      try {
        queue.put(end);
      } catch (InterruptedException e) {
        // ignore
      }
    }
  }
}

// End CsvTest.java<|MERGE_RESOLUTION|>--- conflicted
+++ resolved
@@ -41,7 +41,6 @@
 import java.sql.ResultSetMetaData;
 import java.sql.SQLException;
 import java.sql.Statement;
-import java.sql.Timestamp;
 import java.util.ArrayList;
 import java.util.Arrays;
 import java.util.Iterator;
@@ -53,10 +52,8 @@
 
 import static org.hamcrest.CoreMatchers.anyOf;
 import static org.hamcrest.CoreMatchers.is;
-import static org.hamcrest.CoreMatchers.isA;
 import static org.hamcrest.CoreMatchers.nullValue;
 import static org.junit.Assert.assertThat;
-import static org.junit.Assert.assertTrue;
 import static org.junit.Assert.fail;
 
 /**
@@ -520,71 +517,6 @@
   }
 
   /** Test case for
-<<<<<<< HEAD
-   * https://issues.apache.org/jira/browse/CALCITE-1673 [CALCITE-1673]
-   * CSV adapter incorrectly parses TIMESTAMP values after noon. */
-  @Test public void testTimestampGroupBy() throws SQLException {
-    Properties info = new Properties();
-    info.put("model", jsonPath("bug"));
-    try (Connection connection
-        = DriverManager.getConnection("jdbc:calcite:", info)) {
-      Statement statement = connection.createStatement();
-      ResultSet resultSet =
-              statement.executeQuery(
-               "select \"EMPNO\", \"JOINTIMES\"  from \"DATE\" group by \"EMPNO\",\"JOINTIMES\"");
-      assertTrue(resultSet.next());
-      // timestamp
-      Assert.assertEquals(java.sql.Timestamp.class,
-              resultSet.getTimestamp(2).getClass());
-      Assert.assertEquals(java.sql.Timestamp.valueOf("2002-05-03 00:00:00.0"),
-              resultSet.getTimestamp(2));
-      resultSet.close();
-      statement.close();
-    }
-  }
-
-  /** Test case for
-   * https://issues.apache.org/jira/browse/CALCITE-1673 [CALCITE-1673]
-   * CSV adapter incorrectly parses TIMESTAMP values after noon. */
-  @Test public void testTimestampOrderBy() throws SQLException {
-    Properties info = new Properties();
-    info.put("model", jsonPath("bug"));
-    try (Connection connection
-        = DriverManager.getConnection("jdbc:calcite:", info)) {
-      Statement statement = connection.createStatement();
-      ResultSet resultSet = statement.executeQuery(
-              "select \"EMPNO\",\"JOINTIMES\"  from \"DATE\" order by \"JOINTIMES\"");
-      assertTrue(resultSet.next());
-      // timestamp
-      Assert.assertEquals(java.sql.Timestamp.class,
-              resultSet.getTimestamp(2).getClass());
-      Assert.assertEquals(java.sql.Timestamp.valueOf("1996-08-03 00:01:02"),
-              resultSet.getTimestamp(2));
-      resultSet.close();
-      statement.close();
-    }
-  }
-
-  /** Test case for
-   * https://issues.apache.org/jira/browse/CALCITE-1673 [CALCITE-1673]
-   * CSV adapter incorrectly parses TIMESTAMP values after noon. */
-  @Test public void testTimestampGroupByAndOrderBy() throws SQLException {
-    Properties info = new Properties();
-    info.put("model", jsonPath("bug"));
-    try (Connection connection = DriverManager.getConnection("jdbc:calcite:", info)) {
-      Statement statement = connection.createStatement();
-      ResultSet resultSet =
-          statement.executeQuery(
-          "select \"EMPNO\", \"JOINTIMES\" from \"DATE\" group by \"EMPNO\",\"JOINTIMES\" order by \"JOINTIMES\"");
-      assertTrue(resultSet.next());
-      // timestamp
-      Assert.assertEquals(java.sql.Timestamp.class,
-              resultSet.getTimestamp(2).getClass());
-      Assert.assertEquals(java.sql.Timestamp.valueOf("1996-08-03 00:01:02"),
-              resultSet.getTimestamp(2));
-      resultSet.close();
-      statement.close();
-=======
    * <a href="https://issues.apache.org/jira/browse/CALCITE-1673">[CALCITE-1673]
    * Query with ORDER BY or GROUP BY on TIMESTAMP column throws
    * CompileException</a>. */
@@ -641,7 +573,6 @@
       final Timestamp timestamp = resultSet.getTimestamp(2);
       Assert.assertThat(timestamp,
           is(java.sql.Timestamp.valueOf("1996-08-03 00:01:02")));
->>>>>>> 60777142
     }
   }
 
