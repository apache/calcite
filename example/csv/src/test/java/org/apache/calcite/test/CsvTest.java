/*
 * Licensed to the Apache Software Foundation (ASF) under one or more
 * contributor license agreements.  See the NOTICE file distributed with
 * this work for additional information regarding copyright ownership.
 * The ASF licenses this file to you under the Apache License, Version 2.0
 * (the "License"); you may not use this file except in compliance with
 * the License.  You may obtain a copy of the License at
 *
 * http://www.apache.org/licenses/LICENSE-2.0
 *
 * Unless required by applicable law or agreed to in writing, software
 * distributed under the License is distributed on an "AS IS" BASIS,
 * WITHOUT WARRANTIES OR CONDITIONS OF ANY KIND, either express or implied.
 * See the License for the specific language governing permissions and
 * limitations under the License.
 */
package org.apache.calcite.test;

import org.apache.calcite.adapter.csv.CsvSchemaFactory;
import org.apache.calcite.adapter.csv.CsvStreamTableFactory;
import org.apache.calcite.jdbc.CalciteConnection;
import org.apache.calcite.linq4j.function.Function1;
import org.apache.calcite.schema.Schema;
import org.apache.calcite.sql2rel.SqlToRelConverter;
import org.apache.calcite.util.Util;

import com.google.common.collect.ImmutableMap;

import org.junit.Assert;
import org.junit.Ignore;
import org.junit.Test;

import java.io.File;
import java.io.PrintStream;
import java.io.PrintWriter;
import java.net.URL;
import java.sql.Connection;
import java.sql.DriverManager;
import java.sql.PreparedStatement;
import java.sql.ResultSet;
import java.sql.ResultSetMetaData;
import java.sql.SQLException;
import java.sql.Statement;
import java.sql.Timestamp;
import java.util.ArrayList;
import java.util.Arrays;
import java.util.Iterator;
import java.util.List;
import java.util.Properties;
import java.util.concurrent.ArrayBlockingQueue;
import java.util.concurrent.BlockingQueue;
import java.util.concurrent.Callable;

import static org.hamcrest.CoreMatchers.anyOf;
import static org.hamcrest.CoreMatchers.is;
import static org.hamcrest.CoreMatchers.isA;
import static org.hamcrest.CoreMatchers.nullValue;
import static org.junit.Assert.assertThat;
import static org.junit.Assert.fail;

/**
 * Unit test of the Calcite adapter for CSV.
 */
public class CsvTest {
  private void close(Connection connection, Statement statement) {
    if (statement != null) {
      try {
        statement.close();
      } catch (SQLException e) {
        // ignore
      }
    }
    if (connection != null) {
      try {
        connection.close();
      } catch (SQLException e) {
        // ignore
      }
    }
  }


  /** Quotes a string for Java or JSON. */
  private static String escapeString(String s) {
    return escapeString(new StringBuilder(), s).toString();
  }

  /** Quotes a string for Java or JSON, into a builder. */
  private static StringBuilder escapeString(StringBuilder buf, String s) {
    buf.append('"');
    int n = s.length();
    char lastChar = 0;
    for (int i = 0; i < n; ++i) {
      char c = s.charAt(i);
      switch (c) {
      case '\\':
        buf.append("\\\\");
        break;
      case '"':
        buf.append("\\\"");
        break;
      case '\n':
        buf.append("\\n");
        break;
      case '\r':
        if (lastChar != '\n') {
          buf.append("\\r");
        }
        break;
      default:
        buf.append(c);
        break;
      }
      lastChar = c;
    }
    return buf.append('"');
  }

  /**
   * Tests the vanity driver.
   */
  @Ignore
  @Test public void testVanityDriver() throws SQLException {
    Properties info = new Properties();
    Connection connection =
        DriverManager.getConnection("jdbc:csv:", info);
    connection.close();
  }

  /**
   * Tests the vanity driver with properties in the URL.
   */
  @Ignore
  @Test public void testVanityDriverArgsInUrl() throws SQLException {
    Connection connection =
        DriverManager.getConnection("jdbc:csv:"
            + "directory='foo'");
    connection.close();
  }

  /** Tests an inline schema with a non-existent directory. */
  @Test public void testBadDirectory() throws SQLException {
    Properties info = new Properties();
    info.put("model",
        "inline:"
            + "{\n"
            + "  version: '1.0',\n"
            + "   schemas: [\n"
            + "     {\n"
            + "       type: 'custom',\n"
            + "       name: 'bad',\n"
            + "       factory: 'org.apache.calcite.adapter.csv.CsvSchemaFactory',\n"
            + "       operand: {\n"
            + "         directory: '/does/not/exist'\n"
            + "       }\n"
            + "     }\n"
            + "   ]\n"
            + "}");

    Connection connection =
        DriverManager.getConnection("jdbc:calcite:", info);
    // must print "directory ... not found" to stdout, but not fail
    ResultSet tables =
        connection.getMetaData().getTables(null, null, null, null);
    tables.next();
    tables.close();
    connection.close();
  }

  /**
   * Reads from a table.
   */
  @Test public void testSelect() throws SQLException {
    checkSql("model", "select * from EMPS");
  }

  @Test public void testSelectSingleProjectGz() throws SQLException {
    checkSql("smart", "select name from EMPS");
  }

  @Test public void testSelectSingleProject() throws SQLException {
    checkSql("smart", "select name from DEPTS");
  }

  /** Test case for
   * <a href="https://issues.apache.org/jira/browse/CALCITE-898">[CALCITE-898]
   * Type inference multiplying Java long by SQL INTEGER</a>. */
  @Test public void testSelectLongMultiplyInteger() throws SQLException {
    final String sql = "select empno * 3 as e3\n"
        + "from long_emps where empno = 100";

    checkSql(sql, "bug", new Function1<ResultSet, Void>() {
      public Void apply(ResultSet resultSet) {
        try {
          assertThat(resultSet.next(), is(true));
          Long o = (Long) resultSet.getObject(1);
          assertThat(o, is(300L));
          assertThat(resultSet.next(), is(false));
          return null;
        } catch (SQLException e) {
          throw new RuntimeException(e);
        }
      }
    });
  }

  @Test public void testCustomTable() throws SQLException {
    checkSql("model-with-custom-table", "select * from CUSTOM_TABLE.EMPS");
  }

  @Test public void testPushDownProjectDumb() throws SQLException {
    // rule does not fire, because we're using 'dumb' tables in simple model
    checkSql("model", "explain plan for select * from EMPS",
        "PLAN=EnumerableInterpreter\n"
            + "  BindableTableScan(table=[[SALES, EMPS]])\n");
  }

  @Test public void testPushDownProject() throws SQLException {
    checkSql("smart", "explain plan for select * from EMPS",
        "PLAN=CsvTableScan(table=[[SALES, EMPS]], fields=[[0, 1, 2, 3, 4, 5, 6, 7, 8, 9]])\n");
  }

  @Test public void testPushDownProject2() throws SQLException {
    checkSql("smart", "explain plan for select name, empno from EMPS",
        "PLAN=CsvTableScan(table=[[SALES, EMPS]], fields=[[1, 0]])\n");
    // make sure that it works...
    checkSql("smart", "select name, empno from EMPS",
        "NAME=Fred; EMPNO=100",
        "NAME=Eric; EMPNO=110",
        "NAME=John; EMPNO=110",
        "NAME=Wilma; EMPNO=120",
        "NAME=Alice; EMPNO=130");
  }

  @Test public void testFilterableSelect() throws SQLException {
    checkSql("filterable-model", "select name from EMPS");
  }

  @Test public void testFilterableSelectStar() throws SQLException {
    checkSql("filterable-model", "select * from EMPS");
  }

  /** Filter that can be fully handled by CsvFilterableTable. */
  @Test public void testFilterableWhere() throws SQLException {
    checkSql("filterable-model",
        "select empno, gender, name from EMPS where name = 'John'",
        "EMPNO=110; GENDER=M; NAME=John");
  }

  /** Filter that can be partly handled by CsvFilterableTable. */
  @Test public void testFilterableWhere2() throws SQLException {
    checkSql("filterable-model",
        "select empno, gender, name from EMPS where gender = 'F' and empno > 125",
        "EMPNO=130; GENDER=F; NAME=Alice");
  }

  @Test public void testJson() throws SQLException {
    checkSql("bug", "select _MAP['id'] as id,\n"
            + " _MAP['title'] as title,\n"
            + " CHAR_LENGTH(CAST(_MAP['title'] AS VARCHAR(30))) as len\n"
            + " from \"archers\"\n",
        "ID=19990101; TITLE=Tractor trouble.; LEN=16",
        "ID=19990103; TITLE=Charlie's surprise.; LEN=19");
  }

  private void checkSql(String model, String sql) throws SQLException {
    checkSql(sql, model, output());
  }

  private Function1<ResultSet, Void> output() {
    return new Function1<ResultSet, Void>() {
      public Void apply(ResultSet resultSet) {
        try {
          output(resultSet, System.out);
        } catch (SQLException e) {
          throw new RuntimeException(e);
        }
        return null;
      }
    };
  }

  private void checkSql(String model, String sql, final String... expected)
      throws SQLException {
    checkSql(sql, model, expect(expected));
  }

  /** Returns a function that checks the contents of a result set against an
   * expected string. */
  private static Function1<ResultSet, Void> expect(final String... expected) {
    return new Function1<ResultSet, Void>() {
      public Void apply(ResultSet resultSet) {
        try {
          final List<String> lines = new ArrayList<>();
          CsvTest.collect(lines, resultSet);
          Assert.assertEquals(Arrays.asList(expected), lines);
        } catch (SQLException e) {
          throw new RuntimeException(e);
        }
        return null;
      }
    };
  }

  private void checkSql(String sql, String model, Function1<ResultSet, Void> fn)
      throws SQLException {
    Connection connection = null;
    Statement statement = null;
    try {
      Properties info = new Properties();
      info.put("model", jsonPath(model));
      connection = DriverManager.getConnection("jdbc:calcite:", info);
      statement = connection.createStatement();
      final ResultSet resultSet =
          statement.executeQuery(
              sql);
      fn.apply(resultSet);
    } finally {
      close(connection, statement);
    }
  }

  private String jsonPath(String model) {
    return resourcePath(model + ".json");
  }

  private String resourcePath(String path) {
    final URL url = CsvTest.class.getResource("/" + path);
    String s = url.toString();
    if (s.startsWith("file:")) {
      s = s.substring("file:".length());
    }
    return s;
  }

  private static void collect(List<String> result, ResultSet resultSet)
      throws SQLException {
    final StringBuilder buf = new StringBuilder();
    while (resultSet.next()) {
      buf.setLength(0);
      int n = resultSet.getMetaData().getColumnCount();
      String sep = "";
      for (int i = 1; i <= n; i++) {
        buf.append(sep)
            .append(resultSet.getMetaData().getColumnLabel(i))
            .append("=")
            .append(resultSet.getString(i));
        sep = "; ";
      }
      result.add(Util.toLinux(buf.toString()));
    }
  }

  private void output(ResultSet resultSet, PrintStream out)
      throws SQLException {
    final ResultSetMetaData metaData = resultSet.getMetaData();
    final int columnCount = metaData.getColumnCount();
    while (resultSet.next()) {
      for (int i = 1;; i++) {
        out.print(resultSet.getString(i));
        if (i < columnCount) {
          out.print(", ");
        } else {
          out.println();
          break;
        }
      }
    }
  }

  @Test public void testJoinOnString() throws SQLException {
    checkSql("smart",
        "select * from emps join depts on emps.name = depts.name");
  }

  @Test public void testWackyColumns() throws SQLException {
    checkSql("select * from wacky_column_names where false", "bug",
        expect());
    checkSql(
        "select \"joined at\", \"naME\" from wacky_column_names where \"2gender\" = 'F'",
        "bug",
        expect(
            "joined at=2005-09-07; naME=Wilma",
            "joined at=2007-01-01; naME=Alice"));
  }

  @Test public void testBoolean() throws SQLException {
    checkSql("smart",
        "select empno, slacker from emps where slacker",
        "EMPNO=100; SLACKER=true");
  }

  @Test public void testReadme() throws SQLException {
    checkSql("SELECT d.name, COUNT(*) cnt"
            + " FROM emps AS e"
            + " JOIN depts AS d ON e.deptno = d.deptno"
            + " GROUP BY d.name",
        "smart",
        expect("NAME=Sales; CNT=1", "NAME=Marketing; CNT=2"));
  }

  /** Test case for
   * <a href="https://issues.apache.org/jira/browse/CALCITE-824">[CALCITE-824]
   * Type inference when converting IN clause to semijoin</a>. */
  @Test public void testInToSemiJoinWithCast() throws SQLException {
    // Note that the IN list needs at least 20 values to trigger the rewrite
    // to a semijoin. Try it both ways.
    final String sql = "SELECT e.name\n"
        + "FROM emps AS e\n"
        + "WHERE cast(e.empno as bigint) in ";
    final int threshold = SqlToRelConverter.DEFAULT_IN_SUB_QUERY_THRESHOLD;
    checkSql(sql + range(130, threshold - 5), "smart", expect("NAME=Alice"));
    checkSql(sql + range(130, threshold), "smart", expect("NAME=Alice"));
    checkSql(sql + range(130, threshold + 1000), "smart",
        expect("NAME=Alice"));
  }

  /** Test case for
   * <a href="https://issues.apache.org/jira/browse/CALCITE-1051">[CALCITE-1051]
   * Underflow exception due to scaling IN clause literals</a>. */
  @Test public void testInToSemiJoinWithoutCast() throws SQLException {
    final String sql = "SELECT e.name\n"
        + "FROM emps AS e\n"
        + "WHERE e.empno in "
        + range(130, SqlToRelConverter.DEFAULT_IN_SUB_QUERY_THRESHOLD);
    checkSql(sql, "smart", expect("NAME=Alice"));
  }

  private String range(int first, int count) {
    final StringBuilder sb = new StringBuilder();
    for (int i = 0; i < count; i++) {
      sb.append(i == 0 ? "(" : ", ").append(first + i);
    }
    return sb.append(')').toString();
  }

  @Test public void testDateType() throws SQLException {
    Properties info = new Properties();
    info.put("model", jsonPath("bug"));

    try (Connection connection
        = DriverManager.getConnection("jdbc:calcite:", info)) {
      ResultSet res = connection.getMetaData().getColumns(null, null,
          "DATE", "JOINEDAT");
      res.next();
      Assert.assertEquals(res.getInt("DATA_TYPE"), java.sql.Types.DATE);

      res = connection.getMetaData().getColumns(null, null,
          "DATE", "JOINTIME");
      res.next();
      Assert.assertEquals(res.getInt("DATA_TYPE"), java.sql.Types.TIME);

      res = connection.getMetaData().getColumns(null, null,
          "DATE", "JOINTIMES");
      res.next();
      Assert.assertEquals(res.getInt("DATA_TYPE"), java.sql.Types.TIMESTAMP);

      Statement statement = connection.createStatement();
      ResultSet resultSet = statement.executeQuery(
          "select \"JOINEDAT\", \"JOINTIME\", \"JOINTIMES\" from \"DATE\" where EMPNO = 100");
      resultSet.next();

      // date
      Assert.assertEquals(java.sql.Date.class, resultSet.getDate(1).getClass());
      Assert.assertEquals(java.sql.Date.valueOf("1996-08-03"),
          resultSet.getDate(1));

      // time
      Assert.assertEquals(java.sql.Time.class, resultSet.getTime(2).getClass());
      Assert.assertEquals(java.sql.Time.valueOf("00:01:02"),
          resultSet.getTime(2));

      // timestamp
      Assert.assertEquals(java.sql.Timestamp.class,
          resultSet.getTimestamp(3).getClass());
      Assert.assertEquals(java.sql.Timestamp.valueOf("1996-08-03 00:01:02"),
          resultSet.getTimestamp(3));

    }
  }

  /** Test case for
   * <a href="https://issues.apache.org/jira/browse/CALCITE-1072">[CALCITE-1072]
   * CSV adapter incorrectly parses TIMESTAMP values after noon</a>. */
  @Test public void testDateType2() throws SQLException {
    Properties info = new Properties();
    info.put("model", jsonPath("bug"));

    try (Connection connection
        = DriverManager.getConnection("jdbc:calcite:", info)) {
      Statement statement = connection.createStatement();
      ResultSet resultSet =
          statement.executeQuery("select * from \"DATE\" where EMPNO >= 140");
      int n = 0;
      while (resultSet.next()) {
        ++n;
        final int empId = resultSet.getInt(1);
        final String date = resultSet.getString(2);
        final String time = resultSet.getString(3);
        final String timestamp = resultSet.getString(4);
        assertThat(date, is("2015-12-31"));
        switch (empId) {
        case 140:
          assertThat(time, is("07:15:56"));
          assertThat(timestamp, is("2015-12-31 07:15:56"));
          break;
        case 150:
          assertThat(time, is("13:31:21"));
          assertThat(timestamp, is("2015-12-31 13:31:21"));
          break;
        default:
          throw new AssertionError();
        }
      }
      assertThat(n, is(2));
      resultSet.close();
      statement.close();
    }
  }

  /** Test case for
   * <a href="https://issues.apache.org/jira/browse/CALCITE-1673">[CALCITE-1673]
   * Query with ORDER BY or GROUP BY on TIMESTAMP column throws
   * CompileException</a>. */
  @Test public void testTimestampGroupBy() throws SQLException {
    Properties info = new Properties();
    info.put("model", jsonPath("bug"));
<<<<<<< HEAD
    final String sql = "select \"EMPNO\", \"JOINTIMES\" from \"DATE\"\n"
=======
    // Use LIMIT to ensure that results are deterministic without ORDER BY
    final String sql = "select \"EMPNO\", \"JOINTIMES\"\n"
        + "from (select * from \"DATE\" limit 1)\n"
>>>>>>> 9f23e1a0
        + "group by \"EMPNO\",\"JOINTIMES\"";
    try (Connection connection =
             DriverManager.getConnection("jdbc:calcite:", info);
         Statement statement = connection.createStatement();
         ResultSet resultSet = statement.executeQuery(sql)) {
      assertThat(resultSet.next(), is(true));
      final Timestamp timestamp = resultSet.getTimestamp(2);
      Assert.assertThat(timestamp, isA(java.sql.Timestamp.class));
      // Note: This logic is time zone specific, but the same time zone is
      // used in the CSV adapter and this test, so they should cancel out.
      Assert.assertThat(timestamp,
<<<<<<< HEAD
          is(java.sql.Timestamp.valueOf("2002-05-03 00:00:00.0")));
=======
          is(java.sql.Timestamp.valueOf("1996-08-03 00:01:02.0")));
>>>>>>> 9f23e1a0
    }
  }

  /** As {@link #testTimestampGroupBy()} but with ORDER BY. */
  @Test public void testTimestampOrderBy() throws SQLException {
    Properties info = new Properties();
    info.put("model", jsonPath("bug"));
    final String sql = "select \"EMPNO\",\"JOINTIMES\" from \"DATE\"\n"
        + "order by \"JOINTIMES\"";
    try (Connection connection =
             DriverManager.getConnection("jdbc:calcite:", info);
         Statement statement = connection.createStatement();
         ResultSet resultSet = statement.executeQuery(sql)) {
      assertThat(resultSet.next(), is(true));
      final Timestamp timestamp = resultSet.getTimestamp(2);
      Assert.assertThat(timestamp,
          is(java.sql.Timestamp.valueOf("1996-08-03 00:01:02")));
    }
  }

  /** As {@link #testTimestampGroupBy()} but with ORDER BY as well as GROUP
   * BY. */
  @Test public void testTimestampGroupByAndOrderBy() throws SQLException {
    Properties info = new Properties();
    info.put("model", jsonPath("bug"));
    final String sql = "select \"EMPNO\", \"JOINTIMES\" from \"DATE\"\n"
        + "group by \"EMPNO\",\"JOINTIMES\" order by \"JOINTIMES\"";
    try (Connection connection =
             DriverManager.getConnection("jdbc:calcite:", info);
         Statement statement = connection.createStatement();
         ResultSet resultSet = statement.executeQuery(sql)) {
      assertThat(resultSet.next(), is(true));
      final Timestamp timestamp = resultSet.getTimestamp(2);
      Assert.assertThat(timestamp,
          is(java.sql.Timestamp.valueOf("1996-08-03 00:01:02")));
    }
  }

  /** Test case for
   * <a href="https://issues.apache.org/jira/browse/CALCITE-1031">[CALCITE-1031]
   * In prepared statement, CsvScannableTable.scan is called twice</a>. To see
   * the bug, place a breakpoint in CsvScannableTable.scan, and note that it is
   * called twice. It should only be called once. */
  @Test public void testPrepared() throws SQLException {
    final Properties properties = new Properties();
    properties.setProperty("caseSensitive", "true");
    try (final Connection connection =
        DriverManager.getConnection("jdbc:calcite:", properties)) {
      final CalciteConnection calciteConnection = connection.unwrap(
          CalciteConnection.class);

      final Schema schema =
          CsvSchemaFactory.INSTANCE
              .create(calciteConnection.getRootSchema(), null,
                  ImmutableMap.<String, Object>of("directory",
                      resourcePath("sales"), "flavor", "scannable"));
      calciteConnection.getRootSchema().add("TEST", schema);
      final String sql = "select * from \"TEST\".\"DEPTS\" where \"NAME\" = ?";
      final PreparedStatement statement2 =
          calciteConnection.prepareStatement(sql);

      statement2.setString(1, "Sales");
      final ResultSet resultSet1 = statement2.executeQuery();
      Function1<ResultSet, Void> expect = expect("DEPTNO=10; NAME=Sales");
      expect.apply(resultSet1);
    }
  }

  @Test(timeout = 10000) public void testCsvStream() throws Exception {
    final File file = File.createTempFile("stream", "csv");
    final String model = "{\n"
        + "  version: '1.0',\n"
        + "  defaultSchema: 'STREAM',\n"
        + "  schemas: [\n"
        + "    {\n"
        + "      name: 'SS',\n"
        + "      tables: [\n"
        + "        {\n"
        + "          name: 'DEPTS',\n"
        + "          type: 'custom',\n"
        + "          factory: '" + CsvStreamTableFactory.class.getName()
        + "',\n"
        + "          stream: {\n"
        + "            stream: true\n"
        + "          },\n"
        + "          operand: {\n"
        + "            file: " + escapeString(file.getAbsolutePath()) + ",\n"
        + "            flavor: \"scannable\"\n"
        + "          }\n"
        + "        }\n"
        + "      ]\n"
        + "    }\n"
        + "  ]\n"
        + "}\n";
    final String[] strings = {
      "DEPTNO:int,NAME:string",
      "10,\"Sales\"",
      "20,\"Marketing\"",
      "30,\"Engineering\""
    };

    try (final Connection connection =
             DriverManager.getConnection("jdbc:calcite:model=inline:" + model);
         final PrintWriter pw = Util.printWriter(file);
         final Worker<Void> worker = new Worker<>()) {
      final Thread thread = new Thread(worker);
      thread.start();

      // Add some rows so that the table can deduce its row type.
      final Iterator<String> lines = Arrays.asList(strings).iterator();
      pw.println(lines.next()); // header
      pw.flush();
      worker.queue.put(writeLine(pw, lines.next())); // first row
      worker.queue.put(writeLine(pw, lines.next())); // second row
      final CalciteConnection calciteConnection =
          connection.unwrap(CalciteConnection.class);
      final String sql = "select stream * from \"SS\".\"DEPTS\"";
      final PreparedStatement statement =
          calciteConnection.prepareStatement(sql);
      final ResultSet resultSet = statement.executeQuery();
      int count = 0;
      try {
        while (resultSet.next()) {
          ++count;
          if (lines.hasNext()) {
            worker.queue.put(sleep(10));
            worker.queue.put(writeLine(pw, lines.next()));
          } else {
            worker.queue.put(cancel(statement));
          }
        }
        fail("expected exception, got end of data");
      } catch (SQLException e) {
        assertThat(e.getMessage(), is("Statement canceled"));
      }
      assertThat(count, anyOf(is(strings.length - 2), is(strings.length - 1)));
      assertThat(worker.e, nullValue());
      assertThat(worker.v, nullValue());
    } finally {
      Util.discard(file.delete());
    }
  }

  /** Creates a command that appends a line to the CSV file. */
  private Callable<Void> writeLine(final PrintWriter pw, final String line) {
    return new Callable<Void>() {
      @Override public Void call() throws Exception {
        pw.println(line);
        pw.flush();
        return null;
      }
    };
  }

  /** Creates a command that sleeps. */
  private Callable<Void> sleep(final long millis) {
    return new Callable<Void>() {
      @Override public Void call() throws Exception {
        Thread.sleep(millis);
        return null;
      }
    };
  }

  /** Creates a command that cancels a statement. */
  private Callable<Void> cancel(final Statement statement) {
    return new Callable<Void>() {
      @Override public Void call() throws Exception {
        statement.cancel();
        return null;
      }
    };
  }

  /** Receives commands on a queue and executes them on its own thread.
   * Call {@link #close} to terminate.
   *
   * @param <E> Result value of commands
   */
  private static class Worker<E> implements Runnable, AutoCloseable {
    /** Queue of commands. */
    final BlockingQueue<Callable<E>> queue =
        new ArrayBlockingQueue<>(5);

    /** Value returned by the most recent command. */
    private E v;

    /** Exception thrown by a command or queue wait. */
    private Exception e;

    /** The poison pill command. */
    final Callable<E> end =
        new Callable<E>() {
          public E call() {
            return null;
          }
        };

    public void run() {
      try {
        for (;;) {
          final Callable<E> c = queue.take();
          if (c == end) {
            return;
          }
          this.v = c.call();
        }
      } catch (Exception e) {
        this.e = e;
      }
    }

    public void close() {
      try {
        queue.put(end);
      } catch (InterruptedException e) {
        // ignore
      }
    }
  }
}

// End CsvTest.java<|MERGE_RESOLUTION|>--- conflicted
+++ resolved
@@ -525,13 +525,9 @@
   @Test public void testTimestampGroupBy() throws SQLException {
     Properties info = new Properties();
     info.put("model", jsonPath("bug"));
-<<<<<<< HEAD
-    final String sql = "select \"EMPNO\", \"JOINTIMES\" from \"DATE\"\n"
-=======
     // Use LIMIT to ensure that results are deterministic without ORDER BY
     final String sql = "select \"EMPNO\", \"JOINTIMES\"\n"
         + "from (select * from \"DATE\" limit 1)\n"
->>>>>>> 9f23e1a0
         + "group by \"EMPNO\",\"JOINTIMES\"";
     try (Connection connection =
              DriverManager.getConnection("jdbc:calcite:", info);
@@ -543,11 +539,7 @@
       // Note: This logic is time zone specific, but the same time zone is
       // used in the CSV adapter and this test, so they should cancel out.
       Assert.assertThat(timestamp,
-<<<<<<< HEAD
-          is(java.sql.Timestamp.valueOf("2002-05-03 00:00:00.0")));
-=======
           is(java.sql.Timestamp.valueOf("1996-08-03 00:01:02.0")));
->>>>>>> 9f23e1a0
     }
   }
 
