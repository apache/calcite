/*
 * Licensed to the Apache Software Foundation (ASF) under one or more
 * contributor license agreements.  See the NOTICE file distributed with
 * this work for additional information regarding copyright ownership.
 * The ASF licenses this file to you under the Apache License, Version 2.0
 * (the "License"); you may not use this file except in compliance with
 * the License.  You may obtain a copy of the License at
 *
 * http://www.apache.org/licenses/LICENSE-2.0
 *
 * Unless required by applicable law or agreed to in writing, software
 * distributed under the License is distributed on an "AS IS" BASIS,
 * WITHOUT WARRANTIES OR CONDITIONS OF ANY KIND, either express or implied.
 * See the License for the specific language governing permissions and
 * limitations under the License.
 */
package org.apache.calcite.adapter.geode.rel;

import org.apache.calcite.plan.Convention;
import org.apache.calcite.plan.RelOptRule;
import org.apache.calcite.plan.RelOptRuleCall;
import org.apache.calcite.plan.RelOptUtil;
import org.apache.calcite.plan.RelTraitSet;
import org.apache.calcite.rel.RelCollations;
import org.apache.calcite.rel.RelNode;
import org.apache.calcite.rel.convert.ConverterRule;
import org.apache.calcite.rel.core.Sort;
import org.apache.calcite.rel.logical.LogicalAggregate;
import org.apache.calcite.rel.logical.LogicalFilter;
import org.apache.calcite.rel.logical.LogicalProject;
import org.apache.calcite.rel.type.RelDataType;
import org.apache.calcite.rex.RexCall;
import org.apache.calcite.rex.RexInputRef;
import org.apache.calcite.rex.RexLiteral;
import org.apache.calcite.rex.RexNode;
import org.apache.calcite.rex.RexVisitorImpl;
import org.apache.calcite.sql.SqlKind;
import org.apache.calcite.sql.fun.SqlStdOperatorTable;
import org.apache.calcite.sql.type.SqlTypeName;
import org.apache.calcite.sql.validate.SqlValidatorUtil;

import java.util.ArrayList;
import java.util.List;
import java.util.function.Predicate;

/**
 * Rules and relational operators for {@link GeodeRel#CONVENTION} calling convention.
 */
public class GeodeRules {

  static final RelOptRule[] RULES = {
      GeodeSortLimitRule.INSTANCE,
      GeodeFilterRule.INSTANCE,
      GeodeProjectRule.INSTANCE,
      GeodeAggregateRule.INSTANCE,
  };


  private GeodeRules() {
  }

  /**
   * Returns 'string' if it is a call to item['string'], null otherwise.
   */
  static String isItem(RexCall call) {
    if (call.getOperator() != SqlStdOperatorTable.ITEM) {
      return null;
    }
    final RexNode op0 = call.getOperands().get(0);
    final RexNode op1 = call.getOperands().get(1);

    if (op0 instanceof RexInputRef
        && ((RexInputRef) op0).getIndex() == 0
        && op1 instanceof RexLiteral
        && ((RexLiteral) op1).getValue2() instanceof String) {
      return (String) ((RexLiteral) op1).getValue2();
    }
    return null;
  }

  static List<String> geodeFieldNames(final RelDataType rowType) {
    return SqlValidatorUtil.uniquify(rowType.getFieldNames(), true);
  }

  /**
   * Translator from {@link RexNode} to strings in Geode's expression language.
   */
  static class RexToGeodeTranslator extends RexVisitorImpl<String> {

    private final List<String> inFields;

    protected RexToGeodeTranslator(List<String> inFields) {
      super(true);
      this.inFields = inFields;
    }

    @Override public String visitInputRef(RexInputRef inputRef) {
      return inFields.get(inputRef.getIndex());
    }

    @Override public String visitCall(RexCall call) {
      final List<String> strings = visitList(call.operands);
      if (call.getOperator() == SqlStdOperatorTable.ITEM) {
        final RexNode op1 = call.getOperands().get(1);
        if (op1 instanceof RexLiteral) {
          if (op1.getType().getSqlTypeName() == SqlTypeName.INTEGER) {
            return stripQuotes(strings.get(0)) + "[" + ((RexLiteral) op1).getValue2() + "]";
          } else if (op1.getType().getSqlTypeName() == SqlTypeName.CHAR) {
            return stripQuotes(strings.get(0)) + "." + ((RexLiteral) op1).getValue2();
          }
        }
      }

      return super.visitCall(call);
    }

    private String stripQuotes(String s) {
      return s.startsWith("'") && s.endsWith("'") ? s.substring(1, s.length() - 1) : s;
    }

    List<String> visitList(List<RexNode> list) {
      final List<String> strings = new ArrayList<>();
      for (RexNode node : list) {
        strings.add(node.accept(this));
      }
      return strings;
    }
  }

  /**
   * Rule to convert a {@link LogicalProject} to a {@link GeodeProject}.
   */
  private static class GeodeProjectRule extends GeodeConverterRule {

    private static final GeodeProjectRule INSTANCE = new GeodeProjectRule();

    private GeodeProjectRule() {
      super(LogicalProject.class, "GeodeProjectRule");
    }

    @Override public boolean matches(RelOptRuleCall call) {
      LogicalProject project = call.rel(0);
      for (RexNode e : project.getProjects()) {
        if (e.getType().getSqlTypeName() == SqlTypeName.GEOMETRY) {
          // For spatial Functions Drop to Calcite Enumerable
          return false;
        }
      }

      return true;
    }

    @Override public RelNode convert(RelNode rel) {
      final LogicalProject project = (LogicalProject) rel;
      final RelTraitSet traitSet = project.getTraitSet().replace(out);
      return new GeodeProject(
          project.getCluster(),
          traitSet,
          convert(project.getInput(), out),
          project.getProjects(),
          project.getRowType());
    }
  }

  /**
   * Rule to convert {@link org.apache.calcite.rel.core.Aggregate} to a
   * {@link GeodeAggregate}.
   */
  private static class GeodeAggregateRule extends GeodeConverterRule {

    private static final GeodeAggregateRule INSTANCE = new GeodeAggregateRule();

    GeodeAggregateRule() {
      super(LogicalAggregate.class, "GeodeAggregateRule");
    }

    @Override public RelNode convert(RelNode rel) {
      final LogicalAggregate aggregate = (LogicalAggregate) rel;
      final RelTraitSet traitSet = aggregate.getTraitSet().replace(out);
      return new GeodeAggregate(
          aggregate.getCluster(),
          traitSet,
          convert(aggregate.getInput(), traitSet.simplify()),
          aggregate.getGroupSet(),
          aggregate.getGroupSets(),
          aggregate.getAggCallList());
    }
  }

  /**
   * Rule to convert the Limit in {@link org.apache.calcite.rel.core.Sort} to a
   * {@link GeodeSort}.
   */
  private static class GeodeSortLimitRule extends RelOptRule {

    private static final GeodeSortLimitRule INSTANCE =
        new GeodeSortLimitRule(
            // OQL doesn't support for offsets (e.g. LIMIT 10 OFFSET 500)
            sort -> sort.offset == null);

    GeodeSortLimitRule(Predicate<Sort> predicate) {
      super(operandJ(Sort.class, null, predicate, any()), "GeodeSortLimitRule");
    }

    @Override public void onMatch(RelOptRuleCall call) {
      final Sort sort = call.rel(0);

      final RelTraitSet traitSet = sort.getTraitSet()
          .replace(GeodeRel.CONVENTION)
          .replace(sort.getCollation());

      GeodeSort geodeSort = new GeodeSort(sort.getCluster(), traitSet,
          convert(sort.getInput(), traitSet.replace(RelCollations.EMPTY)),
          sort.getCollation(), sort.fetch);

      call.transformTo(geodeSort);
    }
  }

  /**
   * Rule to convert a {@link LogicalFilter} to a
   * {@link GeodeFilter}.
   */
  private static class GeodeFilterRule extends RelOptRule {

    private static final GeodeFilterRule INSTANCE = new GeodeFilterRule();

    private GeodeFilterRule() {
      super(operand(LogicalFilter.class, operand(GeodeTableScan.class, none())),
          "GeodeFilterRule");
    }

    @Override public boolean matches(RelOptRuleCall call) {
      // Get the condition from the filter operation
      LogicalFilter filter = call.rel(0);
      RexNode condition = filter.getCondition();

      List<String> fieldNames = GeodeRules.geodeFieldNames(filter.getInput().getRowType());

      List<RexNode> disjunctions = RelOptUtil.disjunctions(condition);
      if (disjunctions.size() != 1) {
        return true;
      } else {
        // Check that all conjunctions are primary field conditions.
        condition = disjunctions.get(0);
        for (RexNode predicate : RelOptUtil.conjunctions(condition)) {
          if (!isEqualityOnKey(predicate, fieldNames)) {
            return false;
          }
        }
      }

      return true;
    }

    /**
     * Check if the node is a supported predicate (primary field condition).
     *
     * @param node       Condition node to check
     * @param fieldNames Names of all columns in the table
     * @return True if the node represents an equality predicate on a primary key
     */
    private boolean isEqualityOnKey(RexNode node, List<String> fieldNames) {

      if (isBooleanColumnReference(node, fieldNames)) {
        return true;
      }

      if (!SqlKind.COMPARISON.contains(node.getKind())) {
        return false;
      }

      RexCall call = (RexCall) node;
      final RexNode left = call.operands.get(0);
      final RexNode right = call.operands.get(1);

      if (checkConditionContainsInputRefOrLiterals(left, right, fieldNames)) {
        return true;
      }
      return checkConditionContainsInputRefOrLiterals(right, left, fieldNames);

    }

    private boolean isBooleanColumnReference(RexNode node, List<String> fieldNames) {
      // FIXME Ignore casts for rel and assume they aren't really necessary
      if (node.isA(SqlKind.CAST)) {
        node = ((RexCall) node).getOperands().get(0);
      }
      if (node.isA(SqlKind.NOT)) {
        node = ((RexCall) node).getOperands().get(0);
      }
      if (node.isA(SqlKind.INPUT_REF)) {
        if (node.getType().getSqlTypeName() == SqlTypeName.BOOLEAN) {
          final RexInputRef left1 = (RexInputRef) node;
          String name = fieldNames.get(left1.getIndex());
          return name != null;
        }
      }
      return false;
    }

    /**
     * Checks whether a condition contains input refs of literals.
     *
     * @param left       Left operand of the equality
     * @param right      Right operand of the equality
     * @param fieldNames Names of all columns in the table
     * @return Whether condition is supported
     */
    private boolean checkConditionContainsInputRefOrLiterals(RexNode left,
        RexNode right, List<String> fieldNames) {
      // FIXME Ignore casts for rel and assume they aren't really necessary
      if (left.isA(SqlKind.CAST)) {
        left = ((RexCall) left).getOperands().get(0);
      }

      if (right.isA(SqlKind.CAST)) {
        right = ((RexCall) right).getOperands().get(0);
      }

      if (left.isA(SqlKind.INPUT_REF) && right.isA(SqlKind.LITERAL)) {
        final RexInputRef left1 = (RexInputRef) left;
        String name = fieldNames.get(left1.getIndex());
        return name != null;
      } else if (left.isA(SqlKind.INPUT_REF) && right.isA(SqlKind.INPUT_REF)) {

        final RexInputRef left1 = (RexInputRef) left;
        String leftName = fieldNames.get(left1.getIndex());

        final RexInputRef right1 = (RexInputRef) right;
        String rightName = fieldNames.get(right1.getIndex());

        return (leftName != null) && (rightName != null);
<<<<<<< HEAD
      }
      if ((left.isA(SqlKind.OTHER_FUNCTION))
          && right.isA(SqlKind.LITERAL)) {
        if (((RexCall) left).getOperator() != SqlStdOperatorTable.ITEM) {
          return false;
        }
        // Should be ITEM
=======
      } else if (left.isA(SqlKind.ITEM) && right.isA(SqlKind.LITERAL)) {
>>>>>>> d6fa25cd
        return true;
      }

      return false;
    }

    public void onMatch(RelOptRuleCall call) {
      LogicalFilter filter = call.rel(0);
      GeodeTableScan scan = call.rel(1);
      if (filter.getTraitSet().contains(Convention.NONE)) {
        final RelNode converted = convert(filter, scan);
        call.transformTo(converted);
      }
    }

    private RelNode convert(LogicalFilter filter, GeodeTableScan scan) {
      final RelTraitSet traitSet = filter.getTraitSet().replace(GeodeRel.CONVENTION);
      return new GeodeFilter(
          filter.getCluster(),
          traitSet,
          convert(filter.getInput(), GeodeRel.CONVENTION),
          filter.getCondition());
    }
  }

  /**
   * Base class for planner rules that convert a relational
   * expression to Geode calling convention.
   */
  abstract static class GeodeConverterRule extends ConverterRule {
    protected final Convention out;

    GeodeConverterRule(Class<? extends RelNode> clazz, String description) {
      super(clazz, Convention.NONE, GeodeRel.CONVENTION, description);
      this.out = GeodeRel.CONVENTION;
    }
  }
}<|MERGE_RESOLUTION|>--- conflicted
+++ resolved
@@ -331,17 +331,14 @@
         String rightName = fieldNames.get(right1.getIndex());
 
         return (leftName != null) && (rightName != null);
-<<<<<<< HEAD
-      }
-      if ((left.isA(SqlKind.OTHER_FUNCTION))
-          && right.isA(SqlKind.LITERAL)) {
+      } else if (left.isA(SqlKind.ITEM) && right.isA(SqlKind.LITERAL)) {
+        return true;
+      }else if ((left.isA(SqlKind.OTHER_FUNCTION))
+        && right.isA(SqlKind.LITERAL)) {
         if (((RexCall) left).getOperator() != SqlStdOperatorTable.ITEM) {
           return false;
         }
         // Should be ITEM
-=======
-      } else if (left.isA(SqlKind.ITEM) && right.isA(SqlKind.LITERAL)) {
->>>>>>> d6fa25cd
         return true;
       }
 
@@ -379,4 +376,6 @@
       this.out = GeodeRel.CONVENTION;
     }
   }
-}+}
+
+// End GeodeRules.java