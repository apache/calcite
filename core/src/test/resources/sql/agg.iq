--- conflicted
+++ resolved
@@ -2990,53 +2990,6 @@
 
 !ok
 
-<<<<<<< HEAD
-# [CALCITE-4665] When group key is a superset of the union of the groupKeys will generate the wrong Sql
-# use grouping_id filter the superset grouping sets out
-select ename, deptno, gender, grouping(ename), grouping(deptno), grouping(gender)
-from emp
-where gender = 'M'
-group by grouping sets (ename, deptno, (ename, deptno), (ename, deptno, gender))
-having grouping_id(ename, deptno, gender) <> 0
-order by ename,deptno;
-+-------+--------+--------+--------+--------+--------+
-| ENAME | DEPTNO | GENDER | EXPR$3 | EXPR$4 | EXPR$5 |
-+-------+--------+--------+--------+--------+--------+
-| Adam  |     50 |        |      0 |      0 |      1 |
-| Adam  |        |        |      0 |      1 |      1 |
-| Bob   |     10 |        |      0 |      0 |      1 |
-| Bob   |        |        |      0 |      1 |      1 |
-| Eric  |     20 |        |      0 |      0 |      1 |
-| Eric  |        |        |      0 |      1 |      1 |
-|       |     10 |        |      1 |      0 |      1 |
-|       |     20 |        |      1 |      0 |      1 |
-|       |     50 |        |      1 |      0 |      1 |
-+-------+--------+--------+--------+--------+--------+
-(9 rows)
-
-!ok
-
-# just a comparison about the above sql
-select ename, deptno, grouping(ename), grouping(deptno)
-from emp
-where gender = 'M'
-group by grouping sets (ename, deptno, (ename, deptno))
-order by ename,deptno;
-+-------+--------+--------+--------+
-| ENAME | DEPTNO | EXPR$2 | EXPR$3 |
-+-------+--------+--------+--------+
-| Adam  |     50 |      0 |      0 |
-| Adam  |        |      0 |      1 |
-| Bob   |     10 |      0 |      0 |
-| Bob   |        |      0 |      1 |
-| Eric  |     20 |      0 |      0 |
-| Eric  |        |      0 |      1 |
-|       |     10 |      1 |      0 |
-|       |     20 |      1 |      0 |
-|       |     50 |      1 |      0 |
-+-------+--------+--------+--------+
-(9 rows)
-=======
 # [CALCITE-3661] Add MODE aggregate function
 
 # MODE without GROUP BY
@@ -3179,7 +3132,54 @@
 |        |       | F |
 +--------+-------+---+
 (15 rows)
->>>>>>> e04f3b08
+
+!ok
+
+# [CALCITE-4665] When group key is a superset of the union of the groupKeys will generate the wrong Sql
+# use grouping_id filter the superset grouping sets out
+select ename, deptno, gender, grouping(ename), grouping(deptno), grouping(gender)
+from emp
+where gender = 'M'
+group by grouping sets (ename, deptno, (ename, deptno), (ename, deptno, gender))
+having grouping_id(ename, deptno, gender) <> 0
+order by ename,deptno;
++-------+--------+--------+--------+--------+--------+
+| ENAME | DEPTNO | GENDER | EXPR$3 | EXPR$4 | EXPR$5 |
++-------+--------+--------+--------+--------+--------+
+| Adam  |     50 |        |      0 |      0 |      1 |
+| Adam  |        |        |      0 |      1 |      1 |
+| Bob   |     10 |        |      0 |      0 |      1 |
+| Bob   |        |        |      0 |      1 |      1 |
+| Eric  |     20 |        |      0 |      0 |      1 |
+| Eric  |        |        |      0 |      1 |      1 |
+|       |     10 |        |      1 |      0 |      1 |
+|       |     20 |        |      1 |      0 |      1 |
+|       |     50 |        |      1 |      0 |      1 |
++-------+--------+--------+--------+--------+--------+
+(9 rows)
+
+!ok
+
+# just a comparison about the above sql
+select ename, deptno, grouping(ename), grouping(deptno)
+from emp
+where gender = 'M'
+group by grouping sets (ename, deptno, (ename, deptno))
+order by ename,deptno;
++-------+--------+--------+--------+
+| ENAME | DEPTNO | EXPR$2 | EXPR$3 |
++-------+--------+--------+--------+
+| Adam  |     50 |      0 |      0 |
+| Adam  |        |      0 |      1 |
+| Bob   |     10 |      0 |      0 |
+| Bob   |        |      0 |      1 |
+| Eric  |     20 |      0 |      0 |
+| Eric  |        |      0 |      1 |
+|       |     10 |      1 |      0 |
+|       |     20 |      1 |      0 |
+|       |     50 |      1 |      0 |
++-------+--------+--------+--------+
+(9 rows)
 
 !ok
 
