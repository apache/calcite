# sub-query.iq - Queries involving IN and EXISTS sub-queries
#
# Licensed to the Apache Software Foundation (ASF) under one or more
# contributor license agreements.  See the NOTICE file distributed with
# this work for additional information regarding copyright ownership.
# The ASF licenses this file to you under the Apache License, Version 2.0
# (the "License"); you may not use this file except in compliance with
# the License.  You may obtain a copy of the License at
#
# http://www.apache.org/licenses/LICENSE-2.0
#
# Unless required by applicable law or agreed to in writing, software
# distributed under the License is distributed on an "AS IS" BASIS,
# WITHOUT WARRANTIES OR CONDITIONS OF ANY KIND, either express or implied.
# See the License for the specific language governing permissions and
# limitations under the License.
#
!use post
!set outputformat psql

# [CALCITE-373]
# the following should return no rows, because the IN list has a null.
# for details on this: see HIVE-784, Dayal's paper from VLDB-87
with
t1(x) as (select * from  (values 1,2, case when 1 = 1 then null else 3 end)),
t2(x) as (select * from  (values 1,case when 1 = 1 then null else 3 end))
select *
from t1
where t1.x not in (select t2.x from t2);
 X
---
(0 rows)

!ok
EnumerableCalc(expr#0..4=[{inputs}], expr#5=[0], expr#6=[=($t1, $t5)], expr#7=[IS NULL($t4)], expr#8=[>=($t2, $t1)], expr#9=[IS NOT NULL($t0)], expr#10=[AND($t7, $t8, $t9)], expr#11=[OR($t6, $t10)], X=[$t0], $condition=[$t11])
  EnumerableMergeJoin(condition=[=($0, $3)], joinType=[left])
    EnumerableNestedLoopJoin(condition=[true], joinType=[inner])
      EnumerableValues(tuples=[[{ 1 }, { 2 }, { null }]])
      EnumerableAggregate(group=[{}], c=[COUNT()], ck=[COUNT($0)])
        EnumerableValues(tuples=[[{ 1 }, { null }]])
    EnumerableCalc(expr#0=[{inputs}], expr#1=[true], proj#0..1=[{exprs}])
      EnumerableValues(tuples=[[{ 1 }, { null }]])
!plan

# Use of case is to get around issue with directly specifying null in values
# list. Postgres gives 0 rows.
with
t1(x) as (select * from  (values (1),(2),(case when 1 = 1 then null else 3 end)) as t1),
t2(x) as (select * from  (values (1),(case when 1 = 1 then null else 3 end)) as t2)
select *
from t1
where t1.x not in (select t2.x from t2);

 X
---
(0 rows)

!ok

# RHS has a mixture of NULL and NOT NULL keys
select * from dept where deptno not in (select deptno from emp);
 DEPTNO | DNAME
--------+-------
(0 rows)

!ok
select deptno, deptno     in (select deptno from emp) from dept;
 DEPTNO | EXPR$1
--------+--------
     10 | true
     20 | true
     30 | true
     40 | null
(4 rows)

!ok
select deptno, deptno not in (select deptno from emp) from dept;
 DEPTNO | EXPR$1
--------+--------
     10 | false
     20 | false
     30 | false
     40 | null
(4 rows)

!ok

# RHS has only NULL keys
select * from dept where deptno not in (select deptno from emp where deptno is null);
 DEPTNO | DNAME
--------+-------
(0 rows)

!ok
select deptno, deptno     in (select deptno from emp where deptno is null) from dept;
 DEPTNO | EXPR$1
--------+--------
     10 | null
     20 | null
     30 | null
     40 | null
(4 rows)

!ok
select deptno, deptno not in (select deptno from emp where deptno is null) from dept;
 DEPTNO | EXPR$1
--------+--------
     10 | null
     20 | null
     30 | null
     40 | null
(4 rows)

!ok

!set outputformat mysql

# RHS has only NOT NULL keys
select * from dept where deptno not in (select deptno from emp where deptno is not null);
+--------+-------------+
| DEPTNO | DNAME       |
+--------+-------------+
|     40 | Empty       |
+--------+-------------+
(1 row)

!ok
select deptno, deptno     in (select deptno from emp where deptno is not null) from dept;
+--------+--------+
| DEPTNO | EXPR$1 |
+--------+--------+
|     10 | true   |
|     20 | true   |
|     30 | true   |
|     40 | false  |
+--------+--------+
(4 rows)

!ok
select deptno, deptno not in (select deptno from emp where deptno is not null) from dept;
+--------+--------+
| DEPTNO | EXPR$1 |
+--------+--------+
|     10 | false  |
|     20 | false  |
|     30 | false  |
|     40 | true   |
+--------+--------+
(4 rows)

!ok

# RHS has no rows
# Even 'NULL NOT IN ...' is TRUE.
select * from dept where deptno not in (select deptno from emp where false);
+--------+-------------+
| DEPTNO | DNAME       |
+--------+-------------+
|     10 | Sales       |
|     20 | Marketing   |
|     30 | Engineering |
|     40 | Empty       |
+--------+-------------+
(4 rows)

!ok
select deptno, deptno     in (select deptno from emp where false) from dept;
+--------+--------+
| DEPTNO | EXPR$1 |
+--------+--------+
|     10 | false  |
|     20 | false  |
|     30 | false  |
|     40 | false  |
+--------+--------+
(4 rows)

!ok
select deptno, deptno not in (select deptno from emp where false) from dept;
+--------+--------+
| DEPTNO | EXPR$1 |
+--------+--------+
|     10 | true   |
|     20 | true   |
|     30 | true   |
|     40 | true   |
+--------+--------+
(4 rows)

!ok

# Multiple IN, connected by OR
select * from dept
where deptno in (select deptno from emp where gender = 'F')
or deptno in (select deptno from emp where gender = 'M');
+--------+-------------+
| DEPTNO | DNAME       |
+--------+-------------+
|     10 | Sales       |
|     20 | Marketing   |
|     30 | Engineering |
+--------+-------------+
(3 rows)

!ok

# Mix IN and EXISTS
select * from dept
where deptno in (select deptno from emp where gender = 'F')
or exists (select 99, 101 from emp where gender = 'X');
+--------+-------------+
| DEPTNO | DNAME       |
+--------+-------------+
|     10 | Sales       |
|     30 | Engineering |
+--------+-------------+
(2 rows)

!ok

# Composite key
select * from dept
where (deptno, deptno) in (select deptno * 2 - deptno, deptno from emp where gender = 'F');

# Composite key, part literal
select * from emp
where (gender, deptno) in (select gender, 10 from emp where gender = 'F');
+-------+--------+--------+
| ENAME | DEPTNO | GENDER |
+-------+--------+--------+
| Jane  |     10 | F      |
+-------+--------+--------+
(1 row)

!ok

!use scott

# [CALCITE-1155] Support columns for IN list
SELECT empno, ename, mgr FROM "scott".emp WHERE 7782 IN (empno, mgr);
+-------+--------+------+
| EMPNO | ENAME  | MGR  |
+-------+--------+------+
|  7782 | CLARK  | 7839 |
|  7934 | MILLER | 7782 |
+-------+--------+------+
(2 rows)

!ok

# [CALCITE-694] Scan HAVING clause for sub-queries and IN-lists
SELECT count(*) AS c
FROM "scott".emp
GROUP BY emp.deptno
HAVING sum(case when emp.empno in (7369, 7839, 7902) then emp.sal else 0 end)
     BETWEEN 5000.0 AND 10000.0;
+---+
| C |
+---+
| 3 |
+---+
(1 row)

!ok

# [CALCITE-716] Scalar sub-query and aggregate function in SELECT or HAVING
# clause gives AssertionError
SELECT emp.deptno
FROM "scott".emp
GROUP BY emp.deptno
HAVING max(emp.empno) > (SELECT min(emp.empno) FROM "scott".emp);
+--------+
| DEPTNO |
+--------+
|     10 |
|     20 |
|     30 |
+--------+
(3 rows)

!ok

# [CALCITE-716] Scalar sub-query and aggregate function in SELECT or HAVING
# clause gives AssertionError
SELECT emp.deptno,
  max(emp.empno) > (SELECT min(emp.empno) FROM "scott".emp) as bbbb
FROM "scott".emp
GROUP BY emp.deptno;
+--------+------+
| DEPTNO | BBBB |
+--------+------+
|     10 | true |
|     20 | true |
|     30 | true |
+--------+------+
(3 rows)

!ok

# [DRILL-4407] Group by sub-query causes Java NPE
select count(*) as c
from "scott".emp
group by (select deptno from "scott".emp where empno = 10);
+----+
| C  |
+----+
| 14 |
+----+
(1 row)

!ok

!if (fixed.calcite1045) {
# Correlated IN sub-query in WHERE clause of JOIN
select empno from "scott".emp as e
join "scott".dept as d using (deptno)
where e.job in (
  select e2.job from "scott".emp as e2 where e2.deptno > e.deptno);
 EMPNO
-------
  7369
  7566
  7782
  7876
  7934
(5 rows)

!ok
EnumerableCalc(expr#0..5=[{inputs}], EMPNO=[$t0])
  EnumerableHashJoin(condition=[=($2, $5)], joinType=[inner])
    EnumerableCalc(expr#0..4=[{inputs}], EMPNO=[$t2], JOB=[$t3], DEPTNO=[$t4], JOB0=[$t0], DEPTNO0=[$t1])
      EnumerableHashJoin(condition=[AND(=($1, $4), =($0, $3))], joinType=[inner])
        EnumerableCalc(expr#0..1=[{inputs}], JOB=[$t1], DEPTNO=[$t0])
          EnumerableAggregate(group=[{0, 2}])
            EnumerableCalc(expr#0..3=[{inputs}], expr#4=[>($t3, $t0)], proj#0..3=[{exprs}], $condition=[$t4])
              EnumerableNestedLoopJoin(condition=[true], joinType=[inner])
                EnumerableAggregate(group=[{7}])
                  EnumerableTableScan(table=[[scott, EMP]])
                EnumerableCalc(expr#0..7=[{inputs}], EMPNO=[$t0], JOB=[$t2], DEPTNO=[$t7])
                  EnumerableTableScan(table=[[scott, EMP]])
        EnumerableCalc(expr#0..7=[{inputs}], EMPNO=[$t0], JOB=[$t2], DEPTNO=[$t7])
          EnumerableTableScan(table=[[scott, EMP]])
    EnumerableCalc(expr#0..2=[{inputs}], DEPTNO=[$t0])
      EnumerableTableScan(table=[[scott, DEPT]])
!plan
!}

!if (fixed.calcite1045) {
# Correlated NOT IN sub-query in WHERE clause of JOIN
select empno from "scott".emp as e
join "scott".dept as d using (deptno)
where e.job not in (
  select e2.job from "scott".emp as e2 where e2.deptno > e.deptno);
!ok
!plan
!}

# Condition that returns a NULL key.
# Tested on Oracle.
select count(*) as c
from "scott".emp
where sal + 100 not in (
  select comm
  from "scott".emp);
+---+
| C |
+---+
| 0 |
+---+
(1 row)

!ok

# Condition that happens to eliminate all NULL keys.
# The one missing row has {ename: 'MARTIN', comm: 1400}
# Tested on Oracle.
select count(*) as c
from "scott".emp
where sal + 100 not in (
  select comm from "scott".emp
  where job = 'SALESMAN');
+----+
| C  |
+----+
| 13 |
+----+
(1 row)

!ok

# Condition that provably eliminates all NULL keys.
# Tested on Oracle.
select count(*) as c
from "scott".emp
where sal + 100 not in (
  select comm
  from "scott".emp
  where comm < 1000);
+----+
| C  |
+----+
| 14 |
+----+
(1 row)

!ok

# Correlated condition in NOT IN.
# Tested on Oracle.
!if (fixed.calcite1513) {
select count(*) as c
from "scott".emp as e
where sal + 100 not in (
  select comm
  from "scott".emp
  where job = e.job);
     EMPNO ENAME      JOB              MGR HIREDATE         SAL       COMM     DEPTNO
---------- ---------- --------- ---------- --------- ---------- ---------- ----------
      7499 ALLEN      SALESMAN        7698 20-FEB-81       1600        300         30
      7521 WARD       SALESMAN        7698 22-FEB-81       1250        500         30
      7654 MARTIN     SALESMAN        7698 28-SEP-81       1250       1400         30
      7844 TURNER     SALESMAN        7698 08-SEP-81       1500          0         30
!ok
!}

# [CALCITE-356] AssertionError while translating query with WITH and correlated sub-query
with t (a, b) as (select * from (values (1, 2)))
select * from t where exists (select 1 from "scott".emp where deptno = t.a);
EnumerableCalc(expr#0..2=[{inputs}], proj#0..1=[{exprs}])
  EnumerableCorrelate(correlation=[$cor0], joinType=[inner], requiredColumns=[{0}])
    EnumerableValues(tuples=[[{ 1, 2 }]])
    EnumerableAggregate(group=[{0}])
      EnumerableCalc(expr#0..7=[{inputs}], expr#8=[true], expr#9=[CAST($t7):INTEGER], expr#10=[$cor0], expr#11=[$t10.A], expr#12=[=($t9, $t11)], i=[$t8], $condition=[$t12])
        EnumerableTableScan(table=[[scott, EMP]])
!plan

# Similar query, identical plan
with t as (select * from (values (1, 2)) as t(a, b))
select * from t where exists (select 1 from "scott".emp where deptno = t.a);
EnumerableCalc(expr#0..2=[{inputs}], proj#0..1=[{exprs}])
  EnumerableCorrelate(correlation=[$cor0], joinType=[inner], requiredColumns=[{0}])
    EnumerableValues(tuples=[[{ 1, 2 }]])
    EnumerableAggregate(group=[{0}])
      EnumerableCalc(expr#0..7=[{inputs}], expr#8=[true], expr#9=[CAST($t7):INTEGER], expr#10=[$cor0], expr#11=[$t10.A], expr#12=[=($t9, $t11)], i=[$t8], $condition=[$t12])
        EnumerableTableScan(table=[[scott, EMP]])
!plan

# Uncorrelated
with t (a, b) as (select * from (values (60, 'b')))
select * from t where a in (select deptno from "scott".dept);
EnumerableCalc(expr#0..2=[{inputs}], proj#0..1=[{exprs}])
  EnumerableHashJoin(condition=[=($0, $2)], joinType=[inner])
    EnumerableValues(tuples=[[{ 60, 'b' }]])
    EnumerableCalc(expr#0..2=[{inputs}], DEPTNO=[$t0])
      EnumerableTableScan(table=[[scott, DEPT]])
!plan
+---+---+
| A | B |
+---+---+
+---+---+
(0 rows)

!ok

# [CALCITE-864] Correlation variable has incorrect row type if it is populated
# by right side of a Join
select *
from "scott".emp as e
join "scott".dept as d using (deptno)
where sal = (
  select max(sal)
  from "scott".emp as e2
  join "scott".dept as d2 using (deptno)
  where d2.deptno = d.deptno);
+--------+-------+-------+-----------+------+------------+---------+------+------------+----------+
| DEPTNO | EMPNO | ENAME | JOB       | MGR  | HIREDATE   | SAL     | COMM | DNAME      | LOC      |
+--------+-------+-------+-----------+------+------------+---------+------+------------+----------+
|     10 |  7839 | KING  | PRESIDENT |      | 1981-11-17 | 5000.00 |      | ACCOUNTING | NEW YORK |
|     20 |  7788 | SCOTT | ANALYST   | 7566 | 1987-04-19 | 3000.00 |      | RESEARCH   | DALLAS   |
|     20 |  7902 | FORD  | ANALYST   | 7566 | 1981-12-03 | 3000.00 |      | RESEARCH   | DALLAS   |
|     30 |  7698 | BLAKE | MANAGER   | 7839 | 1981-01-05 | 2850.00 |      | SALES      | CHICAGO  |
+--------+-------+-------+-----------+------+------------+---------+------+------------+----------+
(4 rows)

!ok

# Simpler test case for [CALCITE-864]
select empno, ename, sal, e.deptno, loc
from "scott".emp as e
join "scott".dept as d using (deptno)
where e.sal = (
  select max(sal)
  from "scott".emp as e2
  where e2.deptno = e.deptno);
+-------+-------+---------+--------+----------+
| EMPNO | ENAME | SAL     | DEPTNO | LOC      |
+-------+-------+---------+--------+----------+
|  7698 | BLAKE | 2850.00 |     30 | CHICAGO  |
|  7788 | SCOTT | 3000.00 |     20 | DALLAS   |
|  7839 | KING  | 5000.00 |     10 | NEW YORK |
|  7902 | FORD  | 3000.00 |     20 | DALLAS   |
+-------+-------+---------+--------+----------+
(4 rows)

!ok

# Simpler test case for [CALCITE-864]
select *
from "scott".emp as e
join "scott".dept as d using (deptno)
where d.dname = (
  select max(dname)
  from "scott".dept as d2
  where d2.deptno = d.deptno);
+--------+-------+--------+-----------+------+------------+---------+---------+------------+----------+
| DEPTNO | EMPNO | ENAME  | JOB       | MGR  | HIREDATE   | SAL     | COMM    | DNAME      | LOC      |
+--------+-------+--------+-----------+------+------------+---------+---------+------------+----------+
|     10 |  7782 | CLARK  | MANAGER   | 7839 | 1981-06-09 | 2450.00 |         | ACCOUNTING | NEW YORK |
|     10 |  7839 | KING   | PRESIDENT |      | 1981-11-17 | 5000.00 |         | ACCOUNTING | NEW YORK |
|     10 |  7934 | MILLER | CLERK     | 7782 | 1982-01-23 | 1300.00 |         | ACCOUNTING | NEW YORK |
|     20 |  7369 | SMITH  | CLERK     | 7902 | 1980-12-17 |  800.00 |         | RESEARCH   | DALLAS   |
|     20 |  7566 | JONES  | MANAGER   | 7839 | 1981-02-04 | 2975.00 |         | RESEARCH   | DALLAS   |
|     20 |  7788 | SCOTT  | ANALYST   | 7566 | 1987-04-19 | 3000.00 |         | RESEARCH   | DALLAS   |
|     20 |  7876 | ADAMS  | CLERK     | 7788 | 1987-05-23 | 1100.00 |         | RESEARCH   | DALLAS   |
|     20 |  7902 | FORD   | ANALYST   | 7566 | 1981-12-03 | 3000.00 |         | RESEARCH   | DALLAS   |
|     30 |  7499 | ALLEN  | SALESMAN  | 7698 | 1981-02-20 | 1600.00 |  300.00 | SALES      | CHICAGO  |
|     30 |  7521 | WARD   | SALESMAN  | 7698 | 1981-02-22 | 1250.00 |  500.00 | SALES      | CHICAGO  |
|     30 |  7654 | MARTIN | SALESMAN  | 7698 | 1981-09-28 | 1250.00 | 1400.00 | SALES      | CHICAGO  |
|     30 |  7698 | BLAKE  | MANAGER   | 7839 | 1981-01-05 | 2850.00 |         | SALES      | CHICAGO  |
|     30 |  7844 | TURNER | SALESMAN  | 7698 | 1981-09-08 | 1500.00 |    0.00 | SALES      | CHICAGO  |
|     30 |  7900 | JAMES  | CLERK     | 7698 | 1981-12-03 |  950.00 |         | SALES      | CHICAGO  |
+--------+-------+--------+-----------+------+------------+---------+---------+------------+----------+
(14 rows)

!ok

# Two EXISTS
# [CALCITE-1511] AssertionError while decorrelating query with two EXISTS sub-queries
select *
from "scott".dept as d
where exists (select 1 from "scott".emp where empno > d.deptno)
and exists (select 0 from "scott".emp where deptno = d.deptno and ename = 'SMITH');
+--------+----------+--------+
| DEPTNO | DNAME    | LOC    |
+--------+----------+--------+
|     20 | RESEARCH | DALLAS |
+--------+----------+--------+
(1 row)

!ok

# Two scalar sub-queries
!if (fixed.calcite1045) {
select deptno,
  (select min(1) from "scott".emp where empno > d.deptno) as i0,
  (select min(0) from "scott".emp where deptno = d.deptno and ename = 'SMITH') as i1
from "scott".dept as d;
+--------+----+---+
| DEPTNO | I0 | I1|
+--------+----+---+
|     10 |  1 |   |
|     20 |  1 | 0 |
|     30 |  1 |   |
|     40 |  1 |   |
+--------+----+---+
(4 rows)

!ok
!}

# [CALCITE-1494] Inefficient plan for correlated sub-queries
# Plan must have only one scan each of emp and dept.
select sal
from "scott".emp
where empno IN (
  select deptno
  from "scott".dept
  where emp.job = dept.dname);
+-----+
| SAL |
+-----+
+-----+
(0 rows)

!ok
EnumerableCalc(expr#0..4=[{inputs}], SAL=[$t3])
  EnumerableHashJoin(condition=[AND(=($1, $4), =($0, $2))], joinType=[inner])
    EnumerableCalc(expr#0..2=[{inputs}], expr#3=[IS NOT NULL($t1)], proj#0..1=[{exprs}], $condition=[$t3])
      EnumerableTableScan(table=[[scott, DEPT]])
    EnumerableCalc(expr#0..7=[{inputs}], expr#8=[CAST($t2):VARCHAR(14)], EMPNO=[$t0], SAL=[$t5], JOB0=[$t8])
      EnumerableTableScan(table=[[scott, EMP]])
!plan

# As above, but for EXISTS
select *
from "scott".dept as d
where exists (
  select 0 from "scott".emp
  where deptno = d.deptno
  and ename = 'SMITH');
+--------+----------+--------+
| DEPTNO | DNAME    | LOC    |
+--------+----------+--------+
|     20 | RESEARCH | DALLAS |
+--------+----------+--------+
(1 row)

!ok
EnumerableCalc(expr#0..3=[{inputs}], DEPTNO=[$t1], DNAME=[$t2], LOC=[$t3])
  EnumerableHashJoin(condition=[=($0, $1)], joinType=[inner])
    EnumerableCalc(expr#0..7=[{inputs}], expr#8=['SMITH':VARCHAR(10)], expr#9=[=($t1, $t8)], expr#10=[IS NOT NULL($t7)], expr#11=[AND($t9, $t10)], DEPTNO=[$t7], $condition=[$t11])
      EnumerableTableScan(table=[[scott, EMP]])
    EnumerableTableScan(table=[[scott, DEPT]])
!plan

# [DRILL-5644]
select TJOIN1.RNUM, TJOIN1.C1,
  case when 10 in ( select C1 from ( values (1) ) T(C1) ) then 'yes' else 'no' end C3
from (
  values (0, 10, 15),
    (1, 20, 25),
    (2, cast(NULL as integer), 50)) TJOIN1 (RNUM, C1, C2);
+------+----+-----+
| RNUM | C1 | C3  |
+------+----+-----+
|    0 | 10 | no  |
|    1 | 20 | no  |
|    2 |    | no  |
+------+----+-----+
(3 rows)

!ok

# [CALCITE-2028] Un-correlated IN sub-query should be converted into a Join
# rather than a Correlate without correlation variables
SELECT *
FROM "scott".emp
WHERE job in (select job from "scott".emp ee where ee.hiredate = DATE '1980-12-17')
AND EXISTS (select * from "scott".emp e where emp.deptno = e.deptno);
+-------+--------+-------+------+------------+---------+------+--------+
| EMPNO | ENAME  | JOB   | MGR  | HIREDATE   | SAL     | COMM | DEPTNO |
+-------+--------+-------+------+------------+---------+------+--------+
|  7369 | SMITH  | CLERK | 7902 | 1980-12-17 |  800.00 |      |     20 |
|  7876 | ADAMS  | CLERK | 7788 | 1987-05-23 | 1100.00 |      |     20 |
|  7900 | JAMES  | CLERK | 7698 | 1981-12-03 |  950.00 |      |     30 |
|  7934 | MILLER | CLERK | 7782 | 1982-01-23 | 1300.00 |      |     10 |
+-------+--------+-------+------+------------+---------+------+--------+
(4 rows)

!ok

# Variant of [CALCITE-2028] above
SELECT *
FROM "scott".emp
WHERE job in (select job from "scott".emp ee where ee.hiredate = DATE '1980-12-17')
OR EXISTS (select * from "scott".emp e where emp.deptno = e.deptno + 20);
+-------+--------+----------+------+------------+---------+---------+--------+
| EMPNO | ENAME  | JOB      | MGR  | HIREDATE   | SAL     | COMM    | DEPTNO |
+-------+--------+----------+------+------------+---------+---------+--------+
|  7369 | SMITH  | CLERK    | 7902 | 1980-12-17 |  800.00 |         |     20 |
|  7876 | ADAMS  | CLERK    | 7788 | 1987-05-23 | 1100.00 |         |     20 |
|  7900 | JAMES  | CLERK    | 7698 | 1981-12-03 |  950.00 |         |     30 |
|  7934 | MILLER | CLERK    | 7782 | 1982-01-23 | 1300.00 |         |     10 |
|  7499 | ALLEN  | SALESMAN | 7698 | 1981-02-20 | 1600.00 |  300.00 |     30 |
|  7521 | WARD   | SALESMAN | 7698 | 1981-02-22 | 1250.00 |  500.00 |     30 |
|  7654 | MARTIN | SALESMAN | 7698 | 1981-09-28 | 1250.00 | 1400.00 |     30 |
|  7698 | BLAKE  | MANAGER  | 7839 | 1981-01-05 | 2850.00 |         |     30 |
|  7844 | TURNER | SALESMAN | 7698 | 1981-09-08 | 1500.00 |    0.00 |     30 |
+-------+--------+----------+------+------------+---------+---------+--------+
(9 rows)

!ok

# [CALCITE-2071] Query with IN and OR in WHERE clause returns wrong result
select empno
from "scott".emp
where (empno in (select empno from "scott".emp)
    or empno in (1, 2, 3, 4, 5, 6, 7, 8, 9, 10, 11, 12, 13, 14,
                 15, 16, 17, 18, 19, 20, 21, 22, 23, 24, 25))
and empno in (7876, 7698, 7900);
+-------+
| EMPNO |
+-------+
|  7698 |
|  7876 |
|  7900 |
+-------+
(3 rows)

!ok

# Equivalent to above (by de Morgan's law)
select empno
from "scott".emp
where not (empno not in (select empno from "scott".emp)
  and empno not in (1, 2, 3, 4, 5, 6, 7, 8, 9, 10, 11, 12, 13, 14,
                    15, 16, 17, 18, 19, 20, 21, 22, 23, 24, 25))
and empno in (7876, 7698, 7900);
+-------+
| EMPNO |
+-------+
|  7698 |
|  7876 |
|  7900 |
+-------+
(3 rows)

!ok

# Not equivalent to above, but happens to have same result
select empno
from "scott".emp
where (empno = 12345
  or empno in (select empno from "scott".emp)
  or not empno in (1, 2, 3, 4, 5, 6, 7, 8, 9, 10, 11, 12, 13, 14,
                   15, 16, 17, 18, 19, 20, 21, 22, 23, 24, 25))
and empno in (7876, 7698, 7900);
+-------+
| EMPNO |
+-------+
|  7698 |
|  7876 |
|  7900 |
+-------+
(3 rows)

!ok

# Similar to above, but never suffered from [CALCITE-2071] because AND
select empno
from "scott".emp
where (empno in (select empno from "scott".emp)
      and empno in (7876, 7698, 7900))
and empno in (7876, 7698, 7900);
+-------+
| EMPNO |
+-------+
|  7698 |
|  7876 |
|  7900 |
+-------+
(3 rows)

!ok

!set outputformat psql

!set expand false

# [CALCITE-2329] Enhance SubQueryRemoveRule to rewrite IN operator with the constant from the left side more optimally
# Test project null IN null
select sal,
  cast(null as int) IN (
    select cast(null as int)
    from "scott".dept)
from "scott".emp;
 SAL     | EXPR$1
---------+--------
 1100.00 | null
 1250.00 | null
 1250.00 | null
 1300.00 | null
 1500.00 | null
 1600.00 | null
 2450.00 | null
 2850.00 | null
 2975.00 | null
 3000.00 | null
 3000.00 | null
 5000.00 | null
  800.00 | null
  950.00 | null
(14 rows)

!ok
EnumerableCalc(expr#0..3=[{inputs}], expr#4=[null:BOOLEAN], expr#5=[IS NOT NULL($t3)], expr#6=[AND($t4, $t5)], SAL=[$t1], EXPR$1=[$t6])
  EnumerableNestedLoopJoin(condition=[true], joinType=[left])
    EnumerableCalc(expr#0..7=[{inputs}], EMPNO=[$t0], SAL=[$t5])
      EnumerableTableScan(table=[[scott, EMP]])
    EnumerableLimit(fetch=[1])
      EnumerableSort(sort0=[$0], dir0=[DESC])
        EnumerableAggregate(group=[{0}], c=[COUNT()])
          EnumerableCalc(expr#0..2=[{inputs}], expr#3=[false], cs=[$t3])
            EnumerableTableScan(table=[[scott, DEPT]])
!plan

# Test project literal IN null non-correlated
select sal,
  123 IN (
    select cast(null as int)
    from "scott".dept)
from "scott".emp;
 SAL     | EXPR$1
---------+--------
 1100.00 | null
 1250.00 | null
 1250.00 | null
 1300.00 | null
 1500.00 | null
 1600.00 | null
 2450.00 | null
 2850.00 | null
 2975.00 | null
 3000.00 | null
 3000.00 | null
 5000.00 | null
  800.00 | null
  950.00 | null
(14 rows)

!ok
EnumerableCalc(expr#0..3=[{inputs}], expr#4=[IS FALSE($t2)], expr#5=[null:BOOLEAN], expr#6=[IS NOT NULL($t3)], expr#7=[AND($t4, $t5, $t6)], expr#8=[IS NOT NULL($t2)], expr#9=[IS NOT FALSE($t2)], expr#10=[AND($t8, $t6, $t9)], expr#11=[OR($t7, $t10)], SAL=[$t1], EXPR$1=[$t11])
  EnumerableNestedLoopJoin(condition=[true], joinType=[left])
    EnumerableCalc(expr#0..7=[{inputs}], EMPNO=[$t0], SAL=[$t5])
      EnumerableTableScan(table=[[scott, EMP]])
    EnumerableLimit(fetch=[1])
      EnumerableSort(sort0=[$0], dir0=[DESC])
        EnumerableAggregate(group=[{0}], c=[COUNT()])
          EnumerableCalc(expr#0..2=[{inputs}], expr#3=[false], cs=[$t3])
            EnumerableTableScan(table=[[scott, DEPT]])
!plan

# Test project null IN literal non-correlated
select sal,
  cast(null as int) IN (
    select 1
    from "scott".dept)
from "scott".emp;
 SAL     | EXPR$1
---------+--------
 1100.00 | null
 1250.00 | null
 1250.00 | null
 1300.00 | null
 1500.00 | null
 1600.00 | null
 2450.00 | null
 2850.00 | null
 2975.00 | null
 3000.00 | null
 3000.00 | null
 5000.00 | null
  800.00 | null
  950.00 | null
(14 rows)

!ok
EnumerableCalc(expr#0..3=[{inputs}], expr#4=[null:BOOLEAN], expr#5=[IS NOT NULL($t3)], expr#6=[AND($t4, $t5)], SAL=[$t1], EXPR$1=[$t6])
  EnumerableNestedLoopJoin(condition=[true], joinType=[left])
    EnumerableCalc(expr#0..7=[{inputs}], EMPNO=[$t0], SAL=[$t5])
      EnumerableTableScan(table=[[scott, EMP]])
    EnumerableLimit(fetch=[1])
      EnumerableSort(sort0=[$0], dir0=[DESC])
        EnumerableAggregate(group=[{0}], c=[COUNT()])
          EnumerableCalc(expr#0..2=[{inputs}], expr#3=[true], cs=[$t3])
            EnumerableTableScan(table=[[scott, DEPT]])
!plan

# Test project null IN required
select sal,
  cast(null as int) IN (
    select deptno
    from "scott".dept)
from "scott".emp;
 SAL     | EXPR$1
---------+--------
 1100.00 | null
 1250.00 | null
 1250.00 | null
 1300.00 | null
 1500.00 | null
 1600.00 | null
 2450.00 | null
 2850.00 | null
 2975.00 | null
 3000.00 | null
 3000.00 | null
 5000.00 | null
  800.00 | null
  950.00 | null
(14 rows)

!ok
EnumerableCalc(expr#0..3=[{inputs}], expr#4=[null:BOOLEAN], expr#5=[IS NOT NULL($t3)], expr#6=[AND($t4, $t5)], SAL=[$t1], EXPR$1=[$t6])
  EnumerableNestedLoopJoin(condition=[true], joinType=[left])
    EnumerableCalc(expr#0..7=[{inputs}], EMPNO=[$t0], SAL=[$t5])
      EnumerableTableScan(table=[[scott, EMP]])
    EnumerableLimit(fetch=[1])
      EnumerableSort(sort0=[$0], dir0=[DESC])
        EnumerableAggregate(group=[{0}], c=[COUNT()])
          EnumerableCalc(expr#0..2=[{inputs}], expr#3=[true], cs=[$t3])
            EnumerableTableScan(table=[[scott, DEPT]])
!plan

# Test project null IN nullable
select sal,
  cast(null as int) IN (
    select case when true then deptno else null end
    from "scott".dept)
from "scott".emp;
 SAL     | EXPR$1
---------+--------
 1100.00 | null
 1250.00 | null
 1250.00 | null
 1300.00 | null
 1500.00 | null
 1600.00 | null
 2450.00 | null
 2850.00 | null
 2975.00 | null
 3000.00 | null
 3000.00 | null
 5000.00 | null
  800.00 | null
  950.00 | null
(14 rows)

!ok
EnumerableCalc(expr#0..3=[{inputs}], expr#4=[null:BOOLEAN], expr#5=[IS NOT NULL($t3)], expr#6=[AND($t4, $t5)], SAL=[$t1], EXPR$1=[$t6])
  EnumerableNestedLoopJoin(condition=[true], joinType=[left])
    EnumerableCalc(expr#0..7=[{inputs}], EMPNO=[$t0], SAL=[$t5])
      EnumerableTableScan(table=[[scott, EMP]])
    EnumerableLimit(fetch=[1])
      EnumerableSort(sort0=[$0], dir0=[DESC])
        EnumerableAggregate(group=[{0}], c=[COUNT()])
          EnumerableCalc(expr#0..2=[{inputs}], expr#3=[true], cs=[$t3])
            EnumerableTableScan(table=[[scott, DEPT]])
!plan

# Test project literal IN required
select sal,
  10 IN (
    select deptno
    from "scott".dept)
from "scott".emp;
 SAL     | EXPR$1
---------+--------
 1100.00 | true
 1250.00 | true
 1250.00 | true
 1300.00 | true
 1500.00 | true
 1600.00 | true
 2450.00 | true
 2850.00 | true
 2975.00 | true
 3000.00 | true
 3000.00 | true
 5000.00 | true
  800.00 | true
  950.00 | true
(14 rows)

!ok
EnumerableCalc(expr#0..2=[{inputs}], expr#3=[IS NOT NULL($t2)], SAL=[$t1], EXPR$1=[$t3])
  EnumerableNestedLoopJoin(condition=[true], joinType=[left])
    EnumerableCalc(expr#0..7=[{inputs}], EMPNO=[$t0], SAL=[$t5])
      EnumerableTableScan(table=[[scott, EMP]])
    EnumerableAggregate(group=[{0}])
      EnumerableCalc(expr#0..2=[{inputs}], expr#3=[true], expr#4=[10], expr#5=[=($t4, $t0)], cs=[$t3], $condition=[$t5])
        EnumerableTableScan(table=[[scott, DEPT]])
!plan

# Test project literal IN nullable
select sal,
  10 IN (
    select case when true then deptno else null end
    from "scott".dept)
from "scott".emp;
 SAL     | EXPR$1
---------+--------
 1100.00 | true
 1250.00 | true
 1250.00 | true
 1300.00 | true
 1500.00 | true
 1600.00 | true
 2450.00 | true
 2850.00 | true
 2975.00 | true
 3000.00 | true
 3000.00 | true
 5000.00 | true
  800.00 | true
  950.00 | true
(14 rows)

!ok
EnumerableCalc(expr#0..3=[{inputs}], expr#4=[IS FALSE($t2)], expr#5=[null:BOOLEAN], expr#6=[IS NOT NULL($t3)], expr#7=[AND($t4, $t5, $t6)], expr#8=[IS NOT NULL($t2)], expr#9=[IS NOT FALSE($t2)], expr#10=[AND($t8, $t6, $t9)], expr#11=[OR($t7, $t10)], SAL=[$t1], EXPR$1=[$t11])
  EnumerableNestedLoopJoin(condition=[true], joinType=[left])
    EnumerableCalc(expr#0..7=[{inputs}], EMPNO=[$t0], SAL=[$t5])
      EnumerableTableScan(table=[[scott, EMP]])
    EnumerableLimit(fetch=[1])
      EnumerableSort(sort0=[$0], dir0=[DESC])
        EnumerableAggregate(group=[{0}], c=[COUNT()])
          EnumerableCalc(expr#0..2=[{inputs}], expr#3=[true], expr#4=[10], expr#5=[=($t0, $t4)], cs=[$t3], $condition=[$t5])
            EnumerableTableScan(table=[[scott, DEPT]])
!plan

# Test project null NOT IN null non-correlated
select sal,
  cast(null as int) NOT IN (
    select cast(null as int)
    from "scott".dept)
from "scott".emp;
 SAL     | EXPR$1
---------+--------
 1100.00 | null
 1250.00 | null
 1250.00 | null
 1300.00 | null
 1500.00 | null
 1600.00 | null
 2450.00 | null
 2850.00 | null
 2975.00 | null
 3000.00 | null
 3000.00 | null
 5000.00 | null
  800.00 | null
  950.00 | null
(14 rows)

!ok
EnumerableCalc(expr#0..3=[{inputs}], expr#4=[IS NULL($t3)], expr#5=[null:BOOLEAN], expr#6=[OR($t4, $t5)], SAL=[$t1], EXPR$1=[$t6])
  EnumerableNestedLoopJoin(condition=[true], joinType=[left])
    EnumerableCalc(expr#0..7=[{inputs}], EMPNO=[$t0], SAL=[$t5])
      EnumerableTableScan(table=[[scott, EMP]])
    EnumerableLimit(fetch=[1])
      EnumerableSort(sort0=[$0], dir0=[DESC])
        EnumerableAggregate(group=[{0}], c=[COUNT()])
          EnumerableCalc(expr#0..2=[{inputs}], expr#3=[false], cs=[$t3])
            EnumerableTableScan(table=[[scott, DEPT]])
!plan

# Test project literal NOT IN null non-correlated
select sal,
  123 NOT IN (
    select cast(null as int)
    from "scott".dept)
from "scott".emp;
 SAL     | EXPR$1
---------+--------
 1100.00 | null
 1250.00 | null
 1250.00 | null
 1300.00 | null
 1500.00 | null
 1600.00 | null
 2450.00 | null
 2850.00 | null
 2975.00 | null
 3000.00 | null
 3000.00 | null
 5000.00 | null
  800.00 | null
  950.00 | null
(14 rows)

!ok
EnumerableCalc(expr#0..3=[{inputs}], expr#4=[IS NULL($t3)], expr#5=[IS FALSE($t2)], expr#6=[null:BOOLEAN], expr#7=[AND($t5, $t6)], expr#8=[IS NOT FALSE($t2)], expr#9=[IS NULL($t2)], expr#10=[AND($t8, $t9)], expr#11=[OR($t4, $t7, $t10)], SAL=[$t1], EXPR$1=[$t11])
  EnumerableNestedLoopJoin(condition=[true], joinType=[left])
    EnumerableCalc(expr#0..7=[{inputs}], EMPNO=[$t0], SAL=[$t5])
      EnumerableTableScan(table=[[scott, EMP]])
    EnumerableLimit(fetch=[1])
      EnumerableSort(sort0=[$0], dir0=[DESC])
        EnumerableAggregate(group=[{0}], c=[COUNT()])
          EnumerableCalc(expr#0..2=[{inputs}], expr#3=[false], cs=[$t3])
            EnumerableTableScan(table=[[scott, DEPT]])
!plan

# Test project null NOT IN literal non-correlated
select sal,
  cast(null as int) NOT IN (
    select 1
    from "scott".dept)
from "scott".emp;
 SAL     | EXPR$1
---------+--------
 1100.00 | null
 1250.00 | null
 1250.00 | null
 1300.00 | null
 1500.00 | null
 1600.00 | null
 2450.00 | null
 2850.00 | null
 2975.00 | null
 3000.00 | null
 3000.00 | null
 5000.00 | null
  800.00 | null
  950.00 | null
(14 rows)

!ok
EnumerableCalc(expr#0..3=[{inputs}], expr#4=[IS NULL($t3)], expr#5=[null:BOOLEAN], expr#6=[OR($t4, $t5)], SAL=[$t1], EXPR$1=[$t6])
  EnumerableNestedLoopJoin(condition=[true], joinType=[left])
    EnumerableCalc(expr#0..7=[{inputs}], EMPNO=[$t0], SAL=[$t5])
      EnumerableTableScan(table=[[scott, EMP]])
    EnumerableLimit(fetch=[1])
      EnumerableSort(sort0=[$0], dir0=[DESC])
        EnumerableAggregate(group=[{0}], c=[COUNT()])
          EnumerableCalc(expr#0..2=[{inputs}], expr#3=[true], cs=[$t3])
            EnumerableTableScan(table=[[scott, DEPT]])
!plan

# Test project null NOT IN required
select sal,
  cast(null as int) NOT IN (
    select deptno
    from "scott".dept)
from "scott".emp;
 SAL     | EXPR$1
---------+--------
 1100.00 | null
 1250.00 | null
 1250.00 | null
 1300.00 | null
 1500.00 | null
 1600.00 | null
 2450.00 | null
 2850.00 | null
 2975.00 | null
 3000.00 | null
 3000.00 | null
 5000.00 | null
  800.00 | null
  950.00 | null
(14 rows)

!ok
EnumerableCalc(expr#0..3=[{inputs}], expr#4=[IS NULL($t3)], expr#5=[null:BOOLEAN], expr#6=[OR($t4, $t5)], SAL=[$t1], EXPR$1=[$t6])
  EnumerableNestedLoopJoin(condition=[true], joinType=[left])
    EnumerableCalc(expr#0..7=[{inputs}], EMPNO=[$t0], SAL=[$t5])
      EnumerableTableScan(table=[[scott, EMP]])
    EnumerableLimit(fetch=[1])
      EnumerableSort(sort0=[$0], dir0=[DESC])
        EnumerableAggregate(group=[{0}], c=[COUNT()])
          EnumerableCalc(expr#0..2=[{inputs}], expr#3=[true], cs=[$t3])
            EnumerableTableScan(table=[[scott, DEPT]])
!plan

# Test project null NOT IN nullable
select sal,
  cast(null as int) NOT IN (
    select case when true then deptno else null end
    from "scott".dept)
from "scott".emp;
 SAL     | EXPR$1
---------+--------
 1100.00 | null
 1250.00 | null
 1250.00 | null
 1300.00 | null
 1500.00 | null
 1600.00 | null
 2450.00 | null
 2850.00 | null
 2975.00 | null
 3000.00 | null
 3000.00 | null
 5000.00 | null
  800.00 | null
  950.00 | null
(14 rows)

!ok
EnumerableCalc(expr#0..3=[{inputs}], expr#4=[IS NULL($t3)], expr#5=[null:BOOLEAN], expr#6=[OR($t4, $t5)], SAL=[$t1], EXPR$1=[$t6])
  EnumerableNestedLoopJoin(condition=[true], joinType=[left])
    EnumerableCalc(expr#0..7=[{inputs}], EMPNO=[$t0], SAL=[$t5])
      EnumerableTableScan(table=[[scott, EMP]])
    EnumerableLimit(fetch=[1])
      EnumerableSort(sort0=[$0], dir0=[DESC])
        EnumerableAggregate(group=[{0}], c=[COUNT()])
          EnumerableCalc(expr#0..2=[{inputs}], expr#3=[true], cs=[$t3])
            EnumerableTableScan(table=[[scott, DEPT]])
!plan

# Test project literal NOT IN required
select sal,
  10 NOT IN (
    select deptno
    from "scott".dept)
from "scott".emp;
 SAL     | EXPR$1
---------+--------
 1100.00 | false
 1250.00 | false
 1250.00 | false
 1300.00 | false
 1500.00 | false
 1600.00 | false
 2450.00 | false
 2850.00 | false
 2975.00 | false
 3000.00 | false
 3000.00 | false
 5000.00 | false
  800.00 | false
  950.00 | false
(14 rows)

!ok
EnumerableCalc(expr#0..2=[{inputs}], expr#3=[IS NULL($t2)], SAL=[$t1], EXPR$1=[$t3])
  EnumerableNestedLoopJoin(condition=[true], joinType=[left])
    EnumerableCalc(expr#0..7=[{inputs}], EMPNO=[$t0], SAL=[$t5])
      EnumerableTableScan(table=[[scott, EMP]])
    EnumerableAggregate(group=[{0}])
      EnumerableCalc(expr#0..2=[{inputs}], expr#3=[true], expr#4=[10], expr#5=[=($t4, $t0)], cs=[$t3], $condition=[$t5])
        EnumerableTableScan(table=[[scott, DEPT]])
!plan

# Test project literal NOT IN nullable
select sal,
  10 NOT IN (
    select case when true then deptno else null end
    from "scott".dept)
from "scott".emp;
 SAL     | EXPR$1
---------+--------
 1100.00 | false
 1250.00 | false
 1250.00 | false
 1300.00 | false
 1500.00 | false
 1600.00 | false
 2450.00 | false
 2850.00 | false
 2975.00 | false
 3000.00 | false
 3000.00 | false
 5000.00 | false
  800.00 | false
  950.00 | false
(14 rows)

!ok
EnumerableCalc(expr#0..3=[{inputs}], expr#4=[IS NULL($t3)], expr#5=[IS FALSE($t2)], expr#6=[null:BOOLEAN], expr#7=[AND($t5, $t6)], expr#8=[IS NOT FALSE($t2)], expr#9=[IS NULL($t2)], expr#10=[AND($t8, $t9)], expr#11=[OR($t4, $t7, $t10)], SAL=[$t1], EXPR$1=[$t11])
  EnumerableNestedLoopJoin(condition=[true], joinType=[left])
    EnumerableCalc(expr#0..7=[{inputs}], EMPNO=[$t0], SAL=[$t5])
      EnumerableTableScan(table=[[scott, EMP]])
    EnumerableLimit(fetch=[1])
      EnumerableSort(sort0=[$0], dir0=[DESC])
        EnumerableAggregate(group=[{0}], c=[COUNT()])
          EnumerableCalc(expr#0..2=[{inputs}], expr#3=[true], expr#4=[10], expr#5=[=($t0, $t4)], cs=[$t3], $condition=[$t5])
            EnumerableTableScan(table=[[scott, DEPT]])
!plan

# Test project null IN required is unknown
select sal,
  cast(null as int) IN (
    select deptno
    from "scott".dept) is unknown
from "scott".emp;
 SAL     | EXPR$1
---------+--------
 1100.00 | true
 1250.00 | true
 1250.00 | true
 1300.00 | true
 1500.00 | true
 1600.00 | true
 2450.00 | true
 2850.00 | true
 2975.00 | true
 3000.00 | true
 3000.00 | true
 5000.00 | true
  800.00 | true
  950.00 | true
(14 rows)

!ok
EnumerableCalc(expr#0..3=[{inputs}], expr#4=[null:BOOLEAN], expr#5=[IS NOT NULL($t3)], expr#6=[AND($t4, $t5)], expr#7=[IS NULL($t6)], SAL=[$t1], EXPR$1=[$t7])
  EnumerableNestedLoopJoin(condition=[true], joinType=[left])
    EnumerableCalc(expr#0..7=[{inputs}], EMPNO=[$t0], SAL=[$t5])
      EnumerableTableScan(table=[[scott, EMP]])
    EnumerableLimit(fetch=[1])
      EnumerableSort(sort0=[$0], dir0=[DESC])
        EnumerableAggregate(group=[{0}], c=[COUNT()])
          EnumerableCalc(expr#0..2=[{inputs}], expr#3=[true], cs=[$t3])
            EnumerableTableScan(table=[[scott, DEPT]])
!plan

# Test filter null IN null
select sal from "scott".emp
  where cast(null as int) IN (
    select cast(null as int)
    from "scott".dept);
 SAL
-----
(0 rows)

!ok
EnumerableValues(tuples=[[]])
!plan

# Test filter literal IN null non-correlated
select sal from "scott".emp
  where 123 IN (
    select cast(null as int)
    from "scott".dept);
 SAL
-----
(0 rows)

!ok
EnumerableValues(tuples=[[]])
!plan

# Test filter null IN literal non-correlated
select sal from "scott".emp
  where cast(null as int) IN (
    select 1
    from "scott".dept);
 SAL
-----
(0 rows)

!ok
EnumerableValues(tuples=[[]])
!plan

# Test filter null IN required
select sal from "scott".emp
  where cast(null as int) IN (
    select deptno
    from "scott".dept);
 SAL
-----
(0 rows)

!ok
EnumerableValues(tuples=[[]])
!plan

# Test filter null IN nullable
select sal from "scott".emp
  where cast(null as int) IN (
    select case when true then deptno else null end
    from "scott".dept);
 SAL
-----
(0 rows)

!ok
EnumerableValues(tuples=[[]])
!plan

# Test filter literal IN required
select sal from "scott".emp
  where 10 IN (
    select deptno
    from "scott".dept);
 SAL
---------
 1100.00
 1250.00
 1250.00
 1300.00
 1500.00
 1600.00
 2450.00
 2850.00
 2975.00
 3000.00
 3000.00
 5000.00
  800.00
  950.00
(14 rows)

!ok
EnumerableCalc(expr#0..2=[{inputs}], SAL=[$t1])
  EnumerableNestedLoopJoin(condition=[true], joinType=[inner])
    EnumerableCalc(expr#0..7=[{inputs}], EMPNO=[$t0], SAL=[$t5])
      EnumerableTableScan(table=[[scott, EMP]])
    EnumerableAggregate(group=[{0}])
      EnumerableCalc(expr#0..2=[{inputs}], expr#3=[true], expr#4=[10], expr#5=[=($t4, $t0)], cs=[$t3], $condition=[$t5])
        EnumerableTableScan(table=[[scott, DEPT]])
!plan

# Test filter literal IN nullable
select sal from "scott".emp
  where 10 IN (
    select case when true then deptno else null end
    from "scott".dept);
 SAL
---------
 1100.00
 1250.00
 1250.00
 1300.00
 1500.00
 1600.00
 2450.00
 2850.00
 2975.00
 3000.00
 3000.00
 5000.00
  800.00
  950.00
(14 rows)

!ok
EnumerableCalc(expr#0..2=[{inputs}], SAL=[$t1])
  EnumerableNestedLoopJoin(condition=[true], joinType=[inner])
    EnumerableCalc(expr#0..7=[{inputs}], EMPNO=[$t0], SAL=[$t5])
      EnumerableTableScan(table=[[scott, EMP]])
    EnumerableAggregate(group=[{0}])
      EnumerableCalc(expr#0..2=[{inputs}], expr#3=[true], expr#4=[10], expr#5=[=($t4, $t0)], cs=[$t3], $condition=[$t5])
        EnumerableTableScan(table=[[scott, DEPT]])
!plan

# Test filter null NOT IN null non-correlated
select sal from "scott".emp
  where cast(null as int) NOT IN (
    select cast(null as int)
    from "scott".dept);
 SAL
-----
(0 rows)

!ok
EnumerableCalc(expr#0..3=[{inputs}], expr#4=[IS NULL($t3)], SAL=[$t1], $condition=[$t4])
  EnumerableNestedLoopJoin(condition=[true], joinType=[left])
    EnumerableCalc(expr#0..7=[{inputs}], EMPNO=[$t0], SAL=[$t5])
      EnumerableTableScan(table=[[scott, EMP]])
    EnumerableLimit(fetch=[1])
      EnumerableSort(sort0=[$0], dir0=[DESC])
        EnumerableAggregate(group=[{0}], c=[COUNT()])
          EnumerableCalc(expr#0..2=[{inputs}], expr#3=[false], cs=[$t3])
            EnumerableTableScan(table=[[scott, DEPT]])
!plan

# Test filter literal NOT IN null non-correlated
select sal from "scott".emp
  where 123 NOT IN (
    select cast(null as int)
    from "scott".dept);
 SAL
-----
(0 rows)

!ok
EnumerableCalc(expr#0..3=[{inputs}], expr#4=[IS NULL($t3)], expr#5=[NOT($t2)], expr#6=[IS NOT NULL($t2)], expr#7=[OR($t5, $t6)], expr#8=[IS NOT TRUE($t7)], expr#9=[OR($t4, $t8)], SAL=[$t1], $condition=[$t9])
  EnumerableNestedLoopJoin(condition=[true], joinType=[left])
    EnumerableCalc(expr#0..7=[{inputs}], EMPNO=[$t0], SAL=[$t5])
      EnumerableTableScan(table=[[scott, EMP]])
    EnumerableLimit(fetch=[1])
      EnumerableSort(sort0=[$0], dir0=[DESC])
        EnumerableAggregate(group=[{0}], c=[COUNT()])
          EnumerableCalc(expr#0..2=[{inputs}], expr#3=[false], cs=[$t3])
            EnumerableTableScan(table=[[scott, DEPT]])
!plan

# Test filter null NOT IN literal non-correlated
select sal from "scott".emp
  where cast(null as int) NOT IN (
    select 1
    from "scott".dept);
 SAL
-----
(0 rows)

!ok
EnumerableCalc(expr#0..3=[{inputs}], expr#4=[IS NULL($t3)], SAL=[$t1], $condition=[$t4])
  EnumerableNestedLoopJoin(condition=[true], joinType=[left])
    EnumerableCalc(expr#0..7=[{inputs}], EMPNO=[$t0], SAL=[$t5])
      EnumerableTableScan(table=[[scott, EMP]])
    EnumerableLimit(fetch=[1])
      EnumerableSort(sort0=[$0], dir0=[DESC])
        EnumerableAggregate(group=[{0}], c=[COUNT()])
          EnumerableCalc(expr#0..2=[{inputs}], expr#3=[true], cs=[$t3])
            EnumerableTableScan(table=[[scott, DEPT]])
!plan

# Test filter null NOT IN required
select sal from "scott".emp
  where cast(null as int) NOT IN (
    select deptno
    from "scott".dept);
 SAL
-----
(0 rows)

!ok
EnumerableCalc(expr#0..3=[{inputs}], expr#4=[IS NULL($t3)], SAL=[$t1], $condition=[$t4])
  EnumerableNestedLoopJoin(condition=[true], joinType=[left])
    EnumerableCalc(expr#0..7=[{inputs}], EMPNO=[$t0], SAL=[$t5])
      EnumerableTableScan(table=[[scott, EMP]])
    EnumerableLimit(fetch=[1])
      EnumerableSort(sort0=[$0], dir0=[DESC])
        EnumerableAggregate(group=[{0}], c=[COUNT()])
          EnumerableCalc(expr#0..2=[{inputs}], expr#3=[true], cs=[$t3])
            EnumerableTableScan(table=[[scott, DEPT]])
!plan

# Test filter null NOT IN nullable
select sal from "scott".emp
  where cast(null as int) NOT IN (
    select case when true then deptno else null end
    from "scott".dept);
 SAL
-----
(0 rows)

!ok
EnumerableCalc(expr#0..3=[{inputs}], expr#4=[IS NULL($t3)], SAL=[$t1], $condition=[$t4])
  EnumerableNestedLoopJoin(condition=[true], joinType=[left])
    EnumerableCalc(expr#0..7=[{inputs}], EMPNO=[$t0], SAL=[$t5])
      EnumerableTableScan(table=[[scott, EMP]])
    EnumerableLimit(fetch=[1])
      EnumerableSort(sort0=[$0], dir0=[DESC])
        EnumerableAggregate(group=[{0}], c=[COUNT()])
          EnumerableCalc(expr#0..2=[{inputs}], expr#3=[true], cs=[$t3])
            EnumerableTableScan(table=[[scott, DEPT]])
!plan

# Test filter literal NOT IN required
select sal from "scott".emp
  where 10 NOT IN (
    select deptno
    from "scott".dept);
 SAL
-----
(0 rows)

!ok
EnumerableCalc(expr#0..3=[{inputs}], expr#4=[IS NULL($t3)], expr#5=[NOT($t2)], expr#6=[IS NOT NULL($t2)], expr#7=[OR($t5, $t6)], expr#8=[IS NOT TRUE($t7)], expr#9=[OR($t4, $t8)], SAL=[$t1], $condition=[$t9])
  EnumerableNestedLoopJoin(condition=[true], joinType=[left])
    EnumerableCalc(expr#0..7=[{inputs}], EMPNO=[$t0], SAL=[$t5])
      EnumerableTableScan(table=[[scott, EMP]])
    EnumerableLimit(fetch=[1])
      EnumerableSort(sort0=[$0], dir0=[DESC])
        EnumerableAggregate(group=[{0}], c=[COUNT()])
          EnumerableCalc(expr#0..2=[{inputs}], expr#3=[true], expr#4=[10], expr#5=[=($t4, $t0)], cs=[$t3], $condition=[$t5])
            EnumerableTableScan(table=[[scott, DEPT]])
!plan

# Test filter literal NOT IN nullable
select sal from "scott".emp
  where 10 NOT IN (
    select case when true then deptno else null end
    from "scott".dept);
 SAL
-----
(0 rows)

!ok
EnumerableCalc(expr#0..3=[{inputs}], expr#4=[IS NULL($t3)], expr#5=[NOT($t2)], expr#6=[IS NOT NULL($t2)], expr#7=[OR($t5, $t6)], expr#8=[IS NOT TRUE($t7)], expr#9=[OR($t4, $t8)], SAL=[$t1], $condition=[$t9])
  EnumerableNestedLoopJoin(condition=[true], joinType=[left])
    EnumerableCalc(expr#0..7=[{inputs}], EMPNO=[$t0], SAL=[$t5])
      EnumerableTableScan(table=[[scott, EMP]])
    EnumerableLimit(fetch=[1])
      EnumerableSort(sort0=[$0], dir0=[DESC])
        EnumerableAggregate(group=[{0}], c=[COUNT()])
          EnumerableCalc(expr#0..2=[{inputs}], expr#3=[true], expr#4=[10], expr#5=[=($t0, $t4)], cs=[$t3], $condition=[$t5])
            EnumerableTableScan(table=[[scott, DEPT]])
!plan

# Test filter null IN required is unknown
select sal from "scott".emp
  where cast(null as int) IN (
    select deptno
    from "scott".dept) is unknown;
 SAL
---------
 1100.00
 1250.00
 1250.00
 1300.00
 1500.00
 1600.00
 2450.00
 2850.00
 2975.00
 3000.00
 3000.00
 5000.00
  800.00
  950.00
(14 rows)

!ok
EnumerableCalc(expr#0..3=[{inputs}], expr#4=[null:BOOLEAN], expr#5=[IS NOT NULL($t3)], expr#6=[AND($t4, $t5)], expr#7=[IS NULL($t6)], SAL=[$t1], $condition=[$t7])
  EnumerableNestedLoopJoin(condition=[true], joinType=[left])
    EnumerableCalc(expr#0..7=[{inputs}], EMPNO=[$t0], SAL=[$t5])
      EnumerableTableScan(table=[[scott, EMP]])
    EnumerableLimit(fetch=[1])
      EnumerableSort(sort0=[$0], dir0=[DESC])
        EnumerableAggregate(group=[{0}], c=[COUNT()])
          EnumerableCalc(expr#0..2=[{inputs}], expr#3=[true], cs=[$t3])
            EnumerableTableScan(table=[[scott, DEPT]])
!plan

#-------------------------------

# Test filter null IN null correlated
select sal from "scott".emp e
  where cast(null as int) IN (
    select cast(null as int)
    from "scott".dept d where e.deptno=d.deptno);
 SAL
-----
(0 rows)

!ok
EnumerableValues(tuples=[[]])
!plan

# Test filter literal IN null correlated
select sal from "scott".emp e
  where 123 IN (
    select cast(null as int)
    from "scott".dept d where e.deptno=d.deptno);
 SAL
-----
(0 rows)

!ok
EnumerableValues(tuples=[[]])
!plan

# Test filter null IN literal correlated
select sal from "scott".emp e
  where cast(null as int) IN (
    select 1
    from "scott".dept d where e.deptno=d.deptno);
 SAL
-----
(0 rows)

!ok
EnumerableValues(tuples=[[]])
!plan

# Test filter null IN required correlated
select sal from "scott".emp e
  where cast(null as int) IN (
    select deptno
    from "scott".dept d where e.deptno=d.deptno);
 SAL
-----
(0 rows)

!ok
EnumerableValues(tuples=[[]])
<<<<<<< HEAD
=======
!plan

# Test filter literal IN null liter with query that can not be trivially simplified
select sal from "scott".emp e
  where mod(cast(rand() as int), 2) = 3 OR 123 IN (
    select cast(null as int) from "scott".dept d
      where d.deptno = e.deptno);
 SAL
-----
(0 rows)

!ok
EnumerableCalc(expr#0..4=[{inputs}], expr#5=[RAND()], expr#6=[CAST($t5):INTEGER NOT NULL], expr#7=[2], expr#8=[MOD($t6, $t7)], expr#9=[3], expr#10=[=($t8, $t9)], expr#11=[IS NOT NULL($t4)], expr#12=[AND($t4, $t11)], expr#13=[OR($t10, $t12)], SAL=[$t1], $condition=[$t13])
  EnumerableMergeJoin(condition=[=($2, $3)], joinType=[left])
    EnumerableSort(sort0=[$2], dir0=[ASC])
      EnumerableCalc(expr#0..7=[{inputs}], EMPNO=[$t0], SAL=[$t5], DEPTNO=[$t7])
        EnumerableTableScan(table=[[scott, EMP]])
    EnumerableCalc(expr#0..2=[{inputs}], expr#3=[false], DEPTNO=[$t0], $f1=[$t3])
      EnumerableTableScan(table=[[scott, DEPT]])
>>>>>>> 09a8a2f7
!plan

# Test filter null IN nullable correlated
select sal from "scott".emp e
  where cast(null as int) IN (
    select case when true then deptno else null end
    from "scott".dept d where e.deptno=d.deptno);
 SAL
-----
(0 rows)

!ok
EnumerableValues(tuples=[[]])
!plan

# Test filter literal IN required correlated
select sal from "scott".emp e
  where 10 IN (
    select deptno
    from "scott".dept d where e.deptno=d.deptno);
 SAL
---------
 1300.00
 2450.00
 5000.00
(3 rows)

!ok
EnumerableCalc(expr#0..3=[{inputs}], SAL=[$t2])
  EnumerableHashJoin(condition=[=($0, $3)], joinType=[inner])
    EnumerableCalc(expr#0..2=[{inputs}], expr#3=[10], expr#4=[=($t3, $t0)], DEPTNO=[$t0], $condition=[$t4])
      EnumerableTableScan(table=[[scott, DEPT]])
    EnumerableCalc(expr#0..7=[{inputs}], EMPNO=[$t0], SAL=[$t5], DEPTNO=[$t7])
      EnumerableTableScan(table=[[scott, EMP]])
!plan

# Test filter literal IN nullable correlated
select sal from "scott".emp e
  where 10 IN (
    select case when true then deptno else null end
    from "scott".dept d where e.deptno=d.deptno);
 SAL
---------
 1300.00
 2450.00
 5000.00
(3 rows)

!ok
EnumerableCalc(expr#0..3=[{inputs}], SAL=[$t2])
  EnumerableHashJoin(condition=[=($0, $3)], joinType=[inner])
    EnumerableCalc(expr#0..2=[{inputs}], expr#3=[10], expr#4=[=($t3, $t0)], DEPTNO=[$t0], $condition=[$t4])
      EnumerableTableScan(table=[[scott, DEPT]])
    EnumerableCalc(expr#0..7=[{inputs}], EMPNO=[$t0], SAL=[$t5], DEPTNO=[$t7])
      EnumerableTableScan(table=[[scott, EMP]])
!plan

# Test filter null NOT IN null correlated
select sal from "scott".emp e
  where cast(null as int) NOT IN (
    select cast(null as int)
    from "scott".dept d where e.deptno=d.deptno);
 SAL
-----
(0 rows)

!ok
EnumerableValues(tuples=[[]])
!plan

# Test filter literal NOT IN null correlated
select sal from "scott".emp e
  where 123 NOT IN (
    select cast(null as int)
    from "scott".dept d where e.deptno=d.deptno);
 SAL
-----
(0 rows)

!ok
EnumerableCalc(expr#0..4=[{inputs}], expr#5=[NOT($t4)], expr#6=[IS NOT NULL($t4)], expr#7=[OR($t5, $t6)], expr#8=[IS NOT TRUE($t7)], SAL=[$t1], $condition=[$t8])
  EnumerableMergeJoin(condition=[=($2, $3)], joinType=[left])
    EnumerableSort(sort0=[$2], dir0=[ASC])
      EnumerableCalc(expr#0..7=[{inputs}], EMPNO=[$t0], SAL=[$t5], DEPTNO=[$t7])
        EnumerableTableScan(table=[[scott, EMP]])
    EnumerableCalc(expr#0..2=[{inputs}], expr#3=[false], DEPTNO=[$t0], $f1=[$t3])
      EnumerableTableScan(table=[[scott, DEPT]])
!plan

# Test filter null NOT IN literal correlated
select sal from "scott".emp e
  where cast(null as int) NOT IN (
    select 1
    from "scott".dept d where e.deptno=d.deptno);
 SAL
-----
(0 rows)

!ok
EnumerableValues(tuples=[[]])
!plan

# Test filter null NOT IN required correlated
select sal from "scott".emp e
  where cast(null as int) NOT IN (
    select deptno
    from "scott".dept d where e.deptno=d.deptno);
 SAL
-----
(0 rows)

!ok
EnumerableValues(tuples=[[]])
!plan

# Test filter null NOT IN nullable correlated
select sal from "scott".emp e
  where cast(null as int) NOT IN (
    select case when true then deptno else null end
    from "scott".dept d where e.deptno=d.deptno);
 SAL
-----
(0 rows)

!ok
EnumerableValues(tuples=[[]])
!plan

# Test filter literal NOT IN required correlated
select sal from "scott".emp e
  where 10 NOT IN (
    select deptno
    from "scott".dept d where e.deptno=d.deptno);
 SAL
---------
 1100.00
 1250.00
 1250.00
 1500.00
 1600.00
 2850.00
 2975.00
 3000.00
 3000.00
  800.00
  950.00
(11 rows)

!ok
EnumerableCalc(expr#0..4=[{inputs}], expr#5=[NOT($t4)], expr#6=[IS NOT NULL($t4)], expr#7=[OR($t5, $t6)], expr#8=[IS NOT TRUE($t7)], SAL=[$t1], $condition=[$t8])
  EnumerableMergeJoin(condition=[=($2, $3)], joinType=[left])
    EnumerableSort(sort0=[$2], dir0=[ASC])
      EnumerableCalc(expr#0..7=[{inputs}], EMPNO=[$t0], SAL=[$t5], DEPTNO=[$t7])
        EnumerableTableScan(table=[[scott, EMP]])
    EnumerableCalc(expr#0..2=[{inputs}], expr#3=[true], expr#4=[10], expr#5=[=($t4, $t0)], DEPTNO1=[$t0], $f1=[$t3], $condition=[$t5])
      EnumerableTableScan(table=[[scott, DEPT]])
!plan

# Test filter literal NOT IN nullable correlated
select sal from "scott".emp e
  where 10 NOT IN (
    select case when true then deptno else null end
    from "scott".dept d where e.deptno=d.deptno);
 SAL
---------
 1100.00
 1250.00
 1250.00
 1500.00
 1600.00
 2850.00
 2975.00
 3000.00
 3000.00
  800.00
  950.00
(11 rows)

!ok
EnumerableCalc(expr#0..4=[{inputs}], expr#5=[NOT($t4)], expr#6=[IS NOT NULL($t4)], expr#7=[OR($t5, $t6)], expr#8=[IS NOT TRUE($t7)], SAL=[$t1], $condition=[$t8])
  EnumerableMergeJoin(condition=[=($2, $3)], joinType=[left])
    EnumerableSort(sort0=[$2], dir0=[ASC])
      EnumerableCalc(expr#0..7=[{inputs}], EMPNO=[$t0], SAL=[$t5], DEPTNO=[$t7])
        EnumerableTableScan(table=[[scott, EMP]])
    EnumerableCalc(expr#0..2=[{inputs}], expr#3=[true], expr#4=[10], expr#5=[=($t0, $t4)], DEPTNO=[$t0], $f1=[$t3], $condition=[$t5])
      EnumerableTableScan(table=[[scott, DEPT]])
!plan

# Test filter null IN required is unknown correlated
select sal from "scott".emp e
  where cast(null as int) IN (
    select deptno
    from "scott".dept d where e.deptno=d.deptno) is unknown;
 SAL
---------
 1100.00
 1250.00
 1250.00
 1300.00
 1500.00
 1600.00
 2450.00
 2850.00
 2975.00
 3000.00
 3000.00
 5000.00
  800.00
  950.00
(14 rows)

!ok
EnumerableCalc(expr#0..3=[{inputs}], SAL=[$t1])
  EnumerableMergeJoin(condition=[=($2, $3)], joinType=[left])
    EnumerableSort(sort0=[$2], dir0=[ASC])
      EnumerableCalc(expr#0..7=[{inputs}], EMPNO=[$t0], SAL=[$t5], DEPTNO=[$t7])
        EnumerableTableScan(table=[[scott, EMP]])
    EnumerableCalc(expr#0..2=[{inputs}], DEPTNO=[$t0])
      EnumerableTableScan(table=[[scott, DEPT]])
!plan


# Test project constant IN an expression that is sometimes null
select sal,
  20 IN (
    select case when deptno > 10 then deptno else null end
    from "scott".dept)
from "scott".emp;
 SAL     | EXPR$1
---------+--------
 1100.00 | true
 1250.00 | true
 1250.00 | true
 1300.00 | true
 1500.00 | true
 1600.00 | true
 2450.00 | true
 2850.00 | true
 2975.00 | true
 3000.00 | true
 3000.00 | true
 5000.00 | true
  800.00 | true
  950.00 | true
(14 rows)

!ok

# Test project constant IN an nullable expression in an empty relation
select sal,
  20 IN (
    select case when deptno > 10 then deptno else null end
    from "scott".dept
    where deptno < 0)
from "scott".emp;
 SAL     | EXPR$1
---------+--------
 1100.00 | false
 1250.00 | false
 1250.00 | false
 1300.00 | false
 1500.00 | false
 1600.00 | false
 2450.00 | false
 2850.00 | false
 2975.00 | false
 3000.00 | false
 3000.00 | false
 5000.00 | false
  800.00 | false
  950.00 | false
(14 rows)

!ok

# Test project null IN an nullable expression in an empty relation
select sal,
  cast(null as integer) IN (
    select case when deptno > 10 then deptno else null end
    from "scott".dept
    where deptno < 0)
from "scott".emp;
 SAL     | EXPR$1
---------+--------
 1100.00 | false
 1250.00 | false
 1250.00 | false
 1300.00 | false
 1500.00 | false
 1600.00 | false
 2450.00 | false
 2850.00 | false
 2975.00 | false
 3000.00 | false
 3000.00 | false
 5000.00 | false
  800.00 | false
  950.00 | false
(14 rows)

!ok

# Test nested sub-query in PROJECT within FILTER
select * from emp where deptno IN (select (select max(deptno) from "scott".emp t1) from "scott".emp t2);
 EMPNO | ENAME  | JOB      | MGR  | HIREDATE   | SAL     | COMM    | DEPTNO
-------+--------+----------+------+------------+---------+---------+--------
  7499 | ALLEN  | SALESMAN | 7698 | 1981-02-20 | 1600.00 |  300.00 |     30
  7521 | WARD   | SALESMAN | 7698 | 1981-02-22 | 1250.00 |  500.00 |     30
  7654 | MARTIN | SALESMAN | 7698 | 1981-09-28 | 1250.00 | 1400.00 |     30
  7698 | BLAKE  | MANAGER  | 7839 | 1981-01-05 | 2850.00 |         |     30
  7844 | TURNER | SALESMAN | 7698 | 1981-09-08 | 1500.00 |    0.00 |     30
  7900 | JAMES  | CLERK    | 7698 | 1981-12-03 |  950.00 |         |     30
(6 rows)

!ok
EnumerableHashJoin(condition=[=($7, $9)], joinType=[semi])
  EnumerableTableScan(table=[[scott, EMP]])
  EnumerableNestedLoopJoin(condition=[true], joinType=[left])
    EnumerableCalc(expr#0..7=[{inputs}], EMPNO=[$t0])
      EnumerableTableScan(table=[[scott, EMP]])
    EnumerableAggregate(group=[{}], EXPR$0=[MAX($7)])
      EnumerableTableScan(table=[[scott, EMP]])
!plan

# Test nested sub-query in FILTER within PROJECT
select (select max(deptno) from "scott".emp where deptno IN (select deptno from "scott".emp)) from emp ;
 EXPR$0
--------
     30
     30
     30
     30
     30
     30
     30
     30
     30
     30
     30
     30
     30
     30
(14 rows)

!ok
EnumerableCalc(expr#0..1=[{inputs}], EXPR$0=[$t1])
  EnumerableNestedLoopJoin(condition=[true], joinType=[left])
    EnumerableCalc(expr#0..7=[{inputs}], EMPNO=[$t0])
      EnumerableTableScan(table=[[scott, EMP]])
    EnumerableAggregate(group=[{}], EXPR$0=[MAX($1)])
      EnumerableHashJoin(condition=[=($1, $9)], joinType=[semi])
        EnumerableCalc(expr#0..7=[{inputs}], EMPNO=[$t0], DEPTNO=[$t7])
          EnumerableTableScan(table=[[scott, EMP]])
        EnumerableTableScan(table=[[scott, EMP]])
!plan

!use scott

# [CALCITE-1513] Correlated NOT IN query throws AssertionError
select count(*) as c
from "scott".emp as e
where sal + 100 not in (
  select deptno
  from dept
  where dname = e.ename);
 C
----
 14
(1 row)

!ok
EnumerableAggregate(group=[{}], C=[COUNT()])
  EnumerableCalc(expr#0..7=[{inputs}], expr#8=[0], expr#9=[=($t1, $t8)], expr#10=[IS NULL($t0)], expr#11=[IS NOT NULL($t6)], expr#12=[<($t2, $t1)], expr#13=[OR($t10, $t11, $t12)], expr#14=[IS NOT TRUE($t13)], expr#15=[OR($t9, $t14)], proj#0..7=[{exprs}], $condition=[$t15])
    EnumerableMergeJoin(condition=[AND(=($3, $5), =($4, $7))], joinType=[left])
      EnumerableSort(sort0=[$3], sort1=[$4], dir0=[ASC], dir1=[ASC])
        EnumerableCalc(expr#0..6=[{inputs}], expr#7=[100], expr#8=[+($t2, $t7)], expr#9=[CAST($t1):VARCHAR(14)], SAL=[$t2], c=[$t4], ck=[$t5], $f5=[$t8], ENAME0=[$t9])
          EnumerableMergeJoin(condition=[=($3, $6)], joinType=[left])
            EnumerableSort(sort0=[$3], dir0=[ASC])
              EnumerableCalc(expr#0..7=[{inputs}], expr#8=[CAST($t1):VARCHAR(14)], proj#0..1=[{exprs}], SAL=[$t5], ENAME0=[$t8])
                EnumerableTableScan(table=[[scott, EMP]])
            EnumerableSort(sort0=[$2], dir0=[ASC])
              EnumerableCalc(expr#0..2=[{inputs}], expr#3=[1:BIGINT], expr#4=[IS NOT NULL($t1)], c=[$t3], ck=[$t3], DNAME=[$t1], $condition=[$t4])
                EnumerableTableScan(table=[[scott, DEPT]])
      EnumerableSort(sort0=[$0], sort1=[$2], dir0=[ASC], dir1=[ASC])
        EnumerableCalc(expr#0..2=[{inputs}], expr#3=[true], expr#4=[IS NOT NULL($t1)], DEPTNO=[$t0], i=[$t3], DNAME=[$t1], $condition=[$t4])
          EnumerableTableScan(table=[[scott, DEPT]])
!plan

# Correlated ANY sub-query
select empno from "scott".emp as e
where e.empno > ANY(
  select 2 from "scott".dept e2 where e2.deptno = e.deptno) ;
EnumerableCalc(expr#0..6=[{inputs}], expr#7=[>($t0, $t2)], expr#8=[IS NULL($t5)], expr#9=[0], expr#10=[=($t3, $t9)], expr#11=[OR($t8, $t10)], expr#12=[IS NOT TRUE($t11)], expr#13=[AND($t7, $t12)], expr#14=[IS NOT TRUE($t7)], expr#15=[>($t3, $t4)], expr#16=[IS NOT TRUE($t15)], expr#17=[AND($t7, $t12, $t14, $t16)], expr#18=[OR($t13, $t17)], EMPNO=[$t0], $condition=[$t18])
  EnumerableMergeJoin(condition=[=($1, $6)], joinType=[left])
    EnumerableSort(sort0=[$1], dir0=[ASC])
      EnumerableCalc(expr#0..7=[{inputs}], EMPNO=[$t0], DEPTNO=[$t7])
        EnumerableTableScan(table=[[scott, EMP]])
    EnumerableCalc(expr#0..2=[{inputs}], expr#3=[2], expr#4=[1:BIGINT], expr#5=[true], m=[$t3], c=[$t4], d=[$t4], trueLiteral=[$t5], DEPTNO=[$t0])
      EnumerableTableScan(table=[[scott, DEPT]])
!plan
 EMPNO
-------
  7369
  7499
  7521
  7566
  7654
  7698
  7782
  7788
  7839
  7844
  7876
  7900
  7902
  7934
(14 rows)

!ok

# # inner query produces empty result therefore ANY should produce 'false'
select empno,
e.deptno > ANY(
  select 2 from "scott".dept e2 where e2.deptno = e.empno) from "scott".emp as e;

EnumerableCalc(expr#0..6=[{inputs}], expr#7=[>($t1, $t2)], expr#8=[IS TRUE($t7)], expr#9=[IS NULL($t5)], expr#10=[0], expr#11=[=($t3, $t10)], expr#12=[OR($t9, $t11)], expr#13=[IS NOT TRUE($t12)], expr#14=[AND($t8, $t13)], expr#15=[>($t3, $t4)], expr#16=[IS TRUE($t15)], expr#17=[null:BOOLEAN], expr#18=[IS NOT TRUE($t7)], expr#19=[AND($t16, $t17, $t13, $t18)], expr#20=[IS NOT TRUE($t15)], expr#21=[AND($t7, $t13, $t18, $t20)], expr#22=[OR($t14, $t19, $t21)], EMPNO=[$t0], EXPR$1=[$t22])
  EnumerableMergeJoin(condition=[=($0, $6)], joinType=[left])
    EnumerableCalc(expr#0..7=[{inputs}], EMPNO=[$t0], DEPTNO=[$t7])
      EnumerableTableScan(table=[[scott, EMP]])
    EnumerableSort(sort0=[$4], dir0=[ASC])
      EnumerableCalc(expr#0..2=[{inputs}], expr#3=[true], m=[$t1], c=[$t2], d=[$t2], trueLiteral=[$t3], DEPTNO0=[$t0])
        EnumerableAggregate(group=[{0}], m=[MIN($1)], c=[COUNT()])
          EnumerableCalc(expr#0..2=[{inputs}], expr#3=[CAST($t0):SMALLINT NOT NULL], expr#4=[2], DEPTNO0=[$t3], EXPR$0=[$t4])
            EnumerableTableScan(table=[[scott, DEPT]])
!plan
 EMPNO | EXPR$1
-------+--------
  7369 | false
  7499 | false
  7521 | false
  7566 | false
  7654 | false
  7698 | false
  7782 | false
  7788 | false
  7839 | false
  7844 | false
  7876 | false
  7900 | false
  7902 | false
  7934 | false
(14 rows)

!ok

# [CALCITE-4560] Wrong plan when decorrelating EXISTS subquery with COALESCE in the predicate
# The employee KING has no manager (NULL) so before the fix the following query was missing
# this employee from the result set.
select ename
from "scott".emp as e1
where exists
    (select 1 from "scott".emp as e2 where coalesce(e1.mgr,0)=coalesce(e2.mgr,0));
# The plan before the fix was wrong but also inefficient since it required the generation of
# a value generator (see RelDecorrelator code). The value generator is not present in the
# following plan (two scans of EMP table instead of three).
EnumerableCalc(expr#0..2=[{inputs}], ENAME=[$t1])
  EnumerableHashJoin(condition=[=($2, $3)], joinType=[semi])
    EnumerableCalc(expr#0..7=[{inputs}], expr#8=[IS NOT NULL($t3)], expr#9=[CAST($t3):INTEGER], expr#10=[0], expr#11=[CASE($t8, $t9, $t10)], proj#0..1=[{exprs}], $f3=[$t11])
      EnumerableTableScan(table=[[scott, EMP]])
    EnumerableCalc(expr#0..7=[{inputs}], expr#8=[IS NOT NULL($t3)], expr#9=[CAST($t3):INTEGER NOT NULL], expr#10=[0], expr#11=[CASE($t8, $t9, $t10)], $f8=[$t11])
      EnumerableTableScan(table=[[scott, EMP]])
!plan

 ENAME
--------
 ADAMS
 ALLEN
 BLAKE
 CLARK
 FORD
 JAMES
 JONES
 KING
 MARTIN
 MILLER
 SCOTT
 SMITH
 TURNER
 WARD
(14 rows)

!ok

# End sub-query.iq<|MERGE_RESOLUTION|>--- conflicted
+++ resolved
@@ -1649,8 +1649,6 @@
 
 !ok
 EnumerableValues(tuples=[[]])
-<<<<<<< HEAD
-=======
 !plan
 
 # Test filter literal IN null liter with query that can not be trivially simplified
@@ -1670,7 +1668,6 @@
         EnumerableTableScan(table=[[scott, EMP]])
     EnumerableCalc(expr#0..2=[{inputs}], expr#3=[false], DEPTNO=[$t0], $f1=[$t3])
       EnumerableTableScan(table=[[scott, DEPT]])
->>>>>>> 09a8a2f7
 !plan
 
 # Test filter null IN nullable correlated
