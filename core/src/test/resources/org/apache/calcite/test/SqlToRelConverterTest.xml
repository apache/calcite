<?xml version="1.0" ?>
<!--
Licensed to the Apache Software Foundation (ASF) under one or more
contributor license agreements.  See the NOTICE file distributed with
this work for additional information regarding copyright ownership.
The ASF licenses this file to you under the Apache License, Version 2.0
(the "License"); you may not use this file except in compliance with
the License.  You may obtain a copy of the License at

http://www.apache.org/licenses/LICENSE-2.0

Unless required by applicable law or agreed to in writing, software
distributed under the License is distributed on an "AS IS" BASIS,
WITHOUT WARRANTIES OR CONDITIONS OF ANY KIND, either express or implied.
See the License for the specific language governing permissions and
limitations under the License.
-->
<Root>
    <TestCase name="testCase">
        <Resource name="plan">
            <![CDATA[
LogicalProject(EXPR$0=[CASE(=('a', 'a'), 1, null)])
  LogicalValues(tuples=[[{ 0 }]])
]]>
        </Resource>
        <Resource name="sql">
            <![CDATA[values (case 'a' when 'a' then 1 end)]]>
        </Resource>
    </TestCase>
    <TestCase name="testGroup">
        <Resource name="plan">
            <![CDATA[
LogicalAggregate(group=[{0}])
  LogicalProject(DEPTNO=[$7])
    LogicalTableScan(table=[[CATALOG, SALES, EMP]])
]]>
        </Resource>
        <Resource name="sql">
            <![CDATA[select deptno from emp group by deptno]]>
        </Resource>
    </TestCase>
    <TestCase name="testGroupByAlias">
        <Resource name="plan">
            <![CDATA[
LogicalAggregate(group=[{0}])
  LogicalProject(D=[$0])
    LogicalTableScan(table=[[CATALOG, SALES, EMP]])
]]>
        </Resource>
        <Resource name="sql">
            <![CDATA[select empno as d from emp group by d]]>
        </Resource>
    </TestCase>
    <TestCase name="testGroupByAliasEqualToColumnName">
        <Resource name="plan">
            <![CDATA[
LogicalAggregate(group=[{0, 1}])
  LogicalProject(EMPNO=[$0], DEPTNO=[$1])
    LogicalTableScan(table=[[CATALOG, SALES, EMP]])
]]>
        </Resource>
        <Resource name="sql">
            <![CDATA[select empno, ename as deptno from emp group by empno, deptno]]>
        </Resource>
    </TestCase>
    <TestCase name="testGroupByAliasOfSubExpressionsInProject">
        <Resource name="plan">
            <![CDATA[
LogicalProject(D=[$0], EXPR$1=[+($0, $1)])
  LogicalAggregate(group=[{0, 1}])
    LogicalProject(D=[+($7, $0)], MGR=[$3])
      LogicalTableScan(table=[[CATALOG, SALES, EMP]])
]]>
        </Resource>
        <Resource name="sql">
            <![CDATA[select deptno+empno as d, deptno+empno+mgr
from emp group by d,mgr]]>
        </Resource>
    </TestCase>
    <TestCase name="testGroupByOrdinal">
        <Resource name="plan">
            <![CDATA[
LogicalAggregate(group=[{0}])
  LogicalProject(EMPNO=[$0])
    LogicalTableScan(table=[[CATALOG, SALES, EMP]])
]]>
        </Resource>
        <Resource name="sql">
            <![CDATA[select empno from emp group by 1]]>
        </Resource>
    </TestCase>
    <TestCase name="testGroupByContainsLiterals">
        <Resource name="plan">
            <![CDATA[
LogicalAggregate(group=[{}], EXPR$0=[COUNT()])
  LogicalProject($f0=[0])
    LogicalAggregate(group=[{0}])
      LogicalProject($f0=[SUBSTRING($1, 2, 3)])
        LogicalTableScan(table=[[CATALOG, SALES, EMP]])
]]>
        </Resource>
        <Resource name="sql">
            <![CDATA[select count(*) from (
  select 1 from emp group by substring(ename from 2 for 3))]]>
        </Resource>
    </TestCase>
    <TestCase name="testAliasInHaving">
        <Resource name="plan">
            <![CDATA[
LogicalFilter(condition=[>($0, 1)])
  LogicalAggregate(group=[{}], E=[COUNT()])
    LogicalProject(EMPNO=[$0])
      LogicalTableScan(table=[[CATALOG, SALES, EMP]])
]]>
        </Resource>
        <Resource name="sql">
            <![CDATA[select count(empno) as e from emp having e > 1]]>
        </Resource>
    </TestCase>
    <TestCase name="testAllValueList">
        <Resource name="sql">
            <![CDATA[select empno from emp where deptno > all (10, 20)]]>
        </Resource>
        <Resource name="plan">
            <![CDATA[
LogicalProject(EMPNO=[$0])
  LogicalFilter(condition=[AND(>($7, 10), >($7, 20))])
    LogicalTableScan(table=[[CATALOG, SALES, EMP]])
]]>
        </Resource>
    </TestCase>
    <TestCase name="testGroupJustOneAgg">
        <Resource name="plan">
            <![CDATA[
LogicalAggregate(group=[{0}], SUM_SAL=[SUM($1)])
  LogicalProject(DEPTNO=[$7], SAL=[$5])
    LogicalTableScan(table=[[CATALOG, SALES, EMP]])
]]>
        </Resource>
        <Resource name="sql">
            <![CDATA[select deptno, sum(sal) as sum_sal from emp group by deptno]]>
        </Resource>
    </TestCase>
    <TestCase name="testGroupExpressionsInsideAndOut">
        <Resource name="plan">
            <![CDATA[
LogicalProject(EXPR$0=[+($0, 4)], EXPR$1=[$1], EXPR$2=[$2], EXPR$3=[*(2, $3)])
  LogicalAggregate(group=[{0}], EXPR$1=[SUM($1)], EXPR$2=[SUM($2)], agg#2=[COUNT()])
    LogicalProject(DEPTNO=[$7], SAL=[$5], $f2=[+(3, $5)])
      LogicalTableScan(table=[[CATALOG, SALES, EMP]])
]]>
        </Resource>
        <Resource name="sql">
            <![CDATA[select
  deptno + 4, sum(sal), sum(3 + sal), 2 * count(sal)
from emp group by deptno]]>
        </Resource>
    </TestCase>
    <TestCase name="testHaving">
        <Resource name="plan">
            <![CDATA[
LogicalProject(EXPR$0=[$0])
  LogicalFilter(condition=[>($1, 10)])
    LogicalAggregate(group=[{}], EXPR$0=[SUM($0)], agg#1=[SUM($1)])
      LogicalProject($f0=[+($5, $5)], SAL=[$5])
        LogicalTableScan(table=[[CATALOG, SALES, EMP]])
]]>
        </Resource>
        <Resource name="sql">
            <![CDATA[select sum(sal + sal) from emp having sum(sal) > 10]]>
        </Resource>
    </TestCase>
    <TestCase name="testGroupBug281">
        <Resource name="plan">
            <![CDATA[
LogicalProject(NAME=[$0])
  LogicalAggregate(group=[{0}])
    LogicalProject(NAME=[$1])
      LogicalTableScan(table=[[CATALOG, SALES, DEPT]])
]]>
        </Resource>
        <Resource name="sql">
            <![CDATA[select name from (select name from dept group by name)]]>
        </Resource>
    </TestCase>
    <TestCase name="testGroupBug281b">
        <Resource name="plan">
            <![CDATA[
LogicalProject(NAME=[$0], FOO=[$2])
  LogicalAggregate(group=[{0, 1}], FOO=[COUNT()])
    LogicalProject(NAME=[$1], DEPTNO=[$0])
      LogicalTableScan(table=[[CATALOG, SALES, DEPT]])
]]>
        </Resource>
        <Resource name="sql">
            <![CDATA[select name, foo from (
select deptno, name, count(deptno) as foo
from dept
group by name, deptno, name)]]>
        </Resource>
    </TestCase>
    <TestCase name="testAggDistinct">
        <Resource name="plan">
            <![CDATA[
LogicalAggregate(group=[{0}], EXPR$1=[SUM($1)], EXPR$2=[SUM(DISTINCT $1)], EXPR$3=[COUNT()])
  LogicalProject(DEPTNO=[$7], SAL=[$5])
    LogicalTableScan(table=[[CATALOG, SALES, EMP]])
]]>
        </Resource>
        <Resource name="sql">
            <![CDATA[select deptno, sum(sal), sum(distinct sal), count(*)
from emp
group by deptno]]>
        </Resource>
    </TestCase>
    <TestCase name="testCollectionTableWithLateral">
        <Resource name="sql">
            <![CDATA[select * from dept, lateral table(ramp(dept.deptno))]]>
        </Resource>
        <Resource name="plan">
            <![CDATA[
LogicalProject(DEPTNO=[$0], NAME=[$1], I=[$2])
  LogicalCorrelate(correlation=[$cor0], joinType=[inner], requiredColumns=[{0}])
    LogicalTableScan(table=[[CATALOG, SALES, DEPT]])
    LogicalTableFunctionScan(invocation=[RAMP($cor0.DEPTNO)], rowType=[RecordType(INTEGER I)])
]]>
        </Resource>
    </TestCase>
    <TestCase name="testCollectionTableWithLateral2">
        <Resource name="sql">
            <![CDATA[select * from dept, lateral table(ramp(deptno))]]>
        </Resource>
        <Resource name="plan">
            <![CDATA[
LogicalProject(DEPTNO=[$0], NAME=[$1], I=[$2])
  LogicalCorrelate(correlation=[$cor0], joinType=[inner], requiredColumns=[{0}])
    LogicalTableScan(table=[[CATALOG, SALES, DEPT]])
    LogicalTableFunctionScan(invocation=[RAMP($cor0.DEPTNO)], rowType=[RecordType(INTEGER I)])
]]>
        </Resource>
    </TestCase>
    <TestCase name="testCollectionTableWithLateral3">
        <Resource name="sql">
            <![CDATA[select * from dept, lateral table(DEDUP(dept.deptno, dept.name))]]>
        </Resource>
        <Resource name="plan">
            <![CDATA[
LogicalProject(DEPTNO=[$0], NAME=[$1], NAME0=[$2])
  LogicalCorrelate(correlation=[$cor0], joinType=[inner], requiredColumns=[{0, 1}])
    LogicalTableScan(table=[[CATALOG, SALES, DEPT]])
    LogicalTableFunctionScan(invocation=[DEDUP($cor0.DEPTNO, $cor0.NAME)], rowType=[RecordType(VARCHAR(1024) NAME)])
]]>
        </Resource>
    </TestCase>
    <TestCase name="testCorrelatedSubQueryInAggregate">
        <Resource name="sql">
            <![CDATA[SELECT SUM(
  (select char_length(name) from dept
   where dept.deptno = emp.empno))
FROM emp]]>
        </Resource>
        <Resource name="plan">
            <![CDATA[
LogicalAggregate(group=[{}], EXPR$0=[SUM($0)])
  LogicalProject($f0=[$SCALAR_QUERY({
LogicalProject(EXPR$0=[CHAR_LENGTH($1)])
  LogicalFilter(condition=[=($0, $cor0.EMPNO)])
    LogicalTableScan(table=[[CATALOG, SALES, DEPT]])
})])
    LogicalTableScan(table=[[CATALOG, SALES, EMP]])
]]>
        </Resource>
    </TestCase>
    <TestCase name="testCorrelatedSubQueryInJoin">
        <Resource name="sql">
            <![CDATA[select *
from emp as e
join dept as d using (deptno)
where d.name = (
  select max(name)
  from dept as d2
  where d2.deptno = d.deptno)]]>
        </Resource>
        <Resource name="plan">
            <![CDATA[
LogicalProject(DEPTNO=[$7], EMPNO=[$0], ENAME=[$1], JOB=[$2], MGR=[$3], HIREDATE=[$4], SAL=[$5], COMM=[$6], SLACKER=[$8], NAME=[$10])
  LogicalFilter(condition=[=($10, $SCALAR_QUERY({
LogicalAggregate(group=[{}], EXPR$0=[MAX($0)])
  LogicalProject(NAME=[$1])
    LogicalFilter(condition=[=($0, $cor0.DEPTNO0)])
      LogicalTableScan(table=[[CATALOG, SALES, DEPT]])
}))], variablesSet=[[$cor0]])
    LogicalJoin(condition=[=($7, $9)], joinType=[inner])
      LogicalTableScan(table=[[CATALOG, SALES, EMP]])
      LogicalTableScan(table=[[CATALOG, SALES, DEPT]])
]]>
        </Resource>
    </TestCase>
    <TestCase name="testUnnest">
        <Resource name="plan">
            <![CDATA[
LogicalProject(EXPR$0=[$0])
  Uncollect
    LogicalProject(EXPR$0=[$SLICE($0)])
      Collect(field=[EXPR$0])
        LogicalValues(tuples=[[{ 1 }, { 2 }]])
]]>
        </Resource>
        <Resource name="sql">
            <![CDATA[select*from unnest(multiset[1,2])]]>
        </Resource>
    </TestCase>
    <TestCase name="testUnnestSubQuery">
        <Resource name="plan">
            <![CDATA[
LogicalProject(DEPTNO=[$0], NAME=[$1])
  Uncollect
    Collect(field=[EXPR$0])
      LogicalProject(DEPTNO=[$0], NAME=[$1])
        LogicalTableScan(table=[[CATALOG, SALES, DEPT]])
]]>
        </Resource>
        <Resource name="sql">
            <![CDATA[select*from unnest(multiset(select*from dept))]]>
        </Resource>
    </TestCase>
    <TestCase name="testSelectOverDistinct">
        <Resource name="plan">
            <![CDATA[
LogicalProject(EXPR$0=[CASE(>(COUNT(DISTINCT $7) OVER (ROWS BETWEEN 10 PRECEDING AND CURRENT ROW), 0), CAST($SUM0(DISTINCT $7) OVER (ROWS BETWEEN 10 PRECEDING AND CURRENT ROW)):INTEGER, null)])
  LogicalTableScan(table=[[CATALOG, SALES, EMP]])
]]>
        </Resource>
        <Resource name="sql">
            <![CDATA[select SUM(DISTINCT deptno)
over (ROWS BETWEEN 10 PRECEDING AND CURRENT ROW)
from emp
]]>
        </Resource>
    </TestCase>
    <TestCase name="testSelectStreamPartitionDistinct">
        <Resource name="plan">
            <![CDATA[
LogicalDelta
  LogicalProject(C=[COUNT(DISTINCT $2) OVER (PARTITION BY $1 ORDER BY $0 RANGE BETWEEN 1000 PRECEDING AND CURRENT ROW)], C2=[COUNT(DISTINCT $2) OVER (PARTITION BY $1 ORDER BY $0 RANGE BETWEEN UNBOUNDED PRECEDING AND UNBOUNDED FOLLOWING)], C3=[COUNT($2) OVER (PARTITION BY $1 ORDER BY $0 RANGE BETWEEN UNBOUNDED PRECEDING AND UNBOUNDED FOLLOWING)])
    LogicalTableScan(table=[[CATALOG, SALES, ORDERS]])
]]>
        </Resource>
        <Resource name="sql">
            <![CDATA[select stream
  count(distinct orderId) over (partition by productId
    order by rowtime
    range interval '1' second preceding) as c,
  count(distinct orderId) over w as c2,
  count(orderId) over w as c3
from orders
window w as (partition by productId)]]>
        </Resource>
    </TestCase>
    <TestCase name="testArrayOfRecord">
        <Resource name="sql">
            <![CDATA[select employees[1].detail.skills[2+3].desc from dept_nested]]>
        </Resource>
        <Resource name="plan">
            <![CDATA[
<<<<<<< HEAD
LogicalProject(EXPR$0=[ITEM(ITEM($6, 1).DETAIL.SKILLS, +(2, 3)).DESC])
  LogicalProject(DEPTNO=[$0], NAME=[$1], TYPE=[$2.TYPE], DESC=[$2.DESC], A=[$2.OTHERS.A], B=[$2.OTHERS.B], EMPLOYEES=[$3])
    LogicalTableScan(table=[[CATALOG, SALES, DEPT_NESTED]])
=======
LogicalProject(EXPR$0=[DOT(ITEM(DOT(DOT(ITEM($3, 1), 'DETAIL'), 'SKILLS'), +(2, 3)), 'DESC')])
  LogicalTableScan(table=[[CATALOG, SALES, DEPT_NESTED]])
>>>>>>> 1420e4da
]]>
        </Resource>
    </TestCase>
    <TestCase name="testFlattenRecords">
        <Resource name="sql">
            <![CDATA[select employees[1] from dept_nested]]>
        </Resource>
        <Resource name="plan">
            <![CDATA[
LogicalProject(EXPR$0=[$0])
  LogicalProject(EXPR$0$0=[ITEM($3, 1).EMPNO], EXPR$0$1=[ITEM($3, 1).ENAME], EXPR$0$2=[ITEM($3, 1).DETAIL])
    LogicalTableScan(table=[[CATALOG, SALES, DEPT_NESTED]])
]]>
        </Resource>
    </TestCase>
    <TestCase name="testUnnestArray">
        <Resource name="sql">
            <![CDATA[select*from unnest(array(select*from dept))]]>
        </Resource>
        <Resource name="plan">
            <![CDATA[
LogicalProject(DEPTNO=[$0], NAME=[$1])
  Uncollect
    Collect(field=[EXPR$0])
      LogicalProject(DEPTNO=[$0], NAME=[$1])
        LogicalTableScan(table=[[CATALOG, SALES, DEPT]])
]]>
        </Resource>
    </TestCase>
    <TestCase name="testUnnestWithOrdinality">
        <Resource name="sql">
            <![CDATA[select*from unnest(array(select*from dept)) with ordinality]]>
        </Resource>
        <Resource name="plan">
            <![CDATA[
LogicalProject(DEPTNO=[$0], NAME=[$1], ORDINALITY=[$2])
  Uncollect(withOrdinality=[true])
    Collect(field=[EXPR$0])
      LogicalProject(DEPTNO=[$0], NAME=[$1])
        LogicalTableScan(table=[[CATALOG, SALES, DEPT]])
]]>
        </Resource>
    </TestCase>
    <TestCase name="testMultisetSubQuery">
        <Resource name="plan">
            <![CDATA[
LogicalProject(EXPR$0=[$1])
  LogicalJoin(condition=[true], joinType=[inner])
    LogicalValues(tuples=[[{ true }]])
    Collect(field=[EXPR$0])
      LogicalProject(DEPTNO=[$0])
        LogicalTableScan(table=[[CATALOG, SALES, DEPT]])
]]>
        </Resource>
        <Resource name="sql">
            <![CDATA[select multiset(select deptno from dept) from (values(true))]]>
        </Resource>
    </TestCase>
    <TestCase name="testMultiset">
        <Resource name="plan">
            <![CDATA[
LogicalProject(EXPR$0=['a'], EXPR$1=[$SLICE($2)])
  LogicalJoin(condition=[true], joinType=[inner])
    LogicalTableScan(table=[[CATALOG, SALES, DEPT]])
    Collect(field=[EXPR$0])
      LogicalValues(tuples=[[{ 10 }]])
]]>
        </Resource>
        <Resource name="sql">
            <![CDATA[select 'a',multiset[10] from dept]]>
        </Resource>
    </TestCase>
    <TestCase name="testMultisetOfColumns">
        <Resource name="plan">
            <![CDATA[
LogicalProject(EXPR$0=['abc'], EXPR$1=[$SLICE($9)])
  LogicalCorrelate(correlation=[$cor0], joinType=[inner], requiredColumns=[{5, 7}])
    LogicalTableScan(table=[[CATALOG, SALES, EMP]])
    Collect(field=[EXPR$0])
      LogicalUnion(all=[true])
        LogicalProject(EXPR$0=[$cor0.DEPTNO])
          LogicalValues(tuples=[[{ 0 }]])
        LogicalProject(EXPR$0=[$cor0.SAL])
          LogicalValues(tuples=[[{ 0 }]])
]]>
        </Resource>
        <Resource name="sql">
            <![CDATA[select 'abc',multiset[deptno,sal] from emp]]>
        </Resource>
    </TestCase>
    <TestCase name="testCorrelationJoin">
        <Resource name="plan">
            <![CDATA[
LogicalProject(DEPTNO=[$0], NAME=[$1], EMPSET=[$2])
  LogicalCorrelate(correlation=[$cor0], joinType=[inner], requiredColumns=[{0}])
    LogicalTableScan(table=[[CATALOG, SALES, DEPT]])
    Collect(field=[EXPR$0])
      LogicalProject(EMPNO=[$0], ENAME=[$1], JOB=[$2], MGR=[$3], HIREDATE=[$4], SAL=[$5], COMM=[$6], DEPTNO=[$7], SLACKER=[$8])
        LogicalFilter(condition=[=($7, $cor0.DEPTNO)])
          LogicalTableScan(table=[[CATALOG, SALES, EMP]])
]]>
        </Resource>
        <Resource name="sql">
            <![CDATA[select *,
  multiset(select * from emp where deptno=dept.deptno) as empset
from dept]]>
        </Resource>
    </TestCase>
    <TestCase name="testExists">
        <Resource name="plan">
            <![CDATA[
LogicalProject(EMPNO=[$0], ENAME=[$1], JOB=[$2], MGR=[$3], HIREDATE=[$4], SAL=[$5], COMM=[$6], DEPTNO=[$7], SLACKER=[$8])
  LogicalFilter(condition=[IS NOT NULL($9)])
    LogicalJoin(condition=[true], joinType=[left])
      LogicalTableScan(table=[[CATALOG, SALES, EMP]])
      LogicalAggregate(group=[{}], agg#0=[MIN($0)])
        LogicalProject($f0=[true])
          LogicalFilter(condition=[=($0, 55)])
            LogicalTableScan(table=[[CATALOG, SALES, DEPT]])
]]>
        </Resource>
        <Resource name="sql">
            <![CDATA[select*from emp
where exists (select 1 from dept where deptno=55)]]>
        </Resource>
    </TestCase>
    <TestCase name="testExistsCorrelated">
        <Resource name="plan">
            <![CDATA[
LogicalProject(EMPNO=[$0], ENAME=[$1], JOB=[$2], MGR=[$3], HIREDATE=[$4], SAL=[$5], COMM=[$6], DEPTNO=[$7], SLACKER=[$8])
  LogicalFilter(condition=[IS NOT NULL($9)])
    LogicalCorrelate(correlation=[$cor0], joinType=[left], requiredColumns=[{7}])
      LogicalTableScan(table=[[CATALOG, SALES, EMP]])
      LogicalAggregate(group=[{}], agg#0=[MIN($0)])
        LogicalProject($f0=[true])
          LogicalFilter(condition=[=($cor0.DEPTNO, $0)])
            LogicalTableScan(table=[[CATALOG, SALES, DEPT]])
]]>
        </Resource>
        <Resource name="sql">
            <![CDATA[select*from emp where exists (
  select 1 from dept where emp.deptno=dept.deptno)]]>
        </Resource>
    </TestCase>
    <TestCase name="testUnnestSelect">
        <Resource name="plan">
            <![CDATA[
LogicalProject(EXPR$0=[$0])
  Uncollect
    LogicalProject(EXPR$0=[$SLICE($2)])
      LogicalCorrelate(correlation=[$cor0], joinType=[inner], requiredColumns=[{0}])
        LogicalTableScan(table=[[CATALOG, SALES, DEPT]])
        Collect(field=[EXPR$0])
          LogicalUnion(all=[true])
            LogicalProject(EXPR$0=[$cor0.DEPTNO])
              LogicalValues(tuples=[[{ 0 }]])
]]>
        </Resource>
        <Resource name="sql">
            <![CDATA[select*from unnest(select multiset[deptno] from dept)]]>
        </Resource>
    </TestCase>
    <TestCase name="testLateral">
        <Resource name="plan">
            <![CDATA[
LogicalProject(EMPNO=[$0], ENAME=[$1], JOB=[$2], MGR=[$3], HIREDATE=[$4], SAL=[$5], COMM=[$6], DEPTNO=[$7], SLACKER=[$8], DEPTNO0=[$9], NAME=[$10])
  LogicalCorrelate(correlation=[$cor0], joinType=[inner], requiredColumns=[{7}])
    LogicalTableScan(table=[[CATALOG, SALES, EMP]])
    LogicalProject(DEPTNO=[$0], NAME=[$1])
      LogicalFilter(condition=[=($cor0.DEPTNO, $0)])
        LogicalTableScan(table=[[CATALOG, SALES, DEPT]])
]]>
        </Resource>
        <Resource name="sql">
            <![CDATA[select * from emp,
  LATERAL (select * from dept where emp.deptno=dept.deptno)]]>
        </Resource>
    </TestCase>
    <TestCase name="testElement">
        <Resource name="plan">
            <![CDATA[
LogicalProject(EXPR$0=[ELEMENT($SLICE($9))])
  LogicalJoin(condition=[true], joinType=[inner])
    LogicalTableScan(table=[[CATALOG, SALES, EMP]])
    Collect(field=[EXPR$0])
      LogicalValues(tuples=[[{ 5 }]])
]]>
        </Resource>
        <Resource name="sql">
            <![CDATA[select element(multiset[5]) from emp]]>
        </Resource>
    </TestCase>
    <TestCase name="testElementInValues">
        <Resource name="plan">
            <![CDATA[
LogicalProject(EXPR$0=[ELEMENT($SLICE($0))])
  Collect(field=[EXPR$0])
    LogicalValues(tuples=[[{ 5 }]])
]]>
        </Resource>
        <Resource name="sql">
            <![CDATA[values element(multiset[5])]]>
        </Resource>
    </TestCase>
    <TestCase name="testUnionAll">
        <Resource name="plan">
            <![CDATA[
LogicalUnion(all=[true])
  LogicalProject(EMPNO=[$0])
    LogicalTableScan(table=[[CATALOG, SALES, EMP]])
  LogicalProject(DEPTNO=[$0])
    LogicalTableScan(table=[[CATALOG, SALES, DEPT]])
]]>
        </Resource>
        <Resource name="sql">
            <![CDATA[select empno from emp union all select deptno from dept]]>
        </Resource>
    </TestCase>
    <TestCase name="testUnion">
        <Resource name="plan">
            <![CDATA[
LogicalUnion(all=[false])
  LogicalProject(EMPNO=[$0])
    LogicalTableScan(table=[[CATALOG, SALES, EMP]])
  LogicalProject(DEPTNO=[$0])
    LogicalTableScan(table=[[CATALOG, SALES, DEPT]])
]]>
        </Resource>
        <Resource name="sql">
            <![CDATA[select empno from emp union select deptno from dept]]>
        </Resource>
    </TestCase>
    <TestCase name="testUnionValues">
        <Resource name="plan">
            <![CDATA[
LogicalUnion(all=[true])
  LogicalUnion(all=[true])
    LogicalValues(tuples=[[{ 10 }, { 20 }]])
    LogicalProject(EXPR$0=[34])
      LogicalTableScan(table=[[CATALOG, SALES, EMP]])
  LogicalUnion(all=[true])
    LogicalProject(EXPR$0=[30])
      LogicalValues(tuples=[[{ 0 }]])
    LogicalProject(EXPR$0=[+(45, 10)])
      LogicalValues(tuples=[[{ 0 }]])
]]>
        </Resource>
        <Resource name="sql">
            <![CDATA[values (10), (20)
union all
select 34 from emp
union all values (30), (45 + 10)]]>
        </Resource>
    </TestCase>
    <TestCase name="testUnionSubQuery">
        <Resource name="plan">
            <![CDATA[
LogicalProject(DEPTNO=[$7])
  LogicalJoin(condition=[true], joinType=[inner])
    LogicalTableScan(table=[[CATALOG, SALES, EMP]])
    LogicalUnion(all=[true])
      LogicalUnion(all=[true])
        LogicalProject(EMPNO=[$0])
          LogicalTableScan(table=[[CATALOG, SALES, EMP]])
        LogicalProject(DEPTNO=[$0])
          LogicalFilter(condition=[>($0, 20)])
            LogicalTableScan(table=[[CATALOG, SALES, DEPT]])
      LogicalValues(tuples=[[{ 45 }, { 67 }]])
]]>
        </Resource>
        <Resource name="sql">
            <![CDATA[select deptno from emp as emp0 cross join
 (select empno from emp union all
  select deptno from dept where deptno > 20 union all
  values (45), (67))]]>
        </Resource>
    </TestCase>
    <TestCase name="testIsDistinctFrom">
        <Resource name="plan">
            <![CDATA[
LogicalProject(EXPR$0=[CASE(IS NULL($0), IS NOT NULL($1), IS NULL($1), IS NOT NULL($0), <>(CAST($0):INTEGER NOT NULL, CAST($1):INTEGER NOT NULL))])
  LogicalUnion(all=[true])
    LogicalProject(EXPR$0=[null], EXPR$1=[1])
      LogicalValues(tuples=[[{ 0 }]])
    LogicalProject(EXPR$0=[2], EXPR$1=[null])
      LogicalValues(tuples=[[{ 0 }]])
]]>
        </Resource>
        <Resource name="sql">
            <![CDATA[select empno is distinct from deptno
from (values (cast(null as int), 1),
             (2, cast(null as int))) as emp(empno, deptno)]]>
        </Resource>
    </TestCase>
    <TestCase name="testIsNotDistinctFrom">
        <Resource name="plan">
            <![CDATA[
LogicalProject(EXPR$0=[CASE(IS NULL($0), IS NULL($1), IS NULL($1), IS NULL($0), =(CAST($0):INTEGER NOT NULL, CAST($1):INTEGER NOT NULL))])
  LogicalUnion(all=[true])
    LogicalProject(EXPR$0=[null], EXPR$1=[1])
      LogicalValues(tuples=[[{ 0 }]])
    LogicalProject(EXPR$0=[2], EXPR$1=[null])
      LogicalValues(tuples=[[{ 0 }]])
]]>
        </Resource>
        <Resource name="sql">
            <![CDATA[select empno is not distinct from deptno
from (values (cast(null as int), 1),
             (2, cast(null as int))) as emp(empno, deptno)]]>
        </Resource>
    </TestCase>
    <TestCase name="testNotLike">
        <Resource name="plan">
            <![CDATA[
LogicalProject(EXPR$0=[NOT(LIKE('a', 'b', 'c'))])
  LogicalValues(tuples=[[{ 0 }]])
]]>
        </Resource>
        <Resource name="sql">
            <![CDATA[values ('a' not like 'b' escape 'c')]]>
        </Resource>
    </TestCase>
    <TestCase name="testOverMultiple">
        <Resource name="plan">
            <![CDATA[
LogicalProject(EXPR$0=[CASE(>(COUNT($5) OVER (PARTITION BY $2 ORDER BY $4 ROWS BETWEEN 2 PRECEDING AND CURRENT ROW), 0), CAST($SUM0($5) OVER (PARTITION BY $2 ORDER BY $4 ROWS BETWEEN 2 PRECEDING AND CURRENT ROW)):INTEGER, null)], EXPR$1=[CASE(>(COUNT($7) OVER (PARTITION BY $2 ORDER BY $4 ROWS BETWEEN 2 PRECEDING AND CURRENT ROW), 0), CAST($SUM0($7) OVER (PARTITION BY $2 ORDER BY $4 ROWS BETWEEN 2 PRECEDING AND CURRENT ROW)):INTEGER, null)], EXPR$2=[CASE(>=(COUNT() OVER (PARTITION BY $2 ORDER BY $4 ROWS BETWEEN 3 PRECEDING AND CURRENT ROW), 2), CASE(>(COUNT($7) OVER (PARTITION BY $2 ORDER BY $4 ROWS BETWEEN 3 PRECEDING AND CURRENT ROW), 0), CAST($SUM0($7) OVER (PARTITION BY $2 ORDER BY $4 ROWS BETWEEN 3 PRECEDING AND CURRENT ROW)):INTEGER, null), null)])
  LogicalFilter(condition=[>(-($7, $5), 999)])
    LogicalTableScan(table=[[CATALOG, SALES, EMP]])
]]>
        </Resource>
        <Resource name="sql">
            <![CDATA[select sum(sal) over w1,
  sum(deptno) over w1,
  sum(deptno) over w2
from emp
where deptno - sal > 999
window w1 as (partition by job order by hiredate rows 2 preceding),
  w2 as (partition by job order by hiredate rows 3 preceding disallow partial),
  w3 as (partition by job order by hiredate range interval '1' second preceding)]]>
        </Resource>
    </TestCase>
    <TestCase name="testCharLength">
        <Resource name="plan">
            <![CDATA[
LogicalProject(EXPR$0=[CHAR_LENGTH('foo')])
  LogicalValues(tuples=[[{ 0 }]])
]]>
        </Resource>
        <Resource name="sql">
            <![CDATA[values (character_length('foo'))]]>
        </Resource>
    </TestCase>
    <TestCase name="testDynamicNestedColumn">
        <Resource name="sql">
            <![CDATA[select t3.fake_q1['fake_col2'] as fake2
from (
  select t2.fake_col as fake_q1
  from SALES.CUSTOMER as t2) as t3]]>
        </Resource>
        <Resource name="plan">
            <![CDATA[
LogicalProject(FAKE2=[ITEM($0, 'fake_col2')])
  LogicalTableScan(table=[[CATALOG, SALES, CUSTOMER]])
]]>
        </Resource>
    </TestCase>
    <TestCase name="testDynamicSchemaUnnest">
        <Resource name="sql">
            <![CDATA[select t1.c_nationkey, t3.fake_col3
from SALES.CUSTOMER as t1,
lateral (select t2."$unnest" as fake_col3
         from unnest(t1.fake_col) as t2) as t3]]>
        </Resource>
        <Resource name="plan">
            <![CDATA[
LogicalProject(C_NATIONKEY=[$1], FAKE_COL3=[$2])
  LogicalCorrelate(correlation=[$cor0], joinType=[inner], requiredColumns=[{0}])
    LogicalTableScan(table=[[CATALOG, SALES, CUSTOMER]])
    LogicalProject(FAKE_COL3=[$0])
      Uncollect
        LogicalProject(FAKE_COL=[$cor0.FAKE_COL])
          LogicalValues(tuples=[[{ 0 }]])
]]>
        </Resource>
    </TestCase>
    <TestCase name="testOverAvg">
        <Resource name="plan">
            <![CDATA[
LogicalProject(EXPR$0=[CASE(>(COUNT($5) OVER (PARTITION BY $2 ORDER BY $4 ROWS BETWEEN 2 PRECEDING AND CURRENT ROW), 0), CAST($SUM0($5) OVER (PARTITION BY $2 ORDER BY $4 ROWS BETWEEN 2 PRECEDING AND CURRENT ROW)):INTEGER, null)], EXPR$1=[CAST(/(CASE(>(COUNT($5) OVER (PARTITION BY $2 ORDER BY $4 ROWS BETWEEN 2 PRECEDING AND CURRENT ROW), 0), CAST($SUM0($5) OVER (PARTITION BY $2 ORDER BY $4 ROWS BETWEEN 2 PRECEDING AND CURRENT ROW)):INTEGER, null), COUNT($5) OVER (PARTITION BY $2 ORDER BY $4 ROWS BETWEEN 2 PRECEDING AND CURRENT ROW))):INTEGER])
  LogicalTableScan(table=[[CATALOG, SALES, EMP]])
]]>
        </Resource>
        <Resource name="sql">
            <![CDATA[select sum(sal) over w1,
  avg(sal) over w1
from emp
window w1 as (partition by job order by hiredate rows 2 preceding)]]>
        </Resource>
    </TestCase>
    <TestCase name="testOverCountStar">
        <Resource name="plan">
            <![CDATA[
LogicalProject(EXPR$0=[COUNT($5) OVER (PARTITION BY $2 ORDER BY $4 ROWS BETWEEN 2 PRECEDING AND CURRENT ROW)], EXPR$1=[COUNT() OVER (PARTITION BY $2 ORDER BY $4 ROWS BETWEEN 2 PRECEDING AND CURRENT ROW)])
  LogicalTableScan(table=[[CATALOG, SALES, EMP]])
]]>
        </Resource>
        <Resource name="sql">
            <![CDATA[select count(sal) over w1,
  count(*) over w1
from emp
window w1 as (partition by job order by hiredate rows 2 preceding)]]>
        </Resource>
    </TestCase>
    <TestCase name="testIntegerLiteral">
        <Resource name="sql">
            <![CDATA[select 1 from emp]]>
        </Resource>
        <Resource name="plan">
            <![CDATA[
LogicalProject(EXPR$0=[1])
  LogicalTableScan(table=[[CATALOG, SALES, EMP]])
]]>
        </Resource>
    </TestCase>
    <TestCase name="testIntervalLiteralYearToMonth">
        <Resource name="sql">
            <![CDATA[select
  cast(empno as Integer) * (INTERVAL '1-1' YEAR TO MONTH)
from emp]]>
        </Resource>
        <Resource name="plan">
            <![CDATA[
LogicalProject(EXPR$0=[*(CAST($0):INTEGER NOT NULL, 13)])
  LogicalTableScan(table=[[CATALOG, SALES, EMP]])
]]>
        </Resource>
    </TestCase>
    <TestCase name="testIntervalLiteralHourToMinute">
        <Resource name="sql">
            <![CDATA[select
 cast(empno as Integer) * (INTERVAL '1:1' HOUR TO MINUTE)
from emp]]>
        </Resource>
        <Resource name="plan">
            <![CDATA[
LogicalProject(EXPR$0=[*(CAST($0):INTEGER NOT NULL, 3660000)])
  LogicalTableScan(table=[[CATALOG, SALES, EMP]])
]]>
        </Resource>
    </TestCase>
    <TestCase name="testSelectDistinct">
        <Resource name="sql">
            <![CDATA[select distinct sal + 5 from emp]]>
        </Resource>
        <Resource name="plan">
            <![CDATA[
LogicalAggregate(group=[{0}])
  LogicalProject(EXPR$0=[+($5, 5)])
    LogicalTableScan(table=[[CATALOG, SALES, EMP]])
]]>
        </Resource>
    </TestCase>
    <TestCase name="testSelectDistinctGroup">
        <Resource name="sql">
            <![CDATA[select distinct sum(sal) from emp group by deptno]]>
        </Resource>
        <Resource name="plan">
            <![CDATA[
LogicalAggregate(group=[{0}])
  LogicalProject(EXPR$0=[$1])
    LogicalAggregate(group=[{0}], EXPR$0=[SUM($1)])
      LogicalProject(DEPTNO=[$7], SAL=[$5])
        LogicalTableScan(table=[[CATALOG, SALES, EMP]])
]]>
        </Resource>
    </TestCase>
    <TestCase name="testExplicitTable">
        <Resource name="sql">
            <![CDATA[table emp]]>
        </Resource>
        <Resource name="plan">
            <![CDATA[
LogicalProject(EMPNO=[$0], ENAME=[$1], JOB=[$2], MGR=[$3], HIREDATE=[$4], SAL=[$5], COMM=[$6], DEPTNO=[$7], SLACKER=[$8])
  LogicalTableScan(table=[[CATALOG, SALES, EMP]])
]]>
        </Resource>
    </TestCase>
    <TestCase name="testCollectionTable">
        <Resource name="sql">
            <![CDATA[select * from table(ramp(3))]]>
        </Resource>
        <Resource name="plan">
            <![CDATA[
LogicalProject(I=[$0])
  LogicalTableFunctionScan(invocation=[RAMP(3)], rowType=[RecordType(INTEGER I)])
]]>
        </Resource>
    </TestCase>
    <TestCase name="testInValueListShort">
        <Resource name="sql">
            <![CDATA[select empno from emp where deptno in (10, 20)]]>
        </Resource>
        <Resource name="plan">
            <![CDATA[
LogicalProject(EMPNO=[$0])
  LogicalFilter(condition=[OR(=($7, 10), =($7, 20))])
    LogicalTableScan(table=[[CATALOG, SALES, EMP]])
]]>
        </Resource>
    </TestCase>
    <TestCase name="testInValueListLong">
        <Resource name="sql">
            <![CDATA[select empno from emp where deptno in (10, 20, 30, 40, 50, 60, 70, 80, 90, 100, 110, 120, 130, 140, 150, 160, 170, 180, 190, 200, 210, 220, 230)]]>
        </Resource>
        <Resource name="plan">
            <![CDATA[
LogicalProject(EMPNO=[$0])
  LogicalJoin(condition=[=($7, $9)], joinType=[inner])
    LogicalTableScan(table=[[CATALOG, SALES, EMP]])
    LogicalAggregate(group=[{0}])
      LogicalValues(tuples=[[{ 10 }, { 20 }, { 30 }, { 40 }, { 50 }, { 60 }, { 70 }, { 80 }, { 90 }, { 100 }, { 110 }, { 120 }, { 130 }, { 140 }, { 150 }, { 160 }, { 170 }, { 180 }, { 190 }, { 200 }, { 210 }, { 220 }, { 230 }]])
]]>
        </Resource>
    </TestCase>
    <TestCase name="testInUncorrelatedSubQuery">
        <Resource name="sql">
            <![CDATA[select empno from emp where deptno in (select deptno from dept)]]>
        </Resource>
        <Resource name="plan">
            <![CDATA[
LogicalProject(EMPNO=[$0])
  LogicalJoin(condition=[=($7, $9)], joinType=[inner])
    LogicalTableScan(table=[[CATALOG, SALES, EMP]])
    LogicalAggregate(group=[{0}])
      LogicalProject(DEPTNO=[$0])
        LogicalTableScan(table=[[CATALOG, SALES, DEPT]])
]]>
        </Resource>
    </TestCase>
    <TestCase name="testCollectionTableWithCursorParam">
        <Resource name="sql">
            <![CDATA[select * from table(dedup(cursor(select ename from emp), cursor(select name from dept), 'NAME'))]]>
        </Resource>
        <Resource name="plan">
            <![CDATA[
LogicalProject(NAME=[$0])
  LogicalTableFunctionScan(invocation=[DEDUP(CAST($0):CURSOR NOT NULL, CAST($1):CURSOR NOT NULL, 'NAME')], rowType=[RecordType(VARCHAR(1024) NAME)])
    LogicalProject(ENAME=[$1])
      LogicalTableScan(table=[[CATALOG, SALES, EMP]])
    LogicalProject(NAME=[$1])
      LogicalTableScan(table=[[CATALOG, SALES, DEPT]])
]]>
        </Resource>
    </TestCase>
    <TestCase name="testOrder">
        <Resource name="sql">
            <![CDATA[select empno from emp order by empno, empno desc]]>
        </Resource>
        <Resource name="plan">
            <![CDATA[
LogicalSort(sort0=[$0], dir0=[ASC])
  LogicalProject(EMPNO=[$0])
    LogicalTableScan(table=[[CATALOG, SALES, EMP]])
]]>
        </Resource>
    </TestCase>
    <TestCase name="testOrderDescNullsLast">
        <Resource name="sql">
            <![CDATA[select empno from emp order by empno desc nulls last]]>
        </Resource>
        <Resource name="plan">
            <![CDATA[
LogicalSort(sort0=[$0], dir0=[DESC-nulls-last])
  LogicalProject(EMPNO=[$0])
    LogicalTableScan(table=[[CATALOG, SALES, EMP]])
]]>
        </Resource>
    </TestCase>
    <TestCase name="testOrderBasedRepeatFields">
        <Resource name="sql">
            <![CDATA[select empno from emp order by empno DESC, empno ASC]]>
        </Resource>
        <Resource name="plan">
            <![CDATA[
LogicalSort(sort0=[$0], dir0=[DESC])
  LogicalProject(EMPNO=[$0])
    LogicalTableScan(table=[[CATALOG, SALES, EMP]])
]]>
        </Resource>
    </TestCase>
    <TestCase name="testOrderByAlias">
        <Resource name="sql">
            <![CDATA[select empno + 1 as x, empno - 2 as y from emp order by y]]>
        </Resource>
        <Resource name="plan">
            <![CDATA[
LogicalSort(sort0=[$1], dir0=[ASC])
  LogicalProject(X=[+($0, 1)], Y=[-($0, 2)])
    LogicalTableScan(table=[[CATALOG, SALES, EMP]])
]]>
        </Resource>
    </TestCase>
    <TestCase name="testOrderByOrdinalDesc">
        <Resource name="sql">
            <![CDATA[select empno + 1, deptno, empno from emp order by 2.5 desc]]>
        </Resource>
        <Resource name="plan">
            <![CDATA[
LogicalSort(sort0=[$1], dir0=[DESC])
  LogicalProject(EXPR$0=[+($0, 1)], DEPTNO=[$7], EMPNO=[$0])
    LogicalTableScan(table=[[CATALOG, SALES, EMP]])
]]>
        </Resource>
    </TestCase>
    <TestCase name="testOrderByIdenticalExpr">
        <Resource name="sql">
            <![CDATA[select empno + 1 from emp order by deptno asc, empno + 1 desc]]>
        </Resource>
        <Resource name="plan">
            <![CDATA[
LogicalProject(EXPR$0=[$0])
  LogicalSort(sort0=[$1], sort1=[$0], dir0=[ASC], dir1=[DESC])
    LogicalProject(EXPR$0=[+($0, 1)], DEPTNO=[$7])
      LogicalTableScan(table=[[CATALOG, SALES, EMP]])
]]>
        </Resource>
    </TestCase>
    <TestCase name="testOrderByNegativeOrdinal">
        <Resource name="sql">
            <![CDATA[select empno + 1, deptno, empno from emp order by -1 desc]]>
        </Resource>
        <Resource name="plan">
            <![CDATA[
LogicalProject(EXPR$0=[$0], DEPTNO=[$1], EMPNO=[$2])
  LogicalSort(sort0=[$3], dir0=[DESC])
    LogicalProject(EXPR$0=[+($0, 1)], DEPTNO=[$7], EMPNO=[$0], EXPR$3=[-1])
      LogicalTableScan(table=[[CATALOG, SALES, EMP]])
]]>
        </Resource>
    </TestCase>
    <TestCase name="testOrderByOrdinalInExpr">
        <Resource name="sql">
            <![CDATA[select empno + 1, deptno, empno from emp order by 1 + 2 desc]]>
        </Resource>
        <Resource name="plan">
            <![CDATA[
LogicalProject(EXPR$0=[$0], DEPTNO=[$1], EMPNO=[$2])
  LogicalSort(sort0=[$3], dir0=[DESC])
    LogicalProject(EXPR$0=[+($0, 1)], DEPTNO=[$7], EMPNO=[$0], EXPR$3=[+(1, 2)])
      LogicalTableScan(table=[[CATALOG, SALES, EMP]])
]]>
        </Resource>
    </TestCase>
    <TestCase name="testOrderByAliasDoesNotObscure">
        <Resource name="sql">
            <![CDATA[select empno + 1 as empno, empno - 2 as y from emp order by empno + 3]]>
        </Resource>
        <Resource name="plan">
            <![CDATA[
ProjectRel(EMPNO=[$0], Y=[$1])
  SortRel(sort0=[$2], dir0=[Ascending])
    ProjectRel(EMPNO=[+($0, 1)], Y=[-($0, 2)], EXPR$2=[+($0, 3)])
      TableAccessRel(table=[[SALES, EMP]])
]]>
        </Resource>
    </TestCase>
    <TestCase name="testOrderByAliasInExpr">
        <Resource name="sql">
            <![CDATA[select empno + 1 as x, empno - 2 as y
from emp order by y + 3]]>
        </Resource>
        <Resource name="plan">
            <![CDATA[
LogicalProject(X=[$0], Y=[$1])
  LogicalSort(sort0=[$2], dir0=[ASC])
    LogicalProject(X=[+($0, 1)], Y=[-($0, 2)], EXPR$2=[+(-($0, 2), 3)])
      LogicalTableScan(table=[[CATALOG, SALES, EMP]])
]]>
        </Resource>
    </TestCase>
    <TestCase name="testOrderByAliasOverrides">
        <Resource name="sql">
            <![CDATA[select empno + 1 as empno, empno - 2 as y
from emp order by empno + 3]]>
        </Resource>
        <Resource name="plan">
            <![CDATA[
LogicalProject(EMPNO=[$0], Y=[$1])
  LogicalSort(sort0=[$2], dir0=[ASC])
    LogicalProject(EMPNO=[+($0, 1)], Y=[-($0, 2)], EXPR$2=[+(+($0, 1), 3)])
      LogicalTableScan(table=[[CATALOG, SALES, EMP]])
]]>
        </Resource>
    </TestCase>
    <TestCase name="testOrderUnion">
        <Resource name="sql">
            <![CDATA[select empno, sal from emp
union all
select deptno, deptno from dept
order by sal desc, empno asc]]>
        </Resource>
        <Resource name="plan">
            <![CDATA[
LogicalSort(sort0=[$1], sort1=[$0], dir0=[DESC], dir1=[ASC])
  LogicalProject(EMPNO=[$0], SAL=[$1])
    LogicalUnion(all=[true])
      LogicalProject(EMPNO=[$0], SAL=[$5])
        LogicalTableScan(table=[[CATALOG, SALES, EMP]])
      LogicalProject(DEPTNO=[$0], DEPTNO0=[$0])
        LogicalTableScan(table=[[CATALOG, SALES, DEPT]])
]]>
        </Resource>
    </TestCase>
    <TestCase name="testOrderUnionExprs">
        <Resource name="sql">
            <![CDATA[select empno, sal from emp
union all
select deptno, deptno from dept
order by empno * sal + 2]]>
        </Resource>
        <Resource name="plan">
            <![CDATA[
LogicalProject(EMPNO=[$0], SAL=[$1])
  LogicalSort(sort0=[$2], dir0=[ASC])
    LogicalProject(EMPNO=[$0], SAL=[$1], EXPR$2=[+(*($0, $1), 2)])
      LogicalUnion(all=[true])
        LogicalProject(EMPNO=[$0], SAL=[$5])
          LogicalTableScan(table=[[CATALOG, SALES, EMP]])
        LogicalProject(DEPTNO=[$0], DEPTNO0=[$0])
          LogicalTableScan(table=[[CATALOG, SALES, DEPT]])
]]>
        </Resource>
    </TestCase>
    <TestCase name="testOrderGroup">
        <Resource name="sql">
            <![CDATA[select deptno, count(*)
from emp
group by deptno
order by deptno * sum(sal) desc, min(empno)]]>
        </Resource>
        <Resource name="plan">
            <![CDATA[
LogicalProject(DEPTNO=[$0], EXPR$1=[$1])
  LogicalSort(sort0=[$2], sort1=[$3], dir0=[DESC], dir1=[ASC])
    LogicalProject(DEPTNO=[$0], EXPR$1=[$1], EXPR$2=[*($0, $2)], EXPR$3=[$3])
      LogicalAggregate(group=[{0}], EXPR$1=[COUNT()], agg#1=[SUM($1)], agg#2=[MIN($2)])
        LogicalProject(DEPTNO=[$7], SAL=[$5], EMPNO=[$0])
          LogicalTableScan(table=[[CATALOG, SALES, EMP]])
]]>
        </Resource>
    </TestCase>
    <TestCase name="testOrderDistinct">
        <Resource name="sql">
            <![CDATA[select distinct empno, deptno + 1
from emp order by deptno + 1 + empno]]>
        </Resource>
        <Resource name="plan">
            <![CDATA[
LogicalProject(EMPNO=[$0], EXPR$1=[$1])
  LogicalSort(sort0=[$2], dir0=[ASC])
    LogicalAggregate(group=[{0, 1, 2}])
      LogicalProject(EMPNO=[$0], EXPR$1=[+($7, 1)], EXPR$2=[+(+($7, 1), $0)])
        LogicalTableScan(table=[[CATALOG, SALES, EMP]])
]]>
        </Resource>
    </TestCase>
    <TestCase name="testOrderBySameExpr">
        <Resource name="sql">
            <![CDATA[select empno from emp, dept
order by sal + empno desc, sal * empno, sal + empno desc]]>
        </Resource>
        <Resource name="plan">
            <![CDATA[
LogicalProject(EMPNO=[$0])
  LogicalSort(sort0=[$1], sort1=[$2], dir0=[DESC], dir1=[ASC])
    LogicalProject(EMPNO=[$0], EXPR$1=[+($5, $0)], EXPR$2=[*($5, $0)])
      LogicalJoin(condition=[true], joinType=[inner])
        LogicalTableScan(table=[[CATALOG, SALES, EMP]])
        LogicalTableScan(table=[[CATALOG, SALES, DEPT]])
]]>
        </Resource>
    </TestCase>
    <TestCase name="testOrderUnionOrdinal">
        <Resource name="sql">
            <![CDATA[select empno, sal from emp
union all
select deptno, deptno from dept
order by 2]]>
        </Resource>
        <Resource name="plan">
            <![CDATA[
LogicalSort(sort0=[$1], dir0=[ASC])
  LogicalProject(EMPNO=[$0], SAL=[$1])
    LogicalUnion(all=[true])
      LogicalProject(EMPNO=[$0], SAL=[$5])
        LogicalTableScan(table=[[CATALOG, SALES, EMP]])
      LogicalProject(DEPTNO=[$0], DEPTNO0=[$0])
        LogicalTableScan(table=[[CATALOG, SALES, DEPT]])
]]>
        </Resource>
    </TestCase>
    <TestCase name="testSample">
        <Resource name="sql">
            <![CDATA[select * from emp tablesample substitute('DATASET1') where empno > 5]]>
        </Resource>
        <Resource name="plan">
            <![CDATA[
LogicalProject(EMPNO=[$0], ENAME=[$1], JOB=[$2], MGR=[$3], HIREDATE=[$4], SAL=[$5], COMM=[$6], DEPTNO=[$7], SLACKER=[$8])
  LogicalFilter(condition=[>($0, 5)])
    LogicalTableScan(table=[[CATALOG, SALES, EMP]])
]]>
        </Resource>
    </TestCase>
    <TestCase name="testSampleQuery">
        <Resource name="sql">
            <![CDATA[select * from (
 select * from emp as e tablesample substitute('DATASET1')
 join dept on e.deptno = dept.deptno
) tablesample substitute('DATASET2')
where empno > 5]]>
        </Resource>
        <Resource name="plan">
            <![CDATA[
LogicalProject(EMPNO=[$0], ENAME=[$1], JOB=[$2], MGR=[$3], HIREDATE=[$4], SAL=[$5], COMM=[$6], DEPTNO=[$7], SLACKER=[$8], DEPTNO0=[$9], NAME=[$10])
  LogicalFilter(condition=[>($0, 5)])
    LogicalProject(EMPNO=[$0], ENAME=[$1], JOB=[$2], MGR=[$3], HIREDATE=[$4], SAL=[$5], COMM=[$6], DEPTNO=[$7], SLACKER=[$8], DEPTNO0=[$9], NAME=[$10])
      LogicalJoin(condition=[=($7, $9)], joinType=[inner])
        LogicalTableScan(table=[[CATALOG, SALES, EMP]])
        LogicalTableScan(table=[[CATALOG, SALES, DEPT]])
]]>
        </Resource>
    </TestCase>
    <TestCase name="testOverOrderWindow">
        <Resource name="sql">
            <![CDATA[select last_value(deptno) over (order by empno)
from emp
]]>
        </Resource>
        <Resource name="plan">
            <![CDATA[
LogicalProject(EXPR$0=[LAST_VALUE($7) OVER (ORDER BY $0 RANGE BETWEEN UNBOUNDED PRECEDING AND CURRENT ROW)])
  LogicalTableScan(table=[[CATALOG, SALES, EMP]])
]]>
        </Resource>
    </TestCase>
    <TestCase name="testOverOrderFollowingWindow">
        <Resource name="sql">
            <![CDATA[select
  last_value(deptno) over (order by empno rows 2 following)
from emp
]]>
        </Resource>
        <Resource name="plan">
            <![CDATA[
LogicalProject(EXPR$0=[LAST_VALUE($7) OVER (ORDER BY $0 ROWS BETWEEN CURRENT ROW AND 2 FOLLOWING)])
  LogicalTableScan(table=[[CATALOG, SALES, EMP]])
]]>
        </Resource>
    </TestCase>
    <TestCase name="testInterval">
        <Resource name="sql">
            <![CDATA[values(cast(interval '1' hour as interval hour to second))]]>
        </Resource>
        <Resource name="plan">
            <![CDATA[
ProjectRel(EXPR$0=[$0])
  ProjectRel(EXPR$0=[3600000])
    OneRowRel
]]>
        </Resource>
    </TestCase>
    <TestCase name="testOverAvg2">
        <Resource name="sql">
            <![CDATA[select sum(sal) over w1,
  avg(CAST(sal as real)) over w1
from emp
window w1 as (partition by job order by hiredate rows 2 preceding)]]>
        </Resource>
        <Resource name="plan">
            <![CDATA[
LogicalProject(EXPR$0=[CASE(>(COUNT($5) OVER (PARTITION BY $2 ORDER BY $4 ROWS BETWEEN 2 PRECEDING AND CURRENT ROW), 0), CAST($SUM0($5) OVER (PARTITION BY $2 ORDER BY $4 ROWS BETWEEN 2 PRECEDING AND CURRENT ROW)):INTEGER, null)], EXPR$1=[/(CASE(>(COUNT(CAST($5):REAL NOT NULL) OVER (PARTITION BY $2 ORDER BY $4 ROWS BETWEEN 2 PRECEDING AND CURRENT ROW), 0), CAST($SUM0(CAST($5):REAL NOT NULL) OVER (PARTITION BY $2 ORDER BY $4 ROWS BETWEEN 2 PRECEDING AND CURRENT ROW)):REAL, null), COUNT(CAST($5):REAL NOT NULL) OVER (PARTITION BY $2 ORDER BY $4 ROWS BETWEEN 2 PRECEDING AND CURRENT ROW))])
  LogicalTableScan(table=[[CATALOG, SALES, EMP]])
]]>
        </Resource>
    </TestCase>
    <TestCase name="testJoinUsing">
        <Resource name="sql">
            <![CDATA[SELECT * FROM emp JOIN dept USING (deptno)]]>
        </Resource>
        <Resource name="plan">
            <![CDATA[
LogicalProject(DEPTNO=[$7], EMPNO=[$0], ENAME=[$1], JOB=[$2], MGR=[$3], HIREDATE=[$4], SAL=[$5], COMM=[$6], SLACKER=[$8], NAME=[$10])
  LogicalJoin(condition=[=($7, $9)], joinType=[inner])
    LogicalTableScan(table=[[CATALOG, SALES, EMP]])
    LogicalTableScan(table=[[CATALOG, SALES, DEPT]])
]]>
        </Resource>
    </TestCase>
    <TestCase name="testJoinUsingCompound">
        <Resource name="sql">
            <![CDATA[SELECT * FROM emp LEFT JOIN (SELECT *, deptno * 5 as empno FROM dept) USING (deptno,empno)]]>
        </Resource>
        <Resource name="plan">
            <![CDATA[
LogicalProject(DEPTNO=[$7], EMPNO=[$0], ENAME=[$1], JOB=[$2], MGR=[$3], HIREDATE=[$4], SAL=[$5], COMM=[$6], SLACKER=[$8], NAME=[$10])
  LogicalJoin(condition=[AND(=($7, $9), =($0, $11))], joinType=[left])
    LogicalTableScan(table=[[CATALOG, SALES, EMP]])
    LogicalProject(DEPTNO=[$0], NAME=[$1], EMPNO=[*($0, 5)])
      LogicalTableScan(table=[[CATALOG, SALES, DEPT]])
]]>
        </Resource>
    </TestCase>
    <TestCase name="testJoinOn">
        <Resource name="sql">
            <![CDATA[SELECT * FROM emp
JOIN dept on emp.deptno = dept.deptno]]>
        </Resource>
        <Resource name="plan">
            <![CDATA[
LogicalProject(EMPNO=[$0], ENAME=[$1], JOB=[$2], MGR=[$3], HIREDATE=[$4], SAL=[$5], COMM=[$6], DEPTNO=[$7], SLACKER=[$8], DEPTNO0=[$9], NAME=[$10])
  LogicalJoin(condition=[=($7, $9)], joinType=[inner])
    LogicalTableScan(table=[[CATALOG, SALES, EMP]])
    LogicalTableScan(table=[[CATALOG, SALES, DEPT]])
]]>
        </Resource>
    </TestCase>
    <TestCase name="testJoinOnIn">
        <Resource name="sql">
            <![CDATA[select * from emp join dept
 on emp.deptno = dept.deptno and emp.empno in (1, 3)]]>
        </Resource>
        <Resource name="plan">
            <![CDATA[
LogicalProject(EMPNO=[$0], ENAME=[$1], JOB=[$2], MGR=[$3], HIREDATE=[$4], SAL=[$5], COMM=[$6], DEPTNO=[$7], SLACKER=[$8], DEPTNO0=[$9], NAME=[$10])
  LogicalJoin(condition=[AND(=($7, $9), OR(=($0, 1), =($0, 3)))], joinType=[inner])
    LogicalTableScan(table=[[CATALOG, SALES, EMP]])
    LogicalTableScan(table=[[CATALOG, SALES, DEPT]])
]]>
        </Resource>
    </TestCase>
    <TestCase name="testSampleBernoulli">
        <Resource name="sql">
            <![CDATA[select * from emp tablesample bernoulli(50) where empno > 5]]>
        </Resource>
        <Resource name="plan">
            <![CDATA[
LogicalProject(EMPNO=[$0], ENAME=[$1], JOB=[$2], MGR=[$3], HIREDATE=[$4], SAL=[$5], COMM=[$6], DEPTNO=[$7], SLACKER=[$8])
  LogicalFilter(condition=[>($0, 5)])
    Sample(mode=[bernoulli], rate=[0.5], repeatableSeed=[-])
      LogicalTableScan(table=[[CATALOG, SALES, EMP]])
]]>
        </Resource>
    </TestCase>
    <TestCase name="testSampleBernoulliQuery">
        <Resource name="sql">
            <![CDATA[select * from (
 select * from emp as e tablesample bernoulli(10) repeatable(1)
 join dept on e.deptno = dept.deptno
) tablesample bernoulli(50) repeatable(99)
where empno > 5]]>
        </Resource>
        <Resource name="plan">
            <![CDATA[
LogicalProject(EMPNO=[$0], ENAME=[$1], JOB=[$2], MGR=[$3], HIREDATE=[$4], SAL=[$5], COMM=[$6], DEPTNO=[$7], SLACKER=[$8], DEPTNO0=[$9], NAME=[$10])
  LogicalFilter(condition=[>($0, 5)])
    Sample(mode=[bernoulli], rate=[0.5], repeatableSeed=[99])
      LogicalProject(EMPNO=[$0], ENAME=[$1], JOB=[$2], MGR=[$3], HIREDATE=[$4], SAL=[$5], COMM=[$6], DEPTNO=[$7], SLACKER=[$8], DEPTNO0=[$9], NAME=[$10])
        LogicalJoin(condition=[=($7, $9)], joinType=[inner])
          Sample(mode=[bernoulli], rate=[0.1], repeatableSeed=[1])
            LogicalTableScan(table=[[CATALOG, SALES, EMP]])
          LogicalTableScan(table=[[CATALOG, SALES, DEPT]])
]]>
        </Resource>
    </TestCase>
    <TestCase name="testSampleSystem">
        <Resource name="sql">
            <![CDATA[select * from emp tablesample system(50) where empno > 5]]>
        </Resource>
        <Resource name="plan">
            <![CDATA[
LogicalProject(EMPNO=[$0], ENAME=[$1], JOB=[$2], MGR=[$3], HIREDATE=[$4], SAL=[$5], COMM=[$6], DEPTNO=[$7], SLACKER=[$8])
  LogicalFilter(condition=[>($0, 5)])
    Sample(mode=[system], rate=[0.5], repeatableSeed=[-])
      LogicalTableScan(table=[[CATALOG, SALES, EMP]])
]]>
        </Resource>
    </TestCase>
    <TestCase name="testSampleSystemQuery">
        <Resource name="sql">
            <![CDATA[select * from (
 select * from emp as e tablesample system(10) repeatable(1)
 join dept on e.deptno = dept.deptno
) tablesample system(50) repeatable(99)
where empno > 5]]>
        </Resource>
        <Resource name="plan">
            <![CDATA[
LogicalProject(EMPNO=[$0], ENAME=[$1], JOB=[$2], MGR=[$3], HIREDATE=[$4], SAL=[$5], COMM=[$6], DEPTNO=[$7], SLACKER=[$8], DEPTNO0=[$9], NAME=[$10])
  LogicalFilter(condition=[>($0, 5)])
    Sample(mode=[system], rate=[0.5], repeatableSeed=[99])
      LogicalProject(EMPNO=[$0], ENAME=[$1], JOB=[$2], MGR=[$3], HIREDATE=[$4], SAL=[$5], COMM=[$6], DEPTNO=[$7], SLACKER=[$8], DEPTNO0=[$9], NAME=[$10])
        LogicalJoin(condition=[=($7, $9)], joinType=[inner])
          Sample(mode=[system], rate=[0.1], repeatableSeed=[1])
            LogicalTableScan(table=[[CATALOG, SALES, EMP]])
          LogicalTableScan(table=[[CATALOG, SALES, DEPT]])
]]>
        </Resource>
    </TestCase>
    <TestCase name="testSelectDistinctDup">
        <Resource name="sql">
            <![CDATA[select distinct sal + 5, deptno, sal + 5 from emp where deptno < 10]]>
        </Resource>
        <Resource name="plan">
            <![CDATA[
LogicalProject(EXPR$0=[$0], DEPTNO=[$1], EXPR$2=[$0])
  LogicalAggregate(group=[{0, 1}])
    LogicalProject(EXPR$0=[+($5, 5)], DEPTNO=[$7])
      LogicalFilter(condition=[<($7, 10)])
        LogicalTableScan(table=[[CATALOG, SALES, EMP]])
]]>
        </Resource>
    </TestCase>
    <TestCase name="testCountNoGroup">
        <Resource name="sql">
            <![CDATA[select count(*), sum(sal)
from emp
where empno > 10]]>
        </Resource>
        <Resource name="plan">
            <![CDATA[
LogicalAggregate(group=[{}], EXPR$0=[COUNT()], EXPR$1=[SUM($0)])
  LogicalProject(SAL=[$5])
    LogicalFilter(condition=[>($0, 10)])
      LogicalTableScan(table=[[CATALOG, SALES, EMP]])
]]>
        </Resource>
    </TestCase>
    <TestCase name="testAliasList">
        <Resource name="sql">
            <![CDATA[select a + b from (
  select deptno, 1 as uno, name from dept
) as d(a, b, c)
where c like 'X%']]>
        </Resource>
        <Resource name="plan">
            <![CDATA[
LogicalProject(EXPR$0=[+($0, $1)])
  LogicalFilter(condition=[LIKE($2, 'X%')])
    LogicalProject(DEPTNO=[$0], UNO=[1], NAME=[$1])
      LogicalTableScan(table=[[CATALOG, SALES, DEPT]])
]]>
        </Resource>
    </TestCase>
    <TestCase name="testAliasList2">
        <Resource name="sql">
            <![CDATA[select * from (
  select a, b, c from (values (1, 2, 3)) as t (c, b, a)
) join dept on dept.deptno = c
order by c + a]]>
        </Resource>
        <Resource name="plan">
            <![CDATA[
LogicalProject(A=[$0], B=[$1], C=[$2], DEPTNO=[$3], NAME=[$4])
  LogicalSort(sort0=[$5], dir0=[ASC])
    LogicalProject(A=[$0], B=[$1], C=[$2], DEPTNO=[$3], NAME=[$4], EXPR$5=[+($2, $0)])
      LogicalJoin(condition=[=($3, $2)], joinType=[inner])
        LogicalProject(A=[$2], B=[$1], C=[$0])
          LogicalValues(tuples=[[{ 1, 2, 3 }]])
        LogicalTableScan(table=[[CATALOG, SALES, DEPT]])
]]>
        </Resource>
    </TestCase>
    <TestCase name="testJoinWithUnion">
        <Resource name="sql">
            <![CDATA[select grade
from (select empno from emp union select deptno from dept),
  salgrade]]>
        </Resource>
        <Resource name="plan">
            <![CDATA[
LogicalProject(GRADE=[$1])
  LogicalJoin(condition=[true], joinType=[inner])
    LogicalUnion(all=[false])
      LogicalProject(EMPNO=[$0])
        LogicalTableScan(table=[[CATALOG, SALES, EMP]])
      LogicalProject(DEPTNO=[$0])
        LogicalTableScan(table=[[CATALOG, SALES, DEPT]])
    LogicalTableScan(table=[[CATALOG, SALES, SALGRADE]])
]]>
        </Resource>
    </TestCase>
    <TestCase name="testJoinNatural">
        <Resource name="sql">
            <![CDATA[SELECT * FROM emp NATURAL JOIN dept]]>
        </Resource>
        <Resource name="plan">
            <![CDATA[
LogicalProject(DEPTNO=[$7], EMPNO=[$0], ENAME=[$1], JOB=[$2], MGR=[$3], HIREDATE=[$4], SAL=[$5], COMM=[$6], SLACKER=[$8], NAME=[$10])
  LogicalJoin(condition=[=($7, $9)], joinType=[inner])
    LogicalTableScan(table=[[CATALOG, SALES, EMP]])
    LogicalTableScan(table=[[CATALOG, SALES, DEPT]])
]]>
        </Resource>
    </TestCase>
    <TestCase name="testJoinNaturalNoCommonColumn">
        <Resource name="sql">
            <![CDATA[SELECT *
FROM emp NATURAL JOIN (SELECT deptno AS foo, name FROM dept) AS d]]>
        </Resource>
        <Resource name="plan">
            <![CDATA[
LogicalProject(EMPNO=[$0], ENAME=[$1], JOB=[$2], MGR=[$3], HIREDATE=[$4], SAL=[$5], COMM=[$6], DEPTNO=[$7], SLACKER=[$8], FOO=[$9], NAME=[$10])
  LogicalJoin(condition=[true], joinType=[inner])
    LogicalTableScan(table=[[CATALOG, SALES, EMP]])
    LogicalProject(FOO=[$0], NAME=[$1])
      LogicalTableScan(table=[[CATALOG, SALES, DEPT]])
]]>
        </Resource>
    </TestCase>
    <TestCase name="testJoinNaturalMultipleCommonColumn">
        <Resource name="sql">
            <![CDATA[SELECT *
FROM emp
NATURAL JOIN (SELECT deptno, name AS ename FROM dept) AS d]]>
        </Resource>
        <Resource name="plan">
            <![CDATA[
LogicalProject(ENAME=[$1], DEPTNO=[$7], EMPNO=[$0], JOB=[$2], MGR=[$3], HIREDATE=[$4], SAL=[$5], COMM=[$6], SLACKER=[$8])
  LogicalJoin(condition=[AND(=($1, $10), =($7, $9))], joinType=[inner])
    LogicalTableScan(table=[[CATALOG, SALES, EMP]])
    LogicalProject(DEPTNO=[$0], ENAME=[$1])
      LogicalTableScan(table=[[CATALOG, SALES, DEPT]])
]]>
        </Resource>
    </TestCase>
    <TestCase name="testOrderOffsetFetch">
        <Resource name="sql">
            <![CDATA[select empno from emp
order by empno offset 10 rows fetch next 5 rows only]]>
        </Resource>
        <Resource name="plan">
            <![CDATA[
LogicalSort(sort0=[$0], dir0=[ASC], offset=[10], fetch=[5])
  LogicalProject(EMPNO=[$0])
    LogicalTableScan(table=[[CATALOG, SALES, EMP]])
]]>
        </Resource>
    </TestCase>
    <TestCase name="testOrderOffsetFetchWithDynamicParameter">
        <Resource name="sql">
            <![CDATA[select empno from emp
order by empno offset ? rows fetch next ? rows only]]>
        </Resource>
        <Resource name="plan">
            <![CDATA[
LogicalSort(sort0=[$0], dir0=[ASC], offset=[?0], fetch=[?1])
  LogicalProject(EMPNO=[$0])
    LogicalTableScan(table=[[CATALOG, SALES, EMP]])
]]>
        </Resource>
    </TestCase>
    <TestCase name="testFetch">
        <Resource name="sql">
            <![CDATA[select empno from emp fetch next 5 rows only]]>
        </Resource>
        <Resource name="plan">
            <![CDATA[
LogicalSort(fetch=[5])
  LogicalProject(EMPNO=[$0])
    LogicalTableScan(table=[[CATALOG, SALES, EMP]])
]]>
        </Resource>
    </TestCase>
    <TestCase name="testFetchWithDynamicParameter">
        <Resource name="sql">
            <![CDATA[select empno from emp fetch next ? rows only]]>
        </Resource>
        <Resource name="plan">
            <![CDATA[
LogicalSort(fetch=[?0])
  LogicalProject(EMPNO=[$0])
    LogicalTableScan(table=[[CATALOG, SALES, EMP]])
]]>
        </Resource>
    </TestCase>
    <TestCase name="testOffsetFetch">
        <Resource name="sql">
            <![CDATA[select empno from emp
offset 10 rows fetch next 5 rows only]]>
        </Resource>
        <Resource name="plan">
            <![CDATA[
LogicalSort(offset=[10], fetch=[5])
  LogicalProject(EMPNO=[$0])
    LogicalTableScan(table=[[CATALOG, SALES, EMP]])
]]>
        </Resource>
    </TestCase>
    <TestCase name="testOffsetFetchWithDynamicParameter">
        <Resource name="sql">
            <![CDATA[select empno from emp
offset ? rows fetch next ? rows only]]>
        </Resource>
        <Resource name="plan">
            <![CDATA[
LogicalSort(offset=[?0], fetch=[?1])
  LogicalProject(EMPNO=[$0])
    LogicalTableScan(table=[[CATALOG, SALES, EMP]])
]]>
        </Resource>
    </TestCase>
    <TestCase name="testOffset">
        <Resource name="sql">
            <![CDATA[select empno from emp offset 10 rows]]>
        </Resource>
        <Resource name="plan">
            <![CDATA[
LogicalSort(offset=[10])
  LogicalProject(EMPNO=[$0])
    LogicalTableScan(table=[[CATALOG, SALES, EMP]])
]]>
        </Resource>
    </TestCase>
    <TestCase name="testOffsetWithDynamicParameter">
        <Resource name="sql">
            <![CDATA[select empno from emp offset ? rows]]>
        </Resource>
        <Resource name="plan">
            <![CDATA[
LogicalSort(offset=[?0])
  LogicalProject(EMPNO=[$0])
    LogicalTableScan(table=[[CATALOG, SALES, EMP]])
]]>
        </Resource>
    </TestCase>
    <TestCase name="testJoinUsingDynamicTable">
        <Resource name="sql">
            <![CDATA[select * from SALES.NATION t1
join SALES.NATION t2
using (n_nationkey)]]>
        </Resource>
        <Resource name="plan">
            <![CDATA[
LogicalProject(**=[$1], **0=[$3])
  LogicalJoin(condition=[=($0, $2)], joinType=[inner])
    LogicalTableScan(table=[[CATALOG, SALES, NATION]])
    LogicalTableScan(table=[[CATALOG, SALES, NATION]])
]]>
        </Resource>
    </TestCase>
    <TestCase name="testMultiAnd">
        <Resource name="sql">
            <![CDATA[select * from emp
where deptno < 10
and deptno > 5
and (deptno = 8 or empno < 100)]]>
        </Resource>
        <Resource name="plan">
            <![CDATA[
LogicalProject(EMPNO=[$0], ENAME=[$1], JOB=[$2], MGR=[$3], HIREDATE=[$4], SAL=[$5], COMM=[$6], DEPTNO=[$7], SLACKER=[$8])
  LogicalFilter(condition=[AND(<($7, 10), >($7, 5), OR(=($7, 8), <($0, 100)))])
    LogicalTableScan(table=[[CATALOG, SALES, EMP]])
]]>
        </Resource>
    </TestCase>
    <TestCase name="testJoinUsingThreeWay">
        <Resource name="sql">
            <![CDATA[select *
from emp as e
join dept as d using (deptno)
join emp as e2 using (empno)]]>
        </Resource>
        <Resource name="plan">
            <![CDATA[
LogicalProject(EMPNO=[$0], DEPTNO=[$7], ENAME=[$1], JOB=[$2], MGR=[$3], HIREDATE=[$4], SAL=[$5], COMM=[$6], SLACKER=[$8], NAME=[$10], ENAME0=[$12], JOB0=[$13], MGR0=[$14], HIREDATE0=[$15], SAL0=[$16], COMM0=[$17], DEPTNO1=[$18], SLACKER0=[$19])
  LogicalJoin(condition=[=($0, $11)], joinType=[inner])
    LogicalJoin(condition=[=($7, $9)], joinType=[inner])
      LogicalTableScan(table=[[CATALOG, SALES, EMP]])
      LogicalTableScan(table=[[CATALOG, SALES, DEPT]])
    LogicalTableScan(table=[[CATALOG, SALES, EMP]])
]]>
        </Resource>
    </TestCase>
    <TestCase name="testJoinOnExpression">
        <Resource name="sql">
            <![CDATA[SELECT * FROM emp
JOIN dept on emp.deptno + 1 = dept.deptno - 2]]>
        </Resource>
        <Resource name="plan">
            <![CDATA[
LogicalProject(EMPNO=[$0], ENAME=[$1], JOB=[$2], MGR=[$3], HIREDATE=[$4], SAL=[$5], COMM=[$6], DEPTNO=[$7], SLACKER=[$8], DEPTNO0=[$10], NAME=[$11])
  LogicalJoin(condition=[=($9, $12)], joinType=[inner])
    LogicalProject(EMPNO=[$0], ENAME=[$1], JOB=[$2], MGR=[$3], HIREDATE=[$4], SAL=[$5], COMM=[$6], DEPTNO=[$7], SLACKER=[$8], $f9=[+($7, 1)])
      LogicalTableScan(table=[[CATALOG, SALES, EMP]])
    LogicalProject(DEPTNO=[$0], NAME=[$1], $f2=[-($0, 2)])
      LogicalTableScan(table=[[CATALOG, SALES, DEPT]])
]]>
        </Resource>
    </TestCase>
    <TestCase name="testDuplicateColumnsInSubQuery">
        <Resource name="sql">
            <![CDATA[select "e" from (
select empno as "e", deptno as d, 1 as "e" from EMP)]]>
        </Resource>
        <Resource name="plan">
            <![CDATA[
LogicalProject(e=[$0])
  LogicalTableScan(table=[[CATALOG, SALES, EMP]])
]]>
        </Resource>
    </TestCase>
    <TestCase name="testWith">
        <Resource name="sql">
            <![CDATA[with emp2 as (select * from emp)
select * from emp2]]>
        </Resource>
        <Resource name="plan">
            <![CDATA[
LogicalProject(EMPNO=[$0], ENAME=[$1], JOB=[$2], MGR=[$3], HIREDATE=[$4], SAL=[$5], COMM=[$6], DEPTNO=[$7], SLACKER=[$8])
  LogicalTableScan(table=[[CATALOG, SALES, EMP]])
]]>
        </Resource>
    </TestCase>
    <TestCase name="testWithUnion">
        <Resource name="sql">
            <![CDATA[with emp2 as (select * from emp where deptno > 10)
select empno from emp2 where deptno < 30
union all
select deptno from emp]]>
        </Resource>
        <Resource name="plan">
            <![CDATA[
LogicalUnion(all=[true])
  LogicalProject(EMPNO=[$0])
    LogicalFilter(condition=[<($7, 30)])
      LogicalProject(EMPNO=[$0], ENAME=[$1], JOB=[$2], MGR=[$3], HIREDATE=[$4], SAL=[$5], COMM=[$6], DEPTNO=[$7], SLACKER=[$8])
        LogicalFilter(condition=[>($7, 10)])
          LogicalTableScan(table=[[CATALOG, SALES, EMP]])
  LogicalProject(DEPTNO=[$7])
    LogicalTableScan(table=[[CATALOG, SALES, EMP]])
]]>
        </Resource>
    </TestCase>
    <TestCase name="testWithInsideWhereExists">
        <Resource name="sql">
            <![CDATA[select * from emp
where exists (
  with dept2 as (select * from dept where dept.deptno >= emp.deptno)
  select 1 from dept2 where deptno <= emp.deptno)]]>
        </Resource>
        <Resource name="plan">
            <![CDATA[
LogicalProject(EMPNO=[$0], ENAME=[$1], JOB=[$2], MGR=[$3], HIREDATE=[$4], SAL=[$5], COMM=[$6], DEPTNO=[$7], SLACKER=[$8])
  LogicalFilter(condition=[IS NOT NULL($9)])
    LogicalCorrelate(correlation=[$cor1], joinType=[left], requiredColumns=[{7}])
      LogicalTableScan(table=[[CATALOG, SALES, EMP]])
      LogicalAggregate(group=[{}], agg#0=[MIN($0)])
        LogicalProject($f0=[true])
          LogicalFilter(condition=[<=($0, $cor1.DEPTNO)])
            LogicalProject(DEPTNO=[$0], NAME=[$1])
              LogicalFilter(condition=[>=($0, $cor1.DEPTNO)])
                LogicalTableScan(table=[[CATALOG, SALES, DEPT]])
]]>
        </Resource>
    </TestCase>
    <TestCase name="testWithInsideScalarSubQuery">
        <Resource name="sql">
            <![CDATA[select (
 with dept2 as (select * from dept where deptno > 10) select count(*) from dept2) as c
from emp]]>
        </Resource>
        <Resource name="plan">
            <![CDATA[
LogicalProject(C=[$9])
  LogicalJoin(condition=[true], joinType=[left])
    LogicalTableScan(table=[[CATALOG, SALES, EMP]])
    LogicalAggregate(group=[{}], agg#0=[SINGLE_VALUE($0)])
      LogicalAggregate(group=[{}], EXPR$0=[COUNT()])
        LogicalProject($f0=[0])
          LogicalFilter(condition=[>($0, 10)])
            LogicalTableScan(table=[[CATALOG, SALES, DEPT]])
]]>
        </Resource>
    </TestCase>
    <TestCase name="testAggregateNoGroup">
        <Resource name="sql">
            <![CDATA[select sum(deptno) from emp]]>
        </Resource>
        <Resource name="plan">
            <![CDATA[
LogicalAggregate(group=[{}], EXPR$0=[SUM($0)])
  LogicalProject(DEPTNO=[$7])
    LogicalTableScan(table=[[CATALOG, SALES, EMP]])
]]>
        </Resource>
    </TestCase>
    <TestCase name="testConditionOffByOneReversed">
        <Resource name="sql">
            <![CDATA[SELECT * FROM emp
JOIN dept on dept.deptno = emp.deptno + 0]]>
        </Resource>
        <Resource name="plan">
            <![CDATA[
LogicalProject(EMPNO=[$0], ENAME=[$1], JOB=[$2], MGR=[$3], HIREDATE=[$4], SAL=[$5], COMM=[$6], DEPTNO=[$7], SLACKER=[$8], DEPTNO0=[$10], NAME=[$11])
  LogicalJoin(condition=[=($10, $9)], joinType=[inner])
    LogicalProject(EMPNO=[$0], ENAME=[$1], JOB=[$2], MGR=[$3], HIREDATE=[$4], SAL=[$5], COMM=[$6], DEPTNO=[$7], SLACKER=[$8], $f9=[+($7, 0)])
      LogicalTableScan(table=[[CATALOG, SALES, EMP]])
    LogicalTableScan(table=[[CATALOG, SALES, DEPT]])
]]>
        </Resource>
    </TestCase>
    <TestCase name="testConditionOffByOne">
        <Resource name="sql">
            <![CDATA[SELECT * FROM emp
JOIN dept on emp.deptno + 0 = dept.deptno]]>
        </Resource>
        <Resource name="plan">
            <![CDATA[
LogicalProject(EMPNO=[$0], ENAME=[$1], JOB=[$2], MGR=[$3], HIREDATE=[$4], SAL=[$5], COMM=[$6], DEPTNO=[$7], SLACKER=[$8], DEPTNO0=[$10], NAME=[$11])
  LogicalJoin(condition=[=($9, $10)], joinType=[inner])
    LogicalProject(EMPNO=[$0], ENAME=[$1], JOB=[$2], MGR=[$3], HIREDATE=[$4], SAL=[$5], COMM=[$6], DEPTNO=[$7], SLACKER=[$8], $f9=[+($7, 0)])
      LogicalTableScan(table=[[CATALOG, SALES, EMP]])
    LogicalTableScan(table=[[CATALOG, SALES, DEPT]])
]]>
        </Resource>
    </TestCase>
    <TestCase name="testLateralDecorrelate">
        <Resource name="sql">
            <![CDATA[select * from emp,
 LATERAL (select * from dept where emp.deptno=dept.deptno)]]>
        </Resource>
        <Resource name="plan">
            <![CDATA[
LogicalProject(EMPNO=[$0], ENAME=[$1], JOB=[$2], MGR=[$3], HIREDATE=[$4], SAL=[$5], COMM=[$6], DEPTNO=[$7], SLACKER=[$8], DEPTNO0=[$9], NAME=[$10])
  LogicalJoin(condition=[=($7, $11)], joinType=[inner])
    LogicalTableScan(table=[[CATALOG, SALES, EMP]])
    LogicalProject(DEPTNO=[$0], NAME=[$1], DEPTNO2=[$0])
      LogicalTableScan(table=[[CATALOG, SALES, DEPT]])
]]>
        </Resource>
    </TestCase>
    <TestCase name="testNestedCorrelations">
        <Resource name="sql">
            <![CDATA[select *
from (select 2+deptno d2, 3+deptno d3 from emp) e
 where exists (select 1 from (select deptno+1 d1 from dept) d
 where d1=e.d2 and exists (select 2 from (select deptno+4 d4, deptno+5 d5, deptno+6 d6 from dept)
 where d4=d.d1 and d5=d.d1 and d6=e.d3))]]>
        </Resource>
        <Resource name="plan">
            <![CDATA[
LogicalProject(D2=[$0], D3=[$1])
  LogicalFilter(condition=[IS NOT NULL($2)])
    LogicalCorrelate(correlation=[$cor3], joinType=[left], requiredColumns=[{0, 1}])
      LogicalProject(D2=[+(2, $7)], D3=[+(3, $7)])
        LogicalTableScan(table=[[CATALOG, SALES, EMP]])
      LogicalAggregate(group=[{}], agg#0=[MIN($0)])
        LogicalProject($f0=[true])
          LogicalFilter(condition=[AND(=($0, $cor3.D2), IS NOT NULL($1))])
            LogicalCorrelate(correlation=[$cor0], joinType=[left], requiredColumns=[{0}])
              LogicalProject(D1=[+($0, 1)])
                LogicalTableScan(table=[[CATALOG, SALES, DEPT]])
              LogicalAggregate(group=[{}], agg#0=[MIN($0)])
                LogicalProject($f0=[true])
                  LogicalFilter(condition=[AND(=($0, $cor0.D1), =($1, $cor0.D1), =($2, $cor3.D3))])
                    LogicalProject(D4=[+($0, 4)], D5=[+($0, 5)], D6=[+($0, 6)])
                      LogicalTableScan(table=[[CATALOG, SALES, DEPT]])
]]>
        </Resource>
    </TestCase>
    <TestCase name="testNestedCorrelationsDecorrelated">
        <Resource name="sql">
            <![CDATA[select *
from (select 2+deptno d2, 3+deptno d3 from emp) e
 where exists (select 1 from (select deptno+1 d1 from dept) d
 where d1=e.d2 and exists (select 2 from (select deptno+4 d4, deptno+5 d5, deptno+6 d6 from dept)
 where d4=d.d1 and d5=d.d1 and d6=e.d3))]]>
        </Resource>
        <Resource name="plan">
            <![CDATA[
LogicalProject(D2=[$0], D3=[$1])
  LogicalProject(D2=[$0], D3=[$1], D1=[CAST($2):INTEGER], D30=[$3], $f2=[CAST($4):BOOLEAN])
    LogicalJoin(condition=[AND(=($0, $2), =($1, $3))], joinType=[inner])
      LogicalProject(D2=[+(2, $7)], D3=[+(3, $7)])
        LogicalTableScan(table=[[CATALOG, SALES, EMP]])
      LogicalAggregate(group=[{0, 1}], agg#0=[MIN($2)])
        LogicalProject(D1=[$0], D3=[$2], $f0=[true])
          LogicalFilter(condition=[IS NOT NULL($1)])
            LogicalProject(D1=[$0], $f0=[$3], D3=[$2])
              LogicalJoin(condition=[=($0, $1)], joinType=[left])
                LogicalProject(D1=[+($0, 1)])
                  LogicalTableScan(table=[[CATALOG, SALES, DEPT]])
                LogicalAggregate(group=[{0, 1}], agg#0=[MIN($2)])
                  LogicalProject(D1=[$3], D3=[$4], $f0=[true])
                    LogicalJoin(condition=[AND(=($0, $3), =($1, $3), =($2, $4))], joinType=[inner])
                      LogicalProject(D4=[+($0, 4)], D5=[+($0, 5)], D6=[+($0, 6)])
                        LogicalTableScan(table=[[CATALOG, SALES, DEPT]])
                      LogicalJoin(condition=[true], joinType=[inner])
                        LogicalAggregate(group=[{0}])
                          LogicalProject(D1=[+($0, 1)])
                            LogicalTableScan(table=[[CATALOG, SALES, DEPT]])
                        LogicalAggregate(group=[{0}])
                          LogicalProject(D3=[+(3, $7)])
                            LogicalTableScan(table=[[CATALOG, SALES, EMP]])
]]>
        </Resource>
    </TestCase>
    <TestCase name="testWithInsideWhereExistsDecorrelate">
        <Resource name="sql">
            <![CDATA[select * from emp
where exists (
  with dept2 as (select * from dept where dept.deptno >= emp.deptno)
  select 1 from dept2 where deptno <= emp.deptno)]]>
        </Resource>
        <Resource name="plan">
            <![CDATA[
LogicalProject(EMPNO=[$0], ENAME=[$1], JOB=[$2], MGR=[$3], HIREDATE=[$4], SAL=[$5], COMM=[$6], DEPTNO=[$7], SLACKER=[$8])
  LogicalProject(EMPNO=[$0], ENAME=[$1], JOB=[$2], MGR=[$3], HIREDATE=[$4], SAL=[$5], COMM=[$6], DEPTNO=[$7], SLACKER=[$8], DEPTNO0=[CAST($9):INTEGER], $f1=[CAST($10):BOOLEAN])
    LogicalJoin(condition=[=($7, $9)], joinType=[inner])
      LogicalTableScan(table=[[CATALOG, SALES, EMP]])
      LogicalAggregate(group=[{0}], agg#0=[MIN($1)])
        LogicalProject(DEPTNO0=[$2], $f0=[true])
          LogicalFilter(condition=[<=($0, $2)])
            LogicalProject(DEPTNO=[$0], NAME=[$1], DEPTNO0=[$2])
              LogicalJoin(condition=[>=($0, $2)], joinType=[inner])
                LogicalTableScan(table=[[CATALOG, SALES, DEPT]])
                LogicalAggregate(group=[{0}])
                  LogicalProject(DEPTNO=[$7])
                    LogicalTableScan(table=[[CATALOG, SALES, EMP]])
]]>
        </Resource>
    </TestCase>
    <TestCase name="testExistsCorrelatedDecorrelate">
        <Resource name="sql">
            <![CDATA[select*from emp where exists (
  select 1 from dept where emp.deptno=dept.deptno)]]>
        </Resource>
        <Resource name="plan">
            <![CDATA[
LogicalProject(EMPNO=[$0], ENAME=[$1], JOB=[$2], MGR=[$3], HIREDATE=[$4], SAL=[$5], COMM=[$6], DEPTNO=[$7], SLACKER=[$8])
  LogicalProject(EMPNO=[$0], ENAME=[$1], JOB=[$2], MGR=[$3], HIREDATE=[$4], SAL=[$5], COMM=[$6], DEPTNO=[$7], SLACKER=[$8], DEPTNO0=[CAST($9):INTEGER], $f1=[CAST($10):BOOLEAN])
    LogicalJoin(condition=[=($7, $9)], joinType=[inner])
      LogicalTableScan(table=[[CATALOG, SALES, EMP]])
      LogicalAggregate(group=[{0}], agg#0=[MIN($1)])
        LogicalProject(DEPTNO=[$0], $f0=[true])
          LogicalTableScan(table=[[CATALOG, SALES, DEPT]])
]]>
        </Resource>
    </TestCase>
    <TestCase name="testExistsCorrelatedLimit">
        <Resource name="sql">
            <![CDATA[select*from emp where exists (
  select 1 from dept where emp.deptno=dept.deptno limit 1)]]>
        </Resource>
        <Resource name="plan">
            <![CDATA[
LogicalProject(EMPNO=[$0], ENAME=[$1], JOB=[$2], MGR=[$3], HIREDATE=[$4], SAL=[$5], COMM=[$6], DEPTNO=[$7], SLACKER=[$8])
  LogicalFilter(condition=[IS NOT NULL($9)])
    LogicalCorrelate(correlation=[$cor0], joinType=[left], requiredColumns=[{7}])
      LogicalTableScan(table=[[CATALOG, SALES, EMP]])
      LogicalAggregate(group=[{}], agg#0=[MIN($0)])
        LogicalProject($f0=[true])
          LogicalSort(fetch=[1])
            LogicalProject(EXPR$0=[1])
              LogicalFilter(condition=[=($cor0.DEPTNO, $0)])
                LogicalTableScan(table=[[CATALOG, SALES, DEPT]])
]]>
        </Resource>
    </TestCase>
    <TestCase name="testExistsCorrelatedLimitDecorrelate">
        <Resource name="sql">
            <![CDATA[select*from emp where exists (
  select 1 from dept where emp.deptno=dept.deptno limit 1)]]>
        </Resource>
        <Resource name="plan">
            <![CDATA[
LogicalProject(EMPNO=[$0], ENAME=[$1], JOB=[$2], MGR=[$3], HIREDATE=[$4], SAL=[$5], COMM=[$6], DEPTNO=[$7], SLACKER=[$8])
  LogicalProject(EMPNO=[$0], ENAME=[$1], JOB=[$2], MGR=[$3], HIREDATE=[$4], SAL=[$5], COMM=[$6], DEPTNO=[$7], SLACKER=[$8], DEPTNO0=[CAST($9):INTEGER], $f1=[CAST($10):BOOLEAN])
    LogicalJoin(condition=[=($7, $9)], joinType=[inner])
      LogicalTableScan(table=[[CATALOG, SALES, EMP]])
      LogicalAggregate(group=[{0}], agg#0=[MIN($1)])
        LogicalProject(DEPTNO=[$1], $f0=[true])
          LogicalSort(fetch=[1])
            LogicalProject(EXPR$0=[1], DEPTNO=[$0])
              LogicalTableScan(table=[[CATALOG, SALES, DEPT]])
]]>
        </Resource>
    </TestCase>
    <TestCase name="testJoinUnnest">
        <Resource name="sql">
            <![CDATA[select*from dept as d, unnest(multiset[d.deptno * 2])]]>
        </Resource>
        <Resource name="plan">
            <![CDATA[
LogicalProject(DEPTNO=[$0], NAME=[$1], EXPR$0=[$2])
  LogicalCorrelate(correlation=[$cor0], joinType=[inner], requiredColumns=[{0}])
    LogicalTableScan(table=[[CATALOG, SALES, DEPT]])
    Uncollect
      LogicalProject(EXPR$0=[$SLICE($0)])
        Collect(field=[EXPR$0])
          LogicalUnion(all=[true])
            LogicalProject(EXPR$0=[*($cor0.DEPTNO, 2)])
              LogicalValues(tuples=[[{ 0 }]])
]]>
        </Resource>
    </TestCase>
    <TestCase name="testNestedAggregates">
        <Resource name="sql">
            <![CDATA[SELECT
  avg(sum(sal) + 2 * min(empno) + 3 * avg(empno))
  over (partition by deptno)
from emp
group by deptno]]>
        </Resource>
        <Resource name="plan">
            <![CDATA[
LogicalProject(EXPR$0=[CAST(/(SUM(+(+($1, *(2, $2)), *(3, $3))) OVER (PARTITION BY $0 RANGE BETWEEN UNBOUNDED PRECEDING AND UNBOUNDED FOLLOWING), COUNT(+(+($1, *(2, $2)), *(3, $3))) OVER (PARTITION BY $0 RANGE BETWEEN UNBOUNDED PRECEDING AND UNBOUNDED FOLLOWING))):INTEGER NOT NULL])
  LogicalAggregate(group=[{0}], agg#0=[SUM($1)], agg#1=[MIN($2)], agg#2=[AVG($2)])
    LogicalProject(DEPTNO=[$7], SAL=[$5], EMPNO=[$0])
      LogicalTableScan(table=[[CATALOG, SALES, EMP]])
]]>
        </Resource>
    </TestCase>
    <TestCase name="testWithAlias">
        <Resource name="sql">
            <![CDATA[with w(x, y) as
  (select * from dept where deptno > 10)
select x from w where x < 30 union all select deptno from dept]]>
        </Resource>
        <Resource name="plan">
            <![CDATA[
LogicalUnion(all=[true])
  LogicalProject(X=[$0])
    LogicalFilter(condition=[<($0, 30)])
      LogicalProject(DEPTNO=[$0], NAME=[$1])
        LogicalFilter(condition=[>($0, 10)])
          LogicalTableScan(table=[[CATALOG, SALES, DEPT]])
  LogicalProject(DEPTNO=[$0])
    LogicalTableScan(table=[[CATALOG, SALES, DEPT]])
]]>
        </Resource>
    </TestCase>
    <TestCase name="testWithOrder">
        <Resource name="sql">
            <![CDATA[with emp2 as (select * from emp)
select * from emp2 order by deptno]]>
        </Resource>
        <Resource name="plan">
            <![CDATA[
LogicalSort(sort0=[$7], dir0=[ASC])
  LogicalProject(EMPNO=[$0], ENAME=[$1], JOB=[$2], MGR=[$3], HIREDATE=[$4], SAL=[$5], COMM=[$6], DEPTNO=[$7], SLACKER=[$8])
    LogicalTableScan(table=[[CATALOG, SALES, EMP]])
]]>
        </Resource>
    </TestCase>
    <TestCase name="testWithUnionOrder">
        <Resource name="sql">
            <![CDATA[with emp2 as (select empno, deptno as x from emp)
select * from emp2
union all
select * from emp2
order by empno + x]]>
        </Resource>
        <Resource name="plan">
            <![CDATA[
LogicalProject(EMPNO=[$0], X=[$1])
  LogicalSort(sort0=[$2], dir0=[ASC])
    LogicalProject(EMPNO=[$0], X=[$1], EXPR$2=[+($0, $1)])
      LogicalUnion(all=[true])
        LogicalProject(EMPNO=[$0], X=[$7])
          LogicalTableScan(table=[[CATALOG, SALES, EMP]])
        LogicalProject(EMPNO=[$0], X=[$7])
          LogicalTableScan(table=[[CATALOG, SALES, EMP]])
]]>
        </Resource>
    </TestCase>
    <TestCase name="testInUncorrelatedSubQueryInSelect">
        <Resource name="sql">
            <![CDATA[select name, deptno in (
  select case when true then deptno else null end from emp)
from dept]]>
        </Resource>
        <Resource name="plan">
            <![CDATA[
LogicalProject(NAME=[$1], EXPR$1=[CASE(=($2, 0), false, IS NOT NULL($6), true, <($3, $2), null, false)])
  LogicalJoin(condition=[=($4, $5)], joinType=[left])
    LogicalProject(DEPTNO=[$0], NAME=[$1], $f0=[$2], $f1=[$3], DEPTNO0=[$0])
      LogicalJoin(condition=[true], joinType=[inner])
        LogicalTableScan(table=[[CATALOG, SALES, DEPT]])
        LogicalAggregate(group=[{}], agg#0=[COUNT()], agg#1=[COUNT($0)])
          LogicalProject(EXPR$0=[CAST($7):INTEGER], $f1=[true])
            LogicalTableScan(table=[[CATALOG, SALES, EMP]])
    LogicalAggregate(group=[{0}], agg#0=[MIN($1)])
      LogicalProject(EXPR$0=[CAST($7):INTEGER], $f1=[true])
        LogicalTableScan(table=[[CATALOG, SALES, EMP]])
]]>
        </Resource>
    </TestCase>
    <TestCase name="testNotInUncorrelatedSubQueryInSelect">
        <Resource name="sql">
            <![CDATA[select empno, deptno not in (
  select case when true then deptno else null end from dept)
from emp]]>
        </Resource>
        <Resource name="plan">
            <![CDATA[
LogicalProject(EMPNO=[$0], EXPR$1=[NOT(CASE(=($9, 0), false, IS NOT NULL($13), true, IS NULL($11), null, <($10, $9), null, false))])
  LogicalJoin(condition=[=($11, $12)], joinType=[left])
    LogicalProject(EMPNO=[$0], ENAME=[$1], JOB=[$2], MGR=[$3], HIREDATE=[$4], SAL=[$5], COMM=[$6], DEPTNO=[$7], SLACKER=[$8], $f0=[$9], $f1=[$10], DEPTNO0=[$7])
      LogicalJoin(condition=[true], joinType=[inner])
        LogicalTableScan(table=[[CATALOG, SALES, EMP]])
        LogicalAggregate(group=[{}], agg#0=[COUNT()], agg#1=[COUNT($0)])
          LogicalProject(EXPR$0=[CAST($0):INTEGER], $f1=[true])
            LogicalTableScan(table=[[CATALOG, SALES, DEPT]])
    LogicalAggregate(group=[{0}], agg#0=[MIN($1)])
      LogicalProject(EXPR$0=[CAST($0):INTEGER], $f1=[true])
        LogicalTableScan(table=[[CATALOG, SALES, DEPT]])
]]>
        </Resource>
    </TestCase>
    <TestCase name="testNotInUncorrelatedSubQuery">
        <Resource name="sql">
            <![CDATA[select empno from emp where deptno not in (select deptno from dept)]]>
        </Resource>
        <Resource name="plan">
            <![CDATA[
LogicalProject(EMPNO=[$0])
  LogicalFilter(condition=[NOT(AND(IS TRUE($11), IS NOT NULL($9)))])
    LogicalJoin(condition=[=($9, $10)], joinType=[left])
      LogicalProject(EMPNO=[$0], ENAME=[$1], JOB=[$2], MGR=[$3], HIREDATE=[$4], SAL=[$5], COMM=[$6], DEPTNO=[$7], SLACKER=[$8], DEPTNO0=[$7])
        LogicalTableScan(table=[[CATALOG, SALES, EMP]])
      LogicalAggregate(group=[{0}], agg#0=[MIN($1)])
        LogicalProject(DEPTNO=[$0], $f1=[true])
          LogicalTableScan(table=[[CATALOG, SALES, DEPT]])
]]>
        </Resource>
    </TestCase>
    <TestCase name="testNotInUncorrelatedSubQueryInSelectNotNull">
        <Resource name="sql">
            <![CDATA[select empno, deptno not in (
  select deptno from dept)
from emp]]>
        </Resource>
        <Resource name="plan">
            <![CDATA[
LogicalProject(EMPNO=[$0], EXPR$1=[IS NOT TRUE($11)])
  LogicalJoin(condition=[=($9, $10)], joinType=[left])
    LogicalProject(EMPNO=[$0], ENAME=[$1], JOB=[$2], MGR=[$3], HIREDATE=[$4], SAL=[$5], COMM=[$6], DEPTNO=[$7], SLACKER=[$8], DEPTNO0=[$7])
      LogicalTableScan(table=[[CATALOG, SALES, EMP]])
    LogicalAggregate(group=[{0}], agg#0=[MIN($1)])
      LogicalProject(DEPTNO=[$0], $f1=[true])
        LogicalTableScan(table=[[CATALOG, SALES, DEPT]])
]]>
        </Resource>
    </TestCase>
    <TestCase name="testSortWithTrim">
        <Resource name="sql">
            <![CDATA[select ename from (select * from emp order by sal) a]]>
        </Resource>
        <Resource name="plan">
            <![CDATA[
LogicalProject(ENAME=[$0])
  LogicalSort(sort0=[$1], dir0=[ASC])
    LogicalProject(ENAME=[$1], SAL=[$5])
      LogicalTableScan(table=[[CATALOG, SALES, EMP]])
]]>
        </Resource>
    </TestCase>
    <TestCase name="testGroupAlias">
        <Resource name="sql">
            <![CDATA[select "$f2", max(x), max(x + 1)
from (values (1, 2)) as t("$f2", x)
group by "$f2"]]>
        </Resource>
        <Resource name="plan">
            <![CDATA[
LogicalAggregate(group=[{0}], EXPR$1=[MAX($1)], EXPR$2=[MAX($2)])
  LogicalProject($f2=[$0], X=[$1], $f3=[+($1, 1)])
    LogicalValues(tuples=[[{ 1, 2 }]])
]]>
        </Resource>
    </TestCase>
    <TestCase name="testNotInUncorrelatedSubQueryInSelectDeduceNotNull">
        <Resource name="sql">
            <![CDATA[select empno, deptno not in (
  select mgr from emp where mgr > 5)
from emp]]>
        </Resource>
        <Resource name="plan">
            <![CDATA[
LogicalProject(EMPNO=[$0], EXPR$1=[CAST(NOT(AND(IS TRUE($11), IS NOT NULL($9)))):BOOLEAN])
  LogicalJoin(condition=[=($9, $10)], joinType=[left])
    LogicalProject(EMPNO=[$0], ENAME=[$1], JOB=[$2], MGR=[$3], HIREDATE=[$4], SAL=[$5], COMM=[$6], DEPTNO=[$7], SLACKER=[$8], DEPTNO0=[$7])
      LogicalTableScan(table=[[CATALOG, SALES, EMP]])
    LogicalAggregate(group=[{0}], agg#0=[MIN($1)])
      LogicalProject(MGR=[$3], $f1=[true])
        LogicalFilter(condition=[>($3, 5)])
          LogicalTableScan(table=[[CATALOG, SALES, EMP]])
]]>
        </Resource>
    </TestCase>
    <TestCase name="testNotInUncorrelatedSubQueryInSelectDeduceNotNull2">
        <Resource name="sql">
            <![CDATA[select empno, deptno not in (
  select mgr from emp where mgr is not null)
from emp]]>
        </Resource>
        <Resource name="plan">
            <![CDATA[
LogicalProject(EMPNO=[$0], EXPR$1=[CAST(NOT(AND(IS TRUE($11), IS NOT NULL($9)))):BOOLEAN])
  LogicalJoin(condition=[=($9, $10)], joinType=[left])
    LogicalProject(EMPNO=[$0], ENAME=[$1], JOB=[$2], MGR=[$3], HIREDATE=[$4], SAL=[$5], COMM=[$6], DEPTNO=[$7], SLACKER=[$8], DEPTNO0=[$7])
      LogicalTableScan(table=[[CATALOG, SALES, EMP]])
    LogicalAggregate(group=[{0}], agg#0=[MIN($1)])
      LogicalProject(MGR=[$3], $f1=[true])
        LogicalFilter(condition=[IS NOT NULL($3)])
          LogicalTableScan(table=[[CATALOG, SALES, EMP]])
]]>
        </Resource>
    </TestCase>
    <TestCase name="testNotInUncorrelatedSubQueryInSelectDeduceNotNull3">
        <Resource name="sql">
            <![CDATA[select empno, deptno not in (
  select mgr from emp where mgr in (
    select mgr from emp where deptno = 10))
from emp]]>
        </Resource>
        <Resource name="plan">
            <![CDATA[
LogicalProject(EMPNO=[$0], EXPR$1=[CAST(NOT(AND(IS TRUE($11), IS NOT NULL($9)))):BOOLEAN])
  LogicalJoin(condition=[=($9, $10)], joinType=[left])
    LogicalProject(EMPNO=[$0], ENAME=[$1], JOB=[$2], MGR=[$3], HIREDATE=[$4], SAL=[$5], COMM=[$6], DEPTNO=[$7], SLACKER=[$8], DEPTNO0=[$7])
      LogicalTableScan(table=[[CATALOG, SALES, EMP]])
    LogicalAggregate(group=[{0}], agg#0=[MIN($1)])
      LogicalProject(MGR=[$3], $f1=[true])
        LogicalJoin(condition=[=($3, $9)], joinType=[inner])
          LogicalTableScan(table=[[CATALOG, SALES, EMP]])
          LogicalAggregate(group=[{0}])
            LogicalProject(MGR=[$3])
              LogicalFilter(condition=[=($7, 10)])
                LogicalTableScan(table=[[CATALOG, SALES, EMP]])
]]>
        </Resource>
    </TestCase>
    <TestCase name="testNotInUncorrelatedSubQueryInSelectMayBeNull">
        <Resource name="sql">
            <![CDATA[select empno, deptno not in (
  select mgr from emp)
from emp]]>
        </Resource>
        <Resource name="plan">
            <![CDATA[
LogicalProject(EMPNO=[$0], EXPR$1=[NOT(CASE(=($9, 0), false, IS NOT NULL($13), true, IS NULL($11), null, <($10, $9), null, false))])
  LogicalJoin(condition=[=($11, $12)], joinType=[left])
    LogicalProject(EMPNO=[$0], ENAME=[$1], JOB=[$2], MGR=[$3], HIREDATE=[$4], SAL=[$5], COMM=[$6], DEPTNO=[$7], SLACKER=[$8], $f0=[$9], $f1=[$10], DEPTNO0=[$7])
      LogicalJoin(condition=[true], joinType=[inner])
        LogicalTableScan(table=[[CATALOG, SALES, EMP]])
        LogicalAggregate(group=[{}], agg#0=[COUNT()], agg#1=[COUNT($0)])
          LogicalProject(MGR=[$3], $f1=[true])
            LogicalTableScan(table=[[CATALOG, SALES, EMP]])
    LogicalAggregate(group=[{0}], agg#0=[MIN($1)])
      LogicalProject(MGR=[$3], $f1=[true])
        LogicalTableScan(table=[[CATALOG, SALES, EMP]])
]]>
        </Resource>
    </TestCase>
    <TestCase name="testSingletonGroupingSet">
        <Resource name="sql">
            <![CDATA[select sum(sal) from emp group by grouping sets (deptno)]]>
        </Resource>
        <Resource name="plan">
            <![CDATA[
LogicalProject(EXPR$0=[$1])
  LogicalAggregate(group=[{0}], EXPR$0=[SUM($1)])
    LogicalProject(DEPTNO=[$7], SAL=[$5])
      LogicalTableScan(table=[[CATALOG, SALES, EMP]])
]]>
        </Resource>
    </TestCase>
    <TestCase name="testGroupEmpty">
        <Resource name="sql">
            <![CDATA[select sum(deptno) from emp group by ()]]>
        </Resource>
        <Resource name="plan">
            <![CDATA[
LogicalAggregate(group=[{}], EXPR$0=[SUM($0)])
  LogicalProject(DEPTNO=[$7])
    LogicalTableScan(table=[[CATALOG, SALES, EMP]])
]]>
        </Resource>
    </TestCase>
    <TestCase name="testGroupByWithDuplicates">
        <Resource name="sql">
            <![CDATA[select sum(sal) from emp group by (), ()]]>
        </Resource>
        <Resource name="plan">
            <![CDATA[
LogicalAggregate(group=[{}], EXPR$0=[SUM($0)])
  LogicalProject(SAL=[$5])
    LogicalTableScan(table=[[CATALOG, SALES, EMP]])
]]>
        </Resource>
    </TestCase>
    <TestCase name="testGroupingSets">
        <Resource name="sql">
            <![CDATA[select deptno, ename, sum(sal) from emp
group by grouping sets ((deptno), (ename, deptno))
order by 2]]>
        </Resource>
        <Resource name="plan">
            <![CDATA[
LogicalSort(sort0=[$1], dir0=[ASC])
  LogicalAggregate(group=[{0, 1}], groups=[[{0, 1}, {0}]], EXPR$2=[SUM($2)])
    LogicalProject(DEPTNO=[$7], ENAME=[$1], SAL=[$5])
      LogicalTableScan(table=[[CATALOG, SALES, EMP]])
]]>
        </Resource>
    </TestCase>
    <TestCase name="testGroupingSetsWithRollup">
        <Resource name="sql">
            <![CDATA[select deptno, ename, sum(sal) from emp
group by grouping sets ( rollup(deptno), (ename, deptno))
order by 2]]>
        </Resource>
        <Resource name="plan">
            <![CDATA[
LogicalSort(sort0=[$1], dir0=[ASC])
  LogicalAggregate(group=[{0, 1}], groups=[[{0, 1}, {0}, {}]], EXPR$2=[SUM($2)])
    LogicalProject(DEPTNO=[$7], ENAME=[$1], SAL=[$5])
      LogicalTableScan(table=[[CATALOG, SALES, EMP]])
]]>
        </Resource>
    </TestCase>
    <TestCase name="testGroupingSetsWithCube">
        <Resource name="sql">
            <![CDATA[select deptno, ename, sum(sal) from emp
group by grouping sets ( (deptno), CUBE(ename, deptno))
order by 2]]>
        </Resource>
        <Resource name="plan">
            <![CDATA[
LogicalSort(sort0=[$1], dir0=[ASC])
  LogicalAggregate(group=[{0, 1}], groups=[[{0, 1}, {0}, {1}, {}]], EXPR$2=[SUM($2)])
    LogicalProject(DEPTNO=[$7], ENAME=[$1], SAL=[$5])
      LogicalTableScan(table=[[CATALOG, SALES, EMP]])
]]>
        </Resource>
    </TestCase>
    <TestCase name="testGroupingSetsWithRollupCube">
        <Resource name="sql">
            <![CDATA[select deptno, ename, sum(sal) from emp
group by grouping sets ( CUBE(deptno), ROLLUP(ename, deptno))
order by 2]]>
        </Resource>
        <Resource name="plan">
            <![CDATA[
LogicalSort(sort0=[$1], dir0=[ASC])
  LogicalAggregate(group=[{0, 1}], groups=[[{0, 1}, {0}, {1}, {}]], EXPR$2=[SUM($2)])
    LogicalProject(DEPTNO=[$7], ENAME=[$1], SAL=[$5])
      LogicalTableScan(table=[[CATALOG, SALES, EMP]])
]]>
        </Resource>
    </TestCase>
    <TestCase name="testDuplicateGroupingSets">
        <Resource name="sql">
            <![CDATA[select sum(sal) from emp
group by sal,
  grouping sets (deptno,
    grouping sets ((deptno, ename), ename),
      (ename)),
  ()]]>
        </Resource>
        <Resource name="plan">
            <![CDATA[
LogicalProject(EXPR$0=[$3])
  LogicalAggregate(group=[{0, 1, 2}], groups=[[{0, 1, 2}, {0, 1}, {0, 2}]], EXPR$0=[SUM($0)])
    LogicalProject(SAL=[$5], DEPTNO=[$7], ENAME=[$1])
      LogicalTableScan(table=[[CATALOG, SALES, EMP]])
]]>
        </Resource>
    </TestCase>
    <TestCase name="testGroupingSetsCartesianProduct">
        <Resource name="sql">
            <![CDATA[select 1
from (values (1, 2, 3, 4)) as t(a, b, c, d)
group by grouping sets (a, b), grouping sets (c, d)]]>
        </Resource>
        <Resource name="plan">
            <![CDATA[
LogicalProject(EXPR$0=[1])
  LogicalAggregate(group=[{0, 1, 2, 3}], groups=[[{0, 2}, {0, 3}, {1, 2}, {1, 3}]])
    LogicalValues(tuples=[[{ 1, 2, 3, 4 }]])
]]>
        </Resource>
    </TestCase>
    <TestCase name="testGroupingSetsCartesianProduct2">
        <Resource name="sql">
            <![CDATA[select 1
from (values (1, 2, 3, 4)) as t(a, b, c, d)
group by grouping sets (a, (a, b)), grouping sets (c), d]]>
        </Resource>
        <Resource name="plan">
            <![CDATA[
LogicalProject(EXPR$0=[1])
  LogicalAggregate(group=[{0, 1, 2, 3}], groups=[[{0, 1, 2, 3}, {0, 2, 3}]])
    LogicalValues(tuples=[[{ 1, 2, 3, 4 }]])
]]>
        </Resource>
    </TestCase>
    <TestCase name="testRollup">
        <Resource name="sql">
            <![CDATA[select 1
from (values (1, 2, 3, 4)) as t(a, b, c, d)
group by rollup(a, b), rollup(c, d)]]>
        </Resource>
        <Resource name="plan">
            <![CDATA[
LogicalProject(EXPR$0=[1])
  LogicalAggregate(group=[{0, 1, 2, 3}], groups=[[{0, 1, 2, 3}, {0, 1, 2}, {0, 1}, {0, 2, 3}, {0, 2}, {0}, {2, 3}, {2}, {}]])
    LogicalValues(tuples=[[{ 1, 2, 3, 4 }]])
]]>
        </Resource>
    </TestCase>
    <TestCase name="testCube">
        <Resource name="sql">
            <![CDATA[select 1
from (values (1, 2, 3, 4)) as t(a, b, c, d)
group by cube(a, b)]]>
        </Resource>
        <Resource name="plan">
            <![CDATA[
LogicalProject(EXPR$0=[1])
  LogicalAggregate(group=[{0, 1}], groups=[[{0, 1}, {0}, {1}, {}]])
    LogicalProject(A=[$0], B=[$1])
      LogicalValues(tuples=[[{ 1, 2, 3, 4 }]])
]]>
        </Resource>
    </TestCase>
    <TestCase name="testRollupTuples">
        <Resource name="sql">
            <![CDATA[select 1
from (values (1, 2, 3, 4)) as t(a, b, c, d)
group by rollup(b, (a, d))]]>
        </Resource>
        <Resource name="plan">
            <![CDATA[
LogicalProject(EXPR$0=[1])
  LogicalAggregate(group=[{0, 1, 2}], groups=[[{0, 1, 2}, {0}, {}]])
    LogicalProject(B=[$1], A=[$0], D=[$3])
      LogicalValues(tuples=[[{ 1, 2, 3, 4 }]])
]]>
        </Resource>
    </TestCase>
    <TestCase name="testGroupingSetsWith">
        <Resource name="sql">
            <![CDATA[with t(a, b, c, d) as (values (1, 2, 3, 4))
select 1 from t
group by rollup(a, b), rollup(c, d)]]>
        </Resource>
        <Resource name="plan">
            <![CDATA[
LogicalProject(EXPR$0=[1])
  LogicalAggregate(group=[{0, 1, 2, 3}], groups=[[{0, 1, 2, 3}, {0, 1, 2}, {0, 1}, {0, 2, 3}, {0, 2}, {0}, {2, 3}, {2}, {}]])
    LogicalValues(tuples=[[{ 1, 2, 3, 4 }]])
]]>
        </Resource>
    </TestCase>
    <TestCase name="testRollupSimple">
        <Resource name="sql">
            <![CDATA[select a, b, count(*) as c
from (values (cast(null as integer), 2)) as t(a, b)
group by rollup(a, b)]]>
        </Resource>
        <Resource name="plan">
            <![CDATA[
LogicalAggregate(group=[{0, 1}], groups=[[{0, 1}, {0}, {}]], C=[COUNT()])
  LogicalProject(A=[null], B=[2])
    LogicalValues(tuples=[[{ 0 }]])
]]>
        </Resource>
    </TestCase>
    <TestCase name="testGroupByExpression">
        <Resource name="sql">
            <![CDATA[select count(*)
from emp
group by substring(ename FROM 1 FOR 1)]]>
        </Resource>
        <Resource name="plan">
            <![CDATA[
LogicalProject(EXPR$0=[$1])
  LogicalAggregate(group=[{0}], EXPR$0=[COUNT()])
    LogicalProject($f0=[SUBSTRING($1, 1, 1)])
      LogicalTableScan(table=[[CATALOG, SALES, EMP]])
]]>
        </Resource>
    </TestCase>
    <TestCase name="testGroupingSetsProduct">
        <Resource name="sql">
            <![CDATA[select 1
from (values (0, 1, 2, 3, 4)) as t(a, b, c, x, y)
group by grouping sets ((a, b), c), grouping sets ((x, y), ())]]>
        </Resource>
        <Resource name="plan">
            <![CDATA[
LogicalProject(EXPR$0=[1])
  LogicalAggregate(group=[{0, 1, 2, 3, 4}], groups=[[{0, 1, 3, 4}, {0, 1}, {2, 3, 4}, {2}]])
    LogicalValues(tuples=[[{ 0, 1, 2, 3, 4 }]])
]]>
        </Resource>
    </TestCase>
    <TestCase name="testGroupingFunctionWithGroupBy">
        <Resource name="sql">
            <![CDATA[select
  deptno, grouping(deptno), count(*), grouping(empno)
from emp
group by empno, deptno
order by 2]]>
        </Resource>
        <Resource name="plan">
            <![CDATA[
LogicalSort(sort0=[$1], dir0=[ASC])
  LogicalProject(DEPTNO=[$1], EXPR$1=[$2], EXPR$2=[$3], EXPR$3=[$4])
    LogicalAggregate(group=[{0, 1}], EXPR$1=[GROUPING($1)], EXPR$2=[COUNT()], EXPR$3=[GROUPING($0)])
      LogicalProject(EMPNO=[$0], DEPTNO=[$7])
        LogicalTableScan(table=[[CATALOG, SALES, EMP]])
]]>
        </Resource>
    </TestCase>
    <TestCase name="testGroupingFunction">
        <Resource name="sql">
            <![CDATA[select
  deptno, grouping(deptno), count(*), grouping(empno)
from emp
group by rollup(empno, deptno)]]>
        </Resource>
        <Resource name="plan">
            <![CDATA[
LogicalProject(DEPTNO=[$1], EXPR$1=[$2], EXPR$2=[$3], EXPR$3=[$4])
  LogicalAggregate(group=[{0, 1}], groups=[[{0, 1}, {0}, {}]], EXPR$1=[GROUPING($1)], EXPR$2=[COUNT()], EXPR$3=[GROUPING($0)])
    LogicalProject(EMPNO=[$0], DEPTNO=[$7])
      LogicalTableScan(table=[[CATALOG, SALES, EMP]])
]]>
        </Resource>
    </TestCase>
    <TestCase name="testMatchRecognize1">
        <Resource name="sql">
            <![CDATA[select *
  from emp match_recognize
  (
    partition by job, sal
    order by job asc, sal desc, empno
    pattern (strt down+ up+)
    define
      down as down.mgr < PREV(down.mgr),
      up as up.mgr > prev(up.mgr)) as mr]]>
        </Resource>
        <Resource name="plan">
            <![CDATA[
LogicalProject(EMPNO=[$0], ENAME=[$1], JOB=[$2], MGR=[$3], HIREDATE=[$4], SAL=[$5], COMM=[$6], DEPTNO=[$7], SLACKER=[$8])
  LogicalMatch(partition=[[$2, $5]], order=[[2, 5 DESC, 0]], outputFields=[[EMPNO, ENAME, JOB, MGR, HIREDATE, SAL, COMM, DEPTNO, SLACKER]], allRows=[false], after=[FLAG(SKIP TO NEXT ROW)], pattern=[(('STRT', PATTERN_QUANTIFIER('DOWN', 1, -1, false)), PATTERN_QUANTIFIER('UP', 1, -1, false))], isStrictStarts=[false], isStrictEnds=[false], subsets=[[]], patternDefinitions=[[<(PREV(DOWN.$3, 0), PREV(DOWN.$3, 1)), >(PREV(UP.$3, 0), PREV(UP.$3, 1))]], inputFields=[[EMPNO, ENAME, JOB, MGR, HIREDATE, SAL, COMM, DEPTNO, SLACKER]])
    LogicalTableScan(table=[[CATALOG, SALES, EMP]])
]]>
        </Resource>
    </TestCase>
    <TestCase name="testMatchRecognizeMeasures1">
        <Resource name="sql">
            <![CDATA[select *
from emp match_recognize (
  partition by job, sal
  order by job asc, sal desc
  measures MATCH_NUMBER() as match_num,
    CLASSIFIER() as var_match,
    STRT.mgr as start_nw,
    LAST(DOWN.mgr) as bottom_nw,
    LAST(up.mgr) as end_nw
  pattern (strt down+ up+)
  define
    down as down.mgr < PREV(down.mgr),
    up as up.mgr > prev(up.mgr)) as mr]]>
        </Resource>
        <Resource name="plan">
            <![CDATA[
LogicalProject(JOB=[$0], SAL=[$1], MATCH_NUM=[$2], VAR_MATCH=[$3], START_NW=[$4], BOTTOM_NW=[$5], END_NW=[$6])
  LogicalMatch(partition=[[$2, $5]], order=[[2, 5 DESC]], outputFields=[[JOB, SAL, MATCH_NUM, VAR_MATCH, START_NW, BOTTOM_NW, END_NW]], allRows=[false], after=[FLAG(SKIP TO NEXT ROW)], pattern=[(('STRT', PATTERN_QUANTIFIER('DOWN', 1, -1, false)), PATTERN_QUANTIFIER('UP', 1, -1, false))], isStrictStarts=[false], isStrictEnds=[false], subsets=[[]], patternDefinitions=[[<(PREV(DOWN.$3, 0), PREV(DOWN.$3, 1)), >(PREV(UP.$3, 0), PREV(UP.$3, 1))]], inputFields=[[EMPNO, ENAME, JOB, MGR, HIREDATE, SAL, COMM, DEPTNO, SLACKER]])
    LogicalTableScan(table=[[CATALOG, SALES, EMP]])
]]>
        </Resource>
    </TestCase>
    <TestCase name="testMatchRecognizeMeasures2">
        <Resource name="sql">
            <![CDATA[select *
from emp match_recognize (
  partition by job
  order by sal
  measures MATCH_NUMBER() as match_num,
    CLASSIFIER() as var_match,
    STRT.mgr as start_nw,
    LAST(DOWN.mgr) as bottom_nw,
    LAST(up.mgr) as end_nw
  pattern (strt down+ up+)
  define
    down as down.mgr < PREV(down.mgr),
    up as up.mgr > prev(up.mgr)) as mr]]>
        </Resource>
        <Resource name="plan">
            <![CDATA[
LogicalProject(JOB=[$0], MATCH_NUM=[$1], VAR_MATCH=[$2], START_NW=[$3], BOTTOM_NW=[$4], END_NW=[$5])
  LogicalMatch(partition=[[$2]], order=[[5]], outputFields=[[JOB, MATCH_NUM, VAR_MATCH, START_NW, BOTTOM_NW, END_NW]], allRows=[false], after=[FLAG(SKIP TO NEXT ROW)], pattern=[(('STRT', PATTERN_QUANTIFIER('DOWN', 1, -1, false)), PATTERN_QUANTIFIER('UP', 1, -1, false))], isStrictStarts=[false], isStrictEnds=[false], subsets=[[]], patternDefinitions=[[<(PREV(DOWN.$3, 0), PREV(DOWN.$3, 1)), >(PREV(UP.$3, 0), PREV(UP.$3, 1))]], inputFields=[[EMPNO, ENAME, JOB, MGR, HIREDATE, SAL, COMM, DEPTNO, SLACKER]])
    LogicalTableScan(table=[[CATALOG, SALES, EMP]])
]]>
        </Resource>
    </TestCase>
    <TestCase name="testMatchRecognizeMeasures3">
        <Resource name="sql">
            <![CDATA[select *
from emp match_recognize (
  partition by job
  order by sal
  measures MATCH_NUMBER() as match_num,
    CLASSIFIER() as var_match,
    STRT.mgr as start_nw,
    LAST(DOWN.mgr) as bottom_nw,
    LAST(up.mgr) as end_nw
  ALL ROWS PER MATCH
  pattern (strt down+ up+)
  define
    down as down.mgr < PREV(down.mgr),
    up as up.mgr > prev(up.mgr)) as mr]]>
        </Resource>
        <Resource name="plan">
            <![CDATA[
LogicalProject(JOB=[$0], SAL=[$1], EMPNO=[$2], ENAME=[$3], MGR=[$4], HIREDATE=[$5], COMM=[$6], DEPTNO=[$7], SLACKER=[$8], MATCH_NUM=[$9], VAR_MATCH=[$10], START_NW=[$11], BOTTOM_NW=[$12], END_NW=[$13])
  LogicalMatch(partition=[[$2]], order=[[5]], outputFields=[[JOB, SAL, EMPNO, ENAME, MGR, HIREDATE, COMM, DEPTNO, SLACKER, MATCH_NUM, VAR_MATCH, START_NW, BOTTOM_NW, END_NW]], allRows=[true], after=[FLAG(SKIP TO NEXT ROW)], pattern=[(('STRT', PATTERN_QUANTIFIER('DOWN', 1, -1, false)), PATTERN_QUANTIFIER('UP', 1, -1, false))], isStrictStarts=[false], isStrictEnds=[false], subsets=[[]], patternDefinitions=[[<(PREV(DOWN.$3, 0), PREV(DOWN.$3, 1)), >(PREV(UP.$3, 0), PREV(UP.$3, 1))]], inputFields=[[EMPNO, ENAME, JOB, MGR, HIREDATE, SAL, COMM, DEPTNO, SLACKER]])
    LogicalTableScan(table=[[CATALOG, SALES, EMP]])
]]>
        </Resource>
    </TestCase>
    <TestCase name="testMatchRecognizePatternSkip1">
        <Resource name="sql">
            <![CDATA[select *
  from emp match_recognize
  (
    after match skip to next row
    pattern (strt down+ up+)
    define
      down as down.mgr < PREV(down.mgr),
      up as up.mgr > NEXT(up.mgr)
  ) mr]]>
        </Resource>
        <Resource name="plan">
            <![CDATA[
LogicalProject(EMPNO=[$0], ENAME=[$1], JOB=[$2], MGR=[$3], HIREDATE=[$4], SAL=[$5], COMM=[$6], DEPTNO=[$7], SLACKER=[$8])
  LogicalMatch(partition=[[]], order=[[]], outputFields=[[EMPNO, ENAME, JOB, MGR, HIREDATE, SAL, COMM, DEPTNO, SLACKER]], allRows=[false], after=[FLAG(SKIP TO NEXT ROW)], pattern=[(('STRT', PATTERN_QUANTIFIER('DOWN', 1, -1, false)), PATTERN_QUANTIFIER('UP', 1, -1, false))], isStrictStarts=[false], isStrictEnds=[false], subsets=[[]], patternDefinitions=[[<(PREV(DOWN.$3, 0), PREV(DOWN.$3, 1)), >(PREV(UP.$3, 0), NEXT(PREV(UP.$3, 0), 1))]], inputFields=[[EMPNO, ENAME, JOB, MGR, HIREDATE, SAL, COMM, DEPTNO, SLACKER]])
    LogicalTableScan(table=[[CATALOG, SALES, EMP]])
]]>
        </Resource>
    </TestCase>
    <TestCase name="testMatchRecognizePrevDown">
        <Resource name="sql">
            <![CDATA[SELECT *
FROM emp
MATCH_RECOGNIZE (
  MEASURES
    STRT.mgr AS start_mgr,
    LAST(DOWN.mgr) AS up_days,
    LAST(UP.mgr) AS total_days
  PATTERN (STRT DOWN+ UP+)
  DEFINE
    DOWN AS DOWN.mgr < PREV(DOWN.mgr),
    UP AS UP.mgr > PREV(DOWN.mgr)
) AS T]]>
        </Resource>
        <Resource name="plan">
            <![CDATA[
LogicalProject(START_MGR=[$0], UP_DAYS=[$1], TOTAL_DAYS=[$2])
  LogicalMatch(partition=[[]], order=[[]], outputFields=[[START_MGR, UP_DAYS, TOTAL_DAYS]], allRows=[false], after=[FLAG(SKIP TO NEXT ROW)], pattern=[(('STRT', PATTERN_QUANTIFIER('DOWN', 1, -1, false)), PATTERN_QUANTIFIER('UP', 1, -1, false))], isStrictStarts=[false], isStrictEnds=[false], subsets=[[]], patternDefinitions=[[<(PREV(DOWN.$3, 0), PREV(DOWN.$3, 1)), >(PREV(UP.$3, 0), LAST(DOWN.$3, 1))]], inputFields=[[EMPNO, ENAME, JOB, MGR, HIREDATE, SAL, COMM, DEPTNO, SLACKER]])
    LogicalTableScan(table=[[CATALOG, SALES, EMP]])
]]>
        </Resource>
    </TestCase>
    <TestCase name="testMatchRecognizePrevLast">
        <Resource name="sql">
            <![CDATA[SELECT *
FROM emp
MATCH_RECOGNIZE (
  MEASURES
    STRT.mgr AS start_mgr,
    LAST(DOWN.mgr) AS bottom_mgr,
    LAST(UP.mgr) AS end_mgr
  ONE ROW PER MATCH
  PATTERN (STRT DOWN+ UP+)
  DEFINE
    DOWN AS DOWN.mgr < PREV(DOWN.mgr),
    UP AS UP.mgr > PREV(LAST(DOWN.mgr, 1), 1)
) AS T]]>
        </Resource>
        <Resource name="plan">
            <![CDATA[
LogicalProject(START_MGR=[$0], BOTTOM_MGR=[$1], END_MGR=[$2])
  LogicalMatch(partition=[[]], order=[[]], outputFields=[[START_MGR, BOTTOM_MGR, END_MGR]], allRows=[false], after=[FLAG(SKIP TO NEXT ROW)], pattern=[(('STRT', PATTERN_QUANTIFIER('DOWN', 1, -1, false)), PATTERN_QUANTIFIER('UP', 1, -1, false))], isStrictStarts=[false], isStrictEnds=[false], subsets=[[]], patternDefinitions=[[<(PREV(DOWN.$3, 0), PREV(DOWN.$3, 1)), >(PREV(UP.$3, 0), PREV(LAST(DOWN.$3, 1), 1))]], inputFields=[[EMPNO, ENAME, JOB, MGR, HIREDATE, SAL, COMM, DEPTNO, SLACKER]])
    LogicalTableScan(table=[[CATALOG, SALES, EMP]])
]]>
        </Resource>
    </TestCase>
    <TestCase name="testMatchRecognizeSubset1">
        <Resource name="sql">
            <![CDATA[select *
  from emp match_recognize
  (
    after match skip to down
    pattern (strt down+ up+)
    subset stdn = (strt, down)
    define
      down as down.mgr < PREV(down.mgr),
      up as up.mgr > NEXT(up.mgr)
  ) mr]]>
        </Resource>
        <Resource name="plan">
            <![CDATA[
LogicalProject(EMPNO=[$0], ENAME=[$1], JOB=[$2], MGR=[$3], HIREDATE=[$4], SAL=[$5], COMM=[$6], DEPTNO=[$7], SLACKER=[$8])
  LogicalMatch(partition=[[]], order=[[]], outputFields=[[EMPNO, ENAME, JOB, MGR, HIREDATE, SAL, COMM, DEPTNO, SLACKER]], allRows=[false], after=[SKIP TO LAST('DOWN')], pattern=[(('STRT', PATTERN_QUANTIFIER('DOWN', 1, -1, false)), PATTERN_QUANTIFIER('UP', 1, -1, false))], isStrictStarts=[false], isStrictEnds=[false], subsets=[[[DOWN, STRT]]], patternDefinitions=[[<(PREV(DOWN.$3, 0), PREV(DOWN.$3, 1)), >(PREV(UP.$3, 0), NEXT(PREV(UP.$3, 0), 1))]], inputFields=[[EMPNO, ENAME, JOB, MGR, HIREDATE, SAL, COMM, DEPTNO, SLACKER]])
    LogicalTableScan(table=[[CATALOG, SALES, EMP]])
]]>
        </Resource>
    </TestCase>
    <TestCase name="testPrevClassifier">
        <Resource name="sql">
            <![CDATA[SELECT *
FROM emp
MATCH_RECOGNIZE (
  MEASURES
    STRT.mgr AS start_mgr,
    LAST(DOWN.mgr) AS up_days,
    LAST(UP.mgr) AS total_days
  PATTERN (STRT DOWN? UP+)
  DEFINE
    DOWN AS DOWN.mgr < PREV(DOWN.mgr),
    UP AS CASE
            WHEN PREV(CLASSIFIER()) = 'STRT'
              THEN UP.mgr > 15
            ELSE
              UP.mgr > 20
            END
) AS T]]>
        </Resource>
        <Resource name="plan">
            <![CDATA[
LogicalProject(START_MGR=[$0], UP_DAYS=[$1], TOTAL_DAYS=[$2])
  LogicalMatch(partition=[[]], order=[[]], outputFields=[[START_MGR, UP_DAYS, TOTAL_DAYS]], allRows=[false], after=[FLAG(SKIP TO NEXT ROW)], pattern=[(('STRT', PATTERN_QUANTIFIER('DOWN', 0, 1, false)), PATTERN_QUANTIFIER('UP', 1, -1, false))], isStrictStarts=[false], isStrictEnds=[false], subsets=[[]], patternDefinitions=[[<(PREV(DOWN.$3, 0), PREV(DOWN.$3, 1)), CASE(=(PREV(CLASSIFIER(), 1), 'STRT'), >(PREV(UP.$3, 0), 15), >(PREV(UP.$3, 0), 20))]], inputFields=[[EMPNO, ENAME, JOB, MGR, HIREDATE, SAL, COMM, DEPTNO, SLACKER]])
    LogicalTableScan(table=[[CATALOG, SALES, EMP]])
]]>
        </Resource>
    </TestCase>
    <TestCase name="testNotNotIn">
        <Resource name="sql">
            <![CDATA[select * from EMP where not (ename not in ('Fred') )]]>
        </Resource>
        <Resource name="plan">
            <![CDATA[
LogicalProject(EMPNO=[$0], ENAME=[$1], JOB=[$2], MGR=[$3], HIREDATE=[$4], SAL=[$5], COMM=[$6], DEPTNO=[$7], SLACKER=[$8])
  LogicalFilter(condition=[=($1, 'Fred')])
    LogicalTableScan(table=[[CATALOG, SALES, EMP]])
]]>
        </Resource>
    </TestCase>
    <TestCase name="testTableSubset">
        <Resource name="sql">
            <![CDATA[select deptno, name from dept]]>
        </Resource>
        <Resource name="plan">
            <![CDATA[
LogicalProject(DEPTNO=[$0], NAME=[$1])
  LogicalTableScan(table=[[CATALOG, SALES, DEPT]])
]]>
        </Resource>
    </TestCase>
    <TestCase name="testTableExpression">
        <Resource name="sql">
            <![CDATA[select deptno + deptno from dept]]>
        </Resource>
        <Resource name="plan">
            <![CDATA[
LogicalProject(EXPR$0=[+($0, $0)])
  LogicalTableScan(table=[[CATALOG, SALES, DEPT]])
]]>
        </Resource>
    </TestCase>
    <TestCase name="testTableExtend">
        <Resource name="sql">
            <![CDATA[select * from dept extend (x varchar(5) not null)]]>
        </Resource>
        <Resource name="plan">
            <![CDATA[
LogicalProject(DEPTNO=[$0], NAME=[$1], X=[$2])
  LogicalTableScan(table=[[CATALOG, SALES, DEPT]])
]]>
        </Resource>
    </TestCase>
    <TestCase name="testTableExtendSubset">
        <Resource name="sql">
            <![CDATA[select deptno, x from dept extend (x int)]]>
        </Resource>
        <Resource name="plan">
            <![CDATA[
LogicalProject(DEPTNO=[$0], X=[$2])
  LogicalTableScan(table=[[CATALOG, SALES, DEPT]])
]]>
        </Resource>
    </TestCase>
    <TestCase name="testTableExtendExpression">
        <Resource name="sql">
            <![CDATA[select deptno + x from dept extend (x int not null)]]>
        </Resource>
        <Resource name="plan">
            <![CDATA[
LogicalProject(EXPR$0=[+($0, $2)])
  LogicalTableScan(table=[[CATALOG, SALES, DEPT]])
]]>
        </Resource>
    </TestCase>
    <TestCase name="testModifiableViewExtend">
        <Resource name="sql">
            <![CDATA[select *
from EMP_MODIFIABLEVIEW extend (x varchar(5) not null)]]>
        </Resource>
        <Resource name="plan">
            <![CDATA[
LogicalProject(EMPNO=[$0], ENAME=[$1], JOB=[$2], MGR=[$3], HIREDATE=[$4], SAL=[$5], COMM=[$6], SLACKER=[$7], X=[$8])
  LogicalTableScan(table=[[CATALOG, SALES, EMP_MODIFIABLEVIEW]])
]]>
        </Resource>
    </TestCase>
    <TestCase name="testModifiableViewExtendSubset">
        <Resource name="sql">
            <![CDATA[select x, empno
from EMP_MODIFIABLEVIEW extend (x varchar(5) not null)]]>
        </Resource>
        <Resource name="plan">
            <![CDATA[
LogicalProject(X=[$8], EMPNO=[$0])
  LogicalTableScan(table=[[CATALOG, SALES, EMP_MODIFIABLEVIEW]])
]]>
        </Resource>
    </TestCase>
    <TestCase name="testModifiableViewExtendExpression">
        <Resource name="sql">
            <![CDATA[select empno + x
from EMP_MODIFIABLEVIEW extend (x int not null)]]>
        </Resource>
        <Resource name="plan">
            <![CDATA[
LogicalProject(EXPR$0=[+($0, $8)])
  LogicalTableScan(table=[[CATALOG, SALES, EMP_MODIFIABLEVIEW]])
]]>
        </Resource>
    </TestCase>
    <TestCase name="testSelectModifiableViewConstraint">
        <Resource name="sql">
            <![CDATA[select deptno from EMP_MODIFIABLEVIEW2
where deptno = ?]]>
        </Resource>
        <Resource name="plan">
            <![CDATA[
LogicalProject(DEPTNO=[$3])
  LogicalFilter(condition=[=($3, ?0)])
    LogicalTableScan(table=[[CATALOG, SALES, EMP_MODIFIABLEVIEW2]])
]]>
        </Resource>
    </TestCase>
    <TestCase name="testModifiableViewDdlExtend">
        <Resource name="sql">
            <![CDATA[select extra from EMP_MODIFIABLEVIEW2]]>
        </Resource>
        <Resource name="plan">
            <![CDATA[
LogicalProject(EXTRA=[$6])
  LogicalTableScan(table=[[CATALOG, SALES, EMP_MODIFIABLEVIEW2]])
]]>
        </Resource>
    </TestCase>
    <TestCase name="testGroupByCaseSubQuery">
        <Resource name="sql">
            <![CDATA[SELECT CASE WHEN emp.empno IN (3) THEN 0 ELSE 1 END
FROM emp
GROUP BY (CASE WHEN emp.empno IN (3) THEN 0 ELSE 1 END)]]>
        </Resource>
        <Resource name="plan">
            <![CDATA[
LogicalAggregate(group=[{0}])
  LogicalProject(EXPR$0=[CASE(=($0, 3), 0, 1)])
    LogicalTableScan(table=[[CATALOG, SALES, EMP]])
]]>
        </Resource>
    </TestCase>
    <TestCase name="testAggNoDuplicateColumnNames">
        <Resource name="sql">
            <![CDATA[SELECT  empno, EXPR$2, COUNT(empno) FROM (
    SELECT empno, deptno AS EXPR$2
    FROM emp)
GROUP BY empno, EXPR$2]]>
        </Resource>
        <Resource name="plan">
            <![CDATA[
LogicalProject(EMPNO=[$0], EXPR$2=[$1], EXPR$20=[$2])
  LogicalAggregate(group=[{0, 1}], EXPR$2=[COUNT()])
    LogicalProject(EMPNO=[$0], EXPR$2=[$7])
      LogicalTableScan(table=[[CATALOG, SALES, EMP]])
]]>
        </Resource>
    </TestCase>
    <TestCase name="testAggCaseSubQuery">
        <Resource name="sql">
            <![CDATA[SELECT SUM(CASE WHEN empno IN (3) THEN 0 ELSE 1 END) FROM emp]]>
        </Resource>
        <Resource name="plan">
            <![CDATA[
LogicalAggregate(group=[{}], EXPR$0=[SUM($0)])
  LogicalProject($f0=[CASE(=($0, 3), 0, 1)])
    LogicalTableScan(table=[[CATALOG, SALES, EMP]])
]]>
        </Resource>
    </TestCase>
    <TestCase name="testAggCaseInSubQuery">
        <Resource name="sql">
            <![CDATA[SELECT SUM(
  CASE WHEN deptno IN (SELECT deptno FROM dept) THEN 1 ELSE 0 END)
FROM emp]]>
        </Resource>
        <Resource name="plan">
            <![CDATA[
LogicalAggregate(group=[{}], EXPR$0=[SUM($0)])
  LogicalProject($f0=[CASE(IN($7, {
LogicalProject(DEPTNO=[$0])
  LogicalTableScan(table=[[CATALOG, SALES, DEPT]])
}), 1, 0)])
    LogicalTableScan(table=[[CATALOG, SALES, EMP]])
]]>
        </Resource>
    </TestCase>
    <TestCase name="testAggScalarSubQuery">
        <Resource name="sql">
            <![CDATA[SELECT SUM(SELECT min(deptno) FROM dept) FROM emp]]>
        </Resource>
        <Resource name="plan">
            <![CDATA[
LogicalAggregate(group=[{}], EXPR$0=[SUM($0)])
  LogicalProject(EXPR$0=[$9])
    LogicalJoin(condition=[true], joinType=[left])
      LogicalTableScan(table=[[CATALOG, SALES, EMP]])
      LogicalAggregate(group=[{}], EXPR$0=[MIN($0)])
        LogicalProject(DEPTNO=[$0])
          LogicalTableScan(table=[[CATALOG, SALES, DEPT]])
]]>
        </Resource>
    </TestCase>
    <TestCase name="testStream">
        <Resource name="sql">
            <![CDATA[select stream productId from orders where productId = 10]]>
        </Resource>
        <Resource name="plan">
            <![CDATA[
LogicalDelta
  LogicalProject(PRODUCTID=[$1])
    LogicalFilter(condition=[=($1, 10)])
      LogicalTableScan(table=[[CATALOG, SALES, ORDERS]])
]]>
        </Resource>
    </TestCase>
    <TestCase name="testStreamGroupBy">
        <Resource name="sql">
            <![CDATA[select stream
 floor(rowtime to second) as rowtime, count(*) as c
from orders
group by floor(rowtime to second)]]>
        </Resource>
        <Resource name="plan">
            <![CDATA[
LogicalDelta
  LogicalAggregate(group=[{0}], C=[COUNT()])
    LogicalProject(ROWTIME=[FLOOR($0, FLAG(SECOND))])
      LogicalTableScan(table=[[CATALOG, SALES, ORDERS]])
]]>
        </Resource>
    </TestCase>
    <TestCase name="testStreamWindowedAggregation">
        <Resource name="sql">
            <![CDATA[select stream *,
  count(*) over (partition by productId
    order by rowtime
    range interval '1' second preceding) as c
from orders]]>
        </Resource>
        <Resource name="plan">
            <![CDATA[
LogicalDelta
  LogicalProject(ROWTIME=[$0], PRODUCTID=[$1], ORDERID=[$2], C=[COUNT() OVER (PARTITION BY $1 ORDER BY $0 RANGE BETWEEN 1000 PRECEDING AND CURRENT ROW)])
    LogicalTableScan(table=[[CATALOG, SALES, ORDERS]])
]]>
        </Resource>
    </TestCase>
    <TestCase name="testTumbleTable">
        <Resource name="sql">
            <![CDATA[select stream tumble_end(rowtime, interval '2' hour) as rowtime, productId
from orders
group by tumble(rowtime, interval '2' hour), productId]]>
        </Resource>
        <Resource name="plan">
            <![CDATA[
LogicalDelta
  LogicalProject(ROWTIME=[+($0, 7200000)], PRODUCTID=[$1])
    LogicalAggregate(group=[{0, 1}])
      LogicalProject($f0=[TUMBLE($0, 7200000)], PRODUCTID=[$1])
        LogicalTableScan(table=[[CATALOG, SALES, ORDERS]])
]]>
        </Resource>
    </TestCase>
    <TestCase name="testHopTable">
        <Resource name="sql">
            <![CDATA[select stream hop_start(rowtime, interval '1' hour, interval '3' hour) as rowtime,
  count(*) as c
from orders
group by hop(rowtime, interval '1' hour, interval '3' hour)]]>
        </Resource>
        <Resource name="plan">
            <![CDATA[
LogicalDelta
  LogicalProject(ROWTIME=[$0], C=[$1])
    LogicalAggregate(group=[{0}], C=[COUNT()])
      LogicalProject($f0=[HOP($0, 3600000, 10800000)])
        LogicalTableScan(table=[[CATALOG, SALES, ORDERS]])
]]>
        </Resource>
    </TestCase>
    <TestCase name="testNotInWithLiteral">
        <Resource name="sql">
            <![CDATA[SELECT *
FROM SALES.NATION
WHERE n_name NOT IN
    (SELECT ''
     FROM SALES.NATION)]]>
        </Resource>
        <Resource name="plan">
            <![CDATA[
LogicalProject(**=[$1])
  LogicalFilter(condition=[NOT(AND(IS TRUE($4), IS NOT NULL($2)))])
    LogicalJoin(condition=[=($2, $3)], joinType=[left])
      LogicalProject(N_NAME=[$0], **=[$1], N_NAME0=[$0])
        LogicalTableScan(table=[[CATALOG, SALES, NATION]])
      LogicalAggregate(group=[{0}], agg#0=[MIN($1)])
        LogicalProject(EXPR$0=[''], $f1=[true])
          LogicalTableScan(table=[[CATALOG, SALES, NATION]])
]]>
        </Resource>
    </TestCase>
    <TestCase name="testSessionTable">
        <Resource name="sql">
            <![CDATA[select stream session_start(rowtime, interval '1' hour) as rowtime,
  session_end(rowtime, interval '1' hour),
  count(*) as c
from orders
group by session(rowtime, interval '1' hour)]]>
        </Resource>
        <Resource name="plan">
            <![CDATA[
LogicalDelta
  LogicalProject(ROWTIME=[$0], EXPR$1=[$0], C=[$1])
    LogicalAggregate(group=[{0}], C=[COUNT()])
      LogicalProject($f0=[SESSION($0, 3600000)])
        LogicalTableScan(table=[[CATALOG, SALES, ORDERS]])
]]>
        </Resource>
    </TestCase>
    <TestCase name="testGroupByCaseIn">
        <Resource name="sql">
            <![CDATA[select
 (CASE WHEN (deptno IN (10, 20)) THEN 0 ELSE deptno END),
 min(empno) from EMP
group by (CASE WHEN (deptno IN (10, 20)) THEN 0 ELSE deptno END)]]>
        </Resource>
        <Resource name="plan">
            <![CDATA[
LogicalAggregate(group=[{0}], EXPR$1=[MIN($1)])
  LogicalProject(EXPR$0=[CASE(OR(=($7, 10), =($7, 20)), 0, $7)], EMPNO=[$0])
    LogicalTableScan(table=[[CATALOG, SALES, EMP]])
]]>
        </Resource>
    </TestCase>
    <TestCase name="testAggFilter">
        <Resource name="sql">
            <![CDATA[select
  deptno, sum(sal * 2) filter (where empno < 10), count(*)
from emp
group by deptno]]>
        </Resource>
        <Resource name="plan">
            <![CDATA[
LogicalAggregate(group=[{0}], EXPR$1=[SUM($1) FILTER $2], EXPR$2=[COUNT()])
  LogicalProject(DEPTNO=[$7], $f1=[*($5, 2)], $f2=[<($0, 10)])
    LogicalTableScan(table=[[CATALOG, SALES, EMP]])
]]>
        </Resource>
    </TestCase>
    <TestCase name="testAggFilterWithIn">
        <Resource name="sql">
            <![CDATA[select
  deptno, sum(sal * 2) filter (where empno not in (1, 2)), count(*)
from emp
group by deptno]]>
        </Resource>
        <Resource name="plan">
            <![CDATA[
LogicalAggregate(group=[{0}], EXPR$1=[SUM($1) FILTER $2], EXPR$2=[COUNT()])
  LogicalProject(DEPTNO=[$7], $f1=[*($5, 2)], $f2=[AND(<>($0, 1), <>($0, 2))])
    LogicalTableScan(table=[[CATALOG, SALES, EMP]])
]]>
        </Resource>
    </TestCase>
    <TestCase name="testSubQueryAggregateFunctionFollowedBySimpleOperation">
        <Resource name="sql">
            <![CDATA[select deptno
from EMP
where deptno > (select min(deptno) * 2 + 10 from EMP)]]>
        </Resource>
        <Resource name="plan">
            <![CDATA[
LogicalProject(DEPTNO=[$7])
  LogicalFilter(condition=[>($7, $9)])
    LogicalJoin(condition=[true], joinType=[left])
      LogicalTableScan(table=[[CATALOG, SALES, EMP]])
      LogicalProject(EXPR$0=[+(*($0, 2), 10)])
        LogicalAggregate(group=[{}], agg#0=[MIN($0)])
          LogicalProject(DEPTNO=[$7])
            LogicalTableScan(table=[[CATALOG, SALES, EMP]])
]]>
        </Resource>
    </TestCase>
    <TestCase name="testSubQueryValues">
        <Resource name="sql">
            <![CDATA[select deptno
from EMP
where deptno > (values 10)]]>
        </Resource>
        <Resource name="plan">
            <![CDATA[
LogicalProject(DEPTNO=[$7])
  LogicalFilter(condition=[>($7, $9)])
    LogicalJoin(condition=[true], joinType=[left])
      LogicalTableScan(table=[[CATALOG, SALES, EMP]])
      LogicalValues(tuples=[[{ 10 }]])
]]>
        </Resource>
    </TestCase>
    <TestCase name="testSubQueryLimitOne">
        <Resource name="sql">
            <![CDATA[select deptno
from EMP
where deptno > (select deptno
from EMP order by deptno limit 1)]]>
        </Resource>
        <Resource name="plan">
            <![CDATA[
LogicalProject(DEPTNO=[$7])
  LogicalFilter(condition=[>($7, $9)])
    LogicalJoin(condition=[true], joinType=[left])
      LogicalTableScan(table=[[CATALOG, SALES, EMP]])
      LogicalSort(sort0=[$0], dir0=[ASC], fetch=[1])
        LogicalProject(DEPTNO=[$7])
          LogicalTableScan(table=[[CATALOG, SALES, EMP]])
]]>
        </Resource>
    </TestCase>
    <TestCase name="testIdenticalExpressionInSubQuery">
        <Resource name="sql">
            <![CDATA[select deptno
from EMP
where deptno in (1, 2) or deptno in (1, 2)]]>
        </Resource>
        <Resource name="plan">
            <![CDATA[
LogicalProject(DEPTNO=[$7])
  LogicalFilter(condition=[OR(=($7, 1), =($7, 2), =($7, 1), =($7, 2))])
    LogicalTableScan(table=[[CATALOG, SALES, EMP]])
]]>
        </Resource>
    </TestCase>
    <TestCase name="testHavingAggrFunctionIn">
        <Resource name="sql">
            <![CDATA[select deptno
from emp
group by deptno
having sum(case when deptno in (1, 2) then 0 else 1 end) +
sum(case when deptno in (3, 4) then 0 else 1 end) > 10]]>
        </Resource>
        <Resource name="plan">
            <![CDATA[
LogicalProject(DEPTNO=[$0])
  LogicalFilter(condition=[>(+($1, $2), 10)])
    LogicalAggregate(group=[{0}], agg#0=[SUM($1)], agg#1=[SUM($2)])
      LogicalProject(DEPTNO=[$7], $f1=[CASE(OR(=($7, 1), =($7, 2)), 0, 1)], $f2=[CASE(OR(=($7, 3), =($7, 4)), 0, 1)])
        LogicalTableScan(table=[[CATALOG, SALES, EMP]])
]]>
        </Resource>
    </TestCase>
    <TestCase name="testHavingInSubQueryWithAggrFunction">
        <Resource name="sql">
            <![CDATA[select sal
from emp
group by sal
having sal in (
  select deptno
  from dept
  group by deptno
  having sum(deptno) > 0)]]>
        </Resource>
        <Resource name="plan">
            <![CDATA[
LogicalProject(SAL=[$0])
  LogicalJoin(condition=[=($0, $1)], joinType=[inner])
    LogicalAggregate(group=[{0}])
      LogicalProject(SAL=[$5])
        LogicalTableScan(table=[[CATALOG, SALES, EMP]])
    LogicalAggregate(group=[{0}])
      LogicalProject(DEPTNO=[$0])
        LogicalFilter(condition=[>($1, 0)])
          LogicalAggregate(group=[{0}], agg#0=[SUM($0)])
            LogicalProject(DEPTNO=[$0])
              LogicalTableScan(table=[[CATALOG, SALES, DEPT]])
]]>
        </Resource>
    </TestCase>
    <TestCase name="testAggregateAndScalarSubQueryInHaving">
        <Resource name="sql">
            <![CDATA[select deptno
from emp
group by deptno
having max(emp.empno) > (SELECT min(emp.empno) FROM emp)
]]>
        </Resource>
        <Resource name="plan">
            <![CDATA[
LogicalProject(DEPTNO=[$0])
  LogicalFilter(condition=[>($1, $2)])
    LogicalJoin(condition=[true], joinType=[left])
      LogicalAggregate(group=[{0}], agg#0=[MAX($1)])
        LogicalProject(DEPTNO=[$7], EMPNO=[$0])
          LogicalTableScan(table=[[CATALOG, SALES, EMP]])
      LogicalAggregate(group=[{}], EXPR$0=[MIN($0)])
        LogicalProject(EMPNO=[$0])
          LogicalTableScan(table=[[CATALOG, SALES, EMP]])
]]>
        </Resource>
    </TestCase>
    <TestCase name="testAggregateAndScalarSubQueryInSelect">
        <Resource name="sql">
            <![CDATA[select deptno,
  max(emp.empno) > (SELECT min(emp.empno) FROM emp) as b
from emp
group by deptno
]]>
        </Resource>
        <Resource name="plan">
            <![CDATA[
LogicalProject(DEPTNO=[$0], B=[>($1, $2)])
  LogicalJoin(condition=[true], joinType=[left])
    LogicalAggregate(group=[{0}], agg#0=[MAX($1)])
      LogicalProject(DEPTNO=[$7], EMPNO=[$0])
        LogicalTableScan(table=[[CATALOG, SALES, EMP]])
    LogicalAggregate(group=[{}], EXPR$0=[MIN($0)])
      LogicalProject(EMPNO=[$0])
        LogicalTableScan(table=[[CATALOG, SALES, EMP]])
]]>
        </Resource>
    </TestCase>
    <TestCase name="testInsert">
        <Resource name="sql">
            <![CDATA[insert into empnullables (deptno, empno, ename)
values (10, 150, 'Fred')]]>
        </Resource>
        <Resource name="plan">
            <![CDATA[
LogicalTableModify(table=[[CATALOG, SALES, EMPNULLABLES]], operation=[INSERT], flattened=[true])
  LogicalProject(EMPNO=[$1], ENAME=[$2], JOB=[null], MGR=[null], HIREDATE=[null], SAL=[null], COMM=[null], DEPTNO=[$0], SLACKER=[null])
    LogicalValues(tuples=[[{ 10, 150, 'Fred' }]])
]]>
        </Resource>
    </TestCase>
    <TestCase name="testInsertSubset">
        <Resource name="sql">
            <![CDATA[insert into empnullables
values (50, 'Fred')]]>
        </Resource>
        <Resource name="plan">
            <![CDATA[
LogicalTableModify(table=[[CATALOG, SALES, EMPNULLABLES]], operation=[INSERT], flattened=[true])
  LogicalProject(EMPNO=[$0], ENAME=[$1], JOB=[null], MGR=[null], HIREDATE=[null], SAL=[null], COMM=[null], DEPTNO=[null], SLACKER=[null])
    LogicalValues(tuples=[[{ 50, 'Fred' }]])
]]>
        </Resource>
    </TestCase>
    <TestCase name="testInsertBind">
        <Resource name="sql">
            <![CDATA[insert into empnullables (deptno, empno, ename)
values (?, ?, ?)]]>
        </Resource>
        <Resource name="plan">
            <![CDATA[
LogicalTableModify(table=[[CATALOG, SALES, EMPNULLABLES]], operation=[INSERT], flattened=[true])
  LogicalProject(EMPNO=[?1], ENAME=[?2], JOB=[null], MGR=[null], HIREDATE=[null], SAL=[null], COMM=[null], DEPTNO=[?0], SLACKER=[null])
    LogicalValues(tuples=[[{ 0 }]])
]]>
        </Resource>
    </TestCase>
    <TestCase name="testInsertBindSubset">
        <Resource name="sql">
            <![CDATA[insert into empnullables
values (?, ?)]]>
        </Resource>
        <Resource name="plan">
            <![CDATA[
LogicalTableModify(table=[[CATALOG, SALES, EMPNULLABLES]], operation=[INSERT], flattened=[true])
  LogicalProject(EMPNO=[?0], ENAME=[?1], JOB=[null], MGR=[null], HIREDATE=[null], SAL=[null], COMM=[null], DEPTNO=[null], SLACKER=[null])
    LogicalValues(tuples=[[{ 0 }]])
]]>
        </Resource>
    </TestCase>
    <TestCase name="testInsertBindExtendedColumn">
        <Resource name="sql">
            <![CDATA[insert into empdefaults(updated TIMESTAMP) (ename, deptno, empno, updated, sal) values ('Fred', 456, 44, ?, 999999)]]>
        </Resource>
        <Resource name="plan">
            <![CDATA[
LogicalTableModify(table=[[CATALOG, SALES, EMPDEFAULTS]], operation=[INSERT], flattened=[true])
  LogicalProject(EMPNO=[44], ENAME=['Fred'], JOB=[null], MGR=[null], HIREDATE=[null], SAL=[999999], COMM=[null], DEPTNO=[456], SLACKER=[null], UPDATED=[?0])
    LogicalValues(tuples=[[{ 0 }]])
]]>
        </Resource>
    </TestCase>
    <TestCase name="testInsertExtendedColumnModifiableView">
        <Resource name="sql">
            <![CDATA[insert into EMP_MODIFIABLEVIEW2(updated TIMESTAMP) (ename, deptno, empno, updated, sal) values ('Fred', 20, 44, timestamp '2017-03-12 13:03:05', 999999)]]>
        </Resource>
        <Resource name="plan">
            <![CDATA[
LogicalTableModify(table=[[SALES, EMPDEFAULTS]], operation=[INSERT], flattened=[true])
  LogicalFilter(condition=[=($7, 20)])
    LogicalProject(EMPNO=[$2], ENAME=[$0], JOB=[null], MGR=[null], HIREDATE=[null], SAL=[$4], COMM=[null], DEPTNO=[$1], SLACKER=[null], EXTRA=[null], UPDATED=[$3])
      LogicalValues(tuples=[[{ 'Fred', 20, 44, 2017-03-12 13:03:05, 999999 }]])
]]>
        </Resource>
    </TestCase>
    <TestCase name="testInsertBindExtendedColumnModifiableView">
        <Resource name="sql">
            <![CDATA[insert into EMP_MODIFIABLEVIEW2(updated TIMESTAMP) (ename, deptno, empno, updated, sal) values ('Fred', 20, 44, ?, 999999)]]>
        </Resource>
        <Resource name="plan">
            <![CDATA[
LogicalTableModify(table=[[SALES, EMPDEFAULTS]], operation=[INSERT], flattened=[true])
  LogicalFilter(condition=[=($7, 20)])
    LogicalProject(EMPNO=[44], ENAME=['Fred'], JOB=[null], MGR=[null], HIREDATE=[null], SAL=[999999], COMM=[null], DEPTNO=[20], SLACKER=[null], EXTRA=[null], UPDATED=[?0])
      LogicalValues(tuples=[[{ 0 }]])
]]>
        </Resource>
    </TestCase>
    <TestCase name="testSelectView">
        <Resource name="sql">
            <![CDATA[select * from emp_20 where empno > 100]]>
        </Resource>
        <Resource name="plan">
            <![CDATA[
LogicalProject(EMPNO=[$0], ENAME=[$1], JOB=[$2], MGR=[$3], HIREDATE=[$4], SAL=[$5], COMM=[$6], SLACKER=[$7])
  LogicalFilter(condition=[>($0, 100)])
    LogicalProject(EMPNO=[$0], ENAME=[$1], JOB=[$2], MGR=[$3], HIREDATE=[$4], SAL=[$5], COMM=[$6], SLACKER=[$8])
      LogicalFilter(condition=[AND(=($7, 20), >($5, 1000))])
        LogicalTableScan(table=[[CATALOG, SALES, EMP]])
]]>
        </Resource>
    </TestCase>
    <TestCase name="testSelectViewExtendedColumnCollision">
        <Resource name="sql">
            <![CDATA[select ENAME, EMPNO, JOB, SLACKER, SAL, HIREDATE, MGR
 from EMP_MODIFIABLEVIEW3 extend (SAL int)
 where SAL = 20]]>
        </Resource>
        <Resource name="plan">
            <![CDATA[
LogicalProject(ENAME=[$1], EMPNO=[$0], JOB=[$2], SLACKER=[$6], SAL=[$5], HIREDATE=[$4], MGR=[$3])
  LogicalFilter(condition=[=($5, 20)])
    LogicalTableScan(table=[[CATALOG, SALES, EMP_MODIFIABLEVIEW3]])
]]>
        </Resource>
    </TestCase>
    <TestCase name="testSelectViewExtendedColumnCaseSensitiveCollision">
        <Resource name="sql">
            <![CDATA[select ENAME, EMPNO, JOB, SLACKER, "sal", HIREDATE, MGR
 from EMP_MODIFIABLEVIEW3 extend ("sal" boolean)
 where "sal" = true]]>
        </Resource>
        <Resource name="plan">
            <![CDATA[
LogicalProject(ENAME=[$1], EMPNO=[$0], JOB=[$2], SLACKER=[$6], sal=[$7], HIREDATE=[$4], MGR=[$3])
  LogicalFilter(condition=[=($7, true)])
    LogicalTableScan(table=[[CATALOG, SALES, EMP_MODIFIABLEVIEW3]])
]]>
        </Resource>
    </TestCase>
    <TestCase name="testSelectViewExtendedColumnExtendedCollision">
        <Resource name="sql">
            <![CDATA[select ENAME, EMPNO, JOB, SLACKER, SAL, HIREDATE, EXTRA
 from EMP_MODIFIABLEVIEW2 extend (EXTRA boolean)
 where SAL = 20]]>
        </Resource>
        <Resource name="plan">
            <![CDATA[
LogicalProject(ENAME=[$0], EMPNO=[$1], JOB=[$2], SLACKER=[$4], SAL=[$5], HIREDATE=[$7], EXTRA=[$6])
  LogicalFilter(condition=[=($5, 20)])
    LogicalTableScan(table=[[CATALOG, SALES, EMP_MODIFIABLEVIEW2]])
]]>
        </Resource>
    </TestCase>
    <TestCase name="testSelectViewExtendedColumnCaseSensitiveExtendedCollision">
        <Resource name="sql">
            <![CDATA[select ENAME, EMPNO, JOB, SLACKER, SAL, HIREDATE, "extra"
 from EMP_MODIFIABLEVIEW2 extend ("extra" boolean)
 where "extra" = false]]>
        </Resource>
        <Resource name="plan">
            <![CDATA[
LogicalProject(ENAME=[$0], EMPNO=[$1], JOB=[$2], SLACKER=[$4], SAL=[$5], HIREDATE=[$7], extra=[$10])
  LogicalFilter(condition=[=($10, false)])
    LogicalTableScan(table=[[CATALOG, SALES, EMP_MODIFIABLEVIEW2]])
]]>
        </Resource>
    </TestCase>
    <TestCase name="testSelectViewExtendedColumnUnderlyingCollision">
        <Resource name="sql">
            <![CDATA[select ENAME, EMPNO, JOB, SLACKER, SAL, HIREDATE, MGR, COMM
 from EMP_MODIFIABLEVIEW3 extend (COMM int)
 where SAL = 20]]>
        </Resource>
        <Resource name="plan">
            <![CDATA[
LogicalProject(ENAME=[$1], EMPNO=[$0], JOB=[$2], SLACKER=[$6], SAL=[$5], HIREDATE=[$4], MGR=[$3], COMM=[$7])
  LogicalFilter(condition=[=($5, 20)])
    LogicalTableScan(table=[[CATALOG, SALES, EMP_MODIFIABLEVIEW3]])
]]>
        </Resource>
    </TestCase>
    <TestCase name="testSelectViewExtendedColumnCaseSensitiveUnderlyingCollision">
        <Resource name="sql">
            <![CDATA[select ENAME, EMPNO, JOB, SLACKER, SAL, HIREDATE, MGR, "comm"
 from EMP_MODIFIABLEVIEW3 extend ("comm" int)
 where "comm" = 20]]>
        </Resource>
        <Resource name="plan">
            <![CDATA[
LogicalProject(ENAME=[$1], EMPNO=[$0], JOB=[$2], SLACKER=[$6], SAL=[$5], HIREDATE=[$4], MGR=[$3], comm=[$7])
  LogicalFilter(condition=[=($7, 20)])
    LogicalTableScan(table=[[CATALOG, SALES, EMP_MODIFIABLEVIEW3]])
]]>
        </Resource>
    </TestCase>
    <TestCase name="testInsertView">
        <Resource name="sql">
            <![CDATA[insert into empnullables_20 (empno, ename)
values (150, 'Fred')]]>
        </Resource>
        <Resource name="plan">
            <![CDATA[
LogicalTableModify(table=[[CATALOG, SALES, EMPNULLABLES]], operation=[INSERT], flattened=[true])
  LogicalFilter(condition=[>($5, 1000)])
    LogicalProject(EMPNO=[$0], ENAME=[$1], JOB=[null], MGR=[null], HIREDATE=[null], SAL=[null], COMM=[null], DEPTNO=[20], SLACKER=[null])
      LogicalValues(tuples=[[{ 150, 'Fred' }]])
]]>
        </Resource>
    </TestCase>
    <TestCase name="testInsertSubsetView">
        <Resource name="sql">
            <![CDATA[insert into empnullables_20
values (10, 'Fred')]]>
        </Resource>
        <Resource name="plan">
            <![CDATA[
LogicalTableModify(table=[[CATALOG, SALES, EMPNULLABLES]], operation=[INSERT], flattened=[true])
  LogicalFilter(condition=[>($5, 1000)])
    LogicalProject(EMPNO=[$0], ENAME=[$1], JOB=[null], MGR=[null], HIREDATE=[null], SAL=[null], COMM=[null], DEPTNO=[20], SLACKER=[null])
      LogicalValues(tuples=[[{ 10, 'Fred' }]])
]]>
        </Resource>
    </TestCase>
    <TestCase name="testInsertModifiableView">
        <Resource name="sql">
            <![CDATA[insert into EMP_MODIFIABLEVIEW (EMPNO, ENAME, JOB) values (34625, 'nom', 'accountant')]]>
        </Resource>
        <Resource name="plan">
            <![CDATA[
LogicalTableModify(table=[[SALES, EMPDEFAULTS]], operation=[INSERT], flattened=[true])
  LogicalProject(EMPNO=[$0], ENAME=[$1], JOB=[$2], MGR=[null], HIREDATE=[null], SAL=[555], COMM=[null], DEPTNO=[20], SLACKER=[null])
    LogicalValues(tuples=[[{ 34625, 'nom', 'accountant' }]])
]]>
        </Resource>
    </TestCase>
    <TestCase name="testInsertSubsetModifiableView">
        <Resource name="sql">
            <![CDATA[insert into EMP_MODIFIABLEVIEW values (10, 'Fred')]]>
        </Resource>
        <Resource name="plan">
            <![CDATA[
LogicalTableModify(table=[[SALES, EMPDEFAULTS]], operation=[INSERT], flattened=[true])
  LogicalProject(EMPNO=[$0], ENAME=[$1], JOB=[null], MGR=[null], HIREDATE=[null], SAL=[555], COMM=[null], DEPTNO=[20], SLACKER=[null])
    LogicalValues(tuples=[[{ 10, 'Fred' }]])
]]>
        </Resource>
    </TestCase>
    <TestCase name="testInsertBindModifiableView">
        <Resource name="sql">
            <![CDATA[insert into EMP_MODIFIABLEVIEW (empno, job) values (?, ?)]]>
        </Resource>
        <Resource name="plan">
            <![CDATA[
LogicalTableModify(table=[[SALES, EMPDEFAULTS]], operation=[INSERT], flattened=[true])
  LogicalProject(EMPNO=[CAST(?0):INTEGER NOT NULL], ENAME=['Bob'], JOB=[?1], MGR=[null], HIREDATE=[null], SAL=[555], COMM=[null], DEPTNO=[20], SLACKER=[null])
    LogicalValues(tuples=[[{ 0 }]])
]]>
        </Resource>
    </TestCase>
    <TestCase name="testInsertBindSubsetModifiableView">
        <Resource name="sql">
            <![CDATA[insert into EMP_MODIFIABLEVIEW values (?, ?)]]>
        </Resource>
        <Resource name="plan">
            <![CDATA[
LogicalTableModify(table=[[SALES, EMPDEFAULTS]], operation=[INSERT], flattened=[true])
  LogicalProject(EMPNO=[CAST(?0):INTEGER NOT NULL], ENAME=[CAST(?1):VARCHAR(20) CHARACTER SET "ISO-8859-1" COLLATE "ISO-8859-1$en_US$primary" NOT NULL], JOB=[null], MGR=[null], HIREDATE=[null], SAL=[555], COMM=[null], DEPTNO=[20], SLACKER=[null])
    LogicalValues(tuples=[[{ 0 }]])
]]>
        </Resource>
    </TestCase>
    <TestCase name="testInsertWithCustomInitializerExpressionFactory">
        <Resource name="sql">
            <![CDATA[insert into empdefaults (deptno) values (300)]]>
        </Resource>
        <Resource name="plan">
            <![CDATA[
LogicalTableModify(table=[[CATALOG, SALES, EMPDEFAULTS]], operation=[INSERT], flattened=[true])
  LogicalProject(EMPNO=[123], ENAME=['Bob'], JOB=[null], MGR=[null], HIREDATE=[null], SAL=[555], COMM=[null], DEPTNO=[$0], SLACKER=[null])
    LogicalValues(tuples=[[{ 300 }]])
]]>
        </Resource>
    </TestCase>
    <TestCase name="testInsertSubsetWithCustomInitializerExpressionFactory">
        <Resource name="sql">
            <![CDATA[insert into empdefaults values (100)]]>
        </Resource>
        <Resource name="plan">
            <![CDATA[
LogicalTableModify(table=[[CATALOG, SALES, EMPDEFAULTS]], operation=[INSERT], flattened=[true])
  LogicalProject(EMPNO=[$0], ENAME=['Bob'], JOB=[null], MGR=[null], HIREDATE=[null], SAL=[555], COMM=[null], DEPTNO=[null], SLACKER=[null])
    LogicalValues(tuples=[[{ 100 }]])
]]>
        </Resource>
    </TestCase>
    <TestCase name="testInsertBindWithCustomInitializerExpressionFactory">
        <Resource name="sql">
            <![CDATA[insert into empdefaults (deptno) values (?)]]>
        </Resource>
        <Resource name="plan">
            <![CDATA[
LogicalTableModify(table=[[CATALOG, SALES, EMPDEFAULTS]], operation=[INSERT], flattened=[true])
  LogicalProject(EMPNO=[123], ENAME=['Bob'], JOB=[null], MGR=[null], HIREDATE=[null], SAL=[555], COMM=[null], DEPTNO=[?0], SLACKER=[null])
    LogicalValues(tuples=[[{ 0 }]])
]]>
        </Resource>
    </TestCase>
    <TestCase name="testInsertBindSubsetWithCustomInitializerExpressionFactory">
        <Resource name="sql">
            <![CDATA[insert into empdefaults values (?)]]>
        </Resource>
        <Resource name="plan">
            <![CDATA[
LogicalTableModify(table=[[CATALOG, SALES, EMPDEFAULTS]], operation=[INSERT], flattened=[true])
  LogicalProject(EMPNO=[?0], ENAME=['Bob'], JOB=[null], MGR=[null], HIREDATE=[null], SAL=[555], COMM=[null], DEPTNO=[null], SLACKER=[null])
    LogicalValues(tuples=[[{ 0 }]])
]]>
        </Resource>
    </TestCase>
    <TestCase name="testInsertWithCustomColumnResolving">
        <Resource name="sql">
            <![CDATA[insert into struct.t values (?, ?, ?, ?, ?, ?, ?, ?, ?)]]>
        </Resource>
        <Resource name="plan">
            <![CDATA[
LogicalTableModify(table=[[CATALOG, STRUCT, T]], operation=[INSERT], flattened=[true])
  LogicalProject("K0"=[?0], "C1"=[?1], "F1"."A0"=[?2], "F2"."A0"=[?3], "F0"."C0"=[?4], "F1"."C0"=[?5], "F0"."C1"=[?6], "F1"."C2"=[?7], "F2"."C3"=[?8])
    LogicalValues(tuples=[[{ 0 }]])
]]>
        </Resource>
    </TestCase>
    <TestCase name="testInsertWithCustomColumnResolving2">
        <Resource name="sql">
            <![CDATA[insert into struct.t_nullables (f0.c0, f1.c2, c1)
values (?, ?, ?)]]>
        </Resource>
        <Resource name="plan">
            <![CDATA[
LogicalTableModify(table=[[CATALOG, STRUCT, T_NULLABLES]], operation=[INSERT], flattened=[true])
  LogicalProject("K0"=[null], "C1"=[?2], "F1"."A0"=[null], "F2"."A0"=[null], "F0"."C0"=[?0], "F1"."C0"=[null], "F0"."C1"=[null], "F1"."C2"=[?1], "F2"."C3"=[null])
    LogicalValues(tuples=[[{ 0 }]])
]]>
        </Resource>
    </TestCase>
    <TestCase name="testInsertViewWithCustomColumnResolving">
        <Resource name="sql">
            <![CDATA[insert into struct.t_10 (f0.c0, f1.c2, c1, k0,
  f1.a0, f2.a0, f0.c1, f2.c3)
values (?, ?, ?, ?, ?, ?, ?, ?)]]>
        </Resource>
        <Resource name="plan">
            <![CDATA[
LogicalTableModify(table=[[CATALOG, STRUCT, T]], operation=[INSERT], flattened=[true])
  LogicalFilter(condition=[=($4, 10)])
    LogicalProject("K0"=[CAST(?3):VARCHAR(20) CHARACTER SET "ISO-8859-1" COLLATE "ISO-8859-1$en_US$primary" NOT NULL], "C1"=[CAST(?2):VARCHAR(20) CHARACTER SET "ISO-8859-1" COLLATE "ISO-8859-1$en_US$primary" NOT NULL], "F1"."A0"=[CAST(?4):INTEGER NOT NULL], "F2"."A0"=[CAST(?5):BOOLEAN NOT NULL], "F0"."C0"=[CAST(?0):INTEGER NOT NULL], "F1"."C0"=[null], "F0"."C1"=[CAST(?6):INTEGER NOT NULL], "F1"."C2"=[CAST(?1):INTEGER NOT NULL], "F2"."C3"=[CAST(?7):INTEGER NOT NULL])
      LogicalValues(tuples=[[{ 0 }]])
]]>
        </Resource>
    </TestCase>
    <TestCase name="testUpdateWithCustomColumnResolving">
        <Resource name="sql">
            <![CDATA[update struct.t set c0 = c0 + 1]]>
        </Resource>
        <Resource name="plan">
            <![CDATA[
LogicalTableModify(table=[[CATALOG, STRUCT, T]], operation=[UPDATE], updateColumnList=[["F0"."C0"]], sourceExpressionList=[[+($cor0."F0"."C0", 1)]], flattened=[true])
  LogicalProject("K0"=[$0], "C1"=[$1], "F1"."A0"=[$2], "F2"."A0"=[$3], "F0"."C0"=[$4], "F1"."C0"=[$5], "F0"."C1"=[$6], "F1"."C2"=[$7], "F2"."C3"=[$8], EXPR$0=[+($4, 1)])
    LogicalTableScan(table=[[CATALOG, STRUCT, T]])
]]>
        </Resource>
    </TestCase>
    <TestCase name="testCustomColumnResolving">
        <Resource name="sql">
            <![CDATA[select k0 from struct.t]]>
        </Resource>
        <Resource name="plan">
            <![CDATA[
LogicalProject(K0=[$0])
  LogicalTableScan(table=[[CATALOG, STRUCT, T]])
]]>
        </Resource>
    </TestCase>
    <TestCase name="testCustomColumnResolving2">
        <Resource name="sql">
            <![CDATA[select c2 from struct.t]]>
        </Resource>
        <Resource name="plan">
            <![CDATA[
LogicalProject(C2=[$7])
  LogicalTableScan(table=[[CATALOG, STRUCT, T]])
]]>
        </Resource>
    </TestCase>
    <TestCase name="testCustomColumnResolving3">
        <Resource name="sql">
            <![CDATA[select f1.c2 from struct.t]]>
        </Resource>
        <Resource name="plan">
            <![CDATA[
LogicalProject(C2=[$7])
  LogicalTableScan(table=[[CATALOG, STRUCT, T]])
]]>
        </Resource>
    </TestCase>
    <TestCase name="testCustomColumnResolving4">
        <Resource name="sql">
            <![CDATA[select c1 from struct.t order by f0.c1]]>
        </Resource>
        <Resource name="plan">
            <![CDATA[
LogicalProject(C1=[$0])
  LogicalSort(sort0=[$1], dir0=[ASC])
    LogicalProject(C1=[$1], "F0"."C1"=[$6])
      LogicalTableScan(table=[[CATALOG, STRUCT, T]])
]]>
        </Resource>
    </TestCase>
    <TestCase name="testCustomColumnResolving5">
        <Resource name="sql">
            <![CDATA[select count(c1) from struct.t group by f0.c1]]>
        </Resource>
        <Resource name="plan">
            <![CDATA[
LogicalProject(EXPR$0=[$1])
  LogicalAggregate(group=[{0}], EXPR$0=[COUNT()])
    LogicalProject("F0"."C1"=[$6], "C1"=[$1])
      LogicalTableScan(table=[[CATALOG, STRUCT, T]])
]]>
        </Resource>
    </TestCase>
    <TestCase name="testCustomColumnResolvingWithSelectStar">
        <Resource name="sql">
            <![CDATA[select * from struct.t]]>
        </Resource>
        <Resource name="plan">
            <![CDATA[
LogicalProject("K0"=[$0], "C1"=[$1], "F1"."A0"=[$2], "F2"."A0"=[$3], "F0"."C0"=[$4], "F1"."C0"=[$5], "F0"."C1"=[$6], "F1"."C2"=[$7], "F2"."C3"=[$8])
  LogicalTableScan(table=[[CATALOG, STRUCT, T]])
]]>
        </Resource>
    </TestCase>
    <TestCase name="testCustomColumnResolvingWithSelectFieldNameDotStar">
        <Resource name="sql">
            <![CDATA[select f1.* from struct.t]]>
        </Resource>
        <Resource name="plan">
            <![CDATA[
LogicalProject("F1"."A0"=[$2], "F1"."C0"=[$5], "F1"."C2"=[$7])
  LogicalTableScan(table=[[CATALOG, STRUCT, T]])
]]>
        </Resource>
    </TestCase>
    <TestCase name="testWindowAggWithGroupBy">
        <Resource name="sql">
            <![CDATA[select min(deptno), rank() over (order by empno),
max(empno) over (partition by deptno)
from emp group by deptno, empno
]]>
        </Resource>
        <Resource name="plan">
            <![CDATA[
LogicalProject(EXPR$0=[$2], EXPR$1=[RANK() OVER (ORDER BY $1 RANGE BETWEEN UNBOUNDED PRECEDING AND CURRENT ROW)], EXPR$2=[MAX($1) OVER (PARTITION BY $0 RANGE BETWEEN UNBOUNDED PRECEDING AND UNBOUNDED FOLLOWING)])
  LogicalAggregate(group=[{0, 1}], EXPR$0=[MIN($0)])
    LogicalProject(DEPTNO=[$7], EMPNO=[$0])
      LogicalTableScan(table=[[CATALOG, SALES, EMP]])
]]>
        </Resource>
    </TestCase>
    <TestCase name="testWindowAverageWithGroupBy">
        <Resource name="sql">
            <![CDATA[select avg(deptno) over ()
from emp
group by deptno]]>
        </Resource>
        <Resource name="plan">
            <![CDATA[
LogicalProject(EXPR$0=[CAST(/(SUM($0) OVER (RANGE BETWEEN UNBOUNDED PRECEDING AND UNBOUNDED FOLLOWING), COUNT($0) OVER (RANGE BETWEEN UNBOUNDED PRECEDING AND UNBOUNDED FOLLOWING))):INTEGER NOT NULL])
  LogicalAggregate(group=[{0}])
    LogicalProject(DEPTNO=[$7])
      LogicalTableScan(table=[[CATALOG, SALES, EMP]])
]]>
        </Resource>
    </TestCase>
    <TestCase name="testWindowAggWithGroupByAndJoin">
        <Resource name="sql">
            <![CDATA[select min(d.deptno), rank() over (order by e.empno),
 max(e.empno) over (partition by e.deptno)
from emp e, dept d
where e.deptno = d.deptno
group by d.deptno, e.empno, e.deptno
]]>
        </Resource>
        <Resource name="plan">
            <![CDATA[
LogicalProject(EXPR$0=[$3], EXPR$1=[RANK() OVER (ORDER BY $1 RANGE BETWEEN UNBOUNDED PRECEDING AND CURRENT ROW)], EXPR$2=[MAX($1) OVER (PARTITION BY $2 RANGE BETWEEN UNBOUNDED PRECEDING AND UNBOUNDED FOLLOWING)])
  LogicalAggregate(group=[{0, 1, 2}], EXPR$0=[MIN($0)])
    LogicalProject(DEPTNO0=[$9], EMPNO=[$0], DEPTNO=[$7])
      LogicalFilter(condition=[=($7, $9)])
        LogicalJoin(condition=[true], joinType=[inner])
          LogicalTableScan(table=[[CATALOG, SALES, EMP]])
          LogicalTableScan(table=[[CATALOG, SALES, DEPT]])
]]>
        </Resource>
    </TestCase>
    <TestCase name="testWindowAggWithGroupByAndHaving">
        <Resource name="sql">
            <![CDATA[select min(deptno), rank() over (order by empno),
max(empno) over (partition by deptno)
from emp group by deptno, empno
having empno < 10 and min(deptno) < 20
]]>
        </Resource>
        <Resource name="plan">
            <![CDATA[
LogicalProject(EXPR$0=[$2], EXPR$1=[RANK() OVER (ORDER BY $1 RANGE BETWEEN UNBOUNDED PRECEDING AND CURRENT ROW)], EXPR$2=[MAX($1) OVER (PARTITION BY $0 RANGE BETWEEN UNBOUNDED PRECEDING AND UNBOUNDED FOLLOWING)])
  LogicalFilter(condition=[AND(<($1, 10), <($2, 20))])
    LogicalAggregate(group=[{0, 1}], EXPR$0=[MIN($0)])
      LogicalProject(DEPTNO=[$7], EMPNO=[$0])
        LogicalTableScan(table=[[CATALOG, SALES, EMP]])
]]>
        </Resource>
    </TestCase>
    <TestCase name="testWindowAggInSubQueryJoin">
        <Resource name="sql">
            <![CDATA[select T.x, T.y, T.z, emp.empno
from (select min(deptno) as x,
   rank() over (order by empno) as y,
   max(empno) over (partition by deptno) as z
   from emp group by deptno, empno) as T
 inner join emp on T.x = emp.deptno
 and T.y = emp.empno
]]>
        </Resource>
        <Resource name="plan">
            <![CDATA[
LogicalProject(X=[$0], Y=[$1], Z=[$2], EMPNO=[$3])
  LogicalJoin(condition=[AND(=($0, $10), =($1, $12))], joinType=[inner])
    LogicalProject(X=[$2], Y=[RANK() OVER (ORDER BY $1 RANGE BETWEEN UNBOUNDED PRECEDING AND CURRENT ROW)], Z=[MAX($1) OVER (PARTITION BY $0 RANGE BETWEEN UNBOUNDED PRECEDING AND UNBOUNDED FOLLOWING)])
      LogicalAggregate(group=[{0, 1}], X=[MIN($0)])
        LogicalProject(DEPTNO=[$7], EMPNO=[$0])
          LogicalTableScan(table=[[CATALOG, SALES, EMP]])
    LogicalProject(EMPNO=[$0], ENAME=[$1], JOB=[$2], MGR=[$3], HIREDATE=[$4], SAL=[$5], COMM=[$6], DEPTNO=[$7], SLACKER=[$8], EMPNO0=[CAST($0):BIGINT NOT NULL])
      LogicalTableScan(table=[[CATALOG, SALES, EMP]])
]]>
        </Resource>
    </TestCase>
    <TestCase name="testOrderByOver">
        <Resource name="sql">
            <![CDATA[select deptno, rank() over(partition by empno order by deptno)
from emp order by row_number() over(partition by empno order by deptno)]]>
        </Resource>
        <Resource name="plan">
            <![CDATA[
LogicalProject(DEPTNO=[$0], EXPR$1=[$1])
  LogicalSort(sort0=[$2], dir0=[ASC])
    LogicalProject(DEPTNO=[$7], EXPR$1=[RANK() OVER (PARTITION BY $0 ORDER BY $7 RANGE BETWEEN UNBOUNDED PRECEDING AND CURRENT ROW)], EXPR$2=[ROW_NUMBER() OVER (PARTITION BY $0 ORDER BY $7 ROWS BETWEEN UNBOUNDED PRECEDING AND CURRENT ROW)])
      LogicalTableScan(table=[[CATALOG, SALES, EMP]])
]]>
        </Resource>
    </TestCase>
    <TestCase name="testValuesUsing">
        <Resource name="sql">
            <![CDATA[select d.deptno, min(e.empid) as empid
from (values (100, 'Bill', 1)) as e(empid, name, deptno)
join (values (1, 'LeaderShip')) as d(deptno, name)
  using (deptno)
group by d.deptno]]>
        </Resource>
        <Resource name="plan">
            <![CDATA[
LogicalAggregate(group=[{0}], EMPID=[MIN($1)])
  LogicalProject(DEPTNO=[$3], EMPID=[$0])
    LogicalJoin(condition=[=($2, $3)], joinType=[inner])
      LogicalValues(tuples=[[{ 100, 'Bill', 1 }]])
      LogicalValues(tuples=[[{ 1, 'LeaderShip' }]])
]]>
        </Resource>
    </TestCase>
    <TestCase name="testCorrelationScalarAggAndFilter">
        <Resource name="sql">
            <![CDATA[SELECT e1.empno
FROM emp e1, dept d1 where e1.deptno = d1.deptno
and e1.deptno < 10 and d1.deptno < 15
and e1.sal > (select avg(sal) from emp e2 where e1.empno = e2.empno)]]>
        </Resource>
        <Resource name="plan">
            <![CDATA[
LogicalProject(EMPNO=[$0])
  LogicalProject(EMPNO=[$0], ENAME=[$1], JOB=[$2], MGR=[$3], HIREDATE=[$4], SAL=[$5], COMM=[$6], DEPTNO=[$7], SLACKER=[$8], DEPTNO0=[$9], NAME=[$10], EMPNO0=[CAST($11):INTEGER], EXPR$0=[CAST($12):INTEGER])
    LogicalJoin(condition=[AND(=($0, $11), >($5, $12))], joinType=[inner])
      LogicalJoin(condition=[=($7, $9)], joinType=[inner])
        LogicalFilter(condition=[<($7, 10)])
          LogicalTableScan(table=[[CATALOG, SALES, EMP]])
        LogicalFilter(condition=[<($0, 15)])
          LogicalTableScan(table=[[CATALOG, SALES, DEPT]])
      LogicalAggregate(group=[{0}], EXPR$0=[AVG($1)])
        LogicalProject(EMPNO=[$0], SAL=[$5])
          LogicalTableScan(table=[[CATALOG, SALES, EMP]])
]]>
        </Resource>
    </TestCase>
    <TestCase name="testCorrelationMultiScalarAggregate">
        <Resource name="sql">
            <![CDATA[select sum(e1.empno)
from emp e1, dept d1
where e1.deptno = d1.deptno
and e1.sal > (select avg(e2.sal) from emp e2
  where e2.deptno = d1.deptno)]]>
        </Resource>
        <Resource name="plan">
            <![CDATA[
LogicalAggregate(group=[{}], EXPR$0=[SUM($0)])
  LogicalProject(EMPNO=[$0])
    LogicalProject(EMPNO=[$0], ENAME=[$1], JOB=[$2], MGR=[$3], HIREDATE=[$4], SAL=[$5], COMM=[$6], DEPTNO=[$7], SLACKER=[$8], DEPTNO0=[$9], NAME=[$10], DEPTNO1=[CAST($11):INTEGER], EXPR$0=[CAST($12):INTEGER])
      LogicalJoin(condition=[AND(=($9, $11), >($5, $12))], joinType=[inner])
        LogicalJoin(condition=[=($7, $9)], joinType=[inner])
          LogicalTableScan(table=[[CATALOG, SALES, EMP]])
          LogicalTableScan(table=[[CATALOG, SALES, DEPT]])
        LogicalAggregate(group=[{0}], EXPR$0=[AVG($1)])
          LogicalProject(DEPTNO=[$7], SAL=[$5])
            LogicalTableScan(table=[[CATALOG, SALES, EMP]])
]]>
        </Resource>
    </TestCase>
    <TestCase name="testCorrelationExistsAndFilter">
        <Resource name="sql">
            <![CDATA[SELECT e1.empno
FROM emp e1, dept d1 where e1.deptno = d1.deptno
and e1.deptno < 10 and d1.deptno < 15
and exists (select * from emp e2 where e1.empno = e2.empno)]]>
        </Resource>
        <Resource name="plan">
            <![CDATA[
LogicalProject(EMPNO=[$0])
  LogicalProject(EMPNO=[$0], ENAME=[$1], JOB=[$2], MGR=[$3], HIREDATE=[$4], SAL=[$5], COMM=[$6], DEPTNO=[$7], SLACKER=[$8], DEPTNO0=[$9], NAME=[$10], EMPNO0=[CAST($11):INTEGER], $f1=[CAST($12):BOOLEAN])
    LogicalJoin(condition=[=($0, $11)], joinType=[inner])
      LogicalJoin(condition=[=($7, $9)], joinType=[inner])
        LogicalFilter(condition=[<($7, 10)])
          LogicalTableScan(table=[[CATALOG, SALES, EMP]])
        LogicalFilter(condition=[<($0, 15)])
          LogicalTableScan(table=[[CATALOG, SALES, DEPT]])
      LogicalAggregate(group=[{0}], agg#0=[MIN($1)])
        LogicalProject(EMPNO=[$0], $f0=[true])
          LogicalTableScan(table=[[CATALOG, SALES, EMP]])
]]>
        </Resource>
    </TestCase>
    <TestCase name="testCorrelationNotExistsAndFilter">
        <Resource name="sql">
            <![CDATA[SELECT e1.empno
FROM emp e1, dept d1 where e1.deptno = d1.deptno
and e1.deptno < 10 and d1.deptno < 15
and not exists (select * from emp e2 where e1.empno = e2.empno)]]>
        </Resource>
        <Resource name="plan">
            <![CDATA[
LogicalProject(EMPNO=[$0])
  LogicalFilter(condition=[IS NULL($12)])
    LogicalJoin(condition=[=($0, $11)], joinType=[left])
      LogicalJoin(condition=[=($7, $9)], joinType=[inner])
        LogicalFilter(condition=[<($7, 10)])
          LogicalTableScan(table=[[CATALOG, SALES, EMP]])
        LogicalFilter(condition=[<($0, 15)])
          LogicalTableScan(table=[[CATALOG, SALES, DEPT]])
      LogicalAggregate(group=[{0}], agg#0=[MIN($1)])
        LogicalProject(EMPNO=[$0], $f0=[true])
          LogicalTableScan(table=[[CATALOG, SALES, EMP]])
]]>
        </Resource>
    </TestCase>
    <TestCase name="testFakeStar">
        <Resource name="sql">
            <![CDATA[SELECT * FROM (VALUES (0, 0)) AS T(A, "*")]]>
        </Resource>
        <Resource name="plan">
            <![CDATA[
LogicalProject(A=[$0], *=[$1])
  LogicalValues(tuples=[[{ 0, 0 }]])
]]>
        </Resource>
    </TestCase>
    <TestCase name="testDeleteWhere">
        <Resource name="sql">
            <![CDATA[delete from emp where deptno = 10]]>
        </Resource>
        <Resource name="plan">
            <![CDATA[
LogicalTableModify(table=[[CATALOG, SALES, EMP]], operation=[DELETE], flattened=[true])
  LogicalProject(EMPNO=[$0], ENAME=[$1], JOB=[$2], MGR=[$3], HIREDATE=[$4], SAL=[$5], COMM=[$6], DEPTNO=[$7], SLACKER=[$8])
    LogicalFilter(condition=[=($7, 10)])
      LogicalTableScan(table=[[CATALOG, SALES, EMP]])
]]>
        </Resource>
    </TestCase>
    <TestCase name="testDeleteBind">
        <Resource name="sql">
            <![CDATA[delete from emp where deptno = ?]]>
        </Resource>
        <Resource name="plan">
            <![CDATA[
LogicalTableModify(table=[[CATALOG, SALES, EMP]], operation=[DELETE], flattened=[true])
  LogicalProject(EMPNO=[$0], ENAME=[$1], JOB=[$2], MGR=[$3], HIREDATE=[$4], SAL=[$5], COMM=[$6], DEPTNO=[$7], SLACKER=[$8])
    LogicalFilter(condition=[=($7, ?0)])
      LogicalTableScan(table=[[CATALOG, SALES, EMP]])
]]>
        </Resource>
    </TestCase>
    <TestCase name="testDeleteBindExtendedColumn">
        <Resource name="sql">
            <![CDATA[delete from emp(enddate TIMESTAMP) where enddate < ?]]>
        </Resource>
        <Resource name="plan">
            <![CDATA[
LogicalTableModify(table=[[CATALOG, SALES, EMP]], operation=[DELETE], flattened=[true])
  LogicalProject(EMPNO=[$0], ENAME=[$1], JOB=[$2], MGR=[$3], HIREDATE=[$4], SAL=[$5], COMM=[$6], DEPTNO=[$7], SLACKER=[$8], ENDDATE=[$9])
    LogicalFilter(condition=[<($9, ?0)])
      LogicalTableScan(table=[[CATALOG, SALES, EMP]])
]]>
        </Resource>
    </TestCase>
    <TestCase name="testDeleteBindModifiableView">
        <Resource name="sql">
            <![CDATA[delete from EMP_MODIFIABLEVIEW2 where empno = ?]]>
        </Resource>
        <Resource name="plan">
            <![CDATA[
LogicalTableModify(table=[[CATALOG, SALES, EMP_MODIFIABLEVIEW2]], operation=[DELETE], flattened=[true])
  LogicalProject(ENAME=[$0], EMPNO=[$1], JOB=[$2], DEPTNO=[$3], SLACKER=[$4], SAL=[$5], EXTRA=[$6], HIREDATE=[$7], MGR=[$8], COMM=[$9])
    LogicalFilter(condition=[=($1, ?0)])
      LogicalTableScan(table=[[CATALOG, SALES, EMP_MODIFIABLEVIEW2]])
]]>
        </Resource>
    </TestCase>
    <TestCase name="testDeleteBindExtendedColumnModifiableView">
        <Resource name="sql">
            <![CDATA[delete from EMP_MODIFIABLEVIEW2(note VARCHAR)
where note = ?]]>
        </Resource>
        <Resource name="plan">
            <![CDATA[
LogicalTableModify(table=[[CATALOG, SALES, EMP_MODIFIABLEVIEW2]], operation=[DELETE], flattened=[true])
  LogicalProject(ENAME=[$0], EMPNO=[$1], JOB=[$2], DEPTNO=[$3], SLACKER=[$4], SAL=[$5], EXTRA=[$6], HIREDATE=[$7], MGR=[$8], COMM=[$9], NOTE=[$10])
    LogicalFilter(condition=[=($10, ?0)])
      LogicalTableScan(table=[[CATALOG, SALES, EMP_MODIFIABLEVIEW2]])
]]>
        </Resource>
    </TestCase>
    <TestCase name="testSelectWithoutFrom">
        <Resource name="sql">
            <![CDATA[select 2+2]]>
        </Resource>
        <Resource name="plan">
            <![CDATA[
LogicalProject(EXPR$0=[+(2, 2)])
  LogicalValues(tuples=[[{ 0 }]])
]]>
        </Resource>
    </TestCase>
    <TestCase name="testSome">
        <Resource name="sql">
            <![CDATA[select empno from emp where deptno > some (
  select deptno from dept)]]>
        </Resource>
        <Resource name="plan">
            <![CDATA[
LogicalProject(EMPNO=[$0])
  LogicalFilter(condition=[> SOME($7, {
LogicalProject(DEPTNO=[$0])
  LogicalTableScan(table=[[CATALOG, SALES, DEPT]])
})])
    LogicalTableScan(table=[[CATALOG, SALES, EMP]])
]]>
        </Resource>
    </TestCase>
    <TestCase name="testSomeValueList">
        <Resource name="sql">
            <![CDATA[select empno from emp where deptno > some (10, 20)]]>
        </Resource>
        <Resource name="plan">
            <![CDATA[
LogicalProject(EMPNO=[$0])
  LogicalFilter(condition=[OR(>($7, 10), >($7, 20))])
    LogicalTableScan(table=[[CATALOG, SALES, EMP]])
]]>
        </Resource>
    </TestCase>
    <TestCase name="testSubQueryOr">
        <Resource name="sql">
            <![CDATA[select * from emp where deptno = 10 or deptno in (
    select dept.deptno from dept where deptno < 5)
]]>
        </Resource>
        <Resource name="plan">
            <![CDATA[
LogicalProject(EMPNO=[$0], ENAME=[$1], JOB=[$2], MGR=[$3], HIREDATE=[$4], SAL=[$5], COMM=[$6], DEPTNO=[$7], SLACKER=[$8])
  LogicalFilter(condition=[OR(=($7, 10), IN($7, {
LogicalProject(DEPTNO=[$0])
  LogicalFilter(condition=[<($0, 5)])
    LogicalTableScan(table=[[CATALOG, SALES, DEPT]])
}))])
    LogicalTableScan(table=[[CATALOG, SALES, EMP]])
]]>
        </Resource>
    </TestCase>
    <TestCase name="testUpdateWhere">
        <Resource name="sql">
            <![CDATA[update emp set empno = empno + 1 where deptno = 10]]>
        </Resource>
        <Resource name="plan">
            <![CDATA[
LogicalTableModify(table=[[CATALOG, SALES, EMP]], operation=[UPDATE], updateColumnList=[[EMPNO]], sourceExpressionList=[[+($cor0.EMPNO, 1)]], flattened=[true])
  LogicalProject(EMPNO=[$0], ENAME=[$1], JOB=[$2], MGR=[$3], HIREDATE=[$4], SAL=[$5], COMM=[$6], DEPTNO=[$7], SLACKER=[$8], EXPR$0=[+($0, 1)])
    LogicalFilter(condition=[=($7, 10)])
      LogicalTableScan(table=[[CATALOG, SALES, EMP]])
]]>
        </Resource>
    </TestCase>
    <TestCase name="testUpdateBind">
        <Resource name="sql">
            <![CDATA[update emp set sal = sal + ? where slacker = false]]>
        </Resource>
        <Resource name="plan">
            <![CDATA[
LogicalTableModify(table=[[CATALOG, SALES, EMP]], operation=[UPDATE], updateColumnList=[[SAL]], sourceExpressionList=[[+($cor0.SAL, ?0)]], flattened=[true])
  LogicalProject(EMPNO=[$0], ENAME=[$1], JOB=[$2], MGR=[$3], HIREDATE=[$4], SAL=[$5], COMM=[$6], DEPTNO=[$7], SLACKER=[$8], EXPR$0=[+($5, ?0)])
    LogicalFilter(condition=[=($8, false)])
      LogicalTableScan(table=[[CATALOG, SALES, EMP]])
]]>
        </Resource>
    </TestCase>
    <TestCase name="testUpdateBind2">
        <Resource name="sql">
            <![CDATA[update emp set sal = ? where slacker = false]]>
        </Resource>
        <Resource name="plan">
            <![CDATA[
LogicalTableModify(table=[[CATALOG, SALES, EMP]], operation=[UPDATE], updateColumnList=[[SAL]], sourceExpressionList=[[?0]], flattened=[true])
  LogicalProject(EMPNO=[$0], ENAME=[$1], JOB=[$2], MGR=[$3], HIREDATE=[$4], SAL=[$5], COMM=[$6], DEPTNO=[$7], SLACKER=[$8], EXPR$0=[?0])
    LogicalFilter(condition=[=($8, false)])
      LogicalTableScan(table=[[CATALOG, SALES, EMP]])
]]>
        </Resource>
    </TestCase>
    <TestCase name="testUpdateExtendedColumnCollision">
        <Resource name="sql">
            <![CDATA[update empdefaults(empno INTEGER NOT NULL, deptno INTEGER) set deptno = 1, empno = 20, ename = 'Bob' where deptno = 10]]>
        </Resource>
        <Resource name="plan">
            <![CDATA[
LogicalTableModify(table=[[CATALOG, SALES, EMPDEFAULTS]], operation=[UPDATE], updateColumnList=[[DEPTNO, EMPNO, ENAME]], sourceExpressionList=[[1, 20, 'Bob']], flattened=[true])
  LogicalProject(EMPNO=[$0], ENAME=[$1], JOB=[$2], MGR=[$3], HIREDATE=[$4], SAL=[$5], COMM=[$6], DEPTNO=[$7], SLACKER=[$8], EXPR$0=[1], EXPR$1=[20], EXPR$2=['Bob'])
    LogicalFilter(condition=[=($7, 10)])
      LogicalTableScan(table=[[CATALOG, SALES, EMPDEFAULTS]])
]]>
        </Resource>
    </TestCase>
    <TestCase name="testUpdateExtendedColumnCaseSensitiveCollision">
        <Resource name="sql">
            <![CDATA[update empdefaults("slacker" INTEGER, deptno INTEGER) set deptno = 1, "slacker" = 100 where ename = 'Bob']]>
        </Resource>
        <Resource name="plan">
            <![CDATA[
LogicalTableModify(table=[[CATALOG, SALES, EMPDEFAULTS]], operation=[UPDATE], updateColumnList=[[DEPTNO, slacker]], sourceExpressionList=[[1, 100]], flattened=[true])
  LogicalProject(EMPNO=[$0], ENAME=[$1], JOB=[$2], MGR=[$3], HIREDATE=[$4], SAL=[$5], COMM=[$6], DEPTNO=[$7], SLACKER=[$8], slacker=[$9], EXPR$0=[1], EXPR$1=[100])
    LogicalFilter(condition=[=($1, 'Bob')])
      LogicalTableScan(table=[[CATALOG, SALES, EMPDEFAULTS]])
]]>
        </Resource>
    </TestCase>
    <TestCase name="testUpdateExtendedColumnModifiableViewCollision">
        <Resource name="sql">
            <![CDATA[update EMP_MODIFIABLEVIEW3(empno INTEGER NOT NULL, deptno INTEGER) set deptno = 20, empno = 20, ename = 'Bob' where empno = 10]]>
        </Resource>
        <Resource name="plan">
            <![CDATA[
LogicalTableModify(table=[[CATALOG, SALES, EMP_MODIFIABLEVIEW3]], operation=[UPDATE], updateColumnList=[[DEPTNO, EMPNO, ENAME]], sourceExpressionList=[[20, 20, 'Bob']], flattened=[true])
  LogicalProject(EMPNO=[$0], ENAME=[$1], JOB=[$2], MGR=[$3], HIREDATE=[$4], SAL=[$5], SLACKER=[$6], DEPTNO=[$7], EXPR$0=[20], EXPR$1=[20], EXPR$2=['Bob'])
    LogicalFilter(condition=[=($0, 10)])
      LogicalTableScan(table=[[CATALOG, SALES, EMP_MODIFIABLEVIEW3]])
]]>
        </Resource>
    </TestCase>
    <TestCase name="testUpdateExtendedColumnModifiableViewCaseSensitiveCollision">
        <Resource name="sql">
            <![CDATA[update EMP_MODIFIABLEVIEW2("slacker" INTEGER, deptno INTEGER) set deptno = 20, "slacker" = 100 where ename = 'Bob']]>
        </Resource>
        <Resource name="plan">
            <![CDATA[
LogicalTableModify(table=[[CATALOG, SALES, EMP_MODIFIABLEVIEW2]], operation=[UPDATE], updateColumnList=[[DEPTNO, slacker]], sourceExpressionList=[[20, 100]], flattened=[true])
  LogicalProject(ENAME=[$0], EMPNO=[$1], JOB=[$2], DEPTNO=[$3], SLACKER=[$4], SAL=[$5], EXTRA=[$6], HIREDATE=[$7], MGR=[$8], COMM=[$9], slacker=[$10], EXPR$0=[20], EXPR$1=[100])
    LogicalFilter(condition=[=($0, 'Bob')])
      LogicalTableScan(table=[[CATALOG, SALES, EMP_MODIFIABLEVIEW2]])
]]>
        </Resource>
    </TestCase>
    <TestCase name="testUpdateExtendedColumnModifiableViewExtendedCollision">
        <Resource name="sql">
            <![CDATA[update EMP_MODIFIABLEVIEW2("slacker" INTEGER, extra BOOLEAN) set deptno = 20, "slacker" = 100, extra = true where ename = 'Bob']]>
        </Resource>
        <Resource name="plan">
            <![CDATA[
LogicalTableModify(table=[[CATALOG, SALES, EMP_MODIFIABLEVIEW2]], operation=[UPDATE], updateColumnList=[[DEPTNO, slacker, EXTRA]], sourceExpressionList=[[20, 100, true]], flattened=[true])
  LogicalProject(ENAME=[$0], EMPNO=[$1], JOB=[$2], DEPTNO=[$3], SLACKER=[$4], SAL=[$5], EXTRA=[$6], HIREDATE=[$7], MGR=[$8], COMM=[$9], slacker=[$10], EXPR$0=[20], EXPR$1=[100], EXPR$2=[true])
    LogicalFilter(condition=[=($0, 'Bob')])
      LogicalTableScan(table=[[CATALOG, SALES, EMP_MODIFIABLEVIEW2]])
]]>
        </Resource>
    </TestCase>
    <TestCase name="testUpdateExtendedColumnModifiableViewExtendedCaseSensitiveCollision">
        <Resource name="sql">
            <![CDATA[update EMP_MODIFIABLEVIEW2("extra" INTEGER, extra BOOLEAN) set deptno = 20, "extra" = 100, extra = true where ename = 'Bob']]>
        </Resource>
        <Resource name="plan">
            <![CDATA[
LogicalTableModify(table=[[CATALOG, SALES, EMP_MODIFIABLEVIEW2]], operation=[UPDATE], updateColumnList=[[DEPTNO, extra, EXTRA]], sourceExpressionList=[[20, 100, true]], flattened=[true])
  LogicalProject(ENAME=[$0], EMPNO=[$1], JOB=[$2], DEPTNO=[$3], SLACKER=[$4], SAL=[$5], EXTRA=[$6], HIREDATE=[$7], MGR=[$8], COMM=[$9], extra=[$10], EXPR$0=[20], EXPR$1=[100], EXPR$2=[true])
    LogicalFilter(condition=[=($0, 'Bob')])
      LogicalTableScan(table=[[CATALOG, SALES, EMP_MODIFIABLEVIEW2]])
]]>
        </Resource>
    </TestCase>
    <TestCase name="testUpdateExtendedColumnModifiableViewUnderlyingCollision">
        <Resource name="sql">
            <![CDATA[update EMP_MODIFIABLEVIEW3(extra BOOLEAN, comm INTEGER) set empno = 20, comm = true, extra = true where ename = 'Bob']]>
        </Resource>
        <Resource name="plan">
            <![CDATA[
LogicalTableModify(table=[[CATALOG, SALES, EMP_MODIFIABLEVIEW3]], operation=[UPDATE], updateColumnList=[[EMPNO, COMM, EXTRA]], sourceExpressionList=[[20, true, true]], flattened=[true])
  LogicalProject(EMPNO=[$0], ENAME=[$1], JOB=[$2], MGR=[$3], HIREDATE=[$4], SAL=[$5], SLACKER=[$6], EXTRA=[$7], COMM=[$8], EXPR$0=[20], EXPR$1=[true], EXPR$2=[true])
    LogicalFilter(condition=[=($1, 'Bob')])
      LogicalTableScan(table=[[CATALOG, SALES, EMP_MODIFIABLEVIEW3]])
]]>
        </Resource>
    </TestCase>
    <TestCase name="testInsertExtendedColumn">
        <Resource name="sql">
            <![CDATA[insert into empdefaults(updated TIMESTAMP) (ename, deptno, empno, updated, sal) values ('Fred', 456, 44, timestamp '2017-03-12 13:03:05', 999999)]]>
        </Resource>
        <Resource name="plan">
            <![CDATA[
LogicalTableModify(table=[[CATALOG, SALES, EMPDEFAULTS]], operation=[INSERT], flattened=[true])
  LogicalProject(EMPNO=[$2], ENAME=[$0], JOB=[null], MGR=[null], HIREDATE=[null], SAL=[$4], COMM=[null], DEPTNO=[$1], SLACKER=[null], UPDATED=[$3])
    LogicalValues(tuples=[[{ 'Fred', 456, 44, 2017-03-12 13:03:05, 999999 }]])
]]>
        </Resource>
    </TestCase>
    <TestCase name="testTumble">
        <Resource name="sql">
            <![CDATA[select STREAM
  TUMBLE_START(rowtime, INTERVAL '1' MINUTE) AS s,
  TUMBLE_END(rowtime, INTERVAL '1' MINUTE) AS e
from Shipments
GROUP BY TUMBLE(rowtime, INTERVAL '1' MINUTE)]]>
        </Resource>
        <Resource name="plan">
            <![CDATA[
LogicalDelta
  LogicalProject(S=[$0], E=[+($0, 60000)])
    LogicalAggregate(group=[{0}])
      LogicalProject($f0=[TUMBLE($1, 60000)])
        LogicalTableScan(table=[[CATALOG, SALES, SHIPMENTS]])
]]>
        </Resource>
    </TestCase>
    <TestCase name="testTumbleTableRowtimeNotFirstColumn">
        <Resource name="sql">
            <![CDATA[select stream
   tumble_end(rowtime, interval '2' hour) as rowtime, orderId
from shipments
group by tumble(rowtime, interval '2' hour), orderId]]>
        </Resource>
        <Resource name="plan">
            <![CDATA[
LogicalDelta
  LogicalProject(ROWTIME=[+($0, 7200000)], ORDERID=[$1])
    LogicalAggregate(group=[{0, 1}])
      LogicalProject($f0=[TUMBLE($1, 7200000)], ORDERID=[$0])
        LogicalTableScan(table=[[CATALOG, SALES, SHIPMENTS]])
]]>
        </Resource>
    </TestCase>
    <TestCase name="testUpdateExtendedColumn">
        <Resource name="sql">
            <![CDATA[update empdefaults(updated TIMESTAMP) set deptno = 1, updated = timestamp '2017-03-12 13:03:05', empno = 20, ename = 'Bob' where deptno = 10]]>
        </Resource>
        <Resource name="plan">
            <![CDATA[
LogicalTableModify(table=[[CATALOG, SALES, EMPDEFAULTS]], operation=[UPDATE], updateColumnList=[[DEPTNO, UPDATED, EMPNO, ENAME]], sourceExpressionList=[[1, 2017-03-12 13:03:05, 20, 'Bob']], flattened=[true])
  LogicalProject(EMPNO=[$0], ENAME=[$1], JOB=[$2], MGR=[$3], HIREDATE=[$4], SAL=[$5], COMM=[$6], DEPTNO=[$7], SLACKER=[$8], UPDATED=[$9], EXPR$0=[1], EXPR$1=[2017-03-12 13:03:05], EXPR$2=[20], EXPR$3=['Bob'])
    LogicalFilter(condition=[=($7, 10)])
      LogicalTableScan(table=[[CATALOG, SALES, EMPDEFAULTS]])
]]>
        </Resource>
    </TestCase>
    <TestCase name="testUpdateModifiableView">
        <Resource name="sql">
            <![CDATA[update EMP_MODIFIABLEVIEW2
set sal = sal + 5000 where slacker = false]]>
        </Resource>
        <Resource name="plan">
            <![CDATA[
LogicalTableModify(table=[[CATALOG, SALES, EMP_MODIFIABLEVIEW2]], operation=[UPDATE], updateColumnList=[[SAL]], sourceExpressionList=[[+($cor0.SAL, 5000)]], flattened=[true])
  LogicalProject(ENAME=[$0], EMPNO=[$1], JOB=[$2], DEPTNO=[$3], SLACKER=[$4], SAL=[$5], EXTRA=[$6], HIREDATE=[$7], MGR=[$8], COMM=[$9], EXPR$0=[+($5, 5000)])
    LogicalFilter(condition=[=($4, false)])
      LogicalTableScan(table=[[CATALOG, SALES, EMP_MODIFIABLEVIEW2]])
]]>
        </Resource>
    </TestCase>
    <TestCase name="testUpdateExtendedColumnModifiableView">
        <Resource name="sql">
            <![CDATA[update EMP_MODIFIABLEVIEW2(updated TIMESTAMP)
set updated = timestamp '2017-03-12 13:03:05', sal = sal + 5000
where slacker = false]]>
        </Resource>
        <Resource name="plan">
            <![CDATA[
LogicalTableModify(table=[[CATALOG, SALES, EMP_MODIFIABLEVIEW2]], operation=[UPDATE], updateColumnList=[[UPDATED, SAL]], sourceExpressionList=[[2017-03-12 13:03:05, +($cor0.SAL, 5000)]], flattened=[true])
  LogicalProject(ENAME=[$0], EMPNO=[$1], JOB=[$2], DEPTNO=[$3], SLACKER=[$4], SAL=[$5], EXTRA=[$6], HIREDATE=[$7], MGR=[$8], COMM=[$9], UPDATED=[$10], EXPR$0=[2017-03-12 13:03:05], EXPR$1=[+($5, 5000)])
    LogicalFilter(condition=[=($4, false)])
      LogicalTableScan(table=[[CATALOG, SALES, EMP_MODIFIABLEVIEW2]])
]]>
        </Resource>
    </TestCase>
    <TestCase name="testDelete">
        <Resource name="sql">
            <![CDATA[delete from emp]]>
        </Resource>
        <Resource name="plan">
            <![CDATA[
LogicalTableModify(table=[[CATALOG, SALES, EMP]], operation=[DELETE], flattened=[true])
  LogicalProject(EMPNO=[$0], ENAME=[$1], JOB=[$2], MGR=[$3], HIREDATE=[$4], SAL=[$5], COMM=[$6], DEPTNO=[$7], SLACKER=[$8])
    LogicalTableScan(table=[[CATALOG, SALES, EMP]])
]]>
        </Resource>
    </TestCase>
    <TestCase name="testUpdate">
        <Resource name="sql">
            <![CDATA[update emp set empno = empno + 1]]>
        </Resource>
        <Resource name="plan">
            <![CDATA[
LogicalTableModify(table=[[CATALOG, SALES, EMP]], operation=[UPDATE], updateColumnList=[[EMPNO]], sourceExpressionList=[[+($cor0.EMPNO, 1)]], flattened=[true])
  LogicalProject(EMPNO=[$0], ENAME=[$1], JOB=[$2], MGR=[$3], HIREDATE=[$4], SAL=[$5], COMM=[$6], DEPTNO=[$7], SLACKER=[$8], EXPR$0=[+($0, 1)])
    LogicalTableScan(table=[[CATALOG, SALES, EMP]])
]]>
        </Resource>
    </TestCase>
    <TestCase name="testUpdateSubQuery">
        <Resource name="sql">
            <![CDATA[update emp
set empno = (
  select min(empno) from emp as e where e.deptno = emp.deptno)]]>
        </Resource>
        <Resource name="plan">
            <![CDATA[
LogicalTableModify(table=[[CATALOG, SALES, EMP]], operation=[UPDATE], updateColumnList=[[EMPNO]], sourceExpressionList=[[]], flattened=[true])
  LogicalProject(EMPNO=[$0], ENAME=[$1], JOB=[$2], MGR=[$3], HIREDATE=[$4], SAL=[$5], COMM=[$6], DEPTNO=[$7], SLACKER=[$8], EXPR$0=[$9])
    LogicalProject(EMPNO=[$0], ENAME=[$1], JOB=[$2], MGR=[$3], HIREDATE=[$4], SAL=[$5], COMM=[$6], DEPTNO=[$7], SLACKER=[$8], EXPR$0=[$10])
      LogicalJoin(condition=[=($7, $9)], joinType=[left])
        LogicalTableScan(table=[[CATALOG, SALES, EMP]])
        LogicalAggregate(group=[{0}], EXPR$0=[MIN($1)])
          LogicalProject(DEPTNO0=[$1], EMPNO=[$0])
            LogicalProject(EMPNO=[$0], DEPTNO0=[$9])
              LogicalJoin(condition=[=($7, $9)], joinType=[inner])
                LogicalTableScan(table=[[CATALOG, SALES, EMP]])
                LogicalAggregate(group=[{0}])
                  LogicalProject(DEPTNO=[$7])
                    LogicalTableScan(table=[[CATALOG, SALES, EMP]])
]]>
        </Resource>
    </TestCase>
    <TestCase name="testOffset0">
        <Resource name="sql">
            <![CDATA[select * from emp offset 0]]>
        </Resource>
        <Resource name="plan">
            <![CDATA[
LogicalProject(EMPNO=[$0], ENAME=[$1], JOB=[$2], MGR=[$3], HIREDATE=[$4], SAL=[$5], COMM=[$6], DEPTNO=[$7], SLACKER=[$8])
  LogicalTableScan(table=[[CATALOG, SALES, EMP]])
]]>
        </Resource>
    </TestCase>
    <TestCase name="testWithInsideScalarSubQueryRex">
        <Resource name="sql">
            <![CDATA[select (
 with dept2 as (select * from dept where deptno > 10) select count(*) from dept2) as c
from emp]]>
        </Resource>
        <Resource name="plan">
            <![CDATA[
LogicalProject(C=[$SCALAR_QUERY({
LogicalAggregate(group=[{}], EXPR$0=[COUNT()])
  LogicalProject($f0=[0])
    LogicalFilter(condition=[>($0, 10)])
      LogicalTableScan(table=[[CATALOG, SALES, DEPT]])
})])
  LogicalTableScan(table=[[CATALOG, SALES, EMP]])
]]>
        </Resource>
    </TestCase>
    <TestCase name="testWithInsideWhereExistsRex">
        <Resource name="sql">
            <![CDATA[select * from emp
where exists (
  with dept2 as (select * from dept where dept.deptno >= emp.deptno)
  select 1 from dept2 where deptno <= emp.deptno)]]>
        </Resource>
        <Resource name="plan">
            <![CDATA[
LogicalProject(EMPNO=[$0], ENAME=[$1], JOB=[$2], MGR=[$3], HIREDATE=[$4], SAL=[$5], COMM=[$6], DEPTNO=[$7], SLACKER=[$8])
  LogicalFilter(condition=[EXISTS({
LogicalFilter(condition=[<=($0, $cor1.DEPTNO)])
  LogicalProject(DEPTNO=[$0], NAME=[$1])
    LogicalFilter(condition=[>=($0, $cor1.DEPTNO)])
      LogicalTableScan(table=[[CATALOG, SALES, DEPT]])
})], variablesSet=[[$cor1]])
    LogicalTableScan(table=[[CATALOG, SALES, EMP]])
]]>
        </Resource>
    </TestCase>
    <TestCase name="testInUncorrelatedSubQueryInSelectRex">
        <Resource name="sql">
            <![CDATA[select name, deptno in (
  select case when true then deptno else null end from emp)
from dept]]>
        </Resource>
        <Resource name="plan">
            <![CDATA[
LogicalProject(NAME=[$1], EXPR$1=[IN($0, {
LogicalProject(EXPR$0=[CAST($7):INTEGER])
  LogicalTableScan(table=[[CATALOG, SALES, EMP]])
})])
  LogicalTableScan(table=[[CATALOG, SALES, DEPT]])
]]>
        </Resource>
    </TestCase>
    <TestCase name="testNotInUncorrelatedSubQueryInSelectNotNullRex">
        <Resource name="sql">
            <![CDATA[select empno, deptno not in (
  select deptno from dept)
from emp]]>
        </Resource>
        <Resource name="plan">
            <![CDATA[
LogicalProject(EMPNO=[$0], EXPR$1=[NOT(IN($7, {
LogicalProject(DEPTNO=[$0])
  LogicalTableScan(table=[[CATALOG, SALES, DEPT]])
}))])
  LogicalTableScan(table=[[CATALOG, SALES, EMP]])
]]>
        </Resource>
    </TestCase>
    <TestCase name="testNotInUncorrelatedSubQueryRex">
        <Resource name="sql">
            <![CDATA[select empno from emp where deptno not in (select deptno from dept)]]>
        </Resource>
        <Resource name="plan">
            <![CDATA[
LogicalProject(EMPNO=[$0])
  LogicalFilter(condition=[NOT(IN($7, {
LogicalProject(DEPTNO=[$0])
  LogicalTableScan(table=[[CATALOG, SALES, DEPT]])
}))])
    LogicalTableScan(table=[[CATALOG, SALES, EMP]])
]]>
        </Resource>
    </TestCase>
    <TestCase name="testNotCaseInThreeClause">
        <Resource name="sql">
            <![CDATA[select empno from emp where not case when
            true then deptno in (10,20) else false end]]>
        </Resource>
        <Resource name="plan">
            <![CDATA[
LogicalProject(EMPNO=[$0])
  LogicalFilter(condition=[CASE(true, NOT(OR(=($7, 10), =($7, 20))), NOT(true))])
    LogicalTableScan(table=[[CATALOG, SALES, EMP]])
]]>
        </Resource>
    </TestCase>
    <TestCase name="testNotCaseInMoreClause">
        <Resource name="sql">
            <![CDATA[select empno from emp where not case when
             true then deptno in (10,20) when false then false else deptno in (30,40) end]]>
        </Resource>
        <Resource name="plan">
            <![CDATA[
LogicalProject(EMPNO=[$0])
  LogicalFilter(condition=[CASE(true, NOT(OR(=($7, 10), =($7, 20))), false, NOT(false), NOT(OR(=($7, 30), =($7, 40))))])
    LogicalTableScan(table=[[CATALOG, SALES, EMP]])
]]>
        </Resource>
    </TestCase>
    <TestCase name="testNotCaseInWithoutElse">
        <Resource name="sql">
            <![CDATA[select empno from emp where not case when
            true then deptno in (10,20) end]]>
        </Resource>
        <Resource name="plan">
            <![CDATA[
LogicalProject(EMPNO=[$0])
  LogicalFilter(condition=[CASE(true, CAST(NOT(OR(=($7, 10), =($7, 20)))):BOOLEAN, null)])
    LogicalTableScan(table=[[CATALOG, SALES, EMP]])
]]>
        </Resource>
    </TestCase>
    <TestCase name="testNotInUncorrelatedSubQueryInSelectRex">
        <Resource name="sql">
            <![CDATA[select empno, deptno not in (
  select case when true then deptno else null end from dept)
from emp]]>
        </Resource>
        <Resource name="plan">
            <![CDATA[
LogicalProject(EMPNO=[$0], EXPR$1=[NOT(IN($7, {
LogicalProject(EXPR$0=[CAST($0):INTEGER])
  LogicalTableScan(table=[[CATALOG, SALES, DEPT]])
}))])
  LogicalTableScan(table=[[CATALOG, SALES, EMP]])
]]>
        </Resource>
    </TestCase>
    <TestCase name="testInUncorrelatedSubQueryRex">
        <Resource name="sql">
            <![CDATA[select empno from emp where deptno in (select deptno from dept)]]>
        </Resource>
        <Resource name="plan">
            <![CDATA[
LogicalProject(EMPNO=[$0])
  LogicalFilter(condition=[IN($7, {
LogicalProject(DEPTNO=[$0])
  LogicalTableScan(table=[[CATALOG, SALES, DEPT]])
})])
    LogicalTableScan(table=[[CATALOG, SALES, EMP]])
]]>
        </Resource>
    </TestCase>
    <TestCase name="testUnnestArrayAggPlan">
        <Resource name="sql">
            <![CDATA[select d.deptno, e2.empno_avg
from dept_nested as d outer apply
 (select avg(e.empno) as empno_avg from UNNEST(d.employees) as e) e2]]>
        </Resource>
        <Resource name="plan">
            <![CDATA[
LogicalProject(DEPTNO=[$0], EMPNO_AVG=[$7])
  LogicalProject(DEPTNO=[$0], NAME=[$1], TYPE=[$2], DESC=[$3], A=[$4], B=[$5], EMPLOYEES=[$6], EMPNO_AVG=[$7])
    LogicalCorrelate(correlation=[$cor0], joinType=[left], requiredColumns=[{6}])
      LogicalProject(DEPTNO=[$0], NAME=[$1], TYPE=[$2.TYPE], DESC=[$2.DESC], A=[$2.OTHERS.A], B=[$2.OTHERS.B], EMPLOYEES=[$3])
        LogicalTableScan(table=[[CATALOG, SALES, DEPT_NESTED]])
      LogicalAggregate(group=[{}], EMPNO_AVG=[AVG($0)])
        LogicalProject(EMPNO=[$0])
          Uncollect
            LogicalProject(EMPLOYEES=[$cor0.EMPLOYEES_6])
              LogicalValues(tuples=[[{ 0 }]])
]]>
        </Resource>
    </TestCase>
    <TestCase name="testUnnestArrayPlan">
        <Resource name="sql">
            <![CDATA[select d.deptno, e2.empno
from dept_nested as d,
 UNNEST(d.employees) e2]]>
        </Resource>
        <Resource name="plan">
            <![CDATA[
LogicalProject(DEPTNO=[$0], EMPNO=[$7])
  LogicalCorrelate(correlation=[$cor0], joinType=[inner], requiredColumns=[{6}])
    LogicalProject(DEPTNO=[$0], NAME=[$1], TYPE=[$2.TYPE], DESC=[$2.DESC], A=[$2.OTHERS.A], B=[$2.OTHERS.B], EMPLOYEES=[$3])
      LogicalTableScan(table=[[CATALOG, SALES, DEPT_NESTED]])
    Uncollect
      LogicalProject(EMPLOYEES=[$cor0.EMPLOYEES_6])
        LogicalValues(tuples=[[{ 0 }]])
]]>
        </Resource>
    </TestCase>
    <TestCase name="testUnnestArrayPlanAs">
        <Resource name="sql">
            <![CDATA[select d.deptno, e2.empno
from dept_nested as d,
 UNNEST(d.employees) as e2(empno, y, z)]]>
        </Resource>
        <Resource name="plan">
            <![CDATA[
LogicalProject(DEPTNO=[$0], EMPNO=[$7])
  LogicalCorrelate(correlation=[$cor0], joinType=[inner], requiredColumns=[{6}])
    LogicalProject(DEPTNO=[$0], NAME=[$1], TYPE=[$2.TYPE], DESC=[$2.DESC], A=[$2.OTHERS.A], B=[$2.OTHERS.B], EMPLOYEES=[$3])
      LogicalTableScan(table=[[CATALOG, SALES, DEPT_NESTED]])
    LogicalProject(EMPNO=[$0], Y=[$1], Z=[$2])
      Uncollect
        LogicalProject(EMPLOYEES=[$cor0.EMPLOYEES_6])
          LogicalValues(tuples=[[{ 0 }]])
]]>
        </Resource>
    </TestCase>
    <TestCase name="testWithInsideWhereExistsDecorrelateRex">
        <Resource name="sql">
            <![CDATA[select * from emp
where exists (
  with dept2 as (select * from dept where dept.deptno >= emp.deptno)
  select 1 from dept2 where deptno <= emp.deptno)]]>
        </Resource>
        <Resource name="plan">
            <![CDATA[
LogicalProject(EMPNO=[$0], ENAME=[$1], JOB=[$2], MGR=[$3], HIREDATE=[$4], SAL=[$5], COMM=[$6], DEPTNO=[$7], SLACKER=[$8])
  LogicalFilter(condition=[EXISTS({
LogicalFilter(condition=[<=($0, $cor1.DEPTNO)])
  LogicalProject(DEPTNO=[$0], NAME=[$1])
    LogicalFilter(condition=[>=($0, $cor1.DEPTNO)])
      LogicalTableScan(table=[[CATALOG, SALES, DEPT]])
})], variablesSet=[[$cor1]])
    LogicalTableScan(table=[[CATALOG, SALES, EMP]])
]]>
        </Resource>
    </TestCase>
    <TestCase name="testCompositeInUncorrelatedSubQueryRex">
        <Resource name="sql">
            <![CDATA[select empno from emp where (empno, deptno) in (select deptno - 10, deptno from dept)]]>
        </Resource>
        <Resource name="plan">
            <![CDATA[
LogicalProject(EMPNO=[$0])
  LogicalFilter(condition=[IN($0, $7, {
LogicalProject(EXPR$0=[-($0, 10)], DEPTNO=[$0])
  LogicalTableScan(table=[[CATALOG, SALES, DEPT]])
})])
    LogicalTableScan(table=[[CATALOG, SALES, EMP]])
]]>
        </Resource>
    </TestCase>
    <TestCase name="testJoinOnInSubQuery">
        <Resource name="sql">
            <![CDATA[select * from emp left join dept
on emp.empno = 1
or dept.deptno in (select deptno from emp where empno > 5)]]>
        </Resource>
        <Resource name="plan">
            <![CDATA[
LogicalProject(EMPNO=[$0], ENAME=[$1], JOB=[$2], MGR=[$3], HIREDATE=[$4], SAL=[$5], COMM=[$6], DEPTNO=[$7], SLACKER=[$8], DEPTNO0=[$9], NAME=[$10])
  LogicalJoin(condition=[OR(=($0, 1), IN($9, {
LogicalProject(DEPTNO=[$7])
  LogicalFilter(condition=[>($0, 5)])
    LogicalTableScan(table=[[CATALOG, SALES, EMP]])
}))], joinType=[left])
    LogicalTableScan(table=[[CATALOG, SALES, EMP]])
    LogicalTableScan(table=[[CATALOG, SALES, DEPT]])
]]>
        </Resource>
    </TestCase>
    <TestCase name="testJoinOnExists">
        <Resource name="sql">
            <![CDATA[select * from emp left join dept
on emp.empno = 1
or exists (select deptno from emp where empno > dept.deptno + 5)]]>
        </Resource>
        <Resource name="plan">
            <![CDATA[
LogicalProject(EMPNO=[$0], ENAME=[$1], JOB=[$2], MGR=[$3], HIREDATE=[$4], SAL=[$5], COMM=[$6], DEPTNO=[$7], SLACKER=[$8], DEPTNO0=[$9], NAME=[$10])
  LogicalJoin(condition=[OR(=($0, 1), EXISTS({
LogicalFilter(condition=[>($0, +($cor0.DEPTNO0, 5))])
  LogicalTableScan(table=[[CATALOG, SALES, EMP]])
}))], joinType=[left])
    LogicalTableScan(table=[[CATALOG, SALES, EMP]])
    LogicalTableScan(table=[[CATALOG, SALES, DEPT]])
]]>
        </Resource>
    </TestCase>
    <TestCase name="testInUncorrelatedSubQueryInHavingRex">
        <Resource name="sql">
            <![CDATA[select sum(sal) as s
from emp
group by deptno
having count(*) > 2
and deptno in (
  select case when true then deptno else null end from emp)]]>
        </Resource>
        <Resource name="plan">
            <![CDATA[
LogicalProject(S=[$1])
  LogicalFilter(condition=[AND(>($2, 2), IN($0, {
LogicalProject(EXPR$0=[CAST($7):INTEGER])
  LogicalTableScan(table=[[CATALOG, SALES, EMP]])
}))])
    LogicalAggregate(group=[{0}], S=[SUM($1)], agg#1=[COUNT()])
      LogicalProject(DEPTNO=[$7], SAL=[$5])
        LogicalTableScan(table=[[CATALOG, SALES, EMP]])
]]>
        </Resource>
    </TestCase>
    <TestCase name="testUncorrelatedScalarSubQueryInGroupOrderRex">
        <Resource name="sql">
            <![CDATA[select sum(sal) as s
from emp
group by deptno
order by (select case when true then deptno else null end from emp) desc,
  count(*)]]>
        </Resource>
        <Resource name="plan">
            <![CDATA[
LogicalProject(S=[$0])
  LogicalSort(sort0=[$1], sort1=[$2], dir0=[DESC], dir1=[ASC])
    LogicalProject(S=[$1], EXPR$1=[$SCALAR_QUERY({
LogicalProject(EXPR$0=[CAST($7):INTEGER])
  LogicalTableScan(table=[[CATALOG, SALES, EMP]])
})], EXPR$2=[$2])
      LogicalAggregate(group=[{0}], S=[SUM($1)], agg#1=[COUNT()])
        LogicalProject(DEPTNO=[$7], SAL=[$5])
          LogicalTableScan(table=[[CATALOG, SALES, EMP]])
]]>
        </Resource>
    </TestCase>
    <TestCase name="testUncorrelatedScalarSubQueryInOrderRex">
        <Resource name="sql">
            <![CDATA[select ename
from emp
order by (select case when true then deptno else null end from emp) desc,
  ename]]>
        </Resource>
        <Resource name="plan">
            <![CDATA[
LogicalProject(ENAME=[$0])
  LogicalSort(sort0=[$1], sort1=[$0], dir0=[DESC], dir1=[ASC])
    LogicalProject(ENAME=[$1], EXPR$1=[$SCALAR_QUERY({
LogicalProject(EXPR$0=[CAST($7):INTEGER])
  LogicalTableScan(table=[[CATALOG, SALES, EMP]])
})])
      LogicalTableScan(table=[[CATALOG, SALES, EMP]])
]]>
        </Resource>
    </TestCase>
    <TestCase name="testUncorrelatedScalarSubQueryInAggregateRex">
        <Resource name="sql">
            <![CDATA[select sum((select min(deptno) from emp)) as s
from emp
group by deptno
]]>
        </Resource>
        <Resource name="plan">
            <![CDATA[
LogicalProject(S=[$1])
  LogicalAggregate(group=[{0}], S=[SUM($1)])
    LogicalProject(DEPTNO=[$7], $f1=[$SCALAR_QUERY({
LogicalAggregate(group=[{}], EXPR$0=[MIN($0)])
  LogicalProject(DEPTNO=[$7])
    LogicalTableScan(table=[[CATALOG, SALES, EMP]])
})])
      LogicalTableScan(table=[[CATALOG, SALES, EMP]])
]]>
        </Resource>
    </TestCase>
    <TestCase name="testUnionInFrom">
        <Resource name="sql">
            <![CDATA[select x0, x1 from (
  select 'a' as x0, 'a' as x1, 'a' as x2 from emp
  union all
  select 'bb' as x0, 'bb' as x1, 'bb' as x2 from dept)]]>
        </Resource>
        <Resource name="plan">
            <![CDATA[
LogicalProject(X0=[$0], X1=[$1])
  LogicalUnion(all=[true])
    LogicalProject(X0=['a'], X1=['a'], X2=['a'])
      LogicalTableScan(table=[[CATALOG, SALES, EMP]])
    LogicalProject(X0=['bb'], X1=['bb'], X2=['bb'])
      LogicalTableScan(table=[[CATALOG, SALES, DEPT]])
]]>
        </Resource>
    </TestCase>
    <TestCase name="testWhereInCorrelated">
        <Resource name="sql">
            <![CDATA[select empno from emp as e
join dept as d using (deptno)
where e.sal in (
  select e2.sal from emp as e2 where e2.deptno > e.deptno)]]>
        </Resource>
        <Resource name="plan">
            <![CDATA[
LogicalProject(EMPNO=[$0])
  LogicalFilter(condition=[IN($5, {
LogicalProject(SAL=[$5])
  LogicalFilter(condition=[>($7, $cor0.DEPTNO)])
    LogicalTableScan(table=[[CATALOG, SALES, EMP]])
})], variablesSet=[[$cor0]])
    LogicalJoin(condition=[=($7, $9)], joinType=[inner])
      LogicalTableScan(table=[[CATALOG, SALES, EMP]])
      LogicalTableScan(table=[[CATALOG, SALES, DEPT]])
]]>
        </Resource>
    </TestCase>
    <TestCase name="testLateralDecorrelateRex">
        <Resource name="sql">
            <![CDATA[select * from emp,
 LATERAL (select * from dept where emp.deptno=dept.deptno)]]>
        </Resource>
        <Resource name="plan">
            <![CDATA[
LogicalProject(EMPNO=[$0], ENAME=[$1], JOB=[$2], MGR=[$3], HIREDATE=[$4], SAL=[$5], COMM=[$6], DEPTNO=[$7], SLACKER=[$8], DEPTNO0=[$9], NAME=[$10])
  LogicalJoin(condition=[=($7, $11)], joinType=[inner])
    LogicalTableScan(table=[[CATALOG, SALES, EMP]])
    LogicalProject(DEPTNO=[$0], NAME=[$1], DEPTNO2=[$0])
      LogicalTableScan(table=[[CATALOG, SALES, DEPT]])
]]>
        </Resource>
    </TestCase>
    <TestCase name="testLateralDecorrelateThetaRex">
        <Resource name="sql">
            <![CDATA[select * from emp,
 LATERAL (select * from dept where emp.deptno < dept.deptno)]]>
        </Resource>
        <Resource name="plan">
            <![CDATA[
LogicalProject(EMPNO=[$0], ENAME=[$1], JOB=[$2], MGR=[$3], HIREDATE=[$4], SAL=[$5], COMM=[$6], DEPTNO=[$7], SLACKER=[$8], DEPTNO0=[$9], NAME=[$10])
  LogicalJoin(condition=[=($7, $11)], joinType=[inner])
    LogicalTableScan(table=[[CATALOG, SALES, EMP]])
    LogicalProject(DEPTNO=[$0], NAME=[$1], DEPTNO0=[$2])
      LogicalJoin(condition=[<($2, $0)], joinType=[inner])
        LogicalTableScan(table=[[CATALOG, SALES, DEPT]])
        LogicalAggregate(group=[{0}])
          LogicalProject(DEPTNO=[$7])
            LogicalTableScan(table=[[CATALOG, SALES, EMP]])
]]>
        </Resource>
    </TestCase>
    <TestCase name="testExistsCorrelatedDecorrelateRex">
        <Resource name="sql">
            <![CDATA[select*from emp where exists (
  select 1 from dept where emp.deptno=dept.deptno)]]>
        </Resource>
        <Resource name="plan">
            <![CDATA[
LogicalProject(EMPNO=[$0], ENAME=[$1], JOB=[$2], MGR=[$3], HIREDATE=[$4], SAL=[$5], COMM=[$6], DEPTNO=[$7], SLACKER=[$8])
  LogicalFilter(condition=[EXISTS({
LogicalFilter(condition=[=($cor0.DEPTNO, $0)])
  LogicalTableScan(table=[[CATALOG, SALES, DEPT]])
})], variablesSet=[[$cor0]])
    LogicalTableScan(table=[[CATALOG, SALES, EMP]])
]]>
        </Resource>
    </TestCase>
    <TestCase name="testNestedCorrelationsDecorrelatedRex">
        <Resource name="sql">
            <![CDATA[select *
from (select 2+deptno d2, 3+deptno d3 from emp) e
 where exists (select 1 from (select deptno+1 d1 from dept) d
 where d1=e.d2 and exists (select 2 from (select deptno+4 d4, deptno+5 d5, deptno+6 d6 from dept)
 where d4=d.d1 and d5=d.d1 and d6=e.d3))]]>
        </Resource>
        <Resource name="plan">
            <![CDATA[
LogicalProject(D2=[$0], D3=[$1])
  LogicalProject(D2=[$0], D3=[$1], D1=[CAST($2):INTEGER], D30=[$3], $f2=[CAST($4):BOOLEAN])
    LogicalJoin(condition=[AND(=($0, $2), =($1, $3))], joinType=[inner])
      LogicalProject(D2=[+(2, $7)], D3=[+(3, $7)])
        LogicalTableScan(table=[[CATALOG, SALES, EMP]])
      LogicalAggregate(group=[{0, 1}], agg#0=[MIN($2)])
        LogicalProject(D1=[$0], D3=[$2], $f0=[true])
          LogicalFilter(condition=[IS NOT NULL($1)])
            LogicalProject(D1=[$0], $f0=[$3], D3=[$2])
              LogicalJoin(condition=[=($0, $1)], joinType=[left])
                LogicalProject(D1=[+($0, 1)])
                  LogicalTableScan(table=[[CATALOG, SALES, DEPT]])
                LogicalAggregate(group=[{0, 1}], agg#0=[MIN($2)])
                  LogicalProject(D1=[$3], D3=[$4], $f0=[true])
                    LogicalJoin(condition=[AND(=($0, $3), =($1, $3), =($2, $4))], joinType=[inner])
                      LogicalProject(D4=[+($0, 4)], D5=[+($0, 5)], D6=[+($0, 6)])
                        LogicalTableScan(table=[[CATALOG, SALES, DEPT]])
                      LogicalJoin(condition=[true], joinType=[inner])
                        LogicalAggregate(group=[{0}])
                          LogicalProject(D1=[+($0, 1)])
                            LogicalTableScan(table=[[CATALOG, SALES, DEPT]])
                        LogicalAggregate(group=[{0}])
                          LogicalProject(D3=[+(3, $7)])
                            LogicalTableScan(table=[[CATALOG, SALES, EMP]])
]]>
        </Resource>
    </TestCase>
    <TestCase name="testJoinUnnestRex">
        <Resource name="sql">
            <![CDATA[select*from dept as d, unnest(multiset[d.deptno * 2])]]>
        </Resource>
        <Resource name="plan">
            <![CDATA[
LogicalProject(DEPTNO=[$0], NAME=[$1], EXPR$0=[$2])
  LogicalCorrelate(correlation=[$cor0], joinType=[inner], requiredColumns=[{0}])
    LogicalTableScan(table=[[CATALOG, SALES, DEPT]])
    Uncollect
      LogicalProject(EXPR$0=[$SLICE($0)])
        Collect(field=[EXPR$0])
          LogicalUnion(all=[true])
            LogicalProject(EXPR$0=[*($cor0.DEPTNO, 2)])
              LogicalValues(tuples=[[{ 0 }]])
]]>
        </Resource>
    </TestCase>
    <TestCase name="testCorrelationScalarAggAndFilterRex">
        <Resource name="sql">
            <![CDATA[SELECT e1.empno
FROM emp e1, dept d1 where e1.deptno = d1.deptno
and e1.deptno < 10 and d1.deptno < 15
and e1.sal > (select avg(sal) from emp e2 where e1.empno = e2.empno)]]>
        </Resource>
        <Resource name="plan">
            <![CDATA[
LogicalProject(EMPNO=[$0])
  LogicalFilter(condition=[AND(=($7, $9), <($7, 10), <($9, 15), >($5, $SCALAR_QUERY({
LogicalAggregate(group=[{}], EXPR$0=[AVG($0)])
  LogicalProject(SAL=[$5])
    LogicalFilter(condition=[=($cor0.EMPNO, $0)])
      LogicalTableScan(table=[[CATALOG, SALES, EMP]])
})))], variablesSet=[[$cor0]])
    LogicalJoin(condition=[true], joinType=[inner])
      LogicalTableScan(table=[[CATALOG, SALES, EMP]])
      LogicalTableScan(table=[[CATALOG, SALES, DEPT]])
]]>
        </Resource>
    </TestCase>
    <TestCase name="testExistsCorrelatedLimitDecorrelateRex">
        <Resource name="sql">
            <![CDATA[select*from emp where exists (
  select 1 from dept where emp.deptno=dept.deptno limit 1)]]>
        </Resource>
        <Resource name="plan">
            <![CDATA[
LogicalProject(EMPNO=[$0], ENAME=[$1], JOB=[$2], MGR=[$3], HIREDATE=[$4], SAL=[$5], COMM=[$6], DEPTNO=[$7], SLACKER=[$8])
  LogicalFilter(condition=[EXISTS({
LogicalSort(fetch=[1])
  LogicalProject(EXPR$0=[1])
    LogicalFilter(condition=[=($cor0.DEPTNO, $0)])
      LogicalTableScan(table=[[CATALOG, SALES, DEPT]])
})], variablesSet=[[$cor0]])
    LogicalTableScan(table=[[CATALOG, SALES, EMP]])
]]>
        </Resource>
    </TestCase>
    <TestCase name="testUnnestSelectRex">
        <Resource name="sql">
            <![CDATA[select*from unnest(select multiset[deptno] from dept)]]>
        </Resource>
        <Resource name="plan">
            <![CDATA[
LogicalProject(EXPR$0=[$0])
  Uncollect
    LogicalProject(EXPR$0=[$SLICE($2)])
      LogicalCorrelate(correlation=[$cor0], joinType=[inner], requiredColumns=[{0}])
        LogicalTableScan(table=[[CATALOG, SALES, DEPT]])
        Collect(field=[EXPR$0])
          LogicalUnion(all=[true])
            LogicalProject(EXPR$0=[$cor0.DEPTNO])
              LogicalValues(tuples=[[{ 0 }]])
]]>
        </Resource>
    </TestCase>
    <TestCase name="testCorrelationExistsAndFilterRex">
        <Resource name="sql">
            <![CDATA[SELECT e1.empno
FROM emp e1, dept d1 where e1.deptno = d1.deptno
and e1.deptno < 10 and d1.deptno < 15
and exists (select * from emp e2 where e1.empno = e2.empno)]]>
        </Resource>
        <Resource name="plan">
            <![CDATA[
LogicalProject(EMPNO=[$0])
  LogicalProject(EMPNO=[$0], ENAME=[$1], JOB=[$2], MGR=[$3], HIREDATE=[$4], SAL=[$5], COMM=[$6], DEPTNO=[$7], SLACKER=[$8], DEPTNO0=[$9], NAME=[$10], EMPNO0=[CAST($11):INTEGER], $f1=[CAST($12):BOOLEAN])
    LogicalJoin(condition=[=($0, $11)], joinType=[inner])
      LogicalJoin(condition=[=($7, $9)], joinType=[inner])
        LogicalFilter(condition=[<($7, 10)])
          LogicalTableScan(table=[[CATALOG, SALES, EMP]])
        LogicalFilter(condition=[<($0, 15)])
          LogicalTableScan(table=[[CATALOG, SALES, DEPT]])
      LogicalAggregate(group=[{0}], agg#0=[MIN($1)])
        LogicalProject(EMPNO=[$0], $f0=[true])
          LogicalTableScan(table=[[CATALOG, SALES, EMP]])
]]>
        </Resource>
    </TestCase>
    <TestCase name="testCorrelationExistsAndFilterThetaRex">
        <Resource name="sql">
            <![CDATA[SELECT e1.empno
FROM emp e1, dept d1 where e1.deptno = d1.deptno
and e1.deptno < 10 and d1.deptno < 15
and exists (select * from emp e2 where e1.empno < e2.empno)]]>
        </Resource>
        <Resource name="plan">
            <![CDATA[
LogicalProject(EMPNO=[$0])
  LogicalProject(EMPNO=[$0], ENAME=[$1], JOB=[$2], MGR=[$3], HIREDATE=[$4], SAL=[$5], COMM=[$6], DEPTNO=[$7], SLACKER=[$8], DEPTNO0=[$9], NAME=[$10], EMPNO0=[CAST($11):INTEGER], $f1=[CAST($12):BOOLEAN])
    LogicalJoin(condition=[=($0, $11)], joinType=[inner])
      LogicalJoin(condition=[=($7, $9)], joinType=[inner])
        LogicalFilter(condition=[<($7, 10)])
          LogicalTableScan(table=[[CATALOG, SALES, EMP]])
        LogicalFilter(condition=[<($0, 15)])
          LogicalTableScan(table=[[CATALOG, SALES, DEPT]])
      LogicalAggregate(group=[{0}], agg#0=[MIN($1)])
        LogicalProject(EMPNO0=[$9], $f0=[true])
          LogicalJoin(condition=[<($9, $0)], joinType=[inner])
            LogicalTableScan(table=[[CATALOG, SALES, EMP]])
            LogicalAggregate(group=[{0}])
              LogicalProject(EMPNO=[$0])
                LogicalJoin(condition=[=($7, $9)], joinType=[inner])
                  LogicalFilter(condition=[<($7, 10)])
                    LogicalTableScan(table=[[CATALOG, SALES, EMP]])
                  LogicalFilter(condition=[<($0, 15)])
                    LogicalTableScan(table=[[CATALOG, SALES, DEPT]])
]]>
        </Resource>
    </TestCase>
    <TestCase name="testCorrelationJoinRex">
        <Resource name="sql">
            <![CDATA[select *,
  multiset(select * from emp where deptno=dept.deptno) as empset
from dept]]>
        </Resource>
        <Resource name="plan">
            <![CDATA[
LogicalProject(DEPTNO=[$0], NAME=[$1], EMPSET=[$2])
  LogicalCorrelate(correlation=[$cor0], joinType=[inner], requiredColumns=[{0}])
    LogicalTableScan(table=[[CATALOG, SALES, DEPT]])
    Collect(field=[EXPR$0])
      LogicalProject(EMPNO=[$0], ENAME=[$1], JOB=[$2], MGR=[$3], HIREDATE=[$4], SAL=[$5], COMM=[$6], DEPTNO=[$7], SLACKER=[$8])
        LogicalFilter(condition=[=($7, $cor0.DEPTNO)])
          LogicalTableScan(table=[[CATALOG, SALES, EMP]])
]]>
        </Resource>
    </TestCase>
    <TestCase name="testMultisetOfColumnsRex">
        <Resource name="sql">
            <![CDATA[select 'abc',multiset[deptno,sal] from emp]]>
        </Resource>
        <Resource name="plan">
            <![CDATA[
LogicalProject(EXPR$0=['abc'], EXPR$1=[$SLICE($9)])
  LogicalCorrelate(correlation=[$cor0], joinType=[inner], requiredColumns=[{5, 7}])
    LogicalTableScan(table=[[CATALOG, SALES, EMP]])
    Collect(field=[EXPR$0])
      LogicalUnion(all=[true])
        LogicalProject(EXPR$0=[$cor0.DEPTNO])
          LogicalValues(tuples=[[{ 0 }]])
        LogicalProject(EXPR$0=[$cor0.SAL])
          LogicalValues(tuples=[[{ 0 }]])
]]>
        </Resource>
    </TestCase>
    <TestCase name="testNotExistsCorrelated">
        <Resource name="sql">
            <![CDATA[select * from emp where not exists (
  select 1 from dept where emp.deptno=dept.deptno)]]>
        </Resource>
        <Resource name="plan">
            <![CDATA[
LogicalProject(EMPNO=[$0], ENAME=[$1], JOB=[$2], MGR=[$3], HIREDATE=[$4], SAL=[$5], COMM=[$6], DEPTNO=[$7], SLACKER=[$8])
  LogicalFilter(condition=[NOT(IS NOT NULL($9))])
    LogicalCorrelate(correlation=[$cor0], joinType=[left], requiredColumns=[{7}])
      LogicalTableScan(table=[[CATALOG, SALES, EMP]])
      LogicalAggregate(group=[{}], agg#0=[MIN($0)])
        LogicalProject($f0=[true])
          LogicalFilter(condition=[=($cor0.DEPTNO, $0)])
            LogicalTableScan(table=[[CATALOG, SALES, DEPT]])
]]>
        </Resource>
    </TestCase>
    <TestCase name="testSelectFromDynamicTable">
        <Resource name="sql">
            <![CDATA[select n_nationkey, n_name from SALES.NATION]]>
        </Resource>
        <Resource name="plan">
            <![CDATA[
LogicalProject(N_NATIONKEY=[$0], N_NAME=[$1])
  LogicalTableScan(table=[[CATALOG, SALES, NATION]])
]]>
        </Resource>
    </TestCase>
    <TestCase name="testSelectStarFromDynamicTable">
        <Resource name="sql">
            <![CDATA[select * from SALES.NATION]]>
        </Resource>
        <Resource name="plan">
            <![CDATA[
LogicalProject(**=[$0])
  LogicalTableScan(table=[[CATALOG, SALES, NATION]])
]]>
        </Resource>
    </TestCase>
    <TestCase name="testReferDynamicStarInSelectOB">
        <Resource name="sql">
            <![CDATA[select n_nationkey, n_name
from (select * from SALES.NATION)
order by n_regionkey]]>
        </Resource>
        <Resource name="plan">
            <![CDATA[
LogicalProject(N_NATIONKEY=[$0], N_NAME=[$1])
  LogicalSort(sort0=[$2], dir0=[ASC])
    LogicalProject(N_NATIONKEY=[ITEM($0, 'N_NATIONKEY')], N_NAME=[ITEM($0, 'N_NAME')], EXPR$2=[ITEM($0, 'N_REGIONKEY')])
      LogicalTableScan(table=[[CATALOG, SALES, NATION]])
]]>
        </Resource>
    </TestCase>
    <TestCase name="testDynamicStarInTableJoin">
        <Resource name="sql">
            <![CDATA[select * from  (select * from SALES.NATION) T1,  (SELECT * from SALES.CUSTOMER) T2  where T1.n_nationkey = T2.c_nationkey]]>
        </Resource>
        <Resource name="plan">
            <![CDATA[
LogicalProject(**=[$0], **0=[$1])
  LogicalFilter(condition=[=(ITEM($0, 'N_NATIONKEY'), ITEM($1, 'C_NATIONKEY'))])
    LogicalJoin(condition=[true], joinType=[inner])
      LogicalProject(**=[$0])
        LogicalTableScan(table=[[CATALOG, SALES, NATION]])
      LogicalProject(**=[$0])
        LogicalTableScan(table=[[CATALOG, SALES, CUSTOMER]])
]]>
        </Resource>
    </TestCase>
    <TestCase name="testReferDynamicStarInSelectWhereGB">
        <Resource name="sql">
            <![CDATA[select n_regionkey, count(*) as cnt from (select * from SALES.NATION) where n_nationkey > 5 group by n_regionkey]]>
        </Resource>
        <Resource name="plan">
            <![CDATA[
LogicalAggregate(group=[{0}], CNT=[COUNT()])
  LogicalProject(N_REGIONKEY=[ITEM($0, 'N_REGIONKEY')])
    LogicalFilter(condition=[>(ITEM($0, 'N_NATIONKEY'), 5)])
      LogicalProject(**=[$0])
        LogicalTableScan(table=[[CATALOG, SALES, NATION]])
]]>
        </Resource>
    </TestCase>
    <TestCase name="testDynamicStarInJoinAndSubQ">
        <Resource name="sql">
            <![CDATA[select * from  (select * from SALES.NATION T1,  SALES.CUSTOMER T2 where T1.n_nationkey = T2.c_nationkey)]]>
        </Resource>
        <Resource name="plan">
            <![CDATA[
LogicalProject(**=[$1], **0=[$3])
  LogicalFilter(condition=[=($0, $2)])
    LogicalJoin(condition=[true], joinType=[inner])
      LogicalTableScan(table=[[CATALOG, SALES, NATION]])
      LogicalTableScan(table=[[CATALOG, SALES, CUSTOMER]])
]]>
        </Resource>
    </TestCase>
    <TestCase name="testStarJoinStaticDynTable">
        <Resource name="sql">
            <![CDATA[select * from SALES.NATION N, SALES.REGION as R where N.n_regionkey = R.r_regionkey]]>
        </Resource>
        <Resource name="plan">
            <![CDATA[
LogicalProject(**=[$1], R_REGIONKEY=[$2], R_NAME=[$3], R_COMMENT=[$4])
  LogicalFilter(condition=[=($0, $2)])
    LogicalJoin(condition=[true], joinType=[inner])
      LogicalTableScan(table=[[CATALOG, SALES, NATION]])
      LogicalTableScan(table=[[CATALOG, SALES, REGION]])
]]>
        </Resource>
    </TestCase>
    <TestCase name="testGrpByColFromStarInSubQuery">
        <Resource name="sql">
            <![CDATA[SELECT n.n_nationkey AS col  from (SELECT * FROM SALES.NATION) as n  group by n.n_nationkey]]>
        </Resource>
        <Resource name="plan">
            <![CDATA[
LogicalAggregate(group=[{0}])
  LogicalProject(COL=[ITEM($0, 'N_NATIONKEY')])
    LogicalTableScan(table=[[CATALOG, SALES, NATION]])
]]>
        </Resource>
    </TestCase>
    <TestCase name="testDynStarInExistSubQ">
        <Resource name="sql">
            <![CDATA[select *
from SALES.REGION where exists (select * from SALES.NATION)]]>
        </Resource>
        <Resource name="plan">
            <![CDATA[
LogicalProject(R_REGIONKEY=[$0], R_NAME=[$1], R_COMMENT=[$2])
  LogicalFilter(condition=[IS NOT NULL($3)])
    LogicalJoin(condition=[true], joinType=[left])
      LogicalTableScan(table=[[CATALOG, SALES, REGION]])
      LogicalAggregate(group=[{}], agg#0=[MIN($0)])
        LogicalProject($f0=[true])
          LogicalTableScan(table=[[CATALOG, SALES, NATION]])
]]>
        </Resource>
    </TestCase>
    <TestCase name="testSelectDynamicStarOrderBy">
        <Resource name="sql">
            <![CDATA[SELECT * from SALES.NATION order by n_nationkey]]>
        </Resource>
        <Resource name="plan">
            <![CDATA[
LogicalProject(**=[$0])
  LogicalSort(sort0=[$1], dir0=[ASC])
    LogicalProject(**=[$0], EXPR$1=[ITEM($0, 'N_NATIONKEY')])
      LogicalTableScan(table=[[CATALOG, SALES, NATION]])
]]>
        </Resource>
    </TestCase>
    <TestCase name="testInToSemiJoin">
        <Resource name="sql">
            <![CDATA[SELECT empno
FROM emp AS e
WHERE cast(e.empno as bigint) in (130, 131, 132, 133, 134)]]>
        </Resource>
        <Resource name="planNotConverted">
            <![CDATA[
LogicalProject(EMPNO=[$0])
  LogicalFilter(condition=[OR(=(CAST($0):BIGINT NOT NULL, 130), =(CAST($0):BIGINT NOT NULL, 131), =(CAST($0):BIGINT NOT NULL, 132), =(CAST($0):BIGINT NOT NULL, 133), =(CAST($0):BIGINT NOT NULL, 134))])
    LogicalTableScan(table=[[CATALOG, SALES, EMP]])
]]>
        </Resource>
        <Resource name="planConverted">
            <![CDATA[
LogicalProject(EMPNO=[$0])
  LogicalJoin(condition=[=($9, $10)], joinType=[inner])
    LogicalProject(EMPNO=[$0], ENAME=[$1], JOB=[$2], MGR=[$3], HIREDATE=[$4], SAL=[$5], COMM=[$6], DEPTNO=[$7], SLACKER=[$8], EMPNO0=[CAST($0):BIGINT NOT NULL])
      LogicalTableScan(table=[[CATALOG, SALES, EMP]])
    LogicalAggregate(group=[{0}])
      LogicalValues(tuples=[[{ 130 }, { 131 }, { 132 }, { 133 }, { 134 }]])
]]>
        </Resource>
    </TestCase>
    <TestCase name="testUserDefinedOrderByOver">
        <Resource name="sql">
            <![CDATA[select deptno,
  rank() over(partition by empno order by deptno)
from emp
order by row_number() over(partition by empno order by deptno)]]>
        </Resource>
        <Resource name="plan">
            <![CDATA[
LogicalProject(DEPTNO=[$0], EXPR$1=[$1])
  LogicalSort(sort0=[$2], dir0=[ASC-nulls-first])
    LogicalProject(DEPTNO=[$7], EXPR$1=[RANK() OVER (PARTITION BY $0 ORDER BY $7 NULLS FIRST RANGE BETWEEN UNBOUNDED PRECEDING AND CURRENT ROW)], EXPR$2=[ROW_NUMBER() OVER (PARTITION BY $0 ORDER BY $7 NULLS FIRST ROWS BETWEEN UNBOUNDED PRECEDING AND CURRENT ROW)])
      LogicalTableScan(table=[[CATALOG, SALES, EMP]])
]]>
        </Resource>
    </TestCase>
    <TestCase name="testWindowOnDynamicStar">
        <Resource name="sql">
            <![CDATA[SELECT SUM(n_nationkey) OVER w
FROM (SELECT * FROM SALES.NATION) subQry
WINDOW w AS (PARTITION BY REGION ORDER BY n_nationkey)]]>
        </Resource>
        <Resource name="plan">
            <![CDATA[
LogicalProject(EXPR$0=[CASE(>(COUNT(ITEM($0, 'N_NATIONKEY')) OVER (PARTITION BY ITEM($0, 'REGION') ORDER BY ITEM($0, 'N_NATIONKEY') RANGE BETWEEN UNBOUNDED PRECEDING AND CURRENT ROW), 0), $SUM0(ITEM($0, 'N_NATIONKEY')) OVER (PARTITION BY ITEM($0, 'REGION') ORDER BY ITEM($0, 'N_NATIONKEY') RANGE BETWEEN UNBOUNDED PRECEDING AND CURRENT ROW), null)])
  LogicalTableScan(table=[[CATALOG, SALES, NATION]])
]]>
        </Resource>
    </TestCase>
    <TestCase name="testWindowAndGroupByWithDynamicStar">
        <Resource name="sql">
            <![CDATA[SELECT
n_regionkey, MAX(MIN(n_nationkey)) OVER (PARTITION BY n_regionkey)
FROM (SELECT * FROM SALES.NATION) GROUP BY n_regionkey)]]>
        </Resource>
        <Resource name="plan">
            <![CDATA[
LogicalProject(N_REGIONKEY=[$0], EXPR$1=[MAX($1) OVER (PARTITION BY $0 RANGE BETWEEN UNBOUNDED PRECEDING AND UNBOUNDED FOLLOWING)])
  LogicalAggregate(group=[{0}], agg#0=[MIN($1)])
    LogicalProject(N_REGIONKEY=[ITEM($0, 'N_REGIONKEY')], $f1=[ITEM($0, 'N_NATIONKEY')])
      LogicalTableScan(table=[[CATALOG, SALES, NATION]])
]]>
        </Resource>
    </TestCase>
    <TestCase name="testWithExists">
        <Resource name="sql">
            <![CDATA[with t (a, b) as (select * from (values (1, 2)))
select * from t where exists (
  select 1 from emp where deptno = t.a)]]>
        </Resource>
        <Resource name="plan">
            <![CDATA[
LogicalProject(A=[$0], B=[$1])
  LogicalProject(EXPR$0=[$0], EXPR$1=[$1], $f0=[$2])
    LogicalFilter(condition=[IS NOT NULL($2)])
      LogicalCorrelate(correlation=[$cor0], joinType=[left], requiredColumns=[{0}])
        LogicalProject(EXPR$0=[$0], EXPR$1=[$1])
          LogicalValues(tuples=[[{ 1, 2 }]])
        LogicalAggregate(group=[{}], agg#0=[MIN($0)])
          LogicalProject($f0=[true])
            LogicalFilter(condition=[=($7, $cor0.A)])
              LogicalTableScan(table=[[CATALOG, SALES, EMP]])
]]>
        </Resource>
    </TestCase>
    <TestCase name="testStarDynamicSchemaUnnest">
        <Resource name="sql">
            <![CDATA[select *
from SALES.CUSTOMER as t1,
lateral (select t2."$unnest" as fake_col3
         from unnest(t1.fake_col) as t2) as t3]]>
        </Resource>
        <Resource name="plan">
            <![CDATA[
LogicalProject(**=[$1], FAKE_COL3=[$2])
  LogicalCorrelate(correlation=[$cor0], joinType=[inner], requiredColumns=[{0}])
    LogicalTableScan(table=[[CATALOG, SALES, CUSTOMER]])
    LogicalProject(FAKE_COL3=[$0])
      Uncollect
        LogicalProject(FAKE_COL=[$cor0.FAKE_COL])
          LogicalValues(tuples=[[{ 0 }]])
]]>
        </Resource>
    </TestCase>
    <TestCase name="testStarDynamicSchemaUnnest2">
        <Resource name="sql">
            <![CDATA[select *
from SALES.CUSTOMER as t1,
unnest(t1.fake_col) as t2]]>
        </Resource>
        <Resource name="plan">
            <![CDATA[
LogicalProject(**=[$1], $unnest=[$2])
  LogicalCorrelate(correlation=[$cor0], joinType=[inner], requiredColumns=[{0}])
    LogicalTableScan(table=[[CATALOG, SALES, CUSTOMER]])
    Uncollect
      LogicalProject(FAKE_COL=[$cor0.FAKE_COL])
        LogicalValues(tuples=[[{ 0 }]])
]]>
        </Resource>
    </TestCase>
    <TestCase name="testStarDynamicSchemaUnnestNestedSubQuery">
        <Resource name="sql">
            <![CDATA[select t2.c1
from (select * from SALES.CUSTOMER) as t1,
unnest(t1.fake_col) as t2(c1)]]>
        </Resource>
        <Resource name="plan">
            <![CDATA[
LogicalProject(C1=[$1])
  LogicalCorrelate(correlation=[$cor0], joinType=[inner], requiredColumns=[{0}])
    LogicalProject(**=[$0])
      LogicalTableScan(table=[[CATALOG, SALES, CUSTOMER]])
    LogicalProject(C1=[$0])
      Uncollect
        LogicalProject(EXPR$0=[ITEM($cor0.**, 'FAKE_COL')])
          LogicalValues(tuples=[[{ 0 }]])
]]>
        </Resource>
    </TestCase>
    <TestCase name="testAnyValueAggregateFunctionNoGroupBy">
        <Resource name="sql">
            <![CDATA[SELECT any_value(empno) as anyempno FROM emp AS e]]>
        </Resource>
        <Resource name="plan">
            <![CDATA[
LogicalAggregate(group=[{}], ANYEMPNO=[ANY_VALUE($0)])
  LogicalProject(EMPNO=[$0])
    LogicalTableScan(table=[[CATALOG, SALES, EMP]])
]]>
        </Resource>
    </TestCase>
    <TestCase name="testAnyValueAggregateFunctionGroupBy">
        <Resource name="sql">
            <![CDATA[SELECT any_value(empno) as anyempno FROM emp AS e group by e.sal]]>
        </Resource>
        <Resource name="plan">
            <![CDATA[
LogicalProject(ANYEMPNO=[$1])
  LogicalAggregate(group=[{0}], ANYEMPNO=[ANY_VALUE($1)])
    LogicalProject(SAL=[$5], EMPNO=[$0])
      LogicalTableScan(table=[[CATALOG, SALES, EMP]])
]]>
        </Resource>
    </TestCase>
</Root><|MERGE_RESOLUTION|>--- conflicted
+++ resolved
@@ -363,14 +363,8 @@
         </Resource>
         <Resource name="plan">
             <![CDATA[
-<<<<<<< HEAD
-LogicalProject(EXPR$0=[ITEM(ITEM($6, 1).DETAIL.SKILLS, +(2, 3)).DESC])
-  LogicalProject(DEPTNO=[$0], NAME=[$1], TYPE=[$2.TYPE], DESC=[$2.DESC], A=[$2.OTHERS.A], B=[$2.OTHERS.B], EMPLOYEES=[$3])
-    LogicalTableScan(table=[[CATALOG, SALES, DEPT_NESTED]])
-=======
-LogicalProject(EXPR$0=[DOT(ITEM(DOT(DOT(ITEM($3, 1), 'DETAIL'), 'SKILLS'), +(2, 3)), 'DESC')])
+LogicalProject(EXPR$0=[ITEM(ITEM($3, 1).DETAIL.SKILLS, +(2, 3)).DESC])
   LogicalTableScan(table=[[CATALOG, SALES, DEPT_NESTED]])
->>>>>>> 1420e4da
 ]]>
         </Resource>
     </TestCase>
