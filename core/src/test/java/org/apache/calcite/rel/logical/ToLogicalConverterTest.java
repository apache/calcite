--- conflicted
+++ resolved
@@ -334,24 +334,15 @@
                 builder.literal(1000)),
             ImmutableSet.of(v.get().id))
         .build();
-<<<<<<< HEAD
-    String expectedPhysical = "EnumerableCorrelate(correlation=[$cor0], joinType=[left], "
-        + "requiredColumns=[{5, 7}])\n"
-=======
+
     String expectedPhysical = ""
         + "EnumerableCorrelate(correlation=[$cor0], joinType=[left], requiredColumns=[{5, 7}])\n"
->>>>>>> 09a8a2f7
         + "  EnumerableTableScan(table=[[scott, EMP]])\n"
         + "  EnumerableFilter(condition=[=($cor0.SAL, 1000)])\n"
         + "    EnumerableFilter(condition=[=($0, $cor0.DEPTNO)])\n"
         + "      EnumerableTableScan(table=[[scott, DEPT]])\n";
-<<<<<<< HEAD
-    String expectedLogical = "LogicalCorrelate(correlation=[$cor0], joinType=[left], "
-        + "requiredColumns=[{5, 7}])\n"
-=======
     String expectedLogical = ""
         + "LogicalCorrelate(correlation=[$cor0], joinType=[left], requiredColumns=[{5, 7}])\n"
->>>>>>> 09a8a2f7
         + "  LogicalTableScan(table=[[scott, EMP]])\n"
         + "  LogicalFilter(condition=[=($cor0.SAL, 1000)])\n"
         + "    LogicalFilter(condition=[=($0, $cor0.DEPTNO)])\n"
