/*
 * Licensed to the Apache Software Foundation (ASF) under one or more
 * contributor license agreements.  See the NOTICE file distributed with
 * this work for additional information regarding copyright ownership.
 * The ASF licenses this file to you under the Apache License, Version 2.0
 * (the "License"); you may not use this file except in compliance with
 * the License.  You may obtain a copy of the License at
 *
 * http://www.apache.org/licenses/LICENSE-2.0
 *
 * Unless required by applicable law or agreed to in writing, software
 * distributed under the License is distributed on an "AS IS" BASIS,
 * WITHOUT WARRANTIES OR CONDITIONS OF ANY KIND, either express or implied.
 * See the License for the specific language governing permissions and
 * limitations under the License.
 */
package org.apache.calcite.rel.rules;

import org.apache.calcite.avatica.util.TimeUnitRange;
import org.apache.calcite.rex.RexNode;
import org.apache.calcite.sql.fun.SqlStdOperatorTable;
import org.apache.calcite.test.RexImplicationCheckerFixtures.Fixture;
import org.apache.calcite.util.DateString;
import org.apache.calcite.util.TimestampString;
import org.apache.calcite.util.Util;

import com.google.common.collect.ImmutableList;
import com.google.common.collect.ImmutableSet;

import org.hamcrest.Matcher;
import org.junit.jupiter.api.Disabled;
import org.junit.jupiter.api.Test;

import java.util.Calendar;
import java.util.Set;

import static org.hamcrest.CoreMatchers.is;
import static org.hamcrest.MatcherAssert.assertThat;
import static org.hamcrest.Matchers.hasToString;
import static org.hamcrest.core.IsInstanceOf.any;

/** Unit tests for {@link DateRangeRules} algorithms. */
class DateRangeRulesTest {

  @Test void testExtractYearFromDateColumn() {
    final Fixture2 f = new Fixture2();

    final RexNode e = f.eq(f.literal(2014), f.exYearD);
    assertThat(DateRangeRules.extractTimeUnits(e),
        is(set(TimeUnitRange.YEAR)));
    assertThat(DateRangeRules.extractTimeUnits(f.dec), is(set()));
    assertThat(DateRangeRules.extractTimeUnits(f.literal(1)), is(set()));

    // extract YEAR from a DATE column
    checkDateRange(f, e, is("AND(>=($8, 2014-01-01), <($8, 2015-01-01))"));
    checkDateRange(f, f.eq(f.exYearD, f.literal(2014)),
        is("AND(>=($8, 2014-01-01), <($8, 2015-01-01))"));
    checkDateRange(f, f.ge(f.exYearD, f.literal(2014)),
        is(">=($8, 2014-01-01)"));
    checkDateRange(f, f.gt(f.exYearD, f.literal(2014)),
        is(">=($8, 2015-01-01)"));
    checkDateRange(f, f.lt(f.exYearD, f.literal(2014)),
        is("<($8, 2014-01-01)"));
    checkDateRange(f, f.le(f.exYearD, f.literal(2014)),
        is("<($8, 2015-01-01)"));
    checkDateRange(f, f.ne(f.exYearD, f.literal(2014)),
        is("<>(EXTRACT(FLAG(YEAR), $8), 2014)"));
  }

  @Test void testExtractYearFromTimestampColumn() {
    final Fixture2 f = new Fixture2();
    checkDateRange(f, f.eq(f.exYearTs, f.literal(2014)),
        is("AND(>=($9, 2014-01-01 00:00:00), <($9, 2015-01-01 00:00:00))"));
    checkDateRange(f, f.ge(f.exYearTs, f.literal(2014)),
        is(">=($9, 2014-01-01 00:00:00)"));
    checkDateRange(f, f.gt(f.exYearTs, f.literal(2014)),
        is(">=($9, 2015-01-01 00:00:00)"));
    checkDateRange(f, f.lt(f.exYearTs, f.literal(2014)),
        is("<($9, 2014-01-01 00:00:00)"));
    checkDateRange(f, f.le(f.exYearTs, f.literal(2014)),
        is("<($9, 2015-01-01 00:00:00)"));
    checkDateRange(f, f.ne(f.exYearTs, f.literal(2014)),
        is("<>(EXTRACT(FLAG(YEAR), $9), 2014)"));
  }

<<<<<<< HEAD
  @Disabled
=======
>>>>>>> 75511b82
  @Test void testExtractYearAndMonthFromDateColumn() {
    final Fixture2 f = new Fixture2();
    checkDateRange(f,
        f.and(f.eq(f.exYearD, f.literal(2014)), f.eq(f.exMonthD, f.literal(6))),
        "UTC",
        is("AND(AND(>=($8, 2014-01-01), <($8, 2015-01-01)),"
            + " AND(>=($8, 2014-06-01), <($8, 2014-07-01)))"),
        is("SEARCH($8, Sarg[[2014-06-01..2014-07-01)])"));
  }

  /** Test case for
   * <a href="https://issues.apache.org/jira/browse/CALCITE-1601">[CALCITE-1601]
   * DateRangeRules loses OR filters</a>. */
<<<<<<< HEAD
  @Disabled
=======
>>>>>>> 75511b82
  @Test void testExtractYearAndMonthFromDateColumn2() {
    final Fixture2 f = new Fixture2();
    final String s1 = "AND("
        + "AND(>=($8, 2000-01-01), <($8, 2001-01-01)),"
        + " OR("
        + "AND(>=($8, 2000-02-01), <($8, 2000-03-01)), "
        + "AND(>=($8, 2000-03-01), <($8, 2000-04-01)), "
        + "AND(>=($8, 2000-05-01), <($8, 2000-06-01))))";
    final String s2 = "SEARCH($8, Sarg[[2000-02-01..2000-04-01),"
        + " [2000-05-01..2000-06-01)])";
    final RexNode e =
        f.and(f.eq(f.exYearD, f.literal(2000)),
            f.or(f.eq(f.exMonthD, f.literal(2)),
                f.eq(f.exMonthD, f.literal(3)),
                f.eq(f.exMonthD, f.literal(5))));
    checkDateRange(f, e, "UTC", is(s1), is(s2));
  }

  @Test void testExtractYearAndDayFromDateColumn() {
    final Fixture2 f = new Fixture2();
    checkDateRange(f,
        f.and(f.eq(f.exYearD, f.literal(2010)), f.eq(f.exDayD, f.literal(31))),
        is("AND(AND(>=($8, 2010-01-01), <($8, 2011-01-01)),"
            + " OR(AND(>=($8, 2010-01-31), <($8, 2010-02-01)),"
            + " AND(>=($8, 2010-03-31), <($8, 2010-04-01)),"
            + " AND(>=($8, 2010-05-31), <($8, 2010-06-01)),"
            + " AND(>=($8, 2010-07-31), <($8, 2010-08-01)),"
            + " AND(>=($8, 2010-08-31), <($8, 2010-09-01)),"
            + " AND(>=($8, 2010-10-31), <($8, 2010-11-01)),"
            + " AND(>=($8, 2010-12-31), <($8, 2011-01-01))))"));

  }

  @Test void testExtractYearMonthDayFromDateColumn() {
    final Fixture2 f = new Fixture2();
    // The following condition finds the 2 leap days between 2010 and 2020,
    // namely 29th February 2012 and 2016.
    //
    // Currently there are redundant conditions, e.g.
    // "AND(>=($8, 2011-01-01), <($8, 2020-01-01))". We should remove them by
    // folding intervals.
    checkDateRange(f,
        f.and(f.gt(f.exYearD, f.literal(2010)),
            f.lt(f.exYearD, f.literal(2020)),
            f.eq(f.exMonthD, f.literal(2)), f.eq(f.exDayD, f.literal(29))),
        is("AND(>=($8, 2011-01-01),"
            + " AND(>=($8, 2011-01-01), <($8, 2020-01-01)),"
            + " OR(AND(>=($8, 2011-02-01), <($8, 2011-03-01)),"
            + " AND(>=($8, 2012-02-01), <($8, 2012-03-01)),"
            + " AND(>=($8, 2013-02-01), <($8, 2013-03-01)),"
            + " AND(>=($8, 2014-02-01), <($8, 2014-03-01)),"
            + " AND(>=($8, 2015-02-01), <($8, 2015-03-01)),"
            + " AND(>=($8, 2016-02-01), <($8, 2016-03-01)),"
            + " AND(>=($8, 2017-02-01), <($8, 2017-03-01)),"
            + " AND(>=($8, 2018-02-01), <($8, 2018-03-01)),"
            + " AND(>=($8, 2019-02-01), <($8, 2019-03-01))),"
            + " OR(AND(>=($8, 2012-02-29), <($8, 2012-03-01)),"
            + " AND(>=($8, 2016-02-29), <($8, 2016-03-01))))"));
  }

  @Test void testExtractYearMonthDayFromTimestampColumn() {
    final Fixture2 f = new Fixture2();
    checkDateRange(f,
        f.and(f.gt(f.exYearD, f.literal(2010)),
            f.lt(f.exYearD, f.literal(2020)),
            f.eq(f.exMonthD, f.literal(2)), f.eq(f.exDayD, f.literal(29))),
        is("AND(>=($8, 2011-01-01),"
            + " AND(>=($8, 2011-01-01), <($8, 2020-01-01)),"
            + " OR(AND(>=($8, 2011-02-01), <($8, 2011-03-01)),"
            + " AND(>=($8, 2012-02-01), <($8, 2012-03-01)),"
            + " AND(>=($8, 2013-02-01), <($8, 2013-03-01)),"
            + " AND(>=($8, 2014-02-01), <($8, 2014-03-01)),"
            + " AND(>=($8, 2015-02-01), <($8, 2015-03-01)),"
            + " AND(>=($8, 2016-02-01), <($8, 2016-03-01)),"
            + " AND(>=($8, 2017-02-01), <($8, 2017-03-01)),"
            + " AND(>=($8, 2018-02-01), <($8, 2018-03-01)),"
            + " AND(>=($8, 2019-02-01), <($8, 2019-03-01))),"
            + " OR(AND(>=($8, 2012-02-29), <($8, 2012-03-01)),"
            + " AND(>=($8, 2016-02-29), <($8, 2016-03-01))))"));
  }

  /** Test case #1 for
   * <a href="https://issues.apache.org/jira/browse/CALCITE-1658">[CALCITE-1658]
   * DateRangeRules issues</a>. */
  @Test void testExtractWithOrCondition1() {
    // (EXTRACT(YEAR FROM __time) = 2000
    //    AND EXTRACT(MONTH FROM __time) IN (2, 3, 5))
    // OR (EXTRACT(YEAR FROM __time) = 2001
    //    AND EXTRACT(MONTH FROM __time) = 1)
    final Fixture2 f = new Fixture2();
    checkDateRange(f,
        f.or(
            f.and(f.eq(f.exYearD, f.literal(2000)),
                f.or(f.eq(f.exMonthD, f.literal(2)),
                    f.eq(f.exMonthD, f.literal(3)),
                    f.eq(f.exMonthD, f.literal(5)))),
            f.and(f.eq(f.exYearD, f.literal(2001)),
                f.eq(f.exMonthD, f.literal(1)))),
        is("OR(AND(AND(>=($8, 2000-01-01), <($8, 2001-01-01)),"
            + " OR(AND(>=($8, 2000-02-01), <($8, 2000-03-01)),"
            + " AND(>=($8, 2000-03-01), <($8, 2000-04-01)),"
            + " AND(>=($8, 2000-05-01), <($8, 2000-06-01)))),"
            + " AND(AND(>=($8, 2001-01-01), <($8, 2002-01-01)),"
            + " AND(>=($8, 2001-01-01), <($8, 2001-02-01))))"));
  }

  /** Test case #2 for
   * <a href="https://issues.apache.org/jira/browse/CALCITE-1658">[CALCITE-1658]
   * DateRangeRules issues</a>. */
  @Test void testExtractWithOrCondition2() {
    // EXTRACT(YEAR FROM __time) IN (2000, 2001)
    //   AND ((EXTRACT(YEAR FROM __time) = 2000
    //         AND EXTRACT(MONTH FROM __time) IN (2, 3, 5))
    //     OR (EXTRACT(YEAR FROM __time) = 2001
    //       AND EXTRACT(MONTH FROM __time) = 1))
    final Fixture2 f = new Fixture2();
    checkDateRange(f,
        f.and(
            f.or(f.eq(f.exYearD, f.literal(2000)),
                f.eq(f.exYearD, f.literal(2001))),
            f.or(
                f.and(f.eq(f.exYearD, f.literal(2000)),
                    f.or(f.eq(f.exMonthD, f.literal(2)),
                        f.eq(f.exMonthD, f.literal(3)),
                        f.eq(f.exMonthD, f.literal(5)))),
                f.and(f.eq(f.exYearD, f.literal(2001)),
                    f.eq(f.exMonthD, f.literal(1))))),
        is("AND(OR(AND(>=($8, 2000-01-01), <($8, 2001-01-01)),"
            + " AND(>=($8, 2001-01-01), <($8, 2002-01-01))),"
            + " OR(AND(AND(>=($8, 2000-01-01), <($8, 2001-01-01)),"
            + " OR(AND(>=($8, 2000-02-01), <($8, 2000-03-01)),"
            + " AND(>=($8, 2000-03-01), <($8, 2000-04-01)),"
            + " AND(>=($8, 2000-05-01), <($8, 2000-06-01)))),"
            + " AND(AND(>=($8, 2001-01-01), <($8, 2002-01-01)),"
            + " AND(>=($8, 2001-01-01), <($8, 2001-02-01)))))"));
  }

  /** Test case #3 for
   * <a href="https://issues.apache.org/jira/browse/CALCITE-1658">[CALCITE-1658]
   * DateRangeRules issues</a>. */
  @Test void testExtractPartialRewriteForNotEqualsYear() {
    // EXTRACT(YEAR FROM __time) <> 2000
    // AND ((EXTRACT(YEAR FROM __time) = 2000
    //     AND EXTRACT(MONTH FROM __time) IN (2, 3, 5))
    //   OR (EXTRACT(YEAR FROM __time) = 2001
    //     AND EXTRACT(MONTH FROM __time) = 1))
    final Fixture2 f = new Fixture2();
    checkDateRange(f,
        f.and(
            f.ne(f.exYearD, f.literal(2000)),
            f.or(
                f.and(f.eq(f.exYearD, f.literal(2000)),
                    f.or(f.eq(f.exMonthD, f.literal(2)),
                        f.eq(f.exMonthD, f.literal(3)),
                        f.eq(f.exMonthD, f.literal(5)))),
                f.and(f.eq(f.exYearD, f.literal(2001)),
                    f.eq(f.exMonthD, f.literal(1))))),
        is("AND(<>(EXTRACT(FLAG(YEAR), $8), 2000),"
            + " OR(AND(AND(>=($8, 2000-01-01), <($8, 2001-01-01)),"
            + " OR(AND(>=($8, 2000-02-01), <($8, 2000-03-01)),"
            + " AND(>=($8, 2000-03-01), <($8, 2000-04-01)),"
            + " AND(>=($8, 2000-05-01), <($8, 2000-06-01)))),"
            + " AND(AND(>=($8, 2001-01-01), <($8, 2002-01-01)),"
            + " AND(>=($8, 2001-01-01), <($8, 2001-02-01)))))"));
  }

  /** Test case #4 for
   * <a href="https://issues.apache.org/jira/browse/CALCITE-1658">[CALCITE-1658]
   * DateRangeRules issues</a>. */
  @Test void testExtractPartialRewriteForInMonth() {
    // EXTRACT(MONTH FROM __time) in (1, 2, 3, 4, 5)
    // AND ((EXTRACT(YEAR FROM __time) = 2000
    //     AND EXTRACT(MONTH FROM __time) IN (2, 3, 5))
    //   OR (EXTRACT(YEAR FROM __time) = 2001
    //     AND EXTRACT(MONTH FROM __time) = 1))
    final Fixture2 f = new Fixture2();
    checkDateRange(f,
        f.and(
            f.or(f.eq(f.exMonthD, f.literal(1)),
                f.eq(f.exMonthD, f.literal(2)),
                f.eq(f.exMonthD, f.literal(3)),
                f.eq(f.exMonthD, f.literal(4)),
                f.eq(f.exMonthD, f.literal(5))),
            f.or(
                f.and(f.eq(f.exYearD, f.literal(2000)),
                    f.or(f.eq(f.exMonthD, f.literal(2)),
                        f.eq(f.exMonthD, f.literal(3)),
                        f.eq(f.exMonthD, f.literal(5)))),
                f.and(f.eq(f.exYearD, f.literal(2001)),
                    f.eq(f.exMonthD, f.literal(1))))),
        is("AND(OR(=(EXTRACT(FLAG(MONTH), $8), 1),"
            + " =(EXTRACT(FLAG(MONTH), $8), 2),"
            + " =(EXTRACT(FLAG(MONTH), $8), 3),"
            + " =(EXTRACT(FLAG(MONTH), $8), 4),"
            + " =(EXTRACT(FLAG(MONTH), $8), 5)),"
            + " OR(AND(AND(>=($8, 2000-01-01), <($8, 2001-01-01)),"
            + " OR(AND(>=($8, 2000-02-01), <($8, 2000-03-01)),"
            + " AND(>=($8, 2000-03-01), <($8, 2000-04-01)),"
            + " AND(>=($8, 2000-05-01), <($8, 2000-06-01)))),"
            + " AND(AND(>=($8, 2001-01-01), <($8, 2002-01-01)),"
            + " AND(>=($8, 2001-01-01), <($8, 2001-02-01)))))"));
  }

  @Test void testExtractRewriteForInvalidMonthComparison() {
    // "EXTRACT(MONTH FROM ts) = 14" will never be TRUE
    final Fixture2 f = new Fixture2();
    checkDateRange(f,
        f.and(f.eq(f.exYearTs, f.literal(2010)),
            f.eq(f.exMonthTs, f.literal(14))),
        is("AND(AND(>=($9, 2010-01-01 00:00:00), <($9, 2011-01-01 00:00:00)),"
            + " false)"));

    // "EXTRACT(MONTH FROM ts) = 0" will never be TRUE
    checkDateRange(f,
        f.and(f.eq(f.exYearTs, f.literal(2010)),
            f.eq(f.exMonthTs, f.literal(0))),
        is("AND(AND(>=($9, 2010-01-01 00:00:00), <($9, 2011-01-01 00:00:00)),"
            + " false)"));

    // "EXTRACT(MONTH FROM ts) = 13" will never be TRUE
    checkDateRange(f,
        f.and(f.eq(f.exYearTs, f.literal(2010)),
            f.eq(f.exMonthTs, f.literal(13))),
        is("AND(AND(>=($9, 2010-01-01 00:00:00), <($9, 2011-01-01 00:00:00)),"
            + " false)"));

    // "EXTRACT(MONTH FROM ts) = 12" might be TRUE
    // Careful with boundaries, because Calendar.DECEMBER = 11
    checkDateRange(f,
        f.and(f.eq(f.exYearTs, f.literal(2010)),
            f.eq(f.exMonthTs, f.literal(12))),
        is("AND(AND(>=($9, 2010-01-01 00:00:00), <($9, 2011-01-01 00:00:00)),"
            + " AND(>=($9, 2010-12-01 00:00:00), <($9, 2011-01-01 00:00:00)))"));

    // "EXTRACT(MONTH FROM ts) = 1" can happen
    // Careful with boundaries, because Calendar.JANUARY = 0
    checkDateRange(f,
        f.and(f.eq(f.exYearTs, f.literal(2010)),
            f.eq(f.exMonthTs, f.literal(1))),
        is("AND(AND(>=($9, 2010-01-01 00:00:00), <($9, 2011-01-01 00:00:00)),"
            + " AND(>=($9, 2010-01-01 00:00:00), <($9, 2010-02-01 00:00:00)))"));
  }

  @Test void testExtractRewriteForInvalidDayComparison() {
    final Fixture2 f = new Fixture2();
    checkDateRange(f,
        f.and(f.eq(f.exYearTs, f.literal(2010)),
            f.eq(f.exMonthTs, f.literal(11)),
            f.eq(f.exDayTs, f.literal(32))),
        is("AND(AND(>=($9, 2010-01-01 00:00:00), <($9, 2011-01-01 00:00:00)),"
            + " AND(>=($9, 2010-11-01 00:00:00), <($9, 2010-12-01 00:00:00)), false)"));
    // Feb 31 is an invalid date
    checkDateRange(f,
        f.and(f.eq(f.exYearTs, f.literal(2010)),
            f.eq(f.exMonthTs, f.literal(2)),
            f.eq(f.exDayTs, f.literal(31))),
        is("AND(AND(>=($9, 2010-01-01 00:00:00), <($9, 2011-01-01 00:00:00)),"
            + " AND(>=($9, 2010-02-01 00:00:00), <($9, 2010-03-01 00:00:00)), false)"));
  }

  @Test void testUnboundYearExtractRewrite() {
    final Fixture2 f = new Fixture2();
    // No lower bound on YEAR
    checkDateRange(f,
        f.and(f.le(f.exYearTs, f.literal(2010)),
            f.eq(f.exMonthTs, f.literal(11)),
            f.eq(f.exDayTs, f.literal(2))),
        is("AND(<($9, 2011-01-01 00:00:00), =(EXTRACT(FLAG(MONTH), $9), 11),"
            + " =(EXTRACT(FLAG(DAY), $9), 2))"));

    // No upper bound on YEAR
    checkDateRange(f,
        f.and(f.ge(f.exYearTs, f.literal(2010)),
            f.eq(f.exMonthTs, f.literal(11)),
            f.eq(f.exDayTs, f.literal(2))),
        // Since the year does not have a upper bound, MONTH and DAY cannot be replaced
        is("AND(>=($9, 2010-01-01 00:00:00), =(EXTRACT(FLAG(MONTH), $9), 11),"
            + " =(EXTRACT(FLAG(DAY), $9), 2))"));

    // No lower/upper bound on YEAR for individual rexNodes.
    checkDateRange(f,
        f.and(f.le(f.exYearTs, f.literal(2010)),
            f.ge(f.exYearTs, f.literal(2010)),
            f.eq(f.exMonthTs, f.literal(5))),
        is("AND(<($9, 2011-01-01 00:00:00), AND(>=($9, 2010-01-01 00:00:00),"
            + " <($9, 2011-01-01 00:00:00)), AND(>=($9, 2010-05-01 00:00:00),"
            + " <($9, 2010-06-01 00:00:00)))"));
  }

  // Test reWrite with multiple operands
  @Test void testExtractRewriteMultipleOperands() {
    final Fixture2 f = new Fixture2();
    checkDateRange(f,
        f.and(f.eq(f.exYearTs, f.literal(2010)),
            f.eq(f.exMonthTs, f.literal(10)),
            f.eq(f.exMonthD, f.literal(5))),
        is("AND(AND(>=($9, 2010-01-01 00:00:00), <($9, 2011-01-01 00:00:00)),"
            + " AND(>=($9, 2010-10-01 00:00:00), <($9, 2010-11-01 00:00:00)),"
            + " =(EXTRACT(FLAG(MONTH), $8), 5))"));

    checkDateRange(f,
        f.and(f.eq(f.exYearTs, f.literal(2010)),
            f.eq(f.exMonthTs, f.literal(10)),
            f.eq(f.exYearD, f.literal(2011)),
            f.eq(f.exMonthD, f.literal(5))),
        is("AND(AND(>=($9, 2010-01-01 00:00:00), <($9, 2011-01-01 00:00:00)),"
            + " AND(>=($9, 2010-10-01 00:00:00), <($9, 2010-11-01 00:00:00)),"
            + " AND(>=($8, 2011-01-01), <($8, 2012-01-01)), AND(>=($8, 2011-05-01),"
            + " <($8, 2011-06-01)))"));
  }

  @Test void testFloorEqRewrite() {
    final Calendar c = Util.calendar();
    c.clear();
    c.set(2010, Calendar.FEBRUARY, 10, 11, 12, 05);
    final Fixture2 f = new Fixture2();
    // Always False
    checkDateRange(f, f.eq(f.floorYear, f.timestampLiteral(TimestampString.fromCalendarFields(c))),
        is("false"));
    checkDateRange(f, f.eq(f.timestampLiteral(TimestampString.fromCalendarFields(c)), f.floorYear),
        is("false"));

    c.clear();
    c.set(2010, Calendar.JANUARY, 1, 0, 0, 0);
    checkDateRange(f, f.eq(f.floorYear, f.timestampLiteral(TimestampString.fromCalendarFields(c))),
        is("AND(>=($9, 2010-01-01 00:00:00), <($9, 2011-01-01 00:00:00))"));

    c.set(2010, Calendar.FEBRUARY, 1, 0, 0, 0);
    checkDateRange(f, f.eq(f.floorMonth, f.timestampLiteral(TimestampString.fromCalendarFields(c))),
        is("AND(>=($9, 2010-02-01 00:00:00), <($9, 2010-03-01 00:00:00))"));

    c.set(2010, Calendar.DECEMBER, 1, 0, 0, 0);
    checkDateRange(f, f.eq(f.floorMonth, f.timestampLiteral(TimestampString.fromCalendarFields(c))),
        is("AND(>=($9, 2010-12-01 00:00:00), <($9, 2011-01-01 00:00:00))"));

    c.set(2010, Calendar.FEBRUARY, 4, 0, 0, 0);
    checkDateRange(f, f.eq(f.floorDay, f.timestampLiteral(TimestampString.fromCalendarFields(c))),
        is("AND(>=($9, 2010-02-04 00:00:00), <($9, 2010-02-05 00:00:00))"));

    c.set(2010, Calendar.DECEMBER, 31, 0, 0, 0);
    checkDateRange(f, f.eq(f.floorDay, f.timestampLiteral(TimestampString.fromCalendarFields(c))),
        is("AND(>=($9, 2010-12-31 00:00:00), <($9, 2011-01-01 00:00:00))"));

    c.set(2010, Calendar.FEBRUARY, 4, 4, 0, 0);
    checkDateRange(f, f.eq(f.floorHour, f.timestampLiteral(TimestampString.fromCalendarFields(c))),
        is("AND(>=($9, 2010-02-04 04:00:00), <($9, 2010-02-04 05:00:00))"));

    c.set(2010, Calendar.DECEMBER, 31, 23, 0, 0);
    checkDateRange(f, f.eq(f.floorHour, f.timestampLiteral(TimestampString.fromCalendarFields(c))),
        is("AND(>=($9, 2010-12-31 23:00:00), <($9, 2011-01-01 00:00:00))"));

    c.set(2010, Calendar.FEBRUARY, 4, 2, 32, 0);
    checkDateRange(f,
        f.eq(f.floorMinute, f.timestampLiteral(TimestampString.fromCalendarFields(c))),
        is("AND(>=($9, 2010-02-04 02:32:00), <($9, 2010-02-04 02:33:00))"));

    c.set(2010, Calendar.FEBRUARY, 4, 2, 59, 0);
    checkDateRange(f,
        f.eq(f.floorMinute, f.timestampLiteral(TimestampString.fromCalendarFields(c))),
        is("AND(>=($9, 2010-02-04 02:59:00), <($9, 2010-02-04 03:00:00))"));
  }

  @Test void testFloorLtRewrite() {
    final Calendar c = Util.calendar();

    c.clear();
    c.set(2010, Calendar.FEBRUARY, 10, 11, 12, 05);
    final Fixture2 f = new Fixture2();
    checkDateRange(f, f.lt(f.floorYear, f.timestampLiteral(TimestampString.fromCalendarFields(c))),
        is("<($9, 2011-01-01 00:00:00)"));

    c.clear();
    c.set(2010, Calendar.JANUARY, 1, 0, 0, 0);
    checkDateRange(f, f.lt(f.floorYear, f.timestampLiteral(TimestampString.fromCalendarFields(c))),
        is("<($9, 2010-01-01 00:00:00)"));
  }

  @Test void testFloorLeRewrite() {
    final Calendar c = Util.calendar();
    c.clear();
    c.set(2010, Calendar.FEBRUARY, 10, 11, 12, 05);
    final Fixture2 f = new Fixture2();
    checkDateRange(f, f.le(f.floorYear, f.timestampLiteral(TimestampString.fromCalendarFields(c))),
        is("<($9, 2011-01-01 00:00:00)"));

    c.clear();
    c.set(2010, Calendar.JANUARY, 1, 0, 0, 0);
    checkDateRange(f, f.le(f.floorYear, f.timestampLiteral(TimestampString.fromCalendarFields(c))),
        is("<($9, 2011-01-01 00:00:00)"));
  }

  @Test void testFloorGtRewrite() {
    final Calendar c = Util.calendar();
    c.clear();
    c.set(2010, Calendar.FEBRUARY, 10, 11, 12, 05);
    final Fixture2 f = new Fixture2();
    checkDateRange(f, f.gt(f.floorYear, f.timestampLiteral(TimestampString.fromCalendarFields(c))),
        is(">=($9, 2011-01-01 00:00:00)"));

    c.clear();
    c.set(2010, Calendar.JANUARY, 1, 0, 0, 0);
    checkDateRange(f, f.gt(f.floorYear, f.timestampLiteral(TimestampString.fromCalendarFields(c))),
        is(">=($9, 2011-01-01 00:00:00)"));
  }

  @Test void testFloorGeRewrite() {
    final Calendar c = Util.calendar();
    c.clear();
    c.set(2010, Calendar.FEBRUARY, 10, 11, 12, 05);
    final Fixture2 f = new Fixture2();
    checkDateRange(f, f.ge(f.floorYear, f.timestampLiteral(TimestampString.fromCalendarFields(c))),
        is(">=($9, 2011-01-01 00:00:00)"));

    c.clear();
    c.set(2010, Calendar.JANUARY, 1, 0, 0, 0);
    checkDateRange(f, f.ge(f.floorYear, f.timestampLiteral(TimestampString.fromCalendarFields(c))),
        is(">=($9, 2010-01-01 00:00:00)"));
  }

  @Test void testFloorExtractBothRewrite() {
    final Calendar c = Util.calendar();
    c.clear();
    Fixture2 f = new Fixture2();
    c.clear();
    c.set(2010, Calendar.JANUARY, 1, 0, 0, 0);
    checkDateRange(f,
        f.and(f.eq(f.floorYear, f.timestampLiteral(TimestampString.fromCalendarFields(c))),
            f.eq(f.exMonthTs, f.literal(5))),
        is("AND(AND(>=($9, 2010-01-01 00:00:00), <($9, 2011-01-01 00:00:00)),"
            + " AND(>=($9, 2010-05-01 00:00:00), <($9, 2010-06-01 00:00:00)))"));

    // No lower range for floor
    checkDateRange(f,
        f.and(f.le(f.floorYear, f.timestampLiteral(TimestampString.fromCalendarFields(c))),
            f.eq(f.exMonthTs, f.literal(5))),
        is("AND(<($9, 2011-01-01 00:00:00), =(EXTRACT(FLAG(MONTH), $9), 5))"));

    // No lower range for floor
    checkDateRange(f,
        f.and(f.gt(f.floorYear, f.timestampLiteral(TimestampString.fromCalendarFields(c))),
            f.eq(f.exMonthTs, f.literal(5))),
        is("AND(>=($9, 2011-01-01 00:00:00), =(EXTRACT(FLAG(MONTH), $9), 5))"));

    // No upper range for individual floor rexNodes, but combined results in bounded interval
    checkDateRange(f,
        f.and(f.le(f.floorYear, f.timestampLiteral(TimestampString.fromCalendarFields(c))),
            f.eq(f.exMonthTs, f.literal(5)),
            f.ge(f.floorYear, f.timestampLiteral(TimestampString.fromCalendarFields(c)))),
        is("AND(<($9, 2011-01-01 00:00:00), AND(>=($9, 2010-05-01 00:00:00),"
            + " <($9, 2010-06-01 00:00:00)), >=($9, 2010-01-01 00:00:00))"));

  }

  @Test void testCeilEqRewrite() {
    final Calendar c = Util.calendar();
    c.clear();
    c.set(2010, Calendar.FEBRUARY, 10, 11, 12, 05);
    final Fixture2 f = new Fixture2();
    // Always False
    checkDateRange(f, f.eq(f.ceilYear, f.timestampLiteral(TimestampString.fromCalendarFields(c))),
        is("false"));
    checkDateRange(f, f.eq(f.timestampLiteral(TimestampString.fromCalendarFields(c)), f.ceilYear),
        is("false"));

    c.clear();
    c.set(2010, Calendar.JANUARY, 1, 0, 0, 0);
    checkDateRange(f, f.eq(f.ceilYear, f.timestampLiteral(TimestampString.fromCalendarFields(c))),
        is("AND(>($9, 2009-01-01 00:00:00), <=($9, 2010-01-01 00:00:00))"));

    c.set(2010, Calendar.FEBRUARY, 1, 0, 0, 0);
    checkDateRange(f, f.eq(f.ceilMonth, f.timestampLiteral(TimestampString.fromCalendarFields(c))),
        is("AND(>($9, 2010-01-01 00:00:00), <=($9, 2010-02-01 00:00:00))"));

    c.set(2010, Calendar.DECEMBER, 1, 0, 0, 0);
    checkDateRange(f, f.eq(f.ceilMonth, f.timestampLiteral(TimestampString.fromCalendarFields(c))),
        is("AND(>($9, 2010-11-01 00:00:00), <=($9, 2010-12-01 00:00:00))"));

    c.set(2010, Calendar.FEBRUARY, 4, 0, 0, 0);
    checkDateRange(f, f.eq(f.ceilDay, f.timestampLiteral(TimestampString.fromCalendarFields(c))),
        is("AND(>($9, 2010-02-03 00:00:00), <=($9, 2010-02-04 00:00:00))"));

    c.set(2010, Calendar.DECEMBER, 31, 0, 0, 0);
    checkDateRange(f, f.eq(f.ceilDay, f.timestampLiteral(TimestampString.fromCalendarFields(c))),
        is("AND(>($9, 2010-12-30 00:00:00), <=($9, 2010-12-31 00:00:00))"));

    c.set(2010, Calendar.FEBRUARY, 4, 4, 0, 0);
    checkDateRange(f, f.eq(f.ceilHour, f.timestampLiteral(TimestampString.fromCalendarFields(c))),
        is("AND(>($9, 2010-02-04 03:00:00), <=($9, 2010-02-04 04:00:00))"));

    c.set(2010, Calendar.DECEMBER, 31, 23, 0, 0);
    checkDateRange(f, f.eq(f.ceilHour, f.timestampLiteral(TimestampString.fromCalendarFields(c))),
        is("AND(>($9, 2010-12-31 22:00:00), <=($9, 2010-12-31 23:00:00))"));

    c.set(2010, Calendar.FEBRUARY, 4, 2, 32, 0);
    checkDateRange(f,
        f.eq(f.ceilMinute, f.timestampLiteral(TimestampString.fromCalendarFields(c))),
        is("AND(>($9, 2010-02-04 02:31:00), <=($9, 2010-02-04 02:32:00))"));

    c.set(2010, Calendar.FEBRUARY, 4, 2, 59, 0);
    checkDateRange(f,
        f.eq(f.ceilMinute, f.timestampLiteral(TimestampString.fromCalendarFields(c))),
        is("AND(>($9, 2010-02-04 02:58:00), <=($9, 2010-02-04 02:59:00))"));
  }

  @Test void testCeilLtRewrite() {
    final Calendar c = Util.calendar();

    c.clear();
    c.set(2010, Calendar.FEBRUARY, 10, 11, 12, 05);
    final Fixture2 f = new Fixture2();
    checkDateRange(f, f.lt(f.ceilYear, f.timestampLiteral(TimestampString.fromCalendarFields(c))),
        is("<=($9, 2010-01-01 00:00:00)"));

    c.clear();
    c.set(2010, Calendar.JANUARY, 1, 0, 0, 0);
    checkDateRange(f, f.lt(f.ceilYear, f.timestampLiteral(TimestampString.fromCalendarFields(c))),
        is("<=($9, 2009-01-01 00:00:00)"));
  }

  @Test void testCeilLeRewrite() {
    final Calendar c = Util.calendar();
    c.clear();
    c.set(2010, Calendar.FEBRUARY, 10, 11, 12, 05);
    final Fixture2 f = new Fixture2();
    checkDateRange(f, f.le(f.ceilYear, f.timestampLiteral(TimestampString.fromCalendarFields(c))),
        is("<=($9, 2010-01-01 00:00:00)"));

    c.clear();
    c.set(2010, Calendar.JANUARY, 1, 0, 0, 0);
    checkDateRange(f, f.le(f.ceilYear, f.timestampLiteral(TimestampString.fromCalendarFields(c))),
        is("<=($9, 2010-01-01 00:00:00)"));
  }

  @Test void testCeilGtRewrite() {
    final Calendar c = Util.calendar();
    c.clear();
    c.set(2010, Calendar.FEBRUARY, 10, 11, 12, 05);
    final Fixture2 f = new Fixture2();
    checkDateRange(f, f.gt(f.ceilYear, f.timestampLiteral(TimestampString.fromCalendarFields(c))),
        is(">($9, 2010-01-01 00:00:00)"));

    c.clear();
    c.set(2010, Calendar.JANUARY, 1, 0, 0, 0);
    checkDateRange(f, f.gt(f.ceilYear, f.timestampLiteral(TimestampString.fromCalendarFields(c))),
        is(">($9, 2010-01-01 00:00:00)"));
  }

  @Test void testCeilGeRewrite() {
    final Calendar c = Util.calendar();
    c.clear();
    c.set(2010, Calendar.FEBRUARY, 10, 11, 12, 05);
    final Fixture2 f = new Fixture2();
    checkDateRange(f, f.ge(f.ceilYear, f.timestampLiteral(TimestampString.fromCalendarFields(c))),
        is(">($9, 2010-01-01 00:00:00)"));

    c.clear();
    c.set(2010, Calendar.JANUARY, 1, 0, 0, 0);
    checkDateRange(f, f.ge(f.ceilYear, f.timestampLiteral(TimestampString.fromCalendarFields(c))),
        is(">($9, 2009-01-01 00:00:00)"));
  }

  @Test void testFloorRewriteWithTimezone() {
    final Calendar c = Util.calendar();
    c.clear();
    c.set(2010, Calendar.FEBRUARY, 1, 11, 30, 0);
    final Fixture2 f = new Fixture2();
    checkDateRange(f,
        f.eq(f.floorHour,
            f.timestampLocalTzLiteral(TimestampString.fromCalendarFields(c))),
        "IST",
        is("AND(>=($9, 2010-02-01 17:00:00), <($9, 2010-02-01 18:00:00))"),
        any(String.class));

    c.clear();
    c.set(2010, Calendar.FEBRUARY, 1, 11, 00, 0);
    checkDateRange(f,
        f.eq(f.floorHour,
            f.timestampLiteral(TimestampString.fromCalendarFields(c))),
        "IST",
        is("AND(>=($9, 2010-02-01 11:00:00), <($9, 2010-02-01 12:00:00))"),
        any(String.class));

    c.clear();
    c.set(2010, Calendar.FEBRUARY, 1, 00, 00, 0);
    checkDateRange(f,
        f.eq(f.floorHour, f.dateLiteral(DateString.fromCalendarFields(c))),
        "IST",
        is("AND(>=($9, 2010-02-01 00:00:00), <($9, 2010-02-01 01:00:00))"),
        any(String.class));
  }

  private static Set<TimeUnitRange> set(TimeUnitRange... es) {
    return ImmutableSet.copyOf(es);
  }

  private void checkDateRange(Fixture f, RexNode e, Matcher<String> matcher) {
    checkDateRange(f, e, "UTC", matcher, any(String.class));
  }

  private void checkDateRange(Fixture f, RexNode e, String timeZone,
      Matcher<String> matcher, Matcher<String> simplifyMatcher) {
    e = DateRangeRules.replaceTimeUnits(f.rexBuilder, e, timeZone);
<<<<<<< HEAD
    assertThat(e.toString(), matcher);
    final RexNode e2 = f.simplify.simplify(e);
    assertThat(e2.toString(), simplifyMatcher);
=======
    assertThat(e, hasToString(matcher));
    final RexNode e2 = f.simplify.simplify(e);
    assertThat(e2, hasToString(simplifyMatcher));
>>>>>>> 75511b82
  }

  /** Common expressions across tests. */
  private static class Fixture2 extends Fixture {
    private final RexNode exYearTs; // EXTRACT YEAR from TIMESTAMP field
    private final RexNode exMonthTs; // EXTRACT MONTH from TIMESTAMP field
    private final RexNode exDayTs; // EXTRACT DAY from TIMESTAMP field
    private final RexNode exYearD; // EXTRACT YEAR from DATE field
    private final RexNode exMonthD; // EXTRACT MONTH from DATE field
    private final RexNode exDayD; // EXTRACT DAY from DATE field

    private final RexNode floorYear;
    private final RexNode floorMonth;
    private final RexNode floorDay;
    private final RexNode floorHour;
    private final RexNode floorMinute;

    private final RexNode ceilYear;
    private final RexNode ceilMonth;
    private final RexNode ceilDay;
    private final RexNode ceilHour;
    private final RexNode ceilMinute;

    Fixture2() {
      exYearTs =
          rexBuilder.makeCall(SqlStdOperatorTable.EXTRACT,
              ImmutableList.of(rexBuilder.makeFlag(TimeUnitRange.YEAR), ts));
      exMonthTs =
          rexBuilder.makeCall(intRelDataType, SqlStdOperatorTable.EXTRACT,
              ImmutableList.of(rexBuilder.makeFlag(TimeUnitRange.MONTH), ts));
      exDayTs =
          rexBuilder.makeCall(intRelDataType, SqlStdOperatorTable.EXTRACT,
              ImmutableList.of(rexBuilder.makeFlag(TimeUnitRange.DAY), ts));
      exYearD =
          rexBuilder.makeCall(SqlStdOperatorTable.EXTRACT,
              ImmutableList.of(rexBuilder.makeFlag(TimeUnitRange.YEAR), d));
      exMonthD =
          rexBuilder.makeCall(intRelDataType, SqlStdOperatorTable.EXTRACT,
              ImmutableList.of(rexBuilder.makeFlag(TimeUnitRange.MONTH), d));
      exDayD =
          rexBuilder.makeCall(intRelDataType, SqlStdOperatorTable.EXTRACT,
              ImmutableList.of(rexBuilder.makeFlag(TimeUnitRange.DAY), d));

      floorYear =
          rexBuilder.makeCall(intRelDataType, SqlStdOperatorTable.FLOOR,
              ImmutableList.of(ts, rexBuilder.makeFlag(TimeUnitRange.YEAR)));
      floorMonth =
          rexBuilder.makeCall(intRelDataType, SqlStdOperatorTable.FLOOR,
              ImmutableList.of(ts, rexBuilder.makeFlag(TimeUnitRange.MONTH)));
      floorDay =
          rexBuilder.makeCall(intRelDataType, SqlStdOperatorTable.FLOOR,
              ImmutableList.of(ts, rexBuilder.makeFlag(TimeUnitRange.DAY)));
      floorHour =
          rexBuilder.makeCall(intRelDataType, SqlStdOperatorTable.FLOOR,
              ImmutableList.of(ts, rexBuilder.makeFlag(TimeUnitRange.HOUR)));
      floorMinute =
          rexBuilder.makeCall(intRelDataType, SqlStdOperatorTable.FLOOR,
              ImmutableList.of(ts, rexBuilder.makeFlag(TimeUnitRange.MINUTE)));

      ceilYear =
          rexBuilder.makeCall(intRelDataType, SqlStdOperatorTable.CEIL,
              ImmutableList.of(ts, rexBuilder.makeFlag(TimeUnitRange.YEAR)));
      ceilMonth =
          rexBuilder.makeCall(intRelDataType, SqlStdOperatorTable.CEIL,
              ImmutableList.of(ts, rexBuilder.makeFlag(TimeUnitRange.MONTH)));
      ceilDay =
          rexBuilder.makeCall(intRelDataType, SqlStdOperatorTable.CEIL,
              ImmutableList.of(ts, rexBuilder.makeFlag(TimeUnitRange.DAY)));
      ceilHour =
          rexBuilder.makeCall(intRelDataType, SqlStdOperatorTable.CEIL,
              ImmutableList.of(ts, rexBuilder.makeFlag(TimeUnitRange.HOUR)));
      ceilMinute =
          rexBuilder.makeCall(intRelDataType, SqlStdOperatorTable.CEIL,
              ImmutableList.of(ts, rexBuilder.makeFlag(TimeUnitRange.MINUTE)));
    }
  }
}<|MERGE_RESOLUTION|>--- conflicted
+++ resolved
@@ -28,7 +28,6 @@
 import com.google.common.collect.ImmutableSet;
 
 import org.hamcrest.Matcher;
-import org.junit.jupiter.api.Disabled;
 import org.junit.jupiter.api.Test;
 
 import java.util.Calendar;
@@ -83,10 +82,6 @@
         is("<>(EXTRACT(FLAG(YEAR), $9), 2014)"));
   }
 
-<<<<<<< HEAD
-  @Disabled
-=======
->>>>>>> 75511b82
   @Test void testExtractYearAndMonthFromDateColumn() {
     final Fixture2 f = new Fixture2();
     checkDateRange(f,
@@ -100,10 +95,6 @@
   /** Test case for
    * <a href="https://issues.apache.org/jira/browse/CALCITE-1601">[CALCITE-1601]
    * DateRangeRules loses OR filters</a>. */
-<<<<<<< HEAD
-  @Disabled
-=======
->>>>>>> 75511b82
   @Test void testExtractYearAndMonthFromDateColumn2() {
     final Fixture2 f = new Fixture2();
     final String s1 = "AND("
@@ -706,15 +697,9 @@
   private void checkDateRange(Fixture f, RexNode e, String timeZone,
       Matcher<String> matcher, Matcher<String> simplifyMatcher) {
     e = DateRangeRules.replaceTimeUnits(f.rexBuilder, e, timeZone);
-<<<<<<< HEAD
-    assertThat(e.toString(), matcher);
-    final RexNode e2 = f.simplify.simplify(e);
-    assertThat(e2.toString(), simplifyMatcher);
-=======
     assertThat(e, hasToString(matcher));
     final RexNode e2 = f.simplify.simplify(e);
     assertThat(e2, hasToString(simplifyMatcher));
->>>>>>> 75511b82
   }
 
   /** Common expressions across tests. */
