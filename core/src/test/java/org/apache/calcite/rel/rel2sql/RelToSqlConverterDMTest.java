--- conflicted
+++ resolved
@@ -21,12 +21,9 @@
 import org.apache.calcite.config.NullCollation;
 import org.apache.calcite.plan.CTEDefinationTrait;
 import org.apache.calcite.plan.CTEScopeTrait;
-<<<<<<< HEAD
-import org.apache.calcite.plan.ViewChildProjectRelTrait;
-=======
 import org.apache.calcite.plan.QualifyRelTrait;
 import org.apache.calcite.plan.QualifyRelTraitDef;
->>>>>>> f379dfc1
+import org.apache.calcite.plan.ViewChildProjectRelTrait;
 import org.apache.calcite.plan.RelOptRule;
 import org.apache.calcite.plan.RelTraitDef;
 import org.apache.calcite.plan.RelTraitSet;
@@ -47,7 +44,6 @@
 import org.apache.calcite.rel.rules.CoreRules;
 import org.apache.calcite.rel.rules.FilterExtractInnerJoinRule;
 import org.apache.calcite.rel.rules.FilterJoinRule;
-import org.apache.calcite.rel.rules.FilterMergeRule;
 import org.apache.calcite.rel.rules.FilterProjectTransposeRule;
 import org.apache.calcite.rel.rules.JoinToCorrelateRule;
 import org.apache.calcite.rel.rules.ProjectToWindowRule;
@@ -11291,27 +11287,11 @@
     assertThat(toSql(root, DatabaseProduct.BIG_QUERY.getDialect()), isLinux(expectedSql));
   }
 
-<<<<<<< HEAD
-  @Test public void viewWithProjectRelTrait() {
-=======
   @Test public void filterMergerWithQualifyReltrait() {
->>>>>>> f379dfc1
     final RelBuilder builder = relBuilder();
 
     final RelNode rundate = builder.scan("DEPT")
         .project(builder.field("DNAME"), builder.field("DEPTNO"))
-<<<<<<< HEAD
-        .build();
-
-    final ViewChildProjectRelTrait projectViewTrait = new ViewChildProjectRelTrait(true);
-    final RelTraitSet projectTraitSet = rundate.getTraitSet().plus(projectViewTrait);
-    final RelNode qualifyRelNodeWithRel = rundate.copy(projectTraitSet, rundate.getInputs());
-
-    final String actualSql =
-        toSql(qualifyRelNodeWithRel, DatabaseProduct.BIG_QUERY.getDialect());
-
-    final String expectedSql = "SELECT DNAME, DEPTNO\nFROM scott.DEPT";
-=======
         .filter(
             builder.call(EQUALS,
                 builder.field("DNAME"), builder.literal("ABC")))
@@ -11340,7 +11320,24 @@
 
     final String expectedSql = "SELECT *\nFROM (SELECT DNAME, DEPTNO\nFROM scott.DEPT) AS "
         + "t\nWHERE DNAME = 'ABC' AND DEPTNO > 2";
->>>>>>> f379dfc1
     assertThat(actualSql, isLinux(expectedSql));
   }
+
+  @Test public void viewWithProjectRelTrait() {
+    final RelBuilder builder = relBuilder();
+
+    final RelNode rundate = builder.scan("DEPT")
+        .project(builder.field("DNAME"), builder.field("DEPTNO"))
+        .build();
+
+    final ViewChildProjectRelTrait projectViewTrait = new ViewChildProjectRelTrait(true);
+    final RelTraitSet projectTraitSet = rundate.getTraitSet().plus(projectViewTrait);
+    final RelNode qualifyRelNodeWithRel = rundate.copy(projectTraitSet, rundate.getInputs());
+
+    final String actualSql =
+        toSql(qualifyRelNodeWithRel, DatabaseProduct.BIG_QUERY.getDialect());
+
+    final String expectedSql = "SELECT DNAME, DEPTNO\nFROM scott.DEPT";
+    assertThat(actualSql, isLinux(expectedSql));
+  }
 }