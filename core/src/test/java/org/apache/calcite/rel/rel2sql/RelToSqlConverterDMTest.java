--- conflicted
+++ resolved
@@ -11429,7 +11429,21 @@
     assertThat(toSql(root, DatabaseProduct.BIG_QUERY.getDialect()), isLinux(expectedBiqQuery));
   }
 
-<<<<<<< HEAD
+  @Test public void testExtract2() {
+    final RelBuilder builder = relBuilder();
+    final RexNode extractIsoweekRexNode =
+            builder.call(SqlLibraryOperators.EXTRACT2, builder.literal(TimeUnitRange.YEAR),
+                    builder.call(SqlStdOperatorTable.CURRENT_TIMESTAMP));
+    final RelNode root = builder
+            .scan("EMP")
+            .project(builder.alias(extractIsoweekRexNode, "year"))
+            .build();
+
+    final String expectedBiqQuery = "SELECT CAST(EXTRACT(YEAR FROM CURRENT_DATETIME()) AS FLOAT64) AS year\n"
+                                           + "FROM scott.EMP";
+    assertThat(toSql(root, DatabaseProduct.BIG_QUERY.getDialect()), isLinux(expectedBiqQuery));
+  }
+
   @Test void testForRegressionAverageX() {
     final RelBuilder builder = relBuilder().scan("EMP");
     final RelBuilder.AggCall aggCall =
@@ -11456,20 +11470,5 @@
         + "FROM \"scott\".\"EMP\"";
 
     assertThat(toSql(rel, DatabaseProduct.TERADATA.getDialect()), isLinux(expectedQuery));
-=======
-  @Test public void testExtract2() {
-    final RelBuilder builder = relBuilder();
-    final RexNode extractIsoweekRexNode =
-            builder.call(SqlLibraryOperators.EXTRACT2, builder.literal(TimeUnitRange.YEAR),
-                    builder.call(SqlStdOperatorTable.CURRENT_TIMESTAMP));
-    final RelNode root = builder
-            .scan("EMP")
-            .project(builder.alias(extractIsoweekRexNode, "year"))
-            .build();
-
-    final String expectedBiqQuery = "SELECT CAST(EXTRACT(YEAR FROM CURRENT_DATETIME()) AS FLOAT64) AS year\n"
-                                           + "FROM scott.EMP";
-    assertThat(toSql(root, DatabaseProduct.BIG_QUERY.getDialect()), isLinux(expectedBiqQuery));
->>>>>>> c2df06b4
   }
 }