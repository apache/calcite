--- conflicted
+++ resolved
@@ -11640,14 +11640,8 @@
 
   @Test public void testToDateforOracle() {
     RelBuilder builder = relBuilder().scan("EMP");
-<<<<<<< HEAD
-    final RexNode oracleToDateCall =
-        builder.call(SqlLibraryOperators.ORACLE_TO_DATE,
-            builder.call(SqlStdOperatorTable.CURRENT_DATE));
-=======
     final RexNode oracleToDateCall = builder.call(SqlLibraryOperators.ORACLE_TO_DATE,
         builder.call(SqlStdOperatorTable.CURRENT_DATE));
->>>>>>> 6bdca550
     RelNode root = builder
         .project(oracleToDateCall)
         .build();
