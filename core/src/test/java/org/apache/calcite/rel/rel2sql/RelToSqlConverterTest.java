--- conflicted
+++ resolved
@@ -992,8 +992,6 @@
         + "PREV(\"DOWN\".\"net_weight\", 1), "
         + "\"UP\" AS PREV(\"UP\".\"net_weight\", 0) > "
         + "LAST(\"UP\".\"net_weight\", 0) + LAST(\"UP\".\"gross_weight\", 0))";
-<<<<<<< HEAD
-=======
     sql(sql).ok(expected);
   }
 
@@ -1209,224 +1207,9 @@
         + "\"UP\" AS PREV(\"UP\".\"net_weight\", 0) > "
         + "PREV(\"UP\".\"net_weight\", 1))\n"
         + "ORDER BY \"START_NW\", \"UP_CNT\"";
->>>>>>> d05df848
-    sql(sql).ok(expected);
-  }
-
-  @Test public void testMatchRecognizeMeasures1() {
-    final String sql = "select *\n"
-        + "  from \"product\" match_recognize\n"
-        + "  (\n"
-        + "   measures STRT.\"net_weight\" as start_nw,"
-        + "   LAST(DOWN.\"net_weight\") as bottom_nw,"
-        + "   LAST(up.\"net_weight\") as end_nw"
-        + "    pattern (strt down+ up+)\n"
-        + "    define\n"
-        + "      down as down.\"net_weight\" < PREV(down.\"net_weight\"),\n"
-        + "      up as up.\"net_weight\" > prev(up.\"net_weight\")\n"
-        + "  ) mr";
-
-    final String expected = "SELECT *\n"
-        + "FROM (SELECT *\n"
-        + "FROM \"foodmart\".\"product\") "
-        + "MATCH_RECOGNIZE(\n"
-        + "MEASURES "
-        + "FINAL(\"STRT\".\"net_weight\") AS \"START_NW\", "
-        + "FINAL(LAST(\"DOWN\".\"net_weight\", 0)) AS \"BOTTOM_NW\", "
-        + "FINAL(LAST(\"UP\".\"net_weight\", 0)) AS \"END_NW\"\n"
-        + "PATTERN (\"STRT\" \"DOWN\" + \"UP\" +)\n"
-        + "DEFINE "
-        + "\"DOWN\" AS PREV(\"DOWN\".\"net_weight\", 0) < "
-        + "PREV(\"DOWN\".\"net_weight\", 1), "
-        + "\"UP\" AS PREV(\"UP\".\"net_weight\", 0) > "
-        + "PREV(\"UP\".\"net_weight\", 1))";
-    sql(sql).ok(expected);
-  }
-
-  @Test public void testMatchRecognizeMeasures2() {
-    final String sql = "select *\n"
-        + "  from \"product\" match_recognize\n"
-        + "  (\n"
-        + "   measures STRT.\"net_weight\" as start_nw,"
-        + "   FINAL LAST(DOWN.\"net_weight\") as bottom_nw,"
-        + "   LAST(up.\"net_weight\") as end_nw"
-        + "    pattern (strt down+ up+)\n"
-        + "    define\n"
-        + "      down as down.\"net_weight\" < PREV(down.\"net_weight\"),\n"
-        + "      up as up.\"net_weight\" > prev(up.\"net_weight\")\n"
-        + "  ) mr";
-
-    final String expected = "SELECT *\n"
-        + "FROM (SELECT *\n"
-        + "FROM \"foodmart\".\"product\") "
-        + "MATCH_RECOGNIZE(\n"
-        + "MEASURES "
-        + "FINAL(\"STRT\".\"net_weight\") AS \"START_NW\", "
-        + "FINAL(LAST(\"DOWN\".\"net_weight\", 0)) AS \"BOTTOM_NW\", "
-        + "FINAL(LAST(\"UP\".\"net_weight\", 0)) AS \"END_NW\"\n"
-        + "PATTERN (\"STRT\" \"DOWN\" + \"UP\" +)\n"
-        + "DEFINE "
-        + "\"DOWN\" AS PREV(\"DOWN\".\"net_weight\", 0) < "
-        + "PREV(\"DOWN\".\"net_weight\", 1), "
-        + "\"UP\" AS PREV(\"UP\".\"net_weight\", 0) > "
-        + "PREV(\"UP\".\"net_weight\", 1))";
-    sql(sql).ok(expected);
-  }
-
-  @Test public void testMatchRecognizeMeasures3() {
-    final String sql = "select *\n"
-        + "  from \"product\" match_recognize\n"
-        + "  (\n"
-        + "   measures STRT.\"net_weight\" as start_nw,"
-        + "   RUNNING LAST(DOWN.\"net_weight\") as bottom_nw,"
-        + "   LAST(up.\"net_weight\") as end_nw"
-        + "    pattern (strt down+ up+)\n"
-        + "    define\n"
-        + "      down as down.\"net_weight\" < PREV(down.\"net_weight\"),\n"
-        + "      up as up.\"net_weight\" > prev(up.\"net_weight\")\n"
-        + "  ) mr";
-
-    final String expected = "SELECT *\n"
-        + "FROM (SELECT *\n"
-        + "FROM \"foodmart\".\"product\") "
-        + "MATCH_RECOGNIZE(\n"
-        + "MEASURES "
-        + "FINAL(\"STRT\".\"net_weight\") AS \"START_NW\", "
-        + "FINAL(RUNNING(LAST(\"DOWN\".\"net_weight\", 0))) AS \"BOTTOM_NW\", "
-        + "FINAL(LAST(\"UP\".\"net_weight\", 0)) AS \"END_NW\"\n"
-        + "PATTERN (\"STRT\" \"DOWN\" + \"UP\" +)\n"
-        + "DEFINE "
-        + "\"DOWN\" AS PREV(\"DOWN\".\"net_weight\", 0) < "
-        + "PREV(\"DOWN\".\"net_weight\", 1), "
-        + "\"UP\" AS PREV(\"UP\".\"net_weight\", 0) > "
-        + "PREV(\"UP\".\"net_weight\", 1))";
-    sql(sql).ok(expected);
-  }
-
-  @Test public void testMatchRecognizeMeasures4() {
-    final String sql = "select *\n"
-        + "  from \"product\" match_recognize\n"
-        + "  (\n"
-        + "   measures STRT.\"net_weight\" as start_nw,"
-        + "   FINAL COUNT(up.\"net_weight\") as up_cnt,"
-        + "   FINAL COUNT(\"net_weight\") as down_cnt,"
-        + "   RUNNING COUNT(\"net_weight\") as running_cnt"
-        + "    pattern (strt down+ up+)\n"
-        + "    define\n"
-        + "      down as down.\"net_weight\" < PREV(down.\"net_weight\"),\n"
-        + "      up as up.\"net_weight\" > prev(up.\"net_weight\")\n"
-        + "  ) mr";
-    final String expected = "SELECT *\n"
-        + "FROM (SELECT *\n"
-        + "FROM \"foodmart\".\"product\") "
-        + "MATCH_RECOGNIZE(\n"
-        + "MEASURES FINAL(\"STRT\".\"net_weight\") AS \"START_NW\", "
-        + "FINAL(COUNT(\"UP\".\"net_weight\")) AS \"UP_CNT\", "
-        + "FINAL(COUNT(\"*\".\"net_weight\")) AS \"DOWN_CNT\", "
-        + "FINAL(RUNNING(COUNT(\"*\".\"net_weight\"))) AS \"RUNNING_CNT\"\n"
-        + "PATTERN (\"STRT\" \"DOWN\" + \"UP\" +)\n"
-        + "DEFINE "
-        + "\"DOWN\" AS PREV(\"DOWN\".\"net_weight\", 0) < "
-        + "PREV(\"DOWN\".\"net_weight\", 1), "
-        + "\"UP\" AS PREV(\"UP\".\"net_weight\", 0) > "
-        + "PREV(\"UP\".\"net_weight\", 1))";
-    sql(sql).ok(expected);
-  }
-
-  @Test public void testMatchRecognizeMeasures5() {
-    final String sql = "select *\n"
-        + "  from \"product\" match_recognize\n"
-        + "  (\n"
-        + "   measures "
-        + "   FIRST(STRT.\"net_weight\") as start_nw,"
-        + "   LAST(UP.\"net_weight\") as up_cnt,"
-        + "   AVG(DOWN.\"net_weight\") as down_cnt"
-        + "    pattern (strt down+ up+)\n"
-        + "    define\n"
-        + "      down as down.\"net_weight\" < PREV(down.\"net_weight\"),\n"
-        + "      up as up.\"net_weight\" > prev(up.\"net_weight\")\n"
-        + "  ) mr";
-
-    final String expected = "SELECT *\n"
-        + "FROM (SELECT *\n"
-        + "FROM \"foodmart\".\"product\") "
-        + "MATCH_RECOGNIZE(\n"
-        + "MEASURES "
-        + "FINAL(FIRST(\"STRT\".\"net_weight\", 0)) AS \"START_NW\", "
-        + "FINAL(LAST(\"UP\".\"net_weight\", 0)) AS \"UP_CNT\", "
-        + "FINAL(SUM(\"DOWN\".\"net_weight\") / COUNT(\"DOWN\".\"net_weight\")) "
-        + "AS \"DOWN_CNT\"\n"
-        + "PATTERN (\"STRT\" \"DOWN\" + \"UP\" +)\n"
-        + "DEFINE "
-        + "\"DOWN\" AS PREV(\"DOWN\".\"net_weight\", 0) < "
-        + "PREV(\"DOWN\".\"net_weight\", 1), "
-        + "\"UP\" AS PREV(\"UP\".\"net_weight\", 0) > "
-        + "PREV(\"UP\".\"net_weight\", 1))";
-    sql(sql).ok(expected);
-  }
-
-  @Test public void testMatchRecognizeMeasures6() {
-    final String sql = "select *\n"
-        + "  from \"product\" match_recognize\n"
-        + "  (\n"
-        + "   measures "
-        + "   FIRST(STRT.\"net_weight\") as start_nw,"
-        + "   LAST(DOWN.\"net_weight\") as up_cnt,"
-        + "   FINAL SUM(DOWN.\"net_weight\") as down_cnt"
-        + "    pattern (strt down+ up+)\n"
-        + "    define\n"
-        + "      down as down.\"net_weight\" < PREV(down.\"net_weight\"),\n"
-        + "      up as up.\"net_weight\" > prev(up.\"net_weight\")\n"
-        + "  ) mr";
-
-    final String expected = "SELECT *\n"
-        + "FROM (SELECT *\n"
-        + "FROM \"foodmart\".\"product\") MATCH_RECOGNIZE(\n"
-        + "MEASURES "
-        + "FINAL(FIRST(\"STRT\".\"net_weight\", 0)) AS \"START_NW\", "
-        + "FINAL(LAST(\"DOWN\".\"net_weight\", 0)) AS \"UP_CNT\", "
-        + "FINAL(SUM(\"DOWN\".\"net_weight\")) AS \"DOWN_CNT\"\n"
-        + "PATTERN "
-        + "(\"STRT\" \"DOWN\" + \"UP\" +)\n"
-        + "DEFINE "
-        + "\"DOWN\" AS PREV(\"DOWN\".\"net_weight\", 0) < "
-        + "PREV(\"DOWN\".\"net_weight\", 1), "
-        + "\"UP\" AS PREV(\"UP\".\"net_weight\", 0) > "
-        + "PREV(\"UP\".\"net_weight\", 1))";
-    sql(sql).ok(expected);
-  }
-
-  @Test public void testMatchRecognizeMeasures7() {
-    final String sql = "select *\n"
-        + "  from \"product\" match_recognize\n"
-        + "  (\n"
-        + "   measures "
-        + "   FIRST(STRT.\"net_weight\") as start_nw,"
-        + "   LAST(DOWN.\"net_weight\") as up_cnt,"
-        + "   FINAL SUM(DOWN.\"net_weight\") as down_cnt"
-        + "    pattern (strt down+ up+)\n"
-        + "    define\n"
-        + "      down as down.\"net_weight\" < PREV(down.\"net_weight\"),\n"
-        + "      up as up.\"net_weight\" > prev(up.\"net_weight\")\n"
-        + "  ) mr order by start_nw, up_cnt";
-
-    final String expected = "SELECT *\n"
-        + "FROM (SELECT *\n"
-        + "FROM \"foodmart\".\"product\") MATCH_RECOGNIZE(\n"
-        + "MEASURES "
-        + "FINAL(FIRST(\"STRT\".\"net_weight\", 0)) AS \"START_NW\", "
-        + "FINAL(LAST(\"DOWN\".\"net_weight\", 0)) AS \"UP_CNT\", "
-        + "FINAL(SUM(\"DOWN\".\"net_weight\")) AS \"DOWN_CNT\"\n"
-        + "PATTERN "
-        + "(\"STRT\" \"DOWN\" + \"UP\" +)\n"
-        + "DEFINE "
-        + "\"DOWN\" AS PREV(\"DOWN\".\"net_weight\", 0) < "
-        + "PREV(\"DOWN\".\"net_weight\", 1), "
-        + "\"UP\" AS PREV(\"UP\".\"net_weight\", 0) > "
-        + "PREV(\"UP\".\"net_weight\", 1))\n"
-        + "ORDER BY \"START_NW\", \"UP_CNT\"";
-    sql(sql).ok(expected);
-  }
+    sql(sql).ok(expected);
+  }
+
   /** Fluid interface to run tests. */
   private static class Sql {
     private CalciteAssert.SchemaSpec schemaSpec;
