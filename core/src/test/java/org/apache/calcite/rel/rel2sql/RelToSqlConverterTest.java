/*
 * Licensed to the Apache Software Foundation (ASF) under one or more
 * contributor license agreements.  See the NOTICE file distributed with
 * this work for additional information regarding copyright ownership.
 * The ASF licenses this file to you under the Apache License, Version 2.0
 * (the "License"); you may not use this file except in compliance with
 * the License.  You may obtain a copy of the License at
 *
 * http://www.apache.org/licenses/LICENSE-2.0
 *
 * Unless required by applicable law or agreed to in writing, software
 * distributed under the License is distributed on an "AS IS" BASIS,
 * WITHOUT WARRANTIES OR CONDITIONS OF ANY KIND, either express or implied.
 * See the License for the specific language governing permissions and
 * limitations under the License.
 */
package org.apache.calcite.rel.rel2sql;

import org.apache.calcite.config.NullCollation;
import org.apache.calcite.plan.RelOptPlanner;
import org.apache.calcite.plan.RelOptRule;
import org.apache.calcite.plan.RelTraitDef;
import org.apache.calcite.plan.hep.HepPlanner;
import org.apache.calcite.plan.hep.HepProgramBuilder;
import org.apache.calcite.rel.RelNode;
import org.apache.calcite.rel.core.JoinRelType;
import org.apache.calcite.rel.rules.PruneEmptyRules;
import org.apache.calcite.rel.rules.UnionMergeRule;
import org.apache.calcite.rel.type.RelDataType;
import org.apache.calcite.rel.type.RelDataTypeFactory;
import org.apache.calcite.rel.type.RelDataTypeSystem;
import org.apache.calcite.rel.type.RelDataTypeSystemImpl;
import org.apache.calcite.rex.RexNode;
import org.apache.calcite.rex.RexSubQuery;
import org.apache.calcite.runtime.FlatLists;
import org.apache.calcite.schema.SchemaPlus;
import org.apache.calcite.sql.SqlCall;
import org.apache.calcite.sql.SqlDialect;
import org.apache.calcite.sql.SqlDialect.Context;
import org.apache.calcite.sql.SqlDialect.DatabaseProduct;
import org.apache.calcite.sql.SqlNode;
import org.apache.calcite.sql.SqlSelect;
import org.apache.calcite.sql.SqlWriter;
import org.apache.calcite.sql.dialect.CalciteSqlDialect;
import org.apache.calcite.sql.dialect.HiveSqlDialect;
import org.apache.calcite.sql.dialect.JethroDataSqlDialect;
import org.apache.calcite.sql.dialect.MysqlSqlDialect;
import org.apache.calcite.sql.dialect.OracleSqlDialect;
import org.apache.calcite.sql.dialect.PostgresqlSqlDialect;
import org.apache.calcite.sql.dialect.SparkSqlDialect;
import org.apache.calcite.sql.fun.SqlLibraryOperators;
import org.apache.calcite.sql.fun.SqlStdOperatorTable;
import org.apache.calcite.sql.parser.SqlParser;
import org.apache.calcite.sql.type.SqlTypeFactoryImpl;
import org.apache.calcite.sql.type.SqlTypeName;
import org.apache.calcite.sql2rel.SqlToRelConverter;
import org.apache.calcite.test.CalciteAssert;
import org.apache.calcite.test.MockSqlOperatorTable;
import org.apache.calcite.test.RelBuilderTest;
import org.apache.calcite.tools.FrameworkConfig;
import org.apache.calcite.tools.Frameworks;
import org.apache.calcite.tools.Planner;
import org.apache.calcite.tools.Program;
import org.apache.calcite.tools.Programs;
import org.apache.calcite.tools.RelBuilder;
import org.apache.calcite.tools.RuleSet;
import org.apache.calcite.tools.RuleSets;
import org.apache.calcite.util.TestUtil;
import org.apache.calcite.util.Util;

import com.google.common.collect.ImmutableList;
import com.google.common.collect.ImmutableMap;

import org.junit.Test;

import java.util.Arrays;
import java.util.List;
import java.util.Map;
import java.util.function.Function;
import java.util.stream.Collectors;
import java.util.stream.IntStream;

import static org.apache.calcite.test.Matchers.isLinux;

import static org.hamcrest.CoreMatchers.is;
import static org.hamcrest.CoreMatchers.notNullValue;
import static org.junit.Assert.assertFalse;
import static org.junit.Assert.assertThat;
import static org.junit.Assert.assertTrue;

/**
 * Tests for {@link RelToSqlConverter}.
 */
public class RelToSqlConverterTest {
  static final SqlToRelConverter.Config DEFAULT_REL_CONFIG =
      SqlToRelConverter.configBuilder()
          .withTrimUnusedFields(false)
          .withConvertTableAccess(false)
          .build();

  static final SqlToRelConverter.Config NO_EXPAND_CONFIG =
      SqlToRelConverter.configBuilder()
          .withTrimUnusedFields(false)
          .withConvertTableAccess(false)
          .withExpand(false)
          .build();

  /** Initiates a test case with a given SQL query. */
  private Sql sql(String sql) {
    return new Sql(CalciteAssert.SchemaSpec.JDBC_FOODMART, sql,
        CalciteSqlDialect.DEFAULT, DEFAULT_REL_CONFIG,
        ImmutableList.of());
  }

  private static Planner getPlanner(List<RelTraitDef> traitDefs,
      SqlParser.Config parserConfig, SchemaPlus schema,
      SqlToRelConverter.Config sqlToRelConf, Program... programs) {
    final MockSqlOperatorTable operatorTable =
            new MockSqlOperatorTable(SqlStdOperatorTable.instance());
    MockSqlOperatorTable.addRamp(operatorTable);
    final SchemaPlus rootSchema = Frameworks.createRootSchema(true);
    final FrameworkConfig config = Frameworks.newConfigBuilder()
        .parserConfig(parserConfig)
        .defaultSchema(schema)
        .traitDefs(traitDefs)
        .sqlToRelConverterConfig(sqlToRelConf)
        .programs(programs)
        .operatorTable(operatorTable)
        .build();
    return Frameworks.getPlanner(config);
  }

  private static JethroDataSqlDialect jethroDataSqlDialect() {
    Context dummyContext = SqlDialect.EMPTY_CONTEXT
        .withDatabaseProduct(SqlDialect.DatabaseProduct.JETHRO)
        .withDatabaseMajorVersion(1)
        .withDatabaseMinorVersion(0)
        .withDatabaseVersion("1.0")
        .withIdentifierQuoteString("\"")
        .withNullCollation(NullCollation.HIGH)
        .withJethroInfo(JethroDataSqlDialect.JethroInfo.EMPTY);
    return new JethroDataSqlDialect(dummyContext);
  }

  private static MysqlSqlDialect mySqlDialect(NullCollation nullCollation) {
    return new MysqlSqlDialect(SqlDialect.EMPTY_CONTEXT
        .withDatabaseProduct(SqlDialect.DatabaseProduct.MYSQL)
        .withIdentifierQuoteString("`")
        .withNullCollation(nullCollation));
  }

  /** Returns a collection of common dialects, and the database products they
   * represent. */
  private static Map<SqlDialect, DatabaseProduct> dialects() {
    return ImmutableMap.<SqlDialect, DatabaseProduct>builder()
        .put(SqlDialect.DatabaseProduct.BIG_QUERY.getDialect(),
            SqlDialect.DatabaseProduct.BIG_QUERY)
        .put(SqlDialect.DatabaseProduct.CALCITE.getDialect(),
            SqlDialect.DatabaseProduct.CALCITE)
        .put(SqlDialect.DatabaseProduct.DB2.getDialect(),
            SqlDialect.DatabaseProduct.DB2)
        .put(SqlDialect.DatabaseProduct.HIVE.getDialect(),
            SqlDialect.DatabaseProduct.HIVE)
        .put(jethroDataSqlDialect(),
            SqlDialect.DatabaseProduct.JETHRO)
        .put(SqlDialect.DatabaseProduct.MSSQL.getDialect(),
            SqlDialect.DatabaseProduct.MSSQL)
        .put(SqlDialect.DatabaseProduct.MYSQL.getDialect(),
            SqlDialect.DatabaseProduct.MYSQL)
        .put(mySqlDialect(NullCollation.HIGH),
            SqlDialect.DatabaseProduct.MYSQL)
        .put(SqlDialect.DatabaseProduct.ORACLE.getDialect(),
            SqlDialect.DatabaseProduct.ORACLE)
        .put(SqlDialect.DatabaseProduct.POSTGRESQL.getDialect(),
            SqlDialect.DatabaseProduct.POSTGRESQL)
        .build();
  }

  /** Creates a RelBuilder. */
  private static RelBuilder relBuilder() {
    return RelBuilder.create(RelBuilderTest.config().build());
  }

  /** Converts a relational expression to SQL. */
  private String toSql(RelNode root) {
    return toSql(root, SqlDialect.DatabaseProduct.CALCITE.getDialect());
  }

  /** Converts a relational expression to SQL in a given dialect. */
  private static String toSql(RelNode root, SqlDialect dialect) {
    final RelToSqlConverter converter = new RelToSqlConverter(dialect);
    final SqlNode sqlNode = converter.visitChild(0, root).asStatement();
    return sqlNode.toSqlString(dialect).getSql();
  }

  @Test public void testSimpleSelectWithOrderByAliasAsc() {
    final String query = "select sku+1 as a from \"product\" order by a";
    final String bigQueryExpected = "SELECT SKU + 1 AS A\nFROM foodmart.product\n"
        + "ORDER BY A IS NULL, A";
    final String hiveExpected = "SELECT SKU + 1 A\nFROM foodmart.product\n"
        + "ORDER BY A IS NULL, A";
    sql(query)
        .withBigQuery()
        .ok(bigQueryExpected)
        .withHive()
        .ok(hiveExpected);
  }

  @Test public void testSimpleSelectWithOrderByAliasDesc() {
    final String query = "select sku+1 as a from \"product\" order by a desc";
    final String bigQueryExpected = "SELECT SKU + 1 AS A\nFROM foodmart.product\n"
        + "ORDER BY A IS NULL DESC, A DESC";
    final String hiveExpected = "SELECT SKU + 1 A\nFROM foodmart.product\n"
        + "ORDER BY A IS NULL DESC, A DESC";
    sql(query)
        .withBigQuery()
        .ok(bigQueryExpected)
        .withHive()
        .ok(hiveExpected);
  }

  @Test public void testSimpleSelectStarFromProductTable() {
    String query = "select * from \"product\"";
    sql(query).ok("SELECT *\nFROM \"foodmart\".\"product\"");
  }

  @Test public void testSimpleSelectQueryFromProductTable() {
    String query = "select \"product_id\", \"product_class_id\" from \"product\"";
    final String expected = "SELECT \"product_id\", \"product_class_id\"\n"
        + "FROM \"foodmart\".\"product\"";
    sql(query).ok(expected);
  }

  @Test public void testSelectQueryWithWhereClauseOfLessThan() {
    String query =
        "select \"product_id\", \"shelf_width\"  from \"product\" where \"product_id\" < 10";
    final String expected = "SELECT \"product_id\", \"shelf_width\"\n"
        + "FROM \"foodmart\".\"product\"\n"
        + "WHERE \"product_id\" < 10";
    sql(query).ok(expected);
  }

  @Test public void testSelectQueryWithWhereClauseOfBasicOperators() {
    String query = "select * from \"product\" "
        + "where (\"product_id\" = 10 OR \"product_id\" <= 5) "
        + "AND (80 >= \"shelf_width\" OR \"shelf_width\" > 30)";
    final String expected = "SELECT *\n"
        + "FROM \"foodmart\".\"product\"\n"
        + "WHERE (\"product_id\" = 10 OR \"product_id\" <= 5) "
        + "AND (80 >= \"shelf_width\" OR \"shelf_width\" > 30)";
    sql(query).ok(expected);
  }


  @Test public void testSelectQueryWithGroupBy() {
    String query = "select count(*) from \"product\" group by \"product_class_id\", \"product_id\"";
    final String expected = "SELECT COUNT(*)\n"
        + "FROM \"foodmart\".\"product\"\n"
        + "GROUP BY \"product_class_id\", \"product_id\"";
    sql(query).ok(expected);
  }

  @Test public void testSelectQueryWithGroupByEmpty() {
    final String sql0 = "select count(*) from \"product\" group by ()";
    final String sql1 = "select count(*) from \"product\"";
    final String expected = "SELECT COUNT(*)\n"
        + "FROM \"foodmart\".\"product\"";
    final String expectedMySql = "SELECT COUNT(*)\n"
        + "FROM `foodmart`.`product`";
    sql(sql0)
        .ok(expected)
        .withMysql()
        .ok(expectedMySql);
    sql(sql1)
        .ok(expected)
        .withMysql()
        .ok(expectedMySql);
  }

  @Test public void testSelectQueryWithGroupByEmpty2() {
    final String query = "select 42 as c from \"product\" group by ()";
    final String expected = "SELECT 42 AS \"C\"\n"
        + "FROM \"foodmart\".\"product\"\n"
        + "GROUP BY ()";
    final String expectedMySql = "SELECT 42 AS `C`\n"
        + "FROM `foodmart`.`product`\n"
        + "GROUP BY ()";
    sql(query)
        .ok(expected)
        .withMysql()
        .ok(expectedMySql);
  }

  /** Test case for
   * <a href="https://issues.apache.org/jira/browse/CALCITE-3097">[CALCITE-3097]
   * GROUPING SETS breaks on sets of size &gt; 1 due to precedence issues</a>,
   * in particular, that we maintain proper precedence around nested lists. */
  @Test public void testGroupByGroupingSets() {
    final String query = "select \"product_class_id\", \"brand_name\"\n"
        + "from \"product\"\n"
        + "group by GROUPING SETS ((\"product_class_id\", \"brand_name\"),"
        + " (\"product_class_id\"))\n"
        + "order by 2, 1";
    final String expected = "SELECT \"product_class_id\", \"brand_name\"\n"
        + "FROM \"foodmart\".\"product\"\n"
        + "GROUP BY GROUPING SETS((\"product_class_id\", \"brand_name\"),"
        + " \"product_class_id\")\n"
        + "ORDER BY \"brand_name\", \"product_class_id\"";
    sql(query)
        .withPostgresql()
        .ok(expected);
  }

  /** Tests GROUP BY ROLLUP of two columns. The SQL for MySQL has
   * "GROUP BY ... ROLLUP" but no "ORDER BY". */
  @Test public void testSelectQueryWithGroupByRollup() {
    final String query = "select \"product_class_id\", \"brand_name\"\n"
        + "from \"product\"\n"
        + "group by rollup(\"product_class_id\", \"brand_name\")\n"
        + "order by 1, 2";
    final String expected = "SELECT \"product_class_id\", \"brand_name\"\n"
        + "FROM \"foodmart\".\"product\"\n"
        + "GROUP BY ROLLUP(\"product_class_id\", \"brand_name\")\n"
        + "ORDER BY \"product_class_id\", \"brand_name\"";
    final String expectedMySql = "SELECT `product_class_id`, `brand_name`\n"
        + "FROM `foodmart`.`product`\n"
        + "GROUP BY `product_class_id`, `brand_name` WITH ROLLUP";
    final String expectedMySql8 = "SELECT `product_class_id`, `brand_name`\n"
        + "FROM `foodmart`.`product`\n"
        + "GROUP BY ROLLUP(`product_class_id`, `brand_name`)\n"
        + "ORDER BY `product_class_id` NULLS LAST, `brand_name` NULLS LAST";
    final String expectedHive = "SELECT product_class_id, brand_name\n"
        + "FROM foodmart.product\n"
        + "GROUP BY product_class_id, brand_name WITH ROLLUP";
    sql(query)
        .ok(expected)
        .withMysql()
        .ok(expectedMySql)
        .withMysql8()
        .ok(expectedMySql8)
        .withHive()
        .ok(expectedHive);
  }

  /** As {@link #testSelectQueryWithGroupByRollup()},
   * but ORDER BY columns reversed. */
  @Test public void testSelectQueryWithGroupByRollup2() {
    final String query = "select \"product_class_id\", \"brand_name\"\n"
        + "from \"product\"\n"
        + "group by rollup(\"product_class_id\", \"brand_name\")\n"
        + "order by 2, 1";
    final String expected = "SELECT \"product_class_id\", \"brand_name\"\n"
        + "FROM \"foodmart\".\"product\"\n"
        + "GROUP BY ROLLUP(\"product_class_id\", \"brand_name\")\n"
        + "ORDER BY \"brand_name\", \"product_class_id\"";
    final String expectedMySql = "SELECT `product_class_id`, `brand_name`\n"
        + "FROM `foodmart`.`product`\n"
        + "GROUP BY `brand_name`, `product_class_id` WITH ROLLUP";
    final String expectedHive = "SELECT product_class_id, brand_name\n"
        + "FROM foodmart.product\n"
        + "GROUP BY brand_name, product_class_id WITH ROLLUP";
    sql(query)
        .ok(expected)
        .withMysql()
        .ok(expectedMySql)
        .withHive()
        .ok(expectedHive);
  }

  @Test public void testSimpleSelectWithGroupByAlias() {
    final String query = "select 'literal' as \"a\", sku + 1 as b from"
        + " \"product\" group by 'literal', sku + 1";
    final String bigQueryExpected = "SELECT 'literal' AS a, SKU + 1 AS B\n"
        + "FROM foodmart.product\n"
        + "GROUP BY 1, B";
    sql(query)
        .withBigQuery()
        .ok(bigQueryExpected);
  }

  @Test public void testSimpleSelectWithGroupByAliasAndAggregate() {
    final String query = "select 'literal' as \"a\", sku + 1 as \"b\", sum(\"product_id\") from"
        + " \"product\" group by sku + 1, 'literal'";
    final String bigQueryExpected = "SELECT 'literal' AS a, SKU + 1 AS b, SUM(product_id)\n"
        + "FROM foodmart.product\n"
        + "GROUP BY b, 1";
    sql(query)
        .withBigQuery()
        .ok(bigQueryExpected);
  }


  @Test public void testDuplicateLiteralInSelectForGroupBy() {
    final String query = "select '1' as \"a\", sku + 1 as b, '1' as \"d\" from"
        + " \"product\" group by '1', sku + 1";
    final String expectedSql = "SELECT '1' a, SKU + 1 B, '1' d\n"
        + "FROM foodmart.product\n"
        + "GROUP BY '1', SKU + 1";
    final String bigQueryExpected = "SELECT '1' AS a, SKU + 1 AS B, '1' AS d\n"
        + "FROM foodmart.product\n"
        + "GROUP BY 1, B";
    sql(query)
        .withHive()
        .ok(expectedSql)
        .withSpark()
        .ok(expectedSql)
        .withBigQuery()
        .ok(bigQueryExpected);
  }

  /** CUBE of one column is equivalent to ROLLUP, and Calcite recognizes
   * this. */
  @Test public void testSelectQueryWithSingletonCube() {
    final String query = "select \"product_class_id\", count(*) as c\n"
        + "from \"product\"\n"
        + "group by cube(\"product_class_id\")\n"
        + "order by 1, 2";
    final String expected = "SELECT \"product_class_id\", COUNT(*) AS \"C\"\n"
        + "FROM \"foodmart\".\"product\"\n"
        + "GROUP BY ROLLUP(\"product_class_id\")\n"
        + "ORDER BY \"product_class_id\", \"C\"";
    final String expectedMySql = "SELECT `product_class_id`, COUNT(*) AS `C`\n"
        + "FROM `foodmart`.`product`\n"
        + "GROUP BY `product_class_id` WITH ROLLUP\n"
        + "ORDER BY `product_class_id` IS NULL, `product_class_id`,"
        + " `C` IS NULL, `C`";
    final String expectedHive = "SELECT product_class_id, COUNT(*) C\n"
        + "FROM foodmart.product\n"
        + "GROUP BY product_class_id WITH ROLLUP\n"
        + "ORDER BY product_class_id IS NULL, product_class_id,"
        + " C IS NULL, C";
    sql(query)
        .ok(expected)
        .withMysql()
        .ok(expectedMySql)
        .withHive()
        .ok(expectedHive);
  }

  /** As {@link #testSelectQueryWithSingletonCube()}, but no ORDER BY
   * clause. */
  @Test public void testSelectQueryWithSingletonCubeNoOrderBy() {
    final String query = "select \"product_class_id\", count(*) as c\n"
        + "from \"product\"\n"
        + "group by cube(\"product_class_id\")";
    final String expected = "SELECT \"product_class_id\", COUNT(*) AS \"C\"\n"
        + "FROM \"foodmart\".\"product\"\n"
        + "GROUP BY ROLLUP(\"product_class_id\")";
    final String expectedMySql = "SELECT `product_class_id`, COUNT(*) AS `C`\n"
        + "FROM `foodmart`.`product`\n"
        + "GROUP BY `product_class_id` WITH ROLLUP";
    final String expectedHive = "SELECT product_class_id, COUNT(*) C\n"
        + "FROM foodmart.product\n"
        + "GROUP BY product_class_id WITH ROLLUP";
    sql(query)
        .ok(expected)
        .withMysql()
        .ok(expectedMySql)
        .withHive()
        .ok(expectedHive);
  }

  /** Cannot rewrite if ORDER BY contains a column not in GROUP BY (in this
   * case COUNT(*)). */
  @Test public void testSelectQueryWithRollupOrderByCount() {
    final String query = "select \"product_class_id\", \"brand_name\",\n"
        + " count(*) as c\n"
        + "from \"product\"\n"
        + "group by rollup(\"product_class_id\", \"brand_name\")\n"
        + "order by 1, 2, 3";
    final String expected = "SELECT \"product_class_id\", \"brand_name\","
        + " COUNT(*) AS \"C\"\n"
        + "FROM \"foodmart\".\"product\"\n"
        + "GROUP BY ROLLUP(\"product_class_id\", \"brand_name\")\n"
        + "ORDER BY \"product_class_id\", \"brand_name\", \"C\"";
    final String expectedMySql = "SELECT `product_class_id`, `brand_name`,"
        + " COUNT(*) AS `C`\n"
        + "FROM `foodmart`.`product`\n"
        + "GROUP BY `product_class_id`, `brand_name` WITH ROLLUP\n"
        + "ORDER BY `product_class_id` IS NULL, `product_class_id`,"
        + " `brand_name` IS NULL, `brand_name`,"
        + " `C` IS NULL, `C`";
    final String expectedHive = "SELECT product_class_id, brand_name,"
        + " COUNT(*) C\n"
        + "FROM foodmart.product\n"
        + "GROUP BY product_class_id, brand_name WITH ROLLUP\n"
        + "ORDER BY product_class_id IS NULL, product_class_id,"
        + " brand_name IS NULL, brand_name,"
        + " C IS NULL, C";
    sql(query)
        .ok(expected)
        .withMysql()
        .ok(expectedMySql)
        .withHive()
        .ok(expectedHive);
  }

  /** As {@link #testSelectQueryWithSingletonCube()}, but with LIMIT. */
  @Test public void testSelectQueryWithCubeLimit() {
    final String query = "select \"product_class_id\", count(*) as c\n"
        + "from \"product\"\n"
        + "group by cube(\"product_class_id\")\n"
        + "limit 5";
    final String expected = "SELECT \"product_class_id\", COUNT(*) AS \"C\"\n"
        + "FROM \"foodmart\".\"product\"\n"
        + "GROUP BY ROLLUP(\"product_class_id\")\n"
        + "FETCH NEXT 5 ROWS ONLY";
    // If a MySQL 5 query has GROUP BY ... ROLLUP, you cannot add ORDER BY,
    // but you can add LIMIT.
    final String expectedMySql = "SELECT `product_class_id`, COUNT(*) AS `C`\n"
        + "FROM `foodmart`.`product`\n"
        + "GROUP BY `product_class_id` WITH ROLLUP\n"
        + "LIMIT 5";
    final String expectedHive = "SELECT product_class_id, COUNT(*) C\n"
            + "FROM foodmart.product\n"
            + "GROUP BY product_class_id WITH ROLLUP\n"
            + "LIMIT 5";
    sql(query)
        .ok(expected)
        .withMysql()
        .ok(expectedMySql)
        .withHive()
        .ok(expectedHive);
  }

  @Test public void testSelectQueryWithMinAggregateFunction() {
    String query = "select min(\"net_weight\") from \"product\" group by \"product_class_id\" ";
    final String expected = "SELECT MIN(\"net_weight\")\n"
        + "FROM \"foodmart\".\"product\"\n"
        + "GROUP BY \"product_class_id\"";
    sql(query).ok(expected);
  }

  @Test public void testSelectQueryWithMinAggregateFunction1() {
    String query = "select \"product_class_id\", min(\"net_weight\") from"
        + " \"product\" group by \"product_class_id\"";
    final String expected = "SELECT \"product_class_id\", MIN(\"net_weight\")\n"
        + "FROM \"foodmart\".\"product\"\n"
        + "GROUP BY \"product_class_id\"";
    sql(query).ok(expected);
  }

  @Test public void testSelectQueryWithSumAggregateFunction() {
    String query =
        "select sum(\"net_weight\") from \"product\" group by \"product_class_id\" ";
    final String expected = "SELECT SUM(\"net_weight\")\n"
        + "FROM \"foodmart\".\"product\"\n"
        + "GROUP BY \"product_class_id\"";
    sql(query).ok(expected);
  }

  @Test public void testSelectQueryWithMultipleAggregateFunction() {
    String query = "select sum(\"net_weight\"), min(\"low_fat\"), count(*)"
        + " from \"product\" group by \"product_class_id\" ";
    final String expected = "SELECT SUM(\"net_weight\"), MIN(\"low_fat\"),"
        + " COUNT(*)\n"
        + "FROM \"foodmart\".\"product\"\n"
        + "GROUP BY \"product_class_id\"";
    sql(query).ok(expected);
  }

  @Test public void testSelectQueryWithMultipleAggregateFunction1() {
    String query = "select \"product_class_id\","
        + " sum(\"net_weight\"), min(\"low_fat\"), count(*)"
        + " from \"product\" group by \"product_class_id\" ";
    final String expected = "SELECT \"product_class_id\","
        + " SUM(\"net_weight\"), MIN(\"low_fat\"), COUNT(*)\n"
        + "FROM \"foodmart\".\"product\"\n"
        + "GROUP BY \"product_class_id\"";
    sql(query).ok(expected);
  }

  @Test public void testSelectQueryWithGroupByAndProjectList() {
    String query = "select \"product_class_id\", \"product_id\", count(*) "
        + "from \"product\" group by \"product_class_id\", \"product_id\"  ";
    final String expected = "SELECT \"product_class_id\", \"product_id\","
        + " COUNT(*)\n"
        + "FROM \"foodmart\".\"product\"\n"
        + "GROUP BY \"product_class_id\", \"product_id\"";
    sql(query).ok(expected);
  }

  /*@Test public void testGroupByAliasReplacementWithGroupByExpression() {
    String query = "select \"product_class_id\" + \"product_id\" as product_id, "
        + "\"product_id\" + 2 as prod_id, count(1) as num_records"
        + " from \"product\""
        + " group by \"product_class_id\" + \"product_id\", \"product_id\" + 2";
    final String expected = "SELECT product_class_id + product_id AS PRODUCT_ID,"
        + " product_id + 2 AS PROD_ID,"
        + " COUNT(*) AS NUM_RECORDS\n"
        + "FROM foodmart.product\n"
        + "GROUP BY product_class_id + product_id, PROD_ID";
    sql(query).withBigQuery().ok(expected);
  }

  @Test public void testGroupByAliasReplacementWithGroupByExpression2() {
    String query = "select "
        + "(case when \"product_id\" = 1 then \"product_id\" else 1234 end)"
        + " as product_id, count(1) as num_records from \"product\""
        + " group by (case when \"product_id\" = 1 then \"product_id\" else 1234 end)";
    final String expected = "SELECT "
        + "CASE WHEN product_id = 1 THEN product_id ELSE 1234 END AS PRODUCT_ID,"
        + " COUNT(*) AS NUM_RECORDS\n"
        + "FROM foodmart.product\n"
        + "GROUP BY CASE WHEN product_id = 1 THEN product_id ELSE 1234 END";
    sql(query).withBigQuery().ok(expected);
  }*/

  @Test public void testCastDecimal1() {
    final String query = "select -0.0000000123\n"
        + " from \"expense_fact\"";
    final String expected = "SELECT -1.23E-8\n"
        + "FROM \"foodmart\".\"expense_fact\"";
    sql(query).ok(expected);
  }

  /** Test case for
   * <a href="https://issues.apache.org/jira/browse/CALCITE-2713">[CALCITE-2713]
   * JDBC adapter may generate casts on PostgreSQL for VARCHAR type exceeding
   * max length</a>. */
  @Test public void testCastLongVarchar1() {
    final String query = "select cast(\"store_id\" as VARCHAR(10485761))\n"
        + " from \"expense_fact\"";
    final String expectedPostgreSQL = "SELECT CAST(\"store_id\" AS VARCHAR(256))\n"
        + "FROM \"foodmart\".\"expense_fact\"";
    sql(query)
        .withPostgresqlModifiedTypeSystem()
        .ok(expectedPostgreSQL);

    final String expectedOracle = "SELECT CAST(\"store_id\" AS VARCHAR(512))\n"
        + "FROM \"foodmart\".\"expense_fact\"";
    sql(query)
        .withOracleModifiedTypeSystem()
        .ok(expectedOracle);
  }

  /** Test case for
   * <a href="https://issues.apache.org/jira/browse/CALCITE-2713">[CALCITE-2713]
   * JDBC adapter may generate casts on PostgreSQL for VARCHAR type exceeding
   * max length</a>. */
  @Test public void testCastLongVarchar2() {
    final String query = "select cast(\"store_id\" as VARCHAR(175))\n"
        + " from \"expense_fact\"";
    final String expectedPostgreSQL = "SELECT CAST(\"store_id\" AS VARCHAR(175))\n"
        + "FROM \"foodmart\".\"expense_fact\"";
    sql(query)
        .withPostgresqlModifiedTypeSystem()
        .ok(expectedPostgreSQL);

    final String expectedOracle = "SELECT CAST(\"store_id\" AS VARCHAR(175))\n"
        + "FROM \"foodmart\".\"expense_fact\"";
    sql(query)
        .withOracleModifiedTypeSystem()
        .ok(expectedOracle);
  }

  /** Test case for
   * <a href="https://issues.apache.org/jira/browse/CALCITE-1174">[CALCITE-1174]
   * When generating SQL, translate SUM0(x) to COALESCE(SUM(x), 0)</a>. */
  @Test public void testSum0BecomesCoalesce() {
    final RelBuilder builder = relBuilder();
    final RelNode root = builder
        .scan("EMP")
        .aggregate(builder.groupKey(),
            builder.aggregateCall(SqlStdOperatorTable.SUM0, builder.field(3))
                .as("s"))
        .build();
    final String expectedMysql = "SELECT COALESCE(SUM(`MGR`), 0) AS `s`\n"
        + "FROM `scott`.`EMP`";
    assertThat(toSql(root, SqlDialect.DatabaseProduct.MYSQL.getDialect()),
        isLinux(expectedMysql));
    final String expectedPostgresql = "SELECT COALESCE(SUM(\"MGR\"), 0) AS \"s\"\n"
        + "FROM \"scott\".\"EMP\"";
    assertThat(toSql(root, SqlDialect.DatabaseProduct.POSTGRESQL.getDialect()),
        isLinux(expectedPostgresql));
  }

  /** As {@link #testSum0BecomesCoalesce()} but for windowed aggregates. */
  @Test public void testWindowedSum0BecomesCoalesce() {
    final String query = "select\n"
        + "  AVG(\"net_weight\") OVER (order by \"product_id\" rows 3 preceding)\n"
        + "from \"foodmart\".\"product\"";
    final String expectedPostgresql = "SELECT CASE WHEN (COUNT(\"net_weight\")"
        + " OVER (ORDER BY \"product_id\" ROWS BETWEEN 3 PRECEDING AND CURRENT ROW)) > 0 "
        + "THEN COALESCE(SUM(\"net_weight\")"
        + " OVER (ORDER BY \"product_id\" ROWS BETWEEN 3 PRECEDING AND CURRENT ROW), 0)"
        + " ELSE NULL END / (COUNT(\"net_weight\")"
        + " OVER (ORDER BY \"product_id\" ROWS BETWEEN 3 PRECEDING AND CURRENT ROW))\n"
        + "FROM \"foodmart\".\"product\"";
    sql(query)
        .withPostgresql()
        .ok(expectedPostgresql);
  }

  /** Test case for
   * <a href="https://issues.apache.org/jira/browse/CALCITE-2722">[CALCITE-2722]
   * SqlImplementor createLeftCall method throws StackOverflowError</a>. */
  @Test public void testStack() {
    final RelBuilder builder = relBuilder();
    final RelNode root = builder
        .scan("EMP")
        .filter(
            builder.or(
                IntStream.range(1, 10000)
                    .mapToObj(i -> builder.equals(builder.field("EMPNO"), builder.literal(i)))
                    .collect(Collectors.toList())))
        .build();
    assertThat(toSql(root), notNullValue());
  }

  /** Test case for
   * <a href="https://issues.apache.org/jira/browse/CALCITE-1946">[CALCITE-1946]
   * JDBC adapter should generate sub-SELECT if dialect does not support nested
   * aggregate functions</a>. */
  @Test public void testNestedAggregates() {
    // PostgreSQL, MySQL, Vertica do not support nested aggregate functions, so
    // for these, the JDBC adapter generates a SELECT in the FROM clause.
    // Oracle can do it in a single SELECT.
    final String query = "select\n"
        + "    SUM(\"net_weight1\") as \"net_weight_converted\"\n"
        + "  from ("
        + "    select\n"
        + "       SUM(\"net_weight\") as \"net_weight1\"\n"
        + "    from \"foodmart\".\"product\"\n"
        + "    group by \"product_id\")";
    final String expectedOracle = "SELECT SUM(SUM(\"net_weight\")) \"net_weight_converted\"\n"
        + "FROM \"foodmart\".\"product\"\n"
        + "GROUP BY \"product_id\"";
    final String expectedMySQL = "SELECT SUM(`net_weight1`) AS `net_weight_converted`\n"
        + "FROM (SELECT SUM(`net_weight`) AS `net_weight1`\n"
        + "FROM `foodmart`.`product`\n"
        + "GROUP BY `product_id`) AS `t1`";
    final String expectedPostgresql = "SELECT SUM(\"net_weight1\") AS \"net_weight_converted\"\n"
        + "FROM (SELECT SUM(\"net_weight\") AS \"net_weight1\"\n"
        + "FROM \"foodmart\".\"product\"\n"
        + "GROUP BY \"product_id\") AS \"t1\"";
    final String expectedVertica = expectedPostgresql;
    sql(query)
        .withOracle()
        .ok(expectedOracle)
        .withMysql()
        .ok(expectedMySQL)
        .withVertica()
        .ok(expectedVertica)
        .withPostgresql()
        .ok(expectedPostgresql);
  }

  @Test public void testAnalyticalFunctionInAggregate() {
    final String query = "select\n"
        + "MAX(\"rnk\") AS \"rnk1\""
        + "  from ("
        + "    select\n"
        + "    rank() over (order by \"hire_date\") AS \"rnk\""
        + "    from \"foodmart\".\"employee\"\n)";
    final String expectedSql = "SELECT MAX(RANK() OVER (ORDER BY \"hire_date\")) AS \"rnk1\"\n"
        + "FROM \"foodmart\".\"employee\"";
    final String expectedHive = "SELECT MAX(rnk) rnk1\n"
        + "FROM (SELECT RANK() OVER (ORDER BY hire_date NULLS LAST) rnk\n"
        + "FROM foodmart.employee) t";
    final String expectedSpark = expectedHive;
    final String expectedBigQuery = "SELECT MAX(rnk) AS rnk1\n"
        + "FROM (SELECT RANK() OVER (ORDER BY hire_date NULLS LAST) AS rnk\n"
        + "FROM foodmart.employee) AS t";
    sql(query)
      .ok(expectedSql)
      .withHive()
      .ok(expectedHive)
      .withSpark()
      .ok(expectedSpark)
      .withBigQuery()
      .ok(expectedBigQuery);
  }

  @Test public void testAnalyticalFunctionInAggregate1() {
    final String query = "select\n"
        + "MAX(\"rnk\") AS \"rnk1\""
        + "  from ("
        + "    select\n"
        + "    case when rank() over (order by \"hire_date\") = 1"
        + "    then 100"
        + "    else 200"
        + "    end as \"rnk\""
        + "    from \"foodmart\".\"employee\"\n)";
    final String expectedSql = "SELECT MAX(CASE WHEN (RANK() OVER (ORDER BY \"hire_date\")) = 1 "
        + "THEN 100 ELSE 200 END) AS \"rnk1\"\n"
        + "FROM \"foodmart\".\"employee\"";
    final String expectedHive = "SELECT MAX(rnk) rnk1\n"
        + "FROM (SELECT CASE WHEN (RANK() OVER (ORDER BY hire_date NULLS LAST)) = 1"
        + " THEN 100 ELSE 200 END rnk\n"
        + "FROM foodmart.employee) t";
    final String expectedSpark = expectedHive;
    final String expectedBigQuery = "SELECT MAX(rnk) AS rnk1\n"
        + "FROM (SELECT CASE WHEN (RANK() OVER (ORDER BY hire_date NULLS LAST)) = 1 "
        + "THEN 100 ELSE 200 END AS rnk\n"
        + "FROM foodmart.employee) AS t";
    sql(query)
      .ok(expectedSql)
      .withHive()
      .ok(expectedHive)
      .withSpark()
      .ok(expectedSpark)
      .withBigQuery()
      .ok(expectedBigQuery);
  }

  @Test public void testAnalyticalFunctionInGroupByWhereAnalyticalFunctionIsInputOfOtherFunction() {
    final String query = "select\n"
        + "\"rnk\""
        + "  from ("
        + "    select\n"
        + "    CASE WHEN \"salary\"=20 THEN MAX(\"salary\") OVER(PARTITION BY \"position_id\") END AS \"rnk\""
        + "    from \"foodmart\".\"employee\"\n) group by \"rnk\"";
    final String expectedSql = "SELECT CASE WHEN CAST(\"salary\" AS DECIMAL(14, 4)) = 20 THEN"
        + " MAX(\"salary\") OVER (PARTITION BY \"position_id\" RANGE BETWEEN UNBOUNDED "
        + "PRECEDING AND UNBOUNDED FOLLOWING) ELSE NULL END AS \"rnk\"\n"
        + "FROM \"foodmart\".\"employee\"\n"
        + "GROUP BY CASE WHEN CAST(\"salary\" AS DECIMAL(14, 4)) = 20 THEN MAX"
        + "(\"salary\") OVER (PARTITION BY \"position_id\" RANGE BETWEEN UNBOUNDED "
        + "PRECEDING AND UNBOUNDED FOLLOWING) ELSE NULL END";
    final String expectedHive = "SELECT CASE WHEN CAST(salary AS DECIMAL(14, 4)) = 20 THEN MAX"
        + "(salary) OVER (PARTITION BY position_id RANGE BETWEEN UNBOUNDED PRECEDING AND UNBOUNDED "
        + "FOLLOWING) ELSE NULL END rnk\n"
        + "FROM foodmart.employee\n"
        + "GROUP BY CASE WHEN CAST(salary AS DECIMAL(14, 4)) = 20 THEN MAX(salary) OVER "
        + "(PARTITION BY position_id RANGE BETWEEN UNBOUNDED PRECEDING AND UNBOUNDED FOLLOWING) "
        + "ELSE NULL END";
    final String expectedSpark = expectedHive;
    final String expectedBigQuery = "SELECT rnk\n"
        + "FROM (SELECT CASE WHEN CAST(salary AS DECIMAL(14, 4)) = 20 THEN MAX(salary) OVER "
        + "(PARTITION BY position_id RANGE BETWEEN UNBOUNDED PRECEDING AND UNBOUNDED FOLLOWING) "
        + "ELSE NULL END AS rnk\n"
        + "FROM foodmart.employee) AS t\n"
        + "GROUP BY rnk";
    sql(query)
        .ok(expectedSql)
        .withHive()
        .ok(expectedHive)
        .withSpark()
        .ok(expectedSpark)
        .withBigQuery()
        .ok(expectedBigQuery);
  }

  /** Test case for
   * <a href="https://issues.apache.org/jira/browse/CALCITE-2628">[CALCITE-2628]
   * JDBC adapter throws NullPointerException while generating GROUP BY query
   * for MySQL</a>.
   *
   * <p>MySQL does not support nested aggregates, so {@link RelToSqlConverter}
   * performs some extra checks, looking for aggregates in the input
   * sub-query, and these would fail with {@code NullPointerException}
   * and {@code ClassCastException} in some cases. */
  @Test public void testNestedAggregatesMySqlTable() {
    final RelBuilder builder = relBuilder();
    final RelNode root = builder
        .scan("EMP")
        .aggregate(builder.groupKey(),
            builder.count(false, "c", builder.field(3)))
        .build();
    final SqlDialect dialect = SqlDialect.DatabaseProduct.MYSQL.getDialect();
    final String expectedSql = "SELECT COUNT(`MGR`) AS `c`\n"
        + "FROM `scott`.`EMP`";
    assertThat(toSql(root, dialect), isLinux(expectedSql));
  }

  /** As {@link #testNestedAggregatesMySqlTable()}, but input is a sub-query,
   * not a table. */
  @Test public void testNestedAggregatesMySqlStar() {
    final RelBuilder builder = relBuilder();
    final RelNode root = builder
        .scan("EMP")
        .filter(builder.equals(builder.field("DEPTNO"), builder.literal(10)))
        .aggregate(builder.groupKey(),
            builder.count(false, "c", builder.field(3)))
        .build();
    final SqlDialect dialect = SqlDialect.DatabaseProduct.MYSQL.getDialect();
    final String expectedSql = "SELECT COUNT(`MGR`) AS `c`\n"
        + "FROM `scott`.`EMP`\n"
        + "WHERE `DEPTNO` = 10";
    assertThat(toSql(root, dialect), isLinux(expectedSql));
  }

  /**  */
  @Test public void testTableFunctionScanWithUnnest() {
    final RelBuilder builder = relBuilder();
    String[] array = {"abc", "bcd", "fdc"};
    RelNode root = builder.functionScan(SqlStdOperatorTable.UNNEST, 0,
            builder.literal(Arrays.asList(array))).project(builder.field(0)).build();
    final SqlDialect dialect = DatabaseProduct.BIG_QUERY.getDialect();
    final String expectedSql = "SELECT *\nFROM UNNEST(ARRAY['abc', 'bcd', 'fdc'])\nAS EXPR$0";
    assertThat(toSql(root, dialect), isLinux(expectedSql));
  }

  /** Test case for
   * <a href="https://issues.apache.org/jira/browse/CALCITE-3207">[CALCITE-3207]
   * Fail to convert Join RelNode with like condition to sql statement </a>.
   */
  @Test public void testJoinWithLikeConditionRel2Sql() {
    final RelBuilder builder = relBuilder();
    final RelNode rel = builder
        .scan("EMP")
        .scan("DEPT")
        .join(JoinRelType.LEFT,
            builder.and(
                builder.call(SqlStdOperatorTable.EQUALS,
                    builder.field(2, 0, "DEPTNO"),
                    builder.field(2, 1, "DEPTNO")),
            builder.call(SqlStdOperatorTable.LIKE,
                builder.field(2, 1, "DNAME"),
                builder.literal("ACCOUNTING"))))
        .build();
    final String sql = toSql(rel);
    final String expectedSql = "SELECT *\n"
        + "FROM \"scott\".\"EMP\"\n"
        + "LEFT JOIN \"scott\".\"DEPT\" "
        + "ON \"EMP\".\"DEPTNO\" = \"DEPT\".\"DEPTNO\" "
        + "AND \"DEPT\".\"DNAME\" LIKE 'ACCOUNTING'";
    assertThat(sql, isLinux(expectedSql));
  }

  @Test public void testSelectQueryWithGroupByAndProjectList1() {
    String query =
        "select count(*)  from \"product\" group by \"product_class_id\", \"product_id\"";

    final String expected = "SELECT COUNT(*)\n"
        + "FROM \"foodmart\".\"product\"\n"
        + "GROUP BY \"product_class_id\", \"product_id\"";
    sql(query).ok(expected);
  }

  @Test public void testSelectQueryWithGroupByHaving() {
    String query = "select count(*) from \"product\" group by \"product_class_id\","
        + " \"product_id\"  having \"product_id\"  > 10";
    final String expected = "SELECT COUNT(*)\n"
        + "FROM \"foodmart\".\"product\"\n"
        + "GROUP BY \"product_class_id\", \"product_id\"\n"
        + "HAVING \"product_id\" > 10";
    sql(query).ok(expected);
  }

  /** Test case for
   * <a href="https://issues.apache.org/jira/browse/CALCITE-1665">[CALCITE-1665]
   * Aggregates and having cannot be combined</a>. */
  @Test public void testSelectQueryWithGroupByHaving2() {
    String query = " select \"product\".\"product_id\",\n"
        + "    min(\"sales_fact_1997\".\"store_id\")\n"
        + "    from \"product\"\n"
        + "    inner join \"sales_fact_1997\"\n"
        + "    on \"product\".\"product_id\" = \"sales_fact_1997\".\"product_id\"\n"
        + "    group by \"product\".\"product_id\"\n"
        + "    having count(*) > 1";

    String expected = "SELECT \"product\".\"product_id\", "
        + "MIN(\"sales_fact_1997\".\"store_id\")\n"
        + "FROM \"foodmart\".\"product\"\n"
        + "INNER JOIN \"foodmart\".\"sales_fact_1997\" "
        + "ON \"product\".\"product_id\" = \"sales_fact_1997\".\"product_id\"\n"
        + "GROUP BY \"product\".\"product_id\"\n"
        + "HAVING COUNT(*) > 1";
    sql(query).ok(expected);
  }

  /** Test case for
   * <a href="https://issues.apache.org/jira/browse/CALCITE-1665">[CALCITE-1665]
   * Aggregates and having cannot be combined</a>. */
  @Test public void testSelectQueryWithGroupByHaving3() {
    String query = " select * from (select \"product\".\"product_id\",\n"
        + "    min(\"sales_fact_1997\".\"store_id\")\n"
        + "    from \"product\"\n"
        + "    inner join \"sales_fact_1997\"\n"
        + "    on \"product\".\"product_id\" = \"sales_fact_1997\".\"product_id\"\n"
        + "    group by \"product\".\"product_id\"\n"
        + "    having count(*) > 1) where \"product_id\" > 100";

    String expected = "SELECT *\n"
        + "FROM (SELECT \"product\".\"product_id\", MIN(\"sales_fact_1997\".\"store_id\")\n"
        + "FROM \"foodmart\".\"product\"\n"
        + "INNER JOIN \"foodmart\".\"sales_fact_1997\" ON \"product\".\"product_id\" = \"sales_fact_1997\".\"product_id\"\n"
        + "GROUP BY \"product\".\"product_id\"\n"
        + "HAVING COUNT(*) > 1) AS \"t2\"\n"
        + "WHERE \"t2\".\"product_id\" > 100";
    sql(query).ok(expected);
  }

  @Test public void testHaving4() {
    final String query = "select \"product_id\"\n"
        + "from (\n"
        + "  select \"product_id\", avg(\"gross_weight\") as agw\n"
        + "  from \"product\"\n"
        + "  where \"net_weight\" < 100\n"
        + "  group by \"product_id\")\n"
        + "where agw > 50\n"
        + "group by \"product_id\"\n"
        + "having avg(agw) > 60\n";
    final String expected = "SELECT \"product_id\"\n"
        + "FROM (SELECT \"product_id\", AVG(\"gross_weight\") AS \"AGW\"\n"
        + "FROM \"foodmart\".\"product\"\n"
        + "WHERE \"net_weight\" < 100\n"
        + "GROUP BY \"product_id\"\n"
        + "HAVING AVG(\"gross_weight\") > 50) AS \"t2\"\n"
        + "GROUP BY \"product_id\"\n"
        + "HAVING AVG(\"AGW\") > 60";
    sql(query).ok(expected);
  }

  @Test public void testSelectQueryWithOrderByClause() {
    String query = "select \"product_id\"  from \"product\" order by \"net_weight\"";
    final String expected = "SELECT \"product_id\", \"net_weight\"\n"
        + "FROM \"foodmart\".\"product\"\n"
        + "ORDER BY \"net_weight\"";
    sql(query).ok(expected);
  }

  @Test public void testSelectQueryWithOrderByClause1() {
    String query =
        "select \"product_id\", \"net_weight\" from \"product\" order by \"net_weight\"";
    final String expected = "SELECT \"product_id\", \"net_weight\"\n"
        + "FROM \"foodmart\".\"product\"\n"
        + "ORDER BY \"net_weight\"";
    sql(query).ok(expected);
  }

  @Test public void testSelectQueryWithTwoOrderByClause() {
    String query =
        "select \"product_id\"  from \"product\" order by \"net_weight\", \"gross_weight\"";
    final String expected = "SELECT \"product_id\", \"net_weight\","
        + " \"gross_weight\"\n"
        + "FROM \"foodmart\".\"product\"\n"
        + "ORDER BY \"net_weight\", \"gross_weight\"";
    sql(query).ok(expected);
  }

  @Test public void testSelectQueryWithAscDescOrderByClause() {
    String query = "select \"product_id\" from \"product\" "
        + "order by \"net_weight\" asc, \"gross_weight\" desc, \"low_fat\"";
    final String expected = "SELECT"
        + " \"product_id\", \"net_weight\", \"gross_weight\", \"low_fat\"\n"
        + "FROM \"foodmart\".\"product\"\n"
        + "ORDER BY \"net_weight\", \"gross_weight\" DESC, \"low_fat\"";
    sql(query).ok(expected);
  }

  @Test public void testHiveSelectCharset() {
    String query = "select \"hire_date\", cast(\"hire_date\" as varchar(10)) "
        + "from \"foodmart\".\"reserve_employee\"";
    final String expected = "SELECT hire_date, CAST(hire_date AS VARCHAR(10))\n"
        + "FROM foodmart.reserve_employee";
    sql(query).withHive().ok(expected);
  }

  /** Test case for
   * <a href="https://issues.apache.org/jira/browse/CALCITE-3220">[CALCITE-3220]
   * HiveSqlDialect should transform the SQL-standard TRIM function to TRIM,
   * LTRIM or RTRIM</a>. */
  @Test public void testTrim() {
    final String query = "SELECT TRIM(\"full_name\")\n"
        + "from \"foodmart\".\"reserve_employee\"";
    final String expected = "SELECT TRIM(full_name)\n"
        + "FROM foodmart.reserve_employee";
    final String expectedSnowFlake = "SELECT TRIM(\"full_name\")\n"
        + "FROM \"foodmart\".\"reserve_employee\"";
    sql(query)
        .withHive()
        .ok(expected)
        .withSpark()
        .ok(expected)
        .withBigQuery()
        .ok(expected)
        .withSnowflake()
        .ok(expectedSnowFlake);
  }

  @Test public void testTrimWithBoth() {
    final String query = "SELECT TRIM(both ' ' from \"full_name\")\n"
        + "from \"foodmart\".\"reserve_employee\"";
    final String expected = "SELECT TRIM(full_name)\n"
        + "FROM foodmart.reserve_employee";
    final String expectedSnowFlake = "SELECT TRIM(\"full_name\")\n"
        + "FROM \"foodmart\".\"reserve_employee\"";
    sql(query)
        .withHive()
        .ok(expected)
        .withSpark()
        .ok(expected)
        .withBigQuery()
        .ok(expected)
        .withSnowflake()
        .ok(expectedSnowFlake);
  }

  @Test public void testTrimWithLeadingSpace() {
    final String query = "SELECT TRIM(LEADING ' ' from ' str ')\n"
        + "from \"foodmart\".\"reserve_employee\"";
    final String expected = "SELECT LTRIM(' str ')\n"
        + "FROM foodmart.reserve_employee";
    final String expectedSnowFlake = "SELECT LTRIM(' str ')\n"
              + "FROM \"foodmart\".\"reserve_employee\"";
    sql(query)
        .withHive()
        .ok(expected)
        .withSpark()
        .ok(expected)
        .withBigQuery()
        .ok(expected)
        .withSnowflake()
        .ok(expectedSnowFlake);
  }

  @Test public void testTrimWithTailingSpace() {
    final String query = "SELECT TRIM(TRAILING ' ' from ' str ')\n"
        + "from \"foodmart\".\"reserve_employee\"";
    final String expected = "SELECT RTRIM(' str ')\n"
        + "FROM foodmart.reserve_employee";
    final String expectedSnowFlake = "SELECT RTRIM(' str ')\n"
        + "FROM \"foodmart\".\"reserve_employee\"";
    sql(query)
        .withHive()
        .ok(expected)
        .withSpark()
        .ok(expected)
        .withBigQuery()
        .ok(expected)
        .withSnowflake()
        .ok(expectedSnowFlake);
  }

  @Test public void testTrimWithLeadingCharacter() {
    final String query = "SELECT TRIM(LEADING 'A' from \"first_name\")\n"
        + "from \"foodmart\".\"reserve_employee\"";
    final String expected = "SELECT LTRIM(first_name, 'A')\n"
        + "FROM foodmart.reserve_employee";
    final String expectedHS = "SELECT REGEXP_REPLACE(first_name, '^(A)*', '')\n"
        + "FROM foodmart.reserve_employee";
    final String expectedSnowFlake = "SELECT LTRIM(\"first_name\", 'A')\n"
        + "FROM \"foodmart\".\"reserve_employee\"";
    sql(query)
        .withHive()
        .ok(expectedHS)
        .withSpark()
        .ok(expectedHS)
        .withBigQuery()
        .ok(expected)
        .withSnowflake()
        .ok(expectedSnowFlake);
  }

  @Test public void testTrimWithTrailingCharacter() {
    final String query = "SELECT TRIM(TRAILING 'A' from 'AABCAADCAA')\n"
        + "from \"foodmart\".\"reserve_employee\"";
    final String expected = "SELECT RTRIM('AABCAADCAA', 'A')\n"
        + "FROM foodmart.reserve_employee";
    final String expectedHS = "SELECT REGEXP_REPLACE('AABCAADCAA', '(A)*$', '')\n"
        + "FROM foodmart.reserve_employee";
    final String expectedSnowFlake = "SELECT RTRIM('AABCAADCAA', 'A')\n"
        + "FROM \"foodmart\".\"reserve_employee\"";
    sql(query)
        .withHive()
        .ok(expectedHS)
        .withSpark()
        .ok(expectedHS)
        .withBigQuery()
        .ok(expected)
        .withSnowflake()
        .ok(expectedSnowFlake);
  }

  @Test public void testTrimWithBothCharacter() {
    final String query = "SELECT TRIM(BOTH 'A' from 'AABCAADCAA')\n"
        + "from \"foodmart\".\"reserve_employee\"";
    final String expected = "SELECT TRIM('AABCAADCAA', 'A')\n"
        + "FROM foodmart.reserve_employee";
    final String expectedHS = "SELECT REGEXP_REPLACE('AABCAADCAA', '^(A)*|(A)*$', '')\n"
        + "FROM foodmart.reserve_employee";
    final String expectedSnowFlake = "SELECT TRIM('AABCAADCAA', 'A')\n"
              + "FROM \"foodmart\".\"reserve_employee\"";
    sql(query)
        .withHive()
        .ok(expectedHS)
        .withSpark()
        .ok(expectedHS)
        .withBigQuery()
        .ok(expected)
        .withSnowflake()
        .ok(expectedSnowFlake);
  }

  @Test public void testTrimWithLeadingSpecialCharacter() {
    final String query = "SELECT TRIM(LEADING 'A$@*' from 'A$@*AABCA$@*AADCAA$@*')\n"
        + "from \"foodmart\".\"reserve_employee\"";
    final String expected = "SELECT LTRIM('A$@*AABCA$@*AADCAA$@*', 'A$@*')\n"
        + "FROM foodmart.reserve_employee";
    final String expectedHS =
        "SELECT REGEXP_REPLACE('A$@*AABCA$@*AADCAA$@*', '^(A\\$\\@\\*)*', '')\n"
        + "FROM foodmart.reserve_employee";
    final String expectedSnowFlake = "SELECT LTRIM('A$@*AABCA$@*AADCAA$@*', 'A$@*')\n"
        + "FROM \"foodmart\".\"reserve_employee\"";
    sql(query)
        .withHive()
        .ok(expectedHS)
        .withSpark()
        .ok(expectedHS)
        .withBigQuery()
        .ok(expected)
        .withSnowflake()
        .ok(expectedSnowFlake);
  }

  @Test public void testTrimWithTrailingSpecialCharacter() {
    final String query = "SELECT TRIM(TRAILING '$A@*' from '$A@*AABC$@*AADCAA$A@*')\n"
        + "from \"foodmart\".\"reserve_employee\"";
    final String expected = "SELECT RTRIM('$A@*AABC$@*AADCAA$A@*', '$A@*')\n"
        + "FROM foodmart.reserve_employee";
    final String expectedHS =
        "SELECT REGEXP_REPLACE('$A@*AABC$@*AADCAA$A@*', '(\\$A\\@\\*)*$', '')\n"
        + "FROM foodmart.reserve_employee";
    final String expectedSnowFlake = "SELECT RTRIM('$A@*AABC$@*AADCAA$A@*', '$A@*')\n"
        + "FROM \"foodmart\".\"reserve_employee\"";
    sql(query)
        .withHive()
        .ok(expectedHS)
        .withSpark()
        .ok(expectedHS)
        .withBigQuery()
        .ok(expected)
        .withSnowflake()
        .ok(expectedSnowFlake);
  }


  @Test public void testTrimWithBothSpecialCharacter() {
    final String query = "SELECT TRIM(BOTH '$@*A' from '$@*AABC$@*AADCAA$@*A')\n"
        + "from \"foodmart\".\"reserve_employee\"";
    final String expected = "SELECT TRIM('$@*AABC$@*AADCAA$@*A', '$@*A')\n"
        + "FROM foodmart.reserve_employee";
    final String expectedHS =
        "SELECT REGEXP_REPLACE('$@*AABC$@*AADCAA$@*A',"
            + " '^(\\$\\@\\*A)*|(\\$\\@\\*A)*$', '')\n"
        + "FROM foodmart.reserve_employee";
    final String expectedSnowFlake = "SELECT TRIM('$@*AABC$@*AADCAA$@*A', '$@*A')\n"
              + "FROM \"foodmart\".\"reserve_employee\"";
    sql(query)
        .withHive()
        .ok(expectedHS)
        .withSpark()
        .ok(expectedHS)
        .withBigQuery()
        .ok(expected)
        .withSnowflake()
        .ok(expectedSnowFlake);
  }

  @Test public void testTrimWithFunction() {
    final String query = "SELECT TRIM(substring(\"full_name\" from 2 for 3))\n"
        + "from \"foodmart\".\"reserve_employee\"";
    final String expected = "SELECT TRIM(SUBSTR(full_name, 2, 3))\n"
        + "FROM foodmart.reserve_employee";
    final String expectedHS =
        "SELECT TRIM(SUBSTR(full_name, 2, 3))\n"
            + "FROM foodmart.reserve_employee";
    final String expectedSpark =
        "SELECT TRIM(SUBSTRING(full_name, 2, 3))\n"
            + "FROM foodmart.reserve_employee";
    final String expectedSnowFlake = "SELECT TRIM(SUBSTR(\"full_name\", 2, 3))\n"
        + "FROM \"foodmart\".\"reserve_employee\"";

    sql(query)
        .withHive()
        .ok(expectedHS)
        .withSpark()
        .ok(expectedSpark)
        .withBigQuery()
        .ok(expected)
        .withSnowflake()
        .ok(expectedSnowFlake);
  }

  /** Test case for
   * <a href="https://issues.apache.org/jira/browse/CALCITE-2715">[CALCITE-2715]
   * MS SQL Server does not support character set as part of data type</a>. */
  @Test public void testMssqlCharacterSet() {
    String query = "select \"hire_date\", cast(\"hire_date\" as varchar(10))\n"
        + "from \"foodmart\".\"reserve_employee\"";
    final String expected = "SELECT [hire_date], CAST([hire_date] AS VARCHAR(10))\n"
        + "FROM [foodmart].[reserve_employee]";
    sql(query).withMssql().ok(expected);
  }

  /**
   * Tests that IN can be un-parsed.
   *
   * <p>This cannot be tested using "sql", because because Calcite's SQL parser
   * replaces INs with ORs or sub-queries.
   */
  @Test public void testUnparseIn1() {
    final RelBuilder builder = relBuilder().scan("EMP");
    final RexNode condition =
        builder.call(SqlStdOperatorTable.IN, builder.field("DEPTNO"),
            builder.literal(21));
    final RelNode root = relBuilder().scan("EMP").filter(condition).build();
    final String sql = toSql(root);
    final String expectedSql = "SELECT *\n"
        + "FROM \"scott\".\"EMP\"\n"
        + "WHERE \"DEPTNO\" IN (21)";
    assertThat(sql, isLinux(expectedSql));
  }

  @Test public void testUnparseIn2() {
    final RelBuilder builder = relBuilder();
    final RelNode rel = builder
        .scan("EMP")
        .filter(
            builder.call(SqlStdOperatorTable.IN, builder.field("DEPTNO"),
                builder.literal(20), builder.literal(21)))
        .build();
    final String sql = toSql(rel);
    final String expectedSql = "SELECT *\n"
        + "FROM \"scott\".\"EMP\"\n"
        + "WHERE \"DEPTNO\" IN (20, 21)";
    assertThat(sql, isLinux(expectedSql));
  }

  @Test public void testUnparseInStruct1() {
    final RelBuilder builder = relBuilder().scan("EMP");
    final RexNode condition =
        builder.call(SqlStdOperatorTable.IN,
            builder.call(SqlStdOperatorTable.ROW, builder.field("DEPTNO"),
                builder.field("JOB")),
            builder.call(SqlStdOperatorTable.ROW, builder.literal(1),
                builder.literal("PRESIDENT")));
    final RelNode root = relBuilder().scan("EMP").filter(condition).build();
    final String sql = toSql(root);
    final String expectedSql = "SELECT *\n"
        + "FROM \"scott\".\"EMP\"\n"
        + "WHERE ROW(\"DEPTNO\", \"JOB\") IN (ROW(1, 'PRESIDENT'))";
    assertThat(sql, isLinux(expectedSql));
  }

  @Test public void testUnparseInStruct2() {
    final RelBuilder builder = relBuilder().scan("EMP");
    final RexNode condition =
        builder.call(SqlStdOperatorTable.IN,
            builder.call(SqlStdOperatorTable.ROW, builder.field("DEPTNO"),
                builder.field("JOB")),
            builder.call(SqlStdOperatorTable.ROW, builder.literal(1),
                builder.literal("PRESIDENT")),
            builder.call(SqlStdOperatorTable.ROW, builder.literal(2),
                builder.literal("PRESIDENT")));
    final RelNode root = relBuilder().scan("EMP").filter(condition).build();
    final String sql = toSql(root);
    final String expectedSql = "SELECT *\n"
        + "FROM \"scott\".\"EMP\"\n"
        + "WHERE ROW(\"DEPTNO\", \"JOB\") IN (ROW(1, 'PRESIDENT'), ROW(2, 'PRESIDENT'))";
    assertThat(sql, isLinux(expectedSql));
  }

  @Test public void testScalarQueryWithBigQuery() {
    final RelBuilder builder = relBuilder();
    final RelNode scalarQueryRel = builder.
        scan("DEPT")
        .filter(builder.equals(builder.field("DEPTNO"), builder.literal(40)))
        .project(builder.field(0))
        .build();
    final RelNode root = builder
        .scan("EMP")
        .aggregate(builder.groupKey("EMPNO"),
            builder.aggregateCall(SqlStdOperatorTable.SINGLE_VALUE,
                RexSubQuery.scalar(scalarQueryRel)).as("SC_DEPTNO"),
            builder.count(builder.literal(1)).as("pid"))
        .build();
    final String expectedBigQuery = "SELECT EMPNO, (((SELECT DEPTNO\n"
        + "FROM scott.DEPT\n"
        + "WHERE DEPTNO = 40))) AS SC_DEPTNO, COUNT(1) AS pid\n"
        + "FROM scott.EMP\n"
        + "GROUP BY EMPNO";
    final String expectedSnowflake = "SELECT \"EMPNO\", (((SELECT \"DEPTNO\"\n"
        + "FROM \"scott\".\"DEPT\"\n"
        + "WHERE \"DEPTNO\" = 40))) AS \"SC_DEPTNO\", COUNT(1) AS \"pid\"\n"
        + "FROM \"scott\".\"EMP\"\n"
        + "GROUP BY \"EMPNO\"";
    assertThat(toSql(root, DatabaseProduct.BIG_QUERY.getDialect()),
        isLinux(expectedBigQuery));
    assertThat(toSql(root, DatabaseProduct.SNOWFLAKE.getDialect()),
        isLinux(expectedSnowflake));
  }

  @Test public void testSelectQueryWithLimitClause() {
    String query = "select \"product_id\"  from \"product\" limit 100 offset 10";
    final String expected = "SELECT product_id\n"
        + "FROM foodmart.product\n"
        + "LIMIT 100\nOFFSET 10";
    sql(query).withHive().ok(expected);
  }

  @Test public void testPositionFunctionForHive() {
    final String query = "select position('A' IN 'ABC') from \"product\"";
    final String expected = "SELECT INSTR('ABC', 'A')\n"
        + "FROM foodmart.product";
    sql(query).withHive().ok(expected);
  }

  @Test public void testPositionFunctionForBigQuery() {
    final String query = "select position('A' IN 'ABC') from \"product\"";
    final String expected = "SELECT STRPOS('ABC', 'A')\n"
        + "FROM foodmart.product";
    sql(query).withBigQuery().ok(expected);
  }

  /** Tests that we escape single-quotes in character literals using back-slash
   * in BigQuery. The norm is to escape single-quotes with single-quotes. */
  @Test public void testCharLiteralForBigQuery() {
    final String query = "select 'that''s all folks!' from \"product\"";
    final String expectedPostgresql = "SELECT 'that''s all folks!'\n"
        + "FROM \"foodmart\".\"product\"";
    final String expectedBigQuery = "SELECT 'that\\'s all folks!'\n"
        + "FROM foodmart.product";
    sql(query)
        .withPostgresql().ok(expectedPostgresql)
        .withBigQuery().ok(expectedBigQuery);
  }

  @Test public void testIdentifier() {
    // Note that IGNORE is reserved in BigQuery but not in standard SQL
    final String query = "select *\n"
        + "from (\n"
        + "  select 1 as \"one\", 2 as \"tWo\", 3 as \"THREE\",\n"
        + "    4 as \"fo$ur\", 5 as \"ignore\"\n"
        + "  from \"foodmart\".\"days\") as \"my$table\"\n"
        + "where \"one\" < \"tWo\" and \"THREE\" < \"fo$ur\"";
    final String expectedBigQuery = "SELECT *\n"
        + "FROM (SELECT 1 AS one, 2 AS tWo, 3 AS THREE,"
        + " 4 AS `fo$ur`, 5 AS `ignore`\n"
        + "FROM foodmart.days) AS t\n"
        + "WHERE one < tWo AND THREE < `fo$ur`";
    final String expectedMysql =  "SELECT *\n"
        + "FROM (SELECT 1 AS `one`, 2 AS `tWo`, 3 AS `THREE`,"
        + " 4 AS `fo$ur`, 5 AS `ignore`\n"
        + "FROM `foodmart`.`days`) AS `t`\n"
        + "WHERE `one` < `tWo` AND `THREE` < `fo$ur`";
    final String expectedPostgresql = "SELECT *\n"
        + "FROM (SELECT 1 AS \"one\", 2 AS \"tWo\", 3 AS \"THREE\","
        + " 4 AS \"fo$ur\", 5 AS \"ignore\"\n"
        + "FROM \"foodmart\".\"days\") AS \"t\"\n"
        + "WHERE \"one\" < \"tWo\" AND \"THREE\" < \"fo$ur\"";
    final String expectedOracle = expectedPostgresql.replaceAll(" AS ", " ");
    sql(query)
        .withBigQuery().ok(expectedBigQuery)
        .withMysql().ok(expectedMysql)
        .withOracle().ok(expectedOracle)
        .withPostgresql().ok(expectedPostgresql);
  }

  @Test public void testModFunctionForHive() {
    final String query = "select mod(11,3) from \"product\"";
    final String expected = "SELECT 11 % 3\n"
        + "FROM foodmart.product";
    sql(query).withHive().ok(expected);
  }

  @Test public void testUnionOperatorForBigQuery() {
    final String query = "select mod(11,3) from \"product\"\n"
        + "UNION select 1 from \"product\"";
    final String expected = "SELECT MOD(11, 3)\n"
        + "FROM foodmart.product\n"
        + "UNION DISTINCT\nSELECT 1\nFROM foodmart.product";
    sql(query).withBigQuery().ok(expected);
  }

  @Test public void testIntersectOperatorForBigQuery() {
    final String query = "select mod(11,3) from \"product\"\n"
        + "INTERSECT select 1 from \"product\"";
    final String expected = "SELECT MOD(11, 3)\n"
        + "FROM foodmart.product\n"
        + "INTERSECT DISTINCT\nSELECT 1\nFROM foodmart.product";
    sql(query).withBigQuery().ok(expected);
  }

  @Test public void testExceptOperatorForBigQuery() {
    final String query = "select mod(11,3) from \"product\"\n"
        + "EXCEPT select 1 from \"product\"";
    final String expected = "SELECT MOD(11, 3)\n"
        + "FROM foodmart.product\n"
        + "EXCEPT DISTINCT\nSELECT 1\nFROM foodmart.product";
    sql(query).withBigQuery().ok(expected);
  }

  @Test public void testSelectQueryWithOrderByDescAndNullsFirstShouldBeEmulated() {
    final String query = "select \"product_id\" from \"product\"\n"
        + "order by \"product_id\" desc nulls first";
    final String expected = "SELECT product_id\n"
        + "FROM foodmart.product\n"
        + "ORDER BY product_id IS NULL DESC, product_id DESC";
    sql(query)
        .withHive()
        .ok(expected)
        .withBigQuery()
        .ok(expected);
  }

  @Test public void testSelectQueryWithOrderByAscAndNullsLastShouldBeEmulated() {
    final String query = "select \"product_id\" from \"product\"\n"
        + "order by \"product_id\" nulls last";
    final String expected = "SELECT product_id\n"
        + "FROM foodmart.product\n"
        + "ORDER BY product_id IS NULL, product_id";
    sql(query)
        .withHive()
        .ok(expected)
        .withBigQuery()
        .ok(expected);
  }

  @Test public void testSelectQueryWithOrderByAscNullsFirstShouldNotAddNullEmulation() {
    final String query = "select \"product_id\" from \"product\"\n"
        + "order by \"product_id\" nulls first";
    final String expected = "SELECT product_id\n"
        + "FROM foodmart.product\n"
        + "ORDER BY product_id";
    sql(query)
        .withHive()
        .ok(expected)
        .withBigQuery()
        .ok(expected);
  }

  @Test public void testSelectQueryWithOrderByDescNullsLastShouldNotAddNullEmulation() {
    final String query = "select \"product_id\" from \"product\"\n"
        + "order by \"product_id\" desc nulls last";
    final String expected = "SELECT product_id\n"
        + "FROM foodmart.product\n"
        + "ORDER BY product_id DESC";
    sql(query)
        .withHive()
        .ok(expected)
        .withBigQuery()
        .ok(expected);
  }

  @Test
  public void testCharLengthFunctionEmulationForHiveAndBigqueryAndSpark() {
    final String query = "select char_length('xyz') from \"product\"";
    final String expected = "SELECT LENGTH('xyz')\n"
        + "FROM foodmart.product";
    final String expectedSnowFlake = "SELECT LENGTH('xyz')\n"
            + "FROM \"foodmart\".\"product\"";
    sql(query)
      .withHive()
      .ok(expected)
      .withBigQuery()
      .ok(expected)
      .withSpark()
      .ok(expected)
      .withSnowflake()
      .ok(expectedSnowFlake);
  }

  @Test
  public void testCharacterLengthFunctionEmulationForHiveAndBigqueryAndSpark() {
    final String query = "select character_length('xyz') from \"product\"";
    final String expected = "SELECT LENGTH('xyz')\n"
        + "FROM foodmart.product";
    final String expectedSnowFlake = "SELECT LENGTH('xyz')\n"
            + "FROM \"foodmart\".\"product\"";
    sql(query)
      .withHive()
      .ok(expected)
      .withBigQuery()
      .ok(expected)
      .withSpark()
      .ok(expected)
      .withSnowflake()
      .ok(expectedSnowFlake);
  }

  @Test public void testMysqlCastToBigint() {
    // MySQL does not allow cast to BIGINT; instead cast to SIGNED.
    final String query = "select cast(\"product_id\" as bigint) from \"product\"";
    final String expected = "SELECT CAST(`product_id` AS SIGNED)\n"
        + "FROM `foodmart`.`product`";
    sql(query).withMysql().ok(expected);
  }


  @Test public void testMysqlCastToInteger() {
    // MySQL does not allow cast to INTEGER; instead cast to SIGNED.
    final String query = "select \"employee_id\",\n"
        + "  cast(\"salary_paid\" * 10000 as integer)\n"
        + "from \"salary\"";
    final String expected = "SELECT `employee_id`,"
        + " CAST(`salary_paid` * 10000 AS SIGNED)\n"
        + "FROM `foodmart`.`salary`";
    sql(query).withMysql().ok(expected);
  }

  @Test public void testHiveSelectQueryWithOrderByDescAndHighNullsWithVersionGreaterThanOrEq21() {
    final HiveSqlDialect hive2_1Dialect =
        new HiveSqlDialect(SqlDialect.EMPTY_CONTEXT
            .withDatabaseMajorVersion(2)
            .withDatabaseMinorVersion(1)
            .withNullCollation(NullCollation.LOW));

    final HiveSqlDialect hive2_2_Dialect =
        new HiveSqlDialect(SqlDialect.EMPTY_CONTEXT
            .withDatabaseMajorVersion(2)
            .withDatabaseMinorVersion(2)
            .withNullCollation(NullCollation.LOW));

    final String query = "select \"product_id\" from \"product\"\n"
        + "order by \"product_id\" desc nulls first";
    final String expected = "SELECT product_id\n"
        + "FROM foodmart.product\n"
        + "ORDER BY product_id DESC NULLS FIRST";
    sql(query).dialect(hive2_1Dialect).ok(expected);
    sql(query).dialect(hive2_2_Dialect).ok(expected);
  }

  @Test public void testHiveSelectQueryWithOrderByDescAndHighNullsWithVersion20() {
    final HiveSqlDialect hive2_1_0_Dialect =
        new HiveSqlDialect(SqlDialect.EMPTY_CONTEXT
            .withDatabaseMajorVersion(2)
            .withDatabaseMinorVersion(0)
            .withNullCollation(NullCollation.LOW));
    final String query = "select \"product_id\" from \"product\"\n"
        + "order by \"product_id\" desc nulls first";
    final String expected = "SELECT product_id\n"
        + "FROM foodmart.product\n"
        + "ORDER BY product_id IS NULL DESC, product_id DESC";
    sql(query).dialect(hive2_1_0_Dialect).ok(expected);
  }

  @Test public void testJethroDataSelectQueryWithOrderByDescAndNullsFirstShouldBeEmulated() {
    final String query = "select \"product_id\" from \"product\"\n"
        + "order by \"product_id\" desc nulls first";

    final String expected = "SELECT \"product_id\"\n"
        + "FROM \"foodmart\".\"product\"\n"
        + "ORDER BY \"product_id\", \"product_id\" DESC";
    sql(query).dialect(jethroDataSqlDialect()).ok(expected);
  }

  @Test public void testMySqlSelectQueryWithOrderByDescAndNullsFirstShouldBeEmulated() {
    final String query = "select \"product_id\" from \"product\"\n"
        + "order by \"product_id\" desc nulls first";
    final String expected = "SELECT `product_id`\n"
        + "FROM `foodmart`.`product`\n"
        + "ORDER BY `product_id` IS NULL DESC, `product_id` DESC";
    sql(query).dialect(MysqlSqlDialect.DEFAULT).ok(expected);
  }

  @Test public void testMySqlSelectQueryWithOrderByAscAndNullsLastShouldBeEmulated() {
    final String query = "select \"product_id\" from \"product\"\n"
        + "order by \"product_id\" nulls last";
    final String expected = "SELECT `product_id`\n"
        + "FROM `foodmart`.`product`\n"
        + "ORDER BY `product_id` IS NULL, `product_id`";
    sql(query).dialect(MysqlSqlDialect.DEFAULT).ok(expected);
  }

  @Test public void testMySqlSelectQueryWithOrderByAscNullsFirstShouldNotAddNullEmulation() {
    final String query = "select \"product_id\" from \"product\"\n"
        + "order by \"product_id\" nulls first";
    final String expected = "SELECT `product_id`\n"
        + "FROM `foodmart`.`product`\n"
        + "ORDER BY `product_id`";
    sql(query).dialect(MysqlSqlDialect.DEFAULT).ok(expected);
  }

  @Test public void testMySqlSelectQueryWithOrderByDescNullsLastShouldNotAddNullEmulation() {
    final String query = "select \"product_id\" from \"product\"\n"
        + "order by \"product_id\" desc nulls last";
    final String expected = "SELECT `product_id`\n"
        + "FROM `foodmart`.`product`\n"
        + "ORDER BY `product_id` DESC";
    sql(query).dialect(MysqlSqlDialect.DEFAULT).ok(expected);
  }

  @Test public void testMySqlWithHighNullsSelectWithOrderByAscNullsLastAndNoEmulation() {
    final String query = "select \"product_id\" from \"product\"\n"
        + "order by \"product_id\" nulls last";
    final String expected = "SELECT `product_id`\n"
        + "FROM `foodmart`.`product`\n"
        + "ORDER BY `product_id`";
    sql(query).dialect(mySqlDialect(NullCollation.HIGH)).ok(expected);
  }

  @Test public void testMySqlWithHighNullsSelectWithOrderByAscNullsFirstAndNullEmulation() {
    final String query = "select \"product_id\" from \"product\"\n"
        + "order by \"product_id\" nulls first";
    final String expected = "SELECT `product_id`\n"
        + "FROM `foodmart`.`product`\n"
        + "ORDER BY `product_id` IS NULL DESC, `product_id`";
    sql(query).dialect(mySqlDialect(NullCollation.HIGH)).ok(expected);
  }

  @Test public void testMySqlWithHighNullsSelectWithOrderByDescNullsFirstAndNoEmulation() {
    final String query = "select \"product_id\" from \"product\"\n"
        + "order by \"product_id\" desc nulls first";
    final String expected = "SELECT `product_id`\n"
        + "FROM `foodmart`.`product`\n"
        + "ORDER BY `product_id` DESC";
    sql(query).dialect(mySqlDialect(NullCollation.HIGH)).ok(expected);
  }

  @Test public void testMySqlWithHighNullsSelectWithOrderByDescNullsLastAndNullEmulation() {
    final String query = "select \"product_id\" from \"product\"\n"
        + "order by \"product_id\" desc nulls last";
    final String expected = "SELECT `product_id`\n"
        + "FROM `foodmart`.`product`\n"
        + "ORDER BY `product_id` IS NULL, `product_id` DESC";
    sql(query).dialect(mySqlDialect(NullCollation.HIGH)).ok(expected);
  }

  @Test public void testMySqlWithFirstNullsSelectWithOrderByDescAndNullsFirstShouldNotBeEmulated() {
    final String query = "select \"product_id\" from \"product\"\n"
        + "order by \"product_id\" desc nulls first";
    final String expected = "SELECT `product_id`\n"
        + "FROM `foodmart`.`product`\n"
        + "ORDER BY `product_id` DESC";
    sql(query).dialect(mySqlDialect(NullCollation.FIRST)).ok(expected);
  }

  @Test public void testMySqlWithFirstNullsSelectWithOrderByAscAndNullsFirstShouldNotBeEmulated() {
    final String query = "select \"product_id\" from \"product\"\n"
        + "order by \"product_id\" nulls first";
    final String expected = "SELECT `product_id`\n"
        + "FROM `foodmart`.`product`\n"
        + "ORDER BY `product_id`";
    sql(query).dialect(mySqlDialect(NullCollation.FIRST)).ok(expected);
  }

  @Test public void testMySqlWithFirstNullsSelectWithOrderByDescAndNullsLastShouldBeEmulated() {
    final String query = "select \"product_id\" from \"product\"\n"
        + "order by \"product_id\" desc nulls last";
    final String expected = "SELECT `product_id`\n"
        + "FROM `foodmart`.`product`\n"
        + "ORDER BY `product_id` IS NULL, `product_id` DESC";
    sql(query).dialect(mySqlDialect(NullCollation.FIRST)).ok(expected);
  }

  @Test public void testMySqlWithFirstNullsSelectWithOrderByAscAndNullsLastShouldBeEmulated() {
    final String query = "select \"product_id\" from \"product\"\n"
        + "order by \"product_id\" nulls last";
    final String expected = "SELECT `product_id`\n"
        + "FROM `foodmart`.`product`\n"
        + "ORDER BY `product_id` IS NULL, `product_id`";
    sql(query).dialect(mySqlDialect(NullCollation.FIRST)).ok(expected);
  }

  @Test public void testMySqlWithLastNullsSelectWithOrderByDescAndNullsFirstShouldBeEmulated() {
    final String query = "select \"product_id\" from \"product\"\n"
        + "order by \"product_id\" desc nulls first";
    final String expected = "SELECT `product_id`\n"
        + "FROM `foodmart`.`product`\n"
        + "ORDER BY `product_id` IS NULL DESC, `product_id` DESC";
    sql(query).dialect(mySqlDialect(NullCollation.LAST)).ok(expected);
  }

  @Test public void testMySqlWithLastNullsSelectWithOrderByAscAndNullsFirstShouldBeEmulated() {
    final String query = "select \"product_id\" from \"product\"\n"
        + "order by \"product_id\" nulls first";
    final String expected = "SELECT `product_id`\n"
        + "FROM `foodmart`.`product`\n"
        + "ORDER BY `product_id` IS NULL DESC, `product_id`";
    sql(query).dialect(mySqlDialect(NullCollation.LAST)).ok(expected);
  }

  @Test public void testMySqlWithLastNullsSelectWithOrderByDescAndNullsLastShouldNotBeEmulated() {
    final String query = "select \"product_id\" from \"product\"\n"
        + "order by \"product_id\" desc nulls last";
    final String expected = "SELECT `product_id`\n"
        + "FROM `foodmart`.`product`\n"
        + "ORDER BY `product_id` DESC";
    sql(query).dialect(mySqlDialect(NullCollation.LAST)).ok(expected);
  }

  @Test public void testMySqlWithLastNullsSelectWithOrderByAscAndNullsLastShouldNotBeEmulated() {
    final String query = "select \"product_id\" from \"product\"\n"
        + "order by \"product_id\" nulls last";
    final String expected = "SELECT `product_id`\n"
        + "FROM `foodmart`.`product`\n"
        + "ORDER BY `product_id`";
    sql(query).dialect(mySqlDialect(NullCollation.LAST)).ok(expected);
  }

  @Test public void testSelectQueryWithLimitClauseWithoutOrder() {
    String query = "select \"product_id\"  from \"product\" limit 100 offset 10";
    final String expected = "SELECT \"product_id\"\n"
        + "FROM \"foodmart\".\"product\"\n"
        + "OFFSET 10 ROWS\n"
        + "FETCH NEXT 100 ROWS ONLY";
    sql(query).ok(expected);
  }

  @Test public void testSelectQueryWithLimitOffsetClause() {
    String query = "select \"product_id\"  from \"product\" order by \"net_weight\" asc"
        + " limit 100 offset 10";
    final String expected = "SELECT \"product_id\", \"net_weight\"\n"
        + "FROM \"foodmart\".\"product\"\n"
        + "ORDER BY \"net_weight\"\n"
        + "OFFSET 10 ROWS\n"
        + "FETCH NEXT 100 ROWS ONLY";
    // BigQuery uses LIMIT/OFFSET, and nulls sort low by default
    final String expectedBigQuery = "SELECT product_id, net_weight\n"
        + "FROM foodmart.product\n"
        + "ORDER BY net_weight IS NULL, net_weight\n"
        + "LIMIT 100\n"
        + "OFFSET 10";
    sql(query).ok(expected)
        .withBigQuery().ok(expectedBigQuery);
  }

  @Test public void testSelectQueryWithParameters() {
    String query = "select * from \"product\" "
        + "where \"product_id\" = ? "
        + "AND ? >= \"shelf_width\"";
    final String expected = "SELECT *\n"
        + "FROM \"foodmart\".\"product\"\n"
        + "WHERE \"product_id\" = ? "
        + "AND ? >= \"shelf_width\"";
    sql(query).ok(expected);
  }

  @Test public void testSelectQueryWithFetchOffsetClause() {
    String query = "select \"product_id\"  from \"product\" order by \"product_id\""
        + " offset 10 rows fetch next 100 rows only";
    final String expected = "SELECT \"product_id\"\n"
        + "FROM \"foodmart\".\"product\"\n"
        + "ORDER BY \"product_id\"\n"
        + "OFFSET 10 ROWS\n"
        + "FETCH NEXT 100 ROWS ONLY";
    sql(query).ok(expected);
  }

  @Test public void testSelectQueryComplex() {
    String query =
        "select count(*), \"units_per_case\" from \"product\" where \"cases_per_pallet\" > 100 "
            + "group by \"product_id\", \"units_per_case\" order by \"units_per_case\" desc";
    final String expected = "SELECT COUNT(*), \"units_per_case\"\n"
        + "FROM \"foodmart\".\"product\"\n"
        + "WHERE \"cases_per_pallet\" > 100\n"
        + "GROUP BY \"product_id\", \"units_per_case\"\n"
        + "ORDER BY \"units_per_case\" DESC";
    sql(query).ok(expected);
  }

  @Test public void testSelectQueryWithGroup() {
    String query = "select"
        + " count(*), sum(\"employee_id\") from \"reserve_employee\" "
        + "where \"hire_date\" > '2015-01-01' "
        + "and (\"position_title\" = 'SDE' or \"position_title\" = 'SDM') "
        + "group by \"store_id\", \"position_title\"";
    final String expected = "SELECT COUNT(*), SUM(\"employee_id\")\n"
        + "FROM \"foodmart\".\"reserve_employee\"\n"
        + "WHERE \"hire_date\" > '2015-01-01' "
        + "AND (\"position_title\" = 'SDE' OR \"position_title\" = 'SDM')\n"
        + "GROUP BY \"store_id\", \"position_title\"";
    sql(query).ok(expected);
  }

  @Test public void testSimpleJoin() {
    String query = "select *\n"
        + "from \"sales_fact_1997\" as s\n"
        + "join \"customer\" as c on s.\"customer_id\" = c.\"customer_id\"\n"
        + "join \"product\" as p on s.\"product_id\" = p.\"product_id\"\n"
        + "join \"product_class\" as pc\n"
        + "  on p.\"product_class_id\" = pc.\"product_class_id\"\n"
        + "where c.\"city\" = 'San Francisco'\n"
        + "and pc.\"product_department\" = 'Snacks'\n";
    final String expected = "SELECT *\n"
        + "FROM \"foodmart\".\"sales_fact_1997\"\n"
        + "INNER JOIN \"foodmart\".\"customer\" "
        + "ON \"sales_fact_1997\".\"customer_id\" = \"customer\""
        + ".\"customer_id\"\n"
        + "INNER JOIN \"foodmart\".\"product\" "
        + "ON \"sales_fact_1997\".\"product_id\" = \"product\".\"product_id\"\n"
        + "INNER JOIN \"foodmart\".\"product_class\" "
        + "ON \"product\".\"product_class_id\" = \"product_class\""
        + ".\"product_class_id\"\n"
        + "WHERE \"customer\".\"city\" = 'San Francisco' AND "
        + "\"product_class\".\"product_department\" = 'Snacks'";
    sql(query).ok(expected);
  }

  @Test public void testSimpleJoinUsing() {
    String query = "select *\n"
        + "from \"sales_fact_1997\" as s\n"
        + "  join \"customer\" as c using (\"customer_id\")\n"
        + "  join \"product\" as p using (\"product_id\")\n"
        + "  join \"product_class\" as pc using (\"product_class_id\")\n"
        + "where c.\"city\" = 'San Francisco'\n"
        + "and pc.\"product_department\" = 'Snacks'\n";
    final String expected = "SELECT"
        + " \"product\".\"product_class_id\","
        + " \"sales_fact_1997\".\"product_id\","
        + " \"sales_fact_1997\".\"customer_id\","
        + " \"sales_fact_1997\".\"time_id\","
        + " \"sales_fact_1997\".\"promotion_id\","
        + " \"sales_fact_1997\".\"store_id\","
        + " \"sales_fact_1997\".\"store_sales\","
        + " \"sales_fact_1997\".\"store_cost\","
        + " \"sales_fact_1997\".\"unit_sales\","
        + " \"customer\".\"account_num\","
        + " \"customer\".\"lname\","
        + " \"customer\".\"fname\","
        + " \"customer\".\"mi\","
        + " \"customer\".\"address1\","
        + " \"customer\".\"address2\","
        + " \"customer\".\"address3\","
        + " \"customer\".\"address4\","
        + " \"customer\".\"city\","
        + " \"customer\".\"state_province\","
        + " \"customer\".\"postal_code\","
        + " \"customer\".\"country\","
        + " \"customer\".\"customer_region_id\","
        + " \"customer\".\"phone1\","
        + " \"customer\".\"phone2\","
        + " \"customer\".\"birthdate\","
        + " \"customer\".\"marital_status\","
        + " \"customer\".\"yearly_income\","
        + " \"customer\".\"gender\","
        + " \"customer\".\"total_children\","
        + " \"customer\".\"num_children_at_home\","
        + " \"customer\".\"education\","
        + " \"customer\".\"date_accnt_opened\","
        + " \"customer\".\"member_card\","
        + " \"customer\".\"occupation\","
        + " \"customer\".\"houseowner\","
        + " \"customer\".\"num_cars_owned\","
        + " \"customer\".\"fullname\","
        + " \"product\".\"brand_name\","
        + " \"product\".\"product_name\","
        + " \"product\".\"SKU\","
        + " \"product\".\"SRP\","
        + " \"product\".\"gross_weight\","
        + " \"product\".\"net_weight\","
        + " \"product\".\"recyclable_package\","
        + " \"product\".\"low_fat\","
        + " \"product\".\"units_per_case\","
        + " \"product\".\"cases_per_pallet\","
        + " \"product\".\"shelf_width\","
        + " \"product\".\"shelf_height\","
        + " \"product\".\"shelf_depth\","
        + " \"product_class\".\"product_subcategory\","
        + " \"product_class\".\"product_category\","
        + " \"product_class\".\"product_department\","
        + " \"product_class\".\"product_family\"\n"
        + "FROM \"foodmart\".\"sales_fact_1997\"\n"
        + "INNER JOIN \"foodmart\".\"customer\" "
        + "ON \"sales_fact_1997\".\"customer_id\" = \"customer\""
        + ".\"customer_id\"\n"
        + "INNER JOIN \"foodmart\".\"product\" "
        + "ON \"sales_fact_1997\".\"product_id\" = \"product\".\"product_id\"\n"
        + "INNER JOIN \"foodmart\".\"product_class\" "
        + "ON \"product\".\"product_class_id\" = \"product_class\""
        + ".\"product_class_id\"\n"
        + "WHERE \"customer\".\"city\" = 'San Francisco' AND "
        + "\"product_class\".\"product_department\" = 'Snacks'";
    sql(query).ok(expected);
  }

  /** Test case for
   * <a href="https://issues.apache.org/jira/browse/CALCITE-1636">[CALCITE-1636]
   * JDBC adapter generates wrong SQL for self join with sub-query</a>. */
  @Test public void testSubQueryAlias() {
    String query = "select t1.\"customer_id\", t2.\"customer_id\" \n"
        + "from (select \"customer_id\" from \"sales_fact_1997\") as t1 \n"
        + "inner join (select \"customer_id\" from \"sales_fact_1997\") t2 \n"
        + "on t1.\"customer_id\" = t2.\"customer_id\"";
    final String expected = "SELECT *\n"
        + "FROM (SELECT sales_fact_1997.customer_id\n"
        + "FROM foodmart.sales_fact_1997 AS sales_fact_1997) AS t\n"
        + "INNER JOIN (SELECT sales_fact_19970.customer_id\n"
        + "FROM foodmart.sales_fact_1997 AS sales_fact_19970) AS t0 ON t.customer_id = t0.customer_id";

    sql(query).withDb2().ok(expected);
  }

  @Test public void testCartesianProductWithCommaSyntax() {
    String query = "select * from \"department\" , \"employee\"";
    String expected = "SELECT *\n"
        + "FROM \"foodmart\".\"department\",\n"
        + "\"foodmart\".\"employee\"";
    sql(query).ok(expected);
  }

  /** Test case for
   * <a href="https://issues.apache.org/jira/browse/CALCITE-2652">[CALCITE-2652]
   * SqlNode to SQL conversion fails if the join condition references a BOOLEAN
   * column</a>. */
  @Test public void testJoinOnBoolean() {
    final String sql = "SELECT 1\n"
        + "from emps\n"
        + "join emp on (emp.deptno = emps.empno and manager)";
    final String s = sql(sql).schema(CalciteAssert.SchemaSpec.POST).exec();
    assertThat(s, notNullValue()); // sufficient that conversion did not throw
  }

  @Test public void testCartesianProductWithInnerJoinSyntax() {
    String query = "select * from \"department\"\n"
        + "INNER JOIN \"employee\" ON TRUE";
    String expected = "SELECT *\n"
        + "FROM \"foodmart\".\"department\",\n"
        + "\"foodmart\".\"employee\"";
    sql(query).ok(expected);
  }

  @Test public void testFullJoinOnTrueCondition() {
    String query = "select * from \"department\"\n"
        + "FULL JOIN \"employee\" ON TRUE";
    String expected = "SELECT *\n"
        + "FROM \"foodmart\".\"department\"\n"
        + "FULL JOIN \"foodmart\".\"employee\" ON TRUE";
    sql(query).ok(expected);
  }

  @Test public void testSimpleIn() {
    String query = "select * from \"department\" where \"department_id\" in (\n"
        + "  select \"department_id\" from \"employee\"\n"
        + "  where \"store_id\" < 150)";
    final String expected = "SELECT "
        + "\"department\".\"department_id\", \"department\""
        + ".\"department_description\"\n"
        + "FROM \"foodmart\".\"department\"\nINNER JOIN "
        + "(SELECT \"department_id\"\nFROM \"foodmart\".\"employee\"\n"
        + "WHERE \"store_id\" < 150\nGROUP BY \"department_id\") AS \"t1\" "
        + "ON \"department\".\"department_id\" = \"t1\".\"department_id\"";
    sql(query).ok(expected);
  }

  /** Test case for
   * <a href="https://issues.apache.org/jira/browse/CALCITE-1332">[CALCITE-1332]
   * DB2 should always use aliases for tables: x.y.z AS z</a>. */
  @Test public void testDb2DialectJoinStar() {
    String query = "select * "
        + "from \"foodmart\".\"employee\" A "
        + "join \"foodmart\".\"department\" B\n"
        + "on A.\"department_id\" = B.\"department_id\"";
    final String expected = "SELECT *\n"
        + "FROM foodmart.employee AS employee\n"
        + "INNER JOIN foodmart.department AS department "
        + "ON employee.department_id = department.department_id";
    sql(query).withDb2().ok(expected);
  }

  @Test public void testDb2DialectSelfJoinStar() {
    String query = "select * "
        + "from \"foodmart\".\"employee\" A join \"foodmart\".\"employee\" B\n"
        + "on A.\"department_id\" = B.\"department_id\"";
    final String expected = "SELECT *\n"
        + "FROM foodmart.employee AS employee\n"
        + "INNER JOIN foodmart.employee AS employee0 "
        + "ON employee.department_id = employee0.department_id";
    sql(query).withDb2().ok(expected);
  }

  @Test public void testDb2DialectJoin() {
    String query = "select A.\"employee_id\", B.\"department_id\" "
        + "from \"foodmart\".\"employee\" A join \"foodmart\".\"department\" B\n"
        + "on A.\"department_id\" = B.\"department_id\"";
    final String expected = "SELECT"
        + " employee.employee_id, department.department_id\n"
        + "FROM foodmart.employee AS employee\n"
        + "INNER JOIN foodmart.department AS department "
        + "ON employee.department_id = department.department_id";
    sql(query).withDb2().ok(expected);
  }

  @Test public void testDb2DialectSelfJoin() {
    String query = "select A.\"employee_id\", B.\"employee_id\" from "
        + "\"foodmart\".\"employee\" A join \"foodmart\".\"employee\" B\n"
        + "on A.\"department_id\" = B.\"department_id\"";
    final String expected = "SELECT"
        + " employee.employee_id, employee0.employee_id AS employee_id0\n"
        + "FROM foodmart.employee AS employee\n"
        + "INNER JOIN foodmart.employee AS employee0 "
        + "ON employee.department_id = employee0.department_id";
    sql(query).withDb2().ok(expected);
  }

  @Test public void testDb2DialectWhere() {
    String query = "select A.\"employee_id\" from "
        + "\"foodmart\".\"employee\" A where A.\"department_id\" < 1000";
    final String expected = "SELECT employee.employee_id\n"
        + "FROM foodmart.employee AS employee\n"
        + "WHERE employee.department_id < 1000";
    sql(query).withDb2().ok(expected);
  }

  @Test public void testDb2DialectJoinWhere() {
    String query = "select A.\"employee_id\", B.\"department_id\" "
        + "from \"foodmart\".\"employee\" A join \"foodmart\".\"department\" B\n"
        + "on A.\"department_id\" = B.\"department_id\" "
        + "where A.\"employee_id\" < 1000";
    final String expected = "SELECT"
        + " employee.employee_id, department.department_id\n"
        + "FROM foodmart.employee AS employee\n"
        + "INNER JOIN foodmart.department AS department "
        + "ON employee.department_id = department.department_id\n"
        + "WHERE employee.employee_id < 1000";
    sql(query).withDb2().ok(expected);
  }

  @Test public void testDb2DialectSelfJoinWhere() {
    String query = "select A.\"employee_id\", B.\"employee_id\" from "
        + "\"foodmart\".\"employee\" A join \"foodmart\".\"employee\" B\n"
        + "on A.\"department_id\" = B.\"department_id\" "
        + "where B.\"employee_id\" < 2000";
    final String expected = "SELECT "
        + "employee.employee_id, employee0.employee_id AS employee_id0\n"
        + "FROM foodmart.employee AS employee\n"
        + "INNER JOIN foodmart.employee AS employee0 "
        + "ON employee.department_id = employee0.department_id\n"
        + "WHERE employee0.employee_id < 2000";
    sql(query).withDb2().ok(expected);
  }

  @Test public void testDb2DialectCast() {
    String query = "select \"hire_date\", cast(\"hire_date\" as varchar(10)) "
        + "from \"foodmart\".\"reserve_employee\"";
    final String expected = "SELECT reserve_employee.hire_date, "
        + "CAST(reserve_employee.hire_date AS VARCHAR(10))\n"
        + "FROM foodmart.reserve_employee AS reserve_employee";
    sql(query).withDb2().ok(expected);
  }

  @Test public void testDb2DialectSelectQueryWithGroupByHaving() {
    String query = "select count(*) from \"product\" "
        + "group by \"product_class_id\", \"product_id\" "
        + "having \"product_id\"  > 10";
    final String expected = "SELECT COUNT(*)\n"
        + "FROM foodmart.product AS product\n"
        + "GROUP BY product.product_class_id, product.product_id\n"
        + "HAVING product.product_id > 10";
    sql(query).withDb2().ok(expected);
  }


  @Test public void testDb2DialectSelectQueryComplex() {
    String query = "select count(*), \"units_per_case\" "
        + "from \"product\" where \"cases_per_pallet\" > 100 "
        + "group by \"product_id\", \"units_per_case\" "
        + "order by \"units_per_case\" desc";
    final String expected = "SELECT COUNT(*), product.units_per_case\n"
        + "FROM foodmart.product AS product\n"
        + "WHERE product.cases_per_pallet > 100\n"
        + "GROUP BY product.product_id, product.units_per_case\n"
        + "ORDER BY product.units_per_case DESC";
    sql(query).withDb2().ok(expected);
  }

  @Test public void testDb2DialectSelectQueryWithGroup() {
    String query = "select count(*), sum(\"employee_id\") "
        + "from \"reserve_employee\" "
        + "where \"hire_date\" > '2015-01-01' "
        + "and (\"position_title\" = 'SDE' or \"position_title\" = 'SDM') "
        + "group by \"store_id\", \"position_title\"";
    final String expected = "SELECT"
        + " COUNT(*), SUM(reserve_employee.employee_id)\n"
        + "FROM foodmart.reserve_employee AS reserve_employee\n"
        + "WHERE reserve_employee.hire_date > '2015-01-01' "
        + "AND (reserve_employee.position_title = 'SDE' OR "
        + "reserve_employee.position_title = 'SDM')\n"
        + "GROUP BY reserve_employee.store_id, reserve_employee.position_title";
    sql(query).withDb2().ok(expected);
  }

  /** Test case for
   * <a href="https://issues.apache.org/jira/browse/CALCITE-1372">[CALCITE-1372]
   * JDBC adapter generates SQL with wrong field names</a>. */
  @Test public void testJoinPlan2() {
    final String sql = "SELECT v1.deptno, v2.deptno\n"
        + "FROM dept v1 LEFT JOIN emp v2 ON v1.deptno = v2.deptno\n"
        + "WHERE v2.job LIKE 'PRESIDENT'";
    final String expected = "SELECT \"DEPT\".\"DEPTNO\","
        + " \"EMP\".\"DEPTNO\" AS \"DEPTNO0\"\n"
        + "FROM \"SCOTT\".\"DEPT\"\n"
        + "LEFT JOIN \"SCOTT\".\"EMP\""
        + " ON \"DEPT\".\"DEPTNO\" = \"EMP\".\"DEPTNO\"\n"
        + "WHERE \"EMP\".\"JOB\" LIKE 'PRESIDENT'";
    // DB2 does not have implicit aliases, so generates explicit "AS DEPT"
    // and "AS EMP"
    final String expectedDb2 = "SELECT DEPT.DEPTNO, EMP.DEPTNO AS DEPTNO0\n"
        + "FROM SCOTT.DEPT AS DEPT\n"
        + "LEFT JOIN SCOTT.EMP AS EMP ON DEPT.DEPTNO = EMP.DEPTNO\n"
        + "WHERE EMP.JOB LIKE 'PRESIDENT'";
    sql(sql)
        .schema(CalciteAssert.SchemaSpec.JDBC_SCOTT)
        .ok(expected)
        .withDb2()
        .ok(expectedDb2);
  }

  /** Test case for
   * <a href="https://issues.apache.org/jira/browse/CALCITE-1422">[CALCITE-1422]
   * In JDBC adapter, allow IS NULL and IS NOT NULL operators in generated SQL
   * join condition</a>. */
  @Test public void testSimpleJoinConditionWithIsNullOperators() {
    String query = "select *\n"
        + "from \"foodmart\".\"sales_fact_1997\" as \"t1\"\n"
        + "inner join \"foodmart\".\"customer\" as \"t2\"\n"
        + "on \"t1\".\"customer_id\" = \"t2\".\"customer_id\" or "
        + "(\"t1\".\"customer_id\" is null "
        + "and \"t2\".\"customer_id\" is null) or\n"
        + "\"t2\".\"occupation\" is null\n"
        + "inner join \"foodmart\".\"product\" as \"t3\"\n"
        + "on \"t1\".\"product_id\" = \"t3\".\"product_id\" or "
        + "(\"t1\".\"product_id\" is not null or "
        + "\"t3\".\"product_id\" is not null)";
    // Some of the "IS NULL" and "IS NOT NULL" are reduced to TRUE or FALSE,
    // but not all.
    String expected = "SELECT *\nFROM \"foodmart\".\"sales_fact_1997\"\n"
        + "INNER JOIN \"foodmart\".\"customer\" "
        + "ON \"sales_fact_1997\".\"customer_id\" = \"customer\".\"customer_id\""
        + " OR FALSE AND FALSE"
        + " OR \"customer\".\"occupation\" IS NULL\n"
        + "INNER JOIN \"foodmart\".\"product\" "
        + "ON \"sales_fact_1997\".\"product_id\" = \"product\".\"product_id\""
        + " OR TRUE"
        + " OR TRUE";
    sql(query).ok(expected);
  }


  /** Test case for
   * <a href="https://issues.apache.org/jira/browse/CALCITE-1586">[CALCITE-1586]
   * JDBC adapter generates wrong SQL if UNION has more than two inputs</a>. */
  @Test public void testThreeQueryUnion() {
    String query = "SELECT \"product_id\" FROM \"product\" "
        + " UNION ALL "
        + "SELECT \"product_id\" FROM \"sales_fact_1997\" "
        + " UNION ALL "
        + "SELECT \"product_class_id\" AS product_id FROM \"product_class\"";
    String expected = "SELECT \"product_id\"\n"
        + "FROM \"foodmart\".\"product\"\n"
        + "UNION ALL\n"
        + "SELECT \"product_id\"\n"
        + "FROM \"foodmart\".\"sales_fact_1997\"\n"
        + "UNION ALL\n"
        + "SELECT \"product_class_id\" AS \"PRODUCT_ID\"\n"
        + "FROM \"foodmart\".\"product_class\"";

    final RuleSet rules = RuleSets.ofList(UnionMergeRule.INSTANCE);
    sql(query)
        .optimize(rules, null)
        .ok(expected);
  }

  /** Test case for
   * <a href="https://issues.apache.org/jira/browse/CALCITE-1800">[CALCITE-1800]
   * JDBC adapter fails to SELECT FROM a UNION query</a>. */
  @Test public void testUnionWrappedInASelect() {
    final String query = "select sum(\n"
        + "  case when \"product_id\"=0 then \"net_weight\" else 0 end)"
        + " as net_weight\n"
        + "from (\n"
        + "  select \"product_id\", \"net_weight\"\n"
        + "  from \"product\"\n"
        + "  union all\n"
        + "  select \"product_id\", 0 as \"net_weight\"\n"
        + "  from \"sales_fact_1997\") t0";
    final String expected = "SELECT SUM(CASE WHEN \"product_id\" = 0"
        + " THEN \"net_weight\" ELSE 0 END) AS \"NET_WEIGHT\"\n"
        + "FROM (SELECT \"product_id\", \"net_weight\"\n"
        + "FROM \"foodmart\".\"product\"\n"
        + "UNION ALL\n"
        + "SELECT \"product_id\", 0 AS \"net_weight\"\n"
        + "FROM \"foodmart\".\"sales_fact_1997\") AS \"t1\"";
    sql(query).ok(expected);
  }

  @Test public void testLiteral() {
    checkLiteral("DATE '1978-05-02'");
    checkLiteral2("DATE '1978-5-2'", "DATE '1978-05-02'");
    checkLiteral("TIME '12:34:56'");
    checkLiteral("TIME '12:34:56.78'");
    checkLiteral2("TIME '1:4:6.080'", "TIME '01:04:06.080'");
    checkLiteral("TIMESTAMP '1978-05-02 12:34:56.78'");
    checkLiteral2("TIMESTAMP '1978-5-2 2:4:6.80'",
        "TIMESTAMP '1978-05-02 02:04:06.80'");
    checkLiteral("'I can''t explain'");
    checkLiteral("''");
    checkLiteral("TRUE");
    checkLiteral("123");
    checkLiteral("123.45");
    checkLiteral("-123.45");
    checkLiteral("INTERVAL '1-2' YEAR TO MONTH");
    checkLiteral("INTERVAL -'1-2' YEAR TO MONTH");
    checkLiteral("INTERVAL '12-11' YEAR TO MONTH");
    checkLiteral("INTERVAL '1' YEAR");
    checkLiteral("INTERVAL '1' MONTH");
    checkLiteral("INTERVAL '12' DAY");
    checkLiteral("INTERVAL -'12' DAY");
    checkLiteral2("INTERVAL '1 2' DAY TO HOUR",
        "INTERVAL '1 02' DAY TO HOUR");
    checkLiteral2("INTERVAL '1 2:10' DAY TO MINUTE",
        "INTERVAL '1 02:10' DAY TO MINUTE");
    checkLiteral2("INTERVAL '1 2:00' DAY TO MINUTE",
        "INTERVAL '1 02:00' DAY TO MINUTE");
    checkLiteral2("INTERVAL '1 2:34:56' DAY TO SECOND",
        "INTERVAL '1 02:34:56' DAY TO SECOND");
    checkLiteral2("INTERVAL '1 2:34:56.789' DAY TO SECOND",
        "INTERVAL '1 02:34:56.789' DAY TO SECOND");
    checkLiteral2("INTERVAL '1 2:34:56.78' DAY TO SECOND",
        "INTERVAL '1 02:34:56.78' DAY TO SECOND");
    checkLiteral2("INTERVAL '1 2:34:56.078' DAY TO SECOND",
        "INTERVAL '1 02:34:56.078' DAY TO SECOND");
    checkLiteral2("INTERVAL -'1 2:34:56.078' DAY TO SECOND",
        "INTERVAL -'1 02:34:56.078' DAY TO SECOND");
    checkLiteral2("INTERVAL '1 2:3:5.070' DAY TO SECOND",
        "INTERVAL '1 02:03:05.07' DAY TO SECOND");
    checkLiteral("INTERVAL '1:23' HOUR TO MINUTE");
    checkLiteral("INTERVAL '1:02' HOUR TO MINUTE");
    checkLiteral("INTERVAL -'1:02' HOUR TO MINUTE");
    checkLiteral("INTERVAL '1:23:45' HOUR TO SECOND");
    checkLiteral("INTERVAL '1:03:05' HOUR TO SECOND");
    checkLiteral("INTERVAL '1:23:45.678' HOUR TO SECOND");
    checkLiteral("INTERVAL '1:03:05.06' HOUR TO SECOND");
    checkLiteral("INTERVAL '12' MINUTE");
    checkLiteral("INTERVAL '12:34' MINUTE TO SECOND");
    checkLiteral("INTERVAL '12:34.567' MINUTE TO SECOND");
    checkLiteral("INTERVAL '12' SECOND");
    checkLiteral("INTERVAL '12.345' SECOND");
  }

  private void checkLiteral(String expression) {
    checkLiteral2(expression, expression);
  }

  private void checkLiteral2(String expression, String expected) {
    sql("VALUES " + expression)
        .withHsqldb()
        .ok("SELECT *\n"
            + "FROM (VALUES  (" + expected + ")) AS t (EXPR$0)");
  }

  /** Test case for
   * <a href="https://issues.apache.org/jira/browse/CALCITE-2625">[CALCITE-2625]
   * Removing Window Boundaries from SqlWindow of Aggregate Function which do not allow Framing</a>
   * */
  @Test public void testRowNumberFunctionForPrintingOfFrameBoundary() {
    String query = "SELECT row_number() over (order by \"hire_date\") FROM \"employee\"";
    String expected = "SELECT ROW_NUMBER() OVER (ORDER BY \"hire_date\")\n"
        + "FROM \"foodmart\".\"employee\"";
    sql(query).ok(expected);
  }

  @Test public void testRankFunctionForPrintingOfFrameBoundary() {
    String query = "SELECT rank() over (order by \"hire_date\") FROM \"employee\"";
    String expected = "SELECT RANK() OVER (ORDER BY \"hire_date\")\n"
        + "FROM \"foodmart\".\"employee\"";
    sql(query).ok(expected);
  }

  @Test public void testLeadFunctionForPrintingOfFrameBoundary() {
    String query = "SELECT lead(\"employee_id\",1,'NA') over "
        + "(partition by \"hire_date\" order by \"employee_id\") FROM \"employee\"";
    String expected = "SELECT LEAD(\"employee_id\", 1, 'NA') OVER "
        + "(PARTITION BY \"hire_date\" ORDER BY \"employee_id\")\n"
        + "FROM \"foodmart\".\"employee\"";
    sql(query).ok(expected);
  }

  @Test public void testLagFunctionForPrintingOfFrameBoundary() {
    String query = "SELECT lag(\"employee_id\",1,'NA') over "
        + "(partition by \"hire_date\" order by \"employee_id\") FROM \"employee\"";
    String expected = "SELECT LAG(\"employee_id\", 1, 'NA') OVER "
        + "(PARTITION BY \"hire_date\" ORDER BY \"employee_id\")\n"
        + "FROM \"foodmart\".\"employee\"";
    sql(query).ok(expected);
  }

  /** Test case for
   * <a href="https://issues.apache.org/jira/browse/CALCITE-1798">[CALCITE-1798]
   * Generate dialect-specific SQL for FLOOR operator</a>. */
  @Test public void testFloor() {
    String query = "SELECT floor(\"hire_date\" TO MINUTE) FROM \"employee\"";
    String expected = "SELECT TRUNC(hire_date, 'MI')\nFROM foodmart.employee";
    sql(query)
        .withHsqldb()
        .ok(expected);
  }

  @Test public void testFloorPostgres() {
    String query = "SELECT floor(\"hire_date\" TO MINUTE) FROM \"employee\"";
    String expected = "SELECT DATE_TRUNC('MINUTE', \"hire_date\")\nFROM \"foodmart\".\"employee\"";
    sql(query)
        .withPostgresql()
        .ok(expected);
  }

  @Test public void testFloorOracle() {
    String query = "SELECT floor(\"hire_date\" TO MINUTE) FROM \"employee\"";
    String expected = "SELECT TRUNC(\"hire_date\", 'MINUTE')\nFROM \"foodmart\".\"employee\"";
    sql(query)
        .withOracle()
        .ok(expected);
  }

  @Test public void testFloorMssqlWeek() {
    String query = "SELECT floor(\"hire_date\" TO WEEK) FROM \"employee\"";
    String expected = "SELECT CONVERT(DATETIME, CONVERT(VARCHAR(10), "
        + "DATEADD(day, - (6 + DATEPART(weekday, [hire_date] )) % 7, [hire_date] ), 126))\n"
        + "FROM [foodmart].[employee]";
    sql(query)
        .withMssql()
        .ok(expected);
  }

  @Test public void testFloorMssqlMonth() {
    String query = "SELECT floor(\"hire_date\" TO MONTH) FROM \"employee\"";
    String expected = "SELECT CONVERT(DATETIME, CONVERT(VARCHAR(7), [hire_date] , 126)+'-01')\n"
        + "FROM [foodmart].[employee]";
    sql(query)
        .withMssql()
        .ok(expected);
  }

  @Test public void testFloorMysqlMonth() {
    String query = "SELECT floor(\"hire_date\" TO MONTH) FROM \"employee\"";
    String expected = "SELECT DATE_FORMAT(`hire_date`, '%Y-%m-01')\n"
        + "FROM `foodmart`.`employee`";
    sql(query)
        .withMysql()
        .ok(expected);
  }

  @Test public void testUnparseSqlIntervalQualifierDb2() {
    String queryDatePlus = "select  * from \"employee\" where  \"hire_date\" + "
        + "INTERVAL '19800' SECOND(5) > TIMESTAMP '2005-10-17 00:00:00' ";
    String expectedDatePlus = "SELECT *\n"
        + "FROM foodmart.employee AS employee\n"
        + "WHERE (employee.hire_date + 19800 SECOND)"
        + " > TIMESTAMP '2005-10-17 00:00:00'";

    sql(queryDatePlus)
        .withDb2()
        .ok(expectedDatePlus);

    String queryDateMinus = "select  * from \"employee\" where  \"hire_date\" - "
        + "INTERVAL '19800' SECOND(5) > TIMESTAMP '2005-10-17 00:00:00' ";
    String expectedDateMinus = "SELECT *\n"
        + "FROM foodmart.employee AS employee\n"
        + "WHERE (employee.hire_date - 19800 SECOND)"
        + " > TIMESTAMP '2005-10-17 00:00:00'";

    sql(queryDateMinus)
        .withDb2()
        .ok(expectedDateMinus);
  }

  @Test public void testUnparseSqlIntervalQualifierMySql() {
    final String sql0 = "select  * from \"employee\" where  \"hire_date\" - "
        + "INTERVAL '19800' SECOND(5) > TIMESTAMP '2005-10-17 00:00:00' ";
    final String expect0 = "SELECT *\n"
        + "FROM `foodmart`.`employee`\n"
        + "WHERE (`hire_date` - INTERVAL '19800' SECOND)"
        + " > TIMESTAMP '2005-10-17 00:00:00'";
    sql(sql0).withMysql().ok(expect0);

    final String sql1 = "select  * from \"employee\" where  \"hire_date\" + "
        + "INTERVAL '10' HOUR > TIMESTAMP '2005-10-17 00:00:00' ";
    final String expect1 = "SELECT *\n"
        + "FROM `foodmart`.`employee`\n"
        + "WHERE (`hire_date` + INTERVAL '10' HOUR)"
        + " > TIMESTAMP '2005-10-17 00:00:00'";
    sql(sql1).withMysql().ok(expect1);

    final String sql2 = "select  * from \"employee\" where  \"hire_date\" + "
        + "INTERVAL '1-2' year to month > TIMESTAMP '2005-10-17 00:00:00' ";
    final String expect2 = "SELECT *\n"
        + "FROM `foodmart`.`employee`\n"
        + "WHERE (`hire_date` + INTERVAL '1-2' YEAR_MONTH)"
        + " > TIMESTAMP '2005-10-17 00:00:00'";
    sql(sql2).withMysql().ok(expect2);

    final String sql3 = "select  * from \"employee\" "
        + "where  \"hire_date\" + INTERVAL '39:12' MINUTE TO SECOND"
        + " > TIMESTAMP '2005-10-17 00:00:00' ";
    final String expect3 = "SELECT *\n"
        + "FROM `foodmart`.`employee`\n"
        + "WHERE (`hire_date` + INTERVAL '39:12' MINUTE_SECOND)"
        + " > TIMESTAMP '2005-10-17 00:00:00'";
    sql(sql3).withMysql().ok(expect3);
  }

  @Test public void testUnparseSqlIntervalQualifierMsSql() {
    String queryDatePlus = "select  * from \"employee\" where  \"hire_date\" +"
        + "INTERVAL '19800' SECOND(5) > TIMESTAMP '2005-10-17 00:00:00' ";
    String expectedDatePlus = "SELECT *\n"
        + "FROM [foodmart].[employee]\n"
        + "WHERE DATEADD(SECOND, 19800, [hire_date]) > '2005-10-17 00:00:00'";

    sql(queryDatePlus)
        .withMssql()
        .ok(expectedDatePlus);

    String queryDateMinus = "select  * from \"employee\" where  \"hire_date\" -"
        + "INTERVAL '19800' SECOND(5) > TIMESTAMP '2005-10-17 00:00:00' ";
    String expectedDateMinus = "SELECT *\n"
        + "FROM [foodmart].[employee]\n"
        + "WHERE DATEADD(SECOND, -19800, [hire_date]) > '2005-10-17 00:00:00'";

    sql(queryDateMinus)
        .withMssql()
        .ok(expectedDateMinus);

    String queryDateMinusNegate = "select  * from \"employee\" "
        + "where  \"hire_date\" -INTERVAL '-19800' SECOND(5)"
        + " > TIMESTAMP '2005-10-17 00:00:00' ";
    String expectedDateMinusNegate = "SELECT *\n"
        + "FROM [foodmart].[employee]\n"
        + "WHERE DATEADD(SECOND, 19800, [hire_date]) > '2005-10-17 00:00:00'";

    sql(queryDateMinusNegate)
        .withMssql()
        .ok(expectedDateMinusNegate);
  }

  @Test public void testFloorMysqlWeek() {
    String query = "SELECT floor(\"hire_date\" TO WEEK) FROM \"employee\"";
    String expected = "SELECT STR_TO_DATE(DATE_FORMAT(`hire_date` , '%x%v-1'), '%x%v-%w')\n"
        + "FROM `foodmart`.`employee`";
    sql(query)
        .withMysql()
        .ok(expected);
  }

  @Test public void testFloorMysqlHour() {
    String query = "SELECT floor(\"hire_date\" TO HOUR) FROM \"employee\"";
    String expected = "SELECT DATE_FORMAT(`hire_date`, '%Y-%m-%d %H:00:00')\n"
        + "FROM `foodmart`.`employee`";
    sql(query)
        .withMysql()
        .ok(expected);
  }

  @Test public void testFloorMysqlMinute() {
    String query = "SELECT floor(\"hire_date\" TO MINUTE) FROM \"employee\"";
    String expected = "SELECT DATE_FORMAT(`hire_date`, '%Y-%m-%d %H:%i:00')\n"
        + "FROM `foodmart`.`employee`";
    sql(query)
        .withMysql()
        .ok(expected);
  }

  @Test public void testFloorMysqlSecond() {
    String query = "SELECT floor(\"hire_date\" TO SECOND) FROM \"employee\"";
    String expected = "SELECT DATE_FORMAT(`hire_date`, '%Y-%m-%d %H:%i:%s')\n"
        + "FROM `foodmart`.`employee`";
    sql(query)
        .withMysql()
        .ok(expected);
  }

  /** Test case for
   * <a href="https://issues.apache.org/jira/browse/CALCITE-1826">[CALCITE-1826]
   * JDBC dialect-specific FLOOR fails when in GROUP BY</a>. */
  @Test public void testFloorWithGroupBy() {
    final String query = "SELECT floor(\"hire_date\" TO MINUTE)\n"
        + "FROM \"employee\"\n"
        + "GROUP BY floor(\"hire_date\" TO MINUTE)";
    final String expected = "SELECT TRUNC(hire_date, 'MI')\n"
        + "FROM foodmart.employee\n"
        + "GROUP BY TRUNC(hire_date, 'MI')";
    final String expectedOracle = "SELECT TRUNC(\"hire_date\", 'MINUTE')\n"
        + "FROM \"foodmart\".\"employee\"\n"
        + "GROUP BY TRUNC(\"hire_date\", 'MINUTE')";
    final String expectedPostgresql = "SELECT DATE_TRUNC('MINUTE', \"hire_date\")\n"
        + "FROM \"foodmart\".\"employee\"\n"
        + "GROUP BY DATE_TRUNC('MINUTE', \"hire_date\")";
    final String expectedMysql = "SELECT"
        + " DATE_FORMAT(`hire_date`, '%Y-%m-%d %H:%i:00')\n"
        + "FROM `foodmart`.`employee`\n"
        + "GROUP BY DATE_FORMAT(`hire_date`, '%Y-%m-%d %H:%i:00')";
    sql(query)
        .withHsqldb()
        .ok(expected)
        .withOracle()
        .ok(expectedOracle)
        .withPostgresql()
        .ok(expectedPostgresql)
        .withMysql()
        .ok(expectedMysql);
  }

  @Test public void testSubstring() {
    final String query = "select substring(\"brand_name\" from 2) "
        + "from \"product\"\n";
    final String expectedOracle = "SELECT SUBSTR(\"brand_name\", 2)\n"
        + "FROM \"foodmart\".\"product\"";
    final String expectedPostgresql = "SELECT SUBSTRING(\"brand_name\" FROM 2)\n"
        + "FROM \"foodmart\".\"product\"";
    final String expectedSnowflake = "SELECT SUBSTR(\"brand_name\", 2)\n"
            + "FROM \"foodmart\".\"product\"";
    final String expectedRedshift = expectedPostgresql;
    final String expectedMysql = "SELECT SUBSTRING(`brand_name` FROM 2)\n"
        + "FROM `foodmart`.`product`";
    final String expectedHive = "SELECT SUBSTR(brand_name, 2)\n"
        + "FROM foodmart.product";
    final String expectedSpark = "SELECT SUBSTRING(brand_name, 2)\n"
        + "FROM foodmart.product";
    final String expectedBiqQuery = "SELECT SUBSTR(brand_name, 2)\n"
        + "FROM foodmart.product";
    sql(query)
        .withOracle()
        .ok(expectedOracle)
        .withPostgresql()
        .ok(expectedPostgresql)
        .withSnowflake()
        .ok(expectedSnowflake)
        .withRedshift()
        .ok(expectedRedshift)
        .withMysql()
        .ok(expectedMysql)
        .withMssql()
        // mssql does not support this syntax and so should fail
        .throws_("MSSQL SUBSTRING requires FROM and FOR arguments")
        .withHive()
        .ok(expectedHive)
        .withSpark()
        .ok(expectedSpark)
        .withBigQuery()
        .ok(expectedBiqQuery);
  }

  @Test public void testSubstringWithFor() {
    final String query = "select substring(\"brand_name\" from 2 for 3) "
        + "from \"product\"\n";
    final String expectedOracle = "SELECT SUBSTR(\"brand_name\", 2, 3)\n"
        + "FROM \"foodmart\".\"product\"";
    final String expectedPostgresql = "SELECT SUBSTRING(\"brand_name\" FROM 2 FOR 3)\n"
        + "FROM \"foodmart\".\"product\"";
    final String expectedSnowflake = "SELECT SUBSTR(\"brand_name\", 2, 3)\n"
            + "FROM \"foodmart\".\"product\"";
    final String expectedRedshift = expectedPostgresql;
    final String expectedMysql = "SELECT SUBSTRING(`brand_name` FROM 2 FOR 3)\n"
        + "FROM `foodmart`.`product`";
    final String expectedMssql = "SELECT SUBSTRING([brand_name], 2, 3)\n"
        + "FROM [foodmart].[product]";
    final String expectedHive = "SELECT SUBSTR(brand_name, 2, 3)\n"
        + "FROM foodmart.product";
    final String expectedSpark = "SELECT SUBSTRING(brand_name, 2, 3)\n"
        + "FROM foodmart.product";
    sql(query)
        .withOracle()
        .ok(expectedOracle)
        .withPostgresql()
        .ok(expectedPostgresql)
        .withSnowflake()
        .ok(expectedSnowflake)
        .withRedshift()
        .ok(expectedRedshift)
        .withMysql()
        .ok(expectedMysql)
        .withMssql()
        .ok(expectedMssql)
        .withSpark()
        .ok(expectedSpark)
        .withHive()
        .ok(expectedHive);
  }

  /** Test case for
   * <a href="https://issues.apache.org/jira/browse/CALCITE-1849">[CALCITE-1849]
   * Support sub-queries (RexSubQuery) in RelToSqlConverter</a>. */
  @Test public void testExistsWithExpand() {
    String query = "select \"product_name\" from \"product\" a "
        + "where exists (select count(*) "
        + "from \"sales_fact_1997\"b "
        + "where b.\"product_id\" = a.\"product_id\")";
    String expected = "SELECT \"product_name\"\n"
        + "FROM \"foodmart\".\"product\"\n"
        + "WHERE EXISTS (SELECT COUNT(*)\n"
        + "FROM \"foodmart\".\"sales_fact_1997\"\n"
        + "WHERE \"product_id\" = \"product\".\"product_id\")";
    sql(query).config(NO_EXPAND_CONFIG).ok(expected);
  }

  @Test public void testNotExistsWithExpand() {
    String query = "select \"product_name\" from \"product\" a "
        + "where not exists (select count(*) "
        + "from \"sales_fact_1997\"b "
        + "where b.\"product_id\" = a.\"product_id\")";
    String expected = "SELECT \"product_name\"\n"
        + "FROM \"foodmart\".\"product\"\n"
        + "WHERE NOT EXISTS (SELECT COUNT(*)\n"
        + "FROM \"foodmart\".\"sales_fact_1997\"\n"
        + "WHERE \"product_id\" = \"product\".\"product_id\")";
    sql(query).config(NO_EXPAND_CONFIG).ok(expected);
  }

  @Test public void testSubQueryInWithExpand() {
    String query = "select \"product_name\" from \"product\" a "
        + "where \"product_id\" in (select \"product_id\" "
        + "from \"sales_fact_1997\"b "
        + "where b.\"product_id\" = a.\"product_id\")";
    String expected = "SELECT \"product_name\"\n"
        + "FROM \"foodmart\".\"product\"\n"
        + "WHERE \"product_id\" IN (SELECT \"product_id\"\n"
        + "FROM \"foodmart\".\"sales_fact_1997\"\n"
        + "WHERE \"product_id\" = \"product\".\"product_id\")";
    sql(query).config(NO_EXPAND_CONFIG).ok(expected);
  }

  @Test public void testSubQueryInWithExpand2() {
    String query = "select \"product_name\" from \"product\" a "
        + "where \"product_id\" in (1, 2)";
    String expected = "SELECT \"product_name\"\n"
        + "FROM \"foodmart\".\"product\"\n"
        + "WHERE \"product_id\" = 1 OR \"product_id\" = 2";
    sql(query).config(NO_EXPAND_CONFIG).ok(expected);
  }

  @Test public void testSubQueryNotInWithExpand() {
    String query = "select \"product_name\" from \"product\" a "
        + "where \"product_id\" not in (select \"product_id\" "
        + "from \"sales_fact_1997\"b "
        + "where b.\"product_id\" = a.\"product_id\")";
    String expected = "SELECT \"product_name\"\n"
        + "FROM \"foodmart\".\"product\"\n"
        + "WHERE \"product_id\" NOT IN (SELECT \"product_id\"\n"
        + "FROM \"foodmart\".\"sales_fact_1997\"\n"
        + "WHERE \"product_id\" = \"product\".\"product_id\")";
    sql(query).config(NO_EXPAND_CONFIG).ok(expected);
  }

  @Test public void testLike() {
    String query = "select \"product_name\" from \"product\" a "
        + "where \"product_name\" like 'abc'";
    String expected = "SELECT \"product_name\"\n"
        + "FROM \"foodmart\".\"product\"\n"
        + "WHERE \"product_name\" LIKE 'abc'";
    sql(query).ok(expected);
  }

  @Test public void testNotLike() {
    String query = "select \"product_name\" from \"product\" a "
        + "where \"product_name\" not like 'abc'";
    String expected = "SELECT \"product_name\"\n"
        + "FROM \"foodmart\".\"product\"\n"
        + "WHERE \"product_name\" NOT LIKE 'abc'";
    sql(query).ok(expected);
  }

  @Test public void testMatchRecognizePatternExpression() {
    String sql = "select *\n"
        + "  from \"product\" match_recognize\n"
        + "  (\n"
        + "    partition by \"product_class_id\", \"brand_name\" \n"
        + "    order by \"product_class_id\" asc, \"brand_name\" desc \n"
        + "    pattern (strt down+ up+)\n"
        + "    define\n"
        + "      down as down.\"net_weight\" < PREV(down.\"net_weight\"),\n"
        + "      up as up.\"net_weight\" > prev(up.\"net_weight\")\n"
        + "  ) mr";
    String expected = "SELECT *\n"
        + "FROM (SELECT *\n"
        + "FROM \"foodmart\".\"product\") MATCH_RECOGNIZE(\n"
        + "PARTITION BY \"product_class_id\", \"brand_name\"\n"
        + "ORDER BY \"product_class_id\", \"brand_name\" DESC\n"
        + "ONE ROW PER MATCH\n"
        + "AFTER MATCH SKIP TO NEXT ROW\n"
        + "PATTERN (\"STRT\" \"DOWN\" + \"UP\" +)\n"
        + "DEFINE "
        + "\"DOWN\" AS PREV(\"DOWN\".\"net_weight\", 0) < "
        + "PREV(\"DOWN\".\"net_weight\", 1), "
        + "\"UP\" AS PREV(\"UP\".\"net_weight\", 0) > "
        + "PREV(\"UP\".\"net_weight\", 1))";
    sql(sql).ok(expected);
  }

  @Test public void testMatchRecognizePatternExpression2() {
    final String sql = "select *\n"
        + "  from \"product\" match_recognize\n"
        + "  (\n"
        + "    pattern (strt down+ up+$)\n"
        + "    define\n"
        + "      down as down.\"net_weight\" < PREV(down.\"net_weight\"),\n"
        + "      up as up.\"net_weight\" > prev(up.\"net_weight\")\n"
        + "  ) mr";
    final String expected = "SELECT *\n"
        + "FROM (SELECT *\n"
        + "FROM \"foodmart\".\"product\") MATCH_RECOGNIZE(\n"
        + "ONE ROW PER MATCH\n"
        + "AFTER MATCH SKIP TO NEXT ROW\n"
        + "PATTERN (\"STRT\" \"DOWN\" + \"UP\" + $)\n"
        + "DEFINE "
        + "\"DOWN\" AS PREV(\"DOWN\".\"net_weight\", 0) < "
        + "PREV(\"DOWN\".\"net_weight\", 1), "
        + "\"UP\" AS PREV(\"UP\".\"net_weight\", 0) > "
        + "PREV(\"UP\".\"net_weight\", 1))";
    sql(sql).ok(expected);
  }

  @Test public void testMatchRecognizePatternExpression3() {
    final String sql = "select *\n"
        + "  from \"product\" match_recognize\n"
        + "  (\n"
        + "    pattern (^strt down+ up+)\n"
        + "    define\n"
        + "      down as down.\"net_weight\" < PREV(down.\"net_weight\"),\n"
        + "      up as up.\"net_weight\" > prev(up.\"net_weight\")\n"
        + "  ) mr";
    final String expected = "SELECT *\n"
        + "FROM (SELECT *\n"
        + "FROM \"foodmart\".\"product\") MATCH_RECOGNIZE(\n"
        + "ONE ROW PER MATCH\n"
        + "AFTER MATCH SKIP TO NEXT ROW\n"
        + "PATTERN (^ \"STRT\" \"DOWN\" + \"UP\" +)\n"
        + "DEFINE "
        + "\"DOWN\" AS PREV(\"DOWN\".\"net_weight\", 0) < "
        + "PREV(\"DOWN\".\"net_weight\", 1), "
        + "\"UP\" AS PREV(\"UP\".\"net_weight\", 0) > "
        + "PREV(\"UP\".\"net_weight\", 1))";
    sql(sql).ok(expected);
  }

  @Test public void testMatchRecognizePatternExpression4() {
    final String sql = "select *\n"
        + "  from \"product\" match_recognize\n"
        + "  (\n"
        + "    pattern (^strt down+ up+$)\n"
        + "    define\n"
        + "      down as down.\"net_weight\" < PREV(down.\"net_weight\"),\n"
        + "      up as up.\"net_weight\" > prev(up.\"net_weight\")\n"
        + "  ) mr";
    final String expected = "SELECT *\n"
        + "FROM (SELECT *\n"
        + "FROM \"foodmart\".\"product\") MATCH_RECOGNIZE(\n"
        + "ONE ROW PER MATCH\n"
        + "AFTER MATCH SKIP TO NEXT ROW\n"
        + "PATTERN (^ \"STRT\" \"DOWN\" + \"UP\" + $)\n"
        + "DEFINE "
        + "\"DOWN\" AS PREV(\"DOWN\".\"net_weight\", 0) < "
        + "PREV(\"DOWN\".\"net_weight\", 1), "
        + "\"UP\" AS PREV(\"UP\".\"net_weight\", 0) > "
        + "PREV(\"UP\".\"net_weight\", 1))";
    sql(sql).ok(expected);
  }

  @Test public void testMatchRecognizePatternExpression5() {
    final String sql = "select *\n"
        + "  from \"product\" match_recognize\n"
        + "  (\n"
        + "    pattern (strt down* up?)\n"
        + "    define\n"
        + "      down as down.\"net_weight\" < PREV(down.\"net_weight\"),\n"
        + "      up as up.\"net_weight\" > prev(up.\"net_weight\")\n"
        + "  ) mr";
    final String expected = "SELECT *\n"
        + "FROM (SELECT *\n"
        + "FROM \"foodmart\".\"product\") MATCH_RECOGNIZE(\n"
        + "ONE ROW PER MATCH\n"
        + "AFTER MATCH SKIP TO NEXT ROW\n"
        + "PATTERN (\"STRT\" \"DOWN\" * \"UP\" ?)\n"
        + "DEFINE "
        + "\"DOWN\" AS PREV(\"DOWN\".\"net_weight\", 0) < "
        + "PREV(\"DOWN\".\"net_weight\", 1), "
        + "\"UP\" AS PREV(\"UP\".\"net_weight\", 0) > "
        + "PREV(\"UP\".\"net_weight\", 1))";
    sql(sql).ok(expected);
  }

  @Test public void testMatchRecognizePatternExpression6() {
    final String sql = "select *\n"
        + "  from \"product\" match_recognize\n"
        + "  (\n"
        + "    pattern (strt {-down-} up?)\n"
        + "    define\n"
        + "      down as down.\"net_weight\" < PREV(down.\"net_weight\"),\n"
        + "      up as up.\"net_weight\" > prev(up.\"net_weight\")\n"
        + "  ) mr";
    final String expected = "SELECT *\n"
        + "FROM (SELECT *\n"
        + "FROM \"foodmart\".\"product\") MATCH_RECOGNIZE(\n"
        + "ONE ROW PER MATCH\n"
        + "AFTER MATCH SKIP TO NEXT ROW\n"
        + "PATTERN (\"STRT\" {- \"DOWN\" -} \"UP\" ?)\n"
        + "DEFINE "
        + "\"DOWN\" AS PREV(\"DOWN\".\"net_weight\", 0) < "
        + "PREV(\"DOWN\".\"net_weight\", 1), "
        + "\"UP\" AS PREV(\"UP\".\"net_weight\", 0) > "
        + "PREV(\"UP\".\"net_weight\", 1))";
    sql(sql).ok(expected);
  }

  @Test public void testMatchRecognizePatternExpression7() {
    final String sql = "select *\n"
        + "  from \"product\" match_recognize\n"
        + "  (\n"
        + "    pattern (strt down{2} up{3,})\n"
        + "    define\n"
        + "      down as down.\"net_weight\" < PREV(down.\"net_weight\"),\n"
        + "      up as up.\"net_weight\" > prev(up.\"net_weight\")\n"
        + "  ) mr";
    final String expected = "SELECT *\n"
        + "FROM (SELECT *\n"
        + "FROM \"foodmart\".\"product\") MATCH_RECOGNIZE(\n"
        + "ONE ROW PER MATCH\n"
        + "AFTER MATCH SKIP TO NEXT ROW\n"
        + "PATTERN (\"STRT\" \"DOWN\" { 2 } \"UP\" { 3, })\n"
        + "DEFINE "
        + "\"DOWN\" AS PREV(\"DOWN\".\"net_weight\", 0) < "
        + "PREV(\"DOWN\".\"net_weight\", 1), "
        + "\"UP\" AS PREV(\"UP\".\"net_weight\", 0) > "
        + "PREV(\"UP\".\"net_weight\", 1))";
    sql(sql).ok(expected);
  }

  @Test public void testMatchRecognizePatternExpression8() {
    final String sql = "select *\n"
        + "  from \"product\" match_recognize\n"
        + "  (\n"
        + "    pattern (strt down{,2} up{3,5})\n"
        + "    define\n"
        + "      down as down.\"net_weight\" < PREV(down.\"net_weight\"),\n"
        + "      up as up.\"net_weight\" > prev(up.\"net_weight\")\n"
        + "  ) mr";
    final String expected = "SELECT *\n"
        + "FROM (SELECT *\n"
        + "FROM \"foodmart\".\"product\") MATCH_RECOGNIZE(\n"
        + "ONE ROW PER MATCH\n"
        + "AFTER MATCH SKIP TO NEXT ROW\n"
        + "PATTERN (\"STRT\" \"DOWN\" { , 2 } \"UP\" { 3, 5 })\n"
        + "DEFINE "
        + "\"DOWN\" AS PREV(\"DOWN\".\"net_weight\", 0) < "
        + "PREV(\"DOWN\".\"net_weight\", 1), "
        + "\"UP\" AS PREV(\"UP\".\"net_weight\", 0) > "
        + "PREV(\"UP\".\"net_weight\", 1))";
    sql(sql).ok(expected);
  }

  @Test public void testMatchRecognizePatternExpression9() {
    final String sql = "select *\n"
        + "  from \"product\" match_recognize\n"
        + "  (\n"
        + "    pattern (strt {-down+-} {-up*-})\n"
        + "    define\n"
        + "      down as down.\"net_weight\" < PREV(down.\"net_weight\"),\n"
        + "      up as up.\"net_weight\" > prev(up.\"net_weight\")\n"
        + "  ) mr";
    final String expected = "SELECT *\n"
        + "FROM (SELECT *\n"
        + "FROM \"foodmart\".\"product\") MATCH_RECOGNIZE(\n"
        + "ONE ROW PER MATCH\n"
        + "AFTER MATCH SKIP TO NEXT ROW\n"
        + "PATTERN (\"STRT\" {- \"DOWN\" + -} {- \"UP\" * -})\n"
        + "DEFINE "
        + "\"DOWN\" AS PREV(\"DOWN\".\"net_weight\", 0) < "
        + "PREV(\"DOWN\".\"net_weight\", 1), "
        + "\"UP\" AS PREV(\"UP\".\"net_weight\", 0) > "
        + "PREV(\"UP\".\"net_weight\", 1))";
    sql(sql).ok(expected);
  }

  @Test public void testMatchRecognizePatternExpression10() {
    final String sql = "select *\n"
        + "  from \"product\" match_recognize\n"
        + "  (\n"
        + "    pattern (A B C | A C B | B A C | B C A | C A B | C B A)\n"
        + "    define\n"
        + "      A as A.\"net_weight\" < PREV(A.\"net_weight\"),\n"
        + "      B as B.\"net_weight\" > PREV(B.\"net_weight\"),\n"
        + "      C as C.\"net_weight\" < PREV(C.\"net_weight\")\n"
        + "  ) mr";
    final String expected = "SELECT *\n"
        + "FROM (SELECT *\n"
        + "FROM \"foodmart\".\"product\") MATCH_RECOGNIZE(\n"
        + "ONE ROW PER MATCH\n"
        + "AFTER MATCH SKIP TO NEXT ROW\n"
        + "PATTERN "
        + "(\"A\" \"B\" \"C\" | \"A\" \"C\" \"B\" | \"B\" \"A\" \"C\" "
        + "| \"B\" \"C\" \"A\" | \"C\" \"A\" \"B\" | \"C\" \"B\" \"A\")\n"
        + "DEFINE "
        + "\"A\" AS PREV(\"A\".\"net_weight\", 0) < PREV(\"A\".\"net_weight\", 1), "
        + "\"B\" AS PREV(\"B\".\"net_weight\", 0) > PREV(\"B\".\"net_weight\", 1), "
        + "\"C\" AS PREV(\"C\".\"net_weight\", 0) < PREV(\"C\".\"net_weight\", 1))";
    sql(sql).ok(expected);
  }

  @Test public void testMatchRecognizePatternExpression11() {
    final String sql = "select *\n"
        + "  from (select * from \"product\") match_recognize\n"
        + "  (\n"
        + "    pattern (strt down+ up+)\n"
        + "    define\n"
        + "      down as down.\"net_weight\" < PREV(down.\"net_weight\"),\n"
        + "      up as up.\"net_weight\" > prev(up.\"net_weight\")\n"
        + "  ) mr";
    final String expected = "SELECT *\n"
        + "FROM (SELECT *\n"
        + "FROM \"foodmart\".\"product\") MATCH_RECOGNIZE(\n"
        + "ONE ROW PER MATCH\n"
        + "AFTER MATCH SKIP TO NEXT ROW\n"
        + "PATTERN (\"STRT\" \"DOWN\" + \"UP\" +)\n"
        + "DEFINE "
        + "\"DOWN\" AS PREV(\"DOWN\".\"net_weight\", 0) < "
        + "PREV(\"DOWN\".\"net_weight\", 1), "
        + "\"UP\" AS PREV(\"UP\".\"net_weight\", 0) > "
        + "PREV(\"UP\".\"net_weight\", 1))";
    sql(sql).ok(expected);
  }

  @Test public void testMatchRecognizePatternExpression12() {
    final String sql = "select *\n"
        + "  from \"product\" match_recognize\n"
        + "  (\n"
        + "    pattern (strt down+ up+)\n"
        + "    define\n"
        + "      down as down.\"net_weight\" < PREV(down.\"net_weight\"),\n"
        + "      up as up.\"net_weight\" > prev(up.\"net_weight\")\n"
        + "  ) mr order by MR.\"net_weight\"";
    final String expected = "SELECT *\n"
        + "FROM (SELECT *\n"
        + "FROM \"foodmart\".\"product\") MATCH_RECOGNIZE(\n"
        + "ONE ROW PER MATCH\n"
        + "AFTER MATCH SKIP TO NEXT ROW\n"
        + "PATTERN (\"STRT\" \"DOWN\" + \"UP\" +)\n"
        + "DEFINE "
        + "\"DOWN\" AS PREV(\"DOWN\".\"net_weight\", 0) < "
        + "PREV(\"DOWN\".\"net_weight\", 1), "
        + "\"UP\" AS PREV(\"UP\".\"net_weight\", 0) > "
        + "PREV(\"UP\".\"net_weight\", 1))\n"
        + "ORDER BY \"net_weight\"";
    sql(sql).ok(expected);
  }

  @Test public void testMatchRecognizePatternExpression13() {
    final String sql = "select *\n"
        + "  from (\n"
        + "select *\n"
        + "from \"sales_fact_1997\" as s\n"
        + "join \"customer\" as c\n"
        + "  on s.\"customer_id\" = c.\"customer_id\"\n"
        + "join \"product\" as p\n"
        + "  on s.\"product_id\" = p.\"product_id\"\n"
        + "join \"product_class\" as pc\n"
        + "  on p.\"product_class_id\" = pc.\"product_class_id\"\n"
        + "where c.\"city\" = 'San Francisco'\n"
        + "and pc.\"product_department\" = 'Snacks'"
        + ") match_recognize\n"
        + "  (\n"
        + "    pattern (strt down+ up+)\n"
        + "    define\n"
        + "      down as down.\"net_weight\" < PREV(down.\"net_weight\"),\n"
        + "      up as up.\"net_weight\" > prev(up.\"net_weight\")\n"
        + "  ) mr order by MR.\"net_weight\"";
    final String expected = "SELECT *\n"
        + "FROM (SELECT *\n"
        + "FROM \"foodmart\".\"sales_fact_1997\"\n"
        + "INNER JOIN \"foodmart\".\"customer\" "
        + "ON \"sales_fact_1997\".\"customer_id\" = \"customer\".\"customer_id\"\n"
        + "INNER JOIN \"foodmart\".\"product\" "
        + "ON \"sales_fact_1997\".\"product_id\" = \"product\".\"product_id\"\n"
        + "INNER JOIN \"foodmart\".\"product_class\" "
        + "ON \"product\".\"product_class_id\" = \"product_class\".\"product_class_id\"\n"
        + "WHERE \"customer\".\"city\" = 'San Francisco' "
        + "AND \"product_class\".\"product_department\" = 'Snacks') "
        + "MATCH_RECOGNIZE(\n"
        + "ONE ROW PER MATCH\n"
        + "AFTER MATCH SKIP TO NEXT ROW\n"
        + "PATTERN (\"STRT\" \"DOWN\" + \"UP\" +)\n"
        + "DEFINE "
        + "\"DOWN\" AS PREV(\"DOWN\".\"net_weight\", 0) < "
        + "PREV(\"DOWN\".\"net_weight\", 1), "
        + "\"UP\" AS PREV(\"UP\".\"net_weight\", 0) > "
        + "PREV(\"UP\".\"net_weight\", 1))\n"
        + "ORDER BY \"net_weight\"";
    sql(sql).ok(expected);
  }

  @Test public void testMatchRecognizeDefineClause() {
    final String sql = "select *\n"
        + "  from \"product\" match_recognize\n"
        + "  (\n"
        + "    pattern (strt down+ up+)\n"
        + "    define\n"
        + "      down as down.\"net_weight\" < PREV(down.\"net_weight\"),\n"
        + "      up as up.\"net_weight\" > NEXT(up.\"net_weight\")\n"
        + "  ) mr";
    final String expected = "SELECT *\n"
        + "FROM (SELECT *\n"
        + "FROM \"foodmart\".\"product\") MATCH_RECOGNIZE(\n"
        + "ONE ROW PER MATCH\n"
        + "AFTER MATCH SKIP TO NEXT ROW\n"
        + "PATTERN (\"STRT\" \"DOWN\" + \"UP\" +)\n"
        + "DEFINE "
        + "\"DOWN\" AS PREV(\"DOWN\".\"net_weight\", 0) < "
        + "PREV(\"DOWN\".\"net_weight\", 1), "
        + "\"UP\" AS PREV(\"UP\".\"net_weight\", 0) > "
        + "NEXT(PREV(\"UP\".\"net_weight\", 0), 1))";
    sql(sql).ok(expected);
  }

  @Test public void testMatchRecognizeDefineClause2() {
    final String sql = "select *\n"
        + "  from \"product\" match_recognize\n"
        + "  (\n"
        + "    pattern (strt down+ up+)\n"
        + "    define\n"
        + "      down as down.\"net_weight\" < FIRST(down.\"net_weight\"),\n"
        + "      up as up.\"net_weight\" > LAST(up.\"net_weight\")\n"
        + "  ) mr";
    final String expected = "SELECT *\n"
        + "FROM (SELECT *\n"
        + "FROM \"foodmart\".\"product\") MATCH_RECOGNIZE(\n"
        + "ONE ROW PER MATCH\n"
        + "AFTER MATCH SKIP TO NEXT ROW\n"
        + "PATTERN (\"STRT\" \"DOWN\" + \"UP\" +)\n"
        + "DEFINE "
        + "\"DOWN\" AS PREV(\"DOWN\".\"net_weight\", 0) < "
        + "FIRST(\"DOWN\".\"net_weight\", 0), "
        + "\"UP\" AS PREV(\"UP\".\"net_weight\", 0) > "
        + "LAST(\"UP\".\"net_weight\", 0))";
    sql(sql).ok(expected);
  }

  @Test public void testMatchRecognizeDefineClause3() {
    final String sql = "select *\n"
        + "  from \"product\" match_recognize\n"
        + "  (\n"
        + "    pattern (strt down+ up+)\n"
        + "    define\n"
        + "      down as down.\"net_weight\" < PREV(down.\"net_weight\",1),\n"
        + "      up as up.\"net_weight\" > LAST(up.\"net_weight\" + up.\"gross_weight\")\n"
        + "  ) mr";
    final String expected = "SELECT *\n"
        + "FROM (SELECT *\n"
        + "FROM \"foodmart\".\"product\") MATCH_RECOGNIZE(\n"
        + "ONE ROW PER MATCH\n"
        + "AFTER MATCH SKIP TO NEXT ROW\n"
        + "PATTERN (\"STRT\" \"DOWN\" + \"UP\" +)\n"
        + "DEFINE "
        + "\"DOWN\" AS PREV(\"DOWN\".\"net_weight\", 0) < "
        + "PREV(\"DOWN\".\"net_weight\", 1), "
        + "\"UP\" AS PREV(\"UP\".\"net_weight\", 0) > "
        + "LAST(\"UP\".\"net_weight\", 0) + LAST(\"UP\".\"gross_weight\", 0))";
    sql(sql).ok(expected);
  }

  @Test public void testMatchRecognizeDefineClause4() {
    final String sql = "select *\n"
        + "  from \"product\" match_recognize\n"
        + "  (\n"
        + "    pattern (strt down+ up+)\n"
        + "    define\n"
        + "      down as down.\"net_weight\" < PREV(down.\"net_weight\",1),\n"
        + "      up as up.\"net_weight\" > "
        + "PREV(LAST(up.\"net_weight\" + up.\"gross_weight\"),3)\n"
        + "  ) mr";
    final String expected = "SELECT *\n"
        + "FROM (SELECT *\n"
        + "FROM \"foodmart\".\"product\") MATCH_RECOGNIZE(\n"
        + "ONE ROW PER MATCH\n"
        + "AFTER MATCH SKIP TO NEXT ROW\n"
        + "PATTERN (\"STRT\" \"DOWN\" + \"UP\" +)\n"
        + "DEFINE "
        + "\"DOWN\" AS PREV(\"DOWN\".\"net_weight\", 0) < "
        + "PREV(\"DOWN\".\"net_weight\", 1), "
        + "\"UP\" AS PREV(\"UP\".\"net_weight\", 0) > "
        + "PREV(LAST(\"UP\".\"net_weight\", 0) + "
        + "LAST(\"UP\".\"gross_weight\", 0), 3))";
    sql(sql).ok(expected);
  }

  @Test public void testMatchRecognizeMeasures1() {
    final String sql = "select *\n"
        + "  from \"product\" match_recognize\n"
        + "  (\n"
        + "   measures MATCH_NUMBER() as match_num, "
        + "   CLASSIFIER() as var_match, "
        + "   STRT.\"net_weight\" as start_nw,"
        + "   LAST(DOWN.\"net_weight\") as bottom_nw,"
        + "   LAST(up.\"net_weight\") as end_nw"
        + "    pattern (strt down+ up+)\n"
        + "    define\n"
        + "      down as down.\"net_weight\" < PREV(down.\"net_weight\"),\n"
        + "      up as up.\"net_weight\" > prev(up.\"net_weight\")\n"
        + "  ) mr";

    final String expected = "SELECT *\n"
        + "FROM (SELECT *\n"
        + "FROM \"foodmart\".\"product\") "
        + "MATCH_RECOGNIZE(\n"
        + "MEASURES "
        + "FINAL MATCH_NUMBER () AS \"MATCH_NUM\", "
        + "FINAL CLASSIFIER() AS \"VAR_MATCH\", "
        + "FINAL \"STRT\".\"net_weight\" AS \"START_NW\", "
        + "FINAL LAST(\"DOWN\".\"net_weight\", 0) AS \"BOTTOM_NW\", "
        + "FINAL LAST(\"UP\".\"net_weight\", 0) AS \"END_NW\"\n"
        + "ONE ROW PER MATCH\n"
        + "AFTER MATCH SKIP TO NEXT ROW\n"
        + "PATTERN (\"STRT\" \"DOWN\" + \"UP\" +)\n"
        + "DEFINE "
        + "\"DOWN\" AS PREV(\"DOWN\".\"net_weight\", 0) < "
        + "PREV(\"DOWN\".\"net_weight\", 1), "
        + "\"UP\" AS PREV(\"UP\".\"net_weight\", 0) > "
        + "PREV(\"UP\".\"net_weight\", 1))";
    sql(sql).ok(expected);
  }

  @Test public void testMatchRecognizeMeasures2() {
    final String sql = "select *\n"
        + "  from \"product\" match_recognize\n"
        + "  (\n"
        + "   measures STRT.\"net_weight\" as start_nw,"
        + "   FINAL LAST(DOWN.\"net_weight\") as bottom_nw,"
        + "   LAST(up.\"net_weight\") as end_nw"
        + "    pattern (strt down+ up+)\n"
        + "    define\n"
        + "      down as down.\"net_weight\" < PREV(down.\"net_weight\"),\n"
        + "      up as up.\"net_weight\" > prev(up.\"net_weight\")\n"
        + "  ) mr";

    final String expected = "SELECT *\n"
        + "FROM (SELECT *\n"
        + "FROM \"foodmart\".\"product\") "
        + "MATCH_RECOGNIZE(\n"
        + "MEASURES "
        + "FINAL \"STRT\".\"net_weight\" AS \"START_NW\", "
        + "FINAL LAST(\"DOWN\".\"net_weight\", 0) AS \"BOTTOM_NW\", "
        + "FINAL LAST(\"UP\".\"net_weight\", 0) AS \"END_NW\"\n"
        + "ONE ROW PER MATCH\n"
        + "AFTER MATCH SKIP TO NEXT ROW\n"
        + "PATTERN (\"STRT\" \"DOWN\" + \"UP\" +)\n"
        + "DEFINE "
        + "\"DOWN\" AS PREV(\"DOWN\".\"net_weight\", 0) < "
        + "PREV(\"DOWN\".\"net_weight\", 1), "
        + "\"UP\" AS PREV(\"UP\".\"net_weight\", 0) > "
        + "PREV(\"UP\".\"net_weight\", 1))";
    sql(sql).ok(expected);
  }

  @Test public void testMatchRecognizeMeasures3() {
    final String sql = "select *\n"
        + "  from \"product\" match_recognize\n"
        + "  (\n"
        + "   measures STRT.\"net_weight\" as start_nw,"
        + "   RUNNING LAST(DOWN.\"net_weight\") as bottom_nw,"
        + "   LAST(up.\"net_weight\") as end_nw"
        + "    pattern (strt down+ up+)\n"
        + "    define\n"
        + "      down as down.\"net_weight\" < PREV(down.\"net_weight\"),\n"
        + "      up as up.\"net_weight\" > prev(up.\"net_weight\")\n"
        + "  ) mr";

    final String expected = "SELECT *\n"
        + "FROM (SELECT *\n"
        + "FROM \"foodmart\".\"product\") "
        + "MATCH_RECOGNIZE(\n"
        + "MEASURES "
        + "FINAL \"STRT\".\"net_weight\" AS \"START_NW\", "
        + "FINAL (RUNNING LAST(\"DOWN\".\"net_weight\", 0)) AS \"BOTTOM_NW\", "
        + "FINAL LAST(\"UP\".\"net_weight\", 0) AS \"END_NW\"\n"
        + "ONE ROW PER MATCH\n"
        + "AFTER MATCH SKIP TO NEXT ROW\n"
        + "PATTERN (\"STRT\" \"DOWN\" + \"UP\" +)\n"
        + "DEFINE "
        + "\"DOWN\" AS PREV(\"DOWN\".\"net_weight\", 0) < "
        + "PREV(\"DOWN\".\"net_weight\", 1), "
        + "\"UP\" AS PREV(\"UP\".\"net_weight\", 0) > "
        + "PREV(\"UP\".\"net_weight\", 1))";
    sql(sql).ok(expected);
  }

  @Test public void testMatchRecognizeMeasures4() {
    final String sql = "select *\n"
        + "  from \"product\" match_recognize\n"
        + "  (\n"
        + "   measures STRT.\"net_weight\" as start_nw,"
        + "   FINAL COUNT(up.\"net_weight\") as up_cnt,"
        + "   FINAL COUNT(\"net_weight\") as down_cnt,"
        + "   RUNNING COUNT(\"net_weight\") as running_cnt"
        + "    pattern (strt down+ up+)\n"
        + "    define\n"
        + "      down as down.\"net_weight\" < PREV(down.\"net_weight\"),\n"
        + "      up as up.\"net_weight\" > prev(up.\"net_weight\")\n"
        + "  ) mr";
    final String expected = "SELECT *\n"
        + "FROM (SELECT *\n"
        + "FROM \"foodmart\".\"product\") "
        + "MATCH_RECOGNIZE(\n"
        + "MEASURES "
        + "FINAL \"STRT\".\"net_weight\" AS \"START_NW\", "
        + "FINAL COUNT(\"UP\".\"net_weight\") AS \"UP_CNT\", "
        + "FINAL COUNT(\"*\".\"net_weight\") AS \"DOWN_CNT\", "
        + "FINAL (RUNNING COUNT(\"*\".\"net_weight\")) AS \"RUNNING_CNT\"\n"
        + "ONE ROW PER MATCH\n"
        + "AFTER MATCH SKIP TO NEXT ROW\n"
        + "PATTERN (\"STRT\" \"DOWN\" + \"UP\" +)\n"
        + "DEFINE "
        + "\"DOWN\" AS PREV(\"DOWN\".\"net_weight\", 0) < "
        + "PREV(\"DOWN\".\"net_weight\", 1), "
        + "\"UP\" AS PREV(\"UP\".\"net_weight\", 0) > "
        + "PREV(\"UP\".\"net_weight\", 1))";
    sql(sql).ok(expected);
  }

  @Test public void testMatchRecognizeMeasures5() {
    final String sql = "select *\n"
        + "  from \"product\" match_recognize\n"
        + "  (\n"
        + "   measures "
        + "   FIRST(STRT.\"net_weight\") as start_nw,"
        + "   LAST(UP.\"net_weight\") as up_cnt,"
        + "   AVG(DOWN.\"net_weight\") as down_cnt"
        + "    pattern (strt down+ up+)\n"
        + "    define\n"
        + "      down as down.\"net_weight\" < PREV(down.\"net_weight\"),\n"
        + "      up as up.\"net_weight\" > prev(up.\"net_weight\")\n"
        + "  ) mr";

    final String expected = "SELECT *\n"
        + "FROM (SELECT *\n"
        + "FROM \"foodmart\".\"product\") "
        + "MATCH_RECOGNIZE(\n"
        + "MEASURES "
        + "FINAL FIRST(\"STRT\".\"net_weight\", 0) AS \"START_NW\", "
        + "FINAL LAST(\"UP\".\"net_weight\", 0) AS \"UP_CNT\", "
        + "FINAL (SUM(\"DOWN\".\"net_weight\") / "
        + "COUNT(\"DOWN\".\"net_weight\")) AS \"DOWN_CNT\"\n"
        + "ONE ROW PER MATCH\n"
        + "AFTER MATCH SKIP TO NEXT ROW\n"
        + "PATTERN (\"STRT\" \"DOWN\" + \"UP\" +)\n"
        + "DEFINE "
        + "\"DOWN\" AS PREV(\"DOWN\".\"net_weight\", 0) < "
        + "PREV(\"DOWN\".\"net_weight\", 1), "
        + "\"UP\" AS PREV(\"UP\".\"net_weight\", 0) > "
        + "PREV(\"UP\".\"net_weight\", 1))";
    sql(sql).ok(expected);
  }

  @Test public void testMatchRecognizeMeasures6() {
    final String sql = "select *\n"
        + "  from \"product\" match_recognize\n"
        + "  (\n"
        + "   measures "
        + "   FIRST(STRT.\"net_weight\") as start_nw,"
        + "   LAST(DOWN.\"net_weight\") as up_cnt,"
        + "   FINAL SUM(DOWN.\"net_weight\") as down_cnt"
        + "    pattern (strt down+ up+)\n"
        + "    define\n"
        + "      down as down.\"net_weight\" < PREV(down.\"net_weight\"),\n"
        + "      up as up.\"net_weight\" > prev(up.\"net_weight\")\n"
        + "  ) mr";

    final String expected = "SELECT *\n"
        + "FROM (SELECT *\n"
        + "FROM \"foodmart\".\"product\") MATCH_RECOGNIZE(\n"
        + "MEASURES "
        + "FINAL FIRST(\"STRT\".\"net_weight\", 0) AS \"START_NW\", "
        + "FINAL LAST(\"DOWN\".\"net_weight\", 0) AS \"UP_CNT\", "
        + "FINAL SUM(\"DOWN\".\"net_weight\") AS \"DOWN_CNT\"\n"
        + "ONE ROW PER MATCH\n"
        + "AFTER MATCH SKIP TO NEXT ROW\n"
        + "PATTERN "
        + "(\"STRT\" \"DOWN\" + \"UP\" +)\n"
        + "DEFINE "
        + "\"DOWN\" AS PREV(\"DOWN\".\"net_weight\", 0) < "
        + "PREV(\"DOWN\".\"net_weight\", 1), "
        + "\"UP\" AS PREV(\"UP\".\"net_weight\", 0) > "
        + "PREV(\"UP\".\"net_weight\", 1))";
    sql(sql).ok(expected);
  }

  @Test public void testMatchRecognizeMeasures7() {
    final String sql = "select *\n"
        + "  from \"product\" match_recognize\n"
        + "  (\n"
        + "   measures "
        + "   FIRST(STRT.\"net_weight\") as start_nw,"
        + "   LAST(DOWN.\"net_weight\") as up_cnt,"
        + "   FINAL SUM(DOWN.\"net_weight\") as down_cnt"
        + "    pattern (strt down+ up+)\n"
        + "    define\n"
        + "      down as down.\"net_weight\" < PREV(down.\"net_weight\"),\n"
        + "      up as up.\"net_weight\" > prev(up.\"net_weight\")\n"
        + "  ) mr order by start_nw, up_cnt";

    final String expected = "SELECT *\n"
        + "FROM (SELECT *\n"
        + "FROM \"foodmart\".\"product\") MATCH_RECOGNIZE(\n"
        + "MEASURES "
        + "FINAL FIRST(\"STRT\".\"net_weight\", 0) AS \"START_NW\", "
        + "FINAL LAST(\"DOWN\".\"net_weight\", 0) AS \"UP_CNT\", "
        + "FINAL SUM(\"DOWN\".\"net_weight\") AS \"DOWN_CNT\"\n"
        + "ONE ROW PER MATCH\n"
        + "AFTER MATCH SKIP TO NEXT ROW\n"
        + "PATTERN "
        + "(\"STRT\" \"DOWN\" + \"UP\" +)\n"
        + "DEFINE "
        + "\"DOWN\" AS PREV(\"DOWN\".\"net_weight\", 0) < "
        + "PREV(\"DOWN\".\"net_weight\", 1), "
        + "\"UP\" AS PREV(\"UP\".\"net_weight\", 0) > "
        + "PREV(\"UP\".\"net_weight\", 1))\n"
        + "ORDER BY \"START_NW\", \"UP_CNT\"";
    sql(sql).ok(expected);
  }

  @Test public void testMatchRecognizePatternSkip1() {
    final String sql = "select *\n"
        + "  from \"product\" match_recognize\n"
        + "  (\n"
        + "    after match skip to next row\n"
        + "    pattern (strt down+ up+)\n"
        + "    define\n"
        + "      down as down.\"net_weight\" < PREV(down.\"net_weight\"),\n"
        + "      up as up.\"net_weight\" > NEXT(up.\"net_weight\")\n"
        + "  ) mr";
    final String expected = "SELECT *\n"
        + "FROM (SELECT *\n"
        + "FROM \"foodmart\".\"product\") MATCH_RECOGNIZE(\n"
        + "ONE ROW PER MATCH\n"
        + "AFTER MATCH SKIP TO NEXT ROW\n"
        + "PATTERN (\"STRT\" \"DOWN\" + \"UP\" +)\n"
        + "DEFINE "
        + "\"DOWN\" AS PREV(\"DOWN\".\"net_weight\", 0) < "
        + "PREV(\"DOWN\".\"net_weight\", 1), "
        + "\"UP\" AS PREV(\"UP\".\"net_weight\", 0) > "
        + "NEXT(PREV(\"UP\".\"net_weight\", 0), 1))";
    sql(sql).ok(expected);
  }

  @Test public void testMatchRecognizePatternSkip2() {
    final String sql = "select *\n"
        + "  from \"product\" match_recognize\n"
        + "  (\n"
        + "    after match skip past last row\n"
        + "    pattern (strt down+ up+)\n"
        + "    define\n"
        + "      down as down.\"net_weight\" < PREV(down.\"net_weight\"),\n"
        + "      up as up.\"net_weight\" > NEXT(up.\"net_weight\")\n"
        + "  ) mr";
    final String expected = "SELECT *\n"
        + "FROM (SELECT *\n"
        + "FROM \"foodmart\".\"product\") MATCH_RECOGNIZE(\n"
        + "ONE ROW PER MATCH\n"
        + "AFTER MATCH SKIP PAST LAST ROW\n"
        + "PATTERN (\"STRT\" \"DOWN\" + \"UP\" +)\n"
        + "DEFINE "
        + "\"DOWN\" AS PREV(\"DOWN\".\"net_weight\", 0) < "
        + "PREV(\"DOWN\".\"net_weight\", 1), "
        + "\"UP\" AS PREV(\"UP\".\"net_weight\", 0) > "
        + "NEXT(PREV(\"UP\".\"net_weight\", 0), 1))";
    sql(sql).ok(expected);
  }

  @Test public void testMatchRecognizePatternSkip3() {
    final String sql = "select *\n"
        + "  from \"product\" match_recognize\n"
        + "  (\n"
        + "    after match skip to FIRST down\n"
        + "    pattern (strt down+ up+)\n"
        + "    define\n"
        + "      down as down.\"net_weight\" < PREV(down.\"net_weight\"),\n"
        + "      up as up.\"net_weight\" > NEXT(up.\"net_weight\")\n"
        + "  ) mr";
    final String expected = "SELECT *\n"
        + "FROM (SELECT *\n"
        + "FROM \"foodmart\".\"product\") MATCH_RECOGNIZE(\n"
        + "ONE ROW PER MATCH\n"
        + "AFTER MATCH SKIP TO FIRST \"DOWN\"\n"
        + "PATTERN (\"STRT\" \"DOWN\" + \"UP\" +)\n"
        + "DEFINE \"DOWN\" AS PREV(\"DOWN\".\"net_weight\", 0) < "
        + "PREV(\"DOWN\".\"net_weight\", 1), "
        + "\"UP\" AS PREV(\"UP\".\"net_weight\", 0) > "
        + "NEXT(PREV(\"UP\".\"net_weight\", 0), 1))";
    sql(sql).ok(expected);
  }

  @Test public void testMatchRecognizePatternSkip4() {
    final String sql = "select *\n"
        + "  from \"product\" match_recognize\n"
        + "  (\n"
        + "    after match skip to last down\n"
        + "    pattern (strt down+ up+)\n"
        + "    define\n"
        + "      down as down.\"net_weight\" < PREV(down.\"net_weight\"),\n"
        + "      up as up.\"net_weight\" > NEXT(up.\"net_weight\")\n"
        + "  ) mr";
    final String expected = "SELECT *\n"
        + "FROM (SELECT *\n"
        + "FROM \"foodmart\".\"product\") MATCH_RECOGNIZE(\n"
        + "ONE ROW PER MATCH\n"
        + "AFTER MATCH SKIP TO LAST \"DOWN\"\n"
        + "PATTERN (\"STRT\" \"DOWN\" + \"UP\" +)\n"
        + "DEFINE "
        + "\"DOWN\" AS PREV(\"DOWN\".\"net_weight\", 0) < "
        + "PREV(\"DOWN\".\"net_weight\", 1), "
        + "\"UP\" AS PREV(\"UP\".\"net_weight\", 0) > "
        + "NEXT(PREV(\"UP\".\"net_weight\", 0), 1))";
    sql(sql).ok(expected);
  }

  @Test public void testMatchRecognizePatternSkip5() {
    final String sql = "select *\n"
        + "  from \"product\" match_recognize\n"
        + "  (\n"
        + "    after match skip to down\n"
        + "    pattern (strt down+ up+)\n"
        + "    define\n"
        + "      down as down.\"net_weight\" < PREV(down.\"net_weight\"),\n"
        + "      up as up.\"net_weight\" > NEXT(up.\"net_weight\")\n"
        + "  ) mr";
    final String expected = "SELECT *\n"
        + "FROM (SELECT *\n"
        + "FROM \"foodmart\".\"product\") MATCH_RECOGNIZE(\n"
        + "ONE ROW PER MATCH\n"
        + "AFTER MATCH SKIP TO LAST \"DOWN\"\n"
        + "PATTERN (\"STRT\" \"DOWN\" + \"UP\" +)\n"
        + "DEFINE "
        + "\"DOWN\" AS PREV(\"DOWN\".\"net_weight\", 0) < "
        + "PREV(\"DOWN\".\"net_weight\", 1), "
        + "\"UP\" AS PREV(\"UP\".\"net_weight\", 0) > "
        + "NEXT(PREV(\"UP\".\"net_weight\", 0), 1))";
    sql(sql).ok(expected);
  }

  @Test public void testMatchRecognizeSubset1() {
    final String sql = "select *\n"
        + "  from \"product\" match_recognize\n"
        + "  (\n"
        + "    after match skip to down\n"
        + "    pattern (strt down+ up+)\n"
        + "    subset stdn = (strt, down)\n"
        + "    define\n"
        + "      down as down.\"net_weight\" < PREV(down.\"net_weight\"),\n"
        + "      up as up.\"net_weight\" > NEXT(up.\"net_weight\")\n"
        + "  ) mr";
    final String expected = "SELECT *\n"
        + "FROM (SELECT *\n"
        + "FROM \"foodmart\".\"product\") MATCH_RECOGNIZE(\n"
        + "ONE ROW PER MATCH\n"
        + "AFTER MATCH SKIP TO LAST \"DOWN\"\n"
        + "PATTERN (\"STRT\" \"DOWN\" + \"UP\" +)\n"
        + "SUBSET \"STDN\" = (\"DOWN\", \"STRT\")\n"
        + "DEFINE "
        + "\"DOWN\" AS PREV(\"DOWN\".\"net_weight\", 0) < "
        + "PREV(\"DOWN\".\"net_weight\", 1), "
        + "\"UP\" AS PREV(\"UP\".\"net_weight\", 0) > "
        + "NEXT(PREV(\"UP\".\"net_weight\", 0), 1))";
    sql(sql).ok(expected);
  }

  @Test public void testMatchRecognizeSubset2() {
    final String sql = "select *\n"
        + "  from \"product\" match_recognize\n"
        + "  (\n"
        + "   measures STRT.\"net_weight\" as start_nw,"
        + "   LAST(DOWN.\"net_weight\") as bottom_nw,"
        + "   AVG(STDN.\"net_weight\") as avg_stdn"
        + "    pattern (strt down+ up+)\n"
        + "    subset stdn = (strt, down)\n"
        + "    define\n"
        + "      down as down.\"net_weight\" < PREV(down.\"net_weight\"),\n"
        + "      up as up.\"net_weight\" > prev(up.\"net_weight\")\n"
        + "  ) mr";

    final String expected = "SELECT *\n"
        + "FROM (SELECT *\n"
        + "FROM \"foodmart\".\"product\") "
        + "MATCH_RECOGNIZE(\n"
        + "MEASURES "
        + "FINAL \"STRT\".\"net_weight\" AS \"START_NW\", "
        + "FINAL LAST(\"DOWN\".\"net_weight\", 0) AS \"BOTTOM_NW\", "
        + "FINAL (SUM(\"STDN\".\"net_weight\") / "
        + "COUNT(\"STDN\".\"net_weight\")) AS \"AVG_STDN\"\n"
        + "ONE ROW PER MATCH\n"
        + "AFTER MATCH SKIP TO NEXT ROW\n"
        + "PATTERN (\"STRT\" \"DOWN\" + \"UP\" +)\n"
        + "SUBSET \"STDN\" = (\"DOWN\", \"STRT\")\n"
        + "DEFINE "
        + "\"DOWN\" AS PREV(\"DOWN\".\"net_weight\", 0) < "
        + "PREV(\"DOWN\".\"net_weight\", 1), "
        + "\"UP\" AS PREV(\"UP\".\"net_weight\", 0) > "
        + "PREV(\"UP\".\"net_weight\", 1))";
    sql(sql).ok(expected);
  }

  @Test public void testMatchRecognizeSubset3() {
    final String sql = "select *\n"
        + "  from \"product\" match_recognize\n"
        + "  (\n"
        + "   measures STRT.\"net_weight\" as start_nw,"
        + "   LAST(DOWN.\"net_weight\") as bottom_nw,"
        + "   SUM(STDN.\"net_weight\") as avg_stdn"
        + "    pattern (strt down+ up+)\n"
        + "    subset stdn = (strt, down)\n"
        + "    define\n"
        + "      down as down.\"net_weight\" < PREV(down.\"net_weight\"),\n"
        + "      up as up.\"net_weight\" > prev(up.\"net_weight\")\n"
        + "  ) mr";

    final String expected = "SELECT *\n"
        + "FROM (SELECT *\n"
        + "FROM \"foodmart\".\"product\") "
        + "MATCH_RECOGNIZE(\n"
        + "MEASURES "
        + "FINAL \"STRT\".\"net_weight\" AS \"START_NW\", "
        + "FINAL LAST(\"DOWN\".\"net_weight\", 0) AS \"BOTTOM_NW\", "
        + "FINAL SUM(\"STDN\".\"net_weight\") AS \"AVG_STDN\"\n"
        + "ONE ROW PER MATCH\n"
        + "AFTER MATCH SKIP TO NEXT ROW\n"
        + "PATTERN (\"STRT\" \"DOWN\" + \"UP\" +)\n"
        + "SUBSET \"STDN\" = (\"DOWN\", \"STRT\")\n"
        + "DEFINE "
        + "\"DOWN\" AS PREV(\"DOWN\".\"net_weight\", 0) < "
        + "PREV(\"DOWN\".\"net_weight\", 1), "
        + "\"UP\" AS PREV(\"UP\".\"net_weight\", 0) > "
        + "PREV(\"UP\".\"net_weight\", 1))";
    sql(sql).ok(expected);
  }

  @Test public void testMatchRecognizeSubset4() {
    final String sql = "select *\n"
        + "  from \"product\" match_recognize\n"
        + "  (\n"
        + "   measures STRT.\"net_weight\" as start_nw,"
        + "   LAST(DOWN.\"net_weight\") as bottom_nw,"
        + "   SUM(STDN.\"net_weight\") as avg_stdn"
        + "    pattern (strt down+ up+)\n"
        + "    subset stdn = (strt, down), stdn2 = (strt, down)\n"
        + "    define\n"
        + "      down as down.\"net_weight\" < PREV(down.\"net_weight\"),\n"
        + "      up as up.\"net_weight\" > prev(up.\"net_weight\")\n"
        + "  ) mr";

    final String expected = "SELECT *\n"
        + "FROM (SELECT *\n"
        + "FROM \"foodmart\".\"product\") "
        + "MATCH_RECOGNIZE(\n"
        + "MEASURES "
        + "FINAL \"STRT\".\"net_weight\" AS \"START_NW\", "
        + "FINAL LAST(\"DOWN\".\"net_weight\", 0) AS \"BOTTOM_NW\", "
        + "FINAL SUM(\"STDN\".\"net_weight\") AS \"AVG_STDN\"\n"
        + "ONE ROW PER MATCH\n"
        + "AFTER MATCH SKIP TO NEXT ROW\n"
        + "PATTERN (\"STRT\" \"DOWN\" + \"UP\" +)\n"
        + "SUBSET \"STDN\" = (\"DOWN\", \"STRT\"), \"STDN2\" = (\"DOWN\", \"STRT\")\n"
        + "DEFINE "
        + "\"DOWN\" AS PREV(\"DOWN\".\"net_weight\", 0) < "
        + "PREV(\"DOWN\".\"net_weight\", 1), "
        + "\"UP\" AS PREV(\"UP\".\"net_weight\", 0) > "
        + "PREV(\"UP\".\"net_weight\", 1))";
    sql(sql).ok(expected);
  }

  @Test public void testMatchRecognizeRowsPerMatch1() {
    final String sql = "select *\n"
        + "  from \"product\" match_recognize\n"
        + "  (\n"
        + "   measures STRT.\"net_weight\" as start_nw,"
        + "   LAST(DOWN.\"net_weight\") as bottom_nw,"
        + "   SUM(STDN.\"net_weight\") as avg_stdn"
        + "    ONE ROW PER MATCH\n"
        + "    pattern (strt down+ up+)\n"
        + "    subset stdn = (strt, down), stdn2 = (strt, down)\n"
        + "    define\n"
        + "      down as down.\"net_weight\" < PREV(down.\"net_weight\"),\n"
        + "      up as up.\"net_weight\" > prev(up.\"net_weight\")\n"
        + "  ) mr";

    final String expected = "SELECT *\n"
        + "FROM (SELECT *\n"
        + "FROM \"foodmart\".\"product\") "
        + "MATCH_RECOGNIZE(\n"
        + "MEASURES "
        + "FINAL \"STRT\".\"net_weight\" AS \"START_NW\", "
        + "FINAL LAST(\"DOWN\".\"net_weight\", 0) AS \"BOTTOM_NW\", "
        + "FINAL SUM(\"STDN\".\"net_weight\") AS \"AVG_STDN\"\n"
        + "ONE ROW PER MATCH\n"
        + "AFTER MATCH SKIP TO NEXT ROW\n"
        + "PATTERN (\"STRT\" \"DOWN\" + \"UP\" +)\n"
        + "SUBSET \"STDN\" = (\"DOWN\", \"STRT\"), \"STDN2\" = (\"DOWN\", \"STRT\")\n"
        + "DEFINE "
        + "\"DOWN\" AS PREV(\"DOWN\".\"net_weight\", 0) < "
        + "PREV(\"DOWN\".\"net_weight\", 1), "
        + "\"UP\" AS PREV(\"UP\".\"net_weight\", 0) > "
        + "PREV(\"UP\".\"net_weight\", 1))";
    sql(sql).ok(expected);
  }

  @Test public void testMatchRecognizeRowsPerMatch2() {
    final String sql = "select *\n"
        + "  from \"product\" match_recognize\n"
        + "  (\n"
        + "   measures STRT.\"net_weight\" as start_nw,"
        + "   LAST(DOWN.\"net_weight\") as bottom_nw,"
        + "   SUM(STDN.\"net_weight\") as avg_stdn"
        + "    ALL ROWS PER MATCH\n"
        + "    pattern (strt down+ up+)\n"
        + "    subset stdn = (strt, down), stdn2 = (strt, down)\n"
        + "    define\n"
        + "      down as down.\"net_weight\" < PREV(down.\"net_weight\"),\n"
        + "      up as up.\"net_weight\" > prev(up.\"net_weight\")\n"
        + "  ) mr";

    final String expected = "SELECT *\n"
        + "FROM (SELECT *\n"
        + "FROM \"foodmart\".\"product\") "
        + "MATCH_RECOGNIZE(\n"
        + "MEASURES "
        + "RUNNING \"STRT\".\"net_weight\" AS \"START_NW\", "
        + "RUNNING LAST(\"DOWN\".\"net_weight\", 0) AS \"BOTTOM_NW\", "
        + "RUNNING SUM(\"STDN\".\"net_weight\") AS \"AVG_STDN\"\n"
        + "ALL ROWS PER MATCH\n"
        + "AFTER MATCH SKIP TO NEXT ROW\n"
        + "PATTERN (\"STRT\" \"DOWN\" + \"UP\" +)\n"
        + "SUBSET \"STDN\" = (\"DOWN\", \"STRT\"), \"STDN2\" = (\"DOWN\", \"STRT\")\n"
        + "DEFINE "
        + "\"DOWN\" AS PREV(\"DOWN\".\"net_weight\", 0) < "
        + "PREV(\"DOWN\".\"net_weight\", 1), "
        + "\"UP\" AS PREV(\"UP\".\"net_weight\", 0) > "
        + "PREV(\"UP\".\"net_weight\", 1))";
    sql(sql).ok(expected);
  }

  @Test public void testMatchRecognizeWithin() {
    final String sql = "select *\n"
        + "  from \"employee\" match_recognize\n"
        + "  (\n"
        + "   order by \"hire_date\"\n"
        + "   ALL ROWS PER MATCH\n"
        + "   pattern (strt down+ up+) within interval '3:12:22.123' hour to second\n"
        + "   define\n"
        + "     down as down.\"salary\" < PREV(down.\"salary\"),\n"
        + "     up as up.\"salary\" > prev(up.\"salary\")\n"
        + "  ) mr";

    final String expected = "SELECT *\n"
        + "FROM (SELECT *\n"
        + "FROM \"foodmart\".\"employee\") "
        + "MATCH_RECOGNIZE(\n"
        + "ORDER BY \"hire_date\"\n"
        + "ALL ROWS PER MATCH\n"
        + "AFTER MATCH SKIP TO NEXT ROW\n"
        + "PATTERN (\"STRT\" \"DOWN\" + \"UP\" +) WITHIN INTERVAL '3:12:22.123' HOUR TO SECOND\n"
        + "DEFINE "
        + "\"DOWN\" AS PREV(\"DOWN\".\"salary\", 0) < "
        + "PREV(\"DOWN\".\"salary\", 1), "
        + "\"UP\" AS PREV(\"UP\".\"salary\", 0) > "
        + "PREV(\"UP\".\"salary\", 1))";
    sql(sql).ok(expected);
  }

  @Test public void testMatchRecognizeIn() {
    final String sql = "select *\n"
        + "  from \"product\" match_recognize\n"
        + "  (\n"
        + "    partition by \"product_class_id\", \"brand_name\" \n"
        + "    order by \"product_class_id\" asc, \"brand_name\" desc \n"
        + "    pattern (strt down+ up+)\n"
        + "    define\n"
        + "      down as down.\"net_weight\" in (0, 1),\n"
        + "      up as up.\"net_weight\" > prev(up.\"net_weight\")\n"
        + "  ) mr";

    final String expected = "SELECT *\n"
        + "FROM (SELECT *\n"
        + "FROM \"foodmart\".\"product\") MATCH_RECOGNIZE(\n"
        + "PARTITION BY \"product_class_id\", \"brand_name\"\n"
        + "ORDER BY \"product_class_id\", \"brand_name\" DESC\n"
        + "ONE ROW PER MATCH\n"
        + "AFTER MATCH SKIP TO NEXT ROW\n"
        + "PATTERN (\"STRT\" \"DOWN\" + \"UP\" +)\n"
        + "DEFINE "
        + "\"DOWN\" AS PREV(\"DOWN\".\"net_weight\", 0) = "
        + "0 OR PREV(\"DOWN\".\"net_weight\", 0) = 1, "
        + "\"UP\" AS PREV(\"UP\".\"net_weight\", 0) > "
        + "PREV(\"UP\".\"net_weight\", 1))";
    sql(sql).ok(expected);
  }

  @Test public void testValues() {
    final String sql = "select \"a\"\n"
        + "from (values (1, 'x'), (2, 'yy')) as t(\"a\", \"b\")";
    final String expectedHsqldb = "SELECT a\n"
        + "FROM (VALUES  (1, 'x '),\n"
        + " (2, 'yy')) AS t (a, b)";
    final String expectedMysql = "SELECT `a`\n"
        + "FROM (SELECT 1 AS `a`, 'x ' AS `b`\n"
        + "UNION ALL\n"
        + "SELECT 2 AS `a`, 'yy' AS `b`) AS `t`";
    final String expectedPostgresql = "SELECT \"a\"\n"
        + "FROM (VALUES  (1, 'x '),\n"
        + " (2, 'yy')) AS \"t\" (\"a\", \"b\")";
    final String expectedOracle = "SELECT \"a\"\n"
        + "FROM (SELECT 1 \"a\", 'x ' \"b\"\n"
        + "FROM \"DUAL\"\n"
        + "UNION ALL\n"
        + "SELECT 2 \"a\", 'yy' \"b\"\n"
        + "FROM \"DUAL\")";
    final String expectedHive = "SELECT a\n"
        + "FROM (SELECT 1 a, 'x ' b\n"
        + "UNION ALL\n"
        + "SELECT 2 a, 'yy' b)";
    final String expectedSpark = "SELECT a\n"
        + "FROM (SELECT 1 a, 'x ' b\n"
        + "UNION ALL\n"
        + "SELECT 2 a, 'yy' b)";
    final String expectedBigQuery = "SELECT a\n"
        + "FROM (SELECT 1 AS a, 'x ' AS b\n"
        + "UNION ALL\n"
        + "SELECT 2 AS a, 'yy' AS b)";
    final String expectedSnowflake = "SELECT \"a\"\n"
        + "FROM (SELECT 1 AS \"a\", 'x ' AS \"b\"\n"
        + "UNION ALL\n"
        + "SELECT 2 AS \"a\", 'yy' AS \"b\")";
    final String expectedRedshift = expectedPostgresql;
    sql(sql)
        .withHsqldb()
        .ok(expectedHsqldb)
        .withMysql()
        .ok(expectedMysql)
        .withPostgresql()
        .ok(expectedPostgresql)
        .withOracle()
        .ok(expectedOracle)
        .withHive()
        .ok(expectedHive)
        .withSpark()
        .ok(expectedSpark)
        .withBigQuery()
        .ok(expectedBigQuery)
        .withSnowflake()
        .ok(expectedSnowflake)
        .withRedshift()
        .ok(expectedRedshift);
  }

  @Test public void testValuesEmpty() {
    final String sql = "select *\n"
        + "from (values (1, 'a'), (2, 'bb')) as t(x, y)\n"
        + "limit 0";
    final RuleSet rules =
        RuleSets.ofList(PruneEmptyRules.SORT_FETCH_ZERO_INSTANCE);
    final String expectedMysql = "SELECT *\n"
        + "FROM (SELECT NULL AS `X`, NULL AS `Y`) AS `t`\n"
        + "WHERE 1 = 0";
    final String expectedOracle = "SELECT NULL \"X\", NULL \"Y\"\n"
        + "FROM \"DUAL\"\n"
        + "WHERE 1 = 0";
    final String expectedPostgresql = "SELECT *\n"
        + "FROM (VALUES  (NULL, NULL)) AS \"t\" (\"X\", \"Y\")\n"
        + "WHERE 1 = 0";
    sql(sql)
        .optimize(rules, null)
        .withMysql()
        .ok(expectedMysql)
        .withOracle()
        .ok(expectedOracle)
        .withPostgresql()
        .ok(expectedPostgresql);
  }

  /** Test case for
   * <a href="https://issues.apache.org/jira/browse/CALCITE-2118">[CALCITE-2118]
   * RelToSqlConverter should only generate "*" if field names match</a>. */
  @Test public void testPreserveAlias() {
    final String sql = "select \"warehouse_class_id\" as \"id\",\n"
        + " \"description\"\n"
        + "from \"warehouse_class\"";
    final String expected = ""
        + "SELECT \"warehouse_class_id\" AS \"id\", \"description\"\n"
        + "FROM \"foodmart\".\"warehouse_class\"";
    sql(sql).ok(expected);

    final String sql2 = "select \"warehouse_class_id\", \"description\"\n"
        + "from \"warehouse_class\"";
    final String expected2 = "SELECT *\n"
        + "FROM \"foodmart\".\"warehouse_class\"";
    sql(sql2).ok(expected2);
  }

  @Test public void testPreservePermutation() {
    final String sql = "select \"description\", \"warehouse_class_id\"\n"
        + "from \"warehouse_class\"";
    final String expected = "SELECT \"description\", \"warehouse_class_id\"\n"
        + "FROM \"foodmart\".\"warehouse_class\"";
    sql(sql).ok(expected);
  }

  @Test public void testFieldNamesWithAggregateSubQuery() {
    final String query = "select mytable.\"city\",\n"
        + "  sum(mytable.\"store_sales\") as \"my-alias\"\n"
        + "from (select c.\"city\", s.\"store_sales\"\n"
        + "  from \"sales_fact_1997\" as s\n"
        + "    join \"customer\" as c using (\"customer_id\")\n"
        + "  group by c.\"city\", s.\"store_sales\") AS mytable\n"
        + "group by mytable.\"city\"";

    final String expected = "SELECT \"t0\".\"city\","
        + " SUM(\"t0\".\"store_sales\") AS \"my-alias\"\n"
        + "FROM (SELECT \"customer\".\"city\","
        + " \"sales_fact_1997\".\"store_sales\"\n"
        + "FROM \"foodmart\".\"sales_fact_1997\"\n"
        + "INNER JOIN \"foodmart\".\"customer\""
        + " ON \"sales_fact_1997\".\"customer_id\""
        + " = \"customer\".\"customer_id\"\n"
        + "GROUP BY \"customer\".\"city\","
        + " \"sales_fact_1997\".\"store_sales\") AS \"t0\"\n"
        + "GROUP BY \"t0\".\"city\"";
    sql(query).ok(expected);
  }

  @Test public void testUnparseSelectMustUseDialect() {
    final String query = "select * from \"product\"";
    final String expected = "SELECT *\n"
        + "FROM foodmart.product";

    final boolean[] callsUnparseCallOnSqlSelect = {false};
    final SqlDialect dialect = new SqlDialect(SqlDialect.EMPTY_CONTEXT) {
      @Override public void unparseCall(SqlWriter writer, SqlCall call,
          int leftPrec, int rightPrec) {
        if (call instanceof SqlSelect) {
          callsUnparseCallOnSqlSelect[0] = true;
        }
        super.unparseCall(writer, call, leftPrec, rightPrec);
      }
    };
    sql(query).dialect(dialect).ok(expected);

    assertThat("Dialect must be able to customize unparseCall() for SqlSelect",
        callsUnparseCallOnSqlSelect[0], is(true));
  }

  @Test public void testCorrelate() {
    final String sql = "select d.\"department_id\", d_plusOne "
        + "from \"department\" as d, "
        + "       lateral (select d.\"department_id\" + 1 as d_plusOne"
        + "                from (values(true)))";

    final String expected = "SELECT \"$cor0\".\"department_id\", \"$cor0\".\"D_PLUSONE\"\n"
        + "FROM \"foodmart\".\"department\" AS \"$cor0\",\n"
        + "LATERAL (SELECT \"$cor0\".\"department_id\" + 1 AS \"D_PLUSONE\"\n"
        + "FROM (VALUES  (TRUE)) AS \"t\" (\"EXPR$0\")) AS \"t0\"";
    sql(sql).ok(expected);
  }

  @Test public void testUncollectExplicitAlias() {
    final String sql = "select did + 1 \n"
        + "from unnest(select collect(\"department_id\") as deptid"
        + "            from \"department\") as t(did)";

    final String expected = "SELECT \"DEPTID\" + 1\n"
        + "FROM UNNEST (SELECT COLLECT(\"department_id\") AS \"DEPTID\"\n"
        + "FROM \"foodmart\".\"department\") AS \"t0\" (\"DEPTID\")";
    sql(sql).ok(expected);
  }

  @Test public void testUncollectImplicitAlias() {
    final String sql = "select did + 1 \n"
        + "from unnest(select collect(\"department_id\") "
        + "            from \"department\") as t(did)";

    final String expected = "SELECT \"col_0\" + 1\n"
        + "FROM UNNEST (SELECT COLLECT(\"department_id\")\n"
        + "FROM \"foodmart\".\"department\") AS \"t0\" (\"col_0\")";
    sql(sql).ok(expected);
  }


  @Test public void testWithinGroup1() {
    final String query = "select \"product_class_id\", collect(\"net_weight\") "
        + "within group (order by \"net_weight\" desc) "
        + "from \"product\" group by \"product_class_id\"";
    final String expected = "SELECT \"product_class_id\", COLLECT(\"net_weight\") "
        + "WITHIN GROUP (ORDER BY \"net_weight\" DESC)\n"
        + "FROM \"foodmart\".\"product\"\n"
        + "GROUP BY \"product_class_id\"";
    sql(query).ok(expected);
  }

  @Test public void testWithinGroup2() {
    final String query = "select \"product_class_id\", collect(\"net_weight\") "
        + "within group (order by \"low_fat\", \"net_weight\" desc nulls last) "
        + "from \"product\" group by \"product_class_id\"";
    final String expected = "SELECT \"product_class_id\", COLLECT(\"net_weight\") "
        + "WITHIN GROUP (ORDER BY \"low_fat\", \"net_weight\" DESC NULLS LAST)\n"
        + "FROM \"foodmart\".\"product\"\n"
        + "GROUP BY \"product_class_id\"";
    sql(query).ok(expected);
  }

  @Test public void testWithinGroup3() {
    final String query = "select \"product_class_id\", collect(\"net_weight\") "
        + "within group (order by \"net_weight\" desc), "
        + "min(\"low_fat\")"
        + "from \"product\" group by \"product_class_id\"";
    final String expected = "SELECT \"product_class_id\", COLLECT(\"net_weight\") "
        + "WITHIN GROUP (ORDER BY \"net_weight\" DESC), MIN(\"low_fat\")\n"
        + "FROM \"foodmart\".\"product\"\n"
        + "GROUP BY \"product_class_id\"";
    sql(query).ok(expected);
  }

  @Test public void testWithinGroup4() {
    // filter in AggregateCall is not unparsed
    final String query = "select \"product_class_id\", collect(\"net_weight\") "
        + "within group (order by \"net_weight\" desc) filter (where \"net_weight\" > 0)"
        + "from \"product\" group by \"product_class_id\"";
    final String expected = "SELECT \"product_class_id\", COLLECT(\"net_weight\") "
        + "WITHIN GROUP (ORDER BY \"net_weight\" DESC)\n"
        + "FROM \"foodmart\".\"product\"\n"
        + "GROUP BY \"product_class_id\"";
    sql(query).ok(expected);
  }

  @Test public void testJsonValueExpressionOperator() {
    String query = "select \"product_name\" format json, "
        + "\"product_name\" format json encoding utf8, "
        + "\"product_name\" format json encoding utf16, "
        + "\"product_name\" format json encoding utf32 from \"product\"";
    final String expected = "SELECT \"product_name\" FORMAT JSON, "
        + "\"product_name\" FORMAT JSON, "
        + "\"product_name\" FORMAT JSON, "
        + "\"product_name\" FORMAT JSON\n"
        + "FROM \"foodmart\".\"product\"";
    sql(query).ok(expected);
  }

  @Test public void testJsonExists() {
    String query = "select json_exists(\"product_name\", 'lax $') from \"product\"";
    final String expected = "SELECT JSON_EXISTS(\"product_name\", 'lax $')\n"
        + "FROM \"foodmart\".\"product\"";
    sql(query).ok(expected);
  }

  @Test public void testJsonPretty() {
    String query = "select json_pretty(\"product_name\") from \"product\"";
    final String expected = "SELECT JSON_PRETTY(\"product_name\")\n"
        + "FROM \"foodmart\".\"product\"";
    sql(query).ok(expected);
  }

  @Test public void testJsonValue() {
    String query = "select json_value(\"product_name\", 'lax $') from \"product\"";
    // todo translate to JSON_VALUE rather than CAST
    final String expected = "SELECT CAST(JSON_VALUE_ANY(\"product_name\", "
        + "'lax $' NULL ON EMPTY NULL ON ERROR) AS VARCHAR(2000) CHARACTER SET \"ISO-8859-1\")\n"
        + "FROM \"foodmart\".\"product\"";
    sql(query).ok(expected);
  }

  @Test public void testJsonQuery() {
    String query = "select json_query(\"product_name\", 'lax $') from \"product\"";
    final String expected = "SELECT JSON_QUERY(\"product_name\", 'lax $' "
        + "WITHOUT ARRAY WRAPPER NULL ON EMPTY NULL ON ERROR)\n"
        + "FROM \"foodmart\".\"product\"";
    sql(query).ok(expected);
  }

  @Test public void testJsonArray() {
    String query = "select json_array(\"product_name\", \"product_name\") from \"product\"";
    final String expected = "SELECT JSON_ARRAY(\"product_name\", \"product_name\" ABSENT ON NULL)\n"
        + "FROM \"foodmart\".\"product\"";
    sql(query).ok(expected);
  }

  @Test public void testJsonArrayAgg() {
    String query = "select json_arrayagg(\"product_name\") from \"product\"";
    final String expected = "SELECT JSON_ARRAYAGG(\"product_name\" ABSENT ON NULL)\n"
        + "FROM \"foodmart\".\"product\"";
    sql(query).ok(expected);
  }

  @Test public void testJsonObject() {
    String query = "select json_object(\"product_name\": \"product_id\") from \"product\"";
    final String expected = "SELECT "
        + "JSON_OBJECT(KEY \"product_name\" VALUE \"product_id\" NULL ON NULL)\n"
        + "FROM \"foodmart\".\"product\"";
    sql(query).ok(expected);
  }

  @Test public void testJsonObjectAgg() {
    String query = "select json_objectagg(\"product_name\": \"product_id\") from \"product\"";
    final String expected = "SELECT "
        + "JSON_OBJECTAGG(KEY \"product_name\" VALUE \"product_id\" NULL ON NULL)\n"
        + "FROM \"foodmart\".\"product\"";
    sql(query).ok(expected);
  }

  @Test public void testJsonPredicate() {
    String query = "select "
        + "\"product_name\" is json, "
        + "\"product_name\" is json value, "
        + "\"product_name\" is json object, "
        + "\"product_name\" is json array, "
        + "\"product_name\" is json scalar, "
        + "\"product_name\" is not json, "
        + "\"product_name\" is not json value, "
        + "\"product_name\" is not json object, "
        + "\"product_name\" is not json array, "
        + "\"product_name\" is not json scalar "
        + "from \"product\"";
    final String expected = "SELECT "
        + "\"product_name\" IS JSON VALUE, "
        + "\"product_name\" IS JSON VALUE, "
        + "\"product_name\" IS JSON OBJECT, "
        + "\"product_name\" IS JSON ARRAY, "
        + "\"product_name\" IS JSON SCALAR, "
        + "\"product_name\" IS NOT JSON VALUE, "
        + "\"product_name\" IS NOT JSON VALUE, "
        + "\"product_name\" IS NOT JSON OBJECT, "
        + "\"product_name\" IS NOT JSON ARRAY, "
        + "\"product_name\" IS NOT JSON SCALAR\n"
        + "FROM \"foodmart\".\"product\"";
    sql(query).ok(expected);
  }

  @Test public void testCrossJoinEmulationForSpark() {
    String query = "select * from \"employee\", \"department\"";
    final String expected = "SELECT *\n"
        + "FROM foodmart.employee\n"
        + "CROSS JOIN foodmart.department";
    sql(query).withSpark().ok(expected);
  }

  @Test public void testSubstringInSpark() {
    final String query = "select substring(\"brand_name\" from 2) "
        + "from \"product\"\n";
    final String expected = "SELECT SUBSTRING(brand_name, 2)\n"
        + "FROM foodmart.product";
    sql(query).withSpark().ok(expected);
  }

  @Test public void testSubstringWithForInSpark() {
    final String query = "select substring(\"brand_name\" from 2 for 3) "
        + "from \"product\"\n";
    final String expected = "SELECT SUBSTRING(brand_name, 2, 3)\n"
        + "FROM foodmart.product";
    sql(query).withSpark().ok(expected);
  }

  @Test public void testFloorInSpark() {
    final String query = "select floor(\"hire_date\" TO MINUTE) "
        + "from \"employee\"";
    final String expected = "SELECT DATE_TRUNC('MINUTE', hire_date)\n"
        + "FROM foodmart.employee";
    sql(query).withSpark().ok(expected);
  }

  @Test public void testNumericFloorInSpark() {
    final String query = "select floor(\"salary\") "
        + "from \"employee\"";
    final String expected = "SELECT FLOOR(salary)\n"
        + "FROM foodmart.employee";
    sql(query).withSpark().ok(expected);
  }

  @Test public void testJsonStorageSize() {
    String query = "select json_storage_size(\"product_name\") from \"product\"";
    final String expected = "SELECT JSON_STORAGE_SIZE(\"product_name\")\n"
        + "FROM \"foodmart\".\"product\"";
    sql(query).ok(expected);
  }

  @Test public void testCubeInSpark() {
    final String query = "select count(*) "
        + "from \"foodmart\".\"product\" "
        + "group by cube(\"product_id\",\"product_class_id\")";
    final String expected = "SELECT COUNT(*)\n"
        + "FROM \"foodmart\".\"product\"\n"
        + "GROUP BY CUBE(\"product_id\", \"product_class_id\")";
    final String expectedInSpark = "SELECT COUNT(*)\n"
        + "FROM foodmart.product\n"
        + "GROUP BY product_id, product_class_id WITH CUBE";
    sql(query)
        .ok(expected)
        .withSpark()
        .ok(expectedInSpark);
  }

  @Test public void testRollupInSpark() {
    final String query = "select count(*) "
        + "from \"foodmart\".\"product\" "
        + "group by rollup(\"product_id\",\"product_class_id\")";
    final String expected = "SELECT COUNT(*)\n"
        + "FROM \"foodmart\".\"product\"\n"
        + "GROUP BY ROLLUP(\"product_id\", \"product_class_id\")";
    final String expectedInSpark = "SELECT COUNT(*)\n"
        + "FROM foodmart.product\n"
        + "GROUP BY product_id, product_class_id WITH ROLLUP";
    sql(query)
        .ok(expected)
        .withSpark()
        .ok(expectedInSpark);
  }

  @Test public void testCastInStringOperandOfComparison() {
    final String query = "select \"employee_id\" "
        + "from \"foodmart\".\"employee\" "
        + "where 10 = cast('10' as int) and \"birth_date\" = cast('1914-02-02' as date) or \"hire_date\" = cast('1996-01-01 '||'00:00:00' as timestamp)";
    final String expected = "SELECT \"employee_id\"\n"
        + "FROM \"foodmart\".\"employee\"\n"
        + "WHERE 10 = '10' AND \"birth_date\" = '1914-02-02' OR \"hire_date\" = '1996-01-01 ' || '00:00:00'";
    final String expectedBiqquery = "SELECT employee_id\n"
        + "FROM foodmart.employee\n"
        + "WHERE 10 = CAST('10' AS INTEGER) AND birth_date = '1914-02-02' OR hire_date = CAST(CONCAT('1996-01-01 ', '00:00:00') AS TIMESTAMP(0))";
    sql(query)
        .ok(expected)
        .withBigQuery()
        .ok(expectedBiqquery);
  }

  @Test public void testRegexSubstrFunction2Args() {
    final String query = "select regexp_substr('choco chico chipo', '.*cho*p*c*?.*')"
        + "from \"foodmart\".\"product\"";
    final String expected = "SELECT REGEXP_EXTRACT('choco chico chipo', '.*cho*p*c*?.*')\n"
        + "FROM foodmart.product";
    sql(query)
        .withBigQuery()
        .ok(expected);
  }

  @Test public void testRegexSubstrFunction3Args() {
    final String query = "select \"product_id\", regexp_substr('choco chico chipo', "
        + "'.*cho*p*c*?.*', 7)\n"
        + "from \"foodmart\".\"product\" where \"product_id\" = 1";
    final String expected = "SELECT product_id, REGEXP_EXTRACT(SUBSTR('choco chico chipo', 7), "
        + "'.*cho*p*c*?.*')\n"
        + "FROM foodmart.product\n"
        + "WHERE product_id = 1";
    sql(query)
        .withBigQuery()
        .ok(expected);
  }

  @Test public void testRegexSubstrFunction4Args() {
    final String query = "select \"product_id\", regexp_substr('chocolate chip cookies', 'c+.{2}',"
        + " 4, 2)\n"
        + "from \"foodmart\".\"product\" where \"product_id\" in (1, 2, 3)";
    final String expected = "SELECT product_id, REGEXP_EXTRACT_ALL(SUBSTR('chocolate chip "
        + "cookies', 4), 'c+.{2}') [OFFSET(1)]\n"
        + "FROM foodmart.product\n"
        + "WHERE product_id = 1 OR product_id = 2 OR product_id = 3";
    sql(query)
        .withBigQuery()
        .ok(expected);
  }

  @Test public void testRegexSubstrFunction5Args() {
    final String query = "select regexp_substr('chocolate Chip cookies', 'c+.{2}',"
        + " 1, 2, 'i')\n"
        + "from \"foodmart\".\"product\" where \"product_id\" in (1, 2, 3, 4)";
    final String expected = "SELECT "
        + "REGEXP_EXTRACT_ALL(SUBSTR('chocolate Chip cookies', 1), '(?i)c+.{2}') [OFFSET"
        + "(1)]\n"
        + "FROM foodmart.product\n"
        + "WHERE product_id = 1 OR product_id = 2 OR product_id = 3 OR product_id = 4";
    sql(query)
        .withBigQuery()
        .ok(expected);
  }

  @Test public void testRegexSubstrFunction5ArgswithBackSlash() {
    final String query = "select regexp_substr('chocolate Chip cookies','[-\\_] V[0-9]+',"
        + " 1,1,'i')\n"
        + "from \"foodmart\".\"product\" where \"product_id\" in (1, 2, 3, 4)";
    final String expected = "SELECT "
        + "REGEXP_EXTRACT_ALL(SUBSTR('chocolate Chip cookies', 1), '(?i)[-\\\\_] V[0-9]+') [OFFSET(0)]\n"
        + "FROM foodmart.product\n"
        + "WHERE product_id = 1 OR product_id = 2 OR product_id = 3 OR product_id = 4";
    sql(query)
        .withBigQuery()
        .ok(expected);
  }


  @Test
  public void testTimestampFunctionRelToSql() {
    final RelBuilder builder = relBuilder();
    final RexNode currentTimestampRexNode = builder.call(SqlLibraryOperators.CURRENT_TIMESTAMP,
         builder.literal(6));
    final RelNode root = builder
        .scan("EMP")
        .project(builder.alias(currentTimestampRexNode, "CT"))
        .build();
    final String expectedSql = "SELECT CURRENT_TIMESTAMP(6) AS \"CT\"\n"
        + "FROM \"scott\".\"EMP\"";
    final String expectedBiqQuery = "SELECT CAST(FORMAT_TIMESTAMP('%F %H:%M:%E6S', "
        + "CURRENT_TIMESTAMP) AS TIMESTAMP(0)) AS CT\n"
        + "FROM scott.EMP";
    final String expectedSpark = "SELECT CAST(DATE_FORMAT(CURRENT_TIMESTAMP, 'yyyy-MM-dd HH:mm:ss"
        + ".ssssss') AS TIMESTAMP(0)) CT\n"
        + "FROM scott.EMP";
    final String expectedHive = "SELECT CAST(DATE_FORMAT(CURRENT_TIMESTAMP, 'yyyy-MM-dd HH:mm:ss"
        + ".ssssss') AS TIMESTAMP(0)) CT\n"
        + "FROM scott.EMP";
    assertThat(toSql(root, DatabaseProduct.CALCITE.getDialect()), isLinux(expectedSql));
    assertThat(toSql(root, DatabaseProduct.BIG_QUERY.getDialect()), isLinux(expectedBiqQuery));
    assertThat(toSql(root, DatabaseProduct.SPARK.getDialect()), isLinux(expectedSpark));
    assertThat(toSql(root, DatabaseProduct.HIVE.getDialect()), isLinux(expectedHive));
  }

  @Test public void testJsonType() {
    String query = "select json_type(\"product_name\") from \"product\"";
    final String expected = "SELECT "
        + "JSON_TYPE(\"product_name\")\n"
        + "FROM \"foodmart\".\"product\"";
    sql(query).ok(expected);
  }

  @Test public void testJsonDepth() {
    String query = "select json_depth(\"product_name\") from \"product\"";
    final String expected = "SELECT "
        + "JSON_DEPTH(\"product_name\")\n"
        + "FROM \"foodmart\".\"product\"";
    sql(query).ok(expected);
  }

  @Test public void testJsonLength() {
    String query = "select json_length(\"product_name\", 'lax $'), "
        + "json_length(\"product_name\") from \"product\"";
    final String expected = "SELECT JSON_LENGTH(\"product_name\", 'lax $'), "
        + "JSON_LENGTH(\"product_name\")\n"
        + "FROM \"foodmart\".\"product\"";
    sql(query).ok(expected);
  }

  @Test public void testJsonKeys() {
    String query = "select json_keys(\"product_name\", 'lax $') from \"product\"";
    final String expected = "SELECT JSON_KEYS(\"product_name\", 'lax $')\n"
        + "FROM \"foodmart\".\"product\"";
    sql(query).ok(expected);
  }

  @Test public void testDateSubIntervalMonthFunction() {
    String query = "select \"birth_date\" - INTERVAL -'1' MONTH from \"employee\"";
    final String expectedHive = "SELECT CAST(ADD_MONTHS(birth_date, -1) AS DATE)\n"
        + "FROM foodmart.employee";
    final String expectedSpark = "SELECT ADD_MONTHS(birth_date, -1)\n"
        + "FROM foodmart.employee";
    final String expectedBigQuery = "SELECT DATE_SUB(birth_date, INTERVAL -1 MONTH)\n"
        + "FROM foodmart.employee";
    sql(query)
        .withHive()
        .ok(expectedHive)
        .withBigQuery()
        .ok(expectedBigQuery)
        .withSpark()
        .ok(expectedSpark);
  }

  @Test public void testDatePlusIntervalMonthFunctionWithArthOps() {
    String query = "select \"birth_date\" + -10 * INTERVAL '1' MONTH from \"employee\"";
    final String expectedHive = "SELECT CAST(ADD_MONTHS(birth_date, -10) AS DATE)\n"
        + "FROM foodmart.employee";
    final String expectedSpark = "SELECT ADD_MONTHS(birth_date, -10)\n"
        + "FROM foodmart.employee";
    final String expectedBigQuery = "SELECT DATE_ADD(birth_date, INTERVAL -10 MONTH)\n"
        + "FROM foodmart.employee";
    sql(query)
        .withHive()
        .ok(expectedHive)
        .withBigQuery()
        .ok(expectedBigQuery)
        .withSpark()
        .ok(expectedSpark);
  }

  @Test public void testDatePlusIntervalMonthFunctionWithCol() {
    String query = "select \"birth_date\" +  \"store_id\" * INTERVAL '10' MONTH from \"employee\"";
    final String expectedHive = "SELECT CAST(ADD_MONTHS(birth_date, store_id * 10) AS DATE)\n"
        + "FROM foodmart.employee";
    final String expectedSpark = "SELECT ADD_MONTHS(birth_date, store_id * 10)\n"
        + "FROM foodmart.employee";
    final String expectedBigQuery = "SELECT DATE_ADD(birth_date, INTERVAL store_id * 10 MONTH)\n"
        + "FROM foodmart.employee";
    sql(query)
        .withHive()
        .ok(expectedHive)
        .withBigQuery()
        .ok(expectedBigQuery)
        .withSpark()
        .ok(expectedSpark);
  }

  @Test public void testDatePlusIntervalMonthFunctionWithArithOp() {
    String query = "select \"birth_date\" + 10 * INTERVAL '2' MONTH from \"employee\"";
    final String expectedHive = "SELECT CAST(ADD_MONTHS(birth_date, 10 * 2) AS DATE)\n"
        + "FROM foodmart.employee";
    final String expectedSpark = "SELECT ADD_MONTHS(birth_date, 10 * 2)\n"
        + "FROM foodmart.employee";
    final String expectedBigQuery = "SELECT DATE_ADD(birth_date, INTERVAL 10 * 2 MONTH)\n"
        + "FROM foodmart.employee";
    sql(query)
        .withHive()
        .ok(expectedHive)
        .withBigQuery()
        .ok(expectedBigQuery)
        .withSpark()
        .ok(expectedSpark);
  }

  @Test public void testDatePlusColumnFunction() {
    String query = "select \"birth_date\" + INTERVAL '1' DAY from \"employee\"";
    final String expectedHive = "SELECT CAST(DATE_ADD(birth_date, 1) AS DATE)\n"
        + "FROM foodmart.employee";
    final String expectedSpark = "SELECT DATE_ADD(birth_date, 1)\n"
        + "FROM foodmart.employee";
    final String expectedBigQuery = "SELECT DATE_ADD(birth_date, INTERVAL 1 DAY)\n"
        + "FROM foodmart.employee";
    final String expectedSnowflake = "SELECT (\"birth_date\" + 1)\n"
        + "FROM \"foodmart\".\"employee\"";
    sql(query)
        .withHive()
        .ok(expectedHive)
        .withBigQuery()
        .ok(expectedBigQuery)
        .withSpark()
        .ok(expectedSpark)
        .withSnowflake()
        .ok(expectedSnowflake);
  }

  @Test public void testDateSubColumnFunction() {
    String query = "select \"birth_date\" - INTERVAL '1' DAY from \"employee\"";
    final String expectedHive = "SELECT CAST(DATE_SUB(birth_date, 1) AS DATE)\n"
        + "FROM foodmart.employee";
    final String expectedSpark = "SELECT DATE_SUB(birth_date, 1)\n"
        + "FROM foodmart.employee";
    final String expectedBigQuery = "SELECT DATE_SUB(birth_date, INTERVAL 1 DAY)\n"
        + "FROM foodmart.employee";
    final String expectedSnowflake = "SELECT (\"birth_date\" - 1)\n"
        + "FROM \"foodmart\".\"employee\"";
    sql(query)
        .withHive()
        .ok(expectedHive)
        .withBigQuery()
        .ok(expectedBigQuery)
        .withSpark()
        .ok(expectedSpark)
        .withSnowflake()
        .ok(expectedSnowflake);
  }

  @Test public void testDateValuePlusColumnFunction() {
    String query = "select DATE'2018-01-01' + INTERVAL '1' DAY from \"employee\"";
    final String expectedHive = "SELECT CAST(DATE_ADD(DATE '2018-01-01', 1) AS DATE)\n"
        + "FROM foodmart.employee";
    final String expectedSpark = "SELECT DATE_ADD(DATE '2018-01-01', 1)\n"
        + "FROM foodmart.employee";
    final String expectedBigQuery = "SELECT DATE_ADD(DATE '2018-01-01', INTERVAL 1 DAY)\n"
        + "FROM foodmart.employee";
    final String expectedSnowflake = "SELECT (DATE '2018-01-01' + 1)\n"
        + "FROM \"foodmart\".\"employee\"";
    sql(query)
        .withHive()
        .ok(expectedHive)
        .withBigQuery()
        .ok(expectedBigQuery)
        .withSpark()
        .ok(expectedSpark)
        .withSnowflake()
        .ok(expectedSnowflake);
  }

  @Test public void testDateValueSubColumnFunction() {
    String query = "select DATE'2018-01-01' - INTERVAL '1' DAY from \"employee\"";
    final String expectedHive = "SELECT CAST(DATE_SUB(DATE '2018-01-01', 1) AS DATE)\n"
        + "FROM foodmart.employee";
    final String expectedSpark = "SELECT DATE_SUB(DATE '2018-01-01', 1)\n"
        + "FROM foodmart.employee";
    final String expectedBigQuery = "SELECT DATE_SUB(DATE '2018-01-01', INTERVAL 1 DAY)\n"
        + "FROM foodmart.employee";
    final String expectedSnowflake = "SELECT (DATE '2018-01-01' - 1)\n"
        + "FROM \"foodmart\".\"employee\"";
    sql(query)
        .withHive()
        .ok(expectedHive)
        .withBigQuery()
        .ok(expectedBigQuery)
        .withSpark()
        .ok(expectedSpark)
        .withSnowflake()
        .ok(expectedSnowflake);
  }

  @Test public void testDateIntColumnFunction() {
    String query = "select \"birth_date\" + INTERVAL '2' day from \"employee\"";
    final String expectedHive = "SELECT CAST(DATE_ADD(birth_date, 2) AS DATE)\n"
        + "FROM foodmart.employee";
    final String expectedSpark = "SELECT DATE_ADD(birth_date, 2)\n"
        + "FROM foodmart.employee";
    final String expectedBigQuery = "SELECT DATE_ADD(birth_date, INTERVAL 2 DAY)\n"
        + "FROM foodmart.employee";
    final String expectedSnowflake = "SELECT (\"birth_date\" + 2)\n"
        + "FROM \"foodmart\".\"employee\"";
    sql(query)
        .withHive()
        .ok(expectedHive)
        .withBigQuery()
        .ok(expectedBigQuery)
        .withSpark()
        .ok(expectedSpark)
        .withSnowflake()
        .ok(expectedSnowflake);
  }

  @Test public void testDateSubInterFunction() {
    String query = "select \"birth_date\" - INTERVAL '2' day from \"employee\"";
    final String expectedHive = "SELECT CAST(DATE_SUB(birth_date, 2) AS DATE)\n"
        + "FROM foodmart.employee";
    final String expectedSpark = "SELECT DATE_SUB(birth_date, 2)\n"
        + "FROM foodmart.employee";
    final String expectedBigQuery = "SELECT DATE_SUB(birth_date, INTERVAL 2 DAY)\n"
        + "FROM foodmart.employee";
    final String expectedSnowflake = "SELECT (\"birth_date\" - 2)\n"
        + "FROM \"foodmart\".\"employee\"";
    sql(query)
        .withHive()
        .ok(expectedHive)
        .withBigQuery()
        .ok(expectedBigQuery)
        .withSpark()
        .ok(expectedSpark)
        .withSnowflake()
        .ok(expectedSnowflake);
  }

  @Test public void testDatePlusColumnVariFunction() {
    String query = "select \"birth_date\" + \"store_id\" * INTERVAL '1' DAY from \"employee\"";
    final String expectedHive = "SELECT CAST(DATE_ADD(birth_date, store_id) AS DATE)\n"
        + "FROM foodmart.employee";
    final String expectedSpark = "SELECT DATE_ADD(birth_date, store_id)\n"
        + "FROM foodmart.employee";
    final String expectedBigQuery = "SELECT DATE_ADD(birth_date, INTERVAL store_id DAY)\n"
        + "FROM foodmart.employee";
    final String expectedSnowflake = "SELECT (\"birth_date\" + \"store_id\")\n"
        + "FROM \"foodmart\".\"employee\"";
    sql(query)
        .withHive()
        .ok(expectedHive)
        .withBigQuery()
        .ok(expectedBigQuery)
        .withSpark()
        .ok(expectedSpark)
        .withSnowflake()
        .ok(expectedSnowflake);
  }

  @Test public void testDatePlusIntervalColumnFunction() {
    String query = "select \"birth_date\" +  INTERVAL '1' DAY * \"store_id\" from \"employee\"";
    final String expectedHive = "SELECT CAST(DATE_ADD(birth_date, store_id) AS DATE)\n"
        + "FROM foodmart.employee";
    final String expectedSpark = "SELECT DATE_ADD(birth_date, store_id)\n"
        + "FROM foodmart.employee";
    final String expectedBigQuery = "SELECT DATE_ADD(birth_date, INTERVAL store_id DAY)\n"
        + "FROM foodmart.employee";
    final String expectedSnowflake = "SELECT (\"birth_date\" + \"store_id\")\n"
        + "FROM \"foodmart\".\"employee\"";
    sql(query)
        .withHive()
        .ok(expectedHive)
        .withBigQuery()
        .ok(expectedBigQuery)
        .withSpark()
        .ok(expectedSpark)
        .withSnowflake()
        .ok(expectedSnowflake);
  }

  @Test public void testDatePlusIntervalIntFunction() {
    String query = "select \"birth_date\" +  INTERVAL '1' DAY * 10 from \"employee\"";
    final String expectedHive = "SELECT CAST(DATE_ADD(birth_date, 10) AS DATE)\n"
        + "FROM foodmart.employee";
    final String expectedSpark = "SELECT DATE_ADD(birth_date, 10)\n"
        + "FROM foodmart.employee";
    final String expectedBigQuery = "SELECT DATE_ADD(birth_date, INTERVAL 10 DAY)\n"
        + "FROM foodmart.employee";
    final String expectedSnowflake = "SELECT (\"birth_date\" + 10)\n"
        + "FROM \"foodmart\".\"employee\"";
    sql(query)
        .withHive()
        .ok(expectedHive)
        .withBigQuery()
        .ok(expectedBigQuery)
        .withSpark()
        .ok(expectedSpark)
        .withSnowflake()
        .ok(expectedSnowflake);
  }

  @Test public void testDateSubColumnVariFunction() {
    String query = "select \"birth_date\" - \"store_id\" * INTERVAL '1' DAY from \"employee\"";
    final String expectedHive = "SELECT CAST(DATE_SUB(birth_date, store_id) AS DATE)\n"
        + "FROM foodmart.employee";
    final String expectedSpark = "SELECT DATE_SUB(birth_date, store_id)\n"
        + "FROM foodmart.employee";
    final String expectedBigQuery = "SELECT DATE_SUB(birth_date, INTERVAL store_id DAY)\n"
        + "FROM foodmart.employee";
    final String expectedSnowflake = "SELECT (\"birth_date\" - \"store_id\")\n"
        + "FROM \"foodmart\".\"employee\"";
    sql(query)
        .withHive()
        .ok(expectedHive)
        .withBigQuery()
        .ok(expectedBigQuery)
        .withSpark()
        .ok(expectedSpark)
        .withSnowflake()
        .ok(expectedSnowflake);
  }

  @Test public void testDateValuePlusColumnVariFunction() {
    String query = "select DATE'2018-01-01' + \"store_id\" * INTERVAL '1' DAY from \"employee\"";
    final String expectedHive = "SELECT CAST(DATE_ADD(DATE '2018-01-01', store_id) AS DATE)\n"
        + "FROM foodmart.employee";
    final String expectedSpark = "SELECT DATE_ADD(DATE '2018-01-01', store_id)\n"
        + "FROM foodmart.employee";
    final String expectedBigQuery = "SELECT DATE_ADD(DATE '2018-01-01', INTERVAL store_id DAY)\n"
        + "FROM foodmart.employee";
    final String expectedSnowflake = "SELECT (DATE '2018-01-01' + \"store_id\")\n"
        + "FROM \"foodmart\".\"employee\"";
    sql(query)
        .withHive()
        .ok(expectedHive)
        .withBigQuery()
        .ok(expectedBigQuery)
        .withSpark()
        .ok(expectedSpark)
        .withSnowflake()
        .ok(expectedSnowflake);
  }

  @Test public void testDatePlusColumnFunctionWithArithOp() {
    String query = "select \"birth_date\" + \"store_id\" *11 * INTERVAL '1' DAY from \"employee\"";
    final String expectedHive = "SELECT CAST(DATE_ADD(birth_date, store_id * 11) AS DATE)\n"
        + "FROM foodmart.employee";
    final String expectedSpark = "SELECT DATE_ADD(birth_date, store_id * 11)\n"
        + "FROM foodmart.employee";
    final String expectedBigQuery = "SELECT DATE_ADD(birth_date, INTERVAL store_id * 11 DAY)\n"
        + "FROM foodmart.employee";
    final String expectedSnowflake = "SELECT (\"birth_date\" + \"store_id\" * 11)\n"
        + "FROM \"foodmart\".\"employee\"";
    sql(query)
        .withHive()
        .ok(expectedHive)
        .withBigQuery()
        .ok(expectedBigQuery)
        .withSpark()
        .ok(expectedSpark)
        .withSnowflake()
        .ok(expectedSnowflake);
  }

  @Test public void testDatePlusColumnFunctionVariWithArithOp() {
    String query = "select \"birth_date\" + \"store_id\"  * INTERVAL '11' DAY from \"employee\"";
    final String expectedHive = "SELECT CAST(DATE_ADD(birth_date, store_id * 11) AS DATE)\n"
        + "FROM foodmart.employee";
    final String expectedSpark = "SELECT DATE_ADD(birth_date, store_id * 11)\n"
        + "FROM foodmart.employee";
    final String expectedBigQuery = "SELECT DATE_ADD(birth_date, INTERVAL store_id * 11 DAY)\n"
        + "FROM foodmart.employee";
    final String expectedSnowflake = "SELECT (\"birth_date\" + \"store_id\" * 11)\n"
        + "FROM \"foodmart\".\"employee\"";
    sql(query)
        .withHive()
        .ok(expectedHive)
        .withBigQuery()
        .ok(expectedBigQuery)
        .withSpark()
        .ok(expectedSpark)
        .withSnowflake()
        .ok(expectedSnowflake);
  }

  @Test public void testDateSubColumnFunctionVariWithArithOp() {
    String query = "select \"birth_date\" - \"store_id\"  * INTERVAL '11' DAY from \"employee\"";
    final String expectedHive = "SELECT CAST(DATE_SUB(birth_date, store_id * 11) AS DATE)\n"
        + "FROM foodmart.employee";
    final String expectedSpark = "SELECT DATE_SUB(birth_date, store_id * 11)\n"
        + "FROM foodmart.employee";
    final String expectedBigQuery = "SELECT DATE_SUB(birth_date, INTERVAL store_id * 11 DAY)\n"
        + "FROM foodmart.employee";
    final String expectedSnowflake = "SELECT (\"birth_date\" - \"store_id\" * 11)\n"
        + "FROM \"foodmart\".\"employee\"";
    sql(query)
        .withHive()
        .ok(expectedHive)
        .withBigQuery()
        .ok(expectedBigQuery)
        .withSpark()
        .ok(expectedSpark)
        .withSnowflake()
        .ok(expectedSnowflake);
  }

  @Test public void testDatePlusIntervalDayFunctionWithArithOp() {
    String query = "select \"birth_date\" + 10 * INTERVAL '2' DAY from \"employee\"";
    final String expectedHive = "SELECT CAST(DATE_ADD(birth_date, 10 * 2) AS DATE)\n"
        + "FROM foodmart.employee";
    final String expectedSpark = "SELECT DATE_ADD(birth_date, 10 * 2)\n"
        + "FROM foodmart.employee";
    final String expectedBigQuery = "SELECT DATE_ADD(birth_date, INTERVAL 10 * 2 DAY)\n"
        + "FROM foodmart.employee";
    final String expectedSnowflake = "SELECT (\"birth_date\" + 10 * 2)\n"
        + "FROM \"foodmart\".\"employee\"";
    sql(query)
        .withHive()
        .ok(expectedHive)
        .withBigQuery()
        .ok(expectedBigQuery)
        .withSpark()
        .ok(expectedSpark)
        .withSnowflake()
        .ok(expectedSnowflake);
  }

  @Test public void testIntervalDayPlusDateFunction() {
    String query = "select  INTERVAL '1' DAY + \"birth_date\" from \"employee\"";
    final String expectedHive = "SELECT CAST(DATE_ADD(birth_date, 1) AS DATE)\n"
        + "FROM foodmart.employee";
    final String expectedSpark = "SELECT DATE_ADD(birth_date, 1)\n"
        + "FROM foodmart.employee";
    final String expectedBigQuery = "SELECT DATE_ADD(birth_date, INTERVAL 1 DAY)\n"
        + "FROM foodmart.employee";
    final String expectedSnowflake = "SELECT (\"birth_date\" + 1)\n"
        + "FROM \"foodmart\".\"employee\"";
    sql(query)
        .withHive()
        .ok(expectedHive)
        .withBigQuery()
        .ok(expectedBigQuery)
        .withSpark()
        .ok(expectedSpark)
        .withSnowflake()
        .ok(expectedSnowflake);
  }

  @Test public void testIntervalHourToSecond() {
    String query = "SELECT CURRENT_TIMESTAMP + INTERVAL '06:10:30' HOUR TO SECOND,"
        + "CURRENT_TIMESTAMP - INTERVAL '06:10:30' HOUR TO SECOND "
        + "FROM \"employee\"";
    final String expectedBigQuery = "SELECT "
        + "TIMESTAMP_ADD(CURRENT_TIMESTAMP, INTERVAL 22230 SECOND), "
        + "TIMESTAMP_SUB(CURRENT_TIMESTAMP, INTERVAL 22230 SECOND)\n"
        + "FROM foodmart.employee";
    sql(query)
        .withBigQuery()
        .ok(expectedBigQuery);
  }

  @Test public void minusDateFunctionForHiveAndSparkAndBigQuery() {
    String query = "select (\"birth_date\" - DATE '1899-12-31') day from \"employee\"";
    final String expectedHive = "SELECT DATEDIFF(birth_date, DATE '1899-12-31')\n"
        + "FROM foodmart.employee";
    final String expectedSpark = "SELECT DATEDIFF(birth_date, DATE '1899-12-31')\n"
        + "FROM foodmart.employee";
    final String expectedBigQuery = "SELECT DATE_DIFF(birth_date, DATE '1899-12-31', DAY)\n"
        + "FROM foodmart.employee";
    sql(query)
        .withHive().ok(expectedHive)
        .withBigQuery().ok(expectedBigQuery)
        .withSpark().ok(expectedSpark);
  }

  @Test public void truncateFunctionEmulationForBigQuery() {
    String query = "select truncate(2.30259, 3) from \"employee\"";
    final String expectedBigQuery = "SELECT TRUNC(2.30259, 3)\n"
        + "FROM foodmart.employee";
    sql(query)
        .withBigQuery().ok(expectedBigQuery);
  }

  @Test public void truncateFunctionWithSingleOperandEmulationForBigQuery() {
    String query = "select truncate(2.30259) from \"employee\"";
    final String expectedBigQuery = "SELECT TRUNC(2.30259)\n"
        + "FROM foodmart.employee";
    sql(query)
      .withBigQuery().ok(expectedBigQuery);
  }

  @Test public void extractFunctionEmulationForHiveAndSparkAndBigQuery() {
    String query = "select extract(year from \"hire_date\") from \"employee\"";
    final String expectedHive = "SELECT YEAR(hire_date)\n"
        + "FROM foodmart.employee";
    final String expectedSpark = "SELECT YEAR(hire_date)\n"
        + "FROM foodmart.employee";
    final String expectedBigQuery = "SELECT EXTRACT(YEAR FROM hire_date)\n"
        + "FROM foodmart.employee";
    sql(query)
        .withHive()
        .ok(expectedHive)
        .withSpark()
        .ok(expectedSpark)
        .withBigQuery()
        .ok(expectedBigQuery);
  }

  @Test public void selectWithoutFromEmulationForHiveAndSparkAndBigquery() {
    String query = "select 2 + 2";
    final String expected = "SELECT 2 + 2";
    sql(query)
        .withHive()
        .ok(expected)
        .withSpark()
        .ok(expected)
        .withBigQuery()
        .ok(expected);
  }

  @Test public void currentTimestampFunctionForHiveAndSparkAndBigquery() {
    String query = "select current_timestamp";
    final String expectedHiveQuery = "SELECT CURRENT_TIMESTAMP `CURRENT_TIMESTAMP`";
    final String expectedSparkQuery = "SELECT CURRENT_TIMESTAMP `CURRENT_TIMESTAMP`";
    final String expectedBigQuery = "SELECT CURRENT_TIMESTAMP AS CURRENT_TIMESTAMP";

    sql(query)
        .withHiveIdentifierQuoteString()
        .ok(expectedHiveQuery)
        .withSparkIdentifierQuoteString()
        .ok(expectedSparkQuery)
        .withBigQuery()
        .ok(expectedBigQuery);
  }

  @Test public void concatFunctionEmulationForHiveAndSparkAndBigQuery() {
    String query = "select 'foo' || 'bar' from \"employee\"";
    final String expected = "SELECT CONCAT('foo', 'bar')\n"
        + "FROM foodmart.employee";
    sql(query)
        .withHive()
        .ok(expected)
        .withSpark()
        .ok(expected)
        .withBigQuery()
        .ok(expected);
  }

  @Test public void testJsonRemove() {
    String query = "select json_remove(\"product_name\", '$[0]') from \"product\"";
    final String expected = "SELECT JSON_REMOVE(\"product_name\", '$[0]')\n"
           + "FROM \"foodmart\".\"product\"";
    sql(query).ok(expected);
  }

  @Test public void testUnionAllWithNoOperandsUsingOracleDialect() {
    String query = "select A.\"department_id\" "
        + "from \"foodmart\".\"employee\" A "
        + " where A.\"department_id\" = ( select min( A.\"department_id\") from \"foodmart\".\"department\" B where 1=2 )";
    final String expected = "SELECT \"employee\".\"department_id\"\n"
        + "FROM \"foodmart\".\"employee\"\n"
        + "INNER JOIN (SELECT \"t1\".\"department_id\" \"department_id0\", MIN(\"t1\".\"department_id\")\n"
        + "FROM (SELECT NULL \"department_id\", NULL \"department_description\"\nFROM \"DUAL\"\nWHERE 1 = 0) \"t\",\n"
        + "(SELECT \"department_id\"\nFROM \"foodmart\".\"employee\"\nGROUP BY \"department_id\") \"t1\"\n"
        + "GROUP BY \"t1\".\"department_id\") \"t3\" ON \"employee\".\"department_id\" = \"t3\".\"department_id0\""
        + " AND \"employee\".\"department_id\" = MIN(\"t1\".\"department_id\")";
    sql(query).withOracle().ok(expected);
  }

  @Test public void testUnionAllWithNoOperands() {
    String query = "select A.\"department_id\" "
        + "from \"foodmart\".\"employee\" A "
        + " where A.\"department_id\" = ( select min( A.\"department_id\") from \"foodmart\".\"department\" B where 1=2 )";
    final String expected = "SELECT \"employee\".\"department_id\"\n"
        + "FROM \"foodmart\".\"employee\"\n"
        + "INNER JOIN (SELECT \"t1\".\"department_id\" AS \"department_id0\","
        + " MIN(\"t1\".\"department_id\")\n"
        + "FROM (SELECT *\nFROM (VALUES  (NULL, NULL))"
        + " AS \"t\" (\"department_id\", \"department_description\")"
        + "\nWHERE 1 = 0) AS \"t\","
        + "\n(SELECT \"department_id\"\nFROM \"foodmart\".\"employee\""
        + "\nGROUP BY \"department_id\") AS \"t1\""
        + "\nGROUP BY \"t1\".\"department_id\") AS \"t3\" "
        + "ON \"employee\".\"department_id\" = \"t3\".\"department_id0\""
        + " AND \"employee\".\"department_id\" = MIN(\"t1\".\"department_id\")";
    sql(query).ok(expected);
  }

  @Test public void testSmallintOracle() {
    String query = "SELECT CAST(\"department_id\" AS SMALLINT) FROM \"employee\"";
    String expected = "SELECT CAST(\"department_id\" AS NUMBER(5))\n"
        + "FROM \"foodmart\".\"employee\"";
    sql(query)
        .withOracle()
        .ok(expected);
  }

  @Test public void testBigintOracle() {
    String query = "SELECT CAST(\"department_id\" AS BIGINT) FROM \"employee\"";
    String expected = "SELECT CAST(\"department_id\" AS NUMBER(19))\n"
        + "FROM \"foodmart\".\"employee\"";
    sql(query)
        .withOracle()
        .ok(expected);
  }

  @Test public void testDoubleOracle() {
    String query = "SELECT CAST(\"department_id\" AS DOUBLE) FROM \"employee\"";
    String expected = "SELECT CAST(\"department_id\" AS DOUBLE PRECISION)\n"
        + "FROM \"foodmart\".\"employee\"";
    sql(query)
        .withOracle()
        .ok(expected);
  }

  @Test public void testDateLiteralOracle() {
    String query = "SELECT DATE '1978-05-02' FROM \"employee\"";
    String expected = "SELECT TO_DATE('1978-05-02', 'YYYY-MM-DD')\n"
        + "FROM \"foodmart\".\"employee\"";
    sql(query)
        .withOracle()
        .ok(expected);
  }

  @Test public void testTimestampLiteralOracle() {
    String query = "SELECT TIMESTAMP '1978-05-02 12:34:56.78' FROM \"employee\"";
    String expected = "SELECT TO_TIMESTAMP('1978-05-02 12:34:56.78',"
        + " 'YYYY-MM-DD HH24:MI:SS.FF')\n"
        + "FROM \"foodmart\".\"employee\"";
    sql(query)
        .withOracle()
        .ok(expected);
  }

  @Test public void testTimeLiteralOracle() {
    String query = "SELECT TIME '12:34:56.78' FROM \"employee\"";
    String expected = "SELECT TO_TIME('12:34:56.78', 'HH24:MI:SS.FF')\n"
        + "FROM \"foodmart\".\"employee\"";
    sql(query)
        .withOracle()
        .ok(expected);
  }


  @Test public void testSelectWithGroupByOnColumnNotPresentInProjection() {
    String query = "select \"t1\".\"department_id\" from\n"
        + "\"foodmart\".\"employee\" as \"t1\" inner join \"foodmart\".\"department\" as \"t2\"\n"
        + "on \"t1\".\"department_id\" = \"t2\".\"department_id\"\n"
        + "group by \"t2\".\"department_id\", \"t1\".\"department_id\"";
    final String expected = "SELECT t0.department_id\n"
        + "FROM (SELECT department.department_id AS department_id0, employee.department_id\n"
        + "FROM foodmart.employee\n"
        + "INNER JOIN foodmart.department ON employee.department_id = department.department_id\n"
        + "GROUP BY department_id0, employee.department_id) AS t0";
    sql(query).withBigQuery().ok(expected);
  }

  @Test public void testSupportsDataType() {
    final RelDataTypeFactory typeFactory =
        new SqlTypeFactoryImpl(RelDataTypeSystem.DEFAULT);
    final RelDataType booleanDataType = typeFactory.createSqlType(SqlTypeName.BOOLEAN);
    final RelDataType integerDataType = typeFactory.createSqlType(SqlTypeName.INTEGER);
    final SqlDialect oracleDialect = SqlDialect.DatabaseProduct.ORACLE.getDialect();
    assertFalse(oracleDialect.supportsDataType(booleanDataType));
    assertTrue(oracleDialect.supportsDataType(integerDataType));
    final SqlDialect postgresqlDialect = SqlDialect.DatabaseProduct.POSTGRESQL.getDialect();
    assertTrue(postgresqlDialect.supportsDataType(booleanDataType));
    assertTrue(postgresqlDialect.supportsDataType(integerDataType));
  }

  @Test public void testSelectNull() {
    String query = "SELECT CAST(NULL AS INT)";
    final String expected = "SELECT CAST(NULL AS INTEGER)\n"
            + "FROM (VALUES  (0)) AS \"t\" (\"ZERO\")";
    sql(query).ok(expected);
    // validate
    sql(expected).exec();
  }

  @Test public void testSelectNullWithCount() {
    String query = "SELECT COUNT(CAST(NULL AS INT))";
    final String expected = "SELECT COUNT(CAST(NULL AS INTEGER))\n"
            + "FROM (VALUES  (0)) AS \"t\" (\"ZERO\")";
    sql(query).ok(expected);
    // validate
    sql(expected).exec();
  }

  @Test public void testSelectNullWithGroupByNull() {
    String query = "SELECT COUNT(CAST(NULL AS INT)) FROM (VALUES  (0))\n"
            + "AS \"t\" GROUP BY CAST(NULL AS VARCHAR CHARACTER SET \"ISO-8859-1\")";
    final String expected = "SELECT COUNT(CAST(NULL AS INTEGER))\n"
            + "FROM (VALUES  (0)) AS \"t\" (\"EXPR$0\")\nGROUP BY CAST(NULL "
            + "AS VARCHAR CHARACTER SET \"ISO-8859-1\")";
    sql(query).ok(expected);
    // validate
    sql(expected).exec();
  }

  @Test public void testSelectNullWithGroupByVar() {
    String query = "SELECT COUNT(CAST(NULL AS INT)) FROM \"account\"\n"
            + "AS \"t\" GROUP BY \"account_type\"";
    final String expected = "SELECT COUNT(CAST(NULL AS INTEGER))\n"
            + "FROM \"foodmart\".\"account\"\n"
            + "GROUP BY \"account_type\"";
    sql(query).ok(expected);
    // validate
    sql(expected).exec();
  }

  @Test public void testSelectNullWithInsert() {
    String query = "insert into\n"
            + "\"account\"(\"account_id\",\"account_parent\",\"account_type\",\"account_rollup\")\n"
            + "select 1, cast(NULL AS INT), cast(123 as varchar), cast(123 as varchar)";
    final String expected = "INSERT INTO \"foodmart\".\"account\" ("
            + "\"account_id\", \"account_parent\", \"account_description\", "
            + "\"account_type\", \"account_rollup\", \"Custom_Members\")\n"
            + "(SELECT 1 AS \"account_id\", CAST(NULL AS INTEGER) AS \"account_parent\","
            + " CAST(NULL AS VARCHAR(30) CHARACTER SET "
            + "\"ISO-8859-1\") AS \"account_description\", '123' AS \"account_type\", "
            + "'123' AS \"account_rollup\", CAST(NULL AS VARCHAR"
            + "(255) CHARACTER SET \"ISO-8859-1\") AS \"Custom_Members\"\n"
            + "FROM (VALUES  (0)) AS \"t\" (\"ZERO\"))";
    sql(query).ok(expected);
    // validate
    sql(expected).exec();
  }

  @Test public void testSelectNullWithInsertFromJoin() {
    String query = "insert into \n"
            + "\"account\"(\"account_id\",\"account_parent\",\n"
            + "\"account_type\",\"account_rollup\")\n"
            + "select \"product\".\"product_id\", \n"
            + "cast(NULL AS INT),\n"
            + "cast(\"product\".\"product_id\" as varchar),\n"
            + "cast(\"sales_fact_1997\".\"store_id\" as varchar)\n"
            + "from \"product\"\n"
            + "inner join \"sales_fact_1997\"\n"
            + "on \"product\".\"product_id\" = \"sales_fact_1997\".\"product_id\"";
    final String expected = "INSERT INTO \"foodmart\".\"account\" "
            + "(\"account_id\", \"account_parent\", \"account_description\", "
            + "\"account_type\", \"account_rollup\", \"Custom_Members\")\n"
            + "(SELECT \"product\".\"product_id\" AS \"account_id\", "
            + "CAST(NULL AS INTEGER) AS \"account_parent\", CAST(NULL AS VARCHAR"
            + "(30) CHARACTER SET \"ISO-8859-1\") AS \"account_description\", "
            + "CAST(\"product\".\"product_id\" AS VARCHAR CHARACTER SET "
            + "\"ISO-8859-1\") AS \"account_type\", "
            + "CAST(\"sales_fact_1997\".\"store_id\" AS VARCHAR CHARACTER SET \"ISO-8859-1\") AS "
            + "\"account_rollup\", "
            + "CAST(NULL AS VARCHAR(255) CHARACTER SET \"ISO-8859-1\") AS \"Custom_Members\"\n"
            + "FROM \"foodmart\".\"product\"\n"
            + "INNER JOIN \"foodmart\".\"sales_fact_1997\" "
            + "ON \"product\".\"product_id\" = \"sales_fact_1997\".\"product_id\")";
    sql(query).ok(expected);
    // validate
    sql(expected).exec();
  }


  @Test public void testDialectQuoteStringLiteral() {
    dialects().forEach((dialect, databaseProduct) -> {
      assertThat(dialect.quoteStringLiteral(""), is("''"));
      assertThat(dialect.quoteStringLiteral("can't run"),
          databaseProduct == DatabaseProduct.BIG_QUERY
              ? is("'can\\'t run'")
              : is("'can''t run'"));

      assertThat(dialect.unquoteStringLiteral("''"), is(""));
      if (databaseProduct == DatabaseProduct.BIG_QUERY) {
        assertThat(dialect.unquoteStringLiteral("'can\\'t run'"),
            is("can't run"));
      } else {
        assertThat(dialect.unquoteStringLiteral("'can't run'"),
            is("can't run"));
      }
    });
  }

  @Test
  public void testToNumberFunctionHandlingHexaToInt() {
    String query = "select TO_NUMBER('03ea02653f6938ba','XXXXXXXXXXXXXXXX')";
    final String expectedBigQuery = "SELECT CAST(CONCAT('0x', '03ea02653f6938ba') AS BIGINT)";
    final String expected = "SELECT CAST(CONV('03ea02653f6938ba', 16, 10) AS BIGINT)";
    final String expectedSnowFlake = "SELECT TO_NUMBER('03ea02653f6938ba', 'XXXXXXXXXXXXXXXX')";
    sql(query)
        .withBigQuery()
        .ok(expectedBigQuery)
        .withHive()
        .ok(expected)
        .withSpark()
        .ok(expected)
        .withSnowflake()
        .ok(expectedSnowFlake);
  }

  @Test
  public void testToNumberFunctionHandlingFloatingPoint() {
    String query = "select TO_NUMBER('-1.7892','9.9999')";
    final String expected = "SELECT CAST('-1.7892' AS FLOAT)";
    final String expectedSnowFlake = "SELECT TO_NUMBER('-1.7892', 38, 4)";
    sql(query)
        .withBigQuery()
        .ok(expected)
        .withHive()
        .ok(expected)
        .withSpark()
        .ok(expected)
        .withSnowflake()
        .ok(expectedSnowFlake);
  }

  @Test
  public void testToNumberFunctionHandlingFloatingPointWithD() {
    String query = "select TO_NUMBER('1.789','9D999')";
    final String expected = "SELECT CAST('1.789' AS FLOAT)";
    final String expectedSnowFlake = "SELECT TO_NUMBER('1.789', 38, 3)";
    sql(query)
        .withBigQuery()
        .ok(expected)
        .withHive()
        .ok(expected)
        .withSpark()
        .ok(expected)
        .withSnowflake()
        .ok(expectedSnowFlake);
  }

  @Test
  public void testToNumberFunctionHandlingWithSingleFloatingPoint() {
    String query = "select TO_NUMBER('1.789')";
    final String expected = "SELECT CAST('1.789' AS FLOAT)";
    final String expectedSnowFlake = "SELECT TO_NUMBER('1.789', 38, 3)";
    sql(query)
        .withBigQuery()
        .ok(expected)
        .withHive()
        .ok(expected)
        .withSpark()
        .ok(expected)
        .withSnowflake()
        .ok(expectedSnowFlake);
  }

  @Test
  public void testToNumberFunctionHandlingWithComma() {
    String query = "SELECT TO_NUMBER ('1,789', '9,999')";
    final String expected = "SELECT CAST('1789' AS BIGINT)";
    final String expectedSnowFlake = "SELECT TO_NUMBER('1,789', '9,999')";
    sql(query)
        .withBigQuery()
        .ok(expected)
        .withHive()
        .ok(expected)
        .withSpark()
        .ok(expected)
        .withSnowflake()
        .ok(expectedSnowFlake);
  }

  @Test
  public void testToNumberFunctionHandlingWithCurrency() {
    String query = "SELECT TO_NUMBER ('$1789', '$9999')";
    final String expected = "SELECT CAST('1789' AS BIGINT)";
    final String expectedSnowFlake = "SELECT TO_NUMBER('$1789', '$9999')";
    sql(query)
        .withBigQuery()
        .ok(expected)
        .withHive()
        .ok(expected)
        .withSpark()
        .ok(expected)
        .withSnowflake()
        .ok(expectedSnowFlake);
  }

  @Test
  public void testToNumberFunctionHandlingWithCurrencyAndL() {
    String query = "SELECT TO_NUMBER ('$1789', 'L9999')";
    final String expected = "SELECT CAST('1789' AS BIGINT)";
    final String expectedSnowFlake = "SELECT TO_NUMBER('$1789', '$9999')";
    sql(query)
        .withBigQuery()
        .ok(expected)
        .withHive()
        .ok(expected)
        .withSpark()
        .ok(expected)
        .withSnowflake()
        .ok(expectedSnowFlake);
  }

  @Test
  public void testToNumberFunctionHandlingWithMinus() {
    String query = "SELECT TO_NUMBER ('-12334', 'S99999')";
    final String expected = "SELECT CAST('-12334' AS BIGINT)";
    final String expectedSnowFlake = "SELECT TO_NUMBER('-12334', 'S99999')";
    sql(query)
        .withBigQuery()
        .ok(expected)
        .withHive()
        .ok(expected)
        .withSpark()
        .ok(expected)
        .withSnowflake()
        .ok(expectedSnowFlake);
  }

  @Test
  public void testToNumberFunctionHandlingWithMinusLast() {
    String query = "SELECT TO_NUMBER ('12334-', '99999S')";
    final String expected = "SELECT CAST('-12334' AS BIGINT)";
    final String expectedSnowFlake = "SELECT TO_NUMBER('12334-', '99999S')";
    sql(query)
        .withBigQuery()
        .ok(expected)
        .withHive()
        .ok(expected)
        .withSpark()
        .ok(expected)
        .withSnowflake()
        .ok(expectedSnowFlake);
  }

  @Test
  public void testToNumberFunctionHandlingWithE() {
    String query = "SELECT TO_NUMBER ('12E3', '99EEEE')";
    final String expected = "SELECT CAST('12E3' AS DECIMAL)";
    final String expectedSnowFlake = "SELECT TO_NUMBER('12E3', '99EEEE')";
    sql(query)
        .withBigQuery()
        .ok(expected)
        .withHive()
        .ok(expected)
        .withSpark()
        .ok(expected)
        .withSnowflake()
        .ok(expectedSnowFlake);
  }

  @Test
  public void testToNumberFunctionHandlingWithCurrencyName() {
    String query = "SELECT TO_NUMBER('dollar1234','L9999','NLS_CURRENCY=''dollar''')";
    final String expected = "SELECT CAST('1234' AS BIGINT)";
    final String expectedSnowFlake = "SELECT TO_NUMBER('1234')";
    sql(query)
        .withBigQuery()
        .ok(expected)
        .withHive()
        .ok(expected)
        .withSpark()
        .ok(expected)
        .withSnowflake()
        .ok(expectedSnowFlake);
  }

  @Test
  public void testToNumberFunctionHandlingWithCurrencyNameFloat() {
    String query = "SELECT TO_NUMBER('dollar12.34','L99D99','NLS_CURRENCY=''dollar''')";
    final String expected = "SELECT CAST('12.34' AS FLOAT)";
    final String expectedSnowFlake = "SELECT TO_NUMBER('12.34', 38, 2)";
    sql(query)
        .withBigQuery()
        .ok(expected)
        .withHive()
        .ok(expected)
        .withSpark()
        .ok(expected)
        .withSnowflake()
        .ok(expectedSnowFlake);
  }

  @Test
  public void testToNumberFunctionHandlingWithCurrencyNameNull() {
    String query = "SELECT TO_NUMBER('dollar12.34','L99D99',null)";
    final String expected = "SELECT CAST(NULL AS INTEGER)";
    final String expectedSnowFlake = "SELECT TO_NUMBER(NULL)";
    sql(query)
        .withBigQuery()
        .ok(expected)
        .withHive()
        .ok(expected)
        .withSpark()
        .ok(expected)
        .withSnowflake()
        .ok(expectedSnowFlake);
  }

  @Test
  public void testToNumberFunctionHandlingWithCurrencyNameMinus() {
    String query = "SELECT TO_NUMBER('-dollar1234','L9999','NLS_CURRENCY=''dollar''')";
    final String expected = "SELECT CAST('-1234' AS BIGINT)";
    final String expectedSnowFlake = "SELECT TO_NUMBER('-1234')";
    sql(query)
        .withBigQuery()
        .ok(expected)
        .withHive()
        .ok(expected)
        .withSpark()
        .ok(expected)
        .withSnowflake()
        .ok(expectedSnowFlake);
  }

  @Test
  public void testToNumberFunctionHandlingWithG() {
    String query = "SELECT TO_NUMBER ('1,2345', '9G9999')";
    final String expected = "SELECT CAST('12345' AS BIGINT)";
    final String expectedSnowFlake = "SELECT TO_NUMBER('1,2345', '9G9999')";
    sql(query)
        .withBigQuery()
        .ok(expected)
        .withHive()
        .ok(expected)
        .withSpark()
        .ok(expected)
        .withSnowflake()
        .ok(expectedSnowFlake);
  }

  @Test
  public void testToNumberFunctionHandlingWithU() {
    String query = "SELECT TO_NUMBER ('$1234', 'U9999')";
    final String expected = "SELECT CAST('1234' AS BIGINT)";
    final String expectedSnowFlake = "SELECT TO_NUMBER('$1234', '$9999')";
    sql(query)
        .withBigQuery()
        .ok(expected)
        .withHive()
        .ok(expected)
        .withSpark()
        .ok(expected)
        .withSnowflake()
        .ok(expectedSnowFlake);
  }

  @Test
  public void testToNumberFunctionHandlingWithPR() {
    String query = "SELECT TO_NUMBER (' 123 ', '999PR')";
    final String expected = "SELECT CAST('123' AS BIGINT)";
    final String expectedSnowFlake = "SELECT TO_NUMBER('123')";
    sql(query)
        .withBigQuery()
        .ok(expected)
        .withHive()
        .ok(expected)
        .withSpark()
        .ok(expected)
        .withSnowflake()
        .ok(expectedSnowFlake);
  }

  @Test
  public void testToNumberFunctionHandlingWithMI() {
    String query = "SELECT TO_NUMBER ('1234-', '9999MI')";
    final String expected = "SELECT CAST('-1234' AS BIGINT)";
    final String expectedSnowFlake = "SELECT TO_NUMBER('1234-', '9999MI')";
    sql(query)
        .withBigQuery()
        .ok(expected)
        .withHive()
        .ok(expected)
        .withSpark()
        .ok(expected)
        .withSnowflake()
        .ok(expectedSnowFlake);
  }

  @Test
  public void testToNumberFunctionHandlingWithMIDecimal() {
    String query = "SELECT TO_NUMBER ('1.234-', '9.999MI')";
    final String expected = "SELECT CAST('-1.234' AS FLOAT)";
    final String expectedSnowFlake = "SELECT TO_NUMBER('-1.234', 38, 3)";
    sql(query)
        .withBigQuery()
        .ok(expected)
        .withHive()
        .ok(expected)
        .withSpark()
        .ok(expected)
        .withSnowflake()
        .ok(expectedSnowFlake);
  }

  @Test
  public void testToNumberFunctionHandlingWithZero() {
    String query = "select TO_NUMBER('01234','09999')";
    final String expected = "SELECT CAST('01234' AS BIGINT)";
    final String expectedSnowFlake = "SELECT TO_NUMBER('01234', '09999')";
    sql(query)
        .withBigQuery()
        .ok(expected)
        .withHive()
        .ok(expected)
        .withSpark()
        .ok(expected)
        .withSnowflake()
        .ok(expectedSnowFlake);
  }

  @Test
  public void testToNumberFunctionHandlingWithB() {
    String query = "select TO_NUMBER('1234','B9999')";
    final String expected = "SELECT CAST('1234' AS BIGINT)";
    final String expectedSnowFlake = "SELECT TO_NUMBER('1234', 'B9999')";
    sql(query)
        .withBigQuery()
        .ok(expected)
        .withHive()
        .ok(expected)
        .withSpark()
        .ok(expected)
        .withSnowflake()
        .ok(expectedSnowFlake);
  }

  @Test
  public void testToNumberFunctionHandlingWithC() {
    String query = "select TO_NUMBER('USD1234','C9999')";
    final String expected = "SELECT CAST('1234' AS BIGINT)";
    final String expectedSnowFlake = "SELECT TO_NUMBER('1234')";
    sql(query)
        .withBigQuery()
        .ok(expected)
        .withHive()
        .ok(expected)
        .withSpark()
        .ok(expected)
        .withSnowflake()
        .ok(expectedSnowFlake);
  }

  @Test
  public void testToNumberFunctionHandling() {
    final String query = "SELECT TO_NUMBER ('1234', '9999')";
    final String expected = "SELECT CAST('1234' AS BIGINT)";
    final String expectedSnowFlake = "SELECT TO_NUMBER('1234', '9999')";
    sql(query)
        .withBigQuery()
        .ok(expected)
        .withHive()
        .ok(expected)
        .withSpark()
        .ok(expected)
        .withSnowflake()
        .ok(expectedSnowFlake);
  }

  @Test
  public void testToNumberFunctionHandlingSingleArgumentInt() {
    final String query = "SELECT TO_NUMBER ('1234')";
    final String expected = "SELECT CAST('1234' AS BIGINT)";
    final String expectedSnowFlake = "SELECT TO_NUMBER('1234')";
    sql(query)
        .withBigQuery()
        .ok(expected)
        .withHive()
        .ok(expected)
        .withSpark()
        .ok(expected)
        .withSnowflake()
        .ok(expectedSnowFlake);
  }

  @Test
  public void testToNumberFunctionHandlingSingleArgumentFloat() {
    final String query = "SELECT TO_NUMBER ('-1.234')";
    final String expected = "SELECT CAST('-1.234' AS FLOAT)";
    final String expectedSnowFlake = "SELECT TO_NUMBER('-1.234', 38, 3)";
    sql(query)
        .withBigQuery()
        .ok(expected)
        .withHive()
        .ok(expected)
        .withSpark()
        .ok(expected)
        .withSnowflake()
        .ok(expectedSnowFlake);
  }

  @Test
  public void testToNumberFunctionHandlingNull() {
    final String query = "SELECT TO_NUMBER ('-1.234',null)";
    final String expected = "SELECT CAST(NULL AS INTEGER)";
    final String expectedSnowFlake = "SELECT TO_NUMBER(NULL)";
    sql(query)
        .withBigQuery()
        .ok(expected)
        .withHive()
        .ok(expected)
        .withSpark()
        .ok(expected)
        .withSnowflake()
        .ok(expectedSnowFlake);
  }

  @Test
  public void testToNumberFunctionHandlingNullOperand() {
    final String query = "SELECT TO_NUMBER (null)";
    final String expected = "SELECT CAST(NULL AS INTEGER)";
    final String expectedSnowFlake = "SELECT TO_NUMBER(NULL)";
    sql(query)
        .withBigQuery()
        .ok(expected)
        .withHive()
        .ok(expected)
        .withSpark()
        .ok(expected)
        .withSnowflake()
        .ok(expectedSnowFlake);
  }

  @Test
  public void testToNumberFunctionHandlingSecoNull() {
    final String query = "SELECT TO_NUMBER(null,'9D99')";
    final String expected = "SELECT CAST(NULL AS INTEGER)";
    final String expectedSnowFlake = "SELECT TO_NUMBER(NULL)";
    sql(query)
        .withBigQuery()
        .ok(expected)
        .withHive()
        .ok(expected)
        .withSpark()
        .ok(expected)
        .withSnowflake()
        .ok(expectedSnowFlake);
  }

  @Test
  public void testToNumberFunctionHandlingFunctionAsArgument() {
    final String query = "SELECT TO_NUMBER(SUBSTRING('12345',2))";
    final String expected = "SELECT CAST(SUBSTR('12345', 2) AS BIGINT)";
    final String expectedSpark = "SELECT CAST(SUBSTRING('12345', 2) AS BIGINT)";
    final String expectedSnowFlake = "SELECT TO_NUMBER(SUBSTR('12345', 2))";
    sql(query)
        .withBigQuery()
        .ok(expected)
        .withHive()
        .ok(expected)
        .withSpark()
        .ok(expectedSpark)
        .withSnowflake()
        .ok(expectedSnowFlake);
  }

  @Test
  public void testToNumberFunctionHandlingWithNullArgument() {
    final String query = "SELECT TO_NUMBER (null)";
    final String expected = "SELECT CAST(NULL AS INTEGER)";
    final String expectedSnowFlake = "SELECT TO_NUMBER(NULL)";
    sql(query)
        .withBigQuery()
        .ok(expected)
        .withHive()
        .ok(expected)
        .withSpark()
        .ok(expected)
        .withSnowflake()
        .ok(expectedSnowFlake);
  }

  @Test
  public void testToNumberFunctionHandlingCaseWhenThen() {
    final String query = "select case when TO_NUMBER('12.77') is not null then "
            + "'is_numeric' else 'is not numeric' end";
    final String expected = "SELECT CASE WHEN CAST('12.77' AS FLOAT) IS NOT NULL THEN "
            + "'is_numeric    ' ELSE 'is not numeric' END";
    final String expectedSnowFlake = "SELECT CASE WHEN TO_NUMBER('12.77', 38, 2) IS NOT NULL THEN"
            + " 'is_numeric    ' ELSE 'is not numeric' END";
    sql(query)
        .withBigQuery()
        .ok(expected)
        .withHive()
        .ok(expected)
        .withSpark()
        .ok(expected)
        .withSnowflake()
        .ok(expectedSnowFlake);
  }

  @Test
  public void testToNumberFunctionHandlingWithGDS() {
    String query = "SELECT TO_NUMBER ('12,454.8-', '99G999D9S')";
    final String expected = "SELECT CAST('-12454.8' AS FLOAT)";
    final String expectedSnowFlake = "SELECT TO_NUMBER('-12454.8', 38, 1)";
    sql(query)
        .withBigQuery()
        .ok(expected)
        .withHive()
        .ok(expected)
        .withSpark()
        .ok(expected)
        .withSnowflake()
        .ok(expectedSnowFlake);
  }

  @Test
  public void testAscii() {
    String query = "SELECT ASCII ('ABC')";
    final String expected = "SELECT ASCII('ABC')";
    final String expectedBigQuery = "SELECT TO_CODE_POINTS('ABC') [OFFSET(0)]";
    sql(query)
        .withBigQuery()
        .ok(expectedBigQuery)
        .withHive()
        .ok(expected)
        .withSpark()
        .ok(expected);
  }

  @Test
  public void testAsciiMethodArgument() {
    String query = "SELECT ASCII (SUBSTRING('ABC',1,1))";
    final String expected = "SELECT ASCII(SUBSTR('ABC', 1, 1))";
    final String expectedSpark = "SELECT ASCII(SUBSTRING('ABC', 1, 1))";
    final String expectedBigQuery = "SELECT TO_CODE_POINTS(SUBSTR('ABC', 1, 1)) [OFFSET(0)]";
    sql(query)
        .withBigQuery()
        .ok(expectedBigQuery)
        .withHive()
        .ok(expected)
        .withSpark()
        .ok(expectedSpark);
  }

  @Test public void testAsciiColumnArgument() {
    final String query = "select ASCII(\"product_name\") from \"product\" ";
    final String bigQueryExpected = "SELECT TO_CODE_POINTS(product_name) [OFFSET(0)]\n"
        + "FROM foodmart.product";
    final String hiveExpected = "SELECT ASCII(product_name)\n"
        + "FROM foodmart.product";
    sql(query)
        .withBigQuery()
        .ok(bigQueryExpected)
        .withHive()
        .ok(hiveExpected);
  }

  @Test
  public void testIf() {
    String query = "SELECT if ('ABC'='' or 'ABC' is null, null, ASCII('ABC'))";
    final String expected = "SELECT CAST(ASCII('ABC') AS INTEGER)";
    final String expectedBigQuery = "SELECT CAST(TO_CODE_POINTS('ABC') [OFFSET(0)] AS INTEGER)";
    sql(query)
        .withBigQuery()
        .ok(expectedBigQuery)
        .withHive()
        .ok(expected)
        .withSpark()
        .ok(expected);
  }

  @Test
  public void testIfMethodArgument() {
    String query = "SELECT if (SUBSTRING('ABC',1,1)='' or SUBSTRING('ABC',1,1) is null, null, "
        + "ASCII(SUBSTRING('ABC',1,1)))";
    final String expected = "SELECT IF(SUBSTR('ABC', 1, 1) = '' OR SUBSTR('ABC', 1, 1) IS NULL, "
        + "NULL, ASCII(SUBSTR('ABC', 1, 1)))";
    final String expectedSpark = "SELECT IF(SUBSTRING('ABC', 1, 1) = '' OR SUBSTRING('ABC', 1, 1)"
        + " IS NULL, NULL, ASCII(SUBSTRING('ABC', 1, 1)))";
    final String expectedBigQuery = "SELECT IF(SUBSTR('ABC', 1, 1) = '' OR SUBSTR('ABC', 1, 1) IS"
        + " NULL, NULL, TO_CODE_POINTS(SUBSTR('ABC', 1, 1)) [OFFSET(0)])";
    sql(query)
        .withBigQuery()
        .ok(expectedBigQuery)
        .withHive()
        .ok(expected)
        .withSpark()
        .ok(expectedSpark);
  }

  @Test public void testIfColumnArgument() {
    final String query = "select if (\"product_name\"='' or \"product_name\" is null, null, ASCII"
        + "(\"product_name\")) from \"product\" ";
    final String bigQueryExpected = "SELECT IF(product_name = '' OR product_name IS NULL, NULL, "
        + "TO_CODE_POINTS(product_name) [OFFSET(0)])\n"
        + "FROM foodmart.product";
    final String hiveExpected = "SELECT IF(product_name = '' OR product_name IS NULL, NULL, "
        + "ASCII(product_name))\n"
        + "FROM foodmart.product";
    sql(query)
        .withBigQuery()
        .ok(bigQueryExpected)
        .withHive()
        .ok(hiveExpected);
  }

  @Test public void testNullIfFunctionRelToSql() {
    final RelBuilder builder = relBuilder();
    final RexNode nullifRexNode = builder.call(SqlStdOperatorTable.NULLIF,
        builder.scan("EMP").field(0), builder.literal(20));
    final RelNode root = builder
        .scan("EMP")
        .project(builder.alias(nullifRexNode, "NI"))
        .build();
    final String expectedSql = "SELECT NULLIF(\"EMPNO\", 20) AS \"NI\"\n"
        + "FROM \"scott\".\"EMP\"";
    final String expectedBiqQuery = "SELECT NULLIF(EMPNO, 20) AS NI\n"
        + "FROM scott.EMP";
    final String expectedSpark = "SELECT NULLIF(EMPNO, 20) NI\n"
        + "FROM scott.EMP";
    final String expectedHive = "SELECT IF(EMPNO = 20, NULL, EMPNO) NI\n"
        + "FROM scott.EMP";
    assertThat(toSql(root, DatabaseProduct.CALCITE.getDialect()), isLinux(expectedSql));
    assertThat(toSql(root, DatabaseProduct.BIG_QUERY.getDialect()), isLinux(expectedBiqQuery));
    assertThat(toSql(root, DatabaseProduct.SPARK.getDialect()), isLinux(expectedSpark));
    assertThat(toSql(root, DatabaseProduct.HIVE.getDialect()), isLinux(expectedHive));
  }

  @Test public void testCurrentUser() {
    String query = "select CURRENT_USER";
    final String expectedSql = "SELECT CURRENT_USER() CURRENT_USER";
    final String expectedSqlBQ = "SELECT SESSION_USER() AS CURRENT_USER";
    sql(query)
        .withHive()
        .ok(expectedSql)
        .withBigQuery()
        .ok(expectedSqlBQ);
  }

  @Test public void testCurrentUserWithAlias() {
    String query = "select CURRENT_USER myuser from \"product\" where \"product_id\" = 1";
    final String expectedSql = "SELECT CURRENT_USER() MYUSER\n"
        + "FROM foodmart.product\n"
        + "WHERE product_id = 1";
    final String expected = "SELECT SESSION_USER() AS MYUSER\n"
        + "FROM foodmart.product\n"
        + "WHERE product_id = 1";
    sql(query)
        .withHive()
        .ok(expectedSql)
        .withBigQuery()
        .ok(expected);
  }


  @Test public void testCastToTimestamp() {
    String query = "SELECT cast(\"birth_date\" as TIMESTAMP) "
        + "FROM \"foodmart\".\"employee\"";
    final String expected = "SELECT CAST(birth_date AS TIMESTAMP(0))\n"
        + "FROM foodmart.employee";
    sql(query)
        .withHive()
        .ok(expected)
        .withSpark()
        .ok(expected)
        .withBigQuery()
        .ok(expected);
  }

  @Test public void testCastToTimestampWithPrecision() {
    String query = "SELECT cast(\"birth_date\" as TIMESTAMP(3)) "
        + "FROM \"foodmart\".\"employee\"";
    final String expectedHive = "SELECT CAST(DATE_FORMAT(CAST(birth_date AS TIMESTAMP(0)), "
        + "'yyyy-MM-dd HH:mm:ss.sss') AS TIMESTAMP(0))\n"
        + "FROM foodmart.employee";
    final String expectedSpark = expectedHive;
    final String expectedBigQuery = "SELECT CAST(FORMAT_TIMESTAMP('%F %H:%M:%E3S', CAST"
        + "(birth_date AS TIMESTAMP(0))) AS TIMESTAMP(0))\n"
        + "FROM foodmart.employee";
    sql(query)
        .withHive()
        .ok(expectedHive)
        .withSpark()
        .ok(expectedSpark)
        .withBigQuery()
        .ok(expectedBigQuery);
  }

  @Test public void testCastToTime() {
    String query = "SELECT cast(\"hire_date\" as TIME) "
        + "FROM \"foodmart\".\"employee\"";
    final String expected = "SELECT SPLIT(DATE_FORMAT(hire_date, 'yyyy-MM-dd HH:mm:ss'), ' ')[1]\n"
        + "FROM foodmart.employee";
    final String expectedBigQuery = "SELECT CAST(hire_date AS TIME(0))\n"
        + "FROM foodmart.employee";
    sql(query)
        .withHive()
        .ok(expected)
        .withSpark()
        .ok(expected)
        .withBigQuery()
        .ok(expectedBigQuery);
  }

  @Test public void testCastToTimeWithPrecision() {
    String query = "SELECT cast(\"hire_date\" as TIME(5)) "
        + "FROM \"foodmart\".\"employee\"";
    final String expectedHive = "SELECT SPLIT(DATE_FORMAT(hire_date, 'yyyy-MM-dd HH:mm:ss.sss'), "
        + "' ')[1]\n"
        + "FROM foodmart.employee";
    final String expectedSpark = expectedHive;
    final String expectedBigQuery = "SELECT CAST(FORMAT_TIME('%H:%M:%E3S', CAST(hire_date AS TIME"
        + "(0))) AS TIME(0))\n"
        + "FROM foodmart.employee";
    sql(query)
        .withHive()
        .ok(expectedHive)
        .withSpark()
        .ok(expectedSpark)
        .withBigQuery()
        .ok(expectedBigQuery);
  }

  @Test public void testCastToTimeWithPrecisionWithStringInput() {
    String query = "SELECT cast('12:00'||':05' as TIME(5)) "
        + "FROM \"foodmart\".\"employee\"";
    final String expectedHive = "SELECT CONCAT('12:00', ':05')\n"
        + "FROM foodmart.employee";
    final String expectedSpark = expectedHive;
    final String expectedBigQuery = "SELECT CAST(FORMAT_TIME('%H:%M:%E3S', CAST(CONCAT('12:00', "
        + "':05') AS TIME(0))) AS TIME(0))\n"
        + "FROM foodmart.employee";
    sql(query)
        .withHive()
        .ok(expectedHive)
        .withSpark()
        .ok(expectedSpark)
        .withBigQuery()
        .ok(expectedBigQuery);
  }

  @Test public void testCastToTimeWithPrecisionWithStringLiteral() {
    String query = "SELECT cast('12:00:05' as TIME(3)) "
        + "FROM \"foodmart\".\"employee\"";
    final String expectedHive = "SELECT '12:00:05'\n"
        + "FROM foodmart.employee";
    final String expectedSpark = expectedHive;
    final String expectedBigQuery = "SELECT TIME '12:00:05.000'\n"
        + "FROM foodmart.employee";
    sql(query)
        .withHive()
        .ok(expectedHive)
        .withSpark()
        .ok(expectedSpark)
        .withBigQuery()
        .ok(expectedBigQuery);
  }

  @Test public void testFormatDateRelToSql() {
    final RelBuilder builder = relBuilder();
    final RexNode formatDateRexNode = builder.call(SqlLibraryOperators.FORMAT_DATE,
        builder.literal("YYYY-MM-DD"), builder.scan("EMP").field(4));
    final RelNode root = builder
        .scan("EMP")
        .project(builder.alias(formatDateRexNode, "FD"))
        .build();
    final String expectedSql = "SELECT FORMAT_DATE('YYYY-MM-DD', \"HIREDATE\") AS \"FD\"\n"
        + "FROM \"scott\".\"EMP\"";
    final String expectedBiqQuery = "SELECT FORMAT_DATE('%F', HIREDATE) AS FD\n"
        + "FROM scott.EMP";
    final String expectedHive = "SELECT DATE_FORMAT(HIREDATE, 'yyyy-MM-dd') FD\n"
        + "FROM scott.EMP";
    final String expectedSnowFlake = "SELECT TO_VARCHAR(\"HIREDATE\", 'YYYY-MM-DD') AS \"FD\"\n"
            + "FROM \"scott\".\"EMP\"";
    final String expectedSpark = expectedHive;
    assertThat(toSql(root, DatabaseProduct.CALCITE.getDialect()), isLinux(expectedSql));
    assertThat(toSql(root, DatabaseProduct.BIG_QUERY.getDialect()), isLinux(expectedBiqQuery));
    assertThat(toSql(root, DatabaseProduct.HIVE.getDialect()), isLinux(expectedHive));
    assertThat(toSql(root, DatabaseProduct.SPARK.getDialect()), isLinux(expectedSpark));
    assertThat(toSql(root, DatabaseProduct.SNOWFLAKE.getDialect()), isLinux(expectedSnowFlake));
  }

  @Test public void testFormatTimestampRelToSql() {
    final RelBuilder builder = relBuilder();
    final RexNode formatTimestampRexNode = builder.call(SqlLibraryOperators.FORMAT_TIMESTAMP,
        builder.literal("YYYY-MM-DD HH:MI:SS.S(5)"), builder.scan("EMP").field(4));
    final RelNode root = builder
        .scan("EMP")
        .project(builder.alias(formatTimestampRexNode, "FD"))
        .build();
    final String expectedSql = "SELECT FORMAT_TIMESTAMP('YYYY-MM-DD HH:MI:SS.S(5)', \"HIREDATE\") "
        + "AS \"FD\"\n"
        + "FROM \"scott\".\"EMP\"";
    final String expectedBiqQuery = "SELECT FORMAT_TIMESTAMP('%F %I:%M:%E5S', HIREDATE) AS FD\n"
        + "FROM scott.EMP";
    final String expectedHive = "SELECT DATE_FORMAT(HIREDATE, 'yyyy-MM-dd hh:mm:ss.sssss') FD\n"
        + "FROM scott.EMP";
    final String expectedSpark = expectedHive;
    assertThat(toSql(root, DatabaseProduct.CALCITE.getDialect()), isLinux(expectedSql));
    assertThat(toSql(root, DatabaseProduct.BIG_QUERY.getDialect()), isLinux(expectedBiqQuery));
    assertThat(toSql(root, DatabaseProduct.HIVE.getDialect()), isLinux(expectedHive));
    assertThat(toSql(root, DatabaseProduct.SPARK.getDialect()), isLinux(expectedSpark));
  }

  @Test public void testFormatTimeRelToSql() {
    final RelBuilder builder = relBuilder();
    final RexNode formatTimeRexNode = builder.call(SqlLibraryOperators.FORMAT_TIME,
        builder.literal("HH:MI:SS"), builder.scan("EMP").field(4));
    final RelNode root = builder
        .scan("EMP")
        .project(builder.alias(formatTimeRexNode, "FD"))
        .build();
    final String expectedSql = "SELECT FORMAT_TIME('HH:MI:SS', \"HIREDATE\") AS \"FD\"\n"
        + "FROM \"scott\".\"EMP\"";
    final String expectedBiqQuery = "SELECT FORMAT_TIME('%I:%M:%S', HIREDATE) AS FD\n"
        + "FROM scott.EMP";
    final String expectedHive = "SELECT DATE_FORMAT(HIREDATE, 'hh:mm:ss') FD\n"
        + "FROM scott.EMP";
    final String expectedSpark = expectedHive;
    assertThat(toSql(root, DatabaseProduct.CALCITE.getDialect()), isLinux(expectedSql));
    assertThat(toSql(root, DatabaseProduct.BIG_QUERY.getDialect()), isLinux(expectedBiqQuery));
    assertThat(toSql(root, DatabaseProduct.HIVE.getDialect()), isLinux(expectedHive));
    assertThat(toSql(root, DatabaseProduct.SPARK.getDialect()), isLinux(expectedSpark));
  }

  @Test public void testStrToDateRelToSql() {
    final RelBuilder builder = relBuilder();
    final RexNode strToDateNode1 = builder.call(SqlLibraryOperators.STR_TO_DATE,
        builder.literal("20181106"), builder.literal("YYYYMMDD"));
    final RexNode strToDateNode2 = builder.call(SqlLibraryOperators.STR_TO_DATE,
        builder.literal("2018/11/06"), builder.literal("YYYY/MM/DD"));
    final RelNode root = builder
        .scan("EMP")
        .project(builder.alias(strToDateNode1, "date1"), builder.alias(strToDateNode2, "date2"))
        .build();
    final String expectedSql = "SELECT STR_TO_DATE('20181106', 'YYYYMMDD') AS \"date1\", "
        + "STR_TO_DATE('2018/11/06', 'YYYY/MM/DD') AS \"date2\"\n"
        + "FROM \"scott\".\"EMP\"";
    final String expectedBiqQuery = "SELECT PARSE_DATE('%Y%m%d', '20181106') AS date1, "
        + "PARSE_DATE('%Y/%m/%d', '2018/11/06') AS date2\n"
        + "FROM scott.EMP";
    final String expectedHive = "SELECT CAST(FROM_UNIXTIME("
        + "UNIX_TIMESTAMP('20181106', 'yyyyMMdd'), 'yyyy-MM-dd') AS DATE) date1, "
        + "CAST(FROM_UNIXTIME(UNIX_TIMESTAMP('2018/11/06', 'yyyy/MM/dd'), 'yyyy-MM-dd') AS DATE) date2\n"
        + "FROM scott.EMP";
    final String expectedSpark = expectedHive;
    assertThat(toSql(root, DatabaseProduct.CALCITE.getDialect()), isLinux(expectedSql));
    assertThat(toSql(root, DatabaseProduct.BIG_QUERY.getDialect()), isLinux(expectedBiqQuery));
    assertThat(toSql(root, DatabaseProduct.HIVE.getDialect()), isLinux(expectedHive));
    assertThat(toSql(root, DatabaseProduct.SPARK.getDialect()), isLinux(expectedSpark));
  }

  @Test
  public void testFormatDatetimeRelToSql() {
    final RelBuilder builder = relBuilder();
    final RexNode formatDateNode1 = builder.call(SqlLibraryOperators.FORMAT_DATETIME,
            builder.literal("DDMMYY"), builder.literal("2008-12-25 15:30:00"));
    final RexNode formatDateNode2 = builder.call(SqlLibraryOperators.FORMAT_DATETIME,
            builder.literal("YY/MM/DD"), builder.literal("2012-12-25 12:50:10"));
    final RelNode root = builder
            .scan("EMP")
            .project(builder.alias(formatDateNode1, "date1"),
                    builder.alias(formatDateNode2, "date2"))
            .build();
    final String expectedSql = "SELECT FORMAT_DATETIME('DDMMYY', '2008-12-25 15:30:00') AS "
            + "\"date1\", FORMAT_DATETIME('YY/MM/DD', '2012-12-25 12:50:10') AS \"date2\"\n"
            + "FROM \"scott\".\"EMP\"";
    final String expectedBiqQuery = "SELECT FORMAT_DATETIME('%d%m%y', '2008-12-25 15:30:00') "
            + "AS date1, FORMAT_DATETIME('%y/%m/%d', '2012-12-25 12:50:10') AS date2\n"
            + "FROM scott.EMP";
    final String expectedSpark = "SELECT DATE_FORMAT('2008-12-25 15:30:00', 'ddMMyy') date1, "
            + "DATE_FORMAT('2012-12-25 12:50:10', 'yy/MM/dd') date2\n"
            + "FROM scott.EMP";
    assertThat(toSql(root, DatabaseProduct.CALCITE.getDialect()), isLinux(expectedSql));
    assertThat(toSql(root, DatabaseProduct.BIG_QUERY.getDialect()), isLinux(expectedBiqQuery));
    assertThat(toSql(root, DatabaseProduct.SPARK.getDialect()), isLinux(expectedSpark));
  }

  /** Fluid interface to run tests. */
  static class Sql {
    private final SchemaPlus schema;
    private final String sql;
    private final SqlDialect dialect;
    private final List<Function<RelNode, RelNode>> transforms;
    private final SqlToRelConverter.Config config;

    Sql(CalciteAssert.SchemaSpec schemaSpec, String sql, SqlDialect dialect,
        SqlToRelConverter.Config config,
        List<Function<RelNode, RelNode>> transforms) {
      final SchemaPlus rootSchema = Frameworks.createRootSchema(true);
      this.schema = CalciteAssert.addSchema(rootSchema, schemaSpec);
      this.sql = sql;
      this.dialect = dialect;
      this.transforms = ImmutableList.copyOf(transforms);
      this.config = config;
    }

    Sql(SchemaPlus schema, String sql, SqlDialect dialect,
        SqlToRelConverter.Config config,
        List<Function<RelNode, RelNode>> transforms) {
      this.schema = schema;
      this.sql = sql;
      this.dialect = dialect;
      this.transforms = ImmutableList.copyOf(transforms);
      this.config = config;
    }

    Sql dialect(SqlDialect dialect) {
      return new Sql(schema, sql, dialect, config, transforms);
    }

    Sql withDb2() {
      return dialect(SqlDialect.DatabaseProduct.DB2.getDialect());
    }

    Sql withHive() {
      return dialect(SqlDialect.DatabaseProduct.HIVE.getDialect());
    }

    Sql withHsqldb() {
      return dialect(SqlDialect.DatabaseProduct.HSQLDB.getDialect());
    }

    Sql withMssql() {
      return dialect(SqlDialect.DatabaseProduct.MSSQL.getDialect());
    }

    Sql withMysql() {
      return dialect(SqlDialect.DatabaseProduct.MYSQL.getDialect());
    }

    Sql withMysql8() {
      final SqlDialect mysqlDialect = DatabaseProduct.MYSQL.getDialect();
      return dialect(
          new SqlDialect(SqlDialect.EMPTY_CONTEXT
              .withDatabaseProduct(DatabaseProduct.MYSQL)
              .withDatabaseMajorVersion(8)
              .withIdentifierQuoteString(mysqlDialect.quoteIdentifier("")
                  .substring(0, 1))
              .withNullCollation(mysqlDialect.getNullCollation())));
    }

    Sql withOracle() {
      return dialect(SqlDialect.DatabaseProduct.ORACLE.getDialect());
    }

    Sql withPostgresql() {
      return dialect(SqlDialect.DatabaseProduct.POSTGRESQL.getDialect());
    }

    Sql withRedshift() {
      return dialect(DatabaseProduct.REDSHIFT.getDialect());
    }

    Sql withSnowflake() {
      return dialect(DatabaseProduct.SNOWFLAKE.getDialect());
    }

    Sql withVertica() {
      return dialect(SqlDialect.DatabaseProduct.VERTICA.getDialect());
    }

    Sql withBigQuery() {
      return dialect(SqlDialect.DatabaseProduct.BIG_QUERY.getDialect());
    }

    Sql withSpark() {
      return dialect(DatabaseProduct.SPARK.getDialect());
    }

    Sql withHiveIdentifierQuoteString() {
      final HiveSqlDialect hiveSqlDialect =
          new HiveSqlDialect((SqlDialect.EMPTY_CONTEXT)
          .withDatabaseProduct(DatabaseProduct.HIVE)
          .withIdentifierQuoteString("`"));
      return dialect(hiveSqlDialect);
    }

    Sql withSparkIdentifierQuoteString() {
      final SparkSqlDialect sparkSqlDialect =
          new SparkSqlDialect((SqlDialect.EMPTY_CONTEXT)
              .withDatabaseProduct(DatabaseProduct.SPARK)
              .withIdentifierQuoteString("`"));
      return dialect(sparkSqlDialect);
    }

    Sql withPostgresqlModifiedTypeSystem() {
      // Postgresql dialect with max length for varchar set to 256
      final PostgresqlSqlDialect postgresqlSqlDialect =
          new PostgresqlSqlDialect(SqlDialect.EMPTY_CONTEXT
              .withDatabaseProduct(DatabaseProduct.POSTGRESQL)
              .withIdentifierQuoteString("\"")
              .withDataTypeSystem(new RelDataTypeSystemImpl() {
                @Override public int getMaxPrecision(SqlTypeName typeName) {
                  switch (typeName) {
                  case VARCHAR:
                    return 256;
                  default:
                    return super.getMaxPrecision(typeName);
                  }
                }
              }));
      return dialect(postgresqlSqlDialect);
    }

    Sql withOracleModifiedTypeSystem() {
      // Oracle dialect with max length for varchar set to 512
      final OracleSqlDialect oracleSqlDialect =
          new OracleSqlDialect(SqlDialect.EMPTY_CONTEXT
              .withDatabaseProduct(DatabaseProduct.ORACLE)
              .withIdentifierQuoteString("\"")
              .withDataTypeSystem(new RelDataTypeSystemImpl() {
                @Override public int getMaxPrecision(SqlTypeName typeName) {
                  switch (typeName) {
                    case VARCHAR:
                      return 512;
                    default:
                      return super.getMaxPrecision(typeName);
                  }
                }
              }));
      return dialect(oracleSqlDialect);
    }

    Sql config(SqlToRelConverter.Config config) {
      return new Sql(schema, sql, dialect, config, transforms);
    }

    Sql optimize(final RuleSet ruleSet, final RelOptPlanner relOptPlanner) {
      return new Sql(schema, sql, dialect, config,
          FlatLists.append(transforms, r -> {
            Program program = Programs.of(ruleSet);
            final RelOptPlanner p =
                Util.first(relOptPlanner,
                    new HepPlanner(
                        new HepProgramBuilder().addRuleClass(RelOptRule.class)
                            .build()));
            return program.run(p, r, r.getTraitSet(),
                ImmutableList.of(), ImmutableList.of());
          }));
    }

    Sql ok(String expectedQuery) {
      assertThat(exec(), isLinux(expectedQuery));
      return this;
    }

    Sql throws_(String errorMessage) {
      try {
        final String s = exec();
        throw new AssertionError("Expected exception with message `"
            + errorMessage + "` but nothing was thrown; got " + s);
      } catch (Exception e) {
        assertThat(e.getMessage(), is(errorMessage));
        return this;
      }
    }

    String exec() {
      final Planner planner =
          getPlanner(null, SqlParser.Config.DEFAULT, schema, config);
      try {
        SqlNode parse = planner.parse(sql);
        SqlNode validate = planner.validate(parse);
        RelNode rel = planner.rel(validate).rel;
        for (Function<RelNode, RelNode> transform : transforms) {
          rel = transform.apply(rel);
        }
        return toSql(rel, dialect);
      } catch (Exception e) {
        throw TestUtil.rethrow(e);
      }
    }

    public Sql schema(CalciteAssert.SchemaSpec schemaSpec) {
      return new Sql(schemaSpec, sql, dialect, config, transforms);
    }
  }

  @Test public void testTableFunctionScan() {
    final String query = "SELECT *\n"
            + "FROM TABLE(DEDUP(CURSOR ((SELECT \"product_id\", \"product_name\"\n"
            + "FROM \"foodmart\".\"product\")), CURSOR ((SELECT \"employee_id\", \"full_name\"\n"
            + "FROM \"foodmart\".\"employee\")), 'NAME'))";

    final String expected = "SELECT *\n"
            + "FROM TABLE(DEDUP(CURSOR ((SELECT \"product_id\", \"product_name\"\n"
            + "FROM \"foodmart\".\"product\")), CURSOR ((SELECT \"employee_id\", \"full_name\"\n"
            + "FROM \"foodmart\".\"employee\")), 'NAME'))";
    sql(query).ok(expected);

    final String query2 = "select * from table(ramp(3))";
    sql(query2).ok("SELECT *\n"
            + "FROM TABLE(RAMP(3))");
  }

  @Test public void testTableFunctionScanWithComplexQuery() {
    final String query = "SELECT *\n"
            + "FROM TABLE(DEDUP(CURSOR(select \"product_id\", \"product_name\"\n"
            + "from \"product\"\n"
            + "where \"net_weight\" > 100 and \"product_name\" = 'Hello World')\n"
            + ",CURSOR(select  \"employee_id\", \"full_name\"\n"
            + "from \"employee\"\n"
            + "group by \"employee_id\", \"full_name\"), 'NAME'))";

    final String expected = "SELECT *\n"
            + "FROM TABLE(DEDUP(CURSOR ((SELECT \"product_id\", \"product_name\"\n"
            + "FROM \"foodmart\".\"product\"\n"
            + "WHERE \"net_weight\" > 100 AND \"product_name\" = 'Hello World')), "
            + "CURSOR ((SELECT \"employee_id\", \"full_name\"\n"
            + "FROM \"foodmart\".\"employee\"\n"
            + "GROUP BY \"employee_id\", \"full_name\")), 'NAME'))";
    sql(query).ok(expected);
  }

  @Test public void testIsNotTrueWithEqualCondition() {
    final String query = "select \"product_name\" from \"product\" where "
        + "\"product_name\" = 'Hello World' is not true";
    final String bigQueryExpected = "SELECT product_name\n"
        + "FROM foodmart.product\n"
        + "WHERE product_name <> 'Hello World'";
    sql(query)
        .withBigQuery()
        .ok(bigQueryExpected);
  }


  @Test public void testCoalseceWithCast() {
    final String query = "Select coalesce(cast('2099-12-31 00:00:00.123' as TIMESTAMP),\n"
            + "cast('2010-12-31 01:00:00.123' as TIMESTAMP))";
    final String expectedHive = "SELECT TIMESTAMP '2099-12-31 00:00:00'";
    final String expectedSpark = "SELECT TIMESTAMP '2099-12-31 00:00:00'";
    final String bigQueryExpected = "SELECT TIMESTAMP '2099-12-31 00:00:00'";
    sql(query)
            .withHive()
            .ok(expectedHive)
            .withSpark()
            .ok(expectedSpark)
            .withBigQuery()
            .ok(bigQueryExpected);
  }

  @Test public void testCoalseceWithLiteral() {
    final String query = "Select coalesce('abc','xyz')";
    final String expectedHive = "SELECT 'abc'";
    final String expectedSpark = "SELECT 'abc'";
    final String bigQueryExpected = "SELECT 'abc'";
    sql(query)
            .withHive()
            .ok(expectedHive)
            .withSpark()
            .ok(expectedSpark)
            .withBigQuery()
            .ok(bigQueryExpected);
  }
  @Test public void testCoalseceWithNull() {
    final String query = "Select coalesce(null, 'abc')";
    final String expectedHive = "SELECT 'abc'";
    final String expectedSpark = "SELECT 'abc'";
    final String bigQueryExpected = "SELECT 'abc'";
    sql(query)
            .withHive()
            .ok(expectedHive)
            .withSpark()
            .ok(expectedSpark)
            .withBigQuery()
            .ok(bigQueryExpected);
  }

  @Test public void testIff() {
    final String query = "SELECT \n"
            + "IF(\"first_name\" IS NULL OR \"first_name\" = '', NULL, \"first_name\")\n"
            + " from \"employee\"";
    final String snowFlakeExpected = "SELECT IFF(\"first_name\" IS NULL OR \"first_name\" = '', "
            + "NULL, \"first_name\")\n"
            + "FROM \"foodmart\".\"employee\"";
    sql(query)
            .withSnowflake()
            .ok(snowFlakeExpected);
  }

<<<<<<< HEAD
  @Test
  public void testRoundFunctionWithColumnPlaceHandling() {
    final String query = "SELECT ROUND(123.41445, \"product_id\") AS \"a\"\n"
            + "FROM \"foodmart\".\"product\"";
    final String expectedBq = "SELECT ROUND(123.41445, product_id) AS a\nFROM foodmart.product";
    final String expected = "SELECT ROUND(123.41445, product_id) a\n"
            + "FROM foodmart.product";
    final String expectedSnowFlake = "SELECT ROUND(123.41445, CASE WHEN \"product_id\" ELSE \"product_id\" END)" +
            " AS \"a\"\nFROM \"foodmart\".\"product\"";
    sql(query)
            .withBigQuery()
            .ok(expectedBq)
            .withHive()
            .ok(expected)
            .withSpark()
            .ok(expected)
            .withSnowflake()
            .ok(expectedSnowFlake);
  }

=======
  @Test public void testLog10Function() {
    final String query = "SELECT LOG10(2) as dd";
    final String expectedSnowFlake = "SELECT LOG(10, 2) AS \"DD\"";
    sql(query)
        .withSnowflake()
        .ok(expectedSnowFlake);
  }

  @Test public void testLog10ForOne() {
    final String query = "SELECT LOG10(1) as dd";
    final String expectedSnowFlake = "SELECT 0 AS \"DD\"";
    sql(query)
        .withSnowflake()
        .ok(expectedSnowFlake);
  }

  @Test public void testLog10ForColumn() {
    final String query = "SELECT LOG10(\"product_id\") as dd from \"product\"";
    final String expectedSnowFlake = "SELECT LOG(10, \"product_id\") AS \"DD\"\n"
                      + "FROM \"foodmart\".\"product\"";
    sql(query)
        .withSnowflake()
        .ok(expectedSnowFlake);
  }
>>>>>>> 15cf2aab
}

// End RelToSqlConverterTest.java<|MERGE_RESOLUTION|>--- conflicted
+++ resolved
@@ -6242,7 +6242,30 @@
             .ok(snowFlakeExpected);
   }
 
-<<<<<<< HEAD
+  @Test public void testLog10Function() {
+    final String query = "SELECT LOG10(2) as dd";
+    final String expectedSnowFlake = "SELECT LOG(10, 2) AS \"DD\"";
+    sql(query)
+        .withSnowflake()
+        .ok(expectedSnowFlake);
+  }
+
+  @Test public void testLog10ForOne() {
+    final String query = "SELECT LOG10(1) as dd";
+    final String expectedSnowFlake = "SELECT 0 AS \"DD\"";
+    sql(query)
+        .withSnowflake()
+        .ok(expectedSnowFlake);
+  }
+
+  @Test public void testLog10ForColumn() {
+    final String query = "SELECT LOG10(\"product_id\") as dd from \"product\"";
+    final String expectedSnowFlake = "SELECT LOG(10, \"product_id\") AS \"DD\"\n"
+                      + "FROM \"foodmart\".\"product\"";
+    sql(query)
+        .withSnowflake()
+        .ok(expectedSnowFlake);
+  }
   @Test
   public void testRoundFunctionWithColumnPlaceHandling() {
     final String query = "SELECT ROUND(123.41445, \"product_id\") AS \"a\"\n"
@@ -6263,32 +6286,6 @@
             .ok(expectedSnowFlake);
   }
 
-=======
-  @Test public void testLog10Function() {
-    final String query = "SELECT LOG10(2) as dd";
-    final String expectedSnowFlake = "SELECT LOG(10, 2) AS \"DD\"";
-    sql(query)
-        .withSnowflake()
-        .ok(expectedSnowFlake);
-  }
-
-  @Test public void testLog10ForOne() {
-    final String query = "SELECT LOG10(1) as dd";
-    final String expectedSnowFlake = "SELECT 0 AS \"DD\"";
-    sql(query)
-        .withSnowflake()
-        .ok(expectedSnowFlake);
-  }
-
-  @Test public void testLog10ForColumn() {
-    final String query = "SELECT LOG10(\"product_id\") as dd from \"product\"";
-    final String expectedSnowFlake = "SELECT LOG(10, \"product_id\") AS \"DD\"\n"
-                      + "FROM \"foodmart\".\"product\"";
-    sql(query)
-        .withSnowflake()
-        .ok(expectedSnowFlake);
-  }
->>>>>>> 15cf2aab
 }
 
 // End RelToSqlConverterTest.java