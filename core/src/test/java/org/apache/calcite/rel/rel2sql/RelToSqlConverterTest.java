--- conflicted
+++ resolved
@@ -6452,18 +6452,6 @@
   }
 
   @Test
-<<<<<<< HEAD
-  public void testTimestamp() {
-    String query = "select TO_TIMESTAMP(23423412) from \"employee\"";
-    final String expectedBigQuery = "SELECT TRUNC(2.30259, employee_id)\n"
-            + "FROM foodmart.employee";
-    final String expectedSnowFlake = "SELECT TRUNCATE(2.30259, CASE WHEN \"employee_id\" > 38"
-            + " THEN 38 WHEN \"employee_id\" < -12 THEN -12 ELSE \"employee_id\" END)\n"
-            + "FROM \"foodmart\".\"employee\"";
-    sql(query)
-            .withBigQuery()
-            .ok(expectedBigQuery);
-=======
   public void testRandomFunction() {
     String query = "select rand_integer(1,3) from \"employee\"";
     final String expectedSnowFlake = "SELECT UNIFORM(1, 3, RANDOM())\n"
@@ -6483,7 +6471,6 @@
             .ok(expectedBQ)
             .withSnowflake()
             .ok(expectedSnowFlake);
->>>>>>> 7f9aee15
   }
 
 }
