/*
 * Licensed to the Apache Software Foundation (ASF) under one or more
 * contributor license agreements.  See the NOTICE file distributed with
 * this work for additional information regarding copyright ownership.
 * The ASF licenses this file to you under the Apache License, Version 2.0
 * (the "License"); you may not use this file except in compliance with
 * the License.  You may obtain a copy of the License at
 *
 * http://www.apache.org/licenses/LICENSE-2.0
 *
 * Unless required by applicable law or agreed to in writing, software
 * distributed under the License is distributed on an "AS IS" BASIS,
 * WITHOUT WARRANTIES OR CONDITIONS OF ANY KIND, either express or implied.
 * See the License for the specific language governing permissions and
 * limitations under the License.
 */
package org.apache.calcite.rel.rel2sql;

import org.apache.calcite.avatica.util.TimeUnitRange;
import org.apache.calcite.config.NullCollation;
import org.apache.calcite.plan.RelOptPlanner;
import org.apache.calcite.plan.RelOptRule;
import org.apache.calcite.plan.RelTraitDef;
import org.apache.calcite.plan.hep.HepPlanner;
import org.apache.calcite.plan.hep.HepProgramBuilder;
import org.apache.calcite.rel.RelNode;
import org.apache.calcite.rel.core.JoinRelType;
import org.apache.calcite.rel.logical.LogicalAggregate;
import org.apache.calcite.rel.logical.LogicalFilter;
import org.apache.calcite.rel.rules.AggregateJoinTransposeRule;
import org.apache.calcite.rel.rules.AggregateProjectMergeRule;
import org.apache.calcite.rel.rules.CoreRules;
import org.apache.calcite.rel.rules.FilterExtractInnerJoinRule;
import org.apache.calcite.rel.rules.FilterJoinRule;
import org.apache.calcite.rel.rules.ProjectToWindowRule;
import org.apache.calcite.rel.rules.PruneEmptyRules;
import org.apache.calcite.rel.type.RelDataType;
import org.apache.calcite.rel.type.RelDataTypeFactory;
import org.apache.calcite.rel.type.RelDataTypeField;
import org.apache.calcite.rel.type.RelDataTypeFieldImpl;
import org.apache.calcite.rel.type.RelDataTypeSystem;
import org.apache.calcite.rel.type.RelDataTypeSystemImpl;
import org.apache.calcite.rel.type.RelRecordType;
import org.apache.calcite.rex.RexBuilder;
import org.apache.calcite.rex.RexLiteral;
import org.apache.calcite.rex.RexNode;
import org.apache.calcite.rex.RexSubQuery;
import org.apache.calcite.runtime.FlatLists;
import org.apache.calcite.runtime.Hook;
import org.apache.calcite.schema.SchemaPlus;
import org.apache.calcite.sql.SqlCall;
import org.apache.calcite.sql.SqlDialect;
import org.apache.calcite.sql.SqlDialect.Context;
import org.apache.calcite.sql.SqlDialect.DatabaseProduct;
import org.apache.calcite.sql.SqlFunction;
import org.apache.calcite.sql.SqlFunctionCategory;
import org.apache.calcite.sql.SqlIntervalQualifier;
import org.apache.calcite.sql.SqlKind;
import org.apache.calcite.sql.SqlNode;
import org.apache.calcite.sql.SqlSelect;
import org.apache.calcite.sql.SqlWriter;
import org.apache.calcite.sql.SqlWriterConfig;
import org.apache.calcite.sql.dialect.CalciteSqlDialect;
import org.apache.calcite.sql.dialect.HiveSqlDialect;
import org.apache.calcite.sql.dialect.JethroDataSqlDialect;
import org.apache.calcite.sql.dialect.MssqlSqlDialect;
import org.apache.calcite.sql.dialect.MysqlSqlDialect;
import org.apache.calcite.sql.dialect.OracleSqlDialect;
import org.apache.calcite.sql.dialect.PostgresqlSqlDialect;
import org.apache.calcite.sql.dialect.SparkSqlDialect;
import org.apache.calcite.sql.fun.SqlLibraryOperators;
import org.apache.calcite.sql.fun.SqlStdOperatorTable;
import org.apache.calcite.sql.parser.SqlParser;
import org.apache.calcite.sql.parser.SqlParserPos;
import org.apache.calcite.sql.type.OperandTypes;
import org.apache.calcite.sql.type.ReturnTypes;
import org.apache.calcite.sql.type.SqlTypeFactoryImpl;
import org.apache.calcite.sql.type.SqlTypeName;
import org.apache.calcite.sql.util.SqlShuttle;
import org.apache.calcite.sql.validate.SqlConformance;
import org.apache.calcite.sql2rel.SqlToRelConverter;
import org.apache.calcite.test.CalciteAssert;
import org.apache.calcite.test.MockSqlOperatorTable;
import org.apache.calcite.test.RelBuilderTest;
import org.apache.calcite.tools.FrameworkConfig;
import org.apache.calcite.tools.Frameworks;
import org.apache.calcite.tools.Planner;
import org.apache.calcite.tools.Program;
import org.apache.calcite.tools.Programs;
import org.apache.calcite.tools.RelBuilder;
import org.apache.calcite.tools.RuleSet;
import org.apache.calcite.tools.RuleSets;
import org.apache.calcite.util.DateString;
import org.apache.calcite.util.Pair;
import org.apache.calcite.util.TestUtil;
import org.apache.calcite.util.TimestampString;
import org.apache.calcite.util.Util;

import com.google.common.collect.ImmutableList;
import com.google.common.collect.ImmutableMap;

import org.junit.jupiter.api.Disabled;
import org.junit.jupiter.api.Test;

import java.math.BigDecimal;
import java.util.ArrayList;
import java.util.Arrays;
import java.util.List;
import java.util.Map;
import java.util.function.Function;
import java.util.function.UnaryOperator;
import java.util.stream.Collectors;
import java.util.stream.IntStream;

import static org.apache.calcite.avatica.util.TimeUnit.DAY;
import static org.apache.calcite.avatica.util.TimeUnit.HOUR;
import static org.apache.calcite.avatica.util.TimeUnit.MICROSECOND;
import static org.apache.calcite.avatica.util.TimeUnit.MINUTE;
import static org.apache.calcite.avatica.util.TimeUnit.MONTH;
import static org.apache.calcite.avatica.util.TimeUnit.SECOND;
import static org.apache.calcite.avatica.util.TimeUnit.YEAR;
import static org.apache.calcite.sql.fun.SqlLibraryOperators.CURRENT_TIMESTAMP;
import static org.apache.calcite.sql.fun.SqlLibraryOperators.DATE_MOD;
import static org.apache.calcite.sql.fun.SqlLibraryOperators.DAYNUMBER_OF_CALENDAR;
import static org.apache.calcite.sql.fun.SqlLibraryOperators.DAYOCCURRENCE_OF_MONTH;
import static org.apache.calcite.sql.fun.SqlLibraryOperators.FALSE;
import static org.apache.calcite.sql.fun.SqlLibraryOperators.MONTHNUMBER_OF_YEAR;
import static org.apache.calcite.sql.fun.SqlLibraryOperators.QUARTERNUMBER_OF_YEAR;
import static org.apache.calcite.sql.fun.SqlLibraryOperators.TRUE;
import static org.apache.calcite.sql.fun.SqlLibraryOperators.WEEKNUMBER_OF_CALENDAR;
import static org.apache.calcite.sql.fun.SqlLibraryOperators.WEEKNUMBER_OF_YEAR;
import static org.apache.calcite.sql.fun.SqlLibraryOperators.YEARNUMBER_OF_CALENDAR;
import static org.apache.calcite.sql.fun.SqlStdOperatorTable.CURRENT_DATE;
import static org.apache.calcite.test.Matchers.isLinux;

import static org.hamcrest.CoreMatchers.is;
import static org.hamcrest.CoreMatchers.notNullValue;
import static org.hamcrest.MatcherAssert.assertThat;
import static org.junit.jupiter.api.Assertions.assertFalse;
import static org.junit.jupiter.api.Assertions.assertTrue;

/**
 * Tests for {@link RelToSqlConverter}.
 */
class RelToSqlConverterTest {

  /** Initiates a test case with a given SQL query. */
  private Sql sql(String sql) {
    return new Sql(CalciteAssert.SchemaSpec.JDBC_FOODMART, sql,
        CalciteSqlDialect.DEFAULT, SqlParser.Config.DEFAULT,
        UnaryOperator.identity(), null, ImmutableList.of());
  }

  private Sql sqlTest(String sql) {
    return new Sql(CalciteAssert.SchemaSpec.FOODMART_TEST, sql,
        CalciteSqlDialect.DEFAULT, SqlParser.Config.DEFAULT,
        UnaryOperator.identity(), null, ImmutableList.of());
  }

  public static Frameworks.ConfigBuilder salesConfig() {
    final SchemaPlus rootSchema = Frameworks.createRootSchema(true);
    return Frameworks.newConfigBuilder()
        .parserConfig(SqlParser.Config.DEFAULT)
        .defaultSchema(
            CalciteAssert.addSchema(rootSchema, CalciteAssert.SchemaSpec.SALESSCHEMA))
        .traitDefs((List<RelTraitDef>) null)
        .programs(Programs.ofRules(Programs.RULE_SET));
  }

  /** Initiates a test case with a given {@link RelNode} supplier. */
  private Sql relFn(Function<RelBuilder, RelNode> relFn) {
    return sql("?").relFn(relFn);
  }

  private static Planner getPlanner(List<RelTraitDef> traitDefs,
      SqlParser.Config parserConfig, SchemaPlus schema,
      SqlToRelConverter.Config sqlToRelConf, Program... programs) {
    final MockSqlOperatorTable operatorTable =
            new MockSqlOperatorTable(SqlStdOperatorTable.instance());
    MockSqlOperatorTable.addRamp(operatorTable);
    final FrameworkConfig config = Frameworks.newConfigBuilder()
        .parserConfig(parserConfig)
        .defaultSchema(schema)
        .traitDefs(traitDefs)
        .sqlToRelConverterConfig(sqlToRelConf)
        .programs(programs)
        .operatorTable(operatorTable)
        .build();
    return Frameworks.getPlanner(config);
  }

  private static JethroDataSqlDialect jethroDataSqlDialect() {
    Context dummyContext = SqlDialect.EMPTY_CONTEXT
        .withDatabaseProduct(SqlDialect.DatabaseProduct.JETHRO)
        .withDatabaseMajorVersion(1)
        .withDatabaseMinorVersion(0)
        .withDatabaseVersion("1.0")
        .withIdentifierQuoteString("\"")
        .withNullCollation(NullCollation.HIGH)
        .withJethroInfo(JethroDataSqlDialect.JethroInfo.EMPTY);
    return new JethroDataSqlDialect(dummyContext);
  }

  private static MysqlSqlDialect mySqlDialect(NullCollation nullCollation) {
    return new MysqlSqlDialect(MysqlSqlDialect.DEFAULT_CONTEXT
        .withNullCollation(nullCollation));
  }

  /** Returns a collection of common dialects, and the database products they
   * represent. */
  private static Map<SqlDialect, DatabaseProduct> dialects() {
    return ImmutableMap.<SqlDialect, DatabaseProduct>builder()
        .put(SqlDialect.DatabaseProduct.BIG_QUERY.getDialect(),
            SqlDialect.DatabaseProduct.BIG_QUERY)
        .put(SqlDialect.DatabaseProduct.CALCITE.getDialect(),
            SqlDialect.DatabaseProduct.CALCITE)
        .put(SqlDialect.DatabaseProduct.DB2.getDialect(),
            SqlDialect.DatabaseProduct.DB2)
        .put(SqlDialect.DatabaseProduct.HIVE.getDialect(),
            SqlDialect.DatabaseProduct.HIVE)
        .put(jethroDataSqlDialect(),
            SqlDialect.DatabaseProduct.JETHRO)
        .put(SqlDialect.DatabaseProduct.MSSQL.getDialect(),
            SqlDialect.DatabaseProduct.MSSQL)
        .put(SqlDialect.DatabaseProduct.MYSQL.getDialect(),
            SqlDialect.DatabaseProduct.MYSQL)
        .put(mySqlDialect(NullCollation.HIGH),
            SqlDialect.DatabaseProduct.MYSQL)
        .put(SqlDialect.DatabaseProduct.ORACLE.getDialect(),
            SqlDialect.DatabaseProduct.ORACLE)
        .put(SqlDialect.DatabaseProduct.POSTGRESQL.getDialect(),
            SqlDialect.DatabaseProduct.POSTGRESQL)
        .put(DatabaseProduct.PRESTO.getDialect(),
            DatabaseProduct.PRESTO)
        .build();
  }

  /** Creates a RelBuilder. */
  private static RelBuilder relBuilder() {
    return RelBuilder.create(RelBuilderTest.config().build());
  }

  /** Converts a relational expression to SQL. */
  private String toSql(RelNode root) {
    return toSql(root, SqlDialect.DatabaseProduct.CALCITE.getDialect());
  }

  /** Converts a relational expression to SQL in a given dialect. */
  private static String toSql(RelNode root, SqlDialect dialect) {
    return toSql(root, dialect, c ->
        c.withAlwaysUseParentheses(false)
            .withSelectListItemsOnSeparateLines(false)
            .withUpdateSetListNewline(false)
            .withIndentation(0));
  }

  /** Converts a relational expression to SQL in a given dialect
   * and with a particular writer configuration. */
  private static String toSql(RelNode root, SqlDialect dialect,
      UnaryOperator<SqlWriterConfig> transform) {
    final RelToSqlConverter converter = new RelToSqlConverter(dialect);
    final SqlNode sqlNode = converter.visitRoot(root).asStatement();
    return sqlNode.toSqlString(c -> transform.apply(c.withDialect(dialect)))
        .getSql();
  }

  @Test public void testSimpleSelectWithOrderByAliasAsc() {
    final String query = "select sku+1 as a from \"product\" order by a";
    final String bigQueryExpected = "SELECT SKU + 1 AS A\nFROM foodmart.product\n"
        + "ORDER BY A IS NULL, A";
    final String hiveExpected = "SELECT SKU + 1 A\nFROM foodmart.product\n"
        + "ORDER BY A IS NULL, A";
    final String sparkExpected = "SELECT SKU + 1 A\nFROM foodmart.product\n"
        + "ORDER BY A NULLS LAST";
    sql(query)
        .withBigQuery()
        .ok(bigQueryExpected)
        .withHive()
        .ok(hiveExpected)
        .withSpark()
        .ok(sparkExpected);
  }

  @Test public void testSimpleSelectWithOrderByAliasDesc() {
    final String query = "select sku+1 as a from \"product\" order by a desc";
    final String bigQueryExpected = "SELECT SKU + 1 AS A\nFROM foodmart.product\n"
        + "ORDER BY A IS NULL DESC, A DESC";
    final String hiveExpected = "SELECT SKU + 1 A\nFROM foodmart.product\n"
        + "ORDER BY A IS NULL DESC, A DESC";
    sql(query)
        .withBigQuery()
        .ok(bigQueryExpected)
        .withHive()
        .ok(hiveExpected);
  }

  @Test void testSimpleSelectStarFromProductTable() {
    String query = "select * from \"product\"";
    sql(query).ok("SELECT *\nFROM \"foodmart\".\"product\"");
  }

  @Test void testAggregateFilterWhereToSqlFromProductTable() {
    String query = "select\n"
        + "  sum(\"shelf_width\") filter (where \"net_weight\" > 0),\n"
        + "  sum(\"shelf_width\")\n"
        + "from \"foodmart\".\"product\"\n"
        + "where \"product_id\" > 0\n"
        + "group by \"product_id\"";
    final String expected = "SELECT"
        + " SUM(\"shelf_width\") FILTER (WHERE \"net_weight\" > 0 IS TRUE),"
        + " SUM(\"shelf_width\")\n"
        + "FROM \"foodmart\".\"product\"\n"
        + "WHERE \"product_id\" > 0\n"
        + "GROUP BY \"product_id\"";
    sql(query).ok(expected);
  }

  @Test void testAggregateFilterWhereToBigQuerySqlFromProductTable() {
    String query = "select\n"
        + "  sum(\"shelf_width\") filter (where \"net_weight\" > 0),\n"
        + "  sum(\"shelf_width\")\n"
        + "from \"foodmart\".\"product\"\n"
        + "where \"product_id\" > 0\n"
        + "group by \"product_id\"";
    final String expected = "SELECT SUM(CASE WHEN net_weight > 0 IS TRUE"
        + " THEN shelf_width ELSE NULL END), "
        + "SUM(shelf_width)\n"
        + "FROM foodmart.product\n"
        + "WHERE product_id > 0\n"
        + "GROUP BY product_id";
    sql(query).withBigQuery().ok(expected);
  }

  @Test void testPivotToSqlFromProductTable() {
    String query = "select * from (\n"
        + "  select \"shelf_width\", \"net_weight\", \"product_id\"\n"
        + "  from \"foodmart\".\"product\")\n"
        + "  pivot (sum(\"shelf_width\") as w, count(*) as c\n"
        + "    for (\"product_id\") in (10, 20))";
    final String expected = "SELECT \"net_weight\","
        + " SUM(\"shelf_width\") FILTER (WHERE \"product_id\" = 10) AS \"10_W\","
        + " COUNT(*) FILTER (WHERE \"product_id\" = 10) AS \"10_C\","
        + " SUM(\"shelf_width\") FILTER (WHERE \"product_id\" = 20) AS \"20_W\","
        + " COUNT(*) FILTER (WHERE \"product_id\" = 20) AS \"20_C\"\n"
        + "FROM \"foodmart\".\"product\"\n"
        + "GROUP BY \"net_weight\"";
    // BigQuery does not support FILTER, so we generate CASE around the
    // arguments to the aggregate functions.
    final String expectedBigQuery = "SELECT net_weight,"
        + " SUM(CASE WHEN product_id = 10 "
        + "THEN shelf_width ELSE NULL END) AS `10_W`,"
        + " COUNT(CASE WHEN product_id = 10 THEN 1 ELSE NULL END) AS `10_C`,"
        + " SUM(CASE WHEN product_id = 20 "
        + "THEN shelf_width ELSE NULL END) AS `20_W`,"
        + " COUNT(CASE WHEN product_id = 20 THEN 1 ELSE NULL END) AS `20_C`\n"
        + "FROM foodmart.product\n"
        + "GROUP BY net_weight";
    sql(query).ok(expected)
        .withBigQuery().ok(expectedBigQuery);
  }

  @Test void testSimpleSelectQueryFromProductTable() {
    String query = "select \"product_id\", \"product_class_id\" from \"product\"";
    final String expected = "SELECT \"product_id\", \"product_class_id\"\n"
        + "FROM \"foodmart\".\"product\"";
    sql(query).ok(expected);
  }

  @Test void testSelectQueryWithWhereClauseOfLessThan() {
    String query = "select \"product_id\", \"shelf_width\"\n"
        + "from \"product\" where \"product_id\" < 10";
    final String expected = "SELECT \"product_id\", \"shelf_width\"\n"
        + "FROM \"foodmart\".\"product\"\n"
        + "WHERE \"product_id\" < 10";
    sql(query).ok(expected);
  }

  @Test void testSelectWhereNotEqualsOrNull() {
    String query = "select \"product_id\", \"shelf_width\"\n"
        + "from \"product\"\n"
        + "where \"net_weight\" <> 10 or \"net_weight\" is null";
    final String expected = "SELECT \"product_id\", \"shelf_width\"\n"
        + "FROM \"foodmart\".\"product\"\n"
        + "WHERE \"net_weight\" <> 10 OR \"net_weight\" IS NULL";
    sql(query).ok(expected);
  }

  @Test void testSelectQueryWithWhereClauseOfBasicOperators() {
    String query = "select * from \"product\" "
        + "where (\"product_id\" = 10 OR \"product_id\" <= 5) "
        + "AND (80 >= \"shelf_width\" OR \"shelf_width\" > 30)";
    final String expected = "SELECT *\n"
        + "FROM \"foodmart\".\"product\"\n"
        + "WHERE (\"product_id\" = 10 OR \"product_id\" <= 5) "
        + "AND (80 >= \"shelf_width\" OR \"shelf_width\" > 30)";
    sql(query).ok(expected);
  }


  @Test void testSelectQueryWithGroupBy() {
    String query = "select count(*) from \"product\" group by \"product_class_id\", \"product_id\"";
    final String expected = "SELECT COUNT(*)\n"
        + "FROM \"foodmart\".\"product\"\n"
        + "GROUP BY \"product_class_id\", \"product_id\"";
    sql(query).ok(expected);
  }

  @Test void testSelectQueryWithHiveCube() {
    String query = "select \"product_class_id\", \"product_id\", count(*) "
        + "from \"product\" group by cube(\"product_class_id\", \"product_id\")";
    String expected = "SELECT product_class_id, product_id, COUNT(*)\n"
        + "FROM foodmart.product\n"
        + "GROUP BY product_class_id, product_id WITH CUBE";
    sql(query).withHive().ok(expected);
    SqlDialect sqlDialect = sql(query).withHive().dialect;
    assertTrue(sqlDialect.supportsGroupByWithCube());
  }

  @Test void testSelectQueryWithHiveRollup() {
    String query = "select \"product_class_id\", \"product_id\", count(*) "
        + "from \"product\" group by rollup(\"product_class_id\", \"product_id\")";
    String expected = "SELECT product_class_id, product_id, COUNT(*)\n"
        + "FROM foodmart.product\n"
        + "GROUP BY product_class_id, product_id WITH ROLLUP";
    sql(query).withHive().ok(expected);
    SqlDialect sqlDialect = sql(query).withHive().dialect;
    assertTrue(sqlDialect.supportsGroupByWithRollup());
  }

  @Test void testSelectQueryWithGroupByEmpty() {
    final String sql0 = "select count(*) from \"product\" group by ()";
    final String sql1 = "select count(*) from \"product\"";
    final String expected = "SELECT COUNT(*)\n"
        + "FROM \"foodmart\".\"product\"";
    final String expectedMySql = "SELECT COUNT(*)\n"
        + "FROM `foodmart`.`product`";
    final String expectedPresto = "SELECT COUNT(*)\n"
        + "FROM \"foodmart\".\"product\"";
    sql(sql0)
        .ok(expected)
        .withMysql()
        .ok(expectedMySql)
        .withPresto()
        .ok(expectedPresto);
    sql(sql1)
        .ok(expected)
        .withMysql()
        .ok(expectedMySql)
        .withPresto()
        .ok(expectedPresto);
  }

  @Test void testSelectQueryWithGroupByEmpty2() {
    final String query = "select 42 as c from \"product\" group by ()";
    final String expected = "SELECT 42 AS \"C\"\n"
        + "FROM \"foodmart\".\"product\"\n"
        + "GROUP BY ()";
    final String expectedMySql = "SELECT 42 AS `C`\n"
        + "FROM `foodmart`.`product`\n"
        + "GROUP BY ()";
    final String expectedPresto = "SELECT 42 AS \"C\"\n"
        + "FROM \"foodmart\".\"product\"\n"
        + "GROUP BY ()";
    sql(query)
        .ok(expected)
        .withMysql()
        .ok(expectedMySql)
        .withPresto()
        .ok(expectedPresto);
  }

  /** Test case for
   * <a href="https://issues.apache.org/jira/browse/CALCITE-3097">[CALCITE-3097]
   * GROUPING SETS breaks on sets of size &gt; 1 due to precedence issues</a>,
   * in particular, that we maintain proper precedence around nested lists. */
  @Test void testGroupByGroupingSets() {
    final String query = "select \"product_class_id\", \"brand_name\"\n"
        + "from \"product\"\n"
        + "group by GROUPING SETS ((\"product_class_id\", \"brand_name\"),"
        + " (\"product_class_id\"))\n"
        + "order by 2, 1";
    final String expected = "SELECT \"product_class_id\", \"brand_name\"\n"
        + "FROM \"foodmart\".\"product\"\n"
        + "GROUP BY GROUPING SETS((\"product_class_id\", \"brand_name\"),"
        + " \"product_class_id\")\n"
        + "ORDER BY \"brand_name\", \"product_class_id\"";
    sql(query)
        .withPostgresql()
        .ok(expected);
  }

  /** Tests GROUP BY ROLLUP of two columns. The SQL for MySQL has
   * "GROUP BY ... ROLLUP" but no "ORDER BY". */
  @Test void testSelectQueryWithGroupByRollup() {
    final String query = "select \"product_class_id\", \"brand_name\"\n"
        + "from \"product\"\n"
        + "group by rollup(\"product_class_id\", \"brand_name\")\n"
        + "order by 1, 2";
    final String expected = "SELECT \"product_class_id\", \"brand_name\"\n"
        + "FROM \"foodmart\".\"product\"\n"
        + "GROUP BY ROLLUP(\"product_class_id\", \"brand_name\")\n"
        + "ORDER BY \"product_class_id\", \"brand_name\"";
    final String expectedMySql = "SELECT `product_class_id`, `brand_name`\n"
        + "FROM `foodmart`.`product`\n"
        + "GROUP BY `product_class_id`, `brand_name` WITH ROLLUP";
    final String expectedMySql8 = "SELECT `product_class_id`, `brand_name`\n"
        + "FROM `foodmart`.`product`\n"
        + "GROUP BY ROLLUP(`product_class_id`, `brand_name`)\n"
        + "ORDER BY `product_class_id` NULLS LAST, `brand_name` NULLS LAST";
    final String expectedHive = "SELECT product_class_id, brand_name\n"
        + "FROM foodmart.product\n"
        + "GROUP BY product_class_id, brand_name WITH ROLLUP";
    sql(query)
        .ok(expected)
        .withMysql()
        .ok(expectedMySql)
        .withMysql8()
        .ok(expectedMySql8)
        .withHive()
        .ok(expectedHive);
  }

  /** As {@link #testSelectQueryWithGroupByRollup()},
   * but ORDER BY columns reversed. */
  @Test void testSelectQueryWithGroupByRollup2() {
    final String query = "select \"product_class_id\", \"brand_name\"\n"
        + "from \"product\"\n"
        + "group by rollup(\"product_class_id\", \"brand_name\")\n"
        + "order by 2, 1";
    final String expected = "SELECT \"product_class_id\", \"brand_name\"\n"
        + "FROM \"foodmart\".\"product\"\n"
        + "GROUP BY ROLLUP(\"product_class_id\", \"brand_name\")\n"
        + "ORDER BY \"brand_name\", \"product_class_id\"";
    final String expectedMySql = "SELECT `product_class_id`, `brand_name`\n"
        + "FROM `foodmart`.`product`\n"
        + "GROUP BY `brand_name`, `product_class_id` WITH ROLLUP";
    final String expectedHive = "SELECT product_class_id, brand_name\n"
        + "FROM foodmart.product\n"
        + "GROUP BY brand_name, product_class_id WITH ROLLUP";
    sql(query)
        .ok(expected)
        .withMysql()
        .ok(expectedMySql)
        .withHive()
        .ok(expectedHive);
  }

  @Test public void testSimpleSelectWithGroupByAlias() {
    final String query = "select 'literal' as \"a\", sku + 1 as b from"
        + " \"product\" group by 'literal', sku + 1";
    final String bigQueryExpected = "SELECT 'literal' AS a, SKU + 1 AS B\n"
        + "FROM foodmart.product\n"
        + "GROUP BY 1, B";
    sql(query)
        .withBigQuery()
        .ok(bigQueryExpected);
  }

  @Test public void testSimpleSelectWithGroupByAliasAndAggregate() {
    final String query = "select 'literal' as \"a\", sku + 1 as \"b\", sum(\"product_id\") from"
        + " \"product\" group by sku + 1, 'literal'";
    final String bigQueryExpected = "SELECT 'literal' AS a, SKU + 1 AS b, SUM(product_id)\n"
        + "FROM foodmart.product\n"
        + "GROUP BY b, 1";
    sql(query)
        .withBigQuery()
        .ok(bigQueryExpected);
  }


  @Test public void testDuplicateLiteralInSelectForGroupBy() {
    final String query = "select '1' as \"a\", sku + 1 as b, '1' as \"d\" from"
        + " \"product\" group by '1', sku + 1";
    final String expectedSql = "SELECT '1' a, SKU + 1 B, '1' d\n"
        + "FROM foodmart.product\n"
        + "GROUP BY '1', SKU + 1";
    final String bigQueryExpected = "SELECT '1' AS a, SKU + 1 AS B, '1' AS d\n"
        + "FROM foodmart.product\n"
        + "GROUP BY 1, B";
    final String expectedSpark = "SELECT '1' a, SKU + 1 B, '1' d\n"
        + "FROM foodmart.product\n"
        + "GROUP BY 1, B";
    sql(query)
        .withHive()
        .ok(expectedSql)
        .withSpark()
        .ok(expectedSpark)
        .withBigQuery()
        .ok(bigQueryExpected);
  }

  /** Tests a query with GROUP BY and a sub-query which is also with GROUP BY.
   * If we flatten sub-queries, the number of rows going into AVG becomes
   * incorrect. */
  @Test void testSelectQueryWithGroupBySubQuery1() {
    final String query = "select \"product_class_id\", avg(\"product_id\")\n"
        + "from (select \"product_class_id\", \"product_id\", avg(\"product_class_id\")\n"
        + "from \"product\"\n"
        + "group by \"product_class_id\", \"product_id\") as t\n"
        + "group by \"product_class_id\"";
    final String expected = "SELECT \"product_class_id\", AVG(\"product_id\")\n"
        + "FROM (SELECT \"product_class_id\", \"product_id\"\n"
        + "FROM \"foodmart\".\"product\"\n"
        + "GROUP BY \"product_class_id\", \"product_id\") AS \"t1\"\n"
        + "GROUP BY \"product_class_id\"";
    sql(query).ok(expected);
  }

  /** Tests query without GROUP BY but an aggregate function
   * and a sub-query which is with GROUP BY. */
  @Test void testSelectQueryWithGroupBySubQuery2() {
    final String query = "select sum(\"product_id\")\n"
        + "from (select \"product_class_id\", \"product_id\"\n"
        + "from \"product\"\n"
        + "group by \"product_class_id\", \"product_id\") as t";
    final String expected = "SELECT SUM(\"product_id\")\n"
        + "FROM (SELECT \"product_id\"\n"
        + "FROM \"foodmart\".\"product\"\n"
        + "GROUP BY \"product_class_id\", \"product_id\") AS \"t1\"";
    final String expectedMysql = "SELECT SUM(`product_id`)\n"
        + "FROM (SELECT `product_id`\n"
        + "FROM `foodmart`.`product`\n"
        + "GROUP BY `product_class_id`, `product_id`) AS `t1`";
    sql(query)
        .ok(expected)
        .withMysql()
        .ok(expectedMysql);

    // Equivalent sub-query that uses SELECT DISTINCT
    final String query2 = "select sum(\"product_id\")\n"
        + "from (select distinct \"product_class_id\", \"product_id\"\n"
        + "    from \"product\") as t";
    sql(query2)
        .ok(expected)
        .withMysql()
        .ok(expectedMysql);
  }

  /** CUBE of one column is equivalent to ROLLUP, and Calcite recognizes
   * this. */
  @Test void testSelectQueryWithSingletonCube() {
    final String query = "select \"product_class_id\", count(*) as c\n"
        + "from \"product\"\n"
        + "group by cube(\"product_class_id\")\n"
        + "order by 1, 2";
    final String expected = "SELECT \"product_class_id\", COUNT(*) AS \"C\"\n"
        + "FROM \"foodmart\".\"product\"\n"
        + "GROUP BY ROLLUP(\"product_class_id\")\n"
        + "ORDER BY \"product_class_id\", \"C\"";
    final String expectedMySql = "SELECT `product_class_id`, COUNT(*) AS `C`\n"
        + "FROM `foodmart`.`product`\n"
        + "GROUP BY `product_class_id` WITH ROLLUP\n"
        + "ORDER BY `product_class_id` IS NULL, `product_class_id`,"
        + " `C` IS NULL, `C`";
    final String expectedHive = "SELECT product_class_id, COUNT(*) C\n"
        + "FROM foodmart.product\n"
        + "GROUP BY product_class_id WITH ROLLUP\n"
        + "ORDER BY product_class_id IS NULL, product_class_id,"
        + " C IS NULL, C";
    final String expectedPresto = "SELECT \"product_class_id\", COUNT(*) AS \"C\"\n"
        + "FROM \"foodmart\".\"product\"\n"
        + "GROUP BY ROLLUP(\"product_class_id\")\n"
        + "ORDER BY \"product_class_id\" IS NULL, \"product_class_id\", "
        + "COUNT(*) IS NULL, COUNT(*)";
    sql(query)
        .ok(expected)
        .withMysql()
        .ok(expectedMySql)
        .withPresto()
        .ok(expectedPresto)
        .withHive()
        .ok(expectedHive);
  }

  /** As {@link #testSelectQueryWithSingletonCube()}, but no ORDER BY
   * clause. */
  @Test void testSelectQueryWithSingletonCubeNoOrderBy() {
    final String query = "select \"product_class_id\", count(*) as c\n"
        + "from \"product\"\n"
        + "group by cube(\"product_class_id\")";
    final String expected = "SELECT \"product_class_id\", COUNT(*) AS \"C\"\n"
        + "FROM \"foodmart\".\"product\"\n"
        + "GROUP BY ROLLUP(\"product_class_id\")";
    final String expectedMySql = "SELECT `product_class_id`, COUNT(*) AS `C`\n"
        + "FROM `foodmart`.`product`\n"
        + "GROUP BY `product_class_id` WITH ROLLUP";
    final String expectedPresto = "SELECT \"product_class_id\", COUNT(*) AS \"C\"\n"
        + "FROM \"foodmart\".\"product\"\n"
        + "GROUP BY ROLLUP(\"product_class_id\")";
    final String expectedHive = "SELECT product_class_id, COUNT(*) C\n"
        + "FROM foodmart.product\n"
        + "GROUP BY product_class_id WITH ROLLUP";
    sql(query)
        .ok(expected)
        .withMysql()
        .ok(expectedMySql)
        .withPresto()
        .ok(expectedPresto)
        .withHive()
        .ok(expectedHive);
  }

  /** Cannot rewrite if ORDER BY contains a column not in GROUP BY (in this
   * case COUNT(*)). */
  @Test void testSelectQueryWithRollupOrderByCount() {
    final String query = "select \"product_class_id\", \"brand_name\",\n"
        + " count(*) as c\n"
        + "from \"product\"\n"
        + "group by rollup(\"product_class_id\", \"brand_name\")\n"
        + "order by 1, 2, 3";
    final String expected = "SELECT \"product_class_id\", \"brand_name\","
        + " COUNT(*) AS \"C\"\n"
        + "FROM \"foodmart\".\"product\"\n"
        + "GROUP BY ROLLUP(\"product_class_id\", \"brand_name\")\n"
        + "ORDER BY \"product_class_id\", \"brand_name\", \"C\"";
    final String expectedMySql = "SELECT `product_class_id`, `brand_name`,"
        + " COUNT(*) AS `C`\n"
        + "FROM `foodmart`.`product`\n"
        + "GROUP BY `product_class_id`, `brand_name` WITH ROLLUP\n"
        + "ORDER BY `product_class_id` IS NULL, `product_class_id`,"
        + " `brand_name` IS NULL, `brand_name`,"
        + " `C` IS NULL, `C`";
    final String expectedHive = "SELECT product_class_id, brand_name,"
        + " COUNT(*) C\n"
        + "FROM foodmart.product\n"
        + "GROUP BY product_class_id, brand_name WITH ROLLUP\n"
        + "ORDER BY product_class_id IS NULL, product_class_id,"
        + " brand_name IS NULL, brand_name,"
        + " C IS NULL, C";
    sql(query)
        .ok(expected)
        .withMysql()
        .ok(expectedMySql)
        .withHive()
        .ok(expectedHive);
  }

  /** As {@link #testSelectQueryWithSingletonCube()}, but with LIMIT. */
  @Test void testSelectQueryWithCubeLimit() {
    final String query = "select \"product_class_id\", count(*) as c\n"
        + "from \"product\"\n"
        + "group by cube(\"product_class_id\")\n"
        + "limit 5";
    final String expected = "SELECT \"product_class_id\", COUNT(*) AS \"C\"\n"
        + "FROM \"foodmart\".\"product\"\n"
        + "GROUP BY ROLLUP(\"product_class_id\")\n"
        + "FETCH NEXT 5 ROWS ONLY";
    // If a MySQL 5 query has GROUP BY ... ROLLUP, you cannot add ORDER BY,
    // but you can add LIMIT.
    final String expectedMySql = "SELECT `product_class_id`, COUNT(*) AS `C`\n"
        + "FROM `foodmart`.`product`\n"
        + "GROUP BY `product_class_id` WITH ROLLUP\n"
        + "LIMIT 5";
    final String expectedPresto = "SELECT \"product_class_id\", COUNT(*) AS \"C\"\n"
        + "FROM \"foodmart\".\"product\"\n"
        + "GROUP BY ROLLUP(\"product_class_id\")\n"
        + "LIMIT 5";
    final String expectedHive = "SELECT product_class_id, COUNT(*) C\n"
        + "FROM foodmart.product\n"
        + "GROUP BY product_class_id WITH ROLLUP\n"
        + "LIMIT 5";
    sql(query)
        .ok(expected)
        .withMysql()
        .ok(expectedMySql)
        .withPresto()
        .ok(expectedPresto)
        .withHive()
        .ok(expectedHive);
  }

  @Test void testSelectQueryWithMinAggregateFunction() {
    String query = "select min(\"net_weight\") from \"product\" group by \"product_class_id\" ";
    final String expected = "SELECT MIN(\"net_weight\")\n"
        + "FROM \"foodmart\".\"product\"\n"
        + "GROUP BY \"product_class_id\"";
    sql(query).ok(expected);
  }

  @Test void testSelectQueryWithMinAggregateFunction1() {
    String query = "select \"product_class_id\", min(\"net_weight\") from"
        + " \"product\" group by \"product_class_id\"";
    final String expected = "SELECT \"product_class_id\", MIN(\"net_weight\")\n"
        + "FROM \"foodmart\".\"product\"\n"
        + "GROUP BY \"product_class_id\"";
    sql(query).ok(expected);
  }

  @Test void testSelectQueryWithSumAggregateFunction() {
    String query =
        "select sum(\"net_weight\") from \"product\" group by \"product_class_id\" ";
    final String expected = "SELECT SUM(\"net_weight\")\n"
        + "FROM \"foodmart\".\"product\"\n"
        + "GROUP BY \"product_class_id\"";
    sql(query).ok(expected);
  }

  @Test void testSelectQueryWithMultipleAggregateFunction() {
    String query = "select sum(\"net_weight\"), min(\"low_fat\"), count(*)"
        + " from \"product\" group by \"product_class_id\" ";
    final String expected = "SELECT SUM(\"net_weight\"), MIN(\"low_fat\"),"
        + " COUNT(*)\n"
        + "FROM \"foodmart\".\"product\"\n"
        + "GROUP BY \"product_class_id\"";
    sql(query).ok(expected);
  }

  @Test void testSelectQueryWithMultipleAggregateFunction1() {
    String query = "select \"product_class_id\","
        + " sum(\"net_weight\"), min(\"low_fat\"), count(*)"
        + " from \"product\" group by \"product_class_id\" ";
    final String expected = "SELECT \"product_class_id\","
        + " SUM(\"net_weight\"), MIN(\"low_fat\"), COUNT(*)\n"
        + "FROM \"foodmart\".\"product\"\n"
        + "GROUP BY \"product_class_id\"";
    sql(query).ok(expected);
  }

  @Test public void testNestedCaseClauseInAggregateFunction() {
    final RelBuilder builder = relBuilder().scan("EMP");
    final RexNode innerWhenClauseRex = builder.call(
        SqlStdOperatorTable.EQUALS, builder.call(
            SqlStdOperatorTable.COALESCE, builder.field(
        "DEPTNO"), builder.literal(0)), builder.literal(4));
    final RexNode innerCaseRex = builder.call(
        SqlStdOperatorTable.CASE, innerWhenClauseRex, builder.call(TRUE),
        builder.call(FALSE));
    final RexNode outerCaseRex = builder.call(SqlStdOperatorTable.CASE, innerCaseRex,
        builder.field("DEPTNO"),
        builder.literal(100));
    final RelNode root = builder
        .scan("EMP")
        .aggregate(
            builder.groupKey(), builder.aggregateCall(SqlStdOperatorTable.MAX,
            outerCaseRex).as("val"))
        .build();

    final String expectedSql = "SELECT MAX(CASE WHEN CASE WHEN COALESCE(\"DEPTNO\", 0) = 4 "
        + "THEN TRUE() ELSE FALSE() END THEN \"DEPTNO\" ELSE 100 END) AS \"val\"\nFROM "
        + "\"scott\".\"EMP\"";
    final String expectedBigQuery = "SELECT MAX(CASE WHEN CASE WHEN COALESCE(DEPTNO, 0) = 4 THEN "
        + "TRUE ELSE FALSE END THEN DEPTNO ELSE 100 END) AS val\n"
        + "FROM scott.EMP";
    assertThat(toSql(root, DatabaseProduct.CALCITE.getDialect()), isLinux(expectedSql));
    assertThat(toSql(root, DatabaseProduct.BIG_QUERY.getDialect()), isLinux(expectedBigQuery));
  }

  @Test void testSelectQueryWithGroupByAndProjectList() {
    String query = "select \"product_class_id\", \"product_id\", count(*) "
        + "from \"product\" group by \"product_class_id\", \"product_id\"  ";
    final String expected = "SELECT \"product_class_id\", \"product_id\","
        + " COUNT(*)\n"
        + "FROM \"foodmart\".\"product\"\n"
        + "GROUP BY \"product_class_id\", \"product_id\"";
    sql(query).ok(expected);
  }

  /*@Test public void testGroupByAliasReplacementWithGroupByExpression() {
    String query = "select \"product_class_id\" + \"product_id\" as product_id, "
        + "\"product_id\" + 2 as prod_id, count(1) as num_records"
        + " from \"product\""
        + " group by \"product_class_id\" + \"product_id\", \"product_id\" + 2";
    final String expected = "SELECT product_class_id + product_id AS PRODUCT_ID,"
        + " product_id + 2 AS PROD_ID,"
        + " COUNT(*) AS NUM_RECORDS\n"
        + "FROM foodmart.product\n"
        + "GROUP BY product_class_id + product_id, PROD_ID";
    sql(query).withBigQuery().ok(expected);
  }

  @Test public void testGroupByAliasReplacementWithGroupByExpression2() {
    String query = "select "
        + "(case when \"product_id\" = 1 then \"product_id\" else 1234 end)"
        + " as product_id, count(1) as num_records from \"product\""
        + " group by (case when \"product_id\" = 1 then \"product_id\" else 1234 end)";
    final String expected = "SELECT "
        + "CASE WHEN product_id = 1 THEN product_id ELSE 1234 END AS PRODUCT_ID,"
        + " COUNT(*) AS NUM_RECORDS\n"
        + "FROM foodmart.product\n"
        + "GROUP BY CASE WHEN product_id = 1 THEN product_id ELSE 1234 END";
    sql(query).withBigQuery().ok(expected);
  }*/

  @Test void testCastDecimal1() {
    final String query = "select -0.0000000123\n"
        + " from \"expense_fact\"";
    final String expected = "SELECT -1.23E-8\n"
        + "FROM \"foodmart\".\"expense_fact\"";
    sql(query).ok(expected);
  }

  /** Test case for
   * <a href="https://issues.apache.org/jira/browse/CALCITE-2713">[CALCITE-2713]
   * JDBC adapter may generate casts on PostgreSQL for VARCHAR type exceeding
   * max length</a>. */
  @Test void testCastLongVarchar1() {
    final String query = "select cast(\"store_id\" as VARCHAR(10485761))\n"
        + " from \"expense_fact\"";
    final String expectedPostgreSQL = "SELECT CAST(\"store_id\" AS VARCHAR(256))\n"
        + "FROM \"foodmart\".\"expense_fact\"";
    sql(query)
        .withPostgresqlModifiedTypeSystem()
        .ok(expectedPostgreSQL);

    final String expectedOracle = "SELECT CAST(\"store_id\" AS VARCHAR(512))\n"
        + "FROM \"foodmart\".\"expense_fact\"";
    sql(query)
        .withOracleModifiedTypeSystem()
        .ok(expectedOracle);
  }

  /** Test case for
   * <a href="https://issues.apache.org/jira/browse/CALCITE-2713">[CALCITE-2713]
   * JDBC adapter may generate casts on PostgreSQL for VARCHAR type exceeding
   * max length</a>. */
  @Test void testCastLongVarchar2() {
    final String query = "select cast(\"store_id\" as VARCHAR(175))\n"
        + " from \"expense_fact\"";
    final String expectedPostgreSQL = "SELECT CAST(\"store_id\" AS VARCHAR(175))\n"
        + "FROM \"foodmart\".\"expense_fact\"";
    sql(query)
        .withPostgresqlModifiedTypeSystem()
        .ok(expectedPostgreSQL);

    final String expectedOracle = "SELECT CAST(\"store_id\" AS VARCHAR(175))\n"
        + "FROM \"foodmart\".\"expense_fact\"";
    sql(query)
        .withOracleModifiedTypeSystem()
        .ok(expectedOracle);
  }

  /** Test case for
   * <a href="https://issues.apache.org/jira/browse/CALCITE-1174">[CALCITE-1174]
   * When generating SQL, translate SUM0(x) to COALESCE(SUM(x), 0)</a>. */
  @Test void testSum0BecomesCoalesce() {
    final Function<RelBuilder, RelNode> fn = b -> b.scan("EMP")
        .aggregate(b.groupKey(),
            b.aggregateCall(SqlStdOperatorTable.SUM0, b.field(3))
                .as("s"))
        .build();
    final String expectedMysql = "SELECT COALESCE(SUM(`MGR`), 0) AS `s`\n"
        + "FROM `scott`.`EMP`";
    final String expectedPostgresql = "SELECT COALESCE(SUM(\"MGR\"), 0) AS \"s\"\n"
        + "FROM \"scott\".\"EMP\"";
    relFn(fn)
        .withPostgresql()
        .ok(expectedPostgresql)
        .withMysql()
        .ok(expectedMysql);
  }

  /** As {@link #testSum0BecomesCoalesce()} but for windowed aggregates. */
  @Test void testWindowedSum0BecomesCoalesce() {
    final String query = "select\n"
        + "  AVG(\"net_weight\") OVER (order by \"product_id\" rows 3 preceding)\n"
        + "from \"foodmart\".\"product\"";
    final String expectedPostgresql = "SELECT CASE WHEN (COUNT(\"net_weight\")"
        + " OVER (ORDER BY \"product_id\" ROWS BETWEEN 3 PRECEDING AND CURRENT ROW)) > 0 "
        + "THEN COALESCE(SUM(\"net_weight\")"
        + " OVER (ORDER BY \"product_id\" ROWS BETWEEN 3 PRECEDING AND CURRENT ROW), 0)"
        + " ELSE NULL END / (COUNT(\"net_weight\")"
        + " OVER (ORDER BY \"product_id\" ROWS BETWEEN 3 PRECEDING AND CURRENT ROW))\n"
        + "FROM \"foodmart\".\"product\"";
    sql(query)
        .withPostgresql()
        .ok(expectedPostgresql);
  }

  /** Test case for
   * <a href="https://issues.apache.org/jira/browse/CALCITE-2722">[CALCITE-2722]
   * SqlImplementor createLeftCall method throws StackOverflowError</a>. */
  @Test void testStack() {
    final Function<RelBuilder, RelNode> relFn = b -> b
        .scan("EMP")
        .filter(
            b.or(
                IntStream.range(1, 10000)
                    .mapToObj(i -> b.equals(b.field("EMPNO"), b.literal(i)))
                    .collect(Collectors.toList())))
        .build();
    final SqlDialect dialect = SqlDialect.DatabaseProduct.CALCITE.getDialect();
    final RelNode root = relFn.apply(relBuilder());
    final RelToSqlConverter converter = new RelToSqlConverter(dialect);
    final SqlNode sqlNode = converter.visitRoot(root).asStatement();
    final String sqlString = sqlNode.accept(new SqlShuttle())
        .toSqlString(dialect).getSql();
    assertThat(sqlString, notNullValue());
  }

  @Test void testAntiJoin() {
    final RelBuilder builder = relBuilder();
    final RelNode root = builder
        .scan("DEPT")
        .scan("EMP")
        .join(
            JoinRelType.ANTI, builder.equals(
              builder.field(2, 1, "DEPTNO"),
              builder.field(2, 0, "DEPTNO")))
        .project(builder.field("DEPTNO"))
        .build();
    final String expectedSql = "SELECT \"DEPTNO\"\n"
        + "FROM \"scott\".\"DEPT\"\n"
        + "WHERE NOT EXISTS (SELECT 1\n"
        + "FROM \"scott\".\"EMP\"\n"
        + "WHERE \"DEPT\".\"DEPTNO\" = \"EMP\".\"DEPTNO\")";
    assertThat(toSql(root), isLinux(expectedSql));
  }

  @Test void testSemiJoin() {
    final RelBuilder builder = relBuilder();
    final RelNode root = builder
        .scan("DEPT")
        .scan("EMP")
        .join(
            JoinRelType.SEMI, builder.equals(
              builder.field(2, 1, "DEPTNO"),
              builder.field(2, 0, "DEPTNO")))
        .project(builder.field("DEPTNO"))
        .build();
    final String expectedSql = "SELECT \"DEPTNO\"\n"
        + "FROM \"scott\".\"DEPT\"\n"
        + "WHERE EXISTS (SELECT 1\n"
        + "FROM \"scott\".\"EMP\"\n"
        + "WHERE \"DEPT\".\"DEPTNO\" = \"EMP\".\"DEPTNO\")";
    assertThat(toSql(root), isLinux(expectedSql));
  }

  @Test void testSemiJoinFilter() {
    final RelBuilder builder = relBuilder();
    final RelNode root = builder
        .scan("DEPT")
        .scan("EMP")
        .filter(
            builder.call(SqlStdOperatorTable.GREATER_THAN,
              builder.field(builder.peek().getRowType().getField("EMPNO", false, false).getIndex()),
              builder.literal((short) 10)))
        .join(
            JoinRelType.SEMI, builder.equals(
            builder.field(2, 1, "DEPTNO"),
            builder.field(2, 0, "DEPTNO")))
        .project(builder.field("DEPTNO"))
        .build();
    final String expectedSql = "SELECT \"DEPTNO\"\n"
        + "FROM \"scott\".\"DEPT\"\n"
        + "WHERE EXISTS (SELECT 1\n"
        + "FROM (SELECT *\n"
        + "FROM \"scott\".\"EMP\"\n"
        + "WHERE \"EMPNO\" > 10) AS \"t\"\n"
        + "WHERE \"DEPT\".\"DEPTNO\" = \"t\".\"DEPTNO\")";
    assertThat(toSql(root), isLinux(expectedSql));
  }

  @Test void testSemiJoinProject() {
    final RelBuilder builder = relBuilder();
    final RelNode root = builder
        .scan("DEPT")
        .scan("EMP")
        .project(
            builder.field(builder.peek().getRowType().getField("EMPNO", false, false).getIndex()),
            builder.field(builder.peek().getRowType().getField("DEPTNO", false, false).getIndex()))
        .join(
            JoinRelType.SEMI, builder.equals(
              builder.field(2, 1, "DEPTNO"),
              builder.field(2, 0, "DEPTNO")))
        .project(builder.field("DEPTNO"))
        .build();
    final String expectedSql = "SELECT \"DEPTNO\"\n"
        + "FROM \"scott\".\"DEPT\"\n"
        + "WHERE EXISTS (SELECT 1\n"
        + "FROM (SELECT \"EMPNO\", \"DEPTNO\"\n"
        + "FROM \"scott\".\"EMP\") AS \"t\"\n"
        + "WHERE \"DEPT\".\"DEPTNO\" = \"t\".\"DEPTNO\")";
    assertThat(toSql(root), isLinux(expectedSql));
  }

  @Test void testSemiNestedJoin() {
    final RelBuilder builder = relBuilder();
    final RelNode base = builder
        .scan("EMP")
        .scan("EMP")
        .join(
            JoinRelType.INNER, builder.equals(
              builder.field(2, 0, "EMPNO"),
              builder.field(2, 1, "EMPNO")))
        .build();
    final RelNode root = builder
        .scan("DEPT")
        .push(base)
        .join(
            JoinRelType.SEMI, builder.equals(
              builder.field(2, 1, "DEPTNO"),
              builder.field(2, 0, "DEPTNO")))
        .project(builder.field("DEPTNO"))
        .build();
    final String expectedSql = "SELECT \"DEPTNO\"\n"
        + "FROM \"scott\".\"DEPT\"\n"
        + "WHERE EXISTS (SELECT 1\n"
        + "FROM \"scott\".\"EMP\"\n"
        + "INNER JOIN \"scott\".\"EMP\" AS \"EMP0\" ON \"EMP\".\"EMPNO\" = \"EMP0\".\"EMPNO\"\n"
        + "WHERE \"DEPT\".\"DEPTNO\" = \"EMP\".\"DEPTNO\")";
    assertThat(toSql(root), isLinux(expectedSql));
  }

  /** Test case for
   * <a href="https://issues.apache.org/jira/browse/CALCITE-2792">[CALCITE-2792]
   * Stackoverflow while evaluating filter with large number of OR conditions</a>. */
  @Disabled
  @Test void testBalancedBinaryCall() {
    final Function<RelBuilder, RelNode> relFn = b -> b
        .scan("EMP")
        .filter(
            b.and(
                b.or(IntStream.range(0, 4)
                    .mapToObj(i -> b.equals(b.field("EMPNO"), b.literal(i)))
                    .collect(Collectors.toList())),
                b.or(IntStream.range(5, 8)
                    .mapToObj(i -> b.equals(b.field("DEPTNO"), b.literal(i)))
                    .collect(Collectors.toList()))))
        .build();
    final String expected = "SELECT *\n"
        + "FROM \"scott\".\"EMP\"\n"
        + "WHERE \"EMPNO\" IN (0, 1, 2, 3) AND \"DEPTNO\" IN (5, 6, 7)";
    relFn(relFn).ok(expected);
  }

  /** Test case for
   * <a href="https://issues.apache.org/jira/browse/CALCITE-1946">[CALCITE-1946]
   * JDBC adapter should generate sub-SELECT if dialect does not support nested
   * aggregate functions</a>. */
  @Test void testNestedAggregates() {
    // PostgreSQL, MySQL, Vertica do not support nested aggregate functions, so
    // for these, the JDBC adapter generates a SELECT in the FROM clause.
    // Oracle can do it in a single SELECT.
    final String query = "select\n"
        + "    SUM(\"net_weight1\") as \"net_weight_converted\"\n"
        + "  from ("
        + "    select\n"
        + "       SUM(\"net_weight\") as \"net_weight1\"\n"
        + "    from \"foodmart\".\"product\"\n"
        + "    group by \"product_id\")";
    final String expectedOracle = "SELECT SUM(SUM(\"net_weight\")) \"net_weight_converted\"\n"
        + "FROM \"foodmart\".\"product\"\n"
        + "GROUP BY \"product_id\"";
    final String expectedMySQL = "SELECT SUM(`net_weight1`) AS `net_weight_converted`\n"
        + "FROM (SELECT SUM(`net_weight`) AS `net_weight1`\n"
        + "FROM `foodmart`.`product`\n"
        + "GROUP BY `product_id`) AS `t1`";
    final String expectedPostgresql = "SELECT SUM(\"net_weight1\") AS \"net_weight_converted\"\n"
        + "FROM (SELECT SUM(\"net_weight\") AS \"net_weight1\"\n"
        + "FROM \"foodmart\".\"product\"\n"
        + "GROUP BY \"product_id\") AS \"t1\"";
    final String expectedVertica = expectedPostgresql;
    final String expectedBigQuery = "SELECT SUM(net_weight1) AS net_weight_converted\n"
        + "FROM (SELECT SUM(net_weight) AS net_weight1\n"
        + "FROM foodmart.product\n"
        + "GROUP BY product_id) AS t1";
    final String expectedHive = "SELECT SUM(net_weight1) net_weight_converted\n"
        + "FROM (SELECT SUM(net_weight) net_weight1\n"
        + "FROM foodmart.product\n"
        + "GROUP BY product_id) t1";
    final String expectedSpark = expectedHive;
    sql(query)
        .withOracle()
        .ok(expectedOracle)
        .withMysql()
        .ok(expectedMySQL)
        .withVertica()
        .ok(expectedVertica)
        .withPostgresql()
        .ok(expectedPostgresql)
        .withBigQuery()
        .ok(expectedBigQuery)
        .withHive()
        .ok(expectedHive)
        .withSpark()
        .ok(expectedSpark);
  }

  @Test public void testAnalyticalFunctionInAggregate() {
    final String query = "select\n"
        + "MAX(\"rnk\") AS \"rnk1\""
        + "  from ("
        + "    select\n"
        + "    rank() over (order by \"hire_date\") AS \"rnk\""
        + "    from \"foodmart\".\"employee\"\n)";
    final String expectedSql = "SELECT MAX(RANK() OVER (ORDER BY \"hire_date\")) AS \"rnk1\"\n"
        + "FROM \"foodmart\".\"employee\"";
    final String expectedHive = "SELECT MAX(rnk) rnk1\n"
        + "FROM (SELECT RANK() OVER (ORDER BY hire_date NULLS LAST) rnk\n"
        + "FROM foodmart.employee) t";
    final String expectedSpark = "SELECT MAX(rnk) rnk1\n"
        + "FROM (SELECT RANK() OVER (ORDER BY hire_date NULLS LAST) rnk\n"
        + "FROM foodmart.employee) t";
    final String expectedBigQuery = "SELECT MAX(rnk) AS rnk1\n"
        + "FROM (SELECT RANK() OVER (ORDER BY hire_date IS NULL, hire_date) AS rnk\n"
        + "FROM foodmart.employee) AS t";
    sql(query)
        .ok(expectedSql)
        .withHive2()
        .ok(expectedHive)
        .withSpark()
        .ok(expectedSpark)
        .withBigQuery()
        .ok(expectedBigQuery);
  }

  @Test public void testAnalyticalFunctionInAggregate1() {
    final String query = "select\n"
        + "MAX(\"rnk\") AS \"rnk1\""
        + "  from ("
        + "    select\n"
        + "    case when rank() over (order by \"hire_date\") = 1"
        + "    then 100"
        + "    else 200"
        + "    end as \"rnk\""
        + "    from \"foodmart\".\"employee\"\n)";
    final String expectedSql = "SELECT MAX(CASE WHEN (RANK() OVER (ORDER BY \"hire_date\")) = 1 "
        + "THEN 100 ELSE 200 END) AS \"rnk1\"\n"
        + "FROM \"foodmart\".\"employee\"";
    final String expectedHive = "SELECT MAX(rnk) rnk1\n"
        + "FROM (SELECT CASE WHEN (RANK() OVER (ORDER BY hire_date NULLS LAST)) = 1"
        + " THEN 100 ELSE 200 END rnk\n"
        + "FROM foodmart.employee) t";
    final String expectedSpark = "SELECT MAX(rnk) rnk1\n"
        + "FROM (SELECT CASE WHEN (RANK() OVER (ORDER BY hire_date NULLS LAST)) = 1 "
        + "THEN 100 ELSE 200 END rnk\n"
        + "FROM foodmart.employee) t";
    final String expectedBigQuery = "SELECT MAX(rnk) AS rnk1\n"
        + "FROM (SELECT CASE WHEN (RANK() OVER (ORDER BY hire_date IS NULL, hire_date)) = 1 "
        + "THEN 100 ELSE 200 END AS rnk\n"
        + "FROM foodmart.employee) AS t";
    sql(query)
        .ok(expectedSql)
        .withHive2()
        .ok(expectedHive)
        .withSpark()
        .ok(expectedSpark)
        .withBigQuery()
        .ok(expectedBigQuery);
  }

  @Test public void testAnalyticalFunctionInGroupByWhereAnalyticalFunctionIsInputOfOtherFunction() {
    final String query = "select\n"
        + "\"rnk\""
        + "  from ("
        + "    select\n"
        + "    CASE WHEN \"salary\"=20 THEN MAX(\"salary\") OVER(PARTITION BY \"position_id\") END AS \"rnk\""
        + "    from \"foodmart\".\"employee\"\n) group by \"rnk\"";
    final String expectedSql = "SELECT CASE WHEN CAST(\"salary\" AS DECIMAL(14, 4)) = 20 THEN"
        + " MAX(\"salary\") OVER (PARTITION BY \"position_id\" RANGE BETWEEN UNBOUNDED "
        + "PRECEDING AND UNBOUNDED FOLLOWING) ELSE NULL END AS \"rnk\"\n"
        + "FROM \"foodmart\".\"employee\"\n"
        + "GROUP BY CASE WHEN CAST(\"salary\" AS DECIMAL(14, 4)) = 20 THEN MAX"
        + "(\"salary\") OVER (PARTITION BY \"position_id\" RANGE BETWEEN UNBOUNDED "
        + "PRECEDING AND UNBOUNDED FOLLOWING) ELSE NULL END";
    final String expectedHive = "SELECT CASE WHEN CAST(salary AS DECIMAL(14, 4)) = 20 THEN MAX"
        + "(salary) OVER (PARTITION BY position_id RANGE BETWEEN UNBOUNDED PRECEDING AND UNBOUNDED "
        + "FOLLOWING) ELSE NULL END rnk\n"
        + "FROM foodmart.employee\n"
        + "GROUP BY CASE WHEN CAST(salary AS DECIMAL(14, 4)) = 20 THEN MAX(salary) OVER "
        + "(PARTITION BY position_id RANGE BETWEEN UNBOUNDED PRECEDING AND UNBOUNDED FOLLOWING) "
        + "ELSE NULL END";
    final String expectedSpark = "SELECT rnk\n"
        + "FROM (SELECT CASE WHEN CAST(salary AS DECIMAL(14, 4)) = 20 THEN MAX(salary) OVER "
        + "(PARTITION BY position_id RANGE BETWEEN UNBOUNDED PRECEDING AND UNBOUNDED FOLLOWING) "
        + "ELSE NULL END rnk\n"
        + "FROM foodmart.employee) t\n"
        + "GROUP BY rnk";
    final String expectedBigQuery = "SELECT rnk\n"
        + "FROM (SELECT CASE WHEN CAST(salary AS NUMERIC) = 20 THEN MAX(salary) OVER "
        + "(PARTITION BY position_id RANGE BETWEEN UNBOUNDED PRECEDING AND UNBOUNDED FOLLOWING) "
        + "ELSE NULL END AS rnk\n"
        + "FROM foodmart.employee) AS t\n"
        + "GROUP BY rnk";
    final  String mssql = "SELECT CASE WHEN CAST([salary] AS DECIMAL(14, 4)) = 20 THEN MAX("
            + "[salary]) OVER (PARTITION BY [position_id] ORDER BY [salary] ROWS BETWEEN UNBOUNDED "
            + "PRECEDING AND UNBOUNDED FOLLOWING) ELSE NULL END AS [rnk]\n"
            + "FROM [foodmart].[employee]\n"
            + "GROUP BY CASE WHEN CAST([salary] AS DECIMAL(14, 4)) = 20 THEN MAX([salary]) OVER "
            + "(PARTITION BY [position_id] ORDER BY [salary] ROWS BETWEEN UNBOUNDED PRECEDING AND "
            + "UNBOUNDED FOLLOWING) ELSE NULL END";
    sql(query)
        .ok(expectedSql)
        .withHive()
        .ok(expectedHive)
        .withSpark()
        .ok(expectedSpark)
        .withBigQuery()
        .ok(expectedBigQuery)
        .withMssql()
        .ok(mssql);
  }

  @Test public void testAnalyticalFunctionInGroupByWhereAnalyticalFunctionIsInput() {
    final String query = "select\n"
        + "\"rnk\""
        + "  from ("
        + "    select\n"
        + "    case when row_number() over (PARTITION by \"hire_date\") = 1 THEN 100 else 200 END AS \"rnk\""
        + "    from \"foodmart\".\"employee\"\n) group by \"rnk\"";
    final String expectedSql = "SELECT CASE WHEN (ROW_NUMBER() OVER (PARTITION BY \"hire_date\"))"
        + " = 1 THEN 100 ELSE 200 END AS \"rnk\"\n"
        + "FROM \"foodmart\".\"employee\"\n"
        + "GROUP BY CASE WHEN"
        + " (ROW_NUMBER() OVER (PARTITION BY \"hire_date\")) = 1 THEN 100 ELSE 200 END";
    final String expectedHive = "SELECT CASE WHEN (ROW_NUMBER() OVER (PARTITION BY hire_date)) = "
        + "1 THEN 100 ELSE 200 END rnk\n"
        + "FROM foodmart.employee\n"
        + "GROUP BY CASE WHEN (ROW_NUMBER() "
        + "OVER (PARTITION BY hire_date)) = 1 THEN 100 ELSE 200 END";
    final String expectedSpark = "SELECT rnk\n"
        + "FROM (SELECT CASE WHEN (ROW_NUMBER() OVER (PARTITION BY hire_date)) = 1 THEN 100 ELSE "
        + "200 END rnk\n"
        + "FROM foodmart.employee) t\n"
        + "GROUP BY rnk";
    final String expectedBigQuery = "SELECT rnk\n"
        + "FROM (SELECT CASE WHEN (ROW_NUMBER() OVER "
        + "(PARTITION BY hire_date)) = 1 THEN 100 ELSE 200 END AS rnk\n"
        + "FROM foodmart.employee) AS t\n"
        + "GROUP BY rnk";
    final  String mssql = "SELECT CASE WHEN (ROW_NUMBER() OVER (PARTITION BY [hire_date])) = 1 "
        + "THEN 100 ELSE 200 END AS [rnk]\n"
        + "FROM [foodmart].[employee]\nGROUP BY CASE WHEN "
        + "(ROW_NUMBER() OVER (PARTITION BY [hire_date])) = 1 THEN 100 ELSE 200 END";
    sql(query)
        .ok(expectedSql)
        .withHive()
        .ok(expectedHive)
        .withSpark()
        .ok(expectedSpark)
        .withBigQuery()
        .ok(expectedBigQuery)
        .withMssql()
        .ok(mssql);
  }
  /** Test case for
   * <a href="https://issues.apache.org/jira/browse/CALCITE-2628">[CALCITE-2628]
   * JDBC adapter throws NullPointerException while generating GROUP BY query
   * for MySQL</a>.
   *
   * <p>MySQL does not support nested aggregates, so {@link RelToSqlConverter}
   * performs some extra checks, looking for aggregates in the input
   * sub-query, and these would fail with {@code NullPointerException}
   * and {@code ClassCastException} in some cases. */
  @Test void testNestedAggregatesMySqlTable() {
    final Function<RelBuilder, RelNode> relFn = b -> b
        .scan("EMP")
        .aggregate(b.groupKey(),
            b.count(false, "c", b.field(3)))
        .build();
    final String expectedSql = "SELECT COUNT(`MGR`) AS `c`\n"
        + "FROM `scott`.`EMP`";
    relFn(relFn).withMysql().ok(expectedSql);
  }

  /** As {@link #testNestedAggregatesMySqlTable()}, but input is a sub-query,
   * not a table. */
  @Test void testNestedAggregatesMySqlStar() {
    final Function<RelBuilder, RelNode> relFn = b -> b
        .scan("EMP")
        .filter(b.equals(b.field("DEPTNO"), b.literal(10)))
        .aggregate(b.groupKey(),
            b.count(false, "c", b.field(3)))
        .build();
    final String expectedSql = "SELECT COUNT(`MGR`) AS `c`\n"
        + "FROM `scott`.`EMP`\n"
        + "WHERE `DEPTNO` = 10";
    relFn(relFn).withMysql().ok(expectedSql);
  }

  @Test public void testTableFunctionScanWithUnnest() {
    final RelBuilder builder = relBuilder();
    String[] array = {"abc", "bcd", "fdc"};
    RelNode root = builder.functionScan(SqlStdOperatorTable.UNNEST, 0,
            builder.makeArrayLiteral(Arrays.asList(array))).project(builder.field(0)).build();
    final SqlDialect dialect = DatabaseProduct.BIG_QUERY.getDialect();
    final String expectedSql = "SELECT *\nFROM UNNEST(ARRAY['abc', 'bcd', 'fdc'])\nAS EXPR$0";
    assertThat(toSql(root, dialect), isLinux(expectedSql));
  }

  @Test public void testUnpivotWithIncludeNullsAsTrueOnSalesTable() {
    final RelBuilder builder =  RelBuilder.create(salesConfig().build());
    RelNode root = builder
        .scan("sales")
        .unpivot(true, ImmutableList.of("monthly_sales"), //value_column(measureList)
            ImmutableList.of("month"), //unpivot_column(axisList)
            Pair.zip(
                Arrays.asList(ImmutableList.of(builder.literal("jan")), //column_alias
                    ImmutableList.of(builder.literal("feb")),
                    ImmutableList.of(builder.literal("march"))),
                Arrays.asList(ImmutableList.of(builder.field("jansales")), //column_list
                    ImmutableList.of(builder.field("febsales")),
                    ImmutableList.of(builder.field("marsales")))))
        .build();
    final SqlDialect dialect = DatabaseProduct.BIG_QUERY.getDialect();
    final String expectedSql = "SELECT *\n"
        + "FROM (SELECT *\n"
        + "FROM SALESSCHEMA.sales) UNPIVOT INCLUDE NULLS (monthly_sales FOR month IN (jansales "
        + "AS 'jan', febsales AS 'feb', marsales AS 'march'))";
    assertThat(toSql(root, dialect), isLinux(expectedSql));
  }

  @Test public void testUnpivotWithIncludeNullsAsFalseOnSalesTable() {
    final RelBuilder builder =  RelBuilder.create(salesConfig().build());
    RelNode root = builder
        .scan("sales")
        .unpivot(false, ImmutableList.of("monthly_sales"), //value_column(measureList)
            ImmutableList.of("month"), //unpivot_column(axisList)
            Pair.zip(
                Arrays.asList(ImmutableList.of(builder.literal("jan")), //column_alias
                    ImmutableList.of(builder.literal("feb")),
                    ImmutableList.of(builder.literal("march"))),
                Arrays.asList(ImmutableList.of(builder.field("jansales")), //column_list
                    ImmutableList.of(builder.field("febsales")),
                    ImmutableList.of(builder.field("marsales")))))
        .build();
    final SqlDialect dialect = DatabaseProduct.BIG_QUERY.getDialect();
    final String expectedSql = "SELECT *\n"
        + "FROM (SELECT *\n"
        + "FROM SALESSCHEMA.sales) UNPIVOT EXCLUDE NULLS (monthly_sales FOR month IN (jansales "
        + "AS 'jan', febsales AS 'feb', marsales AS 'march'))";
    assertThat(toSql(root, dialect), isLinux(expectedSql));
  }

  @Test public void testUnpivotWithIncludeNullsAsTrueWithMeasureColumnList() {
    final RelBuilder builder =  RelBuilder.create(salesConfig().build());
    RelNode root = builder
        .scan("sales")
        .unpivot(
            true, ImmutableList.of("monthly_sales",
                "monthly_expense"), //value_column(measureList)
            ImmutableList.of("month"), //unpivot_column(axisList)
            Pair.zip(
                Arrays.asList(ImmutableList.of(builder.literal("jan")), //column_alias
                    ImmutableList.of(builder.literal("feb")),
                    ImmutableList.of(builder.literal("march"))),
                Arrays.asList(
                    ImmutableList.of(builder.field("jansales"),
                        builder.field("janexpense")), //column_list
                    ImmutableList.of(builder.field("febsales"), builder.field("febexpense")),
                    ImmutableList.of(builder.field("marsales"), builder.field("marexpense")))))
        .build();
    final SqlDialect dialect = DatabaseProduct.BIG_QUERY.getDialect();
    final String expectedSql = "SELECT *\n"
        + "FROM (SELECT *\n"
        + "FROM SALESSCHEMA.sales) UNPIVOT INCLUDE NULLS ((monthly_sales, monthly_expense) FOR "
        + "month IN ((jansales, janexpense) AS 'jan', (febsales, febexpense) AS 'feb', "
        + "(marsales, marexpense) AS 'march'))";
    assertThat(toSql(root, dialect), isLinux(expectedSql));
  }

  @Test public void testUnpivotWithIncludeNullsAsFalseWithMeasureColumnList() {
    final RelBuilder builder =  RelBuilder.create(salesConfig().build());
    RelNode root = builder
        .scan("sales")
        .unpivot(
            false, ImmutableList.of("monthly_sales",
                "monthly_expense"), //value_column(measureList)
            ImmutableList.of("month"), //unpivot_column(axisList)
            Pair.zip(
                Arrays.asList(ImmutableList.of(builder.literal("jan")), //column_alias
                    ImmutableList.of(builder.literal("feb")),
                    ImmutableList.of(builder.literal("march"))),
                Arrays.asList(
                    ImmutableList.of(builder.field("jansales"),
                        builder.field("janexpense")), //column_list
                    ImmutableList.of(builder.field("febsales"), builder.field("febexpense")),
                    ImmutableList.of(builder.field("marsales"), builder.field("marexpense")))))
        .build();
    final SqlDialect dialect = DatabaseProduct.BIG_QUERY.getDialect();
    final String expectedSql = "SELECT *\n"
        + "FROM (SELECT *\n"
        + "FROM SALESSCHEMA.sales) UNPIVOT EXCLUDE NULLS ((monthly_sales, monthly_expense) FOR "
        + "month IN ((jansales, janexpense) AS 'jan', (febsales, febexpense) AS 'feb', "
        + "(marsales, marexpense) AS 'march'))";
    assertThat(toSql(root, dialect), isLinux(expectedSql));
  }

  /** Test case for
   * <a href="https://issues.apache.org/jira/browse/CALCITE-3207">[CALCITE-3207]
   * Fail to convert Join RelNode with like condition to sql statement </a>.
   */
  @Test void testJoinWithLikeConditionRel2Sql() {
    final Function<RelBuilder, RelNode> relFn = b -> b
        .scan("EMP")
        .scan("DEPT")
        .join(JoinRelType.LEFT,
            b.and(
                b.call(SqlStdOperatorTable.EQUALS,
                    b.field(2, 0, "DEPTNO"),
                    b.field(2, 1, "DEPTNO")),
                b.call(SqlStdOperatorTable.LIKE,
                    b.field(2, 1, "DNAME"),
                    b.literal("ACCOUNTING"))))
        .build();
    final String expectedSql = "SELECT *\n"
        + "FROM \"scott\".\"EMP\"\n"
        + "LEFT JOIN \"scott\".\"DEPT\" "
        + "ON \"EMP\".\"DEPTNO\" = \"DEPT\".\"DEPTNO\" "
        + "AND \"DEPT\".\"DNAME\" LIKE 'ACCOUNTING'";
    relFn(relFn).ok(expectedSql);
  }

  @Test void testSelectQueryWithGroupByAndProjectList1() {
    String query = "select count(*) from \"product\"\n"
        + "group by \"product_class_id\", \"product_id\"";

    final String expected = "SELECT COUNT(*)\n"
        + "FROM \"foodmart\".\"product\"\n"
        + "GROUP BY \"product_class_id\", \"product_id\"";
    sql(query).ok(expected);
  }

  @Test void testSelectQueryWithGroupByHaving() {
    String query = "select count(*) from \"product\" group by \"product_class_id\","
        + " \"product_id\"  having \"product_id\"  > 10";
    final String expected = "SELECT COUNT(*)\n"
        + "FROM \"foodmart\".\"product\"\n"
        + "GROUP BY \"product_class_id\", \"product_id\"\n"
        + "HAVING \"product_id\" > 10";
    sql(query).ok(expected);
  }

  /** Test case for
   * <a href="https://issues.apache.org/jira/browse/CALCITE-1665">[CALCITE-1665]
   * Aggregates and having cannot be combined</a>. */
  @Test void testSelectQueryWithGroupByHaving2() {
    String query = " select \"product\".\"product_id\",\n"
        + "    min(\"sales_fact_1997\".\"store_id\")\n"
        + "    from \"product\"\n"
        + "    inner join \"sales_fact_1997\"\n"
        + "    on \"product\".\"product_id\" = \"sales_fact_1997\".\"product_id\"\n"
        + "    group by \"product\".\"product_id\"\n"
        + "    having count(*) > 1";

    String expected = "SELECT \"product\".\"product_id\", "
        + "MIN(\"sales_fact_1997\".\"store_id\")\n"
        + "FROM \"foodmart\".\"product\"\n"
        + "INNER JOIN \"foodmart\".\"sales_fact_1997\" "
        + "ON \"product\".\"product_id\" = \"sales_fact_1997\".\"product_id\"\n"
        + "GROUP BY \"product\".\"product_id\"\n"
        + "HAVING COUNT(*) > 1";
    sql(query).ok(expected);
  }

  /** Test case for
   * <a href="https://issues.apache.org/jira/browse/CALCITE-1665">[CALCITE-1665]
   * Aggregates and having cannot be combined</a>. */
  @Test void testSelectQueryWithGroupByHaving3() {
    String query = " select * from (select \"product\".\"product_id\",\n"
        + "    min(\"sales_fact_1997\".\"store_id\")\n"
        + "    from \"product\"\n"
        + "    inner join \"sales_fact_1997\"\n"
        + "    on \"product\".\"product_id\" = \"sales_fact_1997\".\"product_id\"\n"
        + "    group by \"product\".\"product_id\"\n"
        + "    having count(*) > 1) where \"product_id\" > 100";

    String expected = "SELECT *\n"
        + "FROM (SELECT \"product\".\"product_id\","
        + " MIN(\"sales_fact_1997\".\"store_id\")\n"
        + "FROM \"foodmart\".\"product\"\n"
        + "INNER JOIN \"foodmart\".\"sales_fact_1997\" ON \"product\".\"product_id\" = "
        + "\"sales_fact_1997\".\"product_id\"\n"
        + "GROUP BY \"product\".\"product_id\"\n"
        + "HAVING COUNT(*) > 1) AS \"t2\"\n"
        + "WHERE \"t2\".\"product_id\" > 100";
    sql(query).ok(expected);
  }

  /** Test case for
   * <a href="https://issues.apache.org/jira/browse/CALCITE-3811">[CALCITE-3811]
   * JDBC adapter generates SQL with invalid field names if Filter's row type
   * is different from its input</a>. */
  @Test void testHavingAlias() {
    final RelBuilder builder = relBuilder();
    builder.scan("EMP")
        .project(builder.alias(builder.field("DEPTNO"), "D"))
        .aggregate(builder.groupKey(builder.field("D")),
            builder.countStar("emps.count"))
        .filter(
            builder.call(SqlStdOperatorTable.LESS_THAN,
                builder.field("emps.count"), builder.literal(2)));

    final LogicalFilter filter = (LogicalFilter) builder.build();
    assertThat(filter.getRowType().getFieldNames().toString(),
        is("[D, emps.count]"));

    // Create a LogicalAggregate similar to the input of filter, but with different
    // field names.
    final LogicalAggregate newAggregate =
        (LogicalAggregate) builder.scan("EMP")
            .project(builder.alias(builder.field("DEPTNO"), "D2"))
            .aggregate(builder.groupKey(builder.field("D2")),
                builder.countStar("emps.count"))
            .build();
    assertThat(newAggregate.getRowType().getFieldNames().toString(),
        is("[D2, emps.count]"));

    // Change filter's input. Its row type does not change.
    filter.replaceInput(0, newAggregate);
    assertThat(filter.getRowType().getFieldNames().toString(),
        is("[D, emps.count]"));

    final RelNode root =
        builder.push(filter)
            .project(builder.alias(builder.field("D"), "emps.deptno"))
            .build();
    final String expectedMysql = "SELECT `D2` AS `emps.deptno`\n"
        + "FROM (SELECT `DEPTNO` AS `D2`, COUNT(*) AS `emps.count`\n"
        + "FROM `scott`.`EMP`\n"
        + "GROUP BY `D2`\n"
        + "HAVING `emps.count` < 2) AS `t1`";
    final String expectedPostgresql = "SELECT \"DEPTNO\" AS \"emps.deptno\"\n"
        + "FROM \"scott\".\"EMP\"\n"
        + "GROUP BY \"DEPTNO\"\n"
        + "HAVING COUNT(*) < 2";
    final String expectedBigQuery = "SELECT D2 AS `emps.deptno`\n"
        + "FROM (SELECT DEPTNO AS D2, COUNT(*) AS `emps.count`\n"
        + "FROM scott.EMP\n"
        + "GROUP BY D2\n"
        + "HAVING `emps.count` < 2) AS t1";
    relFn(b -> root)
        .withMysql().ok(expectedMysql)
        .withPostgresql().ok(expectedPostgresql)
        .withBigQuery().ok(expectedBigQuery);
  }

  /** Test case for
   * <a href="https://issues.apache.org/jira/browse/CALCITE-3896">[CALCITE-3896]
   * JDBC adapter, when generating SQL, changes target of ambiguous HAVING
   * clause with a Project on Filter on Aggregate</a>.
   *
   * <p>The alias is ambiguous in dialects such as MySQL and BigQuery that
   * have {@link SqlConformance#isHavingAlias()} = true. When the HAVING clause
   * tries to reference a column, it sees the alias instead. */
  @Test void testHavingAliasSameAsColumnIgnoringCase() {
    checkHavingAliasSameAsColumn(true);
  }

  @Test void testHavingAliasSameAsColumn() {
    checkHavingAliasSameAsColumn(false);
  }

  private void checkHavingAliasSameAsColumn(boolean upperAlias) {
    final String alias = upperAlias ? "GROSS_WEIGHT" : "gross_weight";
    final String query = "select \"product_id\" + 1,\n"
        + "  sum(\"gross_weight\") as \"" + alias + "\"\n"
        + "from \"product\"\n"
        + "group by \"product_id\"\n"
        + "having sum(\"product\".\"gross_weight\") < 200";
    // PostgreSQL has isHavingAlias=false, case-sensitive=true
    final String expectedPostgresql = "SELECT \"product_id\" + 1,"
        + " SUM(\"gross_weight\") AS \"" + alias + "\"\n"
        + "FROM \"foodmart\".\"product\"\n"
        + "GROUP BY \"product_id\"\n"
        + "HAVING SUM(\"gross_weight\") < 200";
    // MySQL has isHavingAlias=true, case-sensitive=true
    final String expectedMysql = "SELECT `product_id` + 1, `" + alias + "`\n"
        + "FROM (SELECT `product_id`, SUM(`gross_weight`) AS `" + alias + "`\n"
        + "FROM `foodmart`.`product`\n"
        + "GROUP BY `product_id`\n"
        + "HAVING `" + alias + "` < 200) AS `t1`";
    // BigQuery has isHavingAlias=true, case-sensitive=false
    final String expectedBigQuery = upperAlias
        ? "SELECT product_id + 1, GROSS_WEIGHT\n"
            + "FROM (SELECT product_id, SUM(gross_weight) AS GROSS_WEIGHT\n"
            + "FROM foodmart.product\n"
            + "GROUP BY product_id\n"
            + "HAVING GROSS_WEIGHT < 200) AS t1"
        // Before [CALCITE-3896] was fixed, we got
        // "HAVING SUM(gross_weight) < 200) AS t1"
        // which on BigQuery gives you an error about aggregating aggregates
        : "SELECT product_id + 1, gross_weight\n"
            + "FROM (SELECT product_id, SUM(gross_weight) AS gross_weight\n"
            + "FROM foodmart.product\n"
            + "GROUP BY product_id\n"
            + "HAVING gross_weight < 200) AS t1";
    sql(query)
        .withPostgresql().ok(expectedPostgresql)
        .withMysql().ok(expectedMysql)
        .withBigQuery().ok(expectedBigQuery);
  }

  @Test void testHaving4() {
    final String query = "select \"product_id\"\n"
        + "from (\n"
        + "  select \"product_id\", avg(\"gross_weight\") as agw\n"
        + "  from \"product\"\n"
        + "  where \"net_weight\" < 100\n"
        + "  group by \"product_id\")\n"
        + "where agw > 50\n"
        + "group by \"product_id\"\n"
        + "having avg(agw) > 60\n";
    final String expected = "SELECT \"product_id\"\n"
        + "FROM (SELECT \"product_id\", AVG(\"gross_weight\") AS \"AGW\"\n"
        + "FROM \"foodmart\".\"product\"\n"
        + "WHERE \"net_weight\" < 100\n"
        + "GROUP BY \"product_id\"\n"
        + "HAVING AVG(\"gross_weight\") > 50) AS \"t2\"\n"
        + "GROUP BY \"product_id\"\n"
        + "HAVING AVG(\"AGW\") > 60";
    sql(query).ok(expected);
  }

  @Test void testSelectQueryWithOrderByClause() {
    String query = "select \"product_id\" from \"product\"\n"
        + "order by \"net_weight\"";
    final String expected = "SELECT \"product_id\", \"net_weight\"\n"
        + "FROM \"foodmart\".\"product\"\n"
        + "ORDER BY \"net_weight\"";
    sql(query).ok(expected);
  }

  @Test void testSelectQueryWithOrderByClause1() {
    String query =
        "select \"product_id\", \"net_weight\" from \"product\" order by \"net_weight\"";
    final String expected = "SELECT \"product_id\", \"net_weight\"\n"
        + "FROM \"foodmart\".\"product\"\n"
        + "ORDER BY \"net_weight\"";
    sql(query).ok(expected);
  }

  @Test void testSelectQueryWithTwoOrderByClause() {
    String query = "select \"product_id\" from \"product\"\n"
        + "order by \"net_weight\", \"gross_weight\"";
    final String expected = "SELECT \"product_id\", \"net_weight\","
        + " \"gross_weight\"\n"
        + "FROM \"foodmart\".\"product\"\n"
        + "ORDER BY \"net_weight\", \"gross_weight\"";
    sql(query).ok(expected);
  }

  @Test void testSelectQueryWithAscDescOrderByClause() {
    String query = "select \"product_id\" from \"product\" "
        + "order by \"net_weight\" asc, \"gross_weight\" desc, \"low_fat\"";
    final String expected = "SELECT"
        + " \"product_id\", \"net_weight\", \"gross_weight\", \"low_fat\"\n"
        + "FROM \"foodmart\".\"product\"\n"
        + "ORDER BY \"net_weight\", \"gross_weight\" DESC, \"low_fat\"";
    sql(query).ok(expected);
  }

  /** Test case for
   * <a href="https://issues.apache.org/jira/browse/CALCITE-3440">[CALCITE-3440]
   * RelToSqlConverter does not properly alias ambiguous ORDER BY</a>. */
  @Test void testOrderByColumnWithSameNameAsAlias() {
    String query = "select \"product_id\" as \"p\",\n"
        + " \"net_weight\" as \"product_id\"\n"
        + "from \"product\"\n"
        + "order by 1";
    final String expected = "SELECT \"product_id\" AS \"p\","
        + " \"net_weight\" AS \"product_id\"\n"
        + "FROM \"foodmart\".\"product\"\n"
        + "ORDER BY \"p\"";
    sql(query).ok(expected);
  }

  @Test void testOrderByColumnWithSameNameAsAlias2() {
    // We use ordinal "2" because the column name "product_id" is obscured
    // by alias "product_id".
    String query = "select \"net_weight\" as \"product_id\",\n"
        + "  \"product_id\" as \"product_id\"\n"
        + "from \"product\"\n"
        + "order by \"product\".\"product_id\"";
    final String expected = "SELECT \"net_weight\" AS \"product_id\","
        + " \"product_id\" AS \"product_id0\"\n"
        + "FROM \"foodmart\".\"product\"\n"
        + "ORDER BY \"product_id0\"";
    final String expectedMysql = "SELECT `net_weight` AS `product_id`,"
        + " `product_id` AS `product_id0`\n"
        + "FROM `foodmart`.`product`\n"
        + "ORDER BY `product_id0` IS NULL, `product_id0`";
    sql(query).ok(expected)
        .withMysql().ok(expectedMysql);
  }

  @Test void testHiveSelectCharset() {
    String query = "select \"hire_date\", cast(\"hire_date\" as varchar(10)) "
        + "from \"foodmart\".\"reserve_employee\"";
    final String expected = "SELECT hire_date, CAST(hire_date AS VARCHAR(10))\n"
        + "FROM foodmart.reserve_employee";
    sql(query).withHive().ok(expected);
  }

  /** Test case for
   * <a href="https://issues.apache.org/jira/browse/CALCITE-3282">[CALCITE-3282]
   * HiveSqlDialect unparse Interger type as Int in order
   * to be compatible with Hive1.x</a>. */
  @Test void testHiveCastAsInt() {
    String query = "select cast( cast(\"employee_id\" as varchar) as int) "
        + "from \"foodmart\".\"reserve_employee\" ";
    final String expected = "SELECT CAST(CAST(employee_id AS VARCHAR) AS INT)\n"
        + "FROM foodmart.reserve_employee";
    sql(query).withHive().ok(expected);
  }

  @Test void testBigQueryCast() {
    String query = "select cast(cast(\"employee_id\" as varchar) as bigint), "
        + "cast(cast(\"employee_id\" as varchar) as smallint), "
        + "cast(cast(\"employee_id\" as varchar) as tinyint), "
        + "cast(cast(\"employee_id\" as varchar) as integer), "
        + "cast(cast(\"employee_id\" as varchar) as float), "
        + "cast(cast(\"employee_id\" as varchar) as char), "
        + "cast(cast(\"employee_id\" as varchar) as binary), "
        + "cast(cast(\"employee_id\" as varchar) as varbinary), "
        + "cast(cast(\"employee_id\" as varchar) as timestamp), "
        + "cast(cast(\"employee_id\" as varchar) as double), "
        + "cast(cast(\"employee_id\" as varchar) as decimal), "
        + "cast(cast(\"employee_id\" as varchar) as date), "
        + "cast(cast(\"employee_id\" as varchar) as time), "
        + "cast(cast(\"employee_id\" as varchar) as boolean) "
        + "from \"foodmart\".\"reserve_employee\" ";
    final String expected = "SELECT CAST(CAST(employee_id AS STRING) AS INT64), "
        + "CAST(CAST(employee_id AS STRING) AS INT64), "
        + "CAST(CAST(employee_id AS STRING) AS INT64), "
        + "CAST(CAST(employee_id AS STRING) AS INT64), "
        + "CAST(CAST(employee_id AS STRING) AS FLOAT64), "
        + "CAST(CAST(employee_id AS STRING) AS STRING), "
        + "CAST(CAST(employee_id AS STRING) AS BYTES), "
        + "CAST(CAST(employee_id AS STRING) AS BYTES), "
        + "CAST(CAST(employee_id AS STRING) AS DATETIME), "
        + "CAST(CAST(employee_id AS STRING) AS FLOAT64), "
        + "CAST(CAST(employee_id AS STRING) AS NUMERIC), "
        + "CAST(CAST(employee_id AS STRING) AS DATE), "
        + "CAST(CAST(employee_id AS STRING) AS TIME), "
        + "CAST(CAST(employee_id AS STRING) AS BOOL)\n"
        + "FROM foodmart.reserve_employee";
    sql(query).withBigQuery().ok(expected);
  }

  /** Test case for
   * <a href="https://issues.apache.org/jira/browse/CALCITE-3220">[CALCITE-3220]
   * HiveSqlDialect should transform the SQL-standard TRIM function to TRIM,
   * LTRIM or RTRIM</a>,
   * <a href="https://issues.apache.org/jira/browse/CALCITE-3663">[CALCITE-3663]
   * Support for TRIM function in BigQuery dialect</a>, and
   * <a href="https://issues.apache.org/jira/browse/CALCITE-3771">[CALCITE-3771]
   * Support of TRIM function for SPARK dialect and improvement in HIVE
   * Dialect</a>. */
  @Test void testHiveSparkAndBqTrim() {
    final String query = "SELECT TRIM(' str ')\n"
        + "from \"foodmart\".\"reserve_employee\"";
    final String expected = "SELECT TRIM(' str ')\n"
        + "FROM foodmart.reserve_employee";
    final String expectedSpark = "SELECT TRIM(BOTH ' ' FROM ' str ')\nFROM foodmart"
        + ".reserve_employee";
    sql(query)
        .withHive()
        .ok(expected)
        .withSpark()
      .ok(expectedSpark)
      .withBigQuery()
        .ok(expected);
  }

  @Test void testHiveSparkAndBqTrimWithBoth() {
    final String query = "SELECT TRIM(both ' ' from ' str ')\n"
        + "from \"foodmart\".\"reserve_employee\"";
    final String expected = "SELECT TRIM(' str ')\n"
        + "FROM foodmart.reserve_employee";
    final String expectedSpark = "SELECT TRIM(BOTH ' ' FROM ' str ')\n"
        + "FROM foodmart.reserve_employee";
    sql(query)
        .withHive()
        .ok(expected)
        .withSpark()
      .ok(expectedSpark)
      .withBigQuery()
        .ok(expected);
  }

  @Test void testHiveSparkAndBqTrimWithLeading() {
    final String query = "SELECT TRIM(LEADING ' ' from ' str ')\n"
        + "from \"foodmart\".\"reserve_employee\"";
    final String expected = "SELECT LTRIM(' str ')\n"
        + "FROM foodmart.reserve_employee";
    final String expectedSpark = "SELECT TRIM(LEADING ' ' FROM ' str ')\nFROM foodmart"
        + ".reserve_employee";
    sql(query)
        .withHive()
        .ok(expected)
        .withSpark()
      .ok(expectedSpark)
      .withBigQuery()
        .ok(expected);
  }


  @Test void testHiveSparkAndBqTrimWithTailing() {
    final String query = "SELECT TRIM(TRAILING ' ' from ' str ')\n"
        + "from \"foodmart\".\"reserve_employee\"";
    final String expected = "SELECT RTRIM(' str ')\n"
        + "FROM foodmart.reserve_employee";
    final String expectedSpark = "SELECT TRIM(TRAILING ' ' FROM ' str ')\nFROM foodmart"
        + ".reserve_employee";
    sql(query)
        .withHive()
        .ok(expected)
        .withSpark()
      .ok(expectedSpark)
      .withBigQuery()
        .ok(expected);
  }

  /** Test case for
   * <a href="https://issues.apache.org/jira/browse/CALCITE-3663">[CALCITE-3663]
   * Support for TRIM function in BigQuery dialect</a>. */
  @Test void testBqTrimWithLeadingChar() {
    final String query = "SELECT TRIM(LEADING 'a' from 'abcd')\n"
        + "from \"foodmart\".\"reserve_employee\"";
    final String expected = "SELECT LTRIM('abcd', 'a')\n"
        + "FROM foodmart.reserve_employee";
    final String expectedHS = "SELECT REGEXP_REPLACE('abcd', '^(a)*', '')\n"
        + "FROM foodmart.reserve_employee";
    sql(query)
        .withBigQuery()
        .ok(expected);
  }

  /** Test case for
   * <a href="https://issues.apache.org/jira/browse/CALCITE-3771">[CALCITE-3771]
   * Support of TRIM function for SPARK dialect and improvement in HIVE Dialect</a>. */

  @Test void testHiveAndSparkTrimWithLeadingChar() {
    final String query = "SELECT TRIM(LEADING 'a' from 'abcd')\n"
        + "from \"foodmart\".\"reserve_employee\"";
    final String expected = "SELECT REGEXP_REPLACE('abcd', '^(a)*', '')\n"
        + "FROM foodmart.reserve_employee";
    final String expectedSpark = "SELECT TRIM(LEADING 'a' FROM 'abcd')\nFROM foodmart"
        + ".reserve_employee";
    sql(query)
        .withHive()
        .ok(expected)
        .withSpark()
        .ok(expectedSpark);
  }

  @Test void testBqTrimWithBothChar() {
    final String query = "SELECT TRIM(both 'a' from 'abcda')\n"
        + "from \"foodmart\".\"reserve_employee\"";
    final String expected = "SELECT TRIM('abcda', 'a')\n"
        + "FROM foodmart.reserve_employee";
    sql(query)
        .withBigQuery()
        .ok(expected);
  }

  @Test void testHiveAndSparkTrimWithBothChar() {
    final String query = "SELECT TRIM(both 'a' from 'abcda')\n"
        + "from \"foodmart\".\"reserve_employee\"";
    final String expected = "SELECT REGEXP_REPLACE('abcda', '^(a)*|(a)*$', '')\n"
        + "FROM foodmart.reserve_employee";
    final String expectedSpark = "SELECT TRIM(BOTH 'a' FROM 'abcda')\n"
        + "FROM foodmart.reserve_employee";
    sql(query)
        .withHive()
        .ok(expected)
        .withSpark()
        .ok(expectedSpark);
  }

  @Test void testHiveBqTrimWithTailingChar() {
    final String query = "SELECT TRIM(TRAILING 'a' from 'abcd')\n"
        + "from \"foodmart\".\"reserve_employee\"";
    final String expected = "SELECT RTRIM('abcd', 'a')\n"
        + "FROM foodmart.reserve_employee";
    sql(query)
        .withBigQuery()
        .ok(expected);
  }

  @Test public void testTrim() {
    final String query = "SELECT TRIM(\"full_name\")\n"
        + "from \"foodmart\".\"reserve_employee\"";
    final String expected = "SELECT TRIM(full_name)\n"
        + "FROM foodmart.reserve_employee";
    final String expectedSnowFlake = "SELECT TRIM(\"full_name\")\n"
        + "FROM \"foodmart\".\"reserve_employee\"";
    final String expectedSpark = "SELECT TRIM(BOTH ' ' FROM full_name)\nFROM foodmart"
        + ".reserve_employee";
    sql(query)
        .withHive()
        .ok(expected)
        .withSpark()
        .ok(expectedSpark)
        .withBigQuery()
        .ok(expected)
        .withSnowflake()
        .ok(expectedSnowFlake);
  }

  @Test public void testTrimWithBoth() {
    final String query = "SELECT TRIM(both ' ' from \"full_name\")\n"
        + "from \"foodmart\".\"reserve_employee\"";
    final String expected = "SELECT TRIM(full_name)\n"
        + "FROM foodmart.reserve_employee";
    final String expectedSpark = "SELECT TRIM(BOTH ' ' FROM full_name)\n"
        + "FROM foodmart.reserve_employee";
    final String expectedSnowFlake = "SELECT TRIM(\"full_name\")\n"
        + "FROM \"foodmart\".\"reserve_employee\"";
    final String expectedMsSql = "SELECT TRIM(' ' FROM [full_name])\n"
        + "FROM [foodmart].[reserve_employee]";
    sql(query)
        .withHive()
        .ok(expected)
        .withSpark()
        .ok(expectedSpark)
        .withBigQuery()
        .ok(expected)
        .withSnowflake()
        .ok(expectedSnowFlake)
        .withMssql()
        .ok(expectedMsSql);
  }

  @Test public void testTrimWithLeadingSpace() {
    final String query = "SELECT TRIM(LEADING ' ' from ' str ')\n"
        + "from \"foodmart\".\"reserve_employee\"";
    final String expected = "SELECT LTRIM(' str ')\n"
        + "FROM foodmart.reserve_employee";
    final String expectedSpark = "SELECT TRIM(LEADING ' ' FROM ' str ')\nFROM foodmart"
        + ".reserve_employee";
    final String expectedSnowFlake = "SELECT LTRIM(' str ')\n"
              + "FROM \"foodmart\".\"reserve_employee\"";
    final String expectedMsSql = "SELECT LTRIM(' str ')\n"
        + "FROM [foodmart].[reserve_employee]";
    sql(query)
        .withHive()
        .ok(expected)
        .withSpark()
        .ok(expectedSpark)
        .withBigQuery()
        .ok(expected)
        .withSnowflake()
        .ok(expectedSnowFlake)
        .withMssql()
        .ok(expectedMsSql);
  }

  @Test public void testTrimWithTailingSpace() {
    final String query = "SELECT TRIM(TRAILING ' ' from ' str ')\n"
        + "from \"foodmart\".\"reserve_employee\"";
    final String expected = "SELECT RTRIM(' str ')\n"
        + "FROM foodmart.reserve_employee";
    final String expectedSpark = "SELECT TRIM(TRAILING ' ' FROM ' str ')"
        + "\nFROM foodmart.reserve_employee";
    final String expectedSnowFlake = "SELECT RTRIM(' str ')\n"
        + "FROM \"foodmart\".\"reserve_employee\"";
    final String expectedMsSql = "SELECT RTRIM(' str ')\n"
        + "FROM [foodmart].[reserve_employee]";
    sql(query)
        .withHive()
        .ok(expected)
        .withSpark()
        .ok(expectedSpark)
        .withBigQuery()
        .ok(expected)
        .withSnowflake()
        .ok(expectedSnowFlake)
        .withMssql()
        .ok(expectedMsSql);
  }

  @Test public void testTrimWithLeadingCharacter() {
    final String query = "SELECT TRIM(LEADING 'A' from \"first_name\")\n"
        + "from \"foodmart\".\"reserve_employee\"";
    final String expected = "SELECT LTRIM(first_name, 'A')\n"
        + "FROM foodmart.reserve_employee";
    final String expectedSpark = "SELECT TRIM(LEADING 'A' FROM first_name)\nFROM foodmart"
        + ".reserve_employee";
    final String expectedHS = "SELECT REGEXP_REPLACE(first_name, '^(A)*', '')\n"
        + "FROM foodmart.reserve_employee";
    final String expectedSnowFlake = "SELECT LTRIM(\"first_name\", 'A')\n"
        + "FROM \"foodmart\".\"reserve_employee\"";
    sql(query)
        .withHive()
        .ok(expectedHS)
        .withSpark()
        .ok(expectedSpark)
        .withBigQuery()
        .ok(expected)
        .withSnowflake()
        .ok(expectedSnowFlake);
  }

  @Test public void testTrimWithColumnsAsOperands() {
    final String query = "SELECT TRIM(LEADING \"first_name\" from \"full_name\")\n"
        + "from \"foodmart\".\"reserve_employee\"";
    final String expected = "SELECT LTRIM(full_name, first_name)\n"
        + "FROM foodmart.reserve_employee";

    sql(query)
        .withBigQuery()
        .ok(expected);
  }

  @Test public void testTrimWithTrailingCharacter() {
    final String query = "SELECT TRIM(TRAILING 'A' from 'AABCAADCAA')\n"
        + "from \"foodmart\".\"reserve_employee\"";
    final String expected = "SELECT RTRIM('AABCAADCAA', 'A')\n"
        + "FROM foodmart.reserve_employee";
    final String expectedSpark = "SELECT TRIM(TRAILING 'A' FROM 'AABCAADCAA')\nFROM foodmart"
        + ".reserve_employee";
    final String expectedHS = "SELECT REGEXP_REPLACE('AABCAADCAA', '(A)*$', '')\n"
        + "FROM foodmart.reserve_employee";
    final String expectedSnowFlake = "SELECT RTRIM('AABCAADCAA', 'A')\n"
        + "FROM \"foodmart\".\"reserve_employee\"";
    sql(query)
        .withHive()
        .ok(expectedHS)
        .withSpark()
        .ok(expectedSpark)
        .withBigQuery()
        .ok(expected)
        .withSnowflake()
        .ok(expectedSnowFlake);
  }

  @Test public void testTrimWithBothCharacter() {
    final String query = "SELECT TRIM(BOTH 'A' from 'AABCAADCAA')\n"
        + "from \"foodmart\".\"reserve_employee\"";
    final String expected = "SELECT TRIM('AABCAADCAA', 'A')\n"
        + "FROM foodmart.reserve_employee";
    final String expectedSpark = "SELECT TRIM(BOTH 'A' FROM 'AABCAADCAA')\nFROM foodmart"
        + ".reserve_employee";
    final String expectedHS = "SELECT REGEXP_REPLACE('AABCAADCAA', '^(A)*|(A)*$', '')\n"
        + "FROM foodmart.reserve_employee";
    final String expectedSnowFlake = "SELECT TRIM('AABCAADCAA', 'A')\n"
              + "FROM \"foodmart\".\"reserve_employee\"";
    sql(query)
        .withHive()
        .ok(expectedHS)
        .withSpark()
        .ok(expectedSpark)
        .withBigQuery()
        .ok(expected)
        .withSnowflake()
        .ok(expectedSnowFlake);
  }

  @Test public void testTrimWithLeadingSpecialCharacter() {
    final String query = "SELECT TRIM(LEADING 'A$@*' from 'A$@*AABCA$@*AADCAA$@*')\n"
        + "from \"foodmart\".\"reserve_employee\"";
    final String expected = "SELECT LTRIM('A$@*AABCA$@*AADCAA$@*', 'A$@*')\n"
        + "FROM foodmart.reserve_employee";
    final String expectedHS =
        "SELECT REGEXP_REPLACE('A$@*AABCA$@*AADCAA$@*', '^(A\\$\\@\\*)*', '')\n"
            + "FROM foodmart.reserve_employee";
    final String expectedSpark = "SELECT TRIM(LEADING 'A$@*' FROM 'A$@*AABCA$@*AADCAA$@*')\nFROM"
        + " foodmart.reserve_employee";
    final String expectedSnowFlake = "SELECT LTRIM('A$@*AABCA$@*AADCAA$@*', 'A$@*')\n"
        + "FROM \"foodmart\".\"reserve_employee\"";
    sql(query)
        .withHive()
        .ok(expectedHS)
        .withSpark()
        .ok(expectedSpark)
        .withBigQuery()
        .ok(expected)
        .withSnowflake()
        .ok(expectedSnowFlake);
  }

  @Test public void testTrimWithTrailingSpecialCharacter() {
    final String query = "SELECT TRIM(TRAILING '$A@*' from '$A@*AABC$@*AADCAA$A@*')\n"
        + "from \"foodmart\".\"reserve_employee\"";
    final String expected = "SELECT RTRIM('$A@*AABC$@*AADCAA$A@*', '$A@*')\n"
        + "FROM foodmart.reserve_employee";
    final String expectedHS =
        "SELECT REGEXP_REPLACE('$A@*AABC$@*AADCAA$A@*', '(\\$A\\@\\*)*$', '')\n"
            + "FROM foodmart.reserve_employee";
    final String expectedSpark = "SELECT TRIM(TRAILING '$A@*' FROM '$A@*AABC$@*AADCAA$A@*')\n"
            + "FROM foodmart.reserve_employee";
    final String expectedSnowFlake = "SELECT RTRIM('$A@*AABC$@*AADCAA$A@*', '$A@*')\n"
        + "FROM \"foodmart\".\"reserve_employee\"";
    sql(query)
        .withHive()
        .ok(expectedHS)
        .withSpark()
        .ok(expectedSpark)
        .withBigQuery()
        .ok(expected)
        .withSnowflake()
        .ok(expectedSnowFlake);
  }


  @Test public void testTrimWithBothSpecialCharacter() {
    final String query = "SELECT TRIM(BOTH '$@*A' from '$@*AABC$@*AADCAA$@*A')\n"
        + "from \"foodmart\".\"reserve_employee\"";
    final String expected = "SELECT TRIM('$@*AABC$@*AADCAA$@*A', '$@*A')\n"
        + "FROM foodmart.reserve_employee";
    final String expectedHS =
        "SELECT REGEXP_REPLACE('$@*AABC$@*AADCAA$@*A',"
            + " '^(\\$\\@\\*A)*|(\\$\\@\\*A)*$', '')\n"
            + "FROM foodmart.reserve_employee";
    final String expectedSpark = "SELECT TRIM(BOTH '$@*A' FROM '$@*AABC$@*AADCAA$@*A')\nFROM "
        + "foodmart.reserve_employee";
    final String expectedSnowFlake = "SELECT TRIM('$@*AABC$@*AADCAA$@*A', '$@*A')\n"
              + "FROM \"foodmart\".\"reserve_employee\"";
    sql(query)
        .withHive()
        .ok(expectedHS)
        .withSpark()
        .ok(expectedSpark)
        .withBigQuery()
        .ok(expected)
        .withSnowflake()
        .ok(expectedSnowFlake);
  }

  @Test public void testTrimWithFunction() {
    final String query = "SELECT TRIM(substring(\"full_name\" from 2 for 3))\n"
        + "from \"foodmart\".\"reserve_employee\"";
    final String expected = "SELECT TRIM(SUBSTR(full_name, 2, 3))\n"
        + "FROM foodmart.reserve_employee";
    final String expectedHS =
        "SELECT TRIM(SUBSTRING(full_name, 2, 3))\n"
            + "FROM foodmart.reserve_employee";
    final String expectedSpark = "SELECT TRIM(BOTH ' ' FROM SUBSTRING(full_name, 2, 3))\n"
        + "FROM foodmart.reserve_employee";
    final String expectedSnowFlake = "SELECT TRIM(SUBSTR(\"full_name\", 2, 3))\n"
        + "FROM \"foodmart\".\"reserve_employee\"";

    sql(query)
        .withHive()
        .ok(expectedHS)
        .withSpark()
        .ok(expectedSpark)
        .withBigQuery()
        .ok(expected)
        .withSnowflake()
        .ok(expectedSnowFlake);
  }

  @Test void testHiveAndSparkTrimWithTailingChar() {
    final String query = "SELECT TRIM(TRAILING 'a' from 'abcd')\n"
        + "from \"foodmart\".\"reserve_employee\"";
    final String expected = "SELECT REGEXP_REPLACE('abcd', '(a)*$', '')\n"
        + "FROM foodmart.reserve_employee";
    final String expectedSpark = "SELECT TRIM(TRAILING 'a' FROM 'abcd')\n"
        + "FROM foodmart.reserve_employee";
    sql(query)
        .withHive()
        .ok(expected)
        .withSpark()
        .ok(expectedSpark);
  }

  @Test void testBqTrimWithBothSpecialCharacter() {
    final String query = "SELECT TRIM(BOTH '$@*A' from '$@*AABC$@*AADCAA$@*A')\n"
        + "from \"foodmart\".\"reserve_employee\"";
    final String expected = "SELECT TRIM('$@*AABC$@*AADCAA$@*A', '$@*A')\n"
        + "FROM foodmart.reserve_employee";
    sql(query)
      .withBigQuery()
      .ok(expected);
  }

  @Test void testHiveAndSparkTrimWithBothSpecialCharacter() {
    final String query = "SELECT TRIM(BOTH '$@*A' from '$@*AABC$@*AADCAA$@*A')\n"
        + "from \"foodmart\".\"reserve_employee\"";
    final String expected = "SELECT REGEXP_REPLACE('$@*AABC$@*AADCAA$@*A',"
        + " '^(\\$\\@\\*A)*|(\\$\\@\\*A)*$', '')\n"
        + "FROM foodmart.reserve_employee";
    final String expectedSpark = "SELECT TRIM(BOTH '$@*A' FROM '$@*AABC$@*AADCAA$@*A')\n"
        + "FROM foodmart.reserve_employee";
    sql(query)
        .withHive()
        .ok(expected)
        .withSpark()
        .ok(expectedSpark);
  }

  /** Test case for
   * <a href="https://issues.apache.org/jira/browse/CALCITE-2715">[CALCITE-2715]
   * MS SQL Server does not support character set as part of data type</a>. */
  @Test void testMssqlCharacterSet() {
    String query = "select \"hire_date\", cast(\"hire_date\" as varchar(10))\n"
        + "from \"foodmart\".\"reserve_employee\"";
    final String expected = "SELECT [hire_date], CAST([hire_date] AS VARCHAR(10))\n"
        + "FROM [foodmart].[reserve_employee]";
    sql(query).withMssql().ok(expected);
  }

  /**
   * Tests that IN can be un-parsed.
   *
   * <p>This cannot be tested using "sql", because because Calcite's SQL parser
   * replaces INs with ORs or sub-queries.
   */
  @Test void testUnparseIn1() {
    final Function<RelBuilder, RelNode> relFn = b ->
        b.scan("EMP")
            .filter(b.in(b.field("DEPTNO"), b.literal(21)))
            .build();
    final String expectedSql = "SELECT *\n"
        + "FROM \"scott\".\"EMP\"\n"
        + "WHERE \"DEPTNO\" = 21";
    relFn(relFn).ok(expectedSql);
  }

  @Test void testUnparseIn2() {
    final Function<RelBuilder, RelNode> relFn = b -> b
        .scan("EMP")
        .filter(b.in(b.field("DEPTNO"), b.literal(20), b.literal(21)))
        .build();
    final String expectedSql = "SELECT *\n"
        + "FROM \"scott\".\"EMP\"\n"
        + "WHERE \"DEPTNO\" IN (20, 21)";
    relFn(relFn).ok(expectedSql);
  }

  @Test void testUnparseInStruct1() {
    final Function<RelBuilder, RelNode> relFn = b ->
        b.scan("EMP")
            .filter(
                b.in(
                    b.call(SqlStdOperatorTable.ROW,
                        b.field("DEPTNO"), b.field("JOB")),
                    b.call(SqlStdOperatorTable.ROW, b.literal(1),
                        b.literal("PRESIDENT"))))
            .build();
    final String expectedSql = "SELECT *\n"
        + "FROM \"scott\".\"EMP\"\n"
        + "WHERE ROW(\"DEPTNO\", \"JOB\") = ROW(1, 'PRESIDENT')";
    relFn(relFn).ok(expectedSql);
  }

  @Test void testUnparseInStruct2() {
    final Function<RelBuilder, RelNode> relFn = b ->
        b.scan("EMP")
            .filter(
                b.in(
                    b.call(SqlStdOperatorTable.ROW,
                        b.field("DEPTNO"), b.field("JOB")),
                    b.call(SqlStdOperatorTable.ROW, b.literal(1),
                        b.literal("PRESIDENT")),
                    b.call(SqlStdOperatorTable.ROW, b.literal(2),
                        b.literal("PRESIDENT"))))
            .build();
    final String expectedSql = "SELECT *\n"
        + "FROM \"scott\".\"EMP\"\n"
        + "WHERE ROW(\"DEPTNO\", \"JOB\") IN (ROW(1, 'PRESIDENT'), ROW(2, 'PRESIDENT'))";
    relFn(relFn).ok(expectedSql);
  }

  @Test public void testScalarQueryWithBigQuery() {
    final RelBuilder builder = relBuilder();
    final RelNode scalarQueryRel = builder.
        scan("DEPT")
        .filter(builder.equals(builder.field("DEPTNO"), builder.literal(40)))
        .project(builder.field(0))
        .build();
    final RelNode root = builder
        .scan("EMP")
        .aggregate(builder.groupKey("EMPNO"),
            builder.aggregateCall(SqlStdOperatorTable.SINGLE_VALUE,
                RexSubQuery.scalar(scalarQueryRel)).as("SC_DEPTNO"),
            builder.count(builder.literal(1)).as("pid"))
        .build();
    final String expectedBigQuery = "SELECT EMPNO, (((SELECT DEPTNO\n"
        + "FROM scott.DEPT\n"
        + "WHERE DEPTNO = 40))) AS SC_DEPTNO, COUNT(1) AS pid\n"
        + "FROM scott.EMP\n"
        + "GROUP BY EMPNO";
    final String expectedSnowflake = "SELECT \"EMPNO\", (((SELECT \"DEPTNO\"\n"
        + "FROM \"scott\".\"DEPT\"\n"
        + "WHERE \"DEPTNO\" = 40))) AS \"SC_DEPTNO\", COUNT(1) AS \"pid\"\n"
        + "FROM \"scott\".\"EMP\"\n"
        + "GROUP BY \"EMPNO\"";
    assertThat(toSql(root, DatabaseProduct.BIG_QUERY.getDialect()),
        isLinux(expectedBigQuery));
    assertThat(toSql(root, DatabaseProduct.SNOWFLAKE.getDialect()),
        isLinux(expectedSnowflake));
  }

  @Test void testSelectQueryWithLimitClause() {
    String query = "select \"product_id\" from \"product\" limit 100 offset 10";
    final String expected = "SELECT product_id\n"
        + "FROM foodmart.product\n"
        + "LIMIT 100\nOFFSET 10";
    sql(query).withHive().ok(expected);
  }

  @Test void testPositionFunctionForHive() {
    final String query = "select position('A' IN 'ABC') from \"product\"";
    final String expected = "SELECT INSTR('ABC', 'A')\n"
        + "FROM foodmart.product";
    sql(query).withHive().ok(expected);
  }

  @Test void testPositionFunctionForBigQuery() {
    final String query = "select position('A' IN 'ABC') from \"product\"";
    final String expected = "SELECT STRPOS('ABC', 'A')\n"
        + "FROM foodmart.product";
    sql(query).withBigQuery().ok(expected);
  }

  @Test void testPositionFunctionWithSlashForBigQuery() {
    final String query = "select position('\\,' IN 'ABC') from \"product\"";
    final String expected = "SELECT STRPOS('ABC', '\\\\,')\n"
        + "FROM foodmart.product";
    sql(query).withBigQuery().ok(expected);
  }

  /** Tests that we escape single-quotes in character literals using back-slash
   * in BigQuery. The norm is to escape single-quotes with single-quotes. */
  @Test void testCharLiteralForBigQuery() {
    final String query = "select 'that''s all folks!' from \"product\"";
    final String expectedPostgresql = "SELECT 'that''s all folks!'\n"
        + "FROM \"foodmart\".\"product\"";
    final String expectedBigQuery = "SELECT 'that\\'s all folks!'\n"
        + "FROM foodmart.product";
    sql(query)
        .withPostgresql().ok(expectedPostgresql)
        .withBigQuery().ok(expectedBigQuery);
  }

  @Test void testIdentifier() {
    // Note that IGNORE is reserved in BigQuery but not in standard SQL
    final String query = "select *\n"
        + "from (\n"
        + "  select 1 as \"one\", 2 as \"tWo\", 3 as \"THREE\",\n"
        + "    4 as \"fo$ur\", 5 as \"ignore\"\n"
        + "  from \"foodmart\".\"days\") as \"my$table\"\n"
        + "where \"one\" < \"tWo\" and \"THREE\" < \"fo$ur\"";
    final String expectedBigQuery = "SELECT *\n"
        + "FROM (SELECT 1 AS one, 2 AS tWo, 3 AS THREE,"
        + " 4 AS `fo$ur`, 5 AS `ignore`\n"
        + "FROM foodmart.days) AS t\n"
        + "WHERE one < tWo AND THREE < `fo$ur`";
    final String expectedMysql = "SELECT *\n"
        + "FROM (SELECT 1 AS `one`, 2 AS `tWo`, 3 AS `THREE`,"
        + " 4 AS `fo$ur`, 5 AS `ignore`\n"
        + "FROM `foodmart`.`days`) AS `t`\n"
        + "WHERE `one` < `tWo` AND `THREE` < `fo$ur`";
    final String expectedPostgresql = "SELECT *\n"
        + "FROM (SELECT 1 AS \"one\", 2 AS \"tWo\", 3 AS \"THREE\","
        + " 4 AS \"fo$ur\", 5 AS \"ignore\"\n"
        + "FROM \"foodmart\".\"days\") AS \"t\"\n"
        + "WHERE \"one\" < \"tWo\" AND \"THREE\" < \"fo$ur\"";
    final String expectedOracle = expectedPostgresql.replace(" AS ", " ");
    sql(query)
        .withBigQuery().ok(expectedBigQuery)
        .withMysql().ok(expectedMysql)
        .withOracle().ok(expectedOracle)
        .withPostgresql().ok(expectedPostgresql);
  }

  @Test void testModFunction() {
    final String query = "select mod(11,3) from \"product\"";
    final String expected = "SELECT 11 % 3\n"
        + "FROM foodmart.product";
    final String expectedSpark = "SELECT MOD(11, 3)\n"
        + "FROM foodmart.product";
    sql(query).withSpark().ok(expectedSpark);
    sql(query).withHive().ok(expected);
  }

  @Test void testUnionOperatorForBigQuery() {
    final String query = "select mod(11,3) from \"product\"\n"
        + "UNION select 1 from \"product\"";
    final String expected = "SELECT MOD(11, 3)\n"
        + "FROM foodmart.product\n"
        + "UNION DISTINCT\n"
        + "SELECT 1\n"
        + "FROM foodmart.product";
    sql(query).withBigQuery().ok(expected);
  }

  @Test void testUnionAllOperatorForBigQuery() {
    final String query = "select mod(11,3) from \"product\"\n"
        + "UNION ALL select 1 from \"product\"";
    final String expected = "SELECT MOD(11, 3)\n"
        + "FROM foodmart.product\n"
        + "UNION ALL\n"
        + "SELECT 1\n"
        + "FROM foodmart.product";
    sql(query).withBigQuery().ok(expected);
  }

  @Test void testIntersectOperatorForBigQuery() {
    final String query = "select mod(11,3) from \"product\"\n"
        + "INTERSECT select 1 from \"product\"";
    final String expected = "SELECT MOD(11, 3)\n"
        + "FROM foodmart.product\n"
        + "INTERSECT DISTINCT\n"
        + "SELECT 1\n"
        + "FROM foodmart.product";
    sql(query).withBigQuery().ok(expected);
  }

  @Test public void testIntersectOrderBy() {
    final String query = "select * from (select \"product_id\" from \"product\"\n"
            + "INTERSECT select \"product_id\" from \"product\") t order by t.\"product_id\"";
    final String expectedBigQuery = "SELECT *\n"
            + "FROM (SELECT product_id\n"
            + "FROM foodmart.product\n"
            + "INTERSECT DISTINCT\n"
            + "SELECT product_id\n"
            + "FROM foodmart.product) AS t1\n"
            + "ORDER BY product_id IS NULL, product_id";
    sql(query).withBigQuery().ok(expectedBigQuery);
  }

  @Test public void testIntersectWithWhere() {
    final String query = "select * from (select \"product_id\" from \"product\"\n"
            + "INTERSECT select \"product_id\" from \"product\") t where t.\"product_id\"<=14";
    final String expectedBigQuery = "SELECT *\n"
            + "FROM (SELECT product_id\n"
            + "FROM foodmart.product\n"
            + "INTERSECT DISTINCT\n"
            + "SELECT product_id\n"
            + "FROM foodmart.product) AS t1\n"
            + "WHERE product_id <= 14";
    sql(query).withBigQuery().ok(expectedBigQuery);
  }

  @Test public void testIntersectWithGroupBy() {
    final String query = "select * from (select \"product_id\" from \"product\"\n"
            + "INTERSECT select \"product_id\" from \"product\") t group by  \"product_id\"";
    final String expectedBigQuery = "SELECT product_id\n"
            + "FROM foodmart.product\n"
            + "INTERSECT DISTINCT\n"
            + "SELECT product_id\n"
            + "FROM foodmart.product";
    sql(query).withBigQuery().ok(expectedBigQuery);
  }

  @Test public void testExceptOperatorForBigQuery() {
    final String query = "select mod(11,3) from \"product\"\n"
        + "EXCEPT select 1 from \"product\"";
    final String expected = "SELECT MOD(11, 3)\n"
        + "FROM foodmart.product\n"
        + "EXCEPT DISTINCT\n"
        + "SELECT 1\n"
        + "FROM foodmart.product";
    sql(query).withBigQuery().ok(expected);
  }

  @Test public void testSelectQueryWithOrderByDescAndNullsFirstShouldBeEmulated() {
    final String query = "select \"product_id\" from \"product\"\n"
        + "order by \"product_id\" desc nulls first";
    // Hive and MSSQL do not support NULLS FIRST, so need to emulate
    final String expected = "SELECT product_id\n"
        + "FROM foodmart.product\n"
        + "ORDER BY product_id IS NULL DESC, product_id DESC";
    final String expectedSpark = "SELECT product_id\n"
        + "FROM foodmart.product\n"
        + "ORDER BY product_id DESC NULLS FIRST";
    final String expectedMssql = "SELECT [product_id]\n"
        + "FROM [foodmart].[product]\n"
        + "ORDER BY CASE WHEN [product_id] IS NULL THEN 0 ELSE 1 END, [product_id] DESC";
    sql(query)
        .withSpark()
        .ok(expectedSpark)
        .withHive()
        .ok(expected)
        .withBigQuery()
        .ok(expected)
        .withMssql()
        .ok(expectedMssql);
  }

  @Test void testSelectOrderByDescNullsFirst() {
    final String query = "select \"product_id\" from \"product\"\n"
        + "order by \"product_id\" desc nulls first";
    // Hive and MSSQL do not support NULLS FIRST, so need to emulate
    final String expected = "SELECT product_id\n"
        + "FROM foodmart.product\n"
        + "ORDER BY product_id IS NULL DESC, product_id DESC";
    final String mssqlExpected = "SELECT [product_id]\n"
        + "FROM [foodmart].[product]\n"
        + "ORDER BY CASE WHEN [product_id] IS NULL THEN 0 ELSE 1 END, [product_id] DESC";
    sql(query)
        .dialect(HiveSqlDialect.DEFAULT).ok(expected)
        .dialect(MssqlSqlDialect.DEFAULT).ok(mssqlExpected);
  }

  @Test void testSelectOrderByAscNullsLast() {
    final String query = "select \"product_id\" from \"product\"\n"
        + "order by \"product_id\" nulls last";
    // Hive and MSSQL do not support NULLS LAST, so need to emulate
    final String expected = "SELECT product_id\n"
        + "FROM foodmart.product\n"
        + "ORDER BY product_id IS NULL, product_id";
    final String mssqlExpected = "SELECT [product_id]\n"
        + "FROM [foodmart].[product]\n"
        + "ORDER BY CASE WHEN [product_id] IS NULL THEN 1 ELSE 0 END, [product_id]";
    sql(query)
        .dialect(HiveSqlDialect.DEFAULT).ok(expected)
        .dialect(MssqlSqlDialect.DEFAULT).ok(mssqlExpected);
  }

  @Test public void testSelectQueryWithOrderByAscAndNullsLastShouldBeEmulated() {
    final String query = "select \"product_id\" from \"product\"\n"
        + "order by \"product_id\" nulls last";
    // Hive and MSSQL do not support NULLS LAST, so need to emulate
    final String expected = "SELECT product_id\n"
        + "FROM foodmart.product\n"
        + "ORDER BY product_id IS NULL, product_id";
    final String expectedSpark = "SELECT product_id\nFROM foodmart.product\n"
        + "ORDER BY product_id NULLS LAST";
    final String expectedMssql = "SELECT [product_id]\n"
        + "FROM [foodmart].[product]\n"
        + "ORDER BY CASE WHEN [product_id] IS NULL THEN 1 ELSE 0 END, [product_id]";
    sql(query)
        .withSpark()
        .ok(expectedSpark)
        .withHive()
        .ok(expected)
        .withBigQuery()
        .ok(expected)
        .withMssql()
        .ok(expectedMssql);
  }

  @Test public void testSelectQueryWithOrderByAscNullsFirstShouldNotAddNullEmulation() {
    final String query = "select \"product_id\" from \"product\"\n"
        + "order by \"product_id\" nulls first";
    // Hive and MSSQL do not support NULLS FIRST, but nulls sort low, so no
    // need to emulate
    final String expected = "SELECT product_id\n"
        + "FROM foodmart.product\n"
        + "ORDER BY product_id";
    final String expectedMssql = "SELECT [product_id]\n"
        + "FROM [foodmart].[product]\n"
        + "ORDER BY [product_id]";
    sql(query)
        .withSpark()
        .ok(expected)
        .withHive()
        .ok(expected)
        .withBigQuery()
        .ok(expected)
        .withMssql()
        .ok(expectedMssql);
  }

  @Test void testSelectOrderByAscNullsFirst() {
    final String query = "select \"product_id\" from \"product\"\n"
        + "order by \"product_id\" nulls first";
    // Hive and MSSQL do not support NULLS FIRST, but nulls sort low, so no
    // need to emulate
    final String expected = "SELECT product_id\n"
        + "FROM foodmart.product\n"
        + "ORDER BY product_id";
    final String mssqlExpected = "SELECT [product_id]\n"
        + "FROM [foodmart].[product]\n"
        + "ORDER BY [product_id]";
    sql(query)
        .dialect(HiveSqlDialect.DEFAULT).ok(expected)
        .dialect(MssqlSqlDialect.DEFAULT).ok(mssqlExpected);
  }

  @Test public void testSelectQueryWithOrderByDescNullsLastShouldNotAddNullEmulation() {
    final String query = "select \"product_id\" from \"product\"\n"
        + "order by \"product_id\" desc nulls last";
    // Hive and MSSQL do not support NULLS LAST, but nulls sort low, so no
    // need to emulate
    final String expected = "SELECT product_id\n"
        + "FROM foodmart.product\n"
        + "ORDER BY product_id DESC";
    final String expectedMssql = "SELECT [product_id]\n"
        + "FROM [foodmart].[product]\n"
        + "ORDER BY [product_id] DESC";
    sql(query)
        .withSpark()
        .ok(expected)
        .withHive()
        .ok(expected)
        .withBigQuery()
        .ok(expected)
        .withMssql()
        .ok(expectedMssql);
  }

  @Test void testSelectOrderByDescNullsLast() {
    final String query = "select \"product_id\" from \"product\"\n"
        + "order by \"product_id\" desc nulls last";
    // Hive and MSSQL do not support NULLS LAST, but nulls sort low, so no
    // need to emulate
    final String expected = "SELECT product_id\n"
        + "FROM foodmart.product\n"
        + "ORDER BY product_id DESC";
    final String mssqlExpected = "SELECT [product_id]\n"
        + "FROM [foodmart].[product]\n"
        + "ORDER BY [product_id] DESC";
    sql(query)
        .dialect(HiveSqlDialect.DEFAULT).ok(expected)
        .dialect(MssqlSqlDialect.DEFAULT).ok(mssqlExpected);
  }

  @Test void testHiveSelectQueryWithOverDescAndNullsFirstShouldBeEmulated() {
    final String query = "SELECT row_number() over "
        + "(order by \"hire_date\" desc nulls first) FROM \"employee\"";
    final String expected = "SELECT ROW_NUMBER() "
        + "OVER (ORDER BY hire_date IS NULL DESC, hire_date DESC)\n"
        + "FROM foodmart.employee";
    sql(query).dialect(HiveSqlDialect.DEFAULT).ok(expected);
  }

  @Test void testHiveSelectQueryWithOverAscAndNullsLastShouldBeEmulated() {
    final String query = "SELECT row_number() over "
        + "(order by \"hire_date\" nulls last) FROM \"employee\"";
    final String expected = "SELECT ROW_NUMBER() OVER (ORDER BY hire_date IS NULL, hire_date)\n"
        + "FROM foodmart.employee";
    sql(query).dialect(HiveSqlDialect.DEFAULT).ok(expected);
  }

  @Test void testHiveSelectQueryWithOverAscNullsFirstShouldNotAddNullEmulation() {
    final String query = "SELECT row_number() over "
        + "(order by \"hire_date\" nulls first) FROM \"employee\"";
    final String expected = "SELECT ROW_NUMBER() OVER (ORDER BY hire_date)\n"
        + "FROM foodmart.employee";
    sql(query).dialect(HiveSqlDialect.DEFAULT).ok(expected);
  }

  @Test void testCharLengthFunctionEmulationForHiveAndBigqueryAndSpark() {
    final String query = "select char_length('xyz') from \"product\"";
    final String expected = "SELECT LENGTH('xyz')\n"
        + "FROM foodmart.product";
    final String expectedSnowFlake = "SELECT LENGTH('xyz')\n"
            + "FROM \"foodmart\".\"product\"";
    sql(query)
        .withHive()
        .ok(expected)
        .withBigQuery()
        .ok(expected)
        .withSpark()
        .ok(expected)
      .withSnowflake()
      .ok(expectedSnowFlake);
  }

  @Test public void testCharacterLengthFunctionEmulationForHiveAndBigqueryAndSpark() {
    final String query = "select character_length('xyz') from \"product\"";
    final String expected = "SELECT LENGTH('xyz')\n"
        + "FROM foodmart.product";
    final String expectedSnowFlake = "SELECT LENGTH('xyz')\n"
            + "FROM \"foodmart\".\"product\"";
    sql(query)
      .withHive()
      .ok(expected)
      .withBigQuery()
      .ok(expected)
      .withSpark()
      .ok(expected)
      .withSnowflake()
      .ok(expectedSnowFlake);
  }

  @Test void testHiveSubstringWithLength() {
    String query = "SELECT SUBSTRING('ABC', 2, 3)"
            + "from \"foodmart\".\"reserve_employee\"";
    final String expected = "SELECT SUBSTRING('ABC', 2, 3)\n"
            + "FROM foodmart.reserve_employee";
    sql(query).withHive().ok(expected);
  }

  @Test void testHiveSubstringWithANSI() {
    String query = "SELECT SUBSTRING('ABC' FROM 2)"
            + "from \"foodmart\".\"reserve_employee\"";
    final String expected = "SELECT SUBSTRING('ABC', 2)\n"
            + "FROM foodmart.reserve_employee";
    sql(query).withHive().ok(expected);
  }

  @Test void testHiveSubstringWithANSIAndLength() {
    String query = "SELECT SUBSTRING('ABC' FROM 2 FOR 3)"
            + "from \"foodmart\".\"reserve_employee\"";
    final String expected = "SELECT SUBSTRING('ABC', 2, 3)\n"
            + "FROM foodmart.reserve_employee";
    sql(query).withHive().ok(expected);
  }

  @Test void testHiveSelectQueryWithOverDescNullsLastShouldNotAddNullEmulation() {
    final String query = "SELECT row_number() over "
            + "(order by \"hire_date\" desc nulls last) FROM \"employee\"";
    final String expected = "SELECT ROW_NUMBER() OVER (ORDER BY hire_date DESC)\n"
            + "FROM foodmart.employee";
    sql(query).dialect(HiveSqlDialect.DEFAULT).ok(expected);
  }

  @Test void testMysqlCastToBigint() {
    // MySQL does not allow cast to BIGINT; instead cast to SIGNED.
    final String query = "select cast(\"product_id\" as bigint) from \"product\"";
    final String expected = "SELECT CAST(`product_id` AS SIGNED)\n"
        + "FROM `foodmart`.`product`";
    sql(query).withMysql().ok(expected);
  }


  @Test void testMysqlCastToInteger() {
    // MySQL does not allow cast to INTEGER; instead cast to SIGNED.
    final String query = "select \"employee_id\",\n"
        + "  cast(\"salary_paid\" * 10000 as integer)\n"
        + "from \"salary\"";
    final String expected = "SELECT `employee_id`,"
        + " CAST(`salary_paid` * 10000 AS SIGNED)\n"
        + "FROM `foodmart`.`salary`";
    sql(query).withMysql().ok(expected);
  }

  @Test void testHiveSelectQueryWithOrderByDescAndHighNullsWithVersionGreaterThanOrEq21() {
    final HiveSqlDialect hive2_1Dialect =
        new HiveSqlDialect(HiveSqlDialect.DEFAULT_CONTEXT
            .withDatabaseMajorVersion(2)
            .withDatabaseMinorVersion(1)
            .withNullCollation(NullCollation.LOW));

    final HiveSqlDialect hive2_2_Dialect =
        new HiveSqlDialect(HiveSqlDialect.DEFAULT_CONTEXT
            .withDatabaseMajorVersion(2)
            .withDatabaseMinorVersion(2)
            .withNullCollation(NullCollation.LOW));

    final String query = "select \"product_id\" from \"product\"\n"
        + "order by \"product_id\" desc nulls first";
    final String expected = "SELECT product_id\n"
        + "FROM foodmart.product\n"
        + "ORDER BY product_id DESC NULLS FIRST";
    sql(query).dialect(hive2_1Dialect).ok(expected);
    sql(query).dialect(hive2_2_Dialect).ok(expected);
  }

  @Test void testHiveSelectQueryWithOverDescAndHighNullsWithVersionGreaterThanOrEq21() {
    final HiveSqlDialect hive2_1Dialect =
        new HiveSqlDialect(SqlDialect.EMPTY_CONTEXT
            .withDatabaseMajorVersion(2)
            .withDatabaseMinorVersion(1)
            .withNullCollation(NullCollation.LOW));

    final HiveSqlDialect hive2_2_Dialect =
        new HiveSqlDialect(SqlDialect.EMPTY_CONTEXT
            .withDatabaseMajorVersion(2)
            .withDatabaseMinorVersion(2)
            .withNullCollation(NullCollation.LOW));

    final String query = "SELECT row_number() over "
        + "(order by \"hire_date\" desc nulls first) FROM \"employee\"";
    final String expected = "SELECT ROW_NUMBER() OVER (ORDER BY hire_date DESC NULLS FIRST)\n"
        + "FROM foodmart.employee";
    sql(query).dialect(hive2_1Dialect).ok(expected);
    sql(query).dialect(hive2_2_Dialect).ok(expected);
  }

  @Test void testHiveSelectQueryWithOrderByDescAndHighNullsWithVersion20() {
    final HiveSqlDialect hive2_1_0_Dialect =
        new HiveSqlDialect(HiveSqlDialect.DEFAULT_CONTEXT
            .withDatabaseMajorVersion(2)
            .withDatabaseMinorVersion(0)
            .withNullCollation(NullCollation.LOW));
    final String query = "select \"product_id\" from \"product\"\n"
        + "order by \"product_id\" desc nulls first";
    final String expected = "SELECT product_id\n"
        + "FROM foodmart.product\n"
        + "ORDER BY product_id IS NULL DESC, product_id DESC";
    sql(query).dialect(hive2_1_0_Dialect).ok(expected);
  }

  @Test void testHiveSelectQueryWithOverDescAndHighNullsWithVersion20() {
    final HiveSqlDialect hive2_1_0_Dialect =
        new HiveSqlDialect(SqlDialect.EMPTY_CONTEXT
            .withDatabaseMajorVersion(2)
            .withDatabaseMinorVersion(0)
            .withNullCollation(NullCollation.LOW));
    final String query = "SELECT row_number() over "
        + "(order by \"hire_date\" desc nulls first) FROM \"employee\"";
    final String expected = "SELECT ROW_NUMBER() OVER "
        + "(ORDER BY hire_date IS NULL DESC, hire_date DESC)\n"
        + "FROM foodmart.employee";
    sql(query).dialect(hive2_1_0_Dialect).ok(expected);
  }

  @Test void testJethroDataSelectQueryWithOrderByDescAndNullsFirstShouldBeEmulated() {
    final String query = "select \"product_id\" from \"product\"\n"
        + "order by \"product_id\" desc nulls first";

    final String expected = "SELECT \"product_id\"\n"
        + "FROM \"foodmart\".\"product\"\n"
        + "ORDER BY \"product_id\", \"product_id\" DESC";
    sql(query).dialect(jethroDataSqlDialect()).ok(expected);
  }

  @Test void testJethroDataSelectQueryWithOverDescAndNullsFirstShouldBeEmulated() {
    final String query = "SELECT row_number() over "
        + "(order by \"hire_date\" desc nulls first) FROM \"employee\"";

    final String expected = "SELECT ROW_NUMBER() OVER "
        + "(ORDER BY \"hire_date\", \"hire_date\" DESC)\n"
        + "FROM \"foodmart\".\"employee\"";
    sql(query).dialect(jethroDataSqlDialect()).ok(expected);
  }

  @Test void testMySqlSelectQueryWithOrderByDescAndNullsFirstShouldBeEmulated() {
    final String query = "select \"product_id\" from \"product\"\n"
        + "order by \"product_id\" desc nulls first";
    final String expected = "SELECT `product_id`\n"
        + "FROM `foodmart`.`product`\n"
        + "ORDER BY `product_id` IS NULL DESC, `product_id` DESC";
    sql(query).dialect(MysqlSqlDialect.DEFAULT).ok(expected);
  }

  @Test void testMySqlSelectQueryWithOverDescAndNullsFirstShouldBeEmulated() {
    final String query = "SELECT row_number() over "
        + "(order by \"hire_date\" desc nulls first) FROM \"employee\"";
    final String expected = "SELECT ROW_NUMBER() OVER "
        + "(ORDER BY `hire_date` IS NULL DESC, `hire_date` DESC)\n"
        + "FROM `foodmart`.`employee`";
    sql(query).dialect(MysqlSqlDialect.DEFAULT).ok(expected);
  }

  @Test void testMySqlSelectQueryWithOrderByAscAndNullsLastShouldBeEmulated() {
    final String query = "select \"product_id\" from \"product\"\n"
        + "order by \"product_id\" nulls last";
    final String expected = "SELECT `product_id`\n"
        + "FROM `foodmart`.`product`\n"
        + "ORDER BY `product_id` IS NULL, `product_id`";
    sql(query).dialect(MysqlSqlDialect.DEFAULT).ok(expected);
  }

  @Test void testMySqlSelectQueryWithOverAscAndNullsLastShouldBeEmulated() {
    final String query = "SELECT row_number() over "
        + "(order by \"hire_date\" nulls last) FROM \"employee\"";
    final String expected = "SELECT ROW_NUMBER() OVER "
        + "(ORDER BY `hire_date` IS NULL, `hire_date`)\n"
        + "FROM `foodmart`.`employee`";
    sql(query).dialect(MysqlSqlDialect.DEFAULT).ok(expected);
  }

  @Test void testMySqlSelectQueryWithOrderByAscNullsFirstShouldNotAddNullEmulation() {
    final String query = "select \"product_id\" from \"product\"\n"
        + "order by \"product_id\" nulls first";
    final String expected = "SELECT `product_id`\n"
        + "FROM `foodmart`.`product`\n"
        + "ORDER BY `product_id`";
    sql(query).dialect(MysqlSqlDialect.DEFAULT).ok(expected);
  }

  @Test void testMySqlSelectQueryWithOverAscNullsFirstShouldNotAddNullEmulation() {
    final String query = "SELECT row_number() "
        + "over (order by \"hire_date\" nulls first) FROM \"employee\"";
    final String expected = "SELECT ROW_NUMBER() OVER (ORDER BY `hire_date`)\n"
        + "FROM `foodmart`.`employee`";
    sql(query).dialect(MysqlSqlDialect.DEFAULT).ok(expected);
  }

  @Test void testMySqlSelectQueryWithOrderByDescNullsLastShouldNotAddNullEmulation() {
    final String query = "select \"product_id\" from \"product\"\n"
        + "order by \"product_id\" desc nulls last";
    final String expected = "SELECT `product_id`\n"
        + "FROM `foodmart`.`product`\n"
        + "ORDER BY `product_id` DESC";
    sql(query).dialect(MysqlSqlDialect.DEFAULT).ok(expected);
  }

  @Test void testMySqlSelectQueryWithOverDescNullsLastShouldNotAddNullEmulation() {
    final String query = "SELECT row_number() "
        + "over (order by \"hire_date\" desc nulls last) FROM \"employee\"";
    final String expected = "SELECT ROW_NUMBER() OVER (ORDER BY `hire_date` DESC)\n"
        + "FROM `foodmart`.`employee`";
    sql(query).dialect(MysqlSqlDialect.DEFAULT).ok(expected);
  }

  @Test void testMySqlCastToVarcharWithLessThanMaxPrecision() {
    final String query = "select cast(\"product_id\" as varchar(50)), \"product_id\" "
        + "from \"product\" ";
    final String expected = "SELECT CAST(`product_id` AS CHAR(50)), `product_id`\n"
        + "FROM `foodmart`.`product`";
    sql(query).withMysql().ok(expected);
  }

  @Test void testMySqlCastToTimestamp() {
    final String query = "select  * from \"employee\" where  \"hire_date\" - "
        + "INTERVAL '19800' SECOND(5) > cast(\"hire_date\" as TIMESTAMP) ";
    final String expected = "SELECT *\nFROM `foodmart`.`employee`"
        + "\nWHERE (`hire_date` - INTERVAL '19800' SECOND) > CAST(`hire_date` AS DATETIME)";
    sql(query).withMysql().ok(expected);
  }

  @Test void testMySqlCastToVarcharWithGreaterThanMaxPrecision() {
    final String query = "select cast(\"product_id\" as varchar(500)), \"product_id\" "
        + "from \"product\" ";
    final String expected = "SELECT CAST(`product_id` AS CHAR(255)), `product_id`\n"
        + "FROM `foodmart`.`product`";
    sql(query).withMysql().ok(expected);
  }

  @Test void testMySqlWithHighNullsSelectWithOrderByAscNullsLastAndNoEmulation() {
    final String query = "select \"product_id\" from \"product\"\n"
        + "order by \"product_id\" nulls last";
    final String expected = "SELECT `product_id`\n"
        + "FROM `foodmart`.`product`\n"
        + "ORDER BY `product_id`";
    sql(query).dialect(mySqlDialect(NullCollation.HIGH)).ok(expected);
  }

  @Test void testMySqlWithHighNullsSelectWithOverAscNullsLastAndNoEmulation() {
    final String query = "SELECT row_number() "
        + "over (order by \"hire_date\" nulls last) FROM \"employee\"";
    final String expected = "SELECT ROW_NUMBER() OVER (ORDER BY `hire_date`)\n"
        + "FROM `foodmart`.`employee`";
    sql(query).dialect(mySqlDialect(NullCollation.HIGH)).ok(expected);
  }

  @Test void testMySqlWithHighNullsSelectWithOrderByAscNullsFirstAndNullEmulation() {
    final String query = "select \"product_id\" from \"product\"\n"
        + "order by \"product_id\" nulls first";
    final String expected = "SELECT `product_id`\n"
        + "FROM `foodmart`.`product`\n"
        + "ORDER BY `product_id` IS NULL DESC, `product_id`";
    sql(query).dialect(mySqlDialect(NullCollation.HIGH)).ok(expected);
  }

  @Test void testMySqlWithHighNullsSelectWithOverAscNullsFirstAndNullEmulation() {
    final String query = "SELECT row_number() "
        + "over (order by \"hire_date\" nulls first) FROM \"employee\"";
    final String expected = "SELECT ROW_NUMBER() "
        + "OVER (ORDER BY `hire_date` IS NULL DESC, `hire_date`)\n"
        + "FROM `foodmart`.`employee`";
    sql(query).dialect(mySqlDialect(NullCollation.HIGH)).ok(expected);
  }

  @Test void testMySqlWithHighNullsSelectWithOrderByDescNullsFirstAndNoEmulation() {
    final String query = "select \"product_id\" from \"product\"\n"
        + "order by \"product_id\" desc nulls first";
    final String expected = "SELECT `product_id`\n"
        + "FROM `foodmart`.`product`\n"
        + "ORDER BY `product_id` DESC";
    sql(query).dialect(mySqlDialect(NullCollation.HIGH)).ok(expected);
  }

  @Test void testMySqlWithHighNullsSelectWithOverDescNullsFirstAndNoEmulation() {
    final String query = "SELECT row_number() "
        + "over (order by \"hire_date\" desc nulls first) FROM \"employee\"";
    final String expected = "SELECT ROW_NUMBER() OVER (ORDER BY `hire_date` DESC)\n"
        + "FROM `foodmart`.`employee`";
    sql(query).dialect(mySqlDialect(NullCollation.HIGH)).ok(expected);
  }

  @Test void testMySqlWithHighNullsSelectWithOrderByDescNullsLastAndNullEmulation() {
    final String query = "select \"product_id\" from \"product\"\n"
        + "order by \"product_id\" desc nulls last";
    final String expected = "SELECT `product_id`\n"
        + "FROM `foodmart`.`product`\n"
        + "ORDER BY `product_id` IS NULL, `product_id` DESC";
    sql(query).dialect(mySqlDialect(NullCollation.HIGH)).ok(expected);
  }

  @Test void testMySqlWithHighNullsSelectWithOverDescNullsLastAndNullEmulation() {
    final String query = "SELECT row_number() "
        + "over (order by \"hire_date\" desc nulls last) FROM \"employee\"";
    final String expected = "SELECT ROW_NUMBER() "
        + "OVER (ORDER BY `hire_date` IS NULL, `hire_date` DESC)\n"
        + "FROM `foodmart`.`employee`";
    sql(query).dialect(mySqlDialect(NullCollation.HIGH)).ok(expected);
  }

  @Test void testMySqlWithFirstNullsSelectWithOrderByDescAndNullsFirstShouldNotBeEmulated() {
    final String query = "select \"product_id\" from \"product\"\n"
        + "order by \"product_id\" desc nulls first";
    final String expected = "SELECT `product_id`\n"
        + "FROM `foodmart`.`product`\n"
        + "ORDER BY `product_id` DESC";
    sql(query).dialect(mySqlDialect(NullCollation.FIRST)).ok(expected);
  }

  @Test void testMySqlWithFirstNullsSelectWithOverDescAndNullsFirstShouldNotBeEmulated() {
    final String query = "SELECT row_number() "
        + "over (order by \"hire_date\" desc nulls first) FROM \"employee\"";
    final String expected = "SELECT ROW_NUMBER() OVER (ORDER BY `hire_date` DESC)\n"
        + "FROM `foodmart`.`employee`";
    sql(query).dialect(mySqlDialect(NullCollation.FIRST)).ok(expected);
  }

  @Test void testMySqlWithFirstNullsSelectWithOrderByAscAndNullsFirstShouldNotBeEmulated() {
    final String query = "select \"product_id\" from \"product\"\n"
        + "order by \"product_id\" nulls first";
    final String expected = "SELECT `product_id`\n"
        + "FROM `foodmart`.`product`\n"
        + "ORDER BY `product_id`";
    sql(query).dialect(mySqlDialect(NullCollation.FIRST)).ok(expected);
  }

  @Test void testMySqlWithFirstNullsSelectWithOverAscAndNullsFirstShouldNotBeEmulated() {
    final String query = "SELECT row_number() "
        + "over (order by \"hire_date\" nulls first) FROM \"employee\"";
    final String expected = "SELECT ROW_NUMBER() OVER (ORDER BY `hire_date`)\n"
        + "FROM `foodmart`.`employee`";
    sql(query).dialect(mySqlDialect(NullCollation.FIRST)).ok(expected);
  }

  @Test void testMySqlWithFirstNullsSelectWithOrderByDescAndNullsLastShouldBeEmulated() {
    final String query = "select \"product_id\" from \"product\"\n"
        + "order by \"product_id\" desc nulls last";
    final String expected = "SELECT `product_id`\n"
        + "FROM `foodmart`.`product`\n"
        + "ORDER BY `product_id` IS NULL, `product_id` DESC";
    sql(query).dialect(mySqlDialect(NullCollation.FIRST)).ok(expected);
  }

  @Test void testMySqlWithFirstNullsSelectWithOverDescAndNullsLastShouldBeEmulated() {
    final String query = "SELECT row_number() "
        + "over (order by \"hire_date\" desc nulls last) FROM \"employee\"";
    final String expected = "SELECT ROW_NUMBER() "
        + "OVER (ORDER BY `hire_date` IS NULL, `hire_date` DESC)\n"
        + "FROM `foodmart`.`employee`";
    sql(query).dialect(mySqlDialect(NullCollation.FIRST)).ok(expected);
  }

  @Test void testMySqlWithFirstNullsSelectWithOrderByAscAndNullsLastShouldBeEmulated() {
    final String query = "select \"product_id\" from \"product\"\n"
        + "order by \"product_id\" nulls last";
    final String expected = "SELECT `product_id`\n"
        + "FROM `foodmart`.`product`\n"
        + "ORDER BY `product_id` IS NULL, `product_id`";
    sql(query).dialect(mySqlDialect(NullCollation.FIRST)).ok(expected);
  }

  @Test void testMySqlWithFirstNullsSelectWithOverAscAndNullsLastShouldBeEmulated() {
    final String query = "SELECT row_number() "
        + "over (order by \"hire_date\" nulls last) FROM \"employee\"";
    final String expected = "SELECT ROW_NUMBER() "
        + "OVER (ORDER BY `hire_date` IS NULL, `hire_date`)\n"
        + "FROM `foodmart`.`employee`";
    sql(query).dialect(mySqlDialect(NullCollation.FIRST)).ok(expected);
  }

  @Test void testMySqlWithLastNullsSelectWithOrderByDescAndNullsFirstShouldBeEmulated() {
    final String query = "select \"product_id\" from \"product\"\n"
        + "order by \"product_id\" desc nulls first";
    final String expected = "SELECT `product_id`\n"
        + "FROM `foodmart`.`product`\n"
        + "ORDER BY `product_id` IS NULL DESC, `product_id` DESC";
    sql(query).dialect(mySqlDialect(NullCollation.LAST)).ok(expected);
  }

  @Test void testMySqlWithLastNullsSelectWithOverDescAndNullsFirstShouldBeEmulated() {
    final String query = "SELECT row_number() "
        + "over (order by \"hire_date\" desc nulls first) FROM \"employee\"";
    final String expected = "SELECT ROW_NUMBER() "
        + "OVER (ORDER BY `hire_date` IS NULL DESC, `hire_date` DESC)\n"
        + "FROM `foodmart`.`employee`";
    sql(query).dialect(mySqlDialect(NullCollation.LAST)).ok(expected);
  }

  @Test void testMySqlWithLastNullsSelectWithOrderByAscAndNullsFirstShouldBeEmulated() {
    final String query = "select \"product_id\" from \"product\"\n"
        + "order by \"product_id\" nulls first";
    final String expected = "SELECT `product_id`\n"
        + "FROM `foodmart`.`product`\n"
        + "ORDER BY `product_id` IS NULL DESC, `product_id`";
    sql(query).dialect(mySqlDialect(NullCollation.LAST)).ok(expected);
  }

  @Test void testMySqlWithLastNullsSelectWithOverAscAndNullsFirstShouldBeEmulated() {
    final String query = "SELECT row_number() "
        + "over (order by \"hire_date\" nulls first) FROM \"employee\"";
    final String expected = "SELECT ROW_NUMBER() "
        + "OVER (ORDER BY `hire_date` IS NULL DESC, `hire_date`)\n"
        + "FROM `foodmart`.`employee`";
    sql(query).dialect(mySqlDialect(NullCollation.LAST)).ok(expected);
  }

  @Test void testMySqlWithLastNullsSelectWithOrderByDescAndNullsLastShouldNotBeEmulated() {
    final String query = "select \"product_id\" from \"product\"\n"
        + "order by \"product_id\" desc nulls last";
    final String expected = "SELECT `product_id`\n"
        + "FROM `foodmart`.`product`\n"
        + "ORDER BY `product_id` DESC";
    sql(query).dialect(mySqlDialect(NullCollation.LAST)).ok(expected);
  }

  @Test void testMySqlWithLastNullsSelectWithOverDescAndNullsLastShouldNotBeEmulated() {
    final String query = "SELECT row_number() "
        + "over (order by \"hire_date\" desc nulls last) FROM \"employee\"";
    final String expected = "SELECT ROW_NUMBER() OVER (ORDER BY `hire_date` DESC)\n"
        + "FROM `foodmart`.`employee`";
    sql(query).dialect(mySqlDialect(NullCollation.LAST)).ok(expected);
  }

  @Test void testMySqlWithLastNullsSelectWithOrderByAscAndNullsLastShouldNotBeEmulated() {
    final String query = "select \"product_id\" from \"product\"\n"
        + "order by \"product_id\" nulls last";
    final String expected = "SELECT `product_id`\n"
        + "FROM `foodmart`.`product`\n"
        + "ORDER BY `product_id`";
    sql(query).dialect(mySqlDialect(NullCollation.LAST)).ok(expected);
  }

  @Test void testMySqlWithLastNullsSelectWithOverAscAndNullsLastShouldNotBeEmulated() {
    final String query = "SELECT row_number() over "
        + "(order by \"hire_date\" nulls last) FROM \"employee\"";
    final String expected = "SELECT ROW_NUMBER() OVER (ORDER BY `hire_date`)\n"
        + "FROM `foodmart`.`employee`";
    sql(query).dialect(mySqlDialect(NullCollation.LAST)).ok(expected);
  }

  @Test void testCastToVarchar() {
    String query = "select cast(\"product_id\" as varchar) from \"product\"";
    final String expectedClickHouse = "SELECT CAST(`product_id` AS `String`)\n"
        + "FROM `foodmart`.`product`";
    final String expectedMysql = "SELECT CAST(`product_id` AS CHAR)\n"
        + "FROM `foodmart`.`product`";
    sql(query)
        .withClickHouse()
        .ok(expectedClickHouse)
        .withMysql()
        .ok(expectedMysql);
  }

  @Test void testSelectQueryWithLimitClauseWithoutOrder() {
    String query = "select \"product_id\" from \"product\" limit 100 offset 10";
    final String expected = "SELECT \"product_id\"\n"
        + "FROM \"foodmart\".\"product\"\n"
        + "OFFSET 10 ROWS\n"
        + "FETCH NEXT 100 ROWS ONLY";
    final String expectedClickHouse = "SELECT `product_id`\n"
        + "FROM `foodmart`.`product`\n"
        + "LIMIT 10, 100";
    sql(query)
        .ok(expected)
        .withClickHouse()
        .ok(expectedClickHouse);

    final String expectedPresto = "SELECT \"product_id\"\n"
        + "FROM \"foodmart\".\"product\"\n"
        + "OFFSET 10\n"
        + "LIMIT 100";
    sql(query)
        .ok(expected)
        .withPresto()
        .ok(expectedPresto);
  }

  @Test void testSelectQueryWithLimitOffsetClause() {
    String query = "select \"product_id\" from \"product\"\n"
        + "order by \"net_weight\" asc limit 100 offset 10";
    final String expected = "SELECT \"product_id\", \"net_weight\"\n"
        + "FROM \"foodmart\".\"product\"\n"
        + "ORDER BY \"net_weight\"\n"
        + "OFFSET 10 ROWS\n"
        + "FETCH NEXT 100 ROWS ONLY";
    // BigQuery uses LIMIT/OFFSET, and nulls sort low by default
    final String expectedBigQuery = "SELECT product_id, net_weight\n"
        + "FROM foodmart.product\n"
        + "ORDER BY net_weight IS NULL, net_weight\n"
        + "LIMIT 100\n"
        + "OFFSET 10";
    sql(query).ok(expected)
        .withBigQuery().ok(expectedBigQuery);
  }

  @Test void testSelectQueryWithParameters() {
    String query = "select * from \"product\" "
        + "where \"product_id\" = ? "
        + "AND ? >= \"shelf_width\"";
    final String expected = "SELECT *\n"
        + "FROM \"foodmart\".\"product\"\n"
        + "WHERE \"product_id\" = ? "
        + "AND ? >= \"shelf_width\"";
    sql(query).ok(expected);
  }

  @Test void testSelectQueryWithFetchOffsetClause() {
    String query = "select \"product_id\" from \"product\"\n"
        + "order by \"product_id\" offset 10 rows fetch next 100 rows only";
    final String expected = "SELECT \"product_id\"\n"
        + "FROM \"foodmart\".\"product\"\n"
        + "ORDER BY \"product_id\"\n"
        + "OFFSET 10 ROWS\n"
        + "FETCH NEXT 100 ROWS ONLY";
    sql(query).ok(expected);
  }

  @Test void testSelectQueryWithFetchClause() {
    String query = "select \"product_id\"\n"
        + "from \"product\"\n"
        + "order by \"product_id\" fetch next 100 rows only";
    final String expected = "SELECT \"product_id\"\n"
        + "FROM \"foodmart\".\"product\"\n"
        + "ORDER BY \"product_id\"\n"
        + "FETCH NEXT 100 ROWS ONLY";
    final String expectedMssql10 = "SELECT TOP (100) [product_id]\n"
        + "FROM [foodmart].[product]\n"
        + "ORDER BY CASE WHEN [product_id] IS NULL THEN 1 ELSE 0 END, [product_id]";
    final String expectedMssql = "SELECT [product_id]\n"
        + "FROM [foodmart].[product]\n"
        + "ORDER BY CASE WHEN [product_id] IS NULL THEN 1 ELSE 0 END, [product_id]\n"
        + "FETCH NEXT 100 ROWS ONLY";
    final String expectedSybase = "SELECT TOP (100) product_id\n"
        + "FROM foodmart.product\n"
        + "ORDER BY product_id";
    sql(query).ok(expected)
        .withMssql(10).ok(expectedMssql10)
        .withMssql(11).ok(expectedMssql)
        .withMssql(14).ok(expectedMssql)
        .withSybase().ok(expectedSybase);
  }

  @Test void testSelectQueryComplex() {
    String query =
        "select count(*), \"units_per_case\" from \"product\" where \"cases_per_pallet\" > 100 "
            + "group by \"product_id\", \"units_per_case\" order by \"units_per_case\" desc";
    final String expected = "SELECT COUNT(*), \"units_per_case\"\n"
        + "FROM \"foodmart\".\"product\"\n"
        + "WHERE \"cases_per_pallet\" > 100\n"
        + "GROUP BY \"product_id\", \"units_per_case\"\n"
        + "ORDER BY \"units_per_case\" DESC";
    sql(query).ok(expected);
  }

  @Test void testSelectQueryWithGroup() {
    String query = "select"
        + " count(*), sum(\"employee_id\") from \"reserve_employee\" "
        + "where \"hire_date\" > '2015-01-01' "
        + "and (\"position_title\" = 'SDE' or \"position_title\" = 'SDM') "
        + "group by \"store_id\", \"position_title\"";
    final String expected = "SELECT COUNT(*), SUM(\"employee_id\")\n"
        + "FROM \"foodmart\".\"reserve_employee\"\n"
        + "WHERE \"hire_date\" > '2015-01-01' "
        + "AND (\"position_title\" = 'SDE' OR \"position_title\" = 'SDM')\n"
        + "GROUP BY \"store_id\", \"position_title\"";
    sql(query).ok(expected);
  }

  @Test void testSimpleJoin() {
    String query = "select *\n"
        + "from \"sales_fact_1997\" as s\n"
        + "join \"customer\" as c on s.\"customer_id\" = c.\"customer_id\"\n"
        + "join \"product\" as p on s.\"product_id\" = p.\"product_id\"\n"
        + "join \"product_class\" as pc\n"
        + "  on p.\"product_class_id\" = pc.\"product_class_id\"\n"
        + "where c.\"city\" = 'San Francisco'\n"
        + "and pc.\"product_department\" = 'Snacks'\n";
    final String expected = "SELECT *\n"
        + "FROM \"foodmart\".\"sales_fact_1997\"\n"
        + "INNER JOIN \"foodmart\".\"customer\" "
        + "ON \"sales_fact_1997\".\"customer_id\" = \"customer\""
        + ".\"customer_id\"\n"
        + "INNER JOIN \"foodmart\".\"product\" "
        + "ON \"sales_fact_1997\".\"product_id\" = \"product\".\"product_id\"\n"
        + "INNER JOIN \"foodmart\".\"product_class\" "
        + "ON \"product\".\"product_class_id\" = \"product_class\""
        + ".\"product_class_id\"\n"
        + "WHERE \"customer\".\"city\" = 'San Francisco' AND "
        + "\"product_class\".\"product_department\" = 'Snacks'";
    sql(query).ok(expected);
  }

  @Test void testSimpleJoinUsing() {
    String query = "select *\n"
        + "from \"sales_fact_1997\" as s\n"
        + "  join \"customer\" as c using (\"customer_id\")\n"
        + "  join \"product\" as p using (\"product_id\")\n"
        + "  join \"product_class\" as pc using (\"product_class_id\")\n"
        + "where c.\"city\" = 'San Francisco'\n"
        + "and pc.\"product_department\" = 'Snacks'\n";
    final String expected = "SELECT"
        + " \"product\".\"product_class_id\","
        + " \"sales_fact_1997\".\"product_id\","
        + " \"sales_fact_1997\".\"customer_id\","
        + " \"sales_fact_1997\".\"time_id\","
        + " \"sales_fact_1997\".\"promotion_id\","
        + " \"sales_fact_1997\".\"store_id\","
        + " \"sales_fact_1997\".\"store_sales\","
        + " \"sales_fact_1997\".\"store_cost\","
        + " \"sales_fact_1997\".\"unit_sales\","
        + " \"customer\".\"account_num\","
        + " \"customer\".\"lname\","
        + " \"customer\".\"fname\","
        + " \"customer\".\"mi\","
        + " \"customer\".\"address1\","
        + " \"customer\".\"address2\","
        + " \"customer\".\"address3\","
        + " \"customer\".\"address4\","
        + " \"customer\".\"city\","
        + " \"customer\".\"state_province\","
        + " \"customer\".\"postal_code\","
        + " \"customer\".\"country\","
        + " \"customer\".\"customer_region_id\","
        + " \"customer\".\"phone1\","
        + " \"customer\".\"phone2\","
        + " \"customer\".\"birthdate\","
        + " \"customer\".\"marital_status\","
        + " \"customer\".\"yearly_income\","
        + " \"customer\".\"gender\","
        + " \"customer\".\"total_children\","
        + " \"customer\".\"num_children_at_home\","
        + " \"customer\".\"education\","
        + " \"customer\".\"date_accnt_opened\","
        + " \"customer\".\"member_card\","
        + " \"customer\".\"occupation\","
        + " \"customer\".\"houseowner\","
        + " \"customer\".\"num_cars_owned\","
        + " \"customer\".\"fullname\","
        + " \"product\".\"brand_name\","
        + " \"product\".\"product_name\","
        + " \"product\".\"SKU\","
        + " \"product\".\"SRP\","
        + " \"product\".\"gross_weight\","
        + " \"product\".\"net_weight\","
        + " \"product\".\"recyclable_package\","
        + " \"product\".\"low_fat\","
        + " \"product\".\"units_per_case\","
        + " \"product\".\"cases_per_pallet\","
        + " \"product\".\"shelf_width\","
        + " \"product\".\"shelf_height\","
        + " \"product\".\"shelf_depth\","
        + " \"product_class\".\"product_subcategory\","
        + " \"product_class\".\"product_category\","
        + " \"product_class\".\"product_department\","
        + " \"product_class\".\"product_family\"\n"
        + "FROM \"foodmart\".\"sales_fact_1997\"\n"
        + "INNER JOIN \"foodmart\".\"customer\" "
        + "ON \"sales_fact_1997\".\"customer_id\" = \"customer\""
        + ".\"customer_id\"\n"
        + "INNER JOIN \"foodmart\".\"product\" "
        + "ON \"sales_fact_1997\".\"product_id\" = \"product\".\"product_id\"\n"
        + "INNER JOIN \"foodmart\".\"product_class\" "
        + "ON \"product\".\"product_class_id\" = \"product_class\""
        + ".\"product_class_id\"\n"
        + "WHERE \"customer\".\"city\" = 'San Francisco' AND "
        + "\"product_class\".\"product_department\" = 'Snacks'";
    sql(query).ok(expected);
  }

  /** Test case for
   * <a href="https://issues.apache.org/jira/browse/CALCITE-1636">[CALCITE-1636]
   * JDBC adapter generates wrong SQL for self join with sub-query</a>. */
  @Test void testSubQueryAlias() {
    String query = "select t1.\"customer_id\", t2.\"customer_id\"\n"
        + "from (select \"customer_id\" from \"sales_fact_1997\") as t1\n"
        + "inner join (select \"customer_id\" from \"sales_fact_1997\") t2\n"
        + "on t1.\"customer_id\" = t2.\"customer_id\"";
    final String expected = "SELECT *\n"
        + "FROM (SELECT sales_fact_1997.customer_id\n"
        + "FROM foodmart.sales_fact_1997 AS sales_fact_1997) AS t\n"
        + "INNER JOIN (SELECT sales_fact_19970.customer_id\n"
        + "FROM foodmart.sales_fact_1997 AS sales_fact_19970) AS t0 ON t.customer_id = t0"
        + ".customer_id";

    sql(query).withDb2().ok(expected);
  }

  @Test void testCartesianProductWithCommaSyntax() {
    String query = "select * from \"department\" , \"employee\"";
    String expected = "SELECT *\n"
        + "FROM \"foodmart\".\"department\",\n"
        + "\"foodmart\".\"employee\"";
    sql(query).ok(expected);
  }

  /** Test case for
   * <a href="https://issues.apache.org/jira/browse/CALCITE-2652">[CALCITE-2652]
   * SqlNode to SQL conversion fails if the join condition references a BOOLEAN
   * column</a>. */
  @Test void testJoinOnBoolean() {
    final String sql = "SELECT 1\n"
        + "from emps\n"
        + "join emp on (emp.deptno = emps.empno and manager)";
    final String s = sql(sql).schema(CalciteAssert.SchemaSpec.POST).exec();
    assertThat(s, notNullValue()); // sufficient that conversion did not throw
  }

  /** Test case for
   * <a href="https://issues.apache.org/jira/browse/CALCITE-4249">[CALCITE-4249]
   * JDBC adapter cannot translate NOT LIKE in join condition</a>. */
  @Test void testJoinOnNotLike() {
    final Function<RelBuilder, RelNode> relFn = b ->
        b.scan("EMP")
            .scan("DEPT")
            .join(JoinRelType.LEFT,
                b.and(
                    b.equals(b.field(2, 0, "DEPTNO"),
                        b.field(2, 1, "DEPTNO")),
                    b.not(
                        b.call(SqlStdOperatorTable.LIKE,
                            b.field(2, 1, "DNAME"),
                            b.literal("ACCOUNTING")))))
            .build();
    final String expectedSql = "SELECT *\n"
        + "FROM \"scott\".\"EMP\"\n"
        + "LEFT JOIN \"scott\".\"DEPT\" "
        + "ON \"EMP\".\"DEPTNO\" = \"DEPT\".\"DEPTNO\" "
        + "AND \"DEPT\".\"DNAME\" NOT LIKE 'ACCOUNTING'";
    relFn(relFn).ok(expectedSql);
  }

  @Test void testCartesianProductWithInnerJoinSyntax() {
    String query = "select * from \"department\"\n"
        + "INNER JOIN \"employee\" ON TRUE";
    String expected = "SELECT *\n"
        + "FROM \"foodmart\".\"department\",\n"
        + "\"foodmart\".\"employee\"";
    sql(query).ok(expected);
  }

  @Test void testFullJoinOnTrueCondition() {
    String query = "select * from \"department\"\n"
        + "FULL JOIN \"employee\" ON TRUE";
    String expected = "SELECT *\n"
        + "FROM \"foodmart\".\"department\"\n"
        + "FULL JOIN \"foodmart\".\"employee\" ON TRUE";
    sql(query).ok(expected);
  }

  @Disabled
  @Test void testCaseOnSubQuery() {
    String query = "SELECT CASE WHEN v.g IN (0, 1) THEN 0 ELSE 1 END\n"
        + "FROM (SELECT * FROM \"foodmart\".\"customer\") AS c,\n"
        + "  (SELECT 0 AS g) AS v\n"
        + "GROUP BY v.g";
    final String expected = "SELECT"
        + " CASE WHEN \"t0\".\"G\" IN (0, 1) THEN 0 ELSE 1 END\n"
        + "FROM (SELECT *\nFROM \"foodmart\".\"customer\") AS \"t\",\n"
        + "(VALUES (0)) AS \"t0\" (\"G\")\n"
        + "GROUP BY \"t0\".\"G\"";
    sql(query).ok(expected);
  }

  @Test void testSimpleIn() {
    String query = "select * from \"department\" where \"department_id\" in (\n"
        + "  select \"department_id\" from \"employee\"\n"
        + "  where \"store_id\" < 150)";
    final String expected = "SELECT "
        + "\"department\".\"department_id\", \"department\""
        + ".\"department_description\"\n"
        + "FROM \"foodmart\".\"department\"\nINNER JOIN "
        + "(SELECT \"department_id\"\nFROM \"foodmart\".\"employee\"\n"
        + "WHERE \"store_id\" < 150\nGROUP BY \"department_id\") AS \"t1\" "
        + "ON \"department\".\"department_id\" = \"t1\".\"department_id\"";
    sql(query).ok(expected);
  }

  /** Test case for
   * <a href="https://issues.apache.org/jira/browse/CALCITE-1332">[CALCITE-1332]
   * DB2 should always use aliases for tables: x.y.z AS z</a>. */
  @Test void testDb2DialectJoinStar() {
    String query = "select * "
        + "from \"foodmart\".\"employee\" A "
        + "join \"foodmart\".\"department\" B\n"
        + "on A.\"department_id\" = B.\"department_id\"";
    final String expected = "SELECT *\n"
        + "FROM foodmart.employee AS employee\n"
        + "INNER JOIN foodmart.department AS department "
        + "ON employee.department_id = department.department_id";
    sql(query).withDb2().ok(expected);
  }

  @Test void testDb2DialectSelfJoinStar() {
    String query = "select * "
        + "from \"foodmart\".\"employee\" A join \"foodmart\".\"employee\" B\n"
        + "on A.\"department_id\" = B.\"department_id\"";
    final String expected = "SELECT *\n"
        + "FROM foodmart.employee AS employee\n"
        + "INNER JOIN foodmart.employee AS employee0 "
        + "ON employee.department_id = employee0.department_id";
    sql(query).withDb2().ok(expected);
  }

  @Test void testDb2DialectJoin() {
    String query = "select A.\"employee_id\", B.\"department_id\" "
        + "from \"foodmart\".\"employee\" A join \"foodmart\".\"department\" B\n"
        + "on A.\"department_id\" = B.\"department_id\"";
    final String expected = "SELECT"
        + " employee.employee_id, department.department_id\n"
        + "FROM foodmart.employee AS employee\n"
        + "INNER JOIN foodmart.department AS department "
        + "ON employee.department_id = department.department_id";
    sql(query).withDb2().ok(expected);
  }

  @Test void testDb2DialectSelfJoin() {
    String query = "select A.\"employee_id\", B.\"employee_id\" from "
        + "\"foodmart\".\"employee\" A join \"foodmart\".\"employee\" B\n"
        + "on A.\"department_id\" = B.\"department_id\"";
    final String expected = "SELECT"
        + " employee.employee_id, employee0.employee_id AS employee_id0\n"
        + "FROM foodmart.employee AS employee\n"
        + "INNER JOIN foodmart.employee AS employee0 "
        + "ON employee.department_id = employee0.department_id";
    sql(query).withDb2().ok(expected);
  }

  @Test void testDb2DialectWhere() {
    String query = "select A.\"employee_id\" from "
        + "\"foodmart\".\"employee\" A where A.\"department_id\" < 1000";
    final String expected = "SELECT employee.employee_id\n"
        + "FROM foodmart.employee AS employee\n"
        + "WHERE employee.department_id < 1000";
    sql(query).withDb2().ok(expected);
  }

  @Test void testDb2DialectJoinWhere() {
    String query = "select A.\"employee_id\", B.\"department_id\" "
        + "from \"foodmart\".\"employee\" A join \"foodmart\".\"department\" B\n"
        + "on A.\"department_id\" = B.\"department_id\" "
        + "where A.\"employee_id\" < 1000";
    final String expected = "SELECT"
        + " employee.employee_id, department.department_id\n"
        + "FROM foodmart.employee AS employee\n"
        + "INNER JOIN foodmart.department AS department "
        + "ON employee.department_id = department.department_id\n"
        + "WHERE employee.employee_id < 1000";
    sql(query).withDb2().ok(expected);
  }

  @Test void testDb2DialectSelfJoinWhere() {
    String query = "select A.\"employee_id\", B.\"employee_id\" from "
        + "\"foodmart\".\"employee\" A join \"foodmart\".\"employee\" B\n"
        + "on A.\"department_id\" = B.\"department_id\" "
        + "where B.\"employee_id\" < 2000";
    final String expected = "SELECT "
        + "employee.employee_id, employee0.employee_id AS employee_id0\n"
        + "FROM foodmart.employee AS employee\n"
        + "INNER JOIN foodmart.employee AS employee0 "
        + "ON employee.department_id = employee0.department_id\n"
        + "WHERE employee0.employee_id < 2000";
    sql(query).withDb2().ok(expected);
  }

  @Test void testDb2DialectCast() {
    String query = "select \"hire_date\", cast(\"hire_date\" as varchar(10)) "
        + "from \"foodmart\".\"reserve_employee\"";
    final String expected = "SELECT reserve_employee.hire_date, "
        + "CAST(reserve_employee.hire_date AS VARCHAR(10))\n"
        + "FROM foodmart.reserve_employee AS reserve_employee";
    sql(query).withDb2().ok(expected);
  }

  @Test void testDb2DialectSelectQueryWithGroupByHaving() {
    String query = "select count(*) from \"product\" "
        + "group by \"product_class_id\", \"product_id\" "
        + "having \"product_id\"  > 10";
    final String expected = "SELECT COUNT(*)\n"
        + "FROM foodmart.product AS product\n"
        + "GROUP BY product.product_class_id, product.product_id\n"
        + "HAVING product.product_id > 10";
    sql(query).withDb2().ok(expected);
  }


  @Test void testDb2DialectSelectQueryComplex() {
    String query = "select count(*), \"units_per_case\" "
        + "from \"product\" where \"cases_per_pallet\" > 100 "
        + "group by \"product_id\", \"units_per_case\" "
        + "order by \"units_per_case\" desc";
    final String expected = "SELECT COUNT(*), product.units_per_case\n"
        + "FROM foodmart.product AS product\n"
        + "WHERE product.cases_per_pallet > 100\n"
        + "GROUP BY product.product_id, product.units_per_case\n"
        + "ORDER BY product.units_per_case DESC";
    sql(query).withDb2().ok(expected);
  }

  /** Test case for
   * <a href="https://issues.apache.org/jira/browse/CALCITE-4090">[CALCITE-4090]
   * DB2 aliasing breaks with a complex SELECT above a sub-query</a>. */
  @Test void testDb2SubQueryAlias() {
    String query = "select count(foo), \"units_per_case\"\n"
        + "from (select \"units_per_case\", \"cases_per_pallet\",\n"
        + "      \"product_id\", 1 as foo\n"
        + "  from \"product\")\n"
        + "where \"cases_per_pallet\" > 100\n"
        + "group by \"product_id\", \"units_per_case\"\n"
        + "order by \"units_per_case\" desc";
    final String expected = "SELECT COUNT(*), t.units_per_case\n"
        + "FROM (SELECT product.units_per_case, product.cases_per_pallet, "
        + "product.product_id, 1 AS FOO\n"
        + "FROM foodmart.product AS product) AS t\n"
        + "WHERE t.cases_per_pallet > 100\n"
        + "GROUP BY t.product_id, t.units_per_case\n"
        + "ORDER BY t.units_per_case DESC";
    sql(query).withDb2().ok(expected);
  }

  @Test void testDb2SubQueryFromUnion() {
    String query = "select count(foo), \"units_per_case\"\n"
        + "from (select \"units_per_case\", \"cases_per_pallet\",\n"
        + "      \"product_id\", 1 as foo\n"
        + "  from \"product\"\n"
        + "  where \"cases_per_pallet\" > 100\n"
        + "  union all\n"
        + "  select \"units_per_case\", \"cases_per_pallet\",\n"
        + "      \"product_id\", 1 as foo\n"
        + "  from \"product\"\n"
        + "  where \"cases_per_pallet\" < 100)\n"
        + "where \"cases_per_pallet\" > 100\n"
        + "group by \"product_id\", \"units_per_case\"\n"
        + "order by \"units_per_case\" desc";
    final String expected = "SELECT COUNT(*), t3.units_per_case\n"
        + "FROM (SELECT product.units_per_case, product.cases_per_pallet, "
        + "product.product_id, 1 AS FOO\n"
        + "FROM foodmart.product AS product\n"
        + "WHERE product.cases_per_pallet > 100\n"
        + "UNION ALL\n"
        + "SELECT product0.units_per_case, product0.cases_per_pallet, "
        + "product0.product_id, 1 AS FOO\n"
        + "FROM foodmart.product AS product0\n"
        + "WHERE product0.cases_per_pallet < 100) AS t3\n"
        + "WHERE t3.cases_per_pallet > 100\n"
        + "GROUP BY t3.product_id, t3.units_per_case\n"
        + "ORDER BY t3.units_per_case DESC";
    sql(query).withDb2().ok(expected);
  }

  @Test void testDb2DialectSelectQueryWithGroup() {
    String query = "select count(*), sum(\"employee_id\") "
        + "from \"reserve_employee\" "
        + "where \"hire_date\" > '2015-01-01' "
        + "and (\"position_title\" = 'SDE' or \"position_title\" = 'SDM') "
        + "group by \"store_id\", \"position_title\"";
    final String expected = "SELECT"
        + " COUNT(*), SUM(reserve_employee.employee_id)\n"
        + "FROM foodmart.reserve_employee AS reserve_employee\n"
        + "WHERE reserve_employee.hire_date > '2015-01-01' "
        + "AND (reserve_employee.position_title = 'SDE' OR "
        + "reserve_employee.position_title = 'SDM')\n"
        + "GROUP BY reserve_employee.store_id, reserve_employee.position_title";
    sql(query).withDb2().ok(expected);
  }

  /** Test case for
   * <a href="https://issues.apache.org/jira/browse/CALCITE-1372">[CALCITE-1372]
   * JDBC adapter generates SQL with wrong field names</a>. */
  @Test void testJoinPlan2() {
    final String sql = "SELECT v1.deptno, v2.deptno\n"
        + "FROM dept v1 LEFT JOIN emp v2 ON v1.deptno = v2.deptno\n"
        + "WHERE v2.job LIKE 'PRESIDENT'";
    final String expected = "SELECT \"DEPT\".\"DEPTNO\","
        + " \"EMP\".\"DEPTNO\" AS \"DEPTNO0\"\n"
        + "FROM \"SCOTT\".\"DEPT\"\n"
        + "LEFT JOIN \"SCOTT\".\"EMP\""
        + " ON \"DEPT\".\"DEPTNO\" = \"EMP\".\"DEPTNO\"\n"
        + "WHERE \"EMP\".\"JOB\" LIKE 'PRESIDENT'";
    // DB2 does not have implicit aliases, so generates explicit "AS DEPT"
    // and "AS EMP"
    final String expectedDb2 = "SELECT DEPT.DEPTNO, EMP.DEPTNO AS DEPTNO0\n"
        + "FROM SCOTT.DEPT AS DEPT\n"
        + "LEFT JOIN SCOTT.EMP AS EMP ON DEPT.DEPTNO = EMP.DEPTNO\n"
        + "WHERE EMP.JOB LIKE 'PRESIDENT'";
    sql(sql)
        .schema(CalciteAssert.SchemaSpec.JDBC_SCOTT)
        .ok(expected)
        .withDb2()
        .ok(expectedDb2);
  }

  /** Test case for
   * <a href="https://issues.apache.org/jira/browse/CALCITE-1422">[CALCITE-1422]
   * In JDBC adapter, allow IS NULL and IS NOT NULL operators in generated SQL
   * join condition</a>. */
  @Test void testSimpleJoinConditionWithIsNullOperators() {
    String query = "select *\n"
        + "from \"foodmart\".\"sales_fact_1997\" as \"t1\"\n"
        + "inner join \"foodmart\".\"customer\" as \"t2\"\n"
        + "on \"t1\".\"customer_id\" = \"t2\".\"customer_id\" or "
        + "(\"t1\".\"customer_id\" is null "
        + "and \"t2\".\"customer_id\" is null) or\n"
        + "\"t2\".\"occupation\" is null\n"
        + "inner join \"foodmart\".\"product\" as \"t3\"\n"
        + "on \"t1\".\"product_id\" = \"t3\".\"product_id\" or "
        + "(\"t1\".\"product_id\" is not null or "
        + "\"t3\".\"product_id\" is not null)";
    // Some of the "IS NULL" and "IS NOT NULL" are reduced to TRUE or FALSE,
    // but not all.
    String expected = "SELECT *\nFROM \"foodmart\".\"sales_fact_1997\"\n"
        + "INNER JOIN \"foodmart\".\"customer\" "
        + "ON \"sales_fact_1997\".\"customer_id\" = \"customer\".\"customer_id\""
        + " OR FALSE AND FALSE"
        + " OR \"customer\".\"occupation\" IS NULL\n"
        + "INNER JOIN \"foodmart\".\"product\" "
        + "ON \"sales_fact_1997\".\"product_id\" = \"product\".\"product_id\""
        + " OR TRUE"
        + " OR TRUE";
    // The hook prevents RelBuilder from removing "FALSE AND FALSE" and such
    try (Hook.Closeable ignore =
             Hook.REL_BUILDER_SIMPLIFY.addThread(Hook.propertyJ(false))) {
      sql(query).ok(expected);
    }
  }


  /** Test case for
   * <a href="https://issues.apache.org/jira/browse/CALCITE-1586">[CALCITE-1586]
   * JDBC adapter generates wrong SQL if UNION has more than two inputs</a>. */
  @Test void testThreeQueryUnion() {
    String query = "SELECT \"product_id\" FROM \"product\" "
        + " UNION ALL "
        + "SELECT \"product_id\" FROM \"sales_fact_1997\" "
        + " UNION ALL "
        + "SELECT \"product_class_id\" AS product_id FROM \"product_class\"";
    String expected = "SELECT \"product_id\"\n"
        + "FROM \"foodmart\".\"product\"\n"
        + "UNION ALL\n"
        + "SELECT \"product_id\"\n"
        + "FROM \"foodmart\".\"sales_fact_1997\"\n"
        + "UNION ALL\n"
        + "SELECT \"product_class_id\" AS \"PRODUCT_ID\"\n"
        + "FROM \"foodmart\".\"product_class\"";

    final RuleSet rules = RuleSets.ofList(CoreRules.UNION_MERGE);
    sql(query)
        .optimize(rules, null)
        .ok(expected);
  }

  /** Test case for
   * <a href="https://issues.apache.org/jira/browse/CALCITE-1800">[CALCITE-1800]
   * JDBC adapter fails to SELECT FROM a UNION query</a>. */
  @Test void testUnionWrappedInASelect() {
    final String query = "select sum(\n"
        + "  case when \"product_id\"=0 then \"net_weight\" else 0 end)"
        + " as net_weight\n"
        + "from (\n"
        + "  select \"product_id\", \"net_weight\"\n"
        + "  from \"product\"\n"
        + "  union all\n"
        + "  select \"product_id\", 0 as \"net_weight\"\n"
        + "  from \"sales_fact_1997\") t0";
    final String expected = "SELECT SUM(CASE WHEN \"product_id\" = 0"
        + " THEN \"net_weight\" ELSE 0 END) AS \"NET_WEIGHT\"\n"
        + "FROM (SELECT \"product_id\", \"net_weight\"\n"
        + "FROM \"foodmart\".\"product\"\n"
        + "UNION ALL\n"
        + "SELECT \"product_id\", 0 AS \"net_weight\"\n"
        + "FROM \"foodmart\".\"sales_fact_1997\") AS \"t1\"";
    sql(query).ok(expected);
  }

  @Test void testLiteral() {
    checkLiteral("DATE '1978-05-02'");
    checkLiteral2("DATE '1978-5-2'", "DATE '1978-05-02'");
    checkLiteral("TIME '12:34:56'");
    checkLiteral("TIME '12:34:56.78'");
    checkLiteral2("TIME '1:4:6.080'", "TIME '01:04:06.080'");
    checkLiteral("TIMESTAMP '1978-05-02 12:34:56.78'");
    checkLiteral2("TIMESTAMP '1978-5-2 2:4:6.80'",
        "TIMESTAMP '1978-05-02 02:04:06.80'");
    checkLiteral("'I can''t explain'");
    checkLiteral("''");
    checkLiteral("TRUE");
    checkLiteral("123");
    checkLiteral("123.45");
    checkLiteral("-123.45");
    checkLiteral("INTERVAL '1-2' YEAR TO MONTH");
    checkLiteral("INTERVAL -'1-2' YEAR TO MONTH");
    checkLiteral("INTERVAL '12-11' YEAR TO MONTH");
    checkLiteral("INTERVAL '1' YEAR");
    checkLiteral("INTERVAL '1' MONTH");
    checkLiteral("INTERVAL '12' DAY");
    checkLiteral("INTERVAL -'12' DAY");
    checkLiteral2("INTERVAL '1 2' DAY TO HOUR",
        "INTERVAL '1 02' DAY TO HOUR");
    checkLiteral2("INTERVAL '1 2:10' DAY TO MINUTE",
        "INTERVAL '1 02:10' DAY TO MINUTE");
    checkLiteral2("INTERVAL '1 2:00' DAY TO MINUTE",
        "INTERVAL '1 02:00' DAY TO MINUTE");
    checkLiteral2("INTERVAL '1 2:34:56' DAY TO SECOND",
        "INTERVAL '1 02:34:56' DAY TO SECOND");
    checkLiteral2("INTERVAL '1 2:34:56.789' DAY TO SECOND",
        "INTERVAL '1 02:34:56.789' DAY TO SECOND");
    checkLiteral2("INTERVAL '1 2:34:56.78' DAY TO SECOND",
        "INTERVAL '1 02:34:56.78' DAY TO SECOND");
    checkLiteral2("INTERVAL '1 2:34:56.078' DAY TO SECOND",
        "INTERVAL '1 02:34:56.078' DAY TO SECOND");
    checkLiteral2("INTERVAL -'1 2:34:56.078' DAY TO SECOND",
        "INTERVAL -'1 02:34:56.078' DAY TO SECOND");
    checkLiteral2("INTERVAL '1 2:3:5.070' DAY TO SECOND",
        "INTERVAL '1 02:03:05.07' DAY TO SECOND");
    checkLiteral("INTERVAL '1:23' HOUR TO MINUTE");
    checkLiteral("INTERVAL '1:02' HOUR TO MINUTE");
    checkLiteral("INTERVAL -'1:02' HOUR TO MINUTE");
    checkLiteral("INTERVAL '1:23:45' HOUR TO SECOND");
    checkLiteral("INTERVAL '1:03:05' HOUR TO SECOND");
    checkLiteral("INTERVAL '1:23:45.678' HOUR TO SECOND");
    checkLiteral("INTERVAL '1:03:05.06' HOUR TO SECOND");
    checkLiteral("INTERVAL '12' MINUTE");
    checkLiteral("INTERVAL '12:34' MINUTE TO SECOND");
    checkLiteral("INTERVAL '12:34.567' MINUTE TO SECOND");
    checkLiteral("INTERVAL '12' SECOND");
    checkLiteral("INTERVAL '12.345' SECOND");
  }

  private void checkLiteral(String expression) {
    checkLiteral2(expression, expression);
  }

  private void checkLiteral2(String expression, String expected) {
    sql("VALUES " + expression)
        .withHsqldb()
        .ok("SELECT *\n"
            + "FROM (VALUES (" + expected + ")) AS t (EXPR$0)");
  }

  /** Test case for
   * <a href="https://issues.apache.org/jira/browse/CALCITE-2625">[CALCITE-2625]
   * Removing Window Boundaries from SqlWindow of Aggregate Function which do
   * not allow Framing</a>. */
  @Test void testRowNumberFunctionForPrintingOfFrameBoundary() {
    String query = "SELECT row_number() over (order by \"hire_date\") FROM \"employee\"";
    String expected = "SELECT ROW_NUMBER() OVER (ORDER BY \"hire_date\")\n"
        + "FROM \"foodmart\".\"employee\"";
    sql(query).ok(expected);
  }

  /** Test case for
   * <a href="https://issues.apache.org/jira/browse/CALCITE-3112">[CALCITE-3112]
   * Support Window in RelToSqlConverter</a>. */
  @Test void testConvertWindowToSql() {
    String query0 = "SELECT row_number() over (order by \"hire_date\") FROM \"employee\"";
    String expected0 = "SELECT ROW_NUMBER() OVER (ORDER BY \"hire_date\") AS \"$0\"\n"
        + "FROM \"foodmart\".\"employee\"";

    String query1 = "SELECT rank() over (order by \"hire_date\") FROM \"employee\"";
    String expected1 = "SELECT RANK() OVER (ORDER BY \"hire_date\") AS \"$0\"\n"
        + "FROM \"foodmart\".\"employee\"";

    String query2 = "SELECT lead(\"employee_id\",1,'NA') over "
        + "(partition by \"hire_date\" order by \"employee_id\")\n"
        + "FROM \"employee\"";
    String expected2 = "SELECT LEAD(\"employee_id\", 1, 'NA') OVER "
        + "(PARTITION BY \"hire_date\" "
        + "ORDER BY \"employee_id\") AS \"$0\"\n"
        + "FROM \"foodmart\".\"employee\"";

    String query3 = "SELECT lag(\"employee_id\",1,'NA') over "
        + "(partition by \"hire_date\" order by \"employee_id\")\n"
        + "FROM \"employee\"";
    String expected3 = "SELECT LAG(\"employee_id\", 1, 'NA') OVER "
        + "(PARTITION BY \"hire_date\" ORDER BY \"employee_id\") AS \"$0\"\n"
        + "FROM \"foodmart\".\"employee\"";

    String query4 = "SELECT lag(\"employee_id\",1,'NA') "
        + "over (partition by \"hire_date\" order by \"employee_id\") as lag1, "
        + "lag(\"employee_id\",1,'NA') "
        + "over (partition by \"birth_date\" order by \"employee_id\") as lag2, "
        + "count(*) over (partition by \"hire_date\" order by \"employee_id\") as count1, "
        + "count(*) over (partition by \"birth_date\" order by \"employee_id\") as count2\n"
        + "FROM \"employee\"";
    String expected4 = "SELECT LAG(\"employee_id\", 1, 'NA') OVER "
        + "(PARTITION BY \"hire_date\" ORDER BY \"employee_id\") AS \"$0\", "
        + "LAG(\"employee_id\", 1, 'NA') OVER "
        + "(PARTITION BY \"birth_date\" ORDER BY \"employee_id\") AS \"$1\", "
        + "COUNT(*) OVER (PARTITION BY \"hire_date\" ORDER BY \"employee_id\" "
        + "RANGE BETWEEN UNBOUNDED PRECEDING AND CURRENT ROW) AS \"$2\", "
        + "COUNT(*) OVER (PARTITION BY \"birth_date\" ORDER BY \"employee_id\" "
        + "RANGE BETWEEN UNBOUNDED PRECEDING AND CURRENT ROW) AS \"$3\"\n"
        + "FROM \"foodmart\".\"employee\"";

    String query5 = "SELECT lag(\"employee_id\",1,'NA') "
        + "over (partition by \"hire_date\" order by \"employee_id\") as lag1, "
        + "lag(\"employee_id\",1,'NA') "
        + "over (partition by \"birth_date\" order by \"employee_id\") as lag2, "
        + "max(sum(\"employee_id\")) over (partition by \"hire_date\" order by \"employee_id\") "
        + "as count1, "
        + "max(sum(\"employee_id\")) over (partition by \"birth_date\" order by \"employee_id\") "
        + "as count2\n"
        + "FROM \"employee\" group by \"employee_id\", \"hire_date\", \"birth_date\"";
    String expected5 = "SELECT LAG(\"employee_id\", 1, 'NA') OVER "
        + "(PARTITION BY \"hire_date\" ORDER BY \"employee_id\") AS \"$0\", "
        + "LAG(\"employee_id\", 1, 'NA') OVER "
        + "(PARTITION BY \"birth_date\" ORDER BY \"employee_id\") AS \"$1\", "
        + "MAX(SUM(\"employee_id\")) OVER (PARTITION BY \"hire_date\" ORDER BY \"employee_id\" "
        + "RANGE BETWEEN UNBOUNDED PRECEDING AND CURRENT ROW) AS \"$2\", "
        + "MAX(SUM(\"employee_id\")) OVER (PARTITION BY \"birth_date\" ORDER BY \"employee_id\" "
        + "RANGE BETWEEN UNBOUNDED PRECEDING AND CURRENT ROW) AS \"$3\"\n"
        + "FROM \"foodmart\".\"employee\"\n"
        + "GROUP BY \"employee_id\", \"hire_date\", \"birth_date\"";

    String query6 = "SELECT lag(\"employee_id\",1,'NA') over "
        + "(partition by \"hire_date\" order by \"employee_id\"), \"hire_date\"\n"
        + "FROM \"employee\"\n"
        + "group by \"hire_date\", \"employee_id\"";
    String expected6 = "SELECT LAG(\"employee_id\", 1, 'NA') "
        + "OVER (PARTITION BY \"hire_date\" ORDER BY \"employee_id\"), \"hire_date\"\n"
        + "FROM \"foodmart\".\"employee\"\n"
        + "GROUP BY \"hire_date\", \"employee_id\"";
    String query7 = "SELECT "
        + "count(distinct \"employee_id\") over (order by \"hire_date\") FROM \"employee\"";
    String expected7 = "SELECT "
        + "COUNT(DISTINCT \"employee_id\") "
        + "OVER (ORDER BY \"hire_date\" RANGE BETWEEN UNBOUNDED PRECEDING AND CURRENT ROW) AS \"$0\""
        + "\nFROM \"foodmart\".\"employee\"";

    String query8 = "SELECT "
        + "sum(distinct \"position_id\") over (order by \"hire_date\") FROM \"employee\"";
    String expected8 =
        "SELECT CASE WHEN (COUNT(DISTINCT \"position_id\") OVER (ORDER BY \"hire_date\" "
            + "RANGE"
            + " BETWEEN UNBOUNDED PRECEDING AND CURRENT ROW)) > 0 THEN COALESCE(SUM(DISTINCT "
            + "\"position_id\") OVER (ORDER BY \"hire_date\" RANGE BETWEEN UNBOUNDED "
            + "PRECEDING AND CURRENT ROW), 0) ELSE NULL END\n"
            + "FROM \"foodmart\".\"employee\"";

    HepProgramBuilder builder = new HepProgramBuilder();
    builder.addRuleClass(ProjectToWindowRule.class);
    HepPlanner hepPlanner = new HepPlanner(builder.build());
    RuleSet rules = RuleSets.ofList(CoreRules.PROJECT_TO_LOGICAL_PROJECT_AND_WINDOW);

    sql(query0).optimize(rules, hepPlanner).ok(expected0);
    sql(query1).optimize(rules, hepPlanner).ok(expected1);
    sql(query2).optimize(rules, hepPlanner).ok(expected2);
    sql(query3).optimize(rules, hepPlanner).ok(expected3);
    sql(query4).optimize(rules, hepPlanner).ok(expected4);
    sql(query5).optimize(rules, hepPlanner).ok(expected5);
    sql(query6).optimize(rules, hepPlanner).ok(expected6);
    sql(query7).optimize(rules, hepPlanner).ok(expected7);
    sql(query8).optimize(rules, hepPlanner).ok(expected8);
  }

  /**
   * Test case for
   * <a href="https://issues.apache.org/jira/browse/CALCITE-3866">[CALCITE-3866]
   * "numeric field overflow" when running the generated SQL in PostgreSQL </a>.
   */
  @Test void testSumReturnType() {
    String query =
        "select sum(e1.\"store_sales\"), sum(e2.\"store_sales\") from \"sales_fact_dec_1998\" as "
            + "e1 , \"sales_fact_dec_1998\" as e2 where e1.\"product_id\" = e2.\"product_id\"";

    String expect = "SELECT SUM(CAST(SUM(\"store_sales\") * \"t0\".\"$f1\" AS DECIMAL"
        + "(19, 4))), SUM(CAST(\"t\".\"$f2\" * SUM(\"store_sales\") AS DECIMAL(19, 4)))\n"
        + "FROM (SELECT \"product_id\", SUM(\"store_sales\"), COUNT(*) AS \"$f2\"\n"
        + "FROM \"foodmart\".\"sales_fact_dec_1998\"\n"
        + "GROUP BY \"product_id\") AS \"t\"\n"
        + "INNER JOIN "
        + "(SELECT \"product_id\", COUNT(*) AS \"$f1\", SUM(\"store_sales\")\n"
        + "FROM \"foodmart\".\"sales_fact_dec_1998\"\n"
        + "GROUP BY \"product_id\") AS \"t0\" ON \"t\".\"product_id\" = \"t0\".\"product_id\"";

    HepProgramBuilder builder = new HepProgramBuilder();
    builder.addRuleClass(FilterJoinRule.class);
    builder.addRuleClass(AggregateProjectMergeRule.class);
    builder.addRuleClass(AggregateJoinTransposeRule.class);
    HepPlanner hepPlanner = new HepPlanner(builder.build());
    RuleSet rules = RuleSets.ofList(
        CoreRules.FILTER_INTO_JOIN,
        CoreRules.JOIN_CONDITION_PUSH,
        CoreRules.AGGREGATE_PROJECT_MERGE, CoreRules.AGGREGATE_JOIN_TRANSPOSE_EXTENDED);
    sql(query).withPostgresql().optimize(rules, hepPlanner).ok(expect);
  }

  @Test void testRankFunctionForPrintingOfFrameBoundary() {
    String query = "SELECT rank() over (order by \"hire_date\") FROM \"employee\"";
    String expected = "SELECT RANK() OVER (ORDER BY \"hire_date\")\n"
        + "FROM \"foodmart\".\"employee\"";
    sql(query).ok(expected);
  }

  @Test void testLeadFunctionForPrintingOfFrameBoundary() {
    String query = "SELECT lead(\"employee_id\",1,'NA') over "
        + "(partition by \"hire_date\" order by \"employee_id\") FROM \"employee\"";
    String expected = "SELECT LEAD(\"employee_id\", 1, 'NA') OVER "
        + "(PARTITION BY \"hire_date\" ORDER BY \"employee_id\")\n"
        + "FROM \"foodmart\".\"employee\"";
    sql(query).ok(expected);
  }

  @Test void testLagFunctionForPrintingOfFrameBoundary() {
    String query = "SELECT lag(\"employee_id\",1,'NA') over "
        + "(partition by \"hire_date\" order by \"employee_id\") FROM \"employee\"";
    String expected = "SELECT LAG(\"employee_id\", 1, 'NA') OVER "
        + "(PARTITION BY \"hire_date\" ORDER BY \"employee_id\")\n"
        + "FROM \"foodmart\".\"employee\"";
    sql(query).ok(expected);
  }

  /** Test case for
   * <a href="https://issues.apache.org/jira/browse/CALCITE-3876">[CALCITE-3876]
   * RelToSqlConverter should not combine Projects when top Project contains
   * window function referencing window function from bottom Project</a>. */
  @Test void testWindowOnWindowDoesNotCombineProjects() {
    final String query = "SELECT ROW_NUMBER() OVER (ORDER BY rn)\n"
        + "FROM (SELECT *,\n"
        + "  ROW_NUMBER() OVER (ORDER BY \"product_id\") as rn\n"
        + "  FROM \"foodmart\".\"product\")";
    final String expected = "SELECT ROW_NUMBER() OVER (ORDER BY \"RN\")\n"
        + "FROM (SELECT \"product_class_id\", \"product_id\", \"brand_name\","
        + " \"product_name\", \"SKU\", \"SRP\", \"gross_weight\","
        + " \"net_weight\", \"recyclable_package\", \"low_fat\","
        + " \"units_per_case\", \"cases_per_pallet\", \"shelf_width\","
        + " \"shelf_height\", \"shelf_depth\","
        + " ROW_NUMBER() OVER (ORDER BY \"product_id\") AS \"RN\"\n"
        + "FROM \"foodmart\".\"product\") AS \"t\"";
    sql(query)
        .withPostgresql()
        .ok(expected);
  }

  /** Test case for
   * <a href="https://issues.apache.org/jira/browse/CALCITE-1798">[CALCITE-1798]
   * Generate dialect-specific SQL for FLOOR operator</a>. */
  @Test void testFloor() {
    String query = "SELECT floor(\"hire_date\" TO MINUTE) FROM \"employee\"";
    String expected = "SELECT TRUNC(hire_date, 'MI')\nFROM foodmart.employee";
    sql(query)
        .withHsqldb()
        .ok(expected);
  }

  @Test void testFloorClickHouse() {
    String query = "SELECT floor(\"hire_date\" TO MINUTE) FROM \"employee\"";
    String expected = "SELECT toStartOfMinute(`hire_date`)\nFROM `foodmart`.`employee`";
    sql(query)
        .withClickHouse()
        .ok(expected);
  }

  @Test void testFloorPostgres() {
    String query = "SELECT floor(\"hire_date\" TO MINUTE) FROM \"employee\"";
    String expected = "SELECT DATE_TRUNC('MINUTE', \"hire_date\")\nFROM \"foodmart\".\"employee\"";
    sql(query)
        .withPostgresql()
        .ok(expected);
  }

  @Test void testFloorOracle() {
    String query = "SELECT floor(\"hire_date\" TO MINUTE) FROM \"employee\"";
    String expected = "SELECT TRUNC(\"hire_date\", 'MINUTE')\nFROM \"foodmart\".\"employee\"";
    sql(query)
        .withOracle()
        .ok(expected);
  }

  @Test void testFloorPresto() {
    String query = "SELECT floor(\"hire_date\" TO MINUTE) FROM \"employee\"";
    String expected = "SELECT DATE_TRUNC('MINUTE', \"hire_date\")\nFROM \"foodmart\".\"employee\"";
    sql(query)
        .withPresto()
        .ok(expected);
  }

  @Test void testFloorMssqlWeek() {
    String query = "SELECT floor(\"hire_date\" TO WEEK) FROM \"employee\"";
    String expected = "SELECT CONVERT(DATETIME, CONVERT(VARCHAR(10), "
        + "DATEADD(day, - (6 + DATEPART(weekday, [hire_date] )) % 7, [hire_date] ), 126))\n"
        + "FROM [foodmart].[employee]";
    sql(query).withMssql()
        .ok(expected);
  }

  @Test void testFloorMssqlMonth() {
    String query = "SELECT floor(\"hire_date\" TO MONTH) FROM \"employee\"";
    String expected = "SELECT CONVERT(DATETIME, CONVERT(VARCHAR(7), [hire_date] , 126)+'-01')\n"
        + "FROM [foodmart].[employee]";
    sql(query)
        .withMssql()
        .ok(expected);
  }

  @Test void testFloorMysqlMonth() {
    String query = "SELECT floor(\"hire_date\" TO MONTH) FROM \"employee\"";
    String expected = "SELECT DATE_FORMAT(`hire_date`, '%Y-%m-01')\n"
        + "FROM `foodmart`.`employee`";
    sql(query)
        .withMysql()
        .ok(expected);
  }

  @Test void testFloorWeek() {
    final String query = "SELECT floor(\"hire_date\" TO WEEK) FROM \"employee\"";
    final String expectedClickHouse = "SELECT toMonday(`hire_date`)\n"
        + "FROM `foodmart`.`employee`";
    final String expectedMssql = "SELECT CONVERT(DATETIME, CONVERT(VARCHAR(10), "
        + "DATEADD(day, - (6 + DATEPART(weekday, [hire_date] )) % 7, [hire_date] ), 126))\n"
        + "FROM [foodmart].[employee]";
    final String expectedMysql = "SELECT STR_TO_DATE(DATE_FORMAT(`hire_date` , '%x%v-1'), "
        + "'%x%v-%w')\n"
        + "FROM `foodmart`.`employee`";
    sql(query)
        .withClickHouse()
        .ok(expectedClickHouse)
        .withMssql()
        .ok(expectedMssql)
        .withMysql()
        .ok(expectedMysql);
  }

  @Test void testUnparseSqlIntervalQualifierDb2() {
    String queryDatePlus = "select  * from \"employee\" where  \"hire_date\" + "
        + "INTERVAL '19800' SECOND(5) > TIMESTAMP '2005-10-17 00:00:00' ";
    String expectedDatePlus = "SELECT *\n"
        + "FROM foodmart.employee AS employee\n"
        + "WHERE (employee.hire_date + 19800 SECOND)"
        + " > TIMESTAMP '2005-10-17 00:00:00'";

    sql(queryDatePlus)
        .withDb2()
        .ok(expectedDatePlus);

    String queryDateMinus = "select  * from \"employee\" where  \"hire_date\" - "
        + "INTERVAL '19800' SECOND(5) > TIMESTAMP '2005-10-17 00:00:00' ";
    String expectedDateMinus = "SELECT *\n"
        + "FROM foodmart.employee AS employee\n"
        + "WHERE (employee.hire_date - 19800 SECOND)"
        + " > TIMESTAMP '2005-10-17 00:00:00'";

    sql(queryDateMinus)
        .withDb2()
        .ok(expectedDateMinus);
  }

  @Test void testUnparseSqlIntervalQualifierMySql() {
    final String sql0 = "select  * from \"employee\" where  \"hire_date\" - "
        + "INTERVAL '19800' SECOND(5) > TIMESTAMP '2005-10-17 00:00:00' ";
    final String expect0 = "SELECT *\n"
        + "FROM `foodmart`.`employee`\n"
        + "WHERE (`hire_date` - INTERVAL '19800' SECOND)"
        + " > TIMESTAMP '2005-10-17 00:00:00'";
    sql(sql0).withMysql().ok(expect0);

    final String sql1 = "select  * from \"employee\" where  \"hire_date\" + "
        + "INTERVAL '10' HOUR > TIMESTAMP '2005-10-17 00:00:00' ";
    final String expect1 = "SELECT *\n"
        + "FROM `foodmart`.`employee`\n"
        + "WHERE (`hire_date` + INTERVAL '10' HOUR)"
        + " > TIMESTAMP '2005-10-17 00:00:00'";
    sql(sql1).withMysql().ok(expect1);

    final String sql2 = "select  * from \"employee\" where  \"hire_date\" + "
        + "INTERVAL '1-2' year to month > TIMESTAMP '2005-10-17 00:00:00' ";
    final String expect2 = "SELECT *\n"
        + "FROM `foodmart`.`employee`\n"
        + "WHERE (`hire_date` + INTERVAL '1-2' YEAR_MONTH)"
        + " > TIMESTAMP '2005-10-17 00:00:00'";
    sql(sql2).withMysql().ok(expect2);

    final String sql3 = "select  * from \"employee\" "
        + "where  \"hire_date\" + INTERVAL '39:12' MINUTE TO SECOND"
        + " > TIMESTAMP '2005-10-17 00:00:00' ";
    final String expect3 = "SELECT *\n"
        + "FROM `foodmart`.`employee`\n"
        + "WHERE (`hire_date` + INTERVAL '39:12' MINUTE_SECOND)"
        + " > TIMESTAMP '2005-10-17 00:00:00'";
    sql(sql3).withMysql().ok(expect3);
  }

  @Test void testUnparseSqlIntervalQualifierMsSql() {
    String queryDatePlus = "select  * from \"employee\" where  \"hire_date\" +"
        + "INTERVAL '19800' SECOND(5) > TIMESTAMP '2005-10-17 00:00:00' ";
    String expectedDatePlus = "SELECT *\n"
        + "FROM [foodmart].[employee]\n"
        + "WHERE DATEADD(SECOND, 19800, [hire_date]) > CAST('2005-10-17 00:00:00' AS TIMESTAMP(0))";

    sql(queryDatePlus)
        .withMssql()
        .ok(expectedDatePlus);

    String queryDateMinus = "select  * from \"employee\" where  \"hire_date\" -"
        + "INTERVAL '19800' SECOND(5) > TIMESTAMP '2005-10-17 00:00:00' ";
    String expectedDateMinus = "SELECT *\n"
        + "FROM [foodmart].[employee]\n"
        + "WHERE DATEADD(SECOND, -19800, [hire_date]) > CAST('2005-10-17 00:00:00' AS TIMESTAMP(0))";

    sql(queryDateMinus)
        .withMssql()
        .ok(expectedDateMinus);

    String queryDateMinusNegate = "select  * from \"employee\" "
        + "where  \"hire_date\" -INTERVAL '-19800' SECOND(5)"
        + " > TIMESTAMP '2005-10-17 00:00:00' ";
    String expectedDateMinusNegate = "SELECT *\n"
        + "FROM [foodmart].[employee]\n"
        + "WHERE DATEADD(SECOND, 19800, [hire_date]) > CAST('2005-10-17 00:00:00' AS TIMESTAMP(0))";

    sql(queryDateMinusNegate)
        .withMssql()
        .ok(expectedDateMinusNegate);
  }

  @Test public void testUnparseTimeLiteral() {
    String queryDatePlus = "select TIME '11:25:18' "
        + "from \"employee\"";
    String expectedBQSql = "SELECT TIME '11:25:18'\n"
        + "FROM foodmart.employee";
    String expectedSql = "SELECT CAST('11:25:18' AS TIME(0))\n"
        + "FROM [foodmart].[employee]";
    sql(queryDatePlus)
        .withBigQuery()
        .ok(expectedBQSql)
        .withMssql()
        .ok(expectedSql);
  }

  @Test void testUnparseSqlIntervalQualifierBigQuery() {
    final String sql0 = "select  * from \"employee\" where  \"hire_date\" - "
        + "INTERVAL '19800' SECOND(5) > TIMESTAMP '2005-10-17 00:00:00' ";
    final String expect0 = "SELECT *\n"
        + "FROM foodmart.employee\n"
        + "WHERE TIMESTAMP_SUB(hire_date, INTERVAL 19800 SECOND)"
        + " > CAST('2005-10-17 00:00:00' AS DATETIME)";
    sql(sql0).withBigQuery().ok(expect0);

    final String sql1 = "select  * from \"employee\" where  \"hire_date\" + "
        + "INTERVAL '10' HOUR > TIMESTAMP '2005-10-17 00:00:00' ";
    final String expect1 = "SELECT *\n"
        + "FROM foodmart.employee\n"
        + "WHERE TIMESTAMP_ADD(hire_date, INTERVAL 10 HOUR)"
        + " > CAST('2005-10-17 00:00:00' AS DATETIME)";
    sql(sql1).withBigQuery().ok(expect1);

    final String sql2 = "select  * from \"employee\" where  \"hire_date\" + "
        + "INTERVAL '1 2:34:56.78' DAY TO SECOND > TIMESTAMP '2005-10-17 00:00:00' ";
    sql(sql2).withBigQuery().throws_("For input string: \"56.78\"");
  }

  @Test public void testFloorMysqlWeek() {
    String query = "SELECT floor(\"hire_date\" TO WEEK) FROM \"employee\"";
    String expected = "SELECT STR_TO_DATE(DATE_FORMAT(`hire_date` , '%x%v-1'), '%x%v-%w')\n"
        + "FROM `foodmart`.`employee`";
    sql(query)
        .withMysql()
        .ok(expected);
  }

  @Test void testFloorMonth() {
    final String query = "SELECT floor(\"hire_date\" TO MONTH) FROM \"employee\"";
    final String expectedClickHouse = "SELECT toStartOfMonth(`hire_date`)\n"
        + "FROM `foodmart`.`employee`";
    final String expectedMssql = "SELECT CONVERT(DATETIME, CONVERT(VARCHAR(7), [hire_date] , "
        + "126)+'-01')\n"
        + "FROM [foodmart].[employee]";
    final String expectedMysql = "SELECT DATE_FORMAT(`hire_date`, '%Y-%m-01')\n"
        + "FROM `foodmart`.`employee`";
    sql(query)
        .withClickHouse()
        .ok(expectedClickHouse)
        .withMssql()
        .ok(expectedMssql)
        .withMysql()
        .ok(expectedMysql);
  }

  @Test void testFloorMysqlHour() {
    String query = "SELECT floor(\"hire_date\" TO HOUR) FROM \"employee\"";
    String expected = "SELECT DATE_FORMAT(`hire_date`, '%Y-%m-%d %H:00:00')\n"
        + "FROM `foodmart`.`employee`";
    sql(query)
        .withMysql()
        .ok(expected);
  }

  @Test void testFloorMysqlMinute() {
    String query = "SELECT floor(\"hire_date\" TO MINUTE) FROM \"employee\"";
    String expected = "SELECT DATE_FORMAT(`hire_date`, '%Y-%m-%d %H:%i:00')\n"
        + "FROM `foodmart`.`employee`";
    sql(query)
        .withMysql()
        .ok(expected);
  }

  @Test void testFloorMysqlSecond() {
    String query = "SELECT floor(\"hire_date\" TO SECOND) FROM \"employee\"";
    String expected = "SELECT DATE_FORMAT(`hire_date`, '%Y-%m-%d %H:%i:%s')\n"
        + "FROM `foodmart`.`employee`";
    sql(query)
        .withMysql()
        .ok(expected);
  }

  /** Test case for
   * <a href="https://issues.apache.org/jira/browse/CALCITE-1826">[CALCITE-1826]
   * JDBC dialect-specific FLOOR fails when in GROUP BY</a>. */
  @Test void testFloorWithGroupBy() {
    final String query = "SELECT floor(\"hire_date\" TO MINUTE)\n"
        + "FROM \"employee\"\n"
        + "GROUP BY floor(\"hire_date\" TO MINUTE)";
    final String expected = "SELECT TRUNC(hire_date, 'MI')\n"
        + "FROM foodmart.employee\n"
        + "GROUP BY TRUNC(hire_date, 'MI')";
    final String expectedClickHouse = "SELECT toStartOfMinute(`hire_date`)\n"
        + "FROM `foodmart`.`employee`\n"
        + "GROUP BY toStartOfMinute(`hire_date`)";
    final String expectedOracle = "SELECT TRUNC(\"hire_date\", 'MINUTE')\n"
        + "FROM \"foodmart\".\"employee\"\n"
        + "GROUP BY TRUNC(\"hire_date\", 'MINUTE')";
    final String expectedPostgresql = "SELECT DATE_TRUNC('MINUTE', \"hire_date\")\n"
        + "FROM \"foodmart\".\"employee\"\n"
        + "GROUP BY DATE_TRUNC('MINUTE', \"hire_date\")";
    final String expectedMysql = "SELECT"
        + " DATE_FORMAT(`hire_date`, '%Y-%m-%d %H:%i:00')\n"
        + "FROM `foodmart`.`employee`\n"
        + "GROUP BY DATE_FORMAT(`hire_date`, '%Y-%m-%d %H:%i:00')";
    sql(query)
        .withHsqldb()
        .ok(expected)
        .withClickHouse()
        .ok(expectedClickHouse)
        .withOracle()
        .ok(expectedOracle)
        .withPostgresql()
        .ok(expectedPostgresql)
        .withMysql()
        .ok(expectedMysql);
  }

  @Test void testSubstring() {
    final String query = "select substring(\"brand_name\" from 2) "
        + "from \"product\"\n";
    final String expectedClickHouse = "SELECT substring(`brand_name`, 2)\n"
        + "FROM `foodmart`.`product`";
    final String expectedOracle = "SELECT SUBSTR(\"brand_name\", 2)\n"
        + "FROM \"foodmart\".\"product\"";
    final String expectedPostgresql = "SELECT SUBSTRING(\"brand_name\" FROM 2)\n"
        + "FROM \"foodmart\".\"product\"";
    final String expectedPresto = "SELECT SUBSTR(\"brand_name\", 2)\n"
        + "FROM \"foodmart\".\"product\"";
    final String expectedSnowflake = "SELECT SUBSTR(\"brand_name\", 2)\n"
            + "FROM \"foodmart\".\"product\"";
    final String expectedRedshift = expectedPostgresql;
    final String expectedMysql = "SELECT SUBSTRING(`brand_name` FROM 2)\n"
        + "FROM `foodmart`.`product`";
    final String expectedHive = "SELECT SUBSTRING(brand_name, 2)\n"
        + "FROM foodmart.product";
    final String expectedSpark = "SELECT SUBSTRING(brand_name, 2)\n"
        + "FROM foodmart.product";
    final String expectedBiqQuery = "SELECT SUBSTR(brand_name, 2)\n"
        + "FROM foodmart.product";
    sql(query)
        .withClickHouse()
        .ok(expectedClickHouse)
        .withOracle()
        .ok(expectedOracle)
        .withPostgresql()
        .ok(expectedPostgresql)
        .withPresto()
        .ok(expectedPresto)
        .withSnowflake()
        .ok(expectedSnowflake)
        .withRedshift()
        .ok(expectedRedshift)
        .withMysql()
        .ok(expectedMysql)
        .withMssql()
        // mssql does not support this syntax and so should fail
        .throws_("MSSQL SUBSTRING requires FROM and FOR arguments")
        .withHive()
        .ok(expectedHive)
        .withSpark()
        .ok(expectedSpark)
        .withBigQuery()
        .ok(expectedBiqQuery);
  }

  @Test void testSubstringWithFor() {
    final String query = "select substring(\"brand_name\" from 2 for 3) "
        + "from \"product\"\n";
    final String expectedClickHouse = "SELECT substring(`brand_name`, 2, 3)\n"
        + "FROM `foodmart`.`product`";
    final String expectedOracle = "SELECT SUBSTR(\"brand_name\", 2, 3)\n"
        + "FROM \"foodmart\".\"product\"";
    final String expectedPostgresql = "SELECT SUBSTRING(\"brand_name\" FROM 2 FOR 3)\n"
        + "FROM \"foodmart\".\"product\"";
    final String expectedPresto = "SELECT SUBSTR(\"brand_name\", 2, 3)\n"
        + "FROM \"foodmart\".\"product\"";
    final String expectedSnowflake = "SELECT SUBSTR(\"brand_name\", 2, 3)\n"
            + "FROM \"foodmart\".\"product\"";
    final String expectedRedshift = expectedPostgresql;
    final String expectedMysql = "SELECT SUBSTRING(`brand_name` FROM 2 FOR 3)\n"
        + "FROM `foodmart`.`product`";
    final String expectedMssql = "SELECT SUBSTRING([brand_name], 2, 3)\n"
        + "FROM [foodmart].[product]";
    final String expectedHive = "SELECT SUBSTRING(brand_name, 2, 3)\n"
        + "FROM foodmart.product";
    final String expectedSpark = "SELECT SUBSTRING(brand_name, 2, 3)\n"
        + "FROM foodmart.product";
    sql(query)
        .withClickHouse()
        .ok(expectedClickHouse)
        .withOracle()
        .ok(expectedOracle)
        .withPostgresql()
        .ok(expectedPostgresql)
        .withPresto()
        .ok(expectedPresto)
        .withSnowflake()
        .ok(expectedSnowflake)
        .withRedshift()
        .ok(expectedRedshift)
        .withMysql()
        .ok(expectedMysql)
        .withMssql()
        .ok(expectedMssql)
        .withSpark()
        .ok(expectedSpark)
        .withHive()
        .ok(expectedHive);
  }

  /** Test case for
   * <a href="https://issues.apache.org/jira/browse/CALCITE-1849">[CALCITE-1849]
   * Support sub-queries (RexSubQuery) in RelToSqlConverter</a>. */
  @Test void testExistsWithExpand() {
    String query = "select \"product_name\" from \"product\" a "
        + "where exists (select count(*) "
        + "from \"sales_fact_1997\"b "
        + "where b.\"product_id\" = a.\"product_id\")";
    String expected = "SELECT \"product_name\"\n"
        + "FROM \"foodmart\".\"product\"\n"
        + "WHERE EXISTS (SELECT COUNT(*)\n"
        + "FROM \"foodmart\".\"sales_fact_1997\"\n"
        + "WHERE \"product_id\" = \"product\".\"product_id\")";
    sql(query).withConfig(c -> c.withExpand(false)).ok(expected);
  }

  @Test void testNotExistsWithExpand() {
    String query = "select \"product_name\" from \"product\" a "
        + "where not exists (select count(*) "
        + "from \"sales_fact_1997\"b "
        + "where b.\"product_id\" = a.\"product_id\")";
    String expected = "SELECT \"product_name\"\n"
        + "FROM \"foodmart\".\"product\"\n"
        + "WHERE NOT EXISTS (SELECT COUNT(*)\n"
        + "FROM \"foodmart\".\"sales_fact_1997\"\n"
        + "WHERE \"product_id\" = \"product\".\"product_id\")";
    sql(query).withConfig(c -> c.withExpand(false)).ok(expected);
  }

  @Test void testSubQueryInWithExpand() {
    String query = "select \"product_name\" from \"product\" a "
        + "where \"product_id\" in (select \"product_id\" "
        + "from \"sales_fact_1997\"b "
        + "where b.\"product_id\" = a.\"product_id\")";
    String expected = "SELECT \"product_name\"\n"
        + "FROM \"foodmart\".\"product\"\n"
        + "WHERE \"product_id\" IN (SELECT \"product_id\"\n"
        + "FROM \"foodmart\".\"sales_fact_1997\"\n"
        + "WHERE \"product_id\" = \"product\".\"product_id\")";
    sql(query).withConfig(c -> c.withExpand(false)).ok(expected);
  }

  @Test void testSubQueryInWithExpand2() {
    String query = "select \"product_name\" from \"product\" a "
        + "where \"product_id\" in (1, 2)";
    String expected = "SELECT \"product_name\"\n"
        + "FROM \"foodmart\".\"product\"\n"
        + "WHERE \"product_id\" = 1 OR \"product_id\" = 2";
    sql(query).withConfig(c -> c.withExpand(false)).ok(expected);
  }

  @Test void testSubQueryNotInWithExpand() {
    String query = "select \"product_name\" from \"product\" a "
        + "where \"product_id\" not in (select \"product_id\" "
        + "from \"sales_fact_1997\"b "
        + "where b.\"product_id\" = a.\"product_id\")";
    String expected = "SELECT \"product_name\"\n"
        + "FROM \"foodmart\".\"product\"\n"
        + "WHERE \"product_id\" NOT IN (SELECT \"product_id\"\n"
        + "FROM \"foodmart\".\"sales_fact_1997\"\n"
        + "WHERE \"product_id\" = \"product\".\"product_id\")";
    sql(query).withConfig(c -> c.withExpand(false)).ok(expected);
  }

  @Test void testLike() {
    String query = "select \"product_name\" from \"product\" a "
        + "where \"product_name\" like 'abc'";
    String expected = "SELECT \"product_name\"\n"
        + "FROM \"foodmart\".\"product\"\n"
        + "WHERE \"product_name\" LIKE 'abc'";
    sql(query).ok(expected);
  }

  @Test void testNotLike() {
    String query = "select \"product_name\" from \"product\" a "
        + "where \"product_name\" not like 'abc'";
    String expected = "SELECT \"product_name\"\n"
        + "FROM \"foodmart\".\"product\"\n"
        + "WHERE \"product_name\" NOT LIKE 'abc'";
    sql(query).ok(expected);
  }

  @Test void testMatchRecognizePatternExpression() {
    String sql = "select *\n"
        + "  from \"product\" match_recognize\n"
        + "  (\n"
        + "    partition by \"product_class_id\", \"brand_name\"\n"
        + "    order by \"product_class_id\" asc, \"brand_name\" desc\n"
        + "    pattern (strt down+ up+)\n"
        + "    define\n"
        + "      down as down.\"net_weight\" < PREV(down.\"net_weight\"),\n"
        + "      up as up.\"net_weight\" > prev(up.\"net_weight\")\n"
        + "  ) mr";
    String expected = "SELECT *\n"
        + "FROM (SELECT *\n"
        + "FROM \"foodmart\".\"product\") MATCH_RECOGNIZE(\n"
        + "PARTITION BY \"product_class_id\", \"brand_name\"\n"
        + "ORDER BY \"product_class_id\", \"brand_name\" DESC\n"
        + "ONE ROW PER MATCH\n"
        + "AFTER MATCH SKIP TO NEXT ROW\n"
        + "PATTERN (\"STRT\" \"DOWN\" + \"UP\" +)\n"
        + "DEFINE "
        + "\"DOWN\" AS PREV(\"DOWN\".\"net_weight\", 0) < "
        + "PREV(\"DOWN\".\"net_weight\", 1), "
        + "\"UP\" AS PREV(\"UP\".\"net_weight\", 0) > "
        + "PREV(\"UP\".\"net_weight\", 1))";
    sql(sql).ok(expected);
  }

  @Test void testMatchRecognizePatternExpression2() {
    final String sql = "select *\n"
        + "  from \"product\" match_recognize\n"
        + "  (\n"
        + "    pattern (strt down+ up+$)\n"
        + "    define\n"
        + "      down as down.\"net_weight\" < PREV(down.\"net_weight\"),\n"
        + "      up as up.\"net_weight\" > prev(up.\"net_weight\")\n"
        + "  ) mr";
    final String expected = "SELECT *\n"
        + "FROM (SELECT *\n"
        + "FROM \"foodmart\".\"product\") MATCH_RECOGNIZE(\n"
        + "ONE ROW PER MATCH\n"
        + "AFTER MATCH SKIP TO NEXT ROW\n"
        + "PATTERN (\"STRT\" \"DOWN\" + \"UP\" + $)\n"
        + "DEFINE "
        + "\"DOWN\" AS PREV(\"DOWN\".\"net_weight\", 0) < "
        + "PREV(\"DOWN\".\"net_weight\", 1), "
        + "\"UP\" AS PREV(\"UP\".\"net_weight\", 0) > "
        + "PREV(\"UP\".\"net_weight\", 1))";
    sql(sql).ok(expected);
  }

  @Test void testMatchRecognizePatternExpression3() {
    final String sql = "select *\n"
        + "  from \"product\" match_recognize\n"
        + "  (\n"
        + "    pattern (^strt down+ up+)\n"
        + "    define\n"
        + "      down as down.\"net_weight\" < PREV(down.\"net_weight\"),\n"
        + "      up as up.\"net_weight\" > prev(up.\"net_weight\")\n"
        + "  ) mr";
    final String expected = "SELECT *\n"
        + "FROM (SELECT *\n"
        + "FROM \"foodmart\".\"product\") MATCH_RECOGNIZE(\n"
        + "ONE ROW PER MATCH\n"
        + "AFTER MATCH SKIP TO NEXT ROW\n"
        + "PATTERN (^ \"STRT\" \"DOWN\" + \"UP\" +)\n"
        + "DEFINE "
        + "\"DOWN\" AS PREV(\"DOWN\".\"net_weight\", 0) < "
        + "PREV(\"DOWN\".\"net_weight\", 1), "
        + "\"UP\" AS PREV(\"UP\".\"net_weight\", 0) > "
        + "PREV(\"UP\".\"net_weight\", 1))";
    sql(sql).ok(expected);
  }

  @Test void testMatchRecognizePatternExpression4() {
    final String sql = "select *\n"
        + "  from \"product\" match_recognize\n"
        + "  (\n"
        + "    pattern (^strt down+ up+$)\n"
        + "    define\n"
        + "      down as down.\"net_weight\" < PREV(down.\"net_weight\"),\n"
        + "      up as up.\"net_weight\" > prev(up.\"net_weight\")\n"
        + "  ) mr";
    final String expected = "SELECT *\n"
        + "FROM (SELECT *\n"
        + "FROM \"foodmart\".\"product\") MATCH_RECOGNIZE(\n"
        + "ONE ROW PER MATCH\n"
        + "AFTER MATCH SKIP TO NEXT ROW\n"
        + "PATTERN (^ \"STRT\" \"DOWN\" + \"UP\" + $)\n"
        + "DEFINE "
        + "\"DOWN\" AS PREV(\"DOWN\".\"net_weight\", 0) < "
        + "PREV(\"DOWN\".\"net_weight\", 1), "
        + "\"UP\" AS PREV(\"UP\".\"net_weight\", 0) > "
        + "PREV(\"UP\".\"net_weight\", 1))";
    sql(sql).ok(expected);
  }

  @Test void testMatchRecognizePatternExpression5() {
    final String sql = "select *\n"
        + "  from \"product\" match_recognize\n"
        + "  (\n"
        + "    pattern (strt down* up?)\n"
        + "    define\n"
        + "      down as down.\"net_weight\" < PREV(down.\"net_weight\"),\n"
        + "      up as up.\"net_weight\" > prev(up.\"net_weight\")\n"
        + "  ) mr";
    final String expected = "SELECT *\n"
        + "FROM (SELECT *\n"
        + "FROM \"foodmart\".\"product\") MATCH_RECOGNIZE(\n"
        + "ONE ROW PER MATCH\n"
        + "AFTER MATCH SKIP TO NEXT ROW\n"
        + "PATTERN (\"STRT\" \"DOWN\" * \"UP\" ?)\n"
        + "DEFINE "
        + "\"DOWN\" AS PREV(\"DOWN\".\"net_weight\", 0) < "
        + "PREV(\"DOWN\".\"net_weight\", 1), "
        + "\"UP\" AS PREV(\"UP\".\"net_weight\", 0) > "
        + "PREV(\"UP\".\"net_weight\", 1))";
    sql(sql).ok(expected);
  }

  @Test void testMatchRecognizePatternExpression6() {
    final String sql = "select *\n"
        + "  from \"product\" match_recognize\n"
        + "  (\n"
        + "    pattern (strt {-down-} up?)\n"
        + "    define\n"
        + "      down as down.\"net_weight\" < PREV(down.\"net_weight\"),\n"
        + "      up as up.\"net_weight\" > prev(up.\"net_weight\")\n"
        + "  ) mr";
    final String expected = "SELECT *\n"
        + "FROM (SELECT *\n"
        + "FROM \"foodmart\".\"product\") MATCH_RECOGNIZE(\n"
        + "ONE ROW PER MATCH\n"
        + "AFTER MATCH SKIP TO NEXT ROW\n"
        + "PATTERN (\"STRT\" {- \"DOWN\" -} \"UP\" ?)\n"
        + "DEFINE "
        + "\"DOWN\" AS PREV(\"DOWN\".\"net_weight\", 0) < "
        + "PREV(\"DOWN\".\"net_weight\", 1), "
        + "\"UP\" AS PREV(\"UP\".\"net_weight\", 0) > "
        + "PREV(\"UP\".\"net_weight\", 1))";
    sql(sql).ok(expected);
  }

  @Test void testMatchRecognizePatternExpression7() {
    final String sql = "select *\n"
        + "  from \"product\" match_recognize\n"
        + "  (\n"
        + "    pattern (strt down{2} up{3,})\n"
        + "    define\n"
        + "      down as down.\"net_weight\" < PREV(down.\"net_weight\"),\n"
        + "      up as up.\"net_weight\" > prev(up.\"net_weight\")\n"
        + "  ) mr";
    final String expected = "SELECT *\n"
        + "FROM (SELECT *\n"
        + "FROM \"foodmart\".\"product\") MATCH_RECOGNIZE(\n"
        + "ONE ROW PER MATCH\n"
        + "AFTER MATCH SKIP TO NEXT ROW\n"
        + "PATTERN (\"STRT\" \"DOWN\" { 2 } \"UP\" { 3, })\n"
        + "DEFINE "
        + "\"DOWN\" AS PREV(\"DOWN\".\"net_weight\", 0) < "
        + "PREV(\"DOWN\".\"net_weight\", 1), "
        + "\"UP\" AS PREV(\"UP\".\"net_weight\", 0) > "
        + "PREV(\"UP\".\"net_weight\", 1))";
    sql(sql).ok(expected);
  }

  @Test void testMatchRecognizePatternExpression8() {
    final String sql = "select *\n"
        + "  from \"product\" match_recognize\n"
        + "  (\n"
        + "    pattern (strt down{,2} up{3,5})\n"
        + "    define\n"
        + "      down as down.\"net_weight\" < PREV(down.\"net_weight\"),\n"
        + "      up as up.\"net_weight\" > prev(up.\"net_weight\")\n"
        + "  ) mr";
    final String expected = "SELECT *\n"
        + "FROM (SELECT *\n"
        + "FROM \"foodmart\".\"product\") MATCH_RECOGNIZE(\n"
        + "ONE ROW PER MATCH\n"
        + "AFTER MATCH SKIP TO NEXT ROW\n"
        + "PATTERN (\"STRT\" \"DOWN\" { , 2 } \"UP\" { 3, 5 })\n"
        + "DEFINE "
        + "\"DOWN\" AS PREV(\"DOWN\".\"net_weight\", 0) < "
        + "PREV(\"DOWN\".\"net_weight\", 1), "
        + "\"UP\" AS PREV(\"UP\".\"net_weight\", 0) > "
        + "PREV(\"UP\".\"net_weight\", 1))";
    sql(sql).ok(expected);
  }

  @Test void testMatchRecognizePatternExpression9() {
    final String sql = "select *\n"
        + "  from \"product\" match_recognize\n"
        + "  (\n"
        + "    pattern (strt {-down+-} {-up*-})\n"
        + "    define\n"
        + "      down as down.\"net_weight\" < PREV(down.\"net_weight\"),\n"
        + "      up as up.\"net_weight\" > prev(up.\"net_weight\")\n"
        + "  ) mr";
    final String expected = "SELECT *\n"
        + "FROM (SELECT *\n"
        + "FROM \"foodmart\".\"product\") MATCH_RECOGNIZE(\n"
        + "ONE ROW PER MATCH\n"
        + "AFTER MATCH SKIP TO NEXT ROW\n"
        + "PATTERN (\"STRT\" {- \"DOWN\" + -} {- \"UP\" * -})\n"
        + "DEFINE "
        + "\"DOWN\" AS PREV(\"DOWN\".\"net_weight\", 0) < "
        + "PREV(\"DOWN\".\"net_weight\", 1), "
        + "\"UP\" AS PREV(\"UP\".\"net_weight\", 0) > "
        + "PREV(\"UP\".\"net_weight\", 1))";
    sql(sql).ok(expected);
  }

  @Test void testMatchRecognizePatternExpression10() {
    final String sql = "select *\n"
        + "  from \"product\" match_recognize\n"
        + "  (\n"
        + "    pattern (A B C | A C B | B A C | B C A | C A B | C B A)\n"
        + "    define\n"
        + "      A as A.\"net_weight\" < PREV(A.\"net_weight\"),\n"
        + "      B as B.\"net_weight\" > PREV(B.\"net_weight\"),\n"
        + "      C as C.\"net_weight\" < PREV(C.\"net_weight\")\n"
        + "  ) mr";
    final String expected = "SELECT *\n"
        + "FROM (SELECT *\n"
        + "FROM \"foodmart\".\"product\") MATCH_RECOGNIZE(\n"
        + "ONE ROW PER MATCH\n"
        + "AFTER MATCH SKIP TO NEXT ROW\n"
        + "PATTERN "
        + "(\"A\" \"B\" \"C\" | \"A\" \"C\" \"B\" | \"B\" \"A\" \"C\" "
        + "| \"B\" \"C\" \"A\" | \"C\" \"A\" \"B\" | \"C\" \"B\" \"A\")\n"
        + "DEFINE "
        + "\"A\" AS PREV(\"A\".\"net_weight\", 0) < PREV(\"A\".\"net_weight\", 1), "
        + "\"B\" AS PREV(\"B\".\"net_weight\", 0) > PREV(\"B\".\"net_weight\", 1), "
        + "\"C\" AS PREV(\"C\".\"net_weight\", 0) < PREV(\"C\".\"net_weight\", 1))";
    sql(sql).ok(expected);
  }

  @Test void testMatchRecognizePatternExpression11() {
    final String sql = "select *\n"
        + "  from (select * from \"product\") match_recognize\n"
        + "  (\n"
        + "    pattern (strt down+ up+)\n"
        + "    define\n"
        + "      down as down.\"net_weight\" < PREV(down.\"net_weight\"),\n"
        + "      up as up.\"net_weight\" > prev(up.\"net_weight\")\n"
        + "  ) mr";
    final String expected = "SELECT *\n"
        + "FROM (SELECT *\n"
        + "FROM \"foodmart\".\"product\") MATCH_RECOGNIZE(\n"
        + "ONE ROW PER MATCH\n"
        + "AFTER MATCH SKIP TO NEXT ROW\n"
        + "PATTERN (\"STRT\" \"DOWN\" + \"UP\" +)\n"
        + "DEFINE "
        + "\"DOWN\" AS PREV(\"DOWN\".\"net_weight\", 0) < "
        + "PREV(\"DOWN\".\"net_weight\", 1), "
        + "\"UP\" AS PREV(\"UP\".\"net_weight\", 0) > "
        + "PREV(\"UP\".\"net_weight\", 1))";
    sql(sql).ok(expected);
  }

  @Test void testMatchRecognizePatternExpression12() {
    final String sql = "select *\n"
        + "  from \"product\" match_recognize\n"
        + "  (\n"
        + "    pattern (strt down+ up+)\n"
        + "    define\n"
        + "      down as down.\"net_weight\" < PREV(down.\"net_weight\"),\n"
        + "      up as up.\"net_weight\" > prev(up.\"net_weight\")\n"
        + "  ) mr order by MR.\"net_weight\"";
    final String expected = "SELECT *\n"
        + "FROM (SELECT *\n"
        + "FROM \"foodmart\".\"product\") MATCH_RECOGNIZE(\n"
        + "ONE ROW PER MATCH\n"
        + "AFTER MATCH SKIP TO NEXT ROW\n"
        + "PATTERN (\"STRT\" \"DOWN\" + \"UP\" +)\n"
        + "DEFINE "
        + "\"DOWN\" AS PREV(\"DOWN\".\"net_weight\", 0) < "
        + "PREV(\"DOWN\".\"net_weight\", 1), "
        + "\"UP\" AS PREV(\"UP\".\"net_weight\", 0) > "
        + "PREV(\"UP\".\"net_weight\", 1))\n"
        + "ORDER BY \"net_weight\"";
    sql(sql).ok(expected);
  }

  @Test void testMatchRecognizePatternExpression13() {
    final String sql = "select *\n"
        + "  from (\n"
        + "select *\n"
        + "from \"sales_fact_1997\" as s\n"
        + "join \"customer\" as c\n"
        + "  on s.\"customer_id\" = c.\"customer_id\"\n"
        + "join \"product\" as p\n"
        + "  on s.\"product_id\" = p.\"product_id\"\n"
        + "join \"product_class\" as pc\n"
        + "  on p.\"product_class_id\" = pc.\"product_class_id\"\n"
        + "where c.\"city\" = 'San Francisco'\n"
        + "and pc.\"product_department\" = 'Snacks'"
        + ") match_recognize\n"
        + "  (\n"
        + "    pattern (strt down+ up+)\n"
        + "    define\n"
        + "      down as down.\"net_weight\" < PREV(down.\"net_weight\"),\n"
        + "      up as up.\"net_weight\" > prev(up.\"net_weight\")\n"
        + "  ) mr order by MR.\"net_weight\"";
    final String expected = "SELECT *\n"
        + "FROM (SELECT *\n"
        + "FROM \"foodmart\".\"sales_fact_1997\"\n"
        + "INNER JOIN \"foodmart\".\"customer\" "
        + "ON \"sales_fact_1997\".\"customer_id\" = \"customer\".\"customer_id\"\n"
        + "INNER JOIN \"foodmart\".\"product\" "
        + "ON \"sales_fact_1997\".\"product_id\" = \"product\".\"product_id\"\n"
        + "INNER JOIN \"foodmart\".\"product_class\" "
        + "ON \"product\".\"product_class_id\" = \"product_class\".\"product_class_id\"\n"
        + "WHERE \"customer\".\"city\" = 'San Francisco' "
        + "AND \"product_class\".\"product_department\" = 'Snacks') "
        + "MATCH_RECOGNIZE(\n"
        + "ONE ROW PER MATCH\n"
        + "AFTER MATCH SKIP TO NEXT ROW\n"
        + "PATTERN (\"STRT\" \"DOWN\" + \"UP\" +)\n"
        + "DEFINE "
        + "\"DOWN\" AS PREV(\"DOWN\".\"net_weight\", 0) < "
        + "PREV(\"DOWN\".\"net_weight\", 1), "
        + "\"UP\" AS PREV(\"UP\".\"net_weight\", 0) > "
        + "PREV(\"UP\".\"net_weight\", 1))\n"
        + "ORDER BY \"net_weight\"";
    sql(sql).ok(expected);
  }

  @Test void testMatchRecognizeDefineClause() {
    final String sql = "select *\n"
        + "  from \"product\" match_recognize\n"
        + "  (\n"
        + "    pattern (strt down+ up+)\n"
        + "    define\n"
        + "      down as down.\"net_weight\" < PREV(down.\"net_weight\"),\n"
        + "      up as up.\"net_weight\" > NEXT(up.\"net_weight\")\n"
        + "  ) mr";
    final String expected = "SELECT *\n"
        + "FROM (SELECT *\n"
        + "FROM \"foodmart\".\"product\") MATCH_RECOGNIZE(\n"
        + "ONE ROW PER MATCH\n"
        + "AFTER MATCH SKIP TO NEXT ROW\n"
        + "PATTERN (\"STRT\" \"DOWN\" + \"UP\" +)\n"
        + "DEFINE "
        + "\"DOWN\" AS PREV(\"DOWN\".\"net_weight\", 0) < "
        + "PREV(\"DOWN\".\"net_weight\", 1), "
        + "\"UP\" AS PREV(\"UP\".\"net_weight\", 0) > "
        + "NEXT(PREV(\"UP\".\"net_weight\", 0), 1))";
    sql(sql).ok(expected);
  }

  @Test void testMatchRecognizeDefineClause2() {
    final String sql = "select *\n"
        + "  from \"product\" match_recognize\n"
        + "  (\n"
        + "    pattern (strt down+ up+)\n"
        + "    define\n"
        + "      down as down.\"net_weight\" < FIRST(down.\"net_weight\"),\n"
        + "      up as up.\"net_weight\" > LAST(up.\"net_weight\")\n"
        + "  ) mr";
    final String expected = "SELECT *\n"
        + "FROM (SELECT *\n"
        + "FROM \"foodmart\".\"product\") MATCH_RECOGNIZE(\n"
        + "ONE ROW PER MATCH\n"
        + "AFTER MATCH SKIP TO NEXT ROW\n"
        + "PATTERN (\"STRT\" \"DOWN\" + \"UP\" +)\n"
        + "DEFINE "
        + "\"DOWN\" AS PREV(\"DOWN\".\"net_weight\", 0) < "
        + "FIRST(\"DOWN\".\"net_weight\", 0), "
        + "\"UP\" AS PREV(\"UP\".\"net_weight\", 0) > "
        + "LAST(\"UP\".\"net_weight\", 0))";
    sql(sql).ok(expected);
  }

  @Test void testMatchRecognizeDefineClause3() {
    final String sql = "select *\n"
        + "  from \"product\" match_recognize\n"
        + "  (\n"
        + "    pattern (strt down+ up+)\n"
        + "    define\n"
        + "      down as down.\"net_weight\" < PREV(down.\"net_weight\",1),\n"
        + "      up as up.\"net_weight\" > LAST(up.\"net_weight\" + up.\"gross_weight\")\n"
        + "  ) mr";
    final String expected = "SELECT *\n"
        + "FROM (SELECT *\n"
        + "FROM \"foodmart\".\"product\") MATCH_RECOGNIZE(\n"
        + "ONE ROW PER MATCH\n"
        + "AFTER MATCH SKIP TO NEXT ROW\n"
        + "PATTERN (\"STRT\" \"DOWN\" + \"UP\" +)\n"
        + "DEFINE "
        + "\"DOWN\" AS PREV(\"DOWN\".\"net_weight\", 0) < "
        + "PREV(\"DOWN\".\"net_weight\", 1), "
        + "\"UP\" AS PREV(\"UP\".\"net_weight\", 0) > "
        + "LAST(\"UP\".\"net_weight\", 0) + LAST(\"UP\".\"gross_weight\", 0))";
    sql(sql).ok(expected);
  }

  @Test void testMatchRecognizeDefineClause4() {
    final String sql = "select *\n"
        + "  from \"product\" match_recognize\n"
        + "  (\n"
        + "    pattern (strt down+ up+)\n"
        + "    define\n"
        + "      down as down.\"net_weight\" < PREV(down.\"net_weight\",1),\n"
        + "      up as up.\"net_weight\" > "
        + "PREV(LAST(up.\"net_weight\" + up.\"gross_weight\"),3)\n"
        + "  ) mr";
    final String expected = "SELECT *\n"
        + "FROM (SELECT *\n"
        + "FROM \"foodmart\".\"product\") MATCH_RECOGNIZE(\n"
        + "ONE ROW PER MATCH\n"
        + "AFTER MATCH SKIP TO NEXT ROW\n"
        + "PATTERN (\"STRT\" \"DOWN\" + \"UP\" +)\n"
        + "DEFINE "
        + "\"DOWN\" AS PREV(\"DOWN\".\"net_weight\", 0) < "
        + "PREV(\"DOWN\".\"net_weight\", 1), "
        + "\"UP\" AS PREV(\"UP\".\"net_weight\", 0) > "
        + "PREV(LAST(\"UP\".\"net_weight\", 0) + "
        + "LAST(\"UP\".\"gross_weight\", 0), 3))";
    sql(sql).ok(expected);
  }

  @Test void testMatchRecognizeMeasures1() {
    final String sql = "select *\n"
        + "  from \"product\" match_recognize\n"
        + "  (\n"
        + "   measures MATCH_NUMBER() as match_num, "
        + "   CLASSIFIER() as var_match, "
        + "   STRT.\"net_weight\" as start_nw,"
        + "   LAST(DOWN.\"net_weight\") as bottom_nw,"
        + "   LAST(up.\"net_weight\") as end_nw"
        + "    pattern (strt down+ up+)\n"
        + "    define\n"
        + "      down as down.\"net_weight\" < PREV(down.\"net_weight\"),\n"
        + "      up as up.\"net_weight\" > prev(up.\"net_weight\")\n"
        + "  ) mr";

    final String expected = "SELECT *\n"
        + "FROM (SELECT *\n"
        + "FROM \"foodmart\".\"product\") "
        + "MATCH_RECOGNIZE(\n"
        + "MEASURES "
        + "FINAL MATCH_NUMBER () AS \"MATCH_NUM\", "
        + "FINAL CLASSIFIER() AS \"VAR_MATCH\", "
        + "FINAL \"STRT\".\"net_weight\" AS \"START_NW\", "
        + "FINAL LAST(\"DOWN\".\"net_weight\", 0) AS \"BOTTOM_NW\", "
        + "FINAL LAST(\"UP\".\"net_weight\", 0) AS \"END_NW\"\n"
        + "ONE ROW PER MATCH\n"
        + "AFTER MATCH SKIP TO NEXT ROW\n"
        + "PATTERN (\"STRT\" \"DOWN\" + \"UP\" +)\n"
        + "DEFINE "
        + "\"DOWN\" AS PREV(\"DOWN\".\"net_weight\", 0) < "
        + "PREV(\"DOWN\".\"net_weight\", 1), "
        + "\"UP\" AS PREV(\"UP\".\"net_weight\", 0) > "
        + "PREV(\"UP\".\"net_weight\", 1))";
    sql(sql).ok(expected);
  }

  @Test void testMatchRecognizeMeasures2() {
    final String sql = "select *\n"
        + "  from \"product\" match_recognize\n"
        + "  (\n"
        + "   measures STRT.\"net_weight\" as start_nw,"
        + "   FINAL LAST(DOWN.\"net_weight\") as bottom_nw,"
        + "   LAST(up.\"net_weight\") as end_nw"
        + "    pattern (strt down+ up+)\n"
        + "    define\n"
        + "      down as down.\"net_weight\" < PREV(down.\"net_weight\"),\n"
        + "      up as up.\"net_weight\" > prev(up.\"net_weight\")\n"
        + "  ) mr";

    final String expected = "SELECT *\n"
        + "FROM (SELECT *\n"
        + "FROM \"foodmart\".\"product\") "
        + "MATCH_RECOGNIZE(\n"
        + "MEASURES "
        + "FINAL \"STRT\".\"net_weight\" AS \"START_NW\", "
        + "FINAL LAST(\"DOWN\".\"net_weight\", 0) AS \"BOTTOM_NW\", "
        + "FINAL LAST(\"UP\".\"net_weight\", 0) AS \"END_NW\"\n"
        + "ONE ROW PER MATCH\n"
        + "AFTER MATCH SKIP TO NEXT ROW\n"
        + "PATTERN (\"STRT\" \"DOWN\" + \"UP\" +)\n"
        + "DEFINE "
        + "\"DOWN\" AS PREV(\"DOWN\".\"net_weight\", 0) < "
        + "PREV(\"DOWN\".\"net_weight\", 1), "
        + "\"UP\" AS PREV(\"UP\".\"net_weight\", 0) > "
        + "PREV(\"UP\".\"net_weight\", 1))";
    sql(sql).ok(expected);
  }

  @Test void testMatchRecognizeMeasures3() {
    final String sql = "select *\n"
        + "  from \"product\" match_recognize\n"
        + "  (\n"
        + "   measures STRT.\"net_weight\" as start_nw,"
        + "   RUNNING LAST(DOWN.\"net_weight\") as bottom_nw,"
        + "   LAST(up.\"net_weight\") as end_nw"
        + "    pattern (strt down+ up+)\n"
        + "    define\n"
        + "      down as down.\"net_weight\" < PREV(down.\"net_weight\"),\n"
        + "      up as up.\"net_weight\" > prev(up.\"net_weight\")\n"
        + "  ) mr";

    final String expected = "SELECT *\n"
        + "FROM (SELECT *\n"
        + "FROM \"foodmart\".\"product\") "
        + "MATCH_RECOGNIZE(\n"
        + "MEASURES "
        + "FINAL \"STRT\".\"net_weight\" AS \"START_NW\", "
        + "FINAL (RUNNING LAST(\"DOWN\".\"net_weight\", 0)) AS \"BOTTOM_NW\", "
        + "FINAL LAST(\"UP\".\"net_weight\", 0) AS \"END_NW\"\n"
        + "ONE ROW PER MATCH\n"
        + "AFTER MATCH SKIP TO NEXT ROW\n"
        + "PATTERN (\"STRT\" \"DOWN\" + \"UP\" +)\n"
        + "DEFINE "
        + "\"DOWN\" AS PREV(\"DOWN\".\"net_weight\", 0) < "
        + "PREV(\"DOWN\".\"net_weight\", 1), "
        + "\"UP\" AS PREV(\"UP\".\"net_weight\", 0) > "
        + "PREV(\"UP\".\"net_weight\", 1))";
    sql(sql).ok(expected);
  }

  @Test void testMatchRecognizeMeasures4() {
    final String sql = "select *\n"
        + "  from \"product\" match_recognize\n"
        + "  (\n"
        + "   measures STRT.\"net_weight\" as start_nw,"
        + "   FINAL COUNT(up.\"net_weight\") as up_cnt,"
        + "   FINAL COUNT(\"net_weight\") as down_cnt,"
        + "   RUNNING COUNT(\"net_weight\") as running_cnt"
        + "    pattern (strt down+ up+)\n"
        + "    define\n"
        + "      down as down.\"net_weight\" < PREV(down.\"net_weight\"),\n"
        + "      up as up.\"net_weight\" > prev(up.\"net_weight\")\n"
        + "  ) mr";
    final String expected = "SELECT *\n"
        + "FROM (SELECT *\n"
        + "FROM \"foodmart\".\"product\") "
        + "MATCH_RECOGNIZE(\n"
        + "MEASURES "
        + "FINAL \"STRT\".\"net_weight\" AS \"START_NW\", "
        + "FINAL COUNT(\"UP\".\"net_weight\") AS \"UP_CNT\", "
        + "FINAL COUNT(\"*\".\"net_weight\") AS \"DOWN_CNT\", "
        + "FINAL (RUNNING COUNT(\"*\".\"net_weight\")) AS \"RUNNING_CNT\"\n"
        + "ONE ROW PER MATCH\n"
        + "AFTER MATCH SKIP TO NEXT ROW\n"
        + "PATTERN (\"STRT\" \"DOWN\" + \"UP\" +)\n"
        + "DEFINE "
        + "\"DOWN\" AS PREV(\"DOWN\".\"net_weight\", 0) < "
        + "PREV(\"DOWN\".\"net_weight\", 1), "
        + "\"UP\" AS PREV(\"UP\".\"net_weight\", 0) > "
        + "PREV(\"UP\".\"net_weight\", 1))";
    sql(sql).ok(expected);
  }

  @Test void testMatchRecognizeMeasures5() {
    final String sql = "select *\n"
        + "  from \"product\" match_recognize\n"
        + "  (\n"
        + "   measures "
        + "   FIRST(STRT.\"net_weight\") as start_nw,"
        + "   LAST(UP.\"net_weight\") as up_cnt,"
        + "   AVG(DOWN.\"net_weight\") as down_cnt"
        + "    pattern (strt down+ up+)\n"
        + "    define\n"
        + "      down as down.\"net_weight\" < PREV(down.\"net_weight\"),\n"
        + "      up as up.\"net_weight\" > prev(up.\"net_weight\")\n"
        + "  ) mr";

    final String expected = "SELECT *\n"
        + "FROM (SELECT *\n"
        + "FROM \"foodmart\".\"product\") "
        + "MATCH_RECOGNIZE(\n"
        + "MEASURES "
        + "FINAL FIRST(\"STRT\".\"net_weight\", 0) AS \"START_NW\", "
        + "FINAL LAST(\"UP\".\"net_weight\", 0) AS \"UP_CNT\", "
        + "FINAL (SUM(\"DOWN\".\"net_weight\") / "
        + "COUNT(\"DOWN\".\"net_weight\")) AS \"DOWN_CNT\"\n"
        + "ONE ROW PER MATCH\n"
        + "AFTER MATCH SKIP TO NEXT ROW\n"
        + "PATTERN (\"STRT\" \"DOWN\" + \"UP\" +)\n"
        + "DEFINE "
        + "\"DOWN\" AS PREV(\"DOWN\".\"net_weight\", 0) < "
        + "PREV(\"DOWN\".\"net_weight\", 1), "
        + "\"UP\" AS PREV(\"UP\".\"net_weight\", 0) > "
        + "PREV(\"UP\".\"net_weight\", 1))";
    sql(sql).ok(expected);
  }

  @Test void testMatchRecognizeMeasures6() {
    final String sql = "select *\n"
        + "  from \"product\" match_recognize\n"
        + "  (\n"
        + "   measures "
        + "   FIRST(STRT.\"net_weight\") as start_nw,"
        + "   LAST(DOWN.\"net_weight\") as up_cnt,"
        + "   FINAL SUM(DOWN.\"net_weight\") as down_cnt"
        + "    pattern (strt down+ up+)\n"
        + "    define\n"
        + "      down as down.\"net_weight\" < PREV(down.\"net_weight\"),\n"
        + "      up as up.\"net_weight\" > prev(up.\"net_weight\")\n"
        + "  ) mr";

    final String expected = "SELECT *\n"
        + "FROM (SELECT *\n"
        + "FROM \"foodmart\".\"product\") MATCH_RECOGNIZE(\n"
        + "MEASURES "
        + "FINAL FIRST(\"STRT\".\"net_weight\", 0) AS \"START_NW\", "
        + "FINAL LAST(\"DOWN\".\"net_weight\", 0) AS \"UP_CNT\", "
        + "FINAL SUM(\"DOWN\".\"net_weight\") AS \"DOWN_CNT\"\n"
        + "ONE ROW PER MATCH\n"
        + "AFTER MATCH SKIP TO NEXT ROW\n"
        + "PATTERN "
        + "(\"STRT\" \"DOWN\" + \"UP\" +)\n"
        + "DEFINE "
        + "\"DOWN\" AS PREV(\"DOWN\".\"net_weight\", 0) < "
        + "PREV(\"DOWN\".\"net_weight\", 1), "
        + "\"UP\" AS PREV(\"UP\".\"net_weight\", 0) > "
        + "PREV(\"UP\".\"net_weight\", 1))";
    sql(sql).ok(expected);
  }

  @Test void testMatchRecognizeMeasures7() {
    final String sql = "select *\n"
        + "  from \"product\" match_recognize\n"
        + "  (\n"
        + "   measures "
        + "   FIRST(STRT.\"net_weight\") as start_nw,"
        + "   LAST(DOWN.\"net_weight\") as up_cnt,"
        + "   FINAL SUM(DOWN.\"net_weight\") as down_cnt"
        + "    pattern (strt down+ up+)\n"
        + "    define\n"
        + "      down as down.\"net_weight\" < PREV(down.\"net_weight\"),\n"
        + "      up as up.\"net_weight\" > prev(up.\"net_weight\")\n"
        + "  ) mr order by start_nw, up_cnt";

    final String expected = "SELECT *\n"
        + "FROM (SELECT *\n"
        + "FROM \"foodmart\".\"product\") MATCH_RECOGNIZE(\n"
        + "MEASURES "
        + "FINAL FIRST(\"STRT\".\"net_weight\", 0) AS \"START_NW\", "
        + "FINAL LAST(\"DOWN\".\"net_weight\", 0) AS \"UP_CNT\", "
        + "FINAL SUM(\"DOWN\".\"net_weight\") AS \"DOWN_CNT\"\n"
        + "ONE ROW PER MATCH\n"
        + "AFTER MATCH SKIP TO NEXT ROW\n"
        + "PATTERN "
        + "(\"STRT\" \"DOWN\" + \"UP\" +)\n"
        + "DEFINE "
        + "\"DOWN\" AS PREV(\"DOWN\".\"net_weight\", 0) < "
        + "PREV(\"DOWN\".\"net_weight\", 1), "
        + "\"UP\" AS PREV(\"UP\".\"net_weight\", 0) > "
        + "PREV(\"UP\".\"net_weight\", 1))\n"
        + "ORDER BY \"START_NW\", \"UP_CNT\"";
    sql(sql).ok(expected);
  }

  @Test void testMatchRecognizePatternSkip1() {
    final String sql = "select *\n"
        + "  from \"product\" match_recognize\n"
        + "  (\n"
        + "    after match skip to next row\n"
        + "    pattern (strt down+ up+)\n"
        + "    define\n"
        + "      down as down.\"net_weight\" < PREV(down.\"net_weight\"),\n"
        + "      up as up.\"net_weight\" > NEXT(up.\"net_weight\")\n"
        + "  ) mr";
    final String expected = "SELECT *\n"
        + "FROM (SELECT *\n"
        + "FROM \"foodmart\".\"product\") MATCH_RECOGNIZE(\n"
        + "ONE ROW PER MATCH\n"
        + "AFTER MATCH SKIP TO NEXT ROW\n"
        + "PATTERN (\"STRT\" \"DOWN\" + \"UP\" +)\n"
        + "DEFINE "
        + "\"DOWN\" AS PREV(\"DOWN\".\"net_weight\", 0) < "
        + "PREV(\"DOWN\".\"net_weight\", 1), "
        + "\"UP\" AS PREV(\"UP\".\"net_weight\", 0) > "
        + "NEXT(PREV(\"UP\".\"net_weight\", 0), 1))";
    sql(sql).ok(expected);
  }

  @Test void testMatchRecognizePatternSkip2() {
    final String sql = "select *\n"
        + "  from \"product\" match_recognize\n"
        + "  (\n"
        + "    after match skip past last row\n"
        + "    pattern (strt down+ up+)\n"
        + "    define\n"
        + "      down as down.\"net_weight\" < PREV(down.\"net_weight\"),\n"
        + "      up as up.\"net_weight\" > NEXT(up.\"net_weight\")\n"
        + "  ) mr";
    final String expected = "SELECT *\n"
        + "FROM (SELECT *\n"
        + "FROM \"foodmart\".\"product\") MATCH_RECOGNIZE(\n"
        + "ONE ROW PER MATCH\n"
        + "AFTER MATCH SKIP PAST LAST ROW\n"
        + "PATTERN (\"STRT\" \"DOWN\" + \"UP\" +)\n"
        + "DEFINE "
        + "\"DOWN\" AS PREV(\"DOWN\".\"net_weight\", 0) < "
        + "PREV(\"DOWN\".\"net_weight\", 1), "
        + "\"UP\" AS PREV(\"UP\".\"net_weight\", 0) > "
        + "NEXT(PREV(\"UP\".\"net_weight\", 0), 1))";
    sql(sql).ok(expected);
  }

  @Test void testMatchRecognizePatternSkip3() {
    final String sql = "select *\n"
        + "  from \"product\" match_recognize\n"
        + "  (\n"
        + "    after match skip to FIRST down\n"
        + "    pattern (strt down+ up+)\n"
        + "    define\n"
        + "      down as down.\"net_weight\" < PREV(down.\"net_weight\"),\n"
        + "      up as up.\"net_weight\" > NEXT(up.\"net_weight\")\n"
        + "  ) mr";
    final String expected = "SELECT *\n"
        + "FROM (SELECT *\n"
        + "FROM \"foodmart\".\"product\") MATCH_RECOGNIZE(\n"
        + "ONE ROW PER MATCH\n"
        + "AFTER MATCH SKIP TO FIRST \"DOWN\"\n"
        + "PATTERN (\"STRT\" \"DOWN\" + \"UP\" +)\n"
        + "DEFINE \"DOWN\" AS PREV(\"DOWN\".\"net_weight\", 0) < "
        + "PREV(\"DOWN\".\"net_weight\", 1), "
        + "\"UP\" AS PREV(\"UP\".\"net_weight\", 0) > "
        + "NEXT(PREV(\"UP\".\"net_weight\", 0), 1))";
    sql(sql).ok(expected);
  }

  @Test void testMatchRecognizePatternSkip4() {
    final String sql = "select *\n"
        + "  from \"product\" match_recognize\n"
        + "  (\n"
        + "    after match skip to last down\n"
        + "    pattern (strt down+ up+)\n"
        + "    define\n"
        + "      down as down.\"net_weight\" < PREV(down.\"net_weight\"),\n"
        + "      up as up.\"net_weight\" > NEXT(up.\"net_weight\")\n"
        + "  ) mr";
    final String expected = "SELECT *\n"
        + "FROM (SELECT *\n"
        + "FROM \"foodmart\".\"product\") MATCH_RECOGNIZE(\n"
        + "ONE ROW PER MATCH\n"
        + "AFTER MATCH SKIP TO LAST \"DOWN\"\n"
        + "PATTERN (\"STRT\" \"DOWN\" + \"UP\" +)\n"
        + "DEFINE "
        + "\"DOWN\" AS PREV(\"DOWN\".\"net_weight\", 0) < "
        + "PREV(\"DOWN\".\"net_weight\", 1), "
        + "\"UP\" AS PREV(\"UP\".\"net_weight\", 0) > "
        + "NEXT(PREV(\"UP\".\"net_weight\", 0), 1))";
    sql(sql).ok(expected);
  }

  @Test void testMatchRecognizePatternSkip5() {
    final String sql = "select *\n"
        + "  from \"product\" match_recognize\n"
        + "  (\n"
        + "    after match skip to down\n"
        + "    pattern (strt down+ up+)\n"
        + "    define\n"
        + "      down as down.\"net_weight\" < PREV(down.\"net_weight\"),\n"
        + "      up as up.\"net_weight\" > NEXT(up.\"net_weight\")\n"
        + "  ) mr";
    final String expected = "SELECT *\n"
        + "FROM (SELECT *\n"
        + "FROM \"foodmart\".\"product\") MATCH_RECOGNIZE(\n"
        + "ONE ROW PER MATCH\n"
        + "AFTER MATCH SKIP TO LAST \"DOWN\"\n"
        + "PATTERN (\"STRT\" \"DOWN\" + \"UP\" +)\n"
        + "DEFINE "
        + "\"DOWN\" AS PREV(\"DOWN\".\"net_weight\", 0) < "
        + "PREV(\"DOWN\".\"net_weight\", 1), "
        + "\"UP\" AS PREV(\"UP\".\"net_weight\", 0) > "
        + "NEXT(PREV(\"UP\".\"net_weight\", 0), 1))";
    sql(sql).ok(expected);
  }

  @Test void testMatchRecognizeSubset1() {
    final String sql = "select *\n"
        + "  from \"product\" match_recognize\n"
        + "  (\n"
        + "    after match skip to down\n"
        + "    pattern (strt down+ up+)\n"
        + "    subset stdn = (strt, down)\n"
        + "    define\n"
        + "      down as down.\"net_weight\" < PREV(down.\"net_weight\"),\n"
        + "      up as up.\"net_weight\" > NEXT(up.\"net_weight\")\n"
        + "  ) mr";
    final String expected = "SELECT *\n"
        + "FROM (SELECT *\n"
        + "FROM \"foodmart\".\"product\") MATCH_RECOGNIZE(\n"
        + "ONE ROW PER MATCH\n"
        + "AFTER MATCH SKIP TO LAST \"DOWN\"\n"
        + "PATTERN (\"STRT\" \"DOWN\" + \"UP\" +)\n"
        + "SUBSET \"STDN\" = (\"DOWN\", \"STRT\")\n"
        + "DEFINE "
        + "\"DOWN\" AS PREV(\"DOWN\".\"net_weight\", 0) < "
        + "PREV(\"DOWN\".\"net_weight\", 1), "
        + "\"UP\" AS PREV(\"UP\".\"net_weight\", 0) > "
        + "NEXT(PREV(\"UP\".\"net_weight\", 0), 1))";
    sql(sql).ok(expected);
  }

  @Test void testMatchRecognizeSubset2() {
    final String sql = "select *\n"
        + "  from \"product\" match_recognize\n"
        + "  (\n"
        + "   measures STRT.\"net_weight\" as start_nw,"
        + "   LAST(DOWN.\"net_weight\") as bottom_nw,"
        + "   AVG(STDN.\"net_weight\") as avg_stdn"
        + "    pattern (strt down+ up+)\n"
        + "    subset stdn = (strt, down)\n"
        + "    define\n"
        + "      down as down.\"net_weight\" < PREV(down.\"net_weight\"),\n"
        + "      up as up.\"net_weight\" > prev(up.\"net_weight\")\n"
        + "  ) mr";

    final String expected = "SELECT *\n"
        + "FROM (SELECT *\n"
        + "FROM \"foodmart\".\"product\") "
        + "MATCH_RECOGNIZE(\n"
        + "MEASURES "
        + "FINAL \"STRT\".\"net_weight\" AS \"START_NW\", "
        + "FINAL LAST(\"DOWN\".\"net_weight\", 0) AS \"BOTTOM_NW\", "
        + "FINAL (SUM(\"STDN\".\"net_weight\") / "
        + "COUNT(\"STDN\".\"net_weight\")) AS \"AVG_STDN\"\n"
        + "ONE ROW PER MATCH\n"
        + "AFTER MATCH SKIP TO NEXT ROW\n"
        + "PATTERN (\"STRT\" \"DOWN\" + \"UP\" +)\n"
        + "SUBSET \"STDN\" = (\"DOWN\", \"STRT\")\n"
        + "DEFINE "
        + "\"DOWN\" AS PREV(\"DOWN\".\"net_weight\", 0) < "
        + "PREV(\"DOWN\".\"net_weight\", 1), "
        + "\"UP\" AS PREV(\"UP\".\"net_weight\", 0) > "
        + "PREV(\"UP\".\"net_weight\", 1))";
    sql(sql).ok(expected);
  }

  @Test void testMatchRecognizeSubset3() {
    final String sql = "select *\n"
        + "  from \"product\" match_recognize\n"
        + "  (\n"
        + "   measures STRT.\"net_weight\" as start_nw,"
        + "   LAST(DOWN.\"net_weight\") as bottom_nw,"
        + "   SUM(STDN.\"net_weight\") as avg_stdn"
        + "    pattern (strt down+ up+)\n"
        + "    subset stdn = (strt, down)\n"
        + "    define\n"
        + "      down as down.\"net_weight\" < PREV(down.\"net_weight\"),\n"
        + "      up as up.\"net_weight\" > prev(up.\"net_weight\")\n"
        + "  ) mr";

    final String expected = "SELECT *\n"
        + "FROM (SELECT *\n"
        + "FROM \"foodmart\".\"product\") "
        + "MATCH_RECOGNIZE(\n"
        + "MEASURES "
        + "FINAL \"STRT\".\"net_weight\" AS \"START_NW\", "
        + "FINAL LAST(\"DOWN\".\"net_weight\", 0) AS \"BOTTOM_NW\", "
        + "FINAL SUM(\"STDN\".\"net_weight\") AS \"AVG_STDN\"\n"
        + "ONE ROW PER MATCH\n"
        + "AFTER MATCH SKIP TO NEXT ROW\n"
        + "PATTERN (\"STRT\" \"DOWN\" + \"UP\" +)\n"
        + "SUBSET \"STDN\" = (\"DOWN\", \"STRT\")\n"
        + "DEFINE "
        + "\"DOWN\" AS PREV(\"DOWN\".\"net_weight\", 0) < "
        + "PREV(\"DOWN\".\"net_weight\", 1), "
        + "\"UP\" AS PREV(\"UP\".\"net_weight\", 0) > "
        + "PREV(\"UP\".\"net_weight\", 1))";
    sql(sql).ok(expected);
  }

  @Test void testMatchRecognizeSubset4() {
    final String sql = "select *\n"
        + "  from \"product\" match_recognize\n"
        + "  (\n"
        + "   measures STRT.\"net_weight\" as start_nw,"
        + "   LAST(DOWN.\"net_weight\") as bottom_nw,"
        + "   SUM(STDN.\"net_weight\") as avg_stdn"
        + "    pattern (strt down+ up+)\n"
        + "    subset stdn = (strt, down), stdn2 = (strt, down)\n"
        + "    define\n"
        + "      down as down.\"net_weight\" < PREV(down.\"net_weight\"),\n"
        + "      up as up.\"net_weight\" > prev(up.\"net_weight\")\n"
        + "  ) mr";

    final String expected = "SELECT *\n"
        + "FROM (SELECT *\n"
        + "FROM \"foodmart\".\"product\") "
        + "MATCH_RECOGNIZE(\n"
        + "MEASURES "
        + "FINAL \"STRT\".\"net_weight\" AS \"START_NW\", "
        + "FINAL LAST(\"DOWN\".\"net_weight\", 0) AS \"BOTTOM_NW\", "
        + "FINAL SUM(\"STDN\".\"net_weight\") AS \"AVG_STDN\"\n"
        + "ONE ROW PER MATCH\n"
        + "AFTER MATCH SKIP TO NEXT ROW\n"
        + "PATTERN (\"STRT\" \"DOWN\" + \"UP\" +)\n"
        + "SUBSET \"STDN\" = (\"DOWN\", \"STRT\"), \"STDN2\" = (\"DOWN\", \"STRT\")\n"
        + "DEFINE "
        + "\"DOWN\" AS PREV(\"DOWN\".\"net_weight\", 0) < "
        + "PREV(\"DOWN\".\"net_weight\", 1), "
        + "\"UP\" AS PREV(\"UP\".\"net_weight\", 0) > "
        + "PREV(\"UP\".\"net_weight\", 1))";
    sql(sql).ok(expected);
  }

  @Test void testMatchRecognizeRowsPerMatch1() {
    final String sql = "select *\n"
        + "  from \"product\" match_recognize\n"
        + "  (\n"
        + "   measures STRT.\"net_weight\" as start_nw,"
        + "   LAST(DOWN.\"net_weight\") as bottom_nw,"
        + "   SUM(STDN.\"net_weight\") as avg_stdn"
        + "    ONE ROW PER MATCH\n"
        + "    pattern (strt down+ up+)\n"
        + "    subset stdn = (strt, down), stdn2 = (strt, down)\n"
        + "    define\n"
        + "      down as down.\"net_weight\" < PREV(down.\"net_weight\"),\n"
        + "      up as up.\"net_weight\" > prev(up.\"net_weight\")\n"
        + "  ) mr";

    final String expected = "SELECT *\n"
        + "FROM (SELECT *\n"
        + "FROM \"foodmart\".\"product\") "
        + "MATCH_RECOGNIZE(\n"
        + "MEASURES "
        + "FINAL \"STRT\".\"net_weight\" AS \"START_NW\", "
        + "FINAL LAST(\"DOWN\".\"net_weight\", 0) AS \"BOTTOM_NW\", "
        + "FINAL SUM(\"STDN\".\"net_weight\") AS \"AVG_STDN\"\n"
        + "ONE ROW PER MATCH\n"
        + "AFTER MATCH SKIP TO NEXT ROW\n"
        + "PATTERN (\"STRT\" \"DOWN\" + \"UP\" +)\n"
        + "SUBSET \"STDN\" = (\"DOWN\", \"STRT\"), \"STDN2\" = (\"DOWN\", \"STRT\")\n"
        + "DEFINE "
        + "\"DOWN\" AS PREV(\"DOWN\".\"net_weight\", 0) < "
        + "PREV(\"DOWN\".\"net_weight\", 1), "
        + "\"UP\" AS PREV(\"UP\".\"net_weight\", 0) > "
        + "PREV(\"UP\".\"net_weight\", 1))";
    sql(sql).ok(expected);
  }

  @Test void testMatchRecognizeRowsPerMatch2() {
    final String sql = "select *\n"
        + "  from \"product\" match_recognize\n"
        + "  (\n"
        + "   measures STRT.\"net_weight\" as start_nw,"
        + "   LAST(DOWN.\"net_weight\") as bottom_nw,"
        + "   SUM(STDN.\"net_weight\") as avg_stdn"
        + "    ALL ROWS PER MATCH\n"
        + "    pattern (strt down+ up+)\n"
        + "    subset stdn = (strt, down), stdn2 = (strt, down)\n"
        + "    define\n"
        + "      down as down.\"net_weight\" < PREV(down.\"net_weight\"),\n"
        + "      up as up.\"net_weight\" > prev(up.\"net_weight\")\n"
        + "  ) mr";

    final String expected = "SELECT *\n"
        + "FROM (SELECT *\n"
        + "FROM \"foodmart\".\"product\") "
        + "MATCH_RECOGNIZE(\n"
        + "MEASURES "
        + "RUNNING \"STRT\".\"net_weight\" AS \"START_NW\", "
        + "RUNNING LAST(\"DOWN\".\"net_weight\", 0) AS \"BOTTOM_NW\", "
        + "RUNNING SUM(\"STDN\".\"net_weight\") AS \"AVG_STDN\"\n"
        + "ALL ROWS PER MATCH\n"
        + "AFTER MATCH SKIP TO NEXT ROW\n"
        + "PATTERN (\"STRT\" \"DOWN\" + \"UP\" +)\n"
        + "SUBSET \"STDN\" = (\"DOWN\", \"STRT\"), \"STDN2\" = (\"DOWN\", \"STRT\")\n"
        + "DEFINE "
        + "\"DOWN\" AS PREV(\"DOWN\".\"net_weight\", 0) < "
        + "PREV(\"DOWN\".\"net_weight\", 1), "
        + "\"UP\" AS PREV(\"UP\".\"net_weight\", 0) > "
        + "PREV(\"UP\".\"net_weight\", 1))";
    sql(sql).ok(expected);
  }

  @Test void testMatchRecognizeWithin() {
    final String sql = "select *\n"
        + "  from \"employee\" match_recognize\n"
        + "  (\n"
        + "   order by \"hire_date\"\n"
        + "   ALL ROWS PER MATCH\n"
        + "   pattern (strt down+ up+) within interval '3:12:22.123' hour to second\n"
        + "   define\n"
        + "     down as down.\"salary\" < PREV(down.\"salary\"),\n"
        + "     up as up.\"salary\" > prev(up.\"salary\")\n"
        + "  ) mr";

    final String expected = "SELECT *\n"
        + "FROM (SELECT *\n"
        + "FROM \"foodmart\".\"employee\") "
        + "MATCH_RECOGNIZE(\n"
        + "ORDER BY \"hire_date\"\n"
        + "ALL ROWS PER MATCH\n"
        + "AFTER MATCH SKIP TO NEXT ROW\n"
        + "PATTERN (\"STRT\" \"DOWN\" + \"UP\" +) WITHIN INTERVAL '3:12:22.123' HOUR TO SECOND\n"
        + "DEFINE "
        + "\"DOWN\" AS PREV(\"DOWN\".\"salary\", 0) < "
        + "PREV(\"DOWN\".\"salary\", 1), "
        + "\"UP\" AS PREV(\"UP\".\"salary\", 0) > "
        + "PREV(\"UP\".\"salary\", 1))";
    sql(sql).ok(expected);
  }

  @Test void testMatchRecognizeIn() {
    final String sql = "select *\n"
        + "  from \"product\" match_recognize\n"
        + "  (\n"
        + "    partition by \"product_class_id\", \"brand_name\"\n"
        + "    order by \"product_class_id\" asc, \"brand_name\" desc\n"
        + "    pattern (strt down+ up+)\n"
        + "    define\n"
        + "      down as down.\"net_weight\" in (0, 1),\n"
        + "      up as up.\"net_weight\" > prev(up.\"net_weight\")\n"
        + "  ) mr";

    final String expected = "SELECT *\n"
        + "FROM (SELECT *\n"
        + "FROM \"foodmart\".\"product\") MATCH_RECOGNIZE(\n"
        + "PARTITION BY \"product_class_id\", \"brand_name\"\n"
        + "ORDER BY \"product_class_id\", \"brand_name\" DESC\n"
        + "ONE ROW PER MATCH\n"
        + "AFTER MATCH SKIP TO NEXT ROW\n"
        + "PATTERN (\"STRT\" \"DOWN\" + \"UP\" +)\n"
        + "DEFINE "
        + "\"DOWN\" AS PREV(\"DOWN\".\"net_weight\", 0) = "
        + "0 OR PREV(\"DOWN\".\"net_weight\", 0) = 1, "
        + "\"UP\" AS PREV(\"UP\".\"net_weight\", 0) > "
        + "PREV(\"UP\".\"net_weight\", 1))";
    sql(sql).ok(expected);
  }

  @Test void testValues() {
    final String sql = "select \"a\"\n"
        + "from (values (1, 'x'), (2, 'yy')) as t(\"a\", \"b\")";
    final String expectedHsqldb = "SELECT a\n"
        + "FROM (VALUES (1, 'x '),\n"
        + "(2, 'yy')) AS t (a, b)";
    final String expectedMysql = "SELECT `a`\n"
        + "FROM (SELECT 1 AS `a`, 'x ' AS `b`\n"
        + "UNION ALL\n"
        + "SELECT 2 AS `a`, 'yy' AS `b`) AS `t`";
    final String expectedPostgresql = "SELECT \"a\"\n"
        + "FROM (VALUES (1, 'x '),\n"
        + "(2, 'yy')) AS \"t\" (\"a\", \"b\")";
    final String expectedOracle = "SELECT \"a\"\n"
        + "FROM (SELECT 1 \"a\", 'x ' \"b\"\n"
        + "FROM \"DUAL\"\n"
        + "UNION ALL\n"
        + "SELECT 2 \"a\", 'yy' \"b\"\n"
        + "FROM \"DUAL\")";
    final String expectedHive = "SELECT a\n"
        + "FROM (SELECT 1 a, 'x ' b\n"
        + "UNION ALL\n"
        + "SELECT 2 a, 'yy' b)";
    final String expectedSpark = "SELECT a\n"
        + "FROM (SELECT 1 a, 'x ' b\n"
        + "UNION ALL\n"
        + "SELECT 2 a, 'yy' b)";
    final String expectedBigQuery = "SELECT a\n"
        + "FROM (SELECT 1 AS a, 'x ' AS b\n"
        + "UNION ALL\n"
        + "SELECT 2 AS a, 'yy' AS b)";
    final String expectedSnowflake = "SELECT \"a\"\n"
        + "FROM (SELECT 1 AS \"a\", 'x ' AS \"b\"\n"
        + "UNION ALL\n"
        + "SELECT 2 AS \"a\", 'yy' AS \"b\")";
    final String expectedRedshift = expectedPostgresql;
    sql(sql)
        .withHsqldb()
        .ok(expectedHsqldb)
        .withMysql()
        .ok(expectedMysql)
        .withPostgresql()
        .ok(expectedPostgresql)
        .withOracle()
        .ok(expectedOracle)
        .withHive()
        .ok(expectedHive)
        .withSpark()
        .ok(expectedSpark)
        .withBigQuery()
        .ok(expectedBigQuery)
        .withSnowflake()
        .ok(expectedSnowflake)
        .withRedshift()
        .ok(expectedRedshift);
  }

  @Test void testValuesEmpty() {
    final String sql = "select *\n"
        + "from (values (1, 'a'), (2, 'bb')) as t(x, y)\n"
        + "limit 0";
    final RuleSet rules =
        RuleSets.ofList(PruneEmptyRules.SORT_FETCH_ZERO_INSTANCE);
    final String expectedMysql = "SELECT *\n"
        + "FROM (SELECT NULL AS `X`, NULL AS `Y`) AS `t`\n"
        + "WHERE 1 = 0";
    final String expectedOracle = "SELECT NULL \"X\", NULL \"Y\"\n"
        + "FROM \"DUAL\"\n"
        + "WHERE 1 = 0";
    final String expectedPostgresql = "SELECT *\n"
        + "FROM (VALUES (NULL, NULL)) AS \"t\" (\"X\", \"Y\")\n"
        + "WHERE 1 = 0";
    sql(sql)
        .optimize(rules, null)
        .withMysql()
        .ok(expectedMysql)
        .withOracle()
        .ok(expectedOracle)
        .withPostgresql()
        .ok(expectedPostgresql);
  }

  /** Test case for
   * <a href="https://issues.apache.org/jira/browse/CALCITE-3840">[CALCITE-3840]
   * Re-aliasing of VALUES that has column aliases produces wrong SQL in the
   * JDBC adapter</a>. */
  @Test void testValuesReAlias() {
    final RelBuilder builder = relBuilder();
    final RelNode root = builder
        .values(new String[]{ "a", "b" }, 1, "x ", 2, "yy")
        .values(new String[]{ "a", "b" }, 1, "x ", 2, "yy")
        .join(JoinRelType.FULL)
        .project(builder.field("a"))
        .build();
    final String expectedSql = "SELECT \"t\".\"a\"\n"
        + "FROM (VALUES (1, 'x '),\n"
        + "(2, 'yy')) AS \"t\" (\"a\", \"b\")\n"
        + "FULL JOIN (VALUES (1, 'x '),\n"
        + "(2, 'yy')) AS \"t0\" (\"a\", \"b\") ON TRUE";
    assertThat(toSql(root), isLinux(expectedSql));

    // Now with indentation.
    final String expectedSql2 = "SELECT \"t\".\"a\"\n"
        + "FROM (VALUES (1, 'x '),\n"
        + "        (2, 'yy')) AS \"t\" (\"a\", \"b\")\n"
        + "  FULL JOIN (VALUES (1, 'x '),\n"
        + "        (2, 'yy')) AS \"t0\" (\"a\", \"b\") ON TRUE";
    assertThat(
        toSql(root, DatabaseProduct.CALCITE.getDialect(),
            c -> c.withIndentation(2)),
        isLinux(expectedSql2));
  }

  @Test void testSelectWithoutFromEmulationForHiveAndBigQuery() {
    String query = "select 2 + 2";
    final String expected = "SELECT 2 + 2";
    sql(query)
        .withHive().ok(expected)
        .withBigQuery().ok(expected);
  }

  /** Test case for
   * <a href="https://issues.apache.org/jira/browse/CALCITE-2118">[CALCITE-2118]
   * RelToSqlConverter should only generate "*" if field names match</a>. */
  @Test void testPreserveAlias() {
    final String sql = "select \"warehouse_class_id\" as \"id\",\n"
        + " \"description\"\n"
        + "from \"warehouse_class\"";
    final String expected = ""
        + "SELECT \"warehouse_class_id\" AS \"id\", \"description\"\n"
        + "FROM \"foodmart\".\"warehouse_class\"";
    sql(sql).ok(expected);

    final String sql2 = "select \"warehouse_class_id\", \"description\"\n"
        + "from \"warehouse_class\"";
    final String expected2 = "SELECT *\n"
        + "FROM \"foodmart\".\"warehouse_class\"";
    sql(sql2).ok(expected2);
  }

  @Test void testPreservePermutation() {
    final String sql = "select \"description\", \"warehouse_class_id\"\n"
        + "from \"warehouse_class\"";
    final String expected = "SELECT \"description\", \"warehouse_class_id\"\n"
        + "FROM \"foodmart\".\"warehouse_class\"";
    sql(sql).ok(expected);
  }

  @Test void testFieldNamesWithAggregateSubQuery() {
    final String query = "select mytable.\"city\",\n"
        + "  sum(mytable.\"store_sales\") as \"my-alias\"\n"
        + "from (select c.\"city\", s.\"store_sales\"\n"
        + "  from \"sales_fact_1997\" as s\n"
        + "    join \"customer\" as c using (\"customer_id\")\n"
        + "  group by c.\"city\", s.\"store_sales\") AS mytable\n"
        + "group by mytable.\"city\"";

    final String expected = "SELECT \"t0\".\"city\","
        + " SUM(\"t0\".\"store_sales\") AS \"my-alias\"\n"
        + "FROM (SELECT \"customer\".\"city\","
        + " \"sales_fact_1997\".\"store_sales\"\n"
        + "FROM \"foodmart\".\"sales_fact_1997\"\n"
        + "INNER JOIN \"foodmart\".\"customer\""
        + " ON \"sales_fact_1997\".\"customer_id\""
        + " = \"customer\".\"customer_id\"\n"
        + "GROUP BY \"customer\".\"city\","
        + " \"sales_fact_1997\".\"store_sales\") AS \"t0\"\n"
        + "GROUP BY \"t0\".\"city\"";
    sql(query).ok(expected);
  }

  @Test void testUnparseSelectMustUseDialect() {
    final String query = "select * from \"product\"";
    final String expected = "SELECT *\n"
        + "FROM foodmart.product";

    final boolean[] callsUnparseCallOnSqlSelect = {false};
    final SqlDialect dialect = new SqlDialect(SqlDialect.EMPTY_CONTEXT) {
      @Override public void unparseCall(SqlWriter writer, SqlCall call,
          int leftPrec, int rightPrec) {
        if (call instanceof SqlSelect) {
          callsUnparseCallOnSqlSelect[0] = true;
        }
        super.unparseCall(writer, call, leftPrec, rightPrec);
      }
    };
    sql(query).dialect(dialect).ok(expected);

    assertThat("Dialect must be able to customize unparseCall() for SqlSelect",
        callsUnparseCallOnSqlSelect[0], is(true));
  }

  @Test void testCorrelate() {
    final String sql = "select d.\"department_id\", d_plusOne "
        + "from \"department\" as d, "
        + "       lateral (select d.\"department_id\" + 1 as d_plusOne"
        + "                from (values(true)))";

    final String expected = "SELECT \"$cor0\".\"department_id\", \"$cor0\".\"D_PLUSONE\"\n"
        + "FROM \"foodmart\".\"department\" AS \"$cor0\",\n"
        + "LATERAL (SELECT \"$cor0\".\"department_id\" + 1 AS \"D_PLUSONE\"\n"
        + "FROM (VALUES (TRUE)) AS \"t\" (\"EXPR$0\")) AS \"t0\"";
    sql(sql).ok(expected);
  }

  /** Test case for
   * <a href="https://issues.apache.org/jira/browse/CALCITE-3651">[CALCITE-3651]
   * NullPointerException when convert relational algebra that correlates TableFunctionScan</a>. */
  @Test void testLateralCorrelate() {
    final String query = "select * from \"product\",\n"
        + "lateral table(RAMP(\"product\".\"product_id\"))";
    final String expected = "SELECT *\n"
        + "FROM \"foodmart\".\"product\" AS \"$cor0\",\n"
        + "LATERAL (SELECT *\n"
        + "FROM TABLE(RAMP(\"$cor0\".\"product_id\"))) AS \"t\"";
    sql(query).ok(expected);
  }

  @Test void testUncollectExplicitAlias() {
    final String sql = "select did + 1\n"
        + "from unnest(select collect(\"department_id\") as deptid"
        + "            from \"department\") as t(did)";

    final String expected = "SELECT \"DEPTID\" + 1\n"
        + "FROM UNNEST (SELECT COLLECT(\"department_id\") AS \"DEPTID\"\n"
        + "FROM \"foodmart\".\"department\") AS \"t0\" (\"DEPTID\")";
    sql(sql).ok(expected);
  }

  @Test void testUncollectImplicitAlias() {
    final String sql = "select did + 1\n"
        + "from unnest(select collect(\"department_id\") "
        + "            from \"department\") as t(did)";

    final String expected = "SELECT \"col_0\" + 1\n"
        + "FROM UNNEST (SELECT COLLECT(\"department_id\")\n"
        + "FROM \"foodmart\".\"department\") AS \"t0\" (\"col_0\")";
    sql(sql).ok(expected);
  }


  @Test void testWithinGroup1() {
    final String query = "select \"product_class_id\", collect(\"net_weight\") "
        + "within group (order by \"net_weight\" desc) "
        + "from \"product\" group by \"product_class_id\"";
    final String expected = "SELECT \"product_class_id\", COLLECT(\"net_weight\") "
        + "WITHIN GROUP (ORDER BY \"net_weight\" DESC)\n"
        + "FROM \"foodmart\".\"product\"\n"
        + "GROUP BY \"product_class_id\"";
    sql(query).ok(expected);
  }

  @Test void testWithinGroup2() {
    final String query = "select \"product_class_id\", collect(\"net_weight\") "
        + "within group (order by \"low_fat\", \"net_weight\" desc nulls last) "
        + "from \"product\" group by \"product_class_id\"";
    final String expected = "SELECT \"product_class_id\", COLLECT(\"net_weight\") "
        + "WITHIN GROUP (ORDER BY \"low_fat\", \"net_weight\" DESC NULLS LAST)\n"
        + "FROM \"foodmart\".\"product\"\n"
        + "GROUP BY \"product_class_id\"";
    sql(query).ok(expected);
  }

  @Test void testWithinGroup3() {
    final String query = "select \"product_class_id\", collect(\"net_weight\") "
        + "within group (order by \"net_weight\" desc), "
        + "min(\"low_fat\")"
        + "from \"product\" group by \"product_class_id\"";
    final String expected = "SELECT \"product_class_id\", COLLECT(\"net_weight\") "
        + "WITHIN GROUP (ORDER BY \"net_weight\" DESC), MIN(\"low_fat\")\n"
        + "FROM \"foodmart\".\"product\"\n"
        + "GROUP BY \"product_class_id\"";
    sql(query).ok(expected);
  }

  @Test void testWithinGroup4() {
    final String query = "select \"product_class_id\", collect(\"net_weight\") "
        + "within group (order by \"net_weight\" desc) filter (where \"net_weight\" > 0)"
        + "from \"product\" group by \"product_class_id\"";
    final String expected = "SELECT \"product_class_id\", COLLECT(\"net_weight\") "
        + "FILTER (WHERE \"net_weight\" > 0 IS TRUE) "
        + "WITHIN GROUP (ORDER BY \"net_weight\" DESC)\n"
        + "FROM \"foodmart\".\"product\"\n"
        + "GROUP BY \"product_class_id\"";
    sql(query).ok(expected);
  }

  @Test void testJsonValueExpressionOperator() {
    String query = "select \"product_name\" format json, "
        + "\"product_name\" format json encoding utf8, "
        + "\"product_name\" format json encoding utf16, "
        + "\"product_name\" format json encoding utf32 from \"product\"";
    final String expected = "SELECT \"product_name\" FORMAT JSON, "
        + "\"product_name\" FORMAT JSON, "
        + "\"product_name\" FORMAT JSON, "
        + "\"product_name\" FORMAT JSON\n"
        + "FROM \"foodmart\".\"product\"";
    sql(query).ok(expected);
  }

  @Test void testJsonExists() {
    String query = "select json_exists(\"product_name\", 'lax $') from \"product\"";
    final String expected = "SELECT JSON_EXISTS(\"product_name\", 'lax $')\n"
        + "FROM \"foodmart\".\"product\"";
    sql(query).ok(expected);
  }

  @Test void testJsonPretty() {
    String query = "select json_pretty(\"product_name\") from \"product\"";
    final String expected = "SELECT JSON_PRETTY(\"product_name\")\n"
        + "FROM \"foodmart\".\"product\"";
    sql(query).ok(expected);
  }

  @Test void testJsonValue() {
    String query = "select json_value(\"product_name\", 'lax $') from \"product\"";
    final String expected = "SELECT JSON_VALUE(\"product_name\", 'lax $')\n"
        + "FROM \"foodmart\".\"product\"";
    sql(query).ok(expected);
  }

  @Test void testJsonQuery() {
    String query = "select json_query(\"product_name\", 'lax $') from \"product\"";
    final String expected = "SELECT JSON_QUERY(\"product_name\", 'lax $' "
        + "WITHOUT ARRAY WRAPPER NULL ON EMPTY NULL ON ERROR)\n"
        + "FROM \"foodmart\".\"product\"";
    sql(query).ok(expected);
  }

  @Test void testJsonArray() {
    String query = "select json_array(\"product_name\", \"product_name\") from \"product\"";
    final String expected = "SELECT JSON_ARRAY(\"product_name\", \"product_name\" ABSENT ON NULL)\n"
        + "FROM \"foodmart\".\"product\"";
    sql(query).ok(expected);
  }

  @Test void testJsonArrayAgg() {
    String query = "select json_arrayagg(\"product_name\") from \"product\"";
    final String expected = "SELECT JSON_ARRAYAGG(\"product_name\" ABSENT ON NULL)\n"
        + "FROM \"foodmart\".\"product\"";
    sql(query).ok(expected);
  }

  @Test void testJsonObject() {
    String query = "select json_object(\"product_name\": \"product_id\") from \"product\"";
    final String expected = "SELECT "
        + "JSON_OBJECT(KEY \"product_name\" VALUE \"product_id\" NULL ON NULL)\n"
        + "FROM \"foodmart\".\"product\"";
    sql(query).ok(expected);
  }

  @Test void testJsonObjectAgg() {
    String query = "select json_objectagg(\"product_name\": \"product_id\") from \"product\"";
    final String expected = "SELECT "
        + "JSON_OBJECTAGG(KEY \"product_name\" VALUE \"product_id\" NULL ON NULL)\n"
        + "FROM \"foodmart\".\"product\"";
    sql(query).ok(expected);
  }

  @Test void testJsonPredicate() {
    String query = "select "
        + "\"product_name\" is json, "
        + "\"product_name\" is json value, "
        + "\"product_name\" is json object, "
        + "\"product_name\" is json array, "
        + "\"product_name\" is json scalar, "
        + "\"product_name\" is not json, "
        + "\"product_name\" is not json value, "
        + "\"product_name\" is not json object, "
        + "\"product_name\" is not json array, "
        + "\"product_name\" is not json scalar "
        + "from \"product\"";
    final String expected = "SELECT "
        + "\"product_name\" IS JSON VALUE, "
        + "\"product_name\" IS JSON VALUE, "
        + "\"product_name\" IS JSON OBJECT, "
        + "\"product_name\" IS JSON ARRAY, "
        + "\"product_name\" IS JSON SCALAR, "
        + "\"product_name\" IS NOT JSON VALUE, "
        + "\"product_name\" IS NOT JSON VALUE, "
        + "\"product_name\" IS NOT JSON OBJECT, "
        + "\"product_name\" IS NOT JSON ARRAY, "
        + "\"product_name\" IS NOT JSON SCALAR\n"
        + "FROM \"foodmart\".\"product\"";
    sql(query).ok(expected);
  }

  @Test void testCrossJoinEmulationForSpark() {
    String query = "select * from \"employee\", \"department\"";
    final String expected = "SELECT *\n"
        + "FROM foodmart.employee\n"
        + "CROSS JOIN foodmart.department";
    sql(query).withSpark().ok(expected);
  }

  @Test void testCrossJoinEmulationForBigQuery() {
    String query = "select * from \"employee\", \"department\"";
    final String expected = "SELECT *\n"
        + "FROM foodmart.employee\n"
        + "INNER JOIN foodmart.department ON TRUE";
    sql(query).withBigQuery().ok(expected);
  }

  @Test void testSubstringInSpark() {
    final String query = "select substring(\"brand_name\" from 2) "
        + "from \"product\"\n";
    final String expected = "SELECT SUBSTRING(brand_name, 2)\n"
        + "FROM foodmart.product";
    sql(query).withSpark().ok(expected);
  }

  @Test void testSubstringWithForInSpark() {
    final String query = "select substring(\"brand_name\" from 2 for 3) "
        + "from \"product\"\n";
    final String expected = "SELECT SUBSTRING(brand_name, 2, 3)\n"
        + "FROM foodmart.product";
    sql(query).withSpark().ok(expected);
  }

  @Test void testFloorInSpark() {
    final String query = "select floor(\"hire_date\" TO MINUTE) "
        + "from \"employee\"";
    final String expected = "SELECT DATE_TRUNC('MINUTE', hire_date)\n"
        + "FROM foodmart.employee";
    sql(query).withSpark().ok(expected);
  }

  @Test void testNumericFloorInSpark() {
    final String query = "select floor(\"salary\") "
        + "from \"employee\"";
    final String expected = "SELECT FLOOR(salary)\n"
        + "FROM foodmart.employee";
    sql(query).withSpark().ok(expected);
  }

  @Test void testJsonStorageSize() {
    String query = "select json_storage_size(\"product_name\") from \"product\"";
    final String expected = "SELECT JSON_STORAGE_SIZE(\"product_name\")\n"
        + "FROM \"foodmart\".\"product\"";
    sql(query).ok(expected);
  }

  @Test void testCubeWithGroupBy() {
    final String query = "select count(*) "
        + "from \"foodmart\".\"product\" "
        + "group by cube(\"product_id\",\"product_class_id\")";
    final String expected = "SELECT COUNT(*)\n"
        + "FROM \"foodmart\".\"product\"\n"
        + "GROUP BY CUBE(\"product_id\", \"product_class_id\")";
    final String expectedInSpark = "SELECT COUNT(*)\n"
        + "FROM foodmart.product\n"
        + "GROUP BY product_id, product_class_id WITH CUBE";
    final String expectedPresto = "SELECT COUNT(*)\n"
        + "FROM \"foodmart\".\"product\"\n"
        + "GROUP BY CUBE(\"product_id\", \"product_class_id\")";
    sql(query)
        .ok(expected)
        .withSpark()
        .ok(expectedInSpark)
        .withPresto()
        .ok(expectedPresto);
  }

  @Test void testRollupWithGroupBy() {
    final String query = "select count(*) "
        + "from \"foodmart\".\"product\" "
        + "group by rollup(\"product_id\",\"product_class_id\")";
    final String expected = "SELECT COUNT(*)\n"
        + "FROM \"foodmart\".\"product\"\n"
        + "GROUP BY ROLLUP(\"product_id\", \"product_class_id\")";
    final String expectedInSpark = "SELECT COUNT(*)\n"
        + "FROM foodmart.product\n"
        + "GROUP BY product_id, product_class_id WITH ROLLUP";
    final String expectedPresto = "SELECT COUNT(*)\n"
        + "FROM \"foodmart\".\"product\"\n"
        + "GROUP BY ROLLUP(\"product_id\", \"product_class_id\")";
    sql(query)
        .ok(expected)
        .withSpark()
        .ok(expectedInSpark)
        .withPresto()
        .ok(expectedPresto);
  }

  @Test public void testCastInStringOperandOfComparison() {
    final String query = "select \"employee_id\" "
        + "from \"foodmart\".\"employee\" "
        + "where 10 = cast('10' as int) and \"birth_date\" = cast('1914-02-02' as date) or "
        + "\"hire_date\" = cast('1996-01-01 '||'00:00:00' as timestamp)";
    final String expected = "SELECT \"employee_id\"\n"
        + "FROM \"foodmart\".\"employee\"\n"
        + "WHERE 10 = '10' AND \"birth_date\" = '1914-02-02' OR \"hire_date\" = '1996-01-01 ' || "
        + "'00:00:00'";
    final String expectedBiqquery = "SELECT employee_id\n"
        + "FROM foodmart.employee\n"
        + "WHERE 10 = CAST('10' AS INT64) AND birth_date = '1914-02-02' OR hire_date = CAST"
        + "(CONCAT('1996-01-01 ', '00:00:00') AS DATETIME)";
    final String mssql = "SELECT [employee_id]\n"
        + "FROM [foodmart].[employee]\n"
        + "WHERE 10 = '10' AND [birth_date] = '1914-02-02' OR [hire_date] = CONCAT('1996-01-01 ', '00:00:00')";
    sql(query)
        .ok(expected)
        .withBigQuery()
        .ok(expectedBiqquery)
        .withMssql()
        .ok(mssql);
  }

  @Test public void testRegexSubstrFunction2Args() {
    final String query = "select regexp_substr('choco chico chipo', '.*cho*p*c*?.*')"
        + "from \"foodmart\".\"product\"";
    final String expected = "SELECT REGEXP_SUBSTR('choco chico chipo', '.*cho*p*c*?.*')\n"
        + "FROM foodmart.product";
    sql(query)
        .withBigQuery()
        .ok(expected);
  }

  @Test public void testRegexSubstrFunction3Args() {
    final String query = "select \"product_id\", regexp_substr('choco chico chipo', "
        + "'.*cho*p*c*?.*', 7)\n"
        + "from \"foodmart\".\"product\" where \"product_id\" = 1";
    final String expected = "SELECT product_id, REGEXP_SUBSTR('choco chico chipo', "
        + "'.*cho*p*c*?.*', 7)\n"
        + "FROM foodmart.product\n"
        + "WHERE product_id = 1";
    sql(query)
        .withBigQuery()
        .ok(expected);
  }

  @Test public void testRegexSubstrFunction4Args() {
    final String query = "select \"product_id\", regexp_substr('chocolate chip cookies', 'c+.{2}',"
        + " 4, 2)\n"
        + "from \"foodmart\".\"product\" where \"product_id\" in (1, 2, 3)";
    final String expected = "SELECT product_id, REGEXP_SUBSTR('chocolate chip "
        + "cookies', 'c+.{2}', 4, 2)\n"
        + "FROM foodmart.product\n"
        + "WHERE product_id = 1 OR product_id = 2 OR product_id = 3";
    sql(query)
        .withBigQuery()
        .ok(expected);
  }

  @Test public void testRegexSubstrFunction5Args() {
    final String query = "select regexp_substr('chocolate Chip cookies', 'c+.{2}',"
        + " 1, 2, 'i')\n"
        + "from \"foodmart\".\"product\" where \"product_id\" in (1, 2, 3, 4)";
    final String expected = "SELECT "
        + "REGEXP_SUBSTR('chocolate Chip cookies', '(?i)c+.{2}', 1, 2)\n"
        + "FROM foodmart.product\n"
        + "WHERE product_id = 1 OR product_id = 2 OR product_id = 3 OR product_id = 4";
    sql(query)
        .withBigQuery()
        .ok(expected);
  }

  @Test public void testRegexSubstrFunction5ArgswithBackSlash() {
    final String query = "select regexp_substr('chocolate Chip cookies','[-\\_] V[0-9]+',"
        + "1,1,'i')\n"
        + "from \"foodmart\".\"product\" where \"product_id\" in (1, 2, 3, 4)";
    final String expected = "SELECT "
        + "REGEXP_SUBSTR('chocolate Chip cookies', '(?i)[-\\\\_] V[0-9]+', 1, 1)\n"
        + "FROM foodmart.product\n"
        + "WHERE product_id = 1 OR product_id = 2 OR product_id = 3 OR product_id = 4";
    sql(query)
        .withBigQuery()
        .ok(expected);
  }

  @Test public void testTimestampFunctionRelToSql() {
    final RelBuilder builder = relBuilder();
    final RexNode currentTimestampRexNode = builder.call(SqlLibraryOperators.CURRENT_TIMESTAMP,
        builder.literal(6));
    final RelNode root = builder
        .scan("EMP")
        .project(builder.alias(currentTimestampRexNode, "CT"))
        .build();
    final String expectedSql = "SELECT CURRENT_TIMESTAMP(6) AS \"CT\"\n"
        + "FROM \"scott\".\"EMP\"";
    final String expectedBiqQuery = "SELECT CAST(FORMAT_TIMESTAMP('%F %H:%M:%E6S', "
        + "CURRENT_DATETIME()) AS DATETIME) AS CT\n"
        + "FROM scott.EMP";
    final String expectedSpark = "SELECT CAST(DATE_FORMAT(CURRENT_TIMESTAMP, 'yyyy-MM-dd HH:mm:ss"
        + ".SSSSSS') AS TIMESTAMP) CT\nFROM scott.EMP";
    final String expectedHive = "SELECT CAST(DATE_FORMAT(CURRENT_TIMESTAMP, 'yyyy-MM-dd HH:mm:ss"
        + ".ssssss') AS TIMESTAMP) CT\n"
        + "FROM scott.EMP";
    assertThat(toSql(root, DatabaseProduct.CALCITE.getDialect()), isLinux(expectedSql));
    assertThat(toSql(root, DatabaseProduct.BIG_QUERY.getDialect()), isLinux(expectedBiqQuery));
    assertThat(toSql(root, DatabaseProduct.SPARK.getDialect()), isLinux(expectedSpark));
    assertThat(toSql(root, DatabaseProduct.HIVE.getDialect()), isLinux(expectedHive));
  }

  @Test void testJsonType() {
    String query = "select json_type(\"product_name\") from \"product\"";
    final String expected = "SELECT "
        + "JSON_TYPE(\"product_name\")\n"
        + "FROM \"foodmart\".\"product\"";
    sql(query).ok(expected);
  }

  @Test void testJsonDepth() {
    String query = "select json_depth(\"product_name\") from \"product\"";
    final String expected = "SELECT "
        + "JSON_DEPTH(\"product_name\")\n"
        + "FROM \"foodmart\".\"product\"";
    sql(query).ok(expected);
  }

  @Test void testJsonLength() {
    String query = "select json_length(\"product_name\", 'lax $'), "
        + "json_length(\"product_name\") from \"product\"";
    final String expected = "SELECT JSON_LENGTH(\"product_name\", 'lax $'), "
        + "JSON_LENGTH(\"product_name\")\n"
        + "FROM \"foodmart\".\"product\"";
    sql(query).ok(expected);
  }

  @Test void testJsonKeys() {
    String query = "select json_keys(\"product_name\", 'lax $') from \"product\"";
    final String expected = "SELECT JSON_KEYS(\"product_name\", 'lax $')\n"
        + "FROM \"foodmart\".\"product\"";
    sql(query).ok(expected);
  }

  @Test public void testDateSubIntervalMonthFunction() {
    String query = "select \"birth_date\" - INTERVAL -'1' MONTH from \"employee\"";
    final String expectedHive = "SELECT ADD_MONTHS(birth_date, -1)\n"
        + "FROM foodmart.employee";
    final String expectedSpark = "SELECT ADD_MONTHS(birth_date, -1)\nFROM foodmart.employee";
    final String expectedBigQuery = "SELECT DATE_SUB(birth_date, INTERVAL -1 MONTH)\n"
        + "FROM foodmart.employee";
    sql(query)
        .withHive()
        .ok(expectedHive)
        .withBigQuery()
        .ok(expectedBigQuery)
        .withSpark()
        .ok(expectedSpark);
  }

  @Test public void testDatePlusIntervalMonthFunctionWithArthOps() {
    String query = "select \"birth_date\" + -10 * INTERVAL '1' MONTH from \"employee\"";
    final String expectedHive = "SELECT ADD_MONTHS(birth_date, -10)\n"
        + "FROM foodmart.employee";
    final String expectedSpark = "SELECT ADD_MONTHS(birth_date, -10)\nFROM foodmart"
        + ".employee";
    final String expectedBigQuery = "SELECT DATE_ADD(birth_date, INTERVAL -10 MONTH)\n"
        + "FROM foodmart.employee";
    sql(query)
        .withHive()
        .ok(expectedHive)
        .withBigQuery()
        .ok(expectedBigQuery)
        .withSpark()
        .ok(expectedSpark);
  }

  @Test public void testTimestampPlusIntervalMonthFunctionWithArthOps() {
    String query = "select \"hire_date\" + -10 * INTERVAL '1' MONTH from \"employee\"";
    final String expectedBigQuery = "SELECT CAST(DATETIME_ADD(CAST(hire_date AS DATETIME), "
        + "INTERVAL "
        + "-10 MONTH) AS DATETIME)\n"
        + "FROM foodmart.employee";
    sql(query)
        .withBigQuery()
        .ok(expectedBigQuery);
  }

  @Test public void testDatePlusIntervalMonthFunctionWithCol() {
    String query = "select \"birth_date\" +  \"store_id\" * INTERVAL '10' MONTH from \"employee\"";
    final String expectedHive = "SELECT ADD_MONTHS(birth_date, store_id * 10)\n"
        + "FROM foodmart.employee";
    final String expectedSpark = "SELECT ADD_MONTHS(birth_date, store_id * 10)\nFROM "
        + "foodmart.employee";
    final String expectedBigQuery = "SELECT DATE_ADD(birth_date, INTERVAL store_id * 10 MONTH)\n"
        + "FROM foodmart.employee";
    sql(query)
        .withHive()
        .ok(expectedHive)
        .withBigQuery()
        .ok(expectedBigQuery)
        .withSpark()
        .ok(expectedSpark);
  }

  @Test public void testDatePlusIntervalMonthFunctionWithArithOp() {
    String query = "select \"birth_date\" + 10 * INTERVAL '2' MONTH from \"employee\"";
    final String expectedHive = "SELECT ADD_MONTHS(birth_date, 10 * 2)\n"
        + "FROM foodmart.employee";
    final String expectedSpark = "SELECT ADD_MONTHS(birth_date, 10 * 2)\nFROM foodmart"
        + ".employee";
    final String expectedBigQuery = "SELECT DATE_ADD(birth_date, INTERVAL 10 * 2 MONTH)\n"
        + "FROM foodmart.employee";
    sql(query)
        .withHive()
        .ok(expectedHive)
        .withBigQuery()
        .ok(expectedBigQuery)
        .withSpark()
        .ok(expectedSpark);
  }

  @Test public void testDatePlusColumnFunction() {
    String query = "select \"birth_date\" + INTERVAL '1' DAY from \"employee\"";
    final String expectedHive = "SELECT CAST(DATE_ADD(birth_date, 1) AS DATE)\n"
        + "FROM foodmart.employee";
    final String expectedSpark = "SELECT birth_date + 1\nFROM foodmart.employee";
    final String expectedBigQuery = "SELECT DATE_ADD(birth_date, INTERVAL 1 DAY)\n"
        + "FROM foodmart.employee";
    final String expectedSnowflake = "SELECT DATEADD(DAY, 1, \"birth_date\")\n"
        + "FROM \"foodmart\".\"employee\"";
    sql(query)
        .withHive()
        .ok(expectedHive)
        .withBigQuery()
        .ok(expectedBigQuery)
        .withSpark()
        .ok(expectedSpark)
        .withSnowflake()
        .ok(expectedSnowflake);
  }

  @Test public void testDateSubColumnFunction() {
    String query = "select \"birth_date\" - INTERVAL '1' DAY from \"employee\"";
    final String expectedHive = "SELECT CAST(DATE_SUB(birth_date, 1) AS DATE)\n"
        + "FROM foodmart.employee";
    final String expectedSpark = "SELECT birth_date - 1\nFROM foodmart.employee";
    final String expectedBigQuery = "SELECT DATE_SUB(birth_date, INTERVAL 1 DAY)\n"
        + "FROM foodmart.employee";
    final String expectedSnowflake = "SELECT DATEADD(DAY, -1, \"birth_date\")\n"
        + "FROM \"foodmart\".\"employee\"";
    sql(query)
        .withHive()
        .ok(expectedHive)
        .withBigQuery()
        .ok(expectedBigQuery)
        .withSpark()
        .ok(expectedSpark)
        .withSnowflake()
        .ok(expectedSnowflake);
  }

  @Test public void testDateValuePlusColumnFunction() {
    String query = "select DATE'2018-01-01' + INTERVAL '1' DAY from \"employee\"";
    final String expectedHive = "SELECT CAST(DATE_ADD(DATE '2018-01-01', 1) AS DATE)\n"
        + "FROM foodmart.employee";
    final String expectedSpark = "SELECT DATE '2018-01-01' + 1\nFROM foodmart"
        + ".employee";
    final String expectedBigQuery = "SELECT DATE_ADD(DATE '2018-01-01', INTERVAL 1 DAY)\n"
        + "FROM foodmart.employee";
    final String expectedSnowflake = "SELECT DATEADD(DAY, 1, DATE '2018-01-01')\n"
        + "FROM \"foodmart\".\"employee\"";
    sql(query)
        .withHive()
        .ok(expectedHive)
        .withBigQuery()
        .ok(expectedBigQuery)
        .withSpark()
        .ok(expectedSpark)
        .withSnowflake()
        .ok(expectedSnowflake);
  }

  @Test public void testDateValueSubColumnFunction() {
    String query = "select DATE'2018-01-01' - INTERVAL '1' DAY from \"employee\"";
    final String expectedHive = "SELECT CAST(DATE_SUB(DATE '2018-01-01', 1) AS DATE)\n"
        + "FROM foodmart.employee";
    final String expectedSpark = "SELECT DATE '2018-01-01' - 1\n"
        + "FROM foodmart.employee";
    final String expectedBigQuery = "SELECT DATE_SUB(DATE '2018-01-01', INTERVAL 1 DAY)\n"
        + "FROM foodmart.employee";
    final String expectedSnowflake = "SELECT DATEADD(DAY, -1, DATE '2018-01-01')\n"
        + "FROM \"foodmart\".\"employee\"";
    sql(query)
        .withHive()
        .ok(expectedHive)
        .withBigQuery()
        .ok(expectedBigQuery)
        .withSpark()
        .ok(expectedSpark)
        .withSnowflake()
        .ok(expectedSnowflake);
  }

  @Test public void testDateIntColumnFunction() {
    String query = "select \"birth_date\" + INTERVAL '2' day from \"employee\"";
    final String expectedHive = "SELECT CAST(DATE_ADD(birth_date, 2) AS DATE)\n"
        + "FROM foodmart.employee";
    final String expectedSpark = "SELECT birth_date + 2\nFROM foodmart.employee";
    final String expectedBigQuery = "SELECT DATE_ADD(birth_date, INTERVAL 2 DAY)\n"
        + "FROM foodmart.employee";
    final String expectedSnowflake = "SELECT DATEADD(DAY, 2, \"birth_date\")\n"
        + "FROM \"foodmart\".\"employee\"";
    sql(query)
        .withHive()
        .ok(expectedHive)
        .withBigQuery()
        .ok(expectedBigQuery)
        .withSpark()
        .ok(expectedSpark)
        .withSnowflake()
        .ok(expectedSnowflake);
  }

  @Test public void testIntervalMinute() {
    String query = "select cast(\"birth_date\" as timestamp) + INTERVAL\n"
            + "'2' minute from \"employee\"";
    final String expectedBigQuery = "SELECT TIMESTAMP_ADD(CAST(birth_date AS "
            + "DATETIME), INTERVAL 2 MINUTE)\n"
            + "FROM foodmart.employee";
    sql(query)
            .withBigQuery()
            .ok(expectedBigQuery);
  }

  @Test public void testIntervalHour() {
    String query = "select cast(\"birth_date\" as timestamp) + INTERVAL\n"
            + "'2' hour from \"employee\"";
    final String expectedBigQuery = "SELECT TIMESTAMP_ADD(CAST(birth_date AS "
            + "DATETIME), INTERVAL 2 HOUR)\n"
            + "FROM foodmart.employee";
    sql(query)
            .withBigQuery()
            .ok(expectedBigQuery);
  }
  @Test public void testIntervalSecond() {
    String query = "select cast(\"birth_date\" as timestamp) + INTERVAL '2'\n"
            + "second from \"employee\"";
    final String expectedBigQuery = "SELECT TIMESTAMP_ADD(CAST(birth_date AS"
            + " DATETIME), INTERVAL 2 SECOND)\n"
            + "FROM foodmart.employee";
    sql(query)
            .withBigQuery()
            .ok(expectedBigQuery);
  }

  @Test public void testDateSubInterFunction() {
    String query = "select \"birth_date\" - INTERVAL '2' day from \"employee\"";
    final String expectedHive = "SELECT CAST(DATE_SUB(birth_date, 2) AS DATE)\n"
        + "FROM foodmart.employee";
    final String expectedSpark = "SELECT birth_date - 2"
        + "\nFROM foodmart.employee";
    final String expectedBigQuery = "SELECT DATE_SUB(birth_date, INTERVAL 2 DAY)\n"
        + "FROM foodmart.employee";
    final String expectedSnowflake = "SELECT DATEADD(DAY, -2, \"birth_date\")\n"
        + "FROM \"foodmart\".\"employee\"";
    sql(query)
        .withHive()
        .ok(expectedHive)
        .withBigQuery()
        .ok(expectedBigQuery)
        .withSpark()
        .ok(expectedSpark)
        .withSnowflake()
        .ok(expectedSnowflake);
  }

  @Test public void testDatePlusColumnVariFunction() {
    String query = "select \"birth_date\" + \"store_id\" * INTERVAL '1' DAY from \"employee\"";
    final String expectedHive = "SELECT CAST(DATE_ADD(birth_date, store_id) AS DATE)\n"
        + "FROM foodmart.employee";
    final String expectedSpark = "SELECT birth_date + store_id"
        + "\nFROM foodmart.employee";
    final String expectedBigQuery = "SELECT DATE_ADD(birth_date, INTERVAL store_id DAY)\n"
        + "FROM foodmart.employee";
    final String expectedSnowflake = "SELECT (\"birth_date\" + \"store_id\")\n"
        + "FROM \"foodmart\".\"employee\"";
    sql(query)
        .withHive()
        .ok(expectedHive)
        .withBigQuery()
        .ok(expectedBigQuery)
        .withSpark()
        .ok(expectedSpark)
        .withSnowflake()
        .ok(expectedSnowflake);
  }

  @Test public void testDatePlusIntervalColumnFunction() {
    String query = "select \"birth_date\" +  INTERVAL '1' DAY * \"store_id\" from \"employee\"";
    final String expectedHive = "SELECT CAST(DATE_ADD(birth_date, store_id) AS DATE)\n"
        + "FROM foodmart.employee";
    final String expectedSpark = "SELECT birth_date + store_id\nFROM foodmart"
        + ".employee";
    final String expectedBigQuery = "SELECT DATE_ADD(birth_date, INTERVAL store_id DAY)\n"
        + "FROM foodmart.employee";
    final String expectedSnowflake = "SELECT DATEADD(DAY, '1' * \"store_id\", \"birth_date\")\n"
        + "FROM \"foodmart\".\"employee\"";
    sql(query)
        .withHive()
        .ok(expectedHive)
        .withBigQuery()
        .ok(expectedBigQuery)
        .withSpark()
        .ok(expectedSpark)
        .withSnowflake()
        .ok(expectedSnowflake);
  }

  @Test public void testDatePlusIntervalIntFunction() {
    String query = "select \"birth_date\" +  INTERVAL '1' DAY * 10 from \"employee\"";
    final String expectedHive = "SELECT CAST(DATE_ADD(birth_date, 10) AS DATE)\n"
        + "FROM foodmart.employee";
    final String expectedSpark = "SELECT birth_date + 10\n"
        + "FROM foodmart.employee";
    final String expectedBigQuery = "SELECT DATE_ADD(birth_date, INTERVAL 10 DAY)\n"
        + "FROM foodmart.employee";
    final String expectedSnowflake = "SELECT DATEADD(DAY, '1' * 10, \"birth_date\")\n"
        + "FROM \"foodmart\".\"employee\"";
    sql(query)
        .withHive()
        .ok(expectedHive)
        .withBigQuery()
        .ok(expectedBigQuery)
        .withSpark()
        .ok(expectedSpark)
        .withSnowflake()
        .ok(expectedSnowflake);
  }

  @Test public void testDateSubColumnVariFunction() {
    String query = "select \"birth_date\" - \"store_id\" * INTERVAL '1' DAY from \"employee\"";
    final String expectedHive = "SELECT CAST(DATE_SUB(birth_date, store_id) AS DATE)\n"
        + "FROM foodmart.employee";
    final String expectedSpark = "SELECT birth_date - store_id"
        + "\nFROM foodmart.employee";
    final String expectedBigQuery = "SELECT DATE_SUB(birth_date, INTERVAL store_id DAY)\n"
        + "FROM foodmart.employee";
    final String expectedSnowflake = "SELECT (\"birth_date\" - \"store_id\")\n"
        + "FROM \"foodmart\".\"employee\"";
    sql(query)
        .withHive()
        .ok(expectedHive)
        .withBigQuery()
        .ok(expectedBigQuery)
        .withSpark()
        .ok(expectedSpark)
        .withSnowflake()
        .ok(expectedSnowflake);
  }

  @Test public void testDateValuePlusColumnVariFunction() {
    String query = "select DATE'2018-01-01' + \"store_id\" * INTERVAL '1' DAY from \"employee\"";
    final String expectedHive = "SELECT CAST(DATE_ADD(DATE '2018-01-01', store_id) AS DATE)\n"
        + "FROM foodmart.employee";
    final String expectedSpark = "SELECT DATE '2018-01-01' + store_id\nFROM "
        + "foodmart.employee";
    final String expectedBigQuery = "SELECT DATE_ADD(DATE '2018-01-01', INTERVAL store_id DAY)\n"
        + "FROM foodmart.employee";
    final String expectedSnowflake = "SELECT (DATE '2018-01-01' + \"store_id\")\n"
        + "FROM \"foodmart\".\"employee\"";
    sql(query)
        .withHive()
        .ok(expectedHive)
        .withBigQuery()
        .ok(expectedBigQuery)
        .withSpark()
        .ok(expectedSpark)
        .withSnowflake()
        .ok(expectedSnowflake);
  }

  @Test public void testDatePlusColumnFunctionWithArithOp() {
    String query = "select \"birth_date\" + \"store_id\" *11 * INTERVAL '1' DAY from \"employee\"";
    final String expectedHive = "SELECT CAST(DATE_ADD(birth_date, store_id * 11) AS DATE)\n"
        + "FROM foodmart.employee";
    final String expectedSpark = "SELECT birth_date + store_id * 11\nFROM "
        +  "foodmart.employee";
    final String expectedBigQuery = "SELECT DATE_ADD(birth_date, INTERVAL store_id * 11 DAY)\n"
        + "FROM foodmart.employee";
    final String expectedSnowflake = "SELECT (\"birth_date\" + \"store_id\" * 11)\n"
        + "FROM \"foodmart\".\"employee\"";
    sql(query)
        .withHive()
        .ok(expectedHive)
        .withBigQuery()
        .ok(expectedBigQuery)
        .withSpark()
        .ok(expectedSpark)
        .withSnowflake()
        .ok(expectedSnowflake);
  }

  @Test public void testDatePlusColumnFunctionVariWithArithOp() {
    String query = "select \"birth_date\" + \"store_id\"  * INTERVAL '11' DAY from \"employee\"";
    final String expectedHive = "SELECT CAST(DATE_ADD(birth_date, store_id * 11) AS DATE)\n"
        + "FROM foodmart.employee";
    final String expectedSpark = "SELECT birth_date + store_id * 11\nFROM "
        + "foodmart.employee";
    final String expectedBigQuery = "SELECT DATE_ADD(birth_date, INTERVAL store_id * 11 DAY)\n"
        + "FROM foodmart.employee";
    final String expectedSnowflake = "SELECT (\"birth_date\" + \"store_id\" * 11)\n"
        + "FROM \"foodmart\".\"employee\"";
    sql(query)
        .withHive()
        .ok(expectedHive)
        .withBigQuery()
        .ok(expectedBigQuery)
        .withSpark()
        .ok(expectedSpark)
        .withSnowflake()
        .ok(expectedSnowflake);
  }

  @Test public void testDateSubColumnFunctionVariWithArithOp() {
    String query = "select \"birth_date\" - \"store_id\"  * INTERVAL '11' DAY from \"employee\"";
    final String expectedHive = "SELECT CAST(DATE_SUB(birth_date, store_id * 11) AS DATE)\n"
        + "FROM foodmart.employee";
    final String expectedSpark = "SELECT birth_date - store_id * 11\nFROM "
        + "foodmart.employee";
    final String expectedBigQuery = "SELECT DATE_SUB(birth_date, INTERVAL store_id * 11 DAY)\n"
        + "FROM foodmart.employee";
    final String expectedSnowflake = "SELECT (\"birth_date\" - \"store_id\" * 11)\n"
        + "FROM \"foodmart\".\"employee\"";
    sql(query)
        .withHive()
        .ok(expectedHive)
        .withBigQuery()
        .ok(expectedBigQuery)
        .withSpark()
        .ok(expectedSpark)
        .withSnowflake()
        .ok(expectedSnowflake);
  }

  @Test public void testDatePlusIntervalDayFunctionWithArithOp() {
    String query = "select \"birth_date\" + 10 * INTERVAL '2' DAY from \"employee\"";
    final String expectedHive = "SELECT CAST(DATE_ADD(birth_date, 10 * 2) AS DATE)\n"
        + "FROM foodmart.employee";
    final String expectedSpark = "SELECT birth_date + 10 * 2\n"
        + "FROM foodmart.employee";
    final String expectedBigQuery = "SELECT DATE_ADD(birth_date, INTERVAL 10 * 2 DAY)\n"
        + "FROM foodmart.employee";
    final String expectedSnowflake = "SELECT (\"birth_date\" + 10 * 2)\n"
        + "FROM \"foodmart\".\"employee\"";
    sql(query)
        .withHive()
        .ok(expectedHive)
        .withBigQuery()
        .ok(expectedBigQuery)
        .withSpark()
        .ok(expectedSpark)
        .withSnowflake()
        .ok(expectedSnowflake);
  }

  @Test public void testIntervalDayPlusDateFunction() {
    String query = "select  INTERVAL '1' DAY + \"birth_date\" from \"employee\"";
    final String expectedHive = "SELECT CAST(DATE_ADD(birth_date, 1) AS DATE)\n"
        + "FROM foodmart.employee";
    final String expectedSpark = "SELECT birth_date + 1\n"
        + "FROM foodmart.employee";
    final String expectedBigQuery = "SELECT DATE_ADD(birth_date, INTERVAL 1 DAY)\n"
        + "FROM foodmart.employee";
    final String expectedSnowflake = "SELECT DATEADD(DAY, 1, \"birth_date\")\n"
        + "FROM \"foodmart\".\"employee\"";
    sql(query)
        .withHive()
        .ok(expectedHive)
        .withBigQuery()
        .ok(expectedBigQuery)
        .withSpark()
        .ok(expectedSpark)
        .withSnowflake()
        .ok(expectedSnowflake);
  }

  @Test public void testIntervalHourToSecond() {
    String query = "SELECT CURRENT_TIMESTAMP + INTERVAL '06:10:30' HOUR TO SECOND,"
        + "CURRENT_TIMESTAMP - INTERVAL '06:10:30' HOUR TO SECOND "
        + "FROM \"employee\"";
    final String expectedBQ = "SELECT TIMESTAMP_ADD(CURRENT_DATETIME(), INTERVAL 22230 SECOND), "
            + "TIMESTAMP_SUB(CURRENT_DATETIME(), INTERVAL 22230 SECOND)\n"
            + "FROM foodmart.employee";
    sql(query)
        .withBigQuery()
        .ok(expectedBQ);
  }

  @Test public void testUnparseMinusCallWithReturnTypeOfTimestampWithZoneToTimestampSub() {
    final RelBuilder relBuilder = relBuilder();
    final RexBuilder rexBuilder = relBuilder.getRexBuilder();

    final RexLiteral literalTimestampLTZ =
        rexBuilder.makeTimestampWithLocalTimeZoneLiteral(
            new TimestampString(2022, 2, 18, 8, 23, 45), 0);

    final RexLiteral intervalLiteral = rexBuilder.makeIntervalLiteral(new BigDecimal(1000),
        new SqlIntervalQualifier(MICROSECOND, null, SqlParserPos.ZERO));

    final RexNode minusCall =
        relBuilder.call(SqlStdOperatorTable.MINUS, literalTimestampLTZ, intervalLiteral);

    final RelNode root = relBuilder
                            .values(new String[] {"c"}, 1)
                            .project(minusCall)
                            .build();

    final String expectedBigQuery = "SELECT TIMESTAMP_SUB(TIMESTAMP '2022-02-18 08:23:45'"
        + ", INTERVAL 1 MICROSECOND) AS `$f0`";

    assertThat(toSql(root, DatabaseProduct.BIG_QUERY.getDialect()), isLinux(expectedBigQuery));
  }

  @Test public void testUnparsePlusCallWithReturnTypeOfTimestampWithZoneToTimestampAdd() {
    final RelBuilder relBuilder = relBuilder();
    final RexBuilder rexBuilder = relBuilder.getRexBuilder();

    final RexLiteral literalTimestampLTZ =
        rexBuilder.makeTimestampWithLocalTimeZoneLiteral(
            new TimestampString(2022, 2, 18, 8, 23, 45), 0);

    final RexLiteral intervalLiteral = rexBuilder.makeIntervalLiteral(new BigDecimal(1000),
        new SqlIntervalQualifier(MICROSECOND, null, SqlParserPos.ZERO));

    final RexNode plusCall =
        relBuilder.call(SqlStdOperatorTable.PLUS, literalTimestampLTZ, intervalLiteral);

    final RelNode root = relBuilder
        .values(new String[] {"c"}, 1)
        .project(plusCall)
        .build();

    final String expectedBigQuery = "SELECT TIMESTAMP_ADD(TIMESTAMP '2022-02-18 08:23:45',"
        + " INTERVAL 1 MICROSECOND) AS `$f0`";

    assertThat(toSql(root, DatabaseProduct.BIG_QUERY.getDialect()), isLinux(expectedBigQuery));
  }

  @Test public void truncateFunctionEmulationForBigQuery() {
    String query = "select truncate(2.30259, 3) from \"employee\"";
    final String expectedBigQuery = "SELECT TRUNC(2.30259, 3)\n"
        + "FROM foodmart.employee";
    sql(query)
        .withBigQuery().ok(expectedBigQuery);
  }

  @Test public void truncateFunctionWithSingleOperandEmulationForBigQuery() {
    String query = "select truncate(2.30259) from \"employee\"";
    final String expectedBigQuery = "SELECT TRUNC(2.30259)\n"
        + "FROM foodmart.employee";
    sql(query)
        .withBigQuery().ok(expectedBigQuery);
  }

  @Test public void extractFunctionEmulation() {
    String query = "select extract(year from \"hire_date\") from \"employee\"";
    final String expectedHive = "SELECT YEAR(hire_date)\n"
        + "FROM foodmart.employee";
    final String expectedSpark = "SELECT YEAR(hire_date)\n"
        + "FROM foodmart.employee";
    final String expectedBigQuery = "SELECT EXTRACT(YEAR FROM hire_date)\n"
        + "FROM foodmart.employee";
    final String expectedMsSql = "SELECT YEAR([hire_date])\n"
        + "FROM [foodmart].[employee]";
    sql(query)
        .withHive()
        .ok(expectedHive)
        .withSpark()
        .ok(expectedSpark)
        .withBigQuery()
        .ok(expectedBigQuery)
        .withMssql()
        .ok(expectedMsSql);
  }

  @Test public void extractMinuteFunctionEmulation() {
    String query = "select extract(minute from \"hire_date\") from \"employee\"";
    final String expectedBigQuery = "SELECT EXTRACT(MINUTE FROM hire_date)\n"
        + "FROM foodmart.employee";
    final String expectedMsSql = "SELECT DATEPART(MINUTE, [hire_date])\n"
        + "FROM [foodmart].[employee]";
    sql(query)
        .withBigQuery()
        .ok(expectedBigQuery)
        .withMssql()
        .ok(expectedMsSql);
  }

  @Test public void extractSecondFunctionEmulation() {
    String query = "select extract(second from \"hire_date\") from \"employee\"";
    final String expectedBigQuery = "SELECT EXTRACT(SECOND FROM hire_date)\n"
        + "FROM foodmart.employee";
    final String expectedMsSql = "SELECT DATEPART(SECOND, [hire_date])\n"
        + "FROM [foodmart].[employee]";
    sql(query)
        .withBigQuery()
        .ok(expectedBigQuery)
        .withMssql()
        .ok(expectedMsSql);
  }

  @Test public void selectWithoutFromEmulationForHiveAndSparkAndBigquery() {
    String query = "select 2 + 2";
    final String expected = "SELECT 2 + 2";
    sql(query)
        .withHive()
        .ok(expected)
        .withSpark()
        .ok(expected)
        .withBigQuery()
        .ok(expected);
  }

  @Test public void currentTimestampFunctionForHiveAndSparkAndBigquery() {
    String query = "select current_timestamp";
    final String expectedHiveQuery = "SELECT CURRENT_TIMESTAMP `CURRENT_TIMESTAMP`";
    final String expectedSparkQuery = "SELECT CURRENT_TIMESTAMP `CURRENT_TIMESTAMP`";
    final String expectedBigQuery = "SELECT CURRENT_DATETIME() AS CURRENT_TIMESTAMP";

    sql(query)
        .withHiveIdentifierQuoteString()
        .ok(expectedHiveQuery)
        .withSparkIdentifierQuoteString()
        .ok(expectedSparkQuery)
        .withBigQuery()
        .ok(expectedBigQuery);
  }

  @Test public void concatFunctionEmulationForHiveAndSparkAndBigQuery() {
    String query = "select 'foo' || 'bar' from \"employee\"";
    final String expected = "SELECT CONCAT('foo', 'bar')\n"
        + "FROM foodmart.employee";
    final String mssql = "SELECT CONCAT('foo', 'bar')\n"
            + "FROM [foodmart].[employee]";
    final String expectedSpark = "SELECT 'foo' || 'bar'\n"
        + "FROM foodmart.employee";
    sql(query)
        .withHive()
        .ok(expected)
        .withSpark()
        .ok(expectedSpark)
        .withBigQuery()
        .ok(expected)
        .withMssql()
        .ok(mssql);
  }

  @Test void testJsonRemove() {
    String query = "select json_remove(\"product_name\", '$[0]') from \"product\"";
    final String expected = "SELECT JSON_REMOVE(\"product_name\", '$[0]')\n"
        + "FROM \"foodmart\".\"product\"";
    sql(query).ok(expected);
  }
/*
  @Test void testUnionAllWithNoOperandsUsingOracleDialect() {
    String query = "select A.\"department_id\" "
        + "from \"foodmart\".\"employee\" A "
        + " where A.\"department_id\" = ( select min( A.\"department_id\") from \"foodmart\""
        + ".\"department\" B where 1=2 )";
    final String expected = "SELECT \"employee\".\"department_id\"\n"
        + "FROM \"foodmart\".\"employee\"\n"
        + "INNER JOIN (SELECT \"t1\".\"department_id\" \"department_id0\", MIN(\"t1\""
        + ".\"department_id\") \"EXPR$0\"\n"
        + "FROM (SELECT NULL \"department_id\", NULL \"department_description\"\nFROM "
        + "\"DUAL\"\nWHERE 1 = 0) \"t\",\n"
        + "(SELECT \"department_id\"\nFROM \"foodmart\".\"employee\"\nGROUP BY \"department_id\")"
        + " \"t1\"\n"
        + "GROUP BY \"t1\".\"department_id\") \"t3\" ON \"employee\".\"department_id\" = \"t3\""
        + ".\"department_id0\""
        + " AND \"employee\".\"department_id\" = \"t3\".\"EXPR$0\"";
    sql(query).withOracle().ok(expected);
  }*/

  /*@Test void testUnionAllWithNoOperands() {
    String query = "select A.\"department_id\" "
        + "from \"foodmart\".\"employee\" A "
        + " where A.\"department_id\" = ( select min( A.\"department_id\") from \"foodmart\""
        + ".\"department\" B where 1=2 )";
    final String expected = "SELECT \"employee\".\"department_id\"\n"
        + "FROM \"foodmart\".\"employee\"\n"
        + "INNER JOIN (SELECT \"t1\".\"department_id\" AS \"department_id0\","
        + " MIN(\"t1\".\"department_id\") AS \"EXPR$0\"\n"
        + "FROM (SELECT *\nFROM (VALUES (NULL, NULL))"
        + " AS \"t\" (\"department_id\", \"department_description\")"
        + "\nWHERE 1 = 0) AS \"t\","
        + "\n(SELECT \"department_id\"\nFROM \"foodmart\".\"employee\""
        + "\nGROUP BY \"department_id\") AS \"t1\""
        + "\nGROUP BY \"t1\".\"department_id\") AS \"t3\" "
        + "ON \"employee\".\"department_id\" = \"t3\".\"department_id0\""
        + " AND \"employee\".\"department_id\" = \"t3\".\"EXPR$0\"";
    sql(query).ok(expected);
  }*/

  @Test void testSmallintOracle() {
    String query = "SELECT CAST(\"department_id\" AS SMALLINT) FROM \"employee\"";
    String expected = "SELECT CAST(\"department_id\" AS NUMBER(5))\n"
        + "FROM \"foodmart\".\"employee\"";
    sql(query)
        .withOracle()
        .ok(expected);
  }

  @Test void testBigintOracle() {
    String query = "SELECT CAST(\"department_id\" AS BIGINT) FROM \"employee\"";
    String expected = "SELECT CAST(\"department_id\" AS NUMBER(19))\n"
        + "FROM \"foodmart\".\"employee\"";
    sql(query)
        .withOracle()
        .ok(expected);
  }

  @Test void testDoubleOracle() {
    String query = "SELECT CAST(\"department_id\" AS DOUBLE) FROM \"employee\"";
    String expected = "SELECT CAST(\"department_id\" AS DOUBLE PRECISION)\n"
        + "FROM \"foodmart\".\"employee\"";
    sql(query)
        .withOracle()
        .ok(expected);
  }

  @Test void testDateLiteralOracle() {
    String query = "SELECT DATE '1978-05-02' FROM \"employee\"";
    String expected = "SELECT TO_DATE('1978-05-02', 'YYYY-MM-DD')\n"
        + "FROM \"foodmart\".\"employee\"";
    sql(query)
        .withOracle()
        .ok(expected);
  }

  @Test void testTimestampLiteralOracle() {
    String query = "SELECT TIMESTAMP '1978-05-02 12:34:56.78' FROM \"employee\"";
    String expected = "SELECT TO_TIMESTAMP('1978-05-02 12:34:56.78',"
        + " 'YYYY-MM-DD HH24:MI:SS.FF')\n"
        + "FROM \"foodmart\".\"employee\"";
    sql(query)
        .withOracle()
        .ok(expected);
  }

  @Test void testTimeLiteralOracle() {
    String query = "SELECT TIME '12:34:56.78' FROM \"employee\"";
    String expected = "SELECT TO_TIME('12:34:56.78', 'HH24:MI:SS.FF')\n"
        + "FROM \"foodmart\".\"employee\"";
    sql(query)
        .withOracle()
        .ok(expected);
  }


  @Test public void testSelectWithGroupByOnColumnNotPresentInProjection() {
    String query = "select \"t1\".\"department_id\" from\n"
        + "\"foodmart\".\"employee\" as \"t1\" inner join \"foodmart\".\"department\" as \"t2\"\n"
        + "on \"t1\".\"department_id\" = \"t2\".\"department_id\"\n"
        + "group by \"t2\".\"department_id\", \"t1\".\"department_id\"";
    final String expected = "SELECT t0.department_id\n"
        + "FROM (SELECT department.department_id AS department_id0, employee.department_id\n"
        + "FROM foodmart.employee\n"
        + "INNER JOIN foodmart.department ON employee.department_id = department.department_id\n"
        + "GROUP BY department_id0, employee.department_id) AS t0";
    sql(query).withBigQuery().ok(expected);
  }

  @Test void testSupportsDataType() {
    final RelDataTypeFactory typeFactory =
        new SqlTypeFactoryImpl(RelDataTypeSystem.DEFAULT);
    final RelDataType booleanDataType = typeFactory.createSqlType(SqlTypeName.BOOLEAN);
    final RelDataType integerDataType = typeFactory.createSqlType(SqlTypeName.INTEGER);
    final SqlDialect oracleDialect = SqlDialect.DatabaseProduct.ORACLE.getDialect();
    assertFalse(oracleDialect.supportsDataType(booleanDataType));
    assertTrue(oracleDialect.supportsDataType(integerDataType));
    final SqlDialect postgresqlDialect = SqlDialect.DatabaseProduct.POSTGRESQL.getDialect();
    assertTrue(postgresqlDialect.supportsDataType(booleanDataType));
    assertTrue(postgresqlDialect.supportsDataType(integerDataType));
  }

  /** Test case for
   * <a href="https://issues.apache.org/jira/browse/CALCITE-4150">[CALCITE-4150]
   * JDBC adapter throws UnsupportedOperationException when generating SQL
   * for untyped NULL literal</a>. */
  @Test void testSelectRawNull() {
    final String query = "SELECT NULL FROM \"product\"";
    final String expected = "SELECT NULL\n"
        + "FROM \"foodmart\".\"product\"";
    sql(query).ok(expected);
  }

  @Test void testSelectRawNullWithAlias() {
    final String query = "SELECT NULL AS DUMMY FROM \"product\"";
    final String expected = "SELECT NULL AS \"DUMMY\"\n"
        + "FROM \"foodmart\".\"product\"";
    sql(query).ok(expected);
  }

  @Test void testSelectNullWithCast() {
    final String query = "SELECT CAST(NULL AS INT)";
    final String expected = "SELECT *\n"
        + "FROM (VALUES (NULL)) AS \"t\" (\"EXPR$0\")";
    sql(query).ok(expected);
    // validate
    sql(expected).exec();
  }

  @Test void testSelectNullWithCount() {
    final String query = "SELECT COUNT(CAST(NULL AS INT))";
    final String expected = "SELECT COUNT(\"$f0\")\n"
        + "FROM (VALUES (NULL)) AS \"t\" (\"$f0\")";
    sql(query).ok(expected);
    // validate
    sql(expected).exec();
  }

  @Test void testSelectNullWithGroupByNull() {
    final String query = "SELECT COUNT(CAST(NULL AS INT))\n"
        + "FROM (VALUES  (0))AS \"t\"\n"
        + "GROUP BY CAST(NULL AS VARCHAR CHARACTER SET \"ISO-8859-1\")";
    final String expected = "SELECT COUNT(\"$f1\")\n"
        + "FROM (VALUES (NULL, NULL)) AS \"t\" (\"$f0\", \"$f1\")\n"
        + "GROUP BY \"$f0\"";
    sql(query).ok(expected);
    // validate
    sql(expected).exec();
  }

  @Test void testSelectNullWithGroupByVar() {
    final String query = "SELECT COUNT(CAST(NULL AS INT))\n"
        + "FROM \"account\" AS \"t\"\n"
        + "GROUP BY \"account_type\"";
    final String expected = "SELECT COUNT(CAST(NULL AS INTEGER))\n"
        + "FROM \"foodmart\".\"account\"\n"
        + "GROUP BY \"account_type\"";
    sql(query).ok(expected);
    // validate
    sql(expected).exec();
  }

  @Test void testSelectNullWithInsert() {
    final String query = "insert into\n"
        + "\"account\"(\"account_id\",\"account_parent\",\"account_type\",\"account_rollup\")\n"
        + "select 1, cast(NULL AS INT), cast(123 as varchar), cast(123 as varchar)";
    final String expected = "INSERT INTO \"foodmart\".\"account\" ("
        + "\"account_id\", \"account_parent\", \"account_description\", "
        + "\"account_type\", \"account_rollup\", \"Custom_Members\")\n"
        + "(SELECT \"EXPR$0\" AS \"account_id\","
        + " \"EXPR$1\" AS \"account_parent\","
        + " CAST(NULL AS VARCHAR(30) CHARACTER SET \"ISO-8859-1\") "
        + "AS \"account_description\","
        + " \"EXPR$2\" AS \"account_type\", "
        + "\"EXPR$3\" AS \"account_rollup\","
        + " CAST(NULL AS VARCHAR(255) CHARACTER SET \"ISO-8859-1\") "
        + "AS \"Custom_Members\"\n"
        + "FROM (VALUES (1, NULL, '123', '123')) "
        + "AS \"t\" (\"EXPR$0\", \"EXPR$1\", \"EXPR$2\", \"EXPR$3\"))";
    sql(query).ok(expected);
    // validate
    sql(expected).exec();
  }

  @Test void testSelectNullWithInsertFromJoin() {
    final String query = "insert into\n"
        + "\"account\"(\"account_id\",\"account_parent\",\n"
        + "\"account_type\",\"account_rollup\")\n"
        + "select \"product\".\"product_id\",\n"
        + "cast(NULL AS INT),\n"
        + "cast(\"product\".\"product_id\" as varchar),\n"
        + "cast(\"sales_fact_1997\".\"store_id\" as varchar)\n"
        + "from \"product\"\n"
        + "inner join \"sales_fact_1997\"\n"
        + "on \"product\".\"product_id\" = \"sales_fact_1997\".\"product_id\"";
    final String expected = "INSERT INTO \"foodmart\".\"account\" "
        + "(\"account_id\", \"account_parent\", \"account_description\", "
        + "\"account_type\", \"account_rollup\", \"Custom_Members\")\n"
        + "(SELECT \"product\".\"product_id\" AS \"account_id\", "
        + "CAST(NULL AS INTEGER) AS \"account_parent\", CAST(NULL AS VARCHAR"
        + "(30) CHARACTER SET \"ISO-8859-1\") AS \"account_description\", "
        + "CAST(\"product\".\"product_id\" AS VARCHAR CHARACTER SET "
        + "\"ISO-8859-1\") AS \"account_type\", "
        + "CAST(\"sales_fact_1997\".\"store_id\" AS VARCHAR CHARACTER SET \"ISO-8859-1\") AS "
        + "\"account_rollup\", "
        + "CAST(NULL AS VARCHAR(255) CHARACTER SET \"ISO-8859-1\") AS \"Custom_Members\"\n"
        + "FROM \"foodmart\".\"product\"\n"
        + "INNER JOIN \"foodmart\".\"sales_fact_1997\" "
        + "ON \"product\".\"product_id\" = \"sales_fact_1997\".\"product_id\")";
    sql(query).ok(expected);
    // validate
    sql(expected).exec();
  }

  @Test void testCastDecimalOverflow() {
    final String query =
        "SELECT CAST('11111111111111111111111111111111.111111' AS DECIMAL(38,6)) AS \"num\" from \"product\"";
    final String expected =
        "SELECT CAST('11111111111111111111111111111111.111111' AS DECIMAL(19, 6)) AS \"num\"\n"
            + "FROM \"foodmart\".\"product\"";
    sql(query).ok(expected);

    final String query2 =
        "SELECT CAST(1111111 AS DECIMAL(5,2)) AS \"num\" from \"product\"";
    final String expected2 =
        "SELECT CAST(1111111 AS DECIMAL(5, 2)) AS \"num\"\nFROM \"foodmart\".\"product\"";
    sql(query2).ok(expected2);
  }

  @Test void testCastInStringIntegerComparison() {
    final String query = "select \"employee_id\" "
        + "from \"foodmart\".\"employee\" "
        + "where 10 = cast('10' as int) and \"birth_date\" = cast('1914-02-02' as date) or "
        + "\"hire_date\" = cast('1996-01-01 '||'00:00:00' as timestamp)";
    final String expected = "SELECT \"employee_id\"\n"
        + "FROM \"foodmart\".\"employee\"\n"
        + "WHERE 10 = '10' AND \"birth_date\" = '1914-02-02' OR \"hire_date\" = '1996-01-01 ' || "
        + "'00:00:00'";
    final String expectedBiqquery = "SELECT employee_id\n"
        + "FROM foodmart.employee\n"
        + "WHERE 10 = CAST('10' AS INT64) AND birth_date = '1914-02-02' OR hire_date = "
        + "CAST(CONCAT('1996-01-01 ', '00:00:00') AS DATETIME)";
    sql(query)
        .ok(expected)
        .withBigQuery()
        .ok(expectedBiqquery);
  }

  @Test void testDialectQuoteStringLiteral() {
    dialects().forEach((dialect, databaseProduct) -> {
      assertThat(dialect.quoteStringLiteral(""), is("''"));
      assertThat(dialect.quoteStringLiteral("can't run"),
          databaseProduct == DatabaseProduct.BIG_QUERY
              ? is("'can\\'t run'")
              : is("'can''t run'"));

      assertThat(dialect.unquoteStringLiteral("''"), is(""));
      if (databaseProduct == DatabaseProduct.BIG_QUERY) {
        assertThat(dialect.unquoteStringLiteral("'can\\'t run'"),
            is("can't run"));
      } else {
        assertThat(dialect.unquoteStringLiteral("'can't run'"),
            is("can't run"));
      }
    });
  }

  @Test public void testToNumberFunctionHandlingHexaToInt() {
    String query = "select TO_NUMBER('03ea02653f6938ba','XXXXXXXXXXXXXXXX')";
    final String expected = "SELECT CAST(CONV('03ea02653f6938ba', 16, 10) AS BIGINT)";
    final String expectedBigQuery = "SELECT CAST(CONCAT('0x', '03ea02653f6938ba') AS INT64)";
    final String expectedSnowFlake = "SELECT TO_NUMBER('03ea02653f6938ba', 'XXXXXXXXXXXXXXXX')";
    sql(query)
        .withHive()
        .ok(expected)
        .withSpark()
        .ok(expected)
        .withBigQuery()
        .ok(expectedBigQuery)
        .withSnowflake()
        .ok(expectedSnowFlake);
  }

  @Test public void testToNumberFunctionHandlingFloatingPoint() {
    String query = "select TO_NUMBER('-1.7892','9.9999')";
    final String expected = "SELECT CAST('-1.7892' AS FLOAT)";
    final String expectedBigQuery = "SELECT CAST('-1.7892' AS FLOAT64)";
    final String expectedSnowFlake = "SELECT TO_NUMBER('-1.7892', 38, 4)";
    sql(query)
        .withHive()
        .ok(expected)
        .withSpark()
        .ok(expected)
        .withBigQuery()
        .ok(expectedBigQuery)
        .withSnowflake()
        .ok(expectedSnowFlake);
  }

  @Test public void testToNumberFunctionWithColumns() {
    String query = "SELECT TO_NUMBER(\"first_name\", '000') FROM \"foodmart\""
        + ".\"employee\"";
    final String expectedBigQuery = "SELECT CAST(first_name AS INT64)\n"
        + "FROM foodmart.employee";
    sql(query)
        .withBigQuery()
        .ok(expectedBigQuery);
  }

  @Test public void testOver() {
    String query = "SELECT distinct \"product_id\", MAX(\"product_id\") \n"
        + "OVER(PARTITION BY \"product_id\") AS abc\n"
        + "FROM \"product\"";
    final String expected = "SELECT product_id, MAX(product_id) OVER "
        + "(PARTITION BY product_id RANGE BETWEEN UNBOUNDED PRECEDING AND UNBOUNDED FOLLOWING) ABC\n"
        + "FROM foodmart.product\n"
        + "GROUP BY product_id, MAX(product_id) OVER (PARTITION BY product_id "
        + "RANGE BETWEEN UNBOUNDED PRECEDING AND UNBOUNDED FOLLOWING)";
    final String expectedBQ = "SELECT product_id, ABC\n"
        + "FROM (SELECT product_id, MAX(product_id) OVER "
        + "(PARTITION BY product_id RANGE BETWEEN UNBOUNDED PRECEDING AND UNBOUNDED FOLLOWING) AS ABC\n"
        + "FROM foodmart.product) AS t\n"
        + "GROUP BY product_id, ABC";
    final String expectedSnowFlake = "SELECT \"product_id\", MAX(\"product_id\") OVER "
        + "(PARTITION BY \"product_id\" ORDER BY \"product_id\" ROWS "
        + "BETWEEN UNBOUNDED PRECEDING AND UNBOUNDED FOLLOWING) AS \"ABC\"\n"
        + "FROM \"foodmart\".\"product\"\n"
        + "GROUP BY \"product_id\", MAX(\"product_id\") OVER (PARTITION BY \"product_id\" "
        + "ORDER BY \"product_id\" ROWS BETWEEN UNBOUNDED PRECEDING AND "
        + "UNBOUNDED FOLLOWING)";
    final String mssql = "SELECT [product_id], MAX([product_id]) OVER (PARTITION "
        + "BY [product_id] ORDER BY [product_id] ROWS BETWEEN UNBOUNDED PRECEDING AND "
        + "UNBOUNDED FOLLOWING) AS [ABC]\n"
        + "FROM [foodmart].[product]\n"
        + "GROUP BY [product_id], MAX([product_id]) OVER (PARTITION BY [product_id] "
        + "ORDER BY [product_id] ROWS BETWEEN UNBOUNDED PRECEDING AND UNBOUNDED FOLLOWING)";
    final String expectedSpark = "SELECT product_id, ABC\n"
        + "FROM (SELECT product_id, MAX(product_id) OVER (PARTITION BY product_id RANGE BETWEEN "
        + "UNBOUNDED PRECEDING AND UNBOUNDED FOLLOWING) ABC\n"
        + "FROM foodmart.product) t\n"
        + "GROUP BY product_id, ABC";
    sql(query)
      .withHive()
      .ok(expected)
      .withSpark()
      .ok(expectedSpark)
      .withBigQuery()
      .ok(expectedBQ)
      .withSnowflake()
      .ok(expectedSnowFlake)
      .withMssql()
      .ok(mssql);
  }

  @Test public void testNtileFunction() {
    String query = "SELECT ntile(2)\n"
        + "OVER(order BY \"product_id\") AS abc\n"
        + "FROM \"product\"";
    final String expectedBQ = "SELECT NTILE(2) OVER (ORDER BY product_id IS NULL, product_id) "
        + "AS ABC\n"
        + "FROM foodmart.product";
    sql(query)
      .withBigQuery()
      .ok(expectedBQ);
  }

  @Test public void testCountWithWindowFunction() {
    String query = "Select count(*) over() from \"product\"";
    String expected = "SELECT COUNT(*) OVER (RANGE BETWEEN UNBOUNDED PRECEDING "
        + "AND UNBOUNDED FOLLOWING)\n"
        + "FROM foodmart.product";
    String expectedBQ = "SELECT COUNT(*) OVER (RANGE BETWEEN UNBOUNDED PRECEDING "
        + "AND UNBOUNDED FOLLOWING)\n"
        + "FROM foodmart.product";
    final String expectedSnowFlake = "SELECT COUNT(*) OVER (ORDER BY 0 "
        + "ROWS BETWEEN UNBOUNDED PRECEDING AND UNBOUNDED FOLLOWING)\n"
        + "FROM \"foodmart\".\"product\"";
    final String mssql = "SELECT COUNT(*) OVER ()\n"
        + "FROM [foodmart].[product]";
    sql(query)
      .withHive()
      .ok(expected)
      .withSpark()
      .ok(expected)
      .withBigQuery()
      .ok(expectedBQ)
      .withSnowflake()
      .ok(expectedSnowFlake)
      .withMssql()
      .ok(mssql);
  }

  @Test public void testOrderByInWindowFunction() {
    String query = "select \"first_name\", COUNT(\"department_id\") as "
        + "\"department_id_number\", ROW_NUMBER() OVER (ORDER BY "
        + "\"department_id\" ASC), SUM(\"department_id\") OVER "
        + "(ORDER BY \"department_id\" ASC) \n"
        + "from \"foodmart\".\"employee\" \n"
        + "GROUP by \"first_name\", \"department_id\"";
    final String expected = "SELECT first_name, department_id_number, ROW_NUMBER() "
        + "OVER (ORDER BY department_id IS NULL, department_id), SUM(department_id) "
        + "OVER (ORDER BY department_id IS NULL, department_id "
        + "RANGE BETWEEN UNBOUNDED PRECEDING AND CURRENT ROW)\n"
        + "FROM (SELECT first_name, department_id, COUNT(*) department_id_number\n"
        + "FROM foodmart.employee\n"
        + "GROUP BY first_name, department_id) t0";
    final String expectedSpark = "SELECT first_name, department_id_number, ROW_NUMBER() "
        + "OVER (ORDER BY department_id NULLS LAST), SUM(department_id) "
        + "OVER (ORDER BY department_id NULLS LAST "
        + "RANGE BETWEEN UNBOUNDED PRECEDING AND CURRENT ROW)\n"
        + "FROM (SELECT first_name, department_id, COUNT(*) department_id_number\n"
        + "FROM foodmart.employee\n"
        + "GROUP BY first_name, department_id) t0";
    final String expectedBQ = "SELECT first_name, department_id_number, "
        + "ROW_NUMBER() OVER (ORDER BY department_id IS NULL, department_id), SUM(department_id) "
        + "OVER (ORDER BY department_id IS NULL, department_id "
        + "RANGE BETWEEN UNBOUNDED PRECEDING AND CURRENT ROW)\n"
        + "FROM (SELECT first_name, department_id, COUNT(*) AS department_id_number\n"
        + "FROM foodmart.employee\n"
        + "GROUP BY first_name, department_id) AS t0";
    final String expectedSnowFlake = "SELECT \"first_name\", \"department_id_number\", "
        + "ROW_NUMBER() OVER (ORDER BY \"department_id\"), SUM(\"department_id\") "
        + "OVER (ORDER BY \"department_id\" RANGE BETWEEN UNBOUNDED PRECEDING AND CURRENT ROW)\n"
        + "FROM (SELECT \"first_name\", \"department_id\", COUNT(*) AS \"department_id_number\"\n"
        + "FROM \"foodmart\".\"employee\"\n"
        + "GROUP BY \"first_name\", \"department_id\") AS \"t0\"";
    final String mssql = "SELECT [first_name], [department_id_number], ROW_NUMBER()"
        + " OVER (ORDER BY CASE WHEN [department_id] IS NULL THEN 1 ELSE 0 END,"
        + " [department_id]), SUM([department_id]) OVER (ORDER BY CASE WHEN [department_id] IS NULL"
        + " THEN 1 ELSE 0 END, [department_id] RANGE BETWEEN UNBOUNDED PRECEDING AND CURRENT ROW)\n"
        + "FROM (SELECT [first_name], [department_id], COUNT(*) AS [department_id_number]\n"
        + "FROM [foodmart].[employee]\n"
        + "GROUP BY [first_name], [department_id]) AS [t0]";
    sql(query)
      .withHive()
      .ok(expected)
      .withSpark()
      .ok(expectedSpark)
      .withBigQuery()
      .ok(expectedBQ)
      .withSnowflake()
      .ok(expectedSnowFlake)
      .withMssql()
      .ok(mssql);
  }

  @Test public void testToNumberFunctionHandlingFloatingPointWithD() {
    String query = "select TO_NUMBER('1.789','9D999')";
    final String expected = "SELECT CAST('1.789' AS FLOAT)";
    final String expectedBigQuery = "SELECT CAST('1.789' AS FLOAT64)";
    final String expectedSnowFlake = "SELECT TO_NUMBER('1.789', 38, 3)";
    sql(query)
        .withHive()
        .ok(expected)
        .withSpark()
        .ok(expected)
        .withBigQuery()
        .ok(expectedBigQuery)
        .withSnowflake()
        .ok(expectedSnowFlake);
  }

  @Test public void testToNumberFunctionHandlingWithSingleFloatingPoint() {
    String query = "select TO_NUMBER('1.789')";
    final String expected = "SELECT CAST('1.789' AS FLOAT)";
    final String expectedBigQuery = "SELECT CAST('1.789' AS FLOAT64)";
    final String expectedSnowFlake = "SELECT TO_NUMBER('1.789', 38, 3)";
    sql(query)
        .withHive()
        .ok(expected)
        .withSpark()
        .ok(expected)
        .withBigQuery()
        .ok(expectedBigQuery)
        .withSnowflake()
        .ok(expectedSnowFlake);
  }

  @Test public void testToNumberFunctionHandlingWithComma() {
    String query = "SELECT TO_NUMBER ('1,789', '9,999')";
    final String expected = "SELECT CAST('1789' AS BIGINT)";
    final String expectedBigQuery = "SELECT CAST('1789' AS INT64)";
    final String expectedSnowFlake = "SELECT TO_NUMBER('1,789', '9,999')";
    sql(query)
        .withHive()
        .ok(expected)
        .withSpark()
        .ok(expected)
        .withBigQuery()
        .ok(expectedBigQuery)
        .withSnowflake()
        .ok(expectedSnowFlake);
  }

  @Test public void testToNumberFunctionHandlingWithCurrency() {
    String query = "SELECT TO_NUMBER ('$1789', '$9999')";
    final String expected = "SELECT CAST('1789' AS BIGINT)";
    final String expectedBigQuery = "SELECT CAST('1789' AS INT64)";
    final String expectedSnowFlake = "SELECT TO_NUMBER('$1789', '$9999')";
    sql(query)
        .withHive()
        .ok(expected)
        .withSpark()
        .ok(expected)
        .withBigQuery()
        .ok(expectedBigQuery)
        .withSnowflake()
        .ok(expectedSnowFlake);
  }

  @Test public void testToNumberFunctionHandlingWithCurrencyAndL() {
    String query = "SELECT TO_NUMBER ('$1789', 'L9999')";
    final String expected = "SELECT CAST('1789' AS BIGINT)";
    final String expectedBigQuery = "SELECT CAST('1789' AS INT64)";
    final String expectedSnowFlake = "SELECT TO_NUMBER('$1789', '$9999')";
    sql(query)
        .withHive()
        .ok(expected)
        .withSpark()
        .ok(expected)
        .withBigQuery()
        .ok(expectedBigQuery)
        .withSnowflake()
        .ok(expectedSnowFlake);
  }

  @Test public void testToNumberFunctionHandlingWithMinus() {
    String query = "SELECT TO_NUMBER ('-12334', 'S99999')";
    final String expected = "SELECT CAST('-12334' AS BIGINT)";
    final String expectedBigQuery = "SELECT CAST('-12334' AS INT64)";
    final String expectedSnowFlake = "SELECT TO_NUMBER('-12334', 'S99999')";
    sql(query)
        .withHive()
        .ok(expected)
        .withSpark()
        .ok(expected)
        .withBigQuery()
        .ok(expectedBigQuery)
        .withSnowflake()
        .ok(expectedSnowFlake);
  }

  @Test public void testToNumberFunctionHandlingWithMinusLast() {
    String query = "SELECT TO_NUMBER ('12334-', '99999S')";
    final String expected = "SELECT CAST('-12334' AS BIGINT)";
    final String expectedBigQuery = "SELECT CAST('-12334' AS INT64)";
    final String expectedSnowFlake = "SELECT TO_NUMBER('12334-', '99999S')";
    sql(query)
        .withHive()
        .ok(expected)
        .withSpark()
        .ok(expected)
        .withBigQuery()
        .ok(expectedBigQuery)
        .withSnowflake()
        .ok(expectedSnowFlake);
  }

  @Test public void testToNumberFunctionHandlingWithE() {
    String query = "SELECT TO_NUMBER ('12E3', '99EEEE')";
    final String expected = "SELECT CAST('12E3' AS DECIMAL(19, 0))";
    final String expectedBigQuery = "SELECT CAST('12E3' AS NUMERIC)";
    final String expectedSnowFlake = "SELECT TO_NUMBER('12E3', '99EEEE')";
    sql(query)
        .withHive()
        .ok(expected)
        .withSpark()
        .ok(expected)
        .withBigQuery()
        .ok(expectedBigQuery)
        .withSnowflake()
        .ok(expectedSnowFlake);
  }

  @Test public void testToNumberFunctionHandlingWithCurrencyName() {
    String query = "SELECT TO_NUMBER('dollar1234','L9999','NLS_CURRENCY=''dollar''')";
    final String expected = "SELECT CAST('1234' AS BIGINT)";
    final String expectedBigQuery = "SELECT CAST('1234' AS INT64)";
    final String expectedSnowFlake = "SELECT TO_NUMBER('1234')";
    sql(query)
        .withHive()
        .ok(expected)
        .withSpark()
        .ok(expected)
        .withBigQuery()
        .ok(expectedBigQuery)
        .withSnowflake()
        .ok(expectedSnowFlake);
  }

  @Test public void testToNumberFunctionHandlingWithCurrencyNameFloat() {
    String query = "SELECT TO_NUMBER('dollar12.34','L99D99','NLS_CURRENCY=''dollar''')";
    final String expected = "SELECT CAST('12.34' AS FLOAT)";
    final String expectedBigQuery = "SELECT CAST('12.34' AS FLOAT64)";
    final String expectedSnowFlake = "SELECT TO_NUMBER('12.34', 38, 2)";
    sql(query)
        .withHive()
        .ok(expected)
        .withSpark()
        .ok(expected)
        .withBigQuery()
        .ok(expectedBigQuery)
        .withSnowflake()
        .ok(expectedSnowFlake);
  }

  @Test public void testToNumberFunctionHandlingWithCurrencyNameNull() {
    String query = "SELECT TO_NUMBER('dollar12.34','L99D99',null)";
    final String expected = "SELECT CAST(NULL AS INT)";
    final String expectedBigQuery = "SELECT CAST(NULL AS INT64)";
    final String expectedSnowFlake = "SELECT TO_NUMBER(NULL)";
    sql(query)
        .withHive()
        .ok(expected)
        .withSpark()
        .ok(expected)
        .withBigQuery()
        .ok(expectedBigQuery)
        .withSnowflake()
        .ok(expectedSnowFlake);
  }

  @Test public void testToNumberFunctionHandlingWithCurrencyNameMinus() {
    String query = "SELECT TO_NUMBER('-dollar1234','L9999','NLS_CURRENCY=''dollar''')";
    final String expected = "SELECT CAST('-1234' AS BIGINT)";
    final String expectedBigQuery = "SELECT CAST('-1234' AS INT64)";
    final String expectedSnowFlake = "SELECT TO_NUMBER('-1234')";
    sql(query)
        .withHive()
        .ok(expected)
        .withSpark()
        .ok(expected)
        .withBigQuery()
        .ok(expectedBigQuery)
        .withSnowflake()
        .ok(expectedSnowFlake);
  }

  @Test public void testToNumberFunctionHandlingWithG() {
    String query = "SELECT TO_NUMBER ('1,2345', '9G9999')";
    final String expected = "SELECT CAST('12345' AS BIGINT)";
    final String expectedBigQuery = "SELECT CAST('12345' AS INT64)";
    final String expectedSnowFlake = "SELECT TO_NUMBER('1,2345', '9G9999')";
    sql(query)
        .withHive()
        .ok(expected)
        .withSpark()
        .ok(expected)
        .withBigQuery()
        .ok(expectedBigQuery)
        .withSnowflake()
        .ok(expectedSnowFlake);
  }

  @Test public void testToNumberFunctionHandlingWithU() {
    String query = "SELECT TO_NUMBER ('$1234', 'U9999')";
    final String expected = "SELECT CAST('1234' AS BIGINT)";
    final String expectedBigQuery = "SELECT CAST('1234' AS INT64)";
    final String expectedSnowFlake = "SELECT TO_NUMBER('$1234', '$9999')";
    sql(query)
        .withHive()
        .ok(expected)
        .withSpark()
        .ok(expected)
        .withBigQuery()
        .ok(expectedBigQuery)
        .withSnowflake()
        .ok(expectedSnowFlake);
  }

  @Test public void testToNumberFunctionHandlingWithPR() {
    String query = "SELECT TO_NUMBER (' 123 ', '999PR')";
    final String expected = "SELECT CAST('123' AS BIGINT)";
    final String expectedBigQuery = "SELECT CAST('123' AS INT64)";
    final String expectedSnowFlake = "SELECT TO_NUMBER('123')";
    sql(query)
        .withHive()
        .ok(expected)
        .withSpark()
        .ok(expected)
        .withBigQuery()
        .ok(expectedBigQuery)
        .withSnowflake()
        .ok(expectedSnowFlake);
  }

  @Test public void testToNumberFunctionHandlingWithMI() {
    String query = "SELECT TO_NUMBER ('1234-', '9999MI')";
    final String expected = "SELECT CAST('-1234' AS BIGINT)";
    final String expectedBigQuery = "SELECT CAST('-1234' AS INT64)";
    final String expectedSnowFlake = "SELECT TO_NUMBER('1234-', '9999MI')";
    sql(query)
        .withHive()
        .ok(expected)
        .withSpark()
        .ok(expected)
        .withBigQuery()
        .ok(expectedBigQuery)
        .withSnowflake()
        .ok(expectedSnowFlake);
  }

  @Test public void testToNumberFunctionHandlingWithMIDecimal() {
    String query = "SELECT TO_NUMBER ('1.234-', '9.999MI')";
    final String expected = "SELECT CAST('-1.234' AS FLOAT)";
    final String expectedBigQuery = "SELECT CAST('-1.234' AS FLOAT64)";
    final String expectedSnowFlake = "SELECT TO_NUMBER('-1.234', 38, 3)";
    sql(query)
        .withHive()
        .ok(expected)
        .withSpark()
        .ok(expected)
        .withBigQuery()
        .ok(expectedBigQuery)
        .withSnowflake()
        .ok(expectedSnowFlake);
  }

  @Test public void testToNumberFunctionHandlingWithZero() {
    String query = "select TO_NUMBER('01234','09999')";
    final String expected = "SELECT CAST('01234' AS BIGINT)";
    final String expectedBigQuery = "SELECT CAST('01234' AS INT64)";
    final String expectedSnowFlake = "SELECT TO_NUMBER('01234', '09999')";
    sql(query)
        .withHive()
        .ok(expected)
        .withSpark()
        .ok(expected)
        .withBigQuery()
        .ok(expectedBigQuery)
        .withSnowflake()
        .ok(expectedSnowFlake);
  }

  @Test public void testToNumberFunctionHandlingWithB() {
    String query = "select TO_NUMBER('1234','B9999')";
    final String expected = "SELECT CAST('1234' AS BIGINT)";
    final String expectedBigQuery = "SELECT CAST('1234' AS INT64)";
    final String expectedSnowFlake = "SELECT TO_NUMBER('1234', 'B9999')";
    sql(query)
        .withHive()
        .ok(expected)
        .withSpark()
        .ok(expected)
        .withBigQuery()
        .ok(expectedBigQuery)
        .withSnowflake()
        .ok(expectedSnowFlake);
  }

  @Test public void testToNumberFunctionHandlingWithC() {
    String query = "select TO_NUMBER('USD1234','C9999')";
    final String expected = "SELECT CAST('1234' AS BIGINT)";
    final String expectedBigQuery = "SELECT CAST('1234' AS INT64)";
    final String expectedSnowFlake = "SELECT TO_NUMBER('1234')";
    sql(query)
        .withHive()
        .ok(expected)
        .withSpark()
        .ok(expected)
        .withBigQuery()
        .ok(expectedBigQuery)
        .withSnowflake()
        .ok(expectedSnowFlake);
  }

  @Test public void testToNumberFunctionHandling() {
    final String query = "SELECT TO_NUMBER ('1234', '9999')";
    final String expected = "SELECT CAST('1234' AS BIGINT)";
    final String expectedBigQuery = "SELECT CAST('1234' AS INT64)";
    final String expectedSnowFlake = "SELECT TO_NUMBER('1234', '9999')";
    sql(query)
        .withHive()
        .ok(expected)
        .withSpark()
        .ok(expected)
        .withBigQuery()
        .ok(expectedBigQuery)
        .withSnowflake()
        .ok(expectedSnowFlake);
  }

  @Test public void testToNumberFunctionHandlingSingleArgumentInt() {
    final String query = "SELECT TO_NUMBER ('1234')";
    final String expected = "SELECT CAST('1234' AS BIGINT)";
    final String expectedBigQuery = "SELECT CAST('1234' AS INT64)";
    final String expectedSnowFlake = "SELECT TO_NUMBER('1234')";
    sql(query)
        .withHive()
        .ok(expected)
        .withSpark()
        .ok(expected)
        .withBigQuery()
        .ok(expectedBigQuery)
        .withSnowflake()
        .ok(expectedSnowFlake);
  }

  @Test public void testToNumberFunctionHandlingSingleArgumentFloat() {
    final String query = "SELECT TO_NUMBER ('-1.234')";
    final String expected = "SELECT CAST('-1.234' AS FLOAT)";
    final String expectedBigQuery = "SELECT CAST('-1.234' AS FLOAT64)";
    final String expectedSnowFlake = "SELECT TO_NUMBER('-1.234', 38, 3)";
    sql(query)
        .withHive()
        .ok(expected)
        .withSpark()
        .ok(expected)
        .withBigQuery()
        .ok(expectedBigQuery)
        .withSnowflake()
        .ok(expectedSnowFlake);
  }

  @Test public void testToNumberFunctionHandlingNull() {
    final String query = "SELECT TO_NUMBER ('-1.234',null)";
    final String expected = "SELECT CAST(NULL AS INT)";
    final String expectedBigQuery = "SELECT CAST(NULL AS INT64)";
    final String expectedSnowFlake = "SELECT TO_NUMBER(NULL)";
    sql(query)
        .withHive()
        .ok(expected)
        .withSpark()
        .ok(expected)
        .withBigQuery()
        .ok(expectedBigQuery)
        .withSnowflake()
        .ok(expectedSnowFlake);
  }

  @Test public void testToNumberFunctionHandlingNullOperand() {
    final String query = "SELECT TO_NUMBER (null)";
    final String expected = "SELECT CAST(NULL AS INT)";
    final String expectedBigQuery = "SELECT CAST(NULL AS INT64)";
    final String expectedSnowFlake = "SELECT TO_NUMBER(NULL)";
    sql(query)
        .withHive()
        .ok(expected)
        .withSpark()
        .ok(expected)
        .withBigQuery()
        .ok(expectedBigQuery)
        .withSnowflake()
        .ok(expectedSnowFlake);
  }

  @Test public void testToNumberFunctionHandlingSecoNull() {
    final String query = "SELECT TO_NUMBER(null,'9D99')";
    final String expected = "SELECT CAST(NULL AS INT)";
    final String expectedBigQuery = "SELECT CAST(NULL AS INT64)";
    final String expectedSnowFlake = "SELECT TO_NUMBER(NULL)";
    sql(query)
        .withHive()
        .ok(expected)
        .withSpark()
        .ok(expected)
        .withBigQuery()
        .ok(expectedBigQuery)
        .withSnowflake()
        .ok(expectedSnowFlake);
  }

  @Test public void testToNumberFunctionHandlingFunctionAsArgument() {
    final String query = "SELECT TO_NUMBER(SUBSTRING('12345',2))";
    final String expected = "SELECT CAST(SUBSTRING('12345', 2) AS BIGINT)";
    final String expectedSpark = "SELECT CAST(SUBSTRING('12345', 2) AS BIGINT)";
    final String expectedBigQuery = "SELECT CAST(SUBSTR('12345', 2) AS INT64)";
    final String expectedSnowFlake = "SELECT TO_NUMBER(SUBSTR('12345', 2))";
    sql(query)
        .withHive()
        .ok(expected)
        .withSpark()
        .ok(expectedSpark)
        .withBigQuery()
        .ok(expectedBigQuery)
        .withSnowflake()
        .ok(expectedSnowFlake);
  }

  @Test public void testToNumberFunctionHandlingWithNullArgument() {
    final String query = "SELECT TO_NUMBER (null)";
    final String expected = "SELECT CAST(NULL AS INT)";
    final String expectedBigQuery = "SELECT CAST(NULL AS INT64)";
    final String expectedSnowFlake = "SELECT TO_NUMBER(NULL)";
    sql(query)
        .withHive()
        .ok(expected)
        .withSpark()
        .ok(expected)
        .withBigQuery()
        .ok(expectedBigQuery)
        .withSnowflake()
        .ok(expectedSnowFlake);
  }

  @Test public void testToNumberFunctionHandlingCaseWhenThen() {
    final String query = "select case when TO_NUMBER('12.77') is not null then "
            + "'is_numeric' else 'is not numeric' end";
    final String expected = "SELECT CASE WHEN CAST('12.77' AS FLOAT) IS NOT NULL THEN "
            + "'is_numeric    ' ELSE 'is not numeric' END";
    final String expectedBigQuery = "SELECT CASE WHEN CAST('12.77' AS FLOAT64) IS NOT NULL THEN "
            + "'is_numeric    ' ELSE 'is not numeric' END";
    final String expectedSnowFlake = "SELECT CASE WHEN TO_NUMBER('12.77', 38, 2) IS NOT NULL THEN"
            + " 'is_numeric    ' ELSE 'is not numeric' END";
    sql(query)
        .withHive()
        .ok(expected)
        .withSpark()
        .ok(expected)
        .withBigQuery()
        .ok(expectedBigQuery)
        .withSnowflake()
        .ok(expectedSnowFlake);
  }

  @Test public void testToNumberFunctionHandlingWithGDS() {
    String query = "SELECT TO_NUMBER ('12,454.8-', '99G999D9S')";
    final String expected = "SELECT CAST('-12454.8' AS FLOAT)";
    final String expectedBigQuery = "SELECT CAST('-12454.8' AS FLOAT64)";
    final String expectedSnowFlake = "SELECT TO_NUMBER('-12454.8', 38, 1)";
    sql(query)
        .withHive()
        .ok(expected)
        .withSpark()
        .ok(expected)
        .withBigQuery()
        .ok(expectedBigQuery)
        .withSnowflake()
        .ok(expectedSnowFlake)
        .withMssql()
        .ok(expected);
  }

  @Test public void testAscii() {
    String query = "SELECT ASCII ('ABC')";
    final String expected = "SELECT ASCII('ABC')";
    final String expectedBigQuery = "SELECT TO_CODE_POINTS('ABC') [OFFSET(0)]";
    sql(query)
        .withBigQuery()
        .ok(expectedBigQuery)
        .withHive()
        .ok(expected)
        .withSpark()
        .ok(expected);
  }

  @Test public void testAsciiMethodArgument() {
    String query = "SELECT ASCII (SUBSTRING('ABC',1,1))";
    final String expected = "SELECT ASCII(SUBSTRING('ABC', 1, 1))";
    final String expectedSpark = "SELECT ASCII(SUBSTRING('ABC', 1, 1))";
    final String expectedBigQuery = "SELECT TO_CODE_POINTS(SUBSTR('ABC', 1, 1)) [OFFSET(0)]";
    sql(query)
        .withBigQuery()
        .ok(expectedBigQuery)
        .withHive()
        .ok(expected)
        .withSpark()
        .ok(expectedSpark);
  }

  @Test public void testAsciiColumnArgument() {
    final String query = "select ASCII(\"product_name\") from \"product\" ";
    final String bigQueryExpected = "SELECT TO_CODE_POINTS(product_name) [OFFSET(0)]\n"
        + "FROM foodmart.product";
    final String hiveExpected = "SELECT ASCII(product_name)\n"
        + "FROM foodmart.product";
    sql(query)
        .withBigQuery()
        .ok(bigQueryExpected)
        .withHive()
        .ok(hiveExpected);
  }

  @Test public void testNullIfFunctionRelToSql() {
    final RelBuilder builder = relBuilder();
    final RexNode nullifRexNode = builder.call(SqlStdOperatorTable.NULLIF,
        builder.scan("EMP").field(0), builder.literal(20));
    final RelNode root = builder
        .scan("EMP")
        .project(builder.alias(nullifRexNode, "NI"))
        .build();
    final String expectedSql = "SELECT NULLIF(\"EMPNO\", 20) AS \"NI\"\n"
        + "FROM \"scott\".\"EMP\"";
    final String expectedBiqQuery = "SELECT NULLIF(EMPNO, 20) AS NI\n"
        + "FROM scott.EMP";
    final String expectedSpark = "SELECT NULLIF(EMPNO, 20) NI\n"
        + "FROM scott.EMP";
    final String expectedHive = "SELECT IF(EMPNO = 20, NULL, EMPNO) NI\n"
        + "FROM scott.EMP";
    assertThat(toSql(root, DatabaseProduct.CALCITE.getDialect()), isLinux(expectedSql));
    assertThat(toSql(root, DatabaseProduct.BIG_QUERY.getDialect()), isLinux(expectedBiqQuery));
    assertThat(toSql(root, DatabaseProduct.SPARK.getDialect()), isLinux(expectedSpark));
    assertThat(toSql(root, DatabaseProduct.HIVE.getDialect()), isLinux(expectedHive));
  }

  @Test public void testCurrentUser() {
    String query = "select CURRENT_USER";
    final String expectedSql = "SELECT CURRENT_USER() CURRENT_USER";
    final String expectedSqlBQ = "SELECT SESSION_USER() AS CURRENT_USER";
    sql(query)
        .withHive()
        .ok(expectedSql)
        .withBigQuery()
        .ok(expectedSqlBQ);
  }

  @Test public void testCurrentUserWithAlias() {
    String query = "select CURRENT_USER myuser from \"product\" where \"product_id\" = 1";
    final String expectedSql = "SELECT CURRENT_USER() MYUSER\n"
        + "FROM foodmart.product\n"
        + "WHERE product_id = 1";
    final String expected = "SELECT SESSION_USER() AS MYUSER\n"
        + "FROM foodmart.product\n"
        + "WHERE product_id = 1";
    sql(query)
        .withHive()
        .ok(expectedSql)
        .withBigQuery()
        .ok(expected);
  }
  @Test void testSelectCountStar() {
    final String query = "select count(*) from \"product\"";
    final String expected = "SELECT COUNT(*)\n"
        + "FROM \"foodmart\".\"product\"";
    Sql sql = sql(query);
    sql.ok(expected);
  }

  @Test void testRowValueExpression() {
    String sql = "insert into \"DEPT\"\n"
        + "values ROW(1,'Fred', 'San Francisco'),\n"
        + "  ROW(2, 'Eric', 'Washington')";
    final String expectedDefault = "INSERT INTO \"SCOTT\".\"DEPT\""
        + " (\"DEPTNO\", \"DNAME\", \"LOC\")\n"
        + "VALUES (1, 'Fred', 'San Francisco'),\n"
        + "(2, 'Eric', 'Washington')";
    final String expectedDefaultX = "INSERT INTO \"SCOTT\".\"DEPT\""
        + " (\"DEPTNO\", \"DNAME\", \"LOC\")\n"
        + "SELECT 1, 'Fred', 'San Francisco'\n"
        + "FROM (VALUES (0)) AS \"t\" (\"ZERO\")\n"
        + "UNION ALL\n"
        + "SELECT 2, 'Eric', 'Washington'\n"
        + "FROM (VALUES (0)) AS \"t\" (\"ZERO\")";
    final String expectedHive = "INSERT INTO SCOTT.DEPT (DEPTNO, DNAME, LOC)\n"
        + "VALUES (1, 'Fred', 'San Francisco'),\n"
        + "(2, 'Eric', 'Washington')";
    final String expectedHiveX = "INSERT INTO SCOTT.DEPT (DEPTNO, DNAME, LOC)\n"
        + "SELECT 1, 'Fred', 'San Francisco'\n"
        + "UNION ALL\n"
        + "SELECT 2, 'Eric', 'Washington'";
    final String expectedMysql = "INSERT INTO `SCOTT`.`DEPT`"
        + " (`DEPTNO`, `DNAME`, `LOC`)\n"
        + "VALUES (1, 'Fred', 'San Francisco'),\n"
        + "(2, 'Eric', 'Washington')";
    final String expectedMysqlX = "INSERT INTO `SCOTT`.`DEPT`"
        + " (`DEPTNO`, `DNAME`, `LOC`)\nSELECT 1, 'Fred', 'San Francisco'\n"
        + "UNION ALL\n"
        + "SELECT 2, 'Eric', 'Washington'";
    final String expectedOracle = "INSERT INTO \"SCOTT\".\"DEPT\""
        + " (\"DEPTNO\", \"DNAME\", \"LOC\")\n"
        + "VALUES (1, 'Fred', 'San Francisco'),\n"
        + "(2, 'Eric', 'Washington')";
    final String expectedOracleX = "INSERT INTO \"SCOTT\".\"DEPT\""
        + " (\"DEPTNO\", \"DNAME\", \"LOC\")\n"
        + "SELECT 1, 'Fred', 'San Francisco'\n"
        + "FROM \"DUAL\"\n"
        + "UNION ALL\n"
        + "SELECT 2, 'Eric', 'Washington'\n"
        + "FROM \"DUAL\"";
    final String expectedMssql = "INSERT INTO [SCOTT].[DEPT]"
        + " ([DEPTNO], [DNAME], [LOC])\n"
        + "VALUES (1, 'Fred', 'San Francisco'),\n"
        + "(2, 'Eric', 'Washington')";
    final String expectedMssqlX = "INSERT INTO [SCOTT].[DEPT]"
        + " ([DEPTNO], [DNAME], [LOC])\n"
        + "SELECT 1, 'Fred', 'San Francisco'\n"
        + "UNION ALL\n"
        + "SELECT 2, 'Eric', 'Washington'";
    final String expectedCalcite = "INSERT INTO \"SCOTT\".\"DEPT\""
        + " (\"DEPTNO\", \"DNAME\", \"LOC\")\n"
        + "VALUES (1, 'Fred', 'San Francisco'),\n"
        + "(2, 'Eric', 'Washington')";
    final String expectedCalciteX = "INSERT INTO \"SCOTT\".\"DEPT\""
        + " (\"DEPTNO\", \"DNAME\", \"LOC\")\n"
        + "SELECT 1, 'Fred', 'San Francisco'\n"
        + "FROM (VALUES (0)) AS \"t\" (\"ZERO\")\n"
        + "UNION ALL\n"
        + "SELECT 2, 'Eric', 'Washington'\n"
        + "FROM (VALUES (0)) AS \"t\" (\"ZERO\")";
    sql(sql)
        .schema(CalciteAssert.SchemaSpec.JDBC_SCOTT)
        .ok(expectedDefault)
        .withHive().ok(expectedHive)
        .withMysql().ok(expectedMysql)
        .withOracle().ok(expectedOracle)
        .withMssql().ok(expectedMssql)
        .withCalcite().ok(expectedCalcite)
        .withConfig(c ->
            c.withRelBuilderConfigTransform(b ->
                b.withSimplifyValues(false)))
        .withCalcite().ok(expectedDefaultX)
        .withHive().ok(expectedHiveX)
        .withMysql().ok(expectedMysqlX)
        .withOracle().ok(expectedOracleX)
        .withMssql().ok(expectedMssqlX)
        .withCalcite().ok(expectedCalciteX);
  }

  @Test void testInsertValuesWithDynamicParams() {
    final String sql = "insert into \"DEPT\" values (?,?,?), (?,?,?)";
    final String expected = ""
        + "INSERT INTO \"SCOTT\".\"DEPT\" (\"DEPTNO\", \"DNAME\", \"LOC\")\n"
        + "SELECT ?, ?, ?\n"
        + "FROM (VALUES (0)) AS \"t\" (\"ZERO\")\n"
        + "UNION ALL\n"
        + "SELECT ?, ?, ?\n"
        + "FROM (VALUES (0)) AS \"t\" (\"ZERO\")";
    sql(sql)
        .schema(CalciteAssert.SchemaSpec.JDBC_SCOTT)
        .ok(expected);
  }

  @Test void testInsertValuesWithExplicitColumnsAndDynamicParams() {
    final String sql = ""
        + "insert into \"DEPT\" (\"DEPTNO\", \"DNAME\", \"LOC\")\n"
        + "values (?,?,?), (?,?,?)";
    final String expected = ""
        + "INSERT INTO \"SCOTT\".\"DEPT\" (\"DEPTNO\", \"DNAME\", \"LOC\")\n"
        + "SELECT ?, ?, ?\n"
        + "FROM (VALUES (0)) AS \"t\" (\"ZERO\")\n"
        + "UNION ALL\n"
        + "SELECT ?, ?, ?\n"
        + "FROM (VALUES (0)) AS \"t\" (\"ZERO\")";
    sql(sql)
        .schema(CalciteAssert.SchemaSpec.JDBC_SCOTT)
        .ok(expected);
  }

  @Test void testTableFunctionScan() {
    final String query = "SELECT *\n"
        + "FROM TABLE(DEDUP(CURSOR(select \"product_id\", \"product_name\"\n"
        + "from \"product\"), CURSOR(select  \"employee_id\", \"full_name\"\n"
        + "from \"employee\"), 'NAME'))";

    final String expected = "SELECT *\n"
        + "FROM TABLE(DEDUP(CURSOR ((SELECT \"product_id\", \"product_name\"\n"
        + "FROM \"foodmart\".\"product\")), CURSOR ((SELECT \"employee_id\", \"full_name\"\n"
        + "FROM \"foodmart\".\"employee\")), 'NAME'))";
    sql(query).ok(expected);

    final String query2 = "select * from table(ramp(3))";
    sql(query2).ok("SELECT *\n"
        + "FROM TABLE(RAMP(3))");
  }

  @Test void testTableFunctionScanWithComplexQuery() {
    final String query = "SELECT *\n"
        + "FROM TABLE(DEDUP(CURSOR(select \"product_id\", \"product_name\"\n"
        + "from \"product\"\n"
        + "where \"net_weight\" > 100 and \"product_name\" = 'Hello World')\n"
        + ",CURSOR(select  \"employee_id\", \"full_name\"\n"
        + "from \"employee\"\n"
        + "group by \"employee_id\", \"full_name\"), 'NAME'))";

    final String expected = "SELECT *\n"
        + "FROM TABLE(DEDUP(CURSOR ((SELECT \"product_id\", \"product_name\"\n"
        + "FROM \"foodmart\".\"product\"\n"
        + "WHERE \"net_weight\" > 100 AND \"product_name\" = 'Hello World')), "
        + "CURSOR ((SELECT \"employee_id\", \"full_name\"\n"
        + "FROM \"foodmart\".\"employee\"\n"
        + "GROUP BY \"employee_id\", \"full_name\")), 'NAME'))";
    sql(query).ok(expected);
  }

  /** Test case for
   * <a href="https://issues.apache.org/jira/browse/CALCITE-3593">[CALCITE-3593]
   * RelToSqlConverter changes target of ambiguous HAVING clause with a Project
   * on Filter on Aggregate</a>. */


  /*@Test void testBigQueryHaving() {
    final String sql = ""
        + "SELECT \"DEPTNO\" - 10 \"DEPT\"\n"
        + "FROM \"EMP\"\n"
        + "GROUP BY \"DEPTNO\"\n"
        + "HAVING \"DEPTNO\" > 0";
    final String expected = ""
        + "SELECT DEPTNO - 10 AS DEPTNO\n"
        + "FROM (SELECT DEPTNO\n"
        + "FROM SCOTT.EMP\n"
        + "GROUP BY DEPTNO\n"
        + "HAVING DEPTNO > 0) AS t1";

    // Parse the input SQL with PostgreSQL dialect,
    // in which "isHavingAlias" is false.
    final SqlParser.Config parserConfig =
        PostgresqlSqlDialect.DEFAULT.configureParser(SqlParser.config());

    // Convert rel node to SQL with BigQuery dialect,
    // in which "isHavingAlias" is true.
    sql(sql)
        .parserConfig(parserConfig)
        .schema(CalciteAssert.SchemaSpec.JDBC_SCOTT)
        .withBigQuery()
        .ok(expected);
  }
*/


  @Test public void testCastToTimestamp() {
    String query = "SELECT cast(\"birth_date\" as TIMESTAMP) "
        + "FROM \"foodmart\".\"employee\"";
    final String expected = "SELECT CAST(birth_date AS TIMESTAMP)\n"
        + "FROM foodmart.employee";
    final String expectedBigQuery = "SELECT CAST(birth_date AS DATETIME)\n"
        + "FROM foodmart.employee";
    sql(query)
        .withHive()
        .ok(expected)
        .withSpark()
        .ok(expected)
        .withBigQuery()
        .ok(expectedBigQuery);
  }

  @Test public void testCastToTimestampWithPrecision() {
    String query = "SELECT cast(\"birth_date\" as TIMESTAMP(3)) "
        + "FROM \"foodmart\".\"employee\"";
    final String expectedHive = "SELECT CAST(DATE_FORMAT(CAST(birth_date AS TIMESTAMP), "
        + "'yyyy-MM-dd HH:mm:ss.sss') AS TIMESTAMP)\n"
        + "FROM foodmart.employee";
    final String expectedSpark = "SELECT CAST(DATE_FORMAT(CAST(birth_date AS TIMESTAMP), "
        + "'yyyy-MM-dd HH:mm:ss.SSS') AS TIMESTAMP)\nFROM foodmart.employee";
    final String expectedBigQuery = "SELECT CAST(FORMAT_TIMESTAMP('%F %H:%M:%E3S', CAST"
        + "(birth_date AS DATETIME)) AS DATETIME)\n"
        + "FROM foodmart.employee";
    sql(query)
        .withHive()
        .ok(expectedHive)
        .withSpark()
        .ok(expectedSpark)
        .withBigQuery()
        .ok(expectedBigQuery);
  }

  @Test public void testCastToTime() {
    String query = "SELECT cast(\"hire_date\" as TIME) "
        + "FROM \"foodmart\".\"employee\"";
    final String expected = "SELECT SPLIT(DATE_FORMAT(hire_date, 'yyyy-MM-dd HH:mm:ss'), ' ')[1]\n"
        + "FROM foodmart.employee";
    final String expectedSpark = "SELECT CAST('1970-01-01 ' || DATE_FORMAT(hire_date, 'HH:mm:ss') "
        + "AS TIMESTAMP)\nFROM foodmart.employee";
    final String expectedBigQuery = "SELECT CAST(hire_date AS TIME)\n"
        + "FROM foodmart.employee";
    sql(query)
        .withHive()
        .ok(expected)
        .withSpark()
        .ok(expectedSpark)
        .withBigQuery()
        .ok(expectedBigQuery);
  }

  @Test public void testCastToTimeWithPrecision() {
    String query = "SELECT cast(\"hire_date\" as TIME(5)) "
        + "FROM \"foodmart\".\"employee\"";
    final String expectedHive = "SELECT SPLIT(DATE_FORMAT(hire_date, 'yyyy-MM-dd HH:mm:ss.sss'), "
        + "' ')[1]\n"
        + "FROM foodmart.employee";
    final String expectedSpark = "SELECT CAST('1970-01-01 ' || DATE_FORMAT(hire_date, 'HH:mm:ss"
        + ".SSS') AS TIMESTAMP)\nFROM foodmart.employee";
    final String expectedBigQuery = "SELECT CAST(FORMAT_TIME('%H:%M:%E3S', CAST(hire_date AS TIME))"
        + " AS TIME)\n"
        + "FROM foodmart.employee";
    sql(query)
        .withHive()
        .ok(expectedHive)
        .withSpark()
        .ok(expectedSpark)
        .withBigQuery()
        .ok(expectedBigQuery);
  }

  @Test public void testCastToTimeWithPrecisionWithStringInput() {
    String query = "SELECT cast('12:00'||':05' as TIME(5)) "
        + "FROM \"foodmart\".\"employee\"";
    final String expectedHive = "SELECT CONCAT('12:00', ':05')\n"
        + "FROM foodmart.employee";
    final String expectedSpark = "SELECT CAST('1970-01-01 ' || "
        + "DATE_FORMAT('12:00' || ':05', 'HH:mm:ss.SSS') AS TIMESTAMP)\nFROM foodmart.employee";
    final String expectedBigQuery = "SELECT CAST(FORMAT_TIME('%H:%M:%E3S', CAST(CONCAT('12:00', "
        + "':05') AS TIME)) AS TIME)\n"
        + "FROM foodmart.employee";
    final String mssql = "SELECT CAST(CONCAT('12:00', ':05') AS TIME(3))\n"
            + "FROM [foodmart].[employee]";
    sql(query)
        .withHive()
        .ok(expectedHive)
        .withSpark()
        .ok(expectedSpark)
        .withBigQuery()
        .ok(expectedBigQuery)
        .withMssql()
        .ok(mssql);
  }

  @Test public void testCastToTimeWithPrecisionWithStringLiteral() {
    String query = "SELECT cast('12:00:05' as TIME(3)) "
        + "FROM \"foodmart\".\"employee\"";
    final String expectedHive = "SELECT '12:00:05'\n"
        + "FROM foodmart.employee";
    final String expectedSpark = "SELECT TIMESTAMP '1970-01-01 12:00:05.000'\n"
        + "FROM foodmart.employee";
    final String expectedBigQuery = "SELECT TIME '12:00:05.000'\n"
        + "FROM foodmart.employee";
    sql(query)
        .withHive()
        .ok(expectedHive)
        .withSpark()
        .ok(expectedSpark)
        .withBigQuery()
        .ok(expectedBigQuery);
  }

  @Test public void testCastToTimeWithPrecisionWithTimeZoneStringLiteral() {
    String query = "SELECT cast('12:00:05+08:30' as TIME(3)) "
        + "FROM \"foodmart\".\"employee\"";
    final String expectedSpark =  "SELECT CAST('1970-01-01 ' || "
        + "DATE_FORMAT('12:00:05+08:30', 'HH:mm:ss.SSS') AS TIMESTAMP)\nFROM foodmart.employee";
    sql(query)
        .withSpark()
        .ok(expectedSpark);
  }

  @Test public void testFormatDateRelToSql() {
    final RelBuilder builder = relBuilder();
    final RexNode formatDateRexNode = builder.call(SqlLibraryOperators.FORMAT_DATE,
        builder.literal("YYYY-MM-DD"), builder.scan("EMP").field(4));
    final RelNode root = builder
        .scan("EMP")
        .project(builder.alias(formatDateRexNode, "FD"))
        .build();
    final String expectedSql = "SELECT FORMAT_DATE('YYYY-MM-DD', \"HIREDATE\") AS \"FD\"\n"
        + "FROM \"scott\".\"EMP\"";
    final String expectedBiqQuery = "SELECT FORMAT_DATE('%F', HIREDATE) AS FD\n"
        + "FROM scott.EMP";
    final String expectedHive = "SELECT DATE_FORMAT(HIREDATE, 'yyyy-MM-dd') FD\n"
        + "FROM scott.EMP";
    final String expectedSnowFlake = "SELECT TO_VARCHAR(\"HIREDATE\", 'YYYY-MM-DD') AS \"FD\"\n"
        + "FROM \"scott\".\"EMP\"";
    final String expectedSpark = expectedHive;
    assertThat(toSql(root, DatabaseProduct.CALCITE.getDialect()), isLinux(expectedSql));
    assertThat(toSql(root, DatabaseProduct.BIG_QUERY.getDialect()), isLinux(expectedBiqQuery));
    assertThat(toSql(root, DatabaseProduct.HIVE.getDialect()), isLinux(expectedHive));
    assertThat(toSql(root, DatabaseProduct.SPARK.getDialect()), isLinux(expectedSpark));
    assertThat(toSql(root, DatabaseProduct.SNOWFLAKE.getDialect()), isLinux(expectedSnowFlake));
  }

  @Test public void testDOMAndDOY() {
    final RelBuilder builder = relBuilder();
    final RexNode dayOfMonthRexNode = builder.call(SqlLibraryOperators.FORMAT_DATE,
            builder.literal("W"), builder.scan("EMP").field(4));
    final RexNode dayOfYearRexNode = builder.call(SqlLibraryOperators.FORMAT_DATE,
            builder.literal("WW"), builder.scan("EMP").field(4));

    final RelNode domRoot = builder
            .scan("EMP")
            .project(builder.alias(dayOfMonthRexNode, "FD"))
            .build();
    final RelNode doyRoot = builder
            .scan("EMP")
            .project(builder.alias(dayOfYearRexNode, "FD"))
            .build();

    final String expectedDOMBiqQuery = "SELECT CAST(CEIL(EXTRACT(DAY "
            + "FROM HIREDATE) / 7) AS STRING) AS FD\n"
            + "FROM scott.EMP";
    final String expectedDOYBiqQuery = "SELECT CAST(CEIL(EXTRACT(DAYOFYEAR "
            + "FROM HIREDATE) / 7) AS STRING) AS FD\n"
            + "FROM scott.EMP";

    assertThat(toSql(doyRoot, DatabaseProduct.BIG_QUERY.getDialect()),
            isLinux(expectedDOYBiqQuery));
    assertThat(toSql(domRoot, DatabaseProduct.BIG_QUERY.getDialect()),
            isLinux(expectedDOMBiqQuery));
  }

  @Test public void testYYYYWW() {
    final RelBuilder builder = relBuilder();
    final RexNode dayOfYearWithYYYYRexNode = builder.call(SqlLibraryOperators.FORMAT_DATE,
        builder.literal("YYYY-WW"), builder.scan("EMP").field(4));

    final RelNode doyRoot = builder
        .scan("EMP")
        .project(builder.alias(dayOfYearWithYYYYRexNode, "FD"))
        .build();

    final String expectedDOYBiqQuery = "SELECT FORMAT_DATE('%Y-%W', HIREDATE) AS FD\n"
        + "FROM scott.EMP";

    assertThat(toSql(doyRoot, DatabaseProduct.BIG_QUERY.getDialect()),
        isLinux(expectedDOYBiqQuery));
  }

  @Test public void testFormatTimestampRelToSql() {
    final RelBuilder builder = relBuilder();
    final RexNode formatTimestampRexNode = builder.call(SqlLibraryOperators.FORMAT_TIMESTAMP,
        builder.literal("YYYY-MM-DD HH:MI:SS.S(5)"), builder.scan("EMP").field(4));
    final RelNode root = builder
        .scan("EMP")
        .project(builder.alias(formatTimestampRexNode, "FD"))
        .build();
    final String expectedSql = "SELECT FORMAT_TIMESTAMP('YYYY-MM-DD HH:MI:SS.S(5)', \"HIREDATE\") "
        + "AS \"FD\"\n"
        + "FROM \"scott\".\"EMP\"";
    final String expectedSpark = "SELECT DATE_FORMAT(HIREDATE, 'yyyy-MM-dd hh:mm:ss.SSSSS') FD\n"
        + "FROM scott.EMP";
    final String expectedBiqQuery = "SELECT FORMAT_TIMESTAMP('%F %I:%M:%E5S', HIREDATE) AS FD\n"
        + "FROM scott.EMP";
    final String expectedHive = "SELECT DATE_FORMAT(HIREDATE, 'yyyy-MM-dd hh:mm:ss.sssss') FD\n"
        + "FROM scott.EMP";
    assertThat(toSql(root, DatabaseProduct.CALCITE.getDialect()), isLinux(expectedSql));
    assertThat(toSql(root, DatabaseProduct.BIG_QUERY.getDialect()), isLinux(expectedBiqQuery));
    assertThat(toSql(root, DatabaseProduct.HIVE.getDialect()), isLinux(expectedHive));
    assertThat(toSql(root, DatabaseProduct.SPARK.getDialect()), isLinux(expectedSpark));
  }

  @Test public void testFormatTimestampFormatsRelToSql() {
    final RelBuilder builder = relBuilder();
    final RexNode formatTimestampRexNode2 = builder.call(SqlLibraryOperators.FORMAT_TIMESTAMP,
        builder.literal("HH24MI"), builder.scan("EMP").field(4));
    final RexNode formatTimestampRexNode3 = builder.call(SqlLibraryOperators.FORMAT_TIMESTAMP,
        builder.literal("HH24MISS"), builder.scan("EMP").field(4));
    final RexNode formatTimestampRexNode4 = builder.call(SqlLibraryOperators.FORMAT_TIMESTAMP,
        builder.literal("YYYYMMDDHH24MISS"), builder.scan("EMP").field(4));
    final RexNode formatTimestampRexNode5 = builder.call(SqlLibraryOperators.FORMAT_TIMESTAMP,
        builder.literal("YYYYMMDDHHMISS"), builder.scan("EMP").field(4));
    final RexNode formatTimestampRexNode6 = builder.call(SqlLibraryOperators.FORMAT_TIMESTAMP,
        builder.literal("YYYYMMDDHH24MI"), builder.scan("EMP").field(4));
    final RexNode formatTimestampRexNode7 = builder.call(SqlLibraryOperators.FORMAT_TIMESTAMP,
        builder.literal("YYYYMMDDHH24"), builder.scan("EMP").field(4));
    final RexNode formatTimestampRexNode8 = builder.call(SqlLibraryOperators.FORMAT_TIMESTAMP,
        builder.literal("MS"), builder.scan("EMP").field(4));
    final RelNode root = builder
        .scan("EMP")
        .project(builder.alias(formatTimestampRexNode2, "FD2"),
            builder.alias(formatTimestampRexNode3, "FD3"),
            builder.alias(formatTimestampRexNode4, "FD4"),
            builder.alias(formatTimestampRexNode5, "FD5"),
            builder.alias(formatTimestampRexNode6, "FD6"),
            builder.alias(formatTimestampRexNode7, "FD7"),
            builder.alias(formatTimestampRexNode8, "FD8"))
        .build();
    final String expectedSql = "SELECT FORMAT_TIMESTAMP('HH24MI', \"HIREDATE\") AS \"FD2\", "
        + "FORMAT_TIMESTAMP('HH24MISS', \"HIREDATE\") AS \"FD3\", "
        + "FORMAT_TIMESTAMP('YYYYMMDDHH24MISS', \"HIREDATE\") AS \"FD4\", "
        + "FORMAT_TIMESTAMP('YYYYMMDDHHMISS', \"HIREDATE\") AS \"FD5\", FORMAT_TIMESTAMP"
        + "('YYYYMMDDHH24MI', \"HIREDATE\") AS \"FD6\", FORMAT_TIMESTAMP('YYYYMMDDHH24', "
        + "\"HIREDATE\") AS \"FD7\", FORMAT_TIMESTAMP('MS', \"HIREDATE\") AS \"FD8\"\n"
        + "FROM \"scott\".\"EMP\"";
    final String expectedBiqQuery = "SELECT FORMAT_TIMESTAMP('%H%M', HIREDATE) AS FD2, "
        + "FORMAT_TIMESTAMP('%H%M%S', HIREDATE) AS FD3, FORMAT_TIMESTAMP('%Y%m%d%H%M%S', "
        + "HIREDATE) AS FD4, FORMAT_TIMESTAMP('%Y%m%d%I%M%S', HIREDATE) AS FD5, FORMAT_TIMESTAMP"
        + "('%Y%m%d%H%M', HIREDATE) AS FD6, FORMAT_TIMESTAMP('%Y%m%d%H', HIREDATE) AS FD7, "
        + "FORMAT_TIMESTAMP('%E', HIREDATE) AS FD8\n"
        + "FROM scott.EMP";
    assertThat(toSql(root, DatabaseProduct.CALCITE.getDialect()), isLinux(expectedSql));
    assertThat(toSql(root, DatabaseProduct.BIG_QUERY.getDialect()), isLinux(expectedBiqQuery));
  }

  @Test public void testFormatTimeRelToSql() {
    final RelBuilder builder = relBuilder();
    final RexNode formatTimeRexNode = builder.call(SqlLibraryOperators.FORMAT_TIME,
        builder.literal("HH:MI:SS"), builder.scan("EMP").field(4));
    final RelNode root = builder
        .scan("EMP")
        .project(builder.alias(formatTimeRexNode, "FD"))
        .build();
    final String expectedSql = "SELECT FORMAT_TIME('HH:MI:SS', \"HIREDATE\") AS \"FD\"\n"
        + "FROM \"scott\".\"EMP\"";
    final String expectedBiqQuery = "SELECT FORMAT_TIME('%I:%M:%S', HIREDATE) AS FD\n"
        + "FROM scott.EMP";
    final String expectedHive = "SELECT DATE_FORMAT(HIREDATE, 'hh:mm:ss') FD\n"
        + "FROM scott.EMP";
    final String expectedSpark = expectedHive;
    assertThat(toSql(root, DatabaseProduct.CALCITE.getDialect()), isLinux(expectedSql));
    assertThat(toSql(root, DatabaseProduct.BIG_QUERY.getDialect()), isLinux(expectedBiqQuery));
    assertThat(toSql(root, DatabaseProduct.HIVE.getDialect()), isLinux(expectedHive));
    assertThat(toSql(root, DatabaseProduct.SPARK.getDialect()), isLinux(expectedSpark));
  }

  @Test public void testStrToDateRelToSql() {
    final RelBuilder builder = relBuilder();
    final RexNode strToDateNode1 = builder.call(SqlLibraryOperators.STR_TO_DATE,
        builder.literal("20181106"), builder.literal("YYYYMMDD"));
    final RexNode strToDateNode2 = builder.call(SqlLibraryOperators.STR_TO_DATE,
        builder.literal("2018/11/06"), builder.literal("YYYY/MM/DD"));
    final RelNode root = builder
        .scan("EMP")
        .project(builder.alias(strToDateNode1, "date1"), builder.alias(strToDateNode2, "date2"))
        .build();
    final String expectedSql = "SELECT STR_TO_DATE('20181106', 'YYYYMMDD') AS \"date1\", "
        + "STR_TO_DATE('2018/11/06', 'YYYY/MM/DD') AS \"date2\"\n"
        + "FROM \"scott\".\"EMP\"";
    final String expectedBiqQuery = "SELECT PARSE_DATE('%Y%m%d', '20181106') AS date1, "
        + "PARSE_DATE('%Y/%m/%d', '2018/11/06') AS date2\n"
        + "FROM scott.EMP";
    final String expectedHive = "SELECT CAST(FROM_UNIXTIME("
        + "UNIX_TIMESTAMP('20181106', 'yyyyMMdd'), 'yyyy-MM-dd') AS DATE) date1, "
        + "CAST(FROM_UNIXTIME(UNIX_TIMESTAMP('2018/11/06', 'yyyy/MM/dd'), 'yyyy-MM-dd') AS DATE) date2\n"
        + "FROM scott.EMP";
    final String expectedSpark = "SELECT TO_DATE('20181106', 'yyyyMMdd') date1, "
        + "TO_DATE('2018/11/06', 'yyyy/MM/dd') date2\nFROM scott.EMP";
    final String expectedSnowflake =
        "SELECT TO_DATE('20181106', 'YYYYMMDD') AS \"date1\", "
        + "TO_DATE('2018/11/06', 'YYYY/MM/DD') AS \"date2\"\n"
        + "FROM \"scott\".\"EMP\"";
    assertThat(toSql(root, DatabaseProduct.CALCITE.getDialect()), isLinux(expectedSql));
    assertThat(toSql(root, DatabaseProduct.BIG_QUERY.getDialect()), isLinux(expectedBiqQuery));
    assertThat(toSql(root, DatabaseProduct.HIVE.getDialect()), isLinux(expectedHive));
    assertThat(toSql(root, DatabaseProduct.SPARK.getDialect()), isLinux(expectedSpark));
    assertThat(toSql(root, DatabaseProduct.SNOWFLAKE.getDialect()), isLinux(expectedSnowflake));
  }

  @Test public void testFormatDatetimeRelToSql() {
    final RelBuilder builder = relBuilder();
    final RexNode formatDateNode1 = builder.call(SqlLibraryOperators.FORMAT_DATETIME,
            builder.literal("DDMMYY"), builder.literal("2008-12-25 15:30:00"));
    final RexNode formatDateNode2 = builder.call(SqlLibraryOperators.FORMAT_DATETIME,
            builder.literal("YY/MM/DD"), builder.literal("2012-12-25 12:50:10"));
    final RexNode formatDateNode3 = builder.call(SqlLibraryOperators.FORMAT_DATETIME,
        builder.literal("YY-MM-01"), builder.literal("2012-12-25 12:50:10"));
    final RexNode formatDateNode4 = builder.call(SqlLibraryOperators.FORMAT_DATETIME,
        builder.literal("YY-MM-DD 00:00:00"), builder.literal("2012-12-25 12:50:10"));
    final RelNode root = builder
            .scan("EMP")
            .project(builder.alias(formatDateNode1, "date1"),
                    builder.alias(formatDateNode2, "date2"),
                    builder.alias(formatDateNode3, "date3"),
                    builder.alias(formatDateNode4, "date4"))
            .build();
    final String expectedSql = "SELECT FORMAT_DATETIME('DDMMYY', '2008-12-25 15:30:00') AS "
            + "\"date1\", FORMAT_DATETIME('YY/MM/DD', '2012-12-25 12:50:10') AS \"date2\", "
            + "FORMAT_DATETIME('YY-MM-01', '2012-12-25 12:50:10') AS \"date3\", FORMAT_DATETIME"
            + "('YY-MM-DD 00:00:00', '2012-12-25 12:50:10') AS \"date4\"\n"
            + "FROM \"scott\".\"EMP\"";
    final String expectedBiqQuery = "SELECT FORMAT_DATETIME('%d%m%y', '2008-12-25 15:30:00') "
            + "AS date1, FORMAT_DATETIME('%y/%m/%d', '2012-12-25 12:50:10') AS date2,"
            + " FORMAT_DATETIME('%y-%m-01', '2012-12-25 12:50:10') AS date3,"
            + " FORMAT_DATETIME('%y-%m-%d 00:00:00', '2012-12-25 12:50:10') AS date4\n"
            + "FROM scott.EMP";
    final String expectedSpark = "SELECT DATE_FORMAT('2008-12-25 15:30:00', 'ddMMyy') date1, "
            + "DATE_FORMAT('2012-12-25 12:50:10', 'yy/MM/dd') date2,"
            + " DATE_FORMAT('2012-12-25 12:50:10', 'yy-MM-01') date3,"
            + " DATE_FORMAT('2012-12-25 12:50:10', 'yy-MM-dd 00:00:00') date4\n"
            + "FROM scott.EMP";
    assertThat(toSql(root, DatabaseProduct.CALCITE.getDialect()), isLinux(expectedSql));
    assertThat(toSql(root, DatabaseProduct.BIG_QUERY.getDialect()), isLinux(expectedBiqQuery));
    assertThat(toSql(root, DatabaseProduct.SPARK.getDialect()), isLinux(expectedSpark));
  }

  @Test public void testParseTimestampFunctionFormat() {
    final RelBuilder builder = relBuilder();
    final RexNode parseTSNode1 = builder.call(SqlLibraryOperators.PARSE_TIMESTAMP,
        builder.literal("YYYY-MM-dd HH24:MI:SS"), builder.literal("2009-03-20 12:25:50"));
    final RexNode parseTSNode2 = builder.call(SqlLibraryOperators.PARSE_TIMESTAMP,
        builder.literal("MI dd-YYYY-MM SS HH24"), builder.literal("25 20-2009-03 50 12"));
    final RexNode parseTSNode3 = builder.call(SqlLibraryOperators.PARSE_TIMESTAMP,
        builder.literal("yyyy@MM@dd@hh@mm@ss"), builder.literal("20200903020211"));
    final RexNode parseTSNode4 = builder.call(SqlLibraryOperators.PARSE_TIMESTAMP,
        builder.literal("yyyy@MM@dd@HH@mm@ss"), builder.literal("20200903210211"));
    final RexNode parseTSNode5 = builder.call(SqlLibraryOperators.PARSE_TIMESTAMP,
        builder.literal("HH@mm@ss"), builder.literal("215313"));
    final RexNode parseTSNode6 = builder.call(SqlLibraryOperators.PARSE_TIMESTAMP,
        builder.literal("MM@dd@yy"), builder.literal("090415"));
    final RexNode parseTSNode7 = builder.call(SqlLibraryOperators.PARSE_TIMESTAMP,
        builder.literal("MM@dd@yy"), builder.literal("Jun1215"));
    final RexNode parseTSNode8 = builder.call(SqlLibraryOperators.PARSE_TIMESTAMP,
        builder.literal("yyyy@MM@dd@HH"), builder.literal("2015061221"));
    final RexNode parseTSNode9 = builder.call(SqlLibraryOperators.PARSE_TIMESTAMP,
        builder.literal("yyyy@dd@mm"), builder.literal("20150653"));
    final RexNode parseTSNode10 = builder.call(SqlLibraryOperators.PARSE_TIMESTAMP,
        builder.literal("yyyy@mm@dd"), builder.literal("20155308"));
    final RexNode parseTSNode11 = builder.call(SqlLibraryOperators.PARSE_TIMESTAMP,
        builder.literal("YYYY-MM-dd@HH:mm:ss"), builder.literal("2009-03-2021:25:50"));
    final RexNode parseTSNode12 = builder.call(SqlLibraryOperators.PARSE_TIMESTAMP,
        builder.literal("YYYY-MM-dd@hh:mm:ss"), builder.literal("2009-03-2007:25:50"));
    final RexNode parseTSNode13 = builder.call(SqlLibraryOperators.PARSE_TIMESTAMP,
        builder.literal("YYYY-MM-dd@hh:mm:ss z"), builder.literal("2009-03-20 12:25:50.222"));
    final RexNode parseTSNode14 = builder.call(SqlLibraryOperators.PARSE_TIMESTAMP,
        builder.literal("YYYY-MM-dd'T'hh:mm:ss"), builder.literal("2012-05-09T04:12:12"));
    final RexNode parseTSNode15 = builder.call(SqlLibraryOperators.PARSE_TIMESTAMP,
        builder.literal("yyyy- MM-dd  HH: -mm:ss"), builder.literal("2015- 09-11  09: -07:23"));
    final RexNode parseTSNode16 = builder.call(SqlLibraryOperators.PARSE_TIMESTAMP,
        builder.literal("yyyy- MM-dd@HH: -mm:ss"), builder.literal("2015- 09-1109: -07:23"));
    final RexNode parseTSNode17 = builder.call(SqlLibraryOperators.PARSE_TIMESTAMP,
        builder.literal("yyyy-MM-dd-HH:mm:ss.S(3)@ZZ"), builder.literal("2015-09-11-09:07:23"));
    final RelNode root = builder
        .scan("EMP")
        .project(builder.alias(parseTSNode1, "date1"), builder.alias(parseTSNode2, "date2"),
            builder.alias(parseTSNode3, "timestamp1"), builder.alias(parseTSNode4, "timestamp2"),
            builder.alias(parseTSNode5, "time1"), builder.alias(parseTSNode6, "date1"),
            builder.alias(parseTSNode7, "date2"), builder.alias(parseTSNode8, "date3"),
            builder.alias(parseTSNode9, "date5"),
            builder.alias(parseTSNode10, "date6"), builder.alias(parseTSNode11, "timestamp3"),
            builder.alias(parseTSNode12, "timestamp4"), builder.alias(parseTSNode13, "timestamp5"),
            builder.alias(parseTSNode14, "timestamp6"), builder.alias(parseTSNode15, "timestamp7"),
            builder.alias(parseTSNode16, "timestamp8"), builder.alias(parseTSNode17, "timestamp9"))
        .build();
    final String expectedSql =
        "SELECT PARSE_TIMESTAMP('YYYY-MM-dd HH24:MI:SS', '2009-03-20 12:25:50') AS \"date1\","
            + " PARSE_TIMESTAMP('MI dd-YYYY-MM SS HH24', '25 20-2009-03 50 12') AS \"date2\","
            + " PARSE_TIMESTAMP('yyyy@MM@dd@hh@mm@ss', '20200903020211') AS \"timestamp1\","
            + " PARSE_TIMESTAMP('yyyy@MM@dd@HH@mm@ss', '20200903210211') AS \"timestamp2\","
            + " PARSE_TIMESTAMP('HH@mm@ss', '215313') AS \"time1\", "
            + "PARSE_TIMESTAMP('MM@dd@yy', '090415') AS \"date10\", "
            + "PARSE_TIMESTAMP('MM@dd@yy', 'Jun1215') AS \"date20\", "
            + "PARSE_TIMESTAMP('yyyy@MM@dd@HH', '2015061221') AS \"date3\", "
            + "PARSE_TIMESTAMP('yyyy@dd@mm', '20150653') AS \"date5\", "
            + "PARSE_TIMESTAMP('yyyy@mm@dd', '20155308') AS \"date6\", "
            + "PARSE_TIMESTAMP('YYYY-MM-dd@HH:mm:ss', '2009-03-2021:25:50') AS \"timestamp3\", "
            + "PARSE_TIMESTAMP('YYYY-MM-dd@hh:mm:ss', '2009-03-2007:25:50') AS \"timestamp4\", "
            + "PARSE_TIMESTAMP('YYYY-MM-dd@hh:mm:ss z', '2009-03-20 12:25:50.222') AS \"timestamp5\", "
            + "PARSE_TIMESTAMP('YYYY-MM-dd''T''hh:mm:ss', '2012-05-09T04:12:12') AS \"timestamp6\""
            + ", PARSE_TIMESTAMP('yyyy- MM-dd  HH: -mm:ss', '2015- 09-11  09: -07:23') AS \"timestamp7\""
            + ", PARSE_TIMESTAMP('yyyy- MM-dd@HH: -mm:ss', '2015- 09-1109: -07:23') AS \"timestamp8\""
            + ", PARSE_TIMESTAMP('yyyy-MM-dd-HH:mm:ss.S(3)@ZZ', '2015-09-11-09:07:23') AS \"timestamp9\"\n"
            + "FROM \"scott\".\"EMP\"";
    final String expectedBiqQuery =
        "SELECT PARSE_DATETIME('%F %H:%M:%S', '2009-03-20 12:25:50') AS date1,"
            + " PARSE_DATETIME('%M %d-%Y-%m %S %H', '25 20-2009-03 50 12') AS date2,"
            + " PARSE_DATETIME('%Y%m%d%I%m%S', '20200903020211') AS timestamp1,"
            + " PARSE_DATETIME('%Y%m%d%I%m%S', '20200903210211') AS timestamp2,"
            + " PARSE_DATETIME('%I%m%S', '215313') AS time1,"
            + " PARSE_DATETIME('%m%d%y', '090415') AS date10,"
            + " PARSE_DATETIME('%m%d%y', 'Jun1215') AS date20,"
            + " PARSE_DATETIME('%Y%m%d%I', '2015061221') AS date3,"
            + " PARSE_DATETIME('%Y%d%m', '20150653') AS date5,"
            + " PARSE_DATETIME('%Y%m%d', '20155308') AS date6,"
            + " PARSE_DATETIME('%F%I:%m:%S', '2009-03-2021:25:50') AS timestamp3,"
            + " PARSE_DATETIME('%F%I:%m:%S', '2009-03-2007:25:50') AS timestamp4, "
            + "PARSE_DATETIME('%F%I:%m:%S %Z', '2009-03-20 12:25:50.222') AS timestamp5, "
            + "PARSE_DATETIME('%FT%I:%m:%S', '2012-05-09T04:12:12') AS timestamp6,"
            + " PARSE_DATETIME('%Y- %m-%d  %I: -%m:%S', '2015- 09-11  09: -07:23') AS timestamp7,"
            + " PARSE_DATETIME('%Y- %m-%d%I: -%m:%S', '2015- 09-1109: -07:23') AS timestamp8,"
            + " PARSE_DATETIME('%F-%I:%m:%E3S%Ez', '2015-09-11-09:07:23') AS timestamp9\n"
            + "FROM scott.EMP";

    assertThat(toSql(root, DatabaseProduct.CALCITE.getDialect()), isLinux(expectedSql));
    assertThat(toSql(root, DatabaseProduct.BIG_QUERY.getDialect()), isLinux(expectedBiqQuery));
  }

  @Test public void testToTimestampFunction() {
    final RelBuilder builder = relBuilder();
    final RexNode parseTSNode1 = builder.call(SqlLibraryOperators.TO_TIMESTAMP,
        builder.literal("2009-03-20 12:25:50"), builder.literal("yyyy-MM-dd HH24:MI:SS"));
    final RelNode root = builder
        .scan("EMP")
        .project(builder.alias(parseTSNode1, "timestamp_value"))
        .build();
    final String expectedSql =
        "SELECT TO_TIMESTAMP('2009-03-20 12:25:50', 'yyyy-MM-dd HH24:MI:SS') AS "
            + "\"timestamp_value\"\nFROM \"scott\".\"EMP\"";
    final String expectedBiqQuery =
        "SELECT PARSE_DATETIME('%F %H:%M:%S', '2009-03-20 12:25:50') AS timestamp_value\n"
            + "FROM scott.EMP";

    assertThat(toSql(root, DatabaseProduct.CALCITE.getDialect()), isLinux(expectedSql));
    assertThat(toSql(root, DatabaseProduct.BIG_QUERY.getDialect()), isLinux(expectedBiqQuery));
  }

  @Test public void toTimestampFunction() {
    final RelBuilder builder = relBuilder();
    final RexNode parseTSNode1 = builder.call(SqlLibraryOperators.TO_TIMESTAMP,
        builder.literal("Jan 15, 1989, 11:00:06 AM"), builder.literal("MMM dd, YYYY,HH:MI:SS AM"));
    final RelNode root = builder
        .scan("EMP")
        .project(builder.alias(parseTSNode1, "timestamp_value"))
        .build();
    final String expectedSql =
        "SELECT TO_TIMESTAMP('Jan 15, 1989, 11:00:06 AM', 'MMM dd, YYYY,HH:MI:SS AM') AS "
        + "\"timestamp_value\"\nFROM \"scott\".\"EMP\"";
    final String expectedSF =
        "SELECT TO_TIMESTAMP('Jan 15, 1989, 11:00:06 AM' , 'MON DD, YYYY,HH:MI:SS AM') AS "
        + "\"timestamp_value\"\nFROM \"scott\".\"EMP\"";

    assertThat(toSql(root, DatabaseProduct.CALCITE.getDialect()), isLinux(expectedSql));
    assertThat(toSql(root, DatabaseProduct.SNOWFLAKE.getDialect()), isLinux(expectedSF));
  }

  @Test public void datediffFunctionWithTwoOperands() {
    final RelBuilder builder = relBuilder();
    final RexNode parseTSNode1 = builder.call(SqlLibraryOperators.DATE_DIFF,
        builder.literal("1994-07-21"), builder.literal("1993-07-21"));
    final RelNode root = builder
        .scan("EMP")
        .project(builder.alias(parseTSNode1, "date_diff_value"))
        .build();
    final String expectedSql =
        "SELECT DATE_DIFF('1994-07-21', '1993-07-21') AS \"date_diff_value\"\n"
        + "FROM \"scott\".\"EMP\"";
    final String expectedBQ =
        "SELECT DATE_DIFF('1994-07-21', '1993-07-21') AS date_diff_value\n"
        + "FROM scott.EMP";

    assertThat(toSql(root, DatabaseProduct.CALCITE.getDialect()), isLinux(expectedSql));
    assertThat(toSql(root, DatabaseProduct.BIG_QUERY.getDialect()), isLinux(expectedBQ));
  }

  @Test public void datediffFunctionWithThreeOperands() {
    final RelBuilder builder = relBuilder();
    final RexNode parseTSNode1 = builder.call(SqlLibraryOperators.DATE_DIFF,
        builder.literal("1994-07-21"), builder.literal("1993-07-21"), builder.literal("Month"));
    final RelNode root = builder
        .scan("EMP")
        .project(builder.alias(parseTSNode1, "date_diff_value"))
        .build();
    final String expectedSql =
        "SELECT DATE_DIFF('1994-07-21', '1993-07-21', 'Month') AS \"date_diff_value\"\n"
        + "FROM \"scott\".\"EMP\"";
    final String expectedBQ =
        "SELECT DATE_DIFF('1994-07-21', '1993-07-21', Month) AS date_diff_value\n"
        + "FROM scott.EMP";

    assertThat(toSql(root, DatabaseProduct.CALCITE.getDialect()), isLinux(expectedSql));
    assertThat(toSql(root, DatabaseProduct.BIG_QUERY.getDialect()), isLinux(expectedBQ));
  }

  @Test public void testToDateFunction() {
    final RelBuilder builder = relBuilder();
    final RexNode parseTSNode1 = builder.call(SqlLibraryOperators.TO_DATE,
        builder.literal("2009/03/20"), builder.literal("yyyy/MM/dd"));
    final RelNode root = builder
        .scan("EMP")
        .project(builder.alias(parseTSNode1, "date_value"))
        .build();
    final String expectedSql =
        "SELECT TO_DATE('2009/03/20', 'yyyy/MM/dd') AS \"date_value\"\n"
            + "FROM \"scott\".\"EMP\"";
    final String expectedBiqQuery =
        "SELECT DATE(PARSE_DATETIME('%Y/%m/%d', '2009/03/20')) AS date_value\n"
            + "FROM scott.EMP";

    assertThat(toSql(root, DatabaseProduct.CALCITE.getDialect()), isLinux(expectedSql));
    assertThat(toSql(root, DatabaseProduct.BIG_QUERY.getDialect()), isLinux(expectedBiqQuery));
  }

  @Test public void testToDateFunctionWithAMInFormat() {
    final RelBuilder builder = relBuilder();
    final RexNode toDateNode = builder.call(SqlLibraryOperators.TO_DATE,
        builder.literal("January 15, 1989, 11:00 A.M."),
        builder.literal("MMMM DD, YYYY, HH: MI A.M."));
    final RelNode root = builder
        .scan("EMP")
        .project(builder.alias(toDateNode, "date_value"))
        .build();
    final String expectedSparkQuery =
        "SELECT TO_DATE('JANUARY 15, 1989, 11:00 AM', 'MMMM dd, yyyy, hh: mm a') date_value\n"
            + "FROM scott.EMP";

    assertThat(toSql(root, DatabaseProduct.SPARK.getDialect()), isLinux(expectedSparkQuery));
  }

  @Test public void testToDateFunctionWithPMInFormat() {
    final RelBuilder builder = relBuilder();
    final RexNode toDateNode = builder.call(SqlLibraryOperators.TO_DATE,
        builder.literal("January 15, 1989, 11:00 P.M."),
        builder.literal("MMMM DD, YYYY, HH: MI P.M."));
    final RelNode root = builder
        .scan("EMP")
        .project(builder.alias(toDateNode, "date_value"))
        .build();
    final String expectedSparkQuery =
        "SELECT TO_DATE('JANUARY 15, 1989, 11:00 PM', 'MMMM dd, yyyy, hh: mm a') date_value\n"
            + "FROM scott.EMP";

    assertThat(toSql(root, DatabaseProduct.SPARK.getDialect()), isLinux(expectedSparkQuery));
  }

  /** Fluid interface to run tests. */
  static class Sql {
    private final SchemaPlus schema;
    private final String sql;
    private final SqlDialect dialect;
    private final Function<RelBuilder, RelNode> relFn;
    private final List<Function<RelNode, RelNode>> transforms;
    private final SqlParser.Config parserConfig;
    private final UnaryOperator<SqlToRelConverter.Config> config;

    Sql(CalciteAssert.SchemaSpec schemaSpec, String sql, SqlDialect dialect,
        SqlParser.Config parserConfig,
        UnaryOperator<SqlToRelConverter.Config> config,
        Function<RelBuilder, RelNode> relFn,
        List<Function<RelNode, RelNode>> transforms) {
      final SchemaPlus rootSchema = Frameworks.createRootSchema(true);
      this.schema = CalciteAssert.addSchema(rootSchema, schemaSpec);
      this.sql = sql;
      this.dialect = dialect;
      this.relFn = relFn;
      this.transforms = ImmutableList.copyOf(transforms);
      this.parserConfig = parserConfig;
      this.config = config;
    }

    Sql(SchemaPlus schema, String sql, SqlDialect dialect,
        SqlParser.Config parserConfig,
        UnaryOperator<SqlToRelConverter.Config> config,
        Function<RelBuilder, RelNode> relFn,
        List<Function<RelNode, RelNode>> transforms) {
      this.schema = schema;
      this.sql = sql;
      this.dialect = dialect;
      this.relFn = relFn;
      this.transforms = ImmutableList.copyOf(transforms);
      this.parserConfig = parserConfig;
      this.config = config;
    }

    Sql dialect(SqlDialect dialect) {
      return new Sql(schema, sql, dialect, parserConfig, config, relFn,
          transforms);
    }

    Sql relFn(Function<RelBuilder, RelNode> relFn) {
      return new Sql(schema, sql, dialect, parserConfig, config, relFn,
          transforms);
    }

    Sql withCalcite() {
      return dialect(SqlDialect.DatabaseProduct.CALCITE.getDialect());
    }

    Sql withClickHouse() {
      return dialect(SqlDialect.DatabaseProduct.CLICKHOUSE.getDialect());
    }

    Sql withDb2() {
      return dialect(SqlDialect.DatabaseProduct.DB2.getDialect());
    }

    Sql withHive() {
      return dialect(SqlDialect.DatabaseProduct.HIVE.getDialect());
    }

    Sql withHive2() {
      return dialect(
          new HiveSqlDialect(HiveSqlDialect.DEFAULT_CONTEXT
              .withDatabaseMajorVersion(2)
              .withDatabaseMinorVersion(1)
              .withNullCollation(NullCollation.LOW)));
    }


    Sql withHsqldb() {
      return dialect(SqlDialect.DatabaseProduct.HSQLDB.getDialect());
    }

    Sql withMssql() {
      return withMssql(14); // MSSQL 2008 = 10.0, 2012 = 11.0, 2017 = 14.0
    }

    Sql withMssql(int majorVersion) {
      final SqlDialect mssqlDialect = DatabaseProduct.MSSQL.getDialect();
      return dialect(
          new MssqlSqlDialect(MssqlSqlDialect.DEFAULT_CONTEXT
              .withDatabaseMajorVersion(majorVersion)
              .withIdentifierQuoteString(mssqlDialect.quoteIdentifier("")
                  .substring(0, 1))
              .withNullCollation(mssqlDialect.getNullCollation())));
    }

    Sql withMysql() {
      return dialect(SqlDialect.DatabaseProduct.MYSQL.getDialect());
    }

    Sql withMysql8() {
      final SqlDialect mysqlDialect = DatabaseProduct.MYSQL.getDialect();
      return dialect(
          new SqlDialect(MysqlSqlDialect.DEFAULT_CONTEXT
              .withDatabaseMajorVersion(8)
              .withIdentifierQuoteString(mysqlDialect.quoteIdentifier("")
                  .substring(0, 1))
              .withNullCollation(mysqlDialect.getNullCollation())));
    }

    Sql withOracle() {
      return dialect(SqlDialect.DatabaseProduct.ORACLE.getDialect());
    }

    Sql withPostgresql() {
      return dialect(SqlDialect.DatabaseProduct.POSTGRESQL.getDialect());
    }

    Sql withPresto() {
      return dialect(DatabaseProduct.PRESTO.getDialect());
    }

    Sql withRedshift() {
      return dialect(DatabaseProduct.REDSHIFT.getDialect());
    }

    Sql withSnowflake() {
      return dialect(DatabaseProduct.SNOWFLAKE.getDialect());
    }

    Sql withSybase() {
      return dialect(DatabaseProduct.SYBASE.getDialect());
    }

    Sql withVertica() {
      return dialect(SqlDialect.DatabaseProduct.VERTICA.getDialect());
    }

    Sql withBigQuery() {
      return dialect(SqlDialect.DatabaseProduct.BIG_QUERY.getDialect());
    }

    Sql withSpark() {
      return dialect(DatabaseProduct.SPARK.getDialect());
    }

    Sql withHiveIdentifierQuoteString() {
      final HiveSqlDialect hiveSqlDialect =
          new HiveSqlDialect((SqlDialect.EMPTY_CONTEXT)
              .withDatabaseProduct(DatabaseProduct.HIVE)
              .withIdentifierQuoteString("`"));
      return dialect(hiveSqlDialect);
    }

    Sql withSparkIdentifierQuoteString() {
      final SparkSqlDialect sparkSqlDialect =
          new SparkSqlDialect((SqlDialect.EMPTY_CONTEXT)
              .withDatabaseProduct(DatabaseProduct.SPARK)
              .withIdentifierQuoteString("`"));
      return dialect(sparkSqlDialect);
    }

    Sql withPostgresqlModifiedTypeSystem() {
      // Postgresql dialect with max length for varchar set to 256
      final PostgresqlSqlDialect postgresqlSqlDialect =
          new PostgresqlSqlDialect(PostgresqlSqlDialect.DEFAULT_CONTEXT
              .withDataTypeSystem(new RelDataTypeSystemImpl() {
                @Override public int getMaxPrecision(SqlTypeName typeName) {
                  switch (typeName) {
                  case VARCHAR:
                    return 256;
                  default:
                    return super.getMaxPrecision(typeName);
                  }
                }
              }));
      return dialect(postgresqlSqlDialect);
    }

    Sql withOracleModifiedTypeSystem() {
      // Oracle dialect with max length for varchar set to 512
      final OracleSqlDialect oracleSqlDialect =
          new OracleSqlDialect(OracleSqlDialect.DEFAULT_CONTEXT
              .withDataTypeSystem(new RelDataTypeSystemImpl() {
                @Override public int getMaxPrecision(SqlTypeName typeName) {
                  switch (typeName) {
                  case VARCHAR:
                    return 512;
                  default:
                    return super.getMaxPrecision(typeName);
                  }
                }
              }));
      return dialect(oracleSqlDialect);
    }

    Sql parserConfig(SqlParser.Config parserConfig) {
      return new Sql(schema, sql, dialect, parserConfig, config, relFn,
          transforms);
    }

    Sql withConfig(UnaryOperator<SqlToRelConverter.Config> config) {
      return new Sql(schema, sql, dialect, parserConfig, config, relFn,
          transforms);
    }

    Sql optimize(final RuleSet ruleSet, final RelOptPlanner relOptPlanner) {
      return new Sql(schema, sql, dialect, parserConfig, config, relFn,
          FlatLists.append(transforms, r -> {
            Program program = Programs.of(ruleSet);
            final RelOptPlanner p =
                Util.first(relOptPlanner,
                    new HepPlanner(
                        new HepProgramBuilder().addRuleClass(RelOptRule.class)
                            .build()));
            return program.run(p, r, r.getTraitSet(),
                ImmutableList.of(), ImmutableList.of());
          }));
    }

    Sql ok(String expectedQuery) {
      assertThat(exec(), isLinux(expectedQuery));
      return this;
    }

    Sql throws_(String errorMessage) {
      try {
        final String s = exec();
        throw new AssertionError("Expected exception with message `"
            + errorMessage + "` but nothing was thrown; got " + s);
      } catch (Exception e) {
        assertThat(e.getMessage(), is(errorMessage));
        return this;
      }
    }

    String exec() {
      try {
        RelNode rel;
        if (relFn != null) {
          rel = relFn.apply(relBuilder());
        } else {
          final SqlToRelConverter.Config config = this.config.apply(SqlToRelConverter.config()
              .withTrimUnusedFields(false));
          final Planner planner =
              getPlanner(null, parserConfig, schema, config);
          SqlNode parse = planner.parse(sql);
          SqlNode validate = planner.validate(parse);
          rel = planner.rel(validate).rel;
        }
        for (Function<RelNode, RelNode> transform : transforms) {
          rel = transform.apply(rel);
        }
        return toSql(rel, dialect);
      } catch (Exception e) {
        throw TestUtil.rethrow(e);
      }
    }

    public Sql schema(CalciteAssert.SchemaSpec schemaSpec) {
      return new Sql(schemaSpec, sql, dialect, parserConfig, config, relFn,
          transforms);
    }
  }

  @Test public void testIsNotTrueWithEqualCondition() {
    final String query = "select \"product_name\" from \"product\" where "
        + "\"product_name\" = 'Hello World' is not true";
    final String bigQueryExpected = "SELECT product_name\n"
        + "FROM foodmart.product\n"
        + "WHERE product_name <> 'Hello World'";
    sql(query)
        .withBigQuery()
        .ok(bigQueryExpected);
  }

  @Test public void testCoalseceWithCast() {
    final String query = "Select coalesce(cast('2099-12-31 00:00:00.123' as TIMESTAMP),\n"
            + "cast('2010-12-31 01:00:00.123' as TIMESTAMP))";
    final String expectedHive = "SELECT TIMESTAMP '2099-12-31 00:00:00'";
    final String expectedSpark = "SELECT TIMESTAMP '2099-12-31 00:00:00'";
    final String bigQueryExpected = "SELECT CAST('2099-12-31 00:00:00' AS DATETIME)";
    sql(query)
            .withHive()
            .ok(expectedHive)
            .withSpark()
            .ok(expectedSpark)
            .withBigQuery()
            .ok(bigQueryExpected);
  }

  @Test public void testCoalseceWithLiteral() {
    final String query = "Select coalesce('abc','xyz')";
    final String expectedHive = "SELECT 'abc'";
    final String expectedSpark = "SELECT 'abc'";
    final String bigQueryExpected = "SELECT 'abc'";
    sql(query)
            .withHive()
            .ok(expectedHive)
            .withSpark()
            .ok(expectedSpark)
            .withBigQuery()
            .ok(bigQueryExpected);
  }
  @Test public void testCoalseceWithNull() {
    final String query = "Select coalesce(null, 'abc')";
    final String expectedHive = "SELECT 'abc'";
    final String expectedSpark = "SELECT 'abc'";
    final String bigQueryExpected = "SELECT 'abc'";
    sql(query)
            .withHive()
            .ok(expectedHive)
            .withSpark()
            .ok(expectedSpark)
            .withBigQuery()
            .ok(bigQueryExpected);
  }

  @Test public void testLog10Function() {
    final String query = "SELECT LOG10(2) as dd";
    final String expectedSnowFlake = "SELECT LOG(10, 2) AS \"DD\"";
    sql(query)
        .withSnowflake()
        .ok(expectedSnowFlake);
  }

  @Test public void testLog10ForOne() {
    final String query = "SELECT LOG10(1) as dd";
    final String expectedSnowFlake = "SELECT 0 AS \"DD\"";
    sql(query)
        .withSnowflake()
        .ok(expectedSnowFlake);
  }

  @Test public void testLog10ForColumn() {
    final String query = "SELECT LOG10(\"product_id\") as dd from \"product\"";
    final String expectedSnowFlake = "SELECT LOG(10, \"product_id\") AS \"DD\"\n"
                      + "FROM \"foodmart\".\"product\"";
    sql(query)
        .withSnowflake()
        .ok(expectedSnowFlake);
  }

  @Test public void testDivideIntegerSnowflake() {
    final RelBuilder builder = relBuilder();
    final RexNode intdivideRexNode = builder.call(SqlStdOperatorTable.DIVIDE_INTEGER,
            builder.scan("EMP").field(0), builder.scan("EMP").field(3));
    final RelNode root = builder
            .scan("EMP")
            .project(builder.alias(intdivideRexNode, "a"))
            .build();
    final String expectedSql = "SELECT \"EMPNO\" /INT \"MGR\" AS \"a\"\n"
            + "FROM \"scott\".\"EMP\"";
    final String expectedSF = "SELECT FLOOR(\"EMPNO\" / \"MGR\") AS \"a\"\n"
            + "FROM \"scott\".\"EMP\"";
    assertThat(toSql(root, DatabaseProduct.CALCITE.getDialect()), isLinux(expectedSql));
    assertThat(toSql(root, DatabaseProduct.SNOWFLAKE.getDialect()), isLinux(expectedSF));
  }

  @Test public void testRoundFunctionWithColumnPlaceHandling() {
    final String query = "SELECT ROUND(123.41445, \"product_id\") AS \"a\"\n"
            + "FROM \"foodmart\".\"product\"";
    final String expectedBq = "SELECT ROUND(123.41445, product_id) AS a\nFROM foodmart.product";
    final String expected = "SELECT ROUND(123.41445, product_id) a\n"
            + "FROM foodmart.product";
    final String expectedSparkSql = "SELECT UDF_ROUND(123.41445, product_id) a\n"
            + "FROM foodmart.product";
    final String expectedSnowFlake = "SELECT TO_DECIMAL(ROUND(123.41445, "
            + "CASE WHEN \"product_id\" > 38 THEN 38 WHEN \"product_id\" < -12 "
            + "THEN -12 ELSE \"product_id\" END) ,38, 4) AS \"a\"\n"
            + "FROM \"foodmart\".\"product\"";
    final String expectedMssql = "SELECT ROUND(123.41445, [product_id]) AS [a]\n"
            + "FROM [foodmart].[product]";
    sql(query)
            .withBigQuery()
            .ok(expectedBq)
            .withHive()
            .ok(expected)
            .withSpark()
            .ok(expectedSparkSql)
            .withSnowflake()
            .ok(expectedSnowFlake)
            .withMssql()
            .ok(expectedMssql);
  }

  @Test public void testRoundFunctionWithOneParameter() {
    final String query = "SELECT ROUND(123.41445) AS \"a\"\n"
            + "FROM \"foodmart\".\"product\"";
    final String expectedMssql = "SELECT ROUND(123.41445, 0) AS [a]\n"
            + "FROM [foodmart].[product]";
    final String expectedSparkSql = "SELECT ROUND(123.41445) a\n"
            + "FROM foodmart.product";
    sql(query)
            .withMssql()
            .ok(expectedMssql)
            .withSpark()
            .ok(expectedSparkSql);
  }

  @Test public void testTruncateFunctionWithColumnPlaceHandling() {
    String query = "select truncate(2.30259, \"employee_id\") from \"employee\"";
    final String expectedBigQuery = "SELECT TRUNC(2.30259, employee_id)\n"
            + "FROM foodmart.employee";
    final String expectedSnowFlake = "SELECT TRUNCATE(2.30259, CASE WHEN \"employee_id\" > 38"
            + " THEN 38 WHEN \"employee_id\" < -12 THEN -12 ELSE \"employee_id\" END)\n"
            + "FROM \"foodmart\".\"employee\"";
    final String expectedMssql = "SELECT ROUND(2.30259, [employee_id])"
            + "\nFROM [foodmart].[employee]";
    sql(query)
            .withBigQuery()
            .ok(expectedBigQuery)
            .withSnowflake()
            .ok(expectedSnowFlake)
            .withMssql()
            .ok(expectedMssql);
  }

  @Test public void testTruncateFunctionWithOneParameter() {
    String query = "select truncate(2.30259) from \"employee\"";
    final String expectedMssql = "SELECT ROUND(2.30259, 0)"
            + "\nFROM [foodmart].[employee]";
    sql(query)
            .withMssql()
            .ok(expectedMssql);
  }

  @Test public void testWindowFunctionWithOrderByWithoutcolumn() {
    String query = "Select count(*) over() from \"employee\"";
    final String expectedSnowflake = "SELECT COUNT(*) OVER (ORDER BY 0 ROWS BETWEEN UNBOUNDED "
            + "PRECEDING AND UNBOUNDED FOLLOWING)\n"
            + "FROM \"foodmart\".\"employee\"";
    final String mssql = "SELECT COUNT(*) OVER ()\n"
            + "FROM [foodmart].[employee]";
    sql(query)
            .withSnowflake()
            .ok(expectedSnowflake)
            .withMssql()
            .ok(mssql);
  }

  @Test public void testWindowFunctionWithOrderByWithcolumn() {
    String query = "select count(\"employee_id\") over () as a from \"employee\"";
    final String expectedSnowflake = "SELECT COUNT(\"employee_id\") OVER (ORDER BY \"employee_id\" "
            + "ROWS BETWEEN UNBOUNDED PRECEDING AND UNBOUNDED FOLLOWING) AS \"A\"\n"
            + "FROM \"foodmart\".\"employee\"";
    sql(query)
            .withSnowflake()
            .ok(expectedSnowflake);
  }

  @Test public void testRoundFunction() {
    final String query = "SELECT ROUND(123.41445, \"product_id\") AS \"a\"\n"
            + "FROM \"foodmart\".\"product\"";
    final String expectedSnowFlake = "SELECT TO_DECIMAL(ROUND(123.41445, CASE "
            + "WHEN \"product_id\" > 38 THEN 38 WHEN \"product_id\" < -12 THEN -12 "
            + "ELSE \"product_id\" END) ,38, 4) AS \"a\"\n"
            + "FROM \"foodmart\".\"product\"";
    sql(query)
            .withSnowflake()
            .ok(expectedSnowFlake);
  }

  @Test public void testRandomFunction() {
    String query = "select rand_integer(1,3) from \"employee\"";
    final String expectedSnowFlake = "SELECT UNIFORM(1, 3, RANDOM())\n"
            + "FROM \"foodmart\".\"employee\"";
    final String expectedHive = "SELECT FLOOR(RAND() * (3 - 1 + 1)) + 1\n"
            + "FROM foodmart.employee";
    final String expectedBQ = "SELECT FLOOR(RAND() * (3 - 1 + 1)) + 1\n"
            + "FROM foodmart.employee";
    final String expectedSpark = "SELECT FLOOR(RAND() * (3 - 1 + 1)) + 1\n"
            + "FROM foodmart.employee";
    sql(query)
            .withHive()
            .ok(expectedHive)
            .withSpark()
            .ok(expectedSpark)
            .withBigQuery()
            .ok(expectedBQ)
            .withSnowflake()
            .ok(expectedSnowFlake);
  }

  @Test public void testCaseExprForE4() {
    final RelBuilder builder = relBuilder().scan("EMP");
    final RexNode condition = builder.call(SqlLibraryOperators.FORMAT_DATE,
            builder.literal("E4"), builder.field("HIREDATE"));
    final RelNode root = relBuilder().scan("EMP").filter(condition).build();
    final String expectedSF = "SELECT *\n"
            + "FROM \"scott\".\"EMP\"\n"
            + "WHERE CASE WHEN TO_VARCHAR(\"HIREDATE\", 'DY') = 'Sun' "
            + "THEN 'Sunday' WHEN TO_VARCHAR(\"HIREDATE\", 'DY') = 'Mon' "
            + "THEN 'Monday' WHEN TO_VARCHAR(\"HIREDATE\", 'DY') = 'Tue' "
            + "THEN 'Tuesday' WHEN TO_VARCHAR(\"HIREDATE\", 'DY') = 'Wed' "
            + "THEN 'Wednesday' WHEN TO_VARCHAR(\"HIREDATE\", 'DY') = 'Thu' "
            + "THEN 'Thursday' WHEN TO_VARCHAR(\"HIREDATE\", 'DY') = 'Fri' "
            + "THEN 'Friday' WHEN TO_VARCHAR(\"HIREDATE\", 'DY') = 'Sat' "
            + "THEN 'Saturday' END";
    assertThat(toSql(root, DatabaseProduct.SNOWFLAKE.getDialect()), isLinux(expectedSF));
  }

  @Test public void testCaseExprForEEEE() {
    final RelBuilder builder = relBuilder().scan("EMP");
    final RexNode condition = builder.call(SqlLibraryOperators.FORMAT_DATE,
            builder.literal("EEEE"), builder.field("HIREDATE"));
    final RelNode root = relBuilder().scan("EMP").filter(condition).build();
    final String expectedSF = "SELECT *\n"
            + "FROM \"scott\".\"EMP\"\n"
            + "WHERE CASE WHEN TO_VARCHAR(\"HIREDATE\", 'DY') = 'Sun' "
            + "THEN 'Sunday' WHEN TO_VARCHAR(\"HIREDATE\", 'DY') = 'Mon' "
            + "THEN 'Monday' WHEN TO_VARCHAR(\"HIREDATE\", 'DY') = 'Tue' "
            + "THEN 'Tuesday' WHEN TO_VARCHAR(\"HIREDATE\", 'DY') = 'Wed' "
            + "THEN 'Wednesday' WHEN TO_VARCHAR(\"HIREDATE\", 'DY') = 'Thu' "
            + "THEN 'Thursday' WHEN TO_VARCHAR(\"HIREDATE\", 'DY') = 'Fri' "
            + "THEN 'Friday' WHEN TO_VARCHAR(\"HIREDATE\", 'DY') = 'Sat' "
            + "THEN 'Saturday' END";
    assertThat(toSql(root, DatabaseProduct.SNOWFLAKE.getDialect()), isLinux(expectedSF));
  }

  @Test public void testCaseExprForE3() {
    final RelBuilder builder = relBuilder().scan("EMP");
    final RexNode condition = builder.call(SqlLibraryOperators.FORMAT_DATE,
            builder.literal("E3"), builder.field("HIREDATE"));
    final RelNode root = relBuilder().scan("EMP").filter(condition).build();
    final String expectedSF = "SELECT *\n"
            + "FROM \"scott\".\"EMP\"\n"
            + "WHERE TO_VARCHAR(\"HIREDATE\", 'DY')";
    assertThat(toSql(root, DatabaseProduct.SNOWFLAKE.getDialect()), isLinux(expectedSF));
  }

  @Test public void testCaseExprForEEE() {
    final RelBuilder builder = relBuilder().scan("EMP");
    final RexNode condition = builder.call(SqlLibraryOperators.FORMAT_DATE,
            builder.literal("EEE"), builder.field("HIREDATE"));
    final RelNode root = relBuilder().scan("EMP").filter(condition).build();
    final String expectedSF = "SELECT *\n"
            + "FROM \"scott\".\"EMP\"\n"
            + "WHERE TO_VARCHAR(\"HIREDATE\", 'DY')";
    assertThat(toSql(root, DatabaseProduct.SNOWFLAKE.getDialect()), isLinux(expectedSF));
  }

  @Test public void octetLength() {
    final RelBuilder builder = relBuilder().scan("EMP");
    final RexNode condition = builder.call(SqlLibraryOperators.OCTET_LENGTH,
            builder.field("ENAME"));
    final RelNode root = relBuilder().scan("EMP").filter(condition).build();

    final String expectedBQ = "SELECT *\n"
            + "FROM scott.EMP\n"
            + "WHERE OCTET_LENGTH(ENAME)";
    assertThat(toSql(root, DatabaseProduct.BIG_QUERY.getDialect()), isLinux(expectedBQ));
  }

  @Test public void octetLengthWithLiteral() {
    final RelBuilder builder = relBuilder().scan("EMP");
    final RexNode condition = builder.call(SqlLibraryOperators.OCTET_LENGTH,
            builder.literal("ENAME"));
    final RelNode root = relBuilder().scan("EMP").filter(condition).build();

    final String expectedBQ = "SELECT *\n"
            + "FROM scott.EMP\n"
            + "WHERE OCTET_LENGTH('ENAME')";
    assertThat(toSql(root, DatabaseProduct.BIG_QUERY.getDialect()), isLinux(expectedBQ));
  }

  @Test public void testInt2Shr() {
    final RelBuilder builder = relBuilder().scan("EMP");
    final RexNode condition = builder.call(SqlLibraryOperators.INT2SHR,
            builder.literal(3), builder.literal(1), builder.literal(6));
    final RelNode root = relBuilder().scan("EMP").filter(condition).build();

    final String expectedBQ = "SELECT *\n"
            + "FROM scott.EMP\n"
            + "WHERE (3 & 6 ) >> 1";
    assertThat(toSql(root, DatabaseProduct.BIG_QUERY.getDialect()), isLinux(expectedBQ));
  }

  @Test public void testInt8Xor() {
    final RelBuilder builder = relBuilder().scan("EMP");
    final RexNode condition = builder.call(SqlLibraryOperators.BITWISE_XOR,
            builder.literal(3), builder.literal(6));
    final RelNode root = relBuilder().scan("EMP").filter(condition).build();

    final String expectedBQ = "SELECT *\n"
            + "FROM scott.EMP\n"
            + "WHERE 3 ^ 6";
    final String expectedSpark = "SELECT *\n"
            + "FROM scott.EMP\n"
            + "WHERE 3 ^ 6";
    assertThat(toSql(root, DatabaseProduct.BIG_QUERY.getDialect()), isLinux(expectedBQ));
    assertThat(toSql(root, DatabaseProduct.SPARK.getDialect()), isLinux(expectedSpark));
  }

  @Test public void testInt2Shl() {
    final RelBuilder builder = relBuilder().scan("EMP");
    final RexNode condition = builder.call(SqlLibraryOperators.INT2SHL,
            builder.literal(3), builder.literal(1), builder.literal(6));
    final RelNode root = relBuilder().scan("EMP").filter(condition).build();

    final String expectedBQ = "SELECT *\n"
            + "FROM scott.EMP\n"
            + "WHERE (3 & 6 ) << 1";
    assertThat(toSql(root, DatabaseProduct.BIG_QUERY.getDialect()), isLinux(expectedBQ));
  }

  @Test public void testInt2And() {
    final RelBuilder builder = relBuilder().scan("EMP");
    final RexNode condition = builder.call(SqlLibraryOperators.BITWISE_AND,
            builder.literal(3), builder.literal(6));
    final RelNode root = relBuilder().scan("EMP").filter(condition).build();

    final String expectedBQ = "SELECT *\n"
            + "FROM scott.EMP\n"
            + "WHERE 3 & 6";
    final String expectedSpark = "SELECT *\n"
            + "FROM scott.EMP\n"
            + "WHERE 3 & 6";
    assertThat(toSql(root, DatabaseProduct.BIG_QUERY.getDialect()), isLinux(expectedBQ));
    assertThat(toSql(root, DatabaseProduct.SPARK.getDialect()), isLinux(expectedSpark));
  }

  @Test public void testInt1Or() {
    final RelBuilder builder = relBuilder().scan("EMP");
    final RexNode condition = builder.call(SqlLibraryOperators.BITWISE_OR,
            builder.literal(3), builder.literal(6));
    final RelNode root = relBuilder().scan("EMP").filter(condition).build();

    final String expectedBQ = "SELECT *\n"
            + "FROM scott.EMP\n"
            + "WHERE 3 | 6";
    final String expectedSpark = "SELECT *\n"
            + "FROM scott.EMP\n"
            + "WHERE 3 | 6";
    assertThat(toSql(root, DatabaseProduct.BIG_QUERY.getDialect()), isLinux(expectedBQ));
    assertThat(toSql(root, DatabaseProduct.SPARK.getDialect()), isLinux(expectedSpark));
  }

  @Test public void testCot() {
    final String query = "SELECT COT(0.12)";

    final String expectedBQ = "SELECT 1 / TAN(0.12)";
    sql(query)
            .withBigQuery()
            .ok(expectedBQ);
  }

  @Test public void testTimestampLiteral() {
    final String query = "SELECT Timestamp '1993-07-21 10:10:10'";
    final String expectedBQ = "SELECT CAST('1993-07-21 10:10:10' AS DATETIME)";
    sql(query)
        .withBigQuery()
        .ok(expectedBQ);
  }

  @Test public void testCaseForLnFunction() {
    final String query = "SELECT LN(\"product_id\") as dd from \"product\"";
    final String expectedMssql = "SELECT LOG([product_id]) AS [DD]"
            + "\nFROM [foodmart].[product]";
    sql(query)
            .withMssql()
            .ok(expectedMssql);
  }

  @Test public void testCaseForCeilToCeilingMSSQL() {
    final String query = "SELECT CEIL(12345) FROM \"product\"";
    final String expected = "SELECT CEILING(12345)\n"
            + "FROM [foodmart].[product]";
    sql(query)
      .withMssql()
      .ok(expected);
  }

  @Test public void testLastDayMSSQL() {
    final String query = "SELECT LAST_DAY(DATE '2009-12-20')";
    final String expected = "SELECT EOMONTH('2009-12-20')";
    sql(query)
            .withMssql()
            .ok(expected);
  }

  @Test public void testCurrentDate() {
    String query =
        "select CURRENT_DATE from \"product\" where \"product_id\" < 10";
    final String expected = "SELECT CAST(GETDATE() AS DATE) AS [CURRENT_DATE]\n"
        + "FROM [foodmart].[product]\n"
        + "WHERE [product_id] < 10";
    sql(query).withMssql().ok(expected);
  }

  @Test public void testCurrentTime() {
    String query =
        "select CURRENT_TIME from \"product\" where \"product_id\" < 10";
    final String expected = "SELECT CAST(GETDATE() AS TIME) AS [CURRENT_TIME]\n"
        + "FROM [foodmart].[product]\n"
        + "WHERE [product_id] < 10";
    sql(query).withMssql().ok(expected);
  }

  @Test public void testCurrentTimestamp() {
    String query =
        "select CURRENT_TIMESTAMP from \"product\" where \"product_id\" < 10";
    final String expected = "SELECT GETDATE() AS [CURRENT_TIMESTAMP]\n"
        + "FROM [foodmart].[product]\n"
        + "WHERE [product_id] < 10";
    sql(query).withMssql().ok(expected);
  }

  @Test public void testDayOfMonth() {
    String query = "select DAYOFMONTH( DATE '2008-08-29')";
    final String expectedMssql = "SELECT DAY('2008-08-29')";
    final String expectedBQ = "SELECT EXTRACT(DAY FROM DATE '2008-08-29')";

    sql(query)
      .withMssql()
      .ok(expectedMssql)
      .withBigQuery()
      .ok(expectedBQ);
  }

  @Test public void testExtractDecade() {
    String query = "SELECT EXTRACT(DECADE FROM DATE '2008-08-29')";
    final String expectedBQ = "SELECT CAST(SUBSTR(CAST("
            + "EXTRACT(YEAR FROM DATE '2008-08-29') AS STRING), 0, 3) AS INTEGER)";

    sql(query)
            .withBigQuery()
            .ok(expectedBQ);
  }

  @Test public void testExtractCentury() {
    String query = "SELECT EXTRACT(CENTURY FROM DATE '2008-08-29')";
    final String expectedBQ = "SELECT CAST(CEIL(EXTRACT(YEAR FROM DATE '2008-08-29') / 100) "
            + "AS INTEGER)";

    sql(query)
            .withBigQuery()
            .ok(expectedBQ);
  }

  @Test public void testExtractDOY() {
    String query = "SELECT EXTRACT(DOY FROM DATE '2008-08-29')";
    final String expectedBQ = "SELECT EXTRACT(DAYOFYEAR FROM DATE '2008-08-29')";

    sql(query)
            .withBigQuery()
            .ok(expectedBQ);
  }

  @Test public void testExtractDOW() {
    String query = "SELECT EXTRACT(DOW FROM DATE '2008-08-29')";
    final String expectedBQ = "SELECT EXTRACT(DAYOFWEEK FROM DATE '2008-08-29')";

    sql(query)
            .withBigQuery()
            .ok(expectedBQ);
  }

  @Test public void testExtractHour() {
    String query = "SELECT HOUR(TIMESTAMP '1999-06-23 10:30:47')";
    final String expectedBQ = "SELECT EXTRACT(HOUR FROM CAST('1999-06-23 10:30:47' AS DATETIME))";

    sql(query)
        .withBigQuery()
        .ok(expectedBQ);
  }

  @Test public void testExtractMinute() {
    String query = "SELECT MINUTE(TIMESTAMP '1999-06-23 10:30:47')";
    final String expectedBQ = "SELECT EXTRACT(MINUTE FROM CAST('1999-06-23 10:30:47' AS DATETIME))";

    sql(query)
        .withBigQuery()
        .ok(expectedBQ);
  }

  @Test public void testExtractSecond() {
    String query = "SELECT SECOND(TIMESTAMP '1999-06-23 10:30:47')";
    final String expectedBQ = "SELECT EXTRACT(SECOND FROM CAST('1999-06-23 10:30:47' AS DATETIME))";

    sql(query)
        .withBigQuery()
        .ok(expectedBQ);
  }

  @Test public void testExtractEpoch() {
    String query = "SELECT EXTRACT(EPOCH FROM DATE '2008-08-29')";
    final String expectedBQ = "SELECT UNIX_SECONDS(CAST(DATE '2008-08-29' AS TIMESTAMP))";

    sql(query)
        .withBigQuery()
        .ok(expectedBQ);
  }

  @Test public void testExtractEpochWithDifferentOperands() {
    String query = "SELECT EXTRACT(EPOCH FROM \"birth_date\"), "
        + "EXTRACT(EPOCH FROM TIMESTAMP '2018-01-01 00:00:00'), "
        + "EXTRACT(EPOCH FROM TIMESTAMP'2018-01-01 12:12:12'), "
        + "EXTRACT(EPOCH FROM CURRENT_TIMESTAMP)\n"
        + "FROM  \"employee\"";
    final String expectedBQ = "SELECT UNIX_SECONDS(CAST(birth_date AS TIMESTAMP)), "
        + "UNIX_SECONDS(CAST('2018-01-01 00:00:00' AS TIMESTAMP)), "
        + "UNIX_SECONDS(CAST('2018-01-01 12:12:12' AS TIMESTAMP)), "
        + "UNIX_SECONDS(CURRENT_TIMESTAMP())\n"
        + "FROM foodmart.employee";

    sql(query)
            .withBigQuery()
            .ok(expectedBQ);
  }

  @Test public void testExtractEpochWithMinusOperandBetweenCurrentTimestamp() {
    final RelBuilder builder = relBuilder();
    final RexNode extractEpochRexNode = builder.call(SqlStdOperatorTable.EXTRACT,
        builder.literal(TimeUnitRange.EPOCH), builder.call(SqlStdOperatorTable.MINUS,
            builder.call(SqlStdOperatorTable.CURRENT_TIMESTAMP),
            builder.call(SqlStdOperatorTable.CURRENT_TIMESTAMP)));
    final RelNode root = builder
        .scan("EMP")
        .project(builder.alias(extractEpochRexNode, "EE"))
        .build();
    final String expectedSql = "SELECT EXTRACT(EPOCH FROM CURRENT_TIMESTAMP - CURRENT_TIMESTAMP) "
        + "AS \"EE\"\n"
        + "FROM \"scott\".\"EMP\"";
    final String expectedBiqQuery = "SELECT UNIX_SECONDS(CURRENT_TIMESTAMP())  - UNIX_SECONDS"
        + "(CURRENT_TIMESTAMP()) AS EE\n"
        + "FROM scott.EMP";
    assertThat(toSql(root, DatabaseProduct.CALCITE.getDialect()), isLinux(expectedSql));
    assertThat(toSql(root, DatabaseProduct.BIG_QUERY.getDialect()), isLinux(expectedBiqQuery));
  }

  @Test public void testExtractEpochWithCurrentDate() {
    final RelBuilder builder = relBuilder();
    final RexNode extractEpochRexNode = builder.call(SqlStdOperatorTable.EXTRACT,
        builder.literal(TimeUnitRange.EPOCH), builder.call(SqlStdOperatorTable.CURRENT_DATE));
    final RelNode root = builder
        .scan("EMP")
        .project(builder.alias(extractEpochRexNode, "EE"))
        .build();
    final String expectedSql = "SELECT EXTRACT(EPOCH FROM CURRENT_DATE) AS \"EE\"\n"
        + "FROM \"scott\".\"EMP\"";
    final String expectedBiqQuery = "SELECT UNIX_SECONDS() AS EE\n"
        + "FROM scott.EMP";
    assertThat(toSql(root, DatabaseProduct.CALCITE.getDialect()), isLinux(expectedSql));
    assertThat(toSql(root, DatabaseProduct.BIG_QUERY.getDialect()), isLinux(expectedBiqQuery));
  }

  @Test public void testExtractMillennium() {
    String query = "SELECT EXTRACT(MILLENNIUM FROM DATE '2008-08-29')";
    final String expectedBQ = "SELECT CAST(SUBSTR(CAST("
            + "EXTRACT(YEAR FROM DATE '2008-08-29') AS STRING), 0, 1) AS INTEGER)";

    sql(query)
            .withBigQuery()
            .ok(expectedBQ);
  }

  @Test public void testSecFromMidnightFormatTimestamp() {
    final RelBuilder builder = relBuilder();
    final RexNode formatTimestampRexNode = builder.call(SqlLibraryOperators.FORMAT_TIMESTAMP,
        builder.literal("SEC_FROM_MIDNIGHT"), builder.scan("EMP").field(4));
    final RelNode root = builder
        .scan("EMP")
        .project(builder.alias(formatTimestampRexNode, "FD"))
        .build();
    final String expectedSql = "SELECT FORMAT_TIMESTAMP('SEC_FROM_MIDNIGHT', \"HIREDATE\") AS"
        + " \"FD\"\n"
        + "FROM \"scott\".\"EMP\"";
    final String expectedBiqQuery = "SELECT CAST(DATE_DIFF(HIREDATE, CAST(CAST(HIREDATE AS DATE) "
        + "AS DATETIME), SECOND) AS STRING) AS FD\n"
        + "FROM scott.EMP";
    assertThat(toSql(root, DatabaseProduct.CALCITE.getDialect()), isLinux(expectedSql));
    assertThat(toSql(root, DatabaseProduct.BIG_QUERY.getDialect()), isLinux(expectedBiqQuery));
  }

  @Test public void testGetQuarterFromDate() {
    final RelBuilder builder = relBuilder();
    final RexNode formatDateRexNode = builder.call(SqlLibraryOperators.FORMAT_DATE,
        builder.literal("QUARTER"), builder.scan("EMP").field(4));
    final RelNode root = builder
        .scan("EMP")
        .project(builder.alias(formatDateRexNode, "FD"))
        .build();

    final String expectedBiqQuery = "SELECT FORMAT_DATE('%Q', HIREDATE) AS FD\n"
        + "FROM scott.EMP";
    assertThat(toSql(root, DatabaseProduct.BIG_QUERY.getDialect()), isLinux(expectedBiqQuery));
  }


  @Test public void testExtractDay() {
    String query = "SELECT EXTRACT(DAY FROM CURRENT_DATE), EXTRACT(DAY FROM CURRENT_TIMESTAMP)";
    final String expectedSFSql = "SELECT DAY(CURRENT_DATE), DAY(CURRENT_TIMESTAMP)";
    final String expectedBQSql = "SELECT EXTRACT(DAY FROM CURRENT_DATE), "
        + "EXTRACT(DAY FROM CURRENT_DATETIME())";
    final String expectedMsSql = "SELECT DAY(CAST(GETDATE() AS DATE)), DAY(GETDATE())";

    sql(query)
        .withSnowflake()
        .ok(expectedSFSql)
        .withBigQuery()
        .ok(expectedBQSql)
        .withMssql()
        .ok(expectedMsSql);
  }

  @Test public void testExtractMonth() {
    String query = "SELECT EXTRACT(MONTH FROM CURRENT_DATE), EXTRACT(MONTH FROM CURRENT_TIMESTAMP)";
    final String expectedSFSql = "SELECT MONTH(CURRENT_DATE), MONTH(CURRENT_TIMESTAMP)";
    final String expectedBQSql = "SELECT EXTRACT(MONTH FROM CURRENT_DATE), "
        + "EXTRACT(MONTH FROM CURRENT_DATETIME())";
    final String expectedMsSql = "SELECT MONTH(CAST(GETDATE() AS DATE)), MONTH(GETDATE())";

    sql(query)
        .withSnowflake()
        .ok(expectedSFSql)
        .withBigQuery()
        .ok(expectedBQSql)
        .withMssql()
        .ok(expectedMsSql);
  }

  @Test public void testExtractYear() {
    String query = "SELECT EXTRACT(YEAR FROM CURRENT_DATE), EXTRACT(YEAR FROM CURRENT_TIMESTAMP)";
    final String expectedSFSql = "SELECT YEAR(CURRENT_DATE), YEAR(CURRENT_TIMESTAMP)";
    final String expectedBQSql = "SELECT EXTRACT(YEAR FROM CURRENT_DATE), "
        + "EXTRACT(YEAR FROM CURRENT_DATETIME())";
    final String expectedMsSql = "SELECT YEAR(CAST(GETDATE() AS DATE)), YEAR(GETDATE())";

    sql(query)
        .withSnowflake()
        .ok(expectedSFSql)
        .withBigQuery()
        .ok(expectedBQSql)
        .withMssql()
        .ok(expectedMsSql);
  }

  @Test public void testIntervalMultiplyWithInteger() {
    String query = "select \"hire_date\" + 10 * INTERVAL '00:01:00' HOUR "
        + "TO SECOND from \"employee\"";
    final String expectedBQSql = "SELECT TIMESTAMP_ADD(hire_date, INTERVAL 10 * 60 SECOND)\n"
        + "FROM foodmart.employee";

    sql(query)
        .withBigQuery()
        .ok(expectedBQSql);
  }

  @Test public void testDateUnderscoreSeparator() {
    final RelBuilder builder = relBuilder();
    final RexNode formatTimestampRexNode = builder.call(SqlLibraryOperators.FORMAT_TIMESTAMP,
        builder.literal("YYYYMMDD_HH24MISS"), builder.scan("EMP").field(4));
    final RelNode root = builder
        .scan("EMP")
        .project(builder.alias(formatTimestampRexNode, "FD"))
        .build();
    final String expectedBiqQuery = "SELECT FORMAT_TIMESTAMP('%Y%m%d_%H%M%S', HIREDATE) AS FD\n"
        + "FROM scott.EMP";
    assertThat(toSql(root, DatabaseProduct.BIG_QUERY.getDialect()), isLinux(expectedBiqQuery));
  }

  @Test public void testParseDatetime() {
    final RelBuilder builder = relBuilder();
    final RexNode parseDatetimeRexNode = builder.call(SqlLibraryOperators.PARSE_TIMESTAMP,
        builder.literal("YYYYMMDD_HH24MISS"), builder.scan("EMP").field(4));
    final RelNode root = builder
        .scan("EMP")
        .project(builder.alias(parseDatetimeRexNode, "FD"))
        .build();
    final String expectedBiqQuery = "SELECT PARSE_DATETIME('%Y%m%d_%H%M%S', HIREDATE) AS FD\n"
        + "FROM scott.EMP";
    assertThat(toSql(root, DatabaseProduct.BIG_QUERY.getDialect()), isLinux(expectedBiqQuery));
  }

  @Test public void testUnixFunctions() {
    final RelBuilder builder = relBuilder();
    final RexNode unixSecondsRexNode = builder.call(SqlLibraryOperators.UNIX_SECONDS,
        builder.scan("EMP").field(4));
    final RexNode unixMicrosRexNode = builder.call(SqlLibraryOperators.UNIX_MICROS,
        builder.scan("EMP").field(4));
    final RexNode unixMillisRexNode = builder.call(SqlLibraryOperators.UNIX_MILLIS,
        builder.scan("EMP").field(4));
    final RelNode root = builder
        .scan("EMP")
        .project(builder.alias(unixSecondsRexNode, "US"),
            builder.alias(unixMicrosRexNode,  "UM"),
            builder.alias(unixMillisRexNode, "UMI"))
        .build();
    final String expectedBiqQuery = "SELECT UNIX_SECONDS(CAST(HIREDATE AS TIMESTAMP)) AS US, "
        + "UNIX_MICROS(CAST(HIREDATE AS TIMESTAMP)) AS UM, UNIX_MILLIS(CAST(HIREDATE AS TIMESTAMP)) "
        + "AS UMI\n"
        + "FROM scott.EMP";
    assertThat(toSql(root, DatabaseProduct.BIG_QUERY.getDialect()), isLinux(expectedBiqQuery));
  }

  @Test public void testTimestampFunctions() {
    final RelBuilder builder = relBuilder();
    final RexNode unixSecondsRexNode = builder.call(SqlLibraryOperators.TIMESTAMP_SECONDS,
        builder.scan("EMP").field(4));
    final RexNode unixMicrosRexNode = builder.call(SqlLibraryOperators.TIMESTAMP_MICROS,
        builder.scan("EMP").field(4));
    final RexNode unixMillisRexNode = builder.call(SqlLibraryOperators.TIMESTAMP_MILLIS,
        builder.scan("EMP").field(4));
    final RelNode root = builder
        .scan("EMP")
        .project(builder.alias(unixSecondsRexNode, "TS"),
            builder.alias(unixMicrosRexNode, "TM"),
            builder.alias(unixMillisRexNode, "TMI"))
        .build();
    final String expectedBiqQuery = "SELECT CAST(TIMESTAMP_SECONDS(HIREDATE) AS DATETIME) AS TS, "
        + "CAST(TIMESTAMP_MICROS(HIREDATE) AS DATETIME) AS TM, CAST(TIMESTAMP_MILLIS(HIREDATE) AS "
        + "DATETIME) AS TMI\n"
        + "FROM scott.EMP";
    assertThat(toSql(root, DatabaseProduct.BIG_QUERY.getDialect()), isLinux(expectedBiqQuery));
  }

  @Test public void testFormatTimestamp() {
    final RelBuilder builder = relBuilder();
    final RexNode formatTimestampRexNode = builder.call(SqlLibraryOperators.FORMAT_TIMESTAMP,
        builder.literal("EEEE"),
        builder.cast(builder.literal("1999-07-01 15:00:00-08:00"), SqlTypeName.TIMESTAMP));
    final RelNode root = builder
        .scan("EMP")
        .project(builder.alias(formatTimestampRexNode, "FT"))
        .build();
    final String expectedBiqQuery =
        "SELECT FORMAT_TIMESTAMP('%A', CAST('1999-07-01 15:00:00-08:00' AS TIMESTAMP)) AS FT\n"
            + "FROM scott.EMP";
    assertThat(toSql(root, DatabaseProduct.BIG_QUERY.getDialect()), isLinux(expectedBiqQuery));
  }

  @Test public void testGroupingFunction() {
    String query = "SELECT \"first_name\",\"last_name\", "
        + "grouping(\"first_name\")+ grouping(\"last_name\") "
        + "from \"foodmart\".\"employee\" group by \"first_name\",\"last_name\"";
    final String expectedBQSql = "SELECT first_name, last_name, CASE WHEN first_name IS NULL THEN"
        + " 1 ELSE 0 END + CASE WHEN last_name IS NULL THEN 1 ELSE 0 END\n"
        + "FROM foodmart.employee\n"
        + "GROUP BY first_name, last_name";

    sql(query)
      .withBigQuery()
      .ok(expectedBQSql);
  }

  @Test public void testDateMinus() {
    String query = "SELECT \"birth_date\" - \"birth_date\" from \"foodmart\".\"employee\"";
    final String expectedBQSql = "SELECT DATE_DIFF(birth_date, birth_date, DAY)\n"
        + "FROM foodmart.employee";

    sql(query)
      .withBigQuery()
      .ok(expectedBQSql);
  }

  @Test public void testhashbucket() {
    final RelBuilder builder = relBuilder();
    final RexNode formatDateRexNode = builder.call(SqlLibraryOperators.HASHBUCKET,
        builder.call(SqlLibraryOperators.HASHROW, builder.scan("EMP").field(0)));
    final RelNode root = builder
        .scan("EMP")
        .project(builder.alias(formatDateRexNode, "FD"))
        .build();
    final String expectedSql = "SELECT HASHBUCKET(HASHROW(\"EMPNO\")) AS \"FD\"\n"
        + "FROM \"scott\".\"EMP\"";
    final String expectedBiqQuery = "SELECT FARM_FINGERPRINT(CAST(EMPNO AS STRING)) AS FD\n"
        + "FROM scott.EMP";

    assertThat(toSql(root, DatabaseProduct.CALCITE.getDialect()), isLinux(expectedSql));
    assertThat(toSql(root, DatabaseProduct.BIG_QUERY.getDialect()), isLinux(expectedBiqQuery));
  }

  @Test public void testdatetrunc() {
    final RelBuilder builder = relBuilder();
    final RexNode trunc = builder.call(SqlLibraryOperators.TRUNC,
        builder.literal("2008-09-12"), builder.literal("DAY"));
    final RelNode root = builder
        .scan("EMP")
        .project(builder.alias(trunc, "FD"))
        .build();
    final String expectedSql = "SELECT TRUNC('2008-09-12', 'DAY') AS \"FD\"\n"
        + "FROM \"scott\".\"EMP\"";
    final String expectedBiqQuery = "SELECT DATE_TRUNC('2008-09-12', DAY) AS FD\n"
        + "FROM scott.EMP";
    final String expectedSparkQuery = "SELECT CAST(DATE_TRUNC('DAY', '2008-09-12') AS DATE) FD\n"
        + "FROM scott.EMP";

    assertThat(toSql(root, DatabaseProduct.CALCITE.getDialect()), isLinux(expectedSql));
    assertThat(toSql(root, DatabaseProduct.BIG_QUERY.getDialect()), isLinux(expectedBiqQuery));
    assertThat(toSql(root, DatabaseProduct.SPARK.getDialect()), isLinux(expectedSparkQuery));
  }
  @Test public void testdatetruncWithYear() {
    final RelBuilder builder = relBuilder();
    final RexNode trunc = builder.call(SqlLibraryOperators.TRUNC,
        builder.literal("2008-09-12"), builder.literal("YEAR"));
    final RelNode root = builder
        .scan("EMP")
        .project(builder.alias(trunc, "FD"))
        .build();
    final String expectedSql = "SELECT TRUNC('2008-09-12', 'YEAR') AS \"FD\"\n"
        + "FROM \"scott\".\"EMP\"";
    final String expectedBiqQuery = "SELECT DATE_TRUNC('2008-09-12', YEAR) AS FD\n"
        + "FROM scott.EMP";
    final String expectedSparkQuery = "SELECT TRUNC('2008-09-12', 'YEAR') FD\n"
        + "FROM scott.EMP";

    assertThat(toSql(root, DatabaseProduct.CALCITE.getDialect()), isLinux(expectedSql));
    assertThat(toSql(root, DatabaseProduct.BIG_QUERY.getDialect()), isLinux(expectedBiqQuery));
    assertThat(toSql(root, DatabaseProduct.SPARK.getDialect()), isLinux(expectedSparkQuery));
  }

  @Test public void testdatetruncWithQuarter() {
    final RelBuilder builder = relBuilder();
    final RexNode trunc = builder.call(SqlLibraryOperators.TRUNC,
        builder.literal("2008-09-12"), builder.literal("QUARTER"));
    final RelNode root = builder
        .scan("EMP")
        .project(builder.alias(trunc, "FD"))
        .build();
    final String expectedSql = "SELECT TRUNC('2008-09-12', 'QUARTER') AS \"FD\"\n"
        + "FROM \"scott\".\"EMP\"";
    final String expectedBiqQuery = "SELECT DATE_TRUNC('2008-09-12', QUARTER) AS FD\n"
        + "FROM scott.EMP";
    final String expectedSparkQuery = "SELECT TRUNC('2008-09-12', 'QUARTER') FD\n"
        + "FROM scott.EMP";

    assertThat(toSql(root, DatabaseProduct.CALCITE.getDialect()), isLinux(expectedSql));
    assertThat(toSql(root, DatabaseProduct.BIG_QUERY.getDialect()), isLinux(expectedBiqQuery));
    assertThat(toSql(root, DatabaseProduct.SPARK.getDialect()), isLinux(expectedSparkQuery));
  }

  @Test public void testdatetruncWithMonth() {
    final RelBuilder builder = relBuilder();
    final RexNode trunc = builder.call(SqlLibraryOperators.TRUNC,
        builder.literal("2008-09-12"), builder.literal("MONTH"));
    final RelNode root = builder
        .scan("EMP")
        .project(builder.alias(trunc, "FD"))
        .build();
    final String expectedSql = "SELECT TRUNC('2008-09-12', 'MONTH') AS \"FD\"\n"
        + "FROM \"scott\".\"EMP\"";
    final String expectedBiqQuery = "SELECT DATE_TRUNC('2008-09-12', MONTH) AS FD\n"
        + "FROM scott.EMP";
    final String expectedSparkQuery = "SELECT TRUNC('2008-09-12', 'MONTH') FD\n"
        + "FROM scott.EMP";

    assertThat(toSql(root, DatabaseProduct.CALCITE.getDialect()), isLinux(expectedSql));
    assertThat(toSql(root, DatabaseProduct.BIG_QUERY.getDialect()), isLinux(expectedBiqQuery));
    assertThat(toSql(root, DatabaseProduct.SPARK.getDialect()), isLinux(expectedSparkQuery));
  }

  @Test public void testdatetruncWithWeek() {
    final RelBuilder builder = relBuilder();
    final RexNode trunc = builder.call(SqlLibraryOperators.TRUNC,
        builder.literal("2008-09-12"), builder.literal("WEEK"));
    final RelNode root = builder
        .scan("EMP")
        .project(builder.alias(trunc, "FD"))
        .build();
    final String expectedSql = "SELECT TRUNC('2008-09-12', 'WEEK') AS \"FD\"\n"
        + "FROM \"scott\".\"EMP\"";
    final String expectedBiqQuery = "SELECT DATE_TRUNC('2008-09-12', WEEK) AS FD\n"
        + "FROM scott.EMP";
    final String expectedSparkQuery = "SELECT TRUNC('2008-09-12', 'WEEK') FD\n"
        + "FROM scott.EMP";

    assertThat(toSql(root, DatabaseProduct.CALCITE.getDialect()), isLinux(expectedSql));
    assertThat(toSql(root, DatabaseProduct.BIG_QUERY.getDialect()), isLinux(expectedBiqQuery));
    assertThat(toSql(root, DatabaseProduct.SPARK.getDialect()), isLinux(expectedSparkQuery));
  }

  @Test public void testDateTimeTruncWithYear() {
    final RelBuilder builder = relBuilder();
    final RexNode trunc = builder.call(SqlLibraryOperators.TRUNC,
        builder.cast(builder.literal("2017-02-14 20:38:40"), SqlTypeName.TIMESTAMP),
        builder.literal("YEAR"));
    final RelNode root = builder
        .scan("EMP")
        .project(builder.alias(trunc, "FD"))
        .build();
    final String expectedSql = "SELECT TRUNC(TIMESTAMP '2017-02-14 20:38:40', 'YEAR') AS \"FD\"\n"
        + "FROM \"scott\".\"EMP\"";
    final String expectedBiqQuery = "SELECT DATETIME_TRUNC(CAST('2017-02-14 20:38:40' AS DATETIME),"
        + " YEAR) AS FD\nFROM scott.EMP";
    final String expectedSparkQuery = "SELECT TRUNC(TIMESTAMP '2017-02-14 20:38:40', 'YEAR') FD\n"
        + "FROM scott.EMP";
    assertThat(toSql(root, DatabaseProduct.CALCITE.getDialect()), isLinux(expectedSql));
    assertThat(toSql(root, DatabaseProduct.BIG_QUERY.getDialect()), isLinux(expectedBiqQuery));
    assertThat(toSql(root, DatabaseProduct.SPARK.getDialect()), isLinux(expectedSparkQuery));
  }

  @Test public void testDateTimeTruncWithMonth() {
    final RelBuilder builder = relBuilder();
    final RexNode trunc = builder.call(SqlLibraryOperators.TRUNC,
        builder.cast(builder.literal("2017-02-14 20:38:40"), SqlTypeName.TIMESTAMP),
        builder.literal("MONTH"));
    final RelNode root = builder
        .scan("EMP")
        .project(builder.alias(trunc, "FD"))
        .build();
    final String expectedSql = "SELECT TRUNC(TIMESTAMP '2017-02-14 20:38:40', 'MONTH') AS \"FD\"\n"
        + "FROM \"scott\".\"EMP\"";
    final String expectedBiqQuery = "SELECT DATETIME_TRUNC(CAST('2017-02-14 20:38:40' AS DATETIME),"
        + " MONTH) AS FD\nFROM scott.EMP";
    final String expectedSparkQuery = "SELECT TRUNC(TIMESTAMP '2017-02-14 20:38:40', 'MONTH') "
        + "FD\n"
        + "FROM scott.EMP";
    assertThat(toSql(root, DatabaseProduct.CALCITE.getDialect()), isLinux(expectedSql));
    assertThat(toSql(root, DatabaseProduct.BIG_QUERY.getDialect()), isLinux(expectedBiqQuery));
    assertThat(toSql(root, DatabaseProduct.SPARK.getDialect()), isLinux(expectedSparkQuery));
  }

  @Test public void testDateTimeTruncWithQuarter() {
    final RelBuilder builder = relBuilder();
    final RexNode trunc = builder.call(SqlLibraryOperators.TRUNC,
        builder.cast(builder.literal("2017-02-14 20:38:40"), SqlTypeName.TIMESTAMP),
        builder.literal("QUARTER"));
    final RelNode root = builder
        .scan("EMP")
        .project(builder.alias(trunc, "FD"))
        .build();
    final String expectedSql = "SELECT TRUNC(TIMESTAMP '2017-02-14 20:38:40', 'QUARTER') AS \"FD\""
        + "\nFROM \"scott\".\"EMP\"";
    final String expectedBiqQuery = "SELECT DATETIME_TRUNC(CAST('2017-02-14 20:38:40' AS DATETIME),"
        + " QUARTER) AS FD\nFROM scott.EMP";
    final String expectedSparkQuery = "SELECT TRUNC(TIMESTAMP '2017-02-14 20:38:40', 'QUARTER') "
        + "FD\n"
        + "FROM scott.EMP";
    assertThat(toSql(root, DatabaseProduct.CALCITE.getDialect()), isLinux(expectedSql));
    assertThat(toSql(root, DatabaseProduct.BIG_QUERY.getDialect()), isLinux(expectedBiqQuery));
    assertThat(toSql(root, DatabaseProduct.SPARK.getDialect()), isLinux(expectedSparkQuery));
  }

  @Test public void testDateTimeTruncWithWeek() {
    final RelBuilder builder = relBuilder();
    final RexNode trunc = builder.call(SqlLibraryOperators.TRUNC,
        builder.cast(builder.literal("2017-02-14 20:38:40"), SqlTypeName.TIMESTAMP),
        builder.literal("WEEK"));
    final RelNode root = builder
        .scan("EMP")
        .project(builder.alias(trunc, "FD"))
        .build();
    final String expectedSql = "SELECT TRUNC(TIMESTAMP '2017-02-14 20:38:40', 'WEEK') AS \"FD\"\n"
        + "FROM \"scott\".\"EMP\"";
    final String expectedBiqQuery = "SELECT DATETIME_TRUNC(CAST('2017-02-14 20:38:40' AS DATETIME),"
        + " WEEK) AS FD\nFROM scott.EMP";
    final String expectedSparkQuery = "SELECT TRUNC(TIMESTAMP '2017-02-14 20:38:40', 'WEEK') FD\n"
        + "FROM scott.EMP";
    assertThat(toSql(root, DatabaseProduct.CALCITE.getDialect()), isLinux(expectedSql));
    assertThat(toSql(root, DatabaseProduct.BIG_QUERY.getDialect()), isLinux(expectedBiqQuery));
    assertThat(toSql(root, DatabaseProduct.SPARK.getDialect()), isLinux(expectedSparkQuery));
  }

  @Test public void testDateTimeTruncWithDay() {
    final RelBuilder builder = relBuilder();
    final RexNode trunc = builder.call(SqlLibraryOperators.TRUNC,
        builder.cast(builder.literal("2017-02-14 20:38:40"), SqlTypeName.TIMESTAMP),
        builder.literal("DAY"));
    final RelNode root = builder
        .scan("EMP")
        .project(builder.alias(trunc, "FD"))
        .build();
    final String expectedSql = "SELECT TRUNC(TIMESTAMP '2017-02-14 20:38:40', 'DAY') AS \"FD\"\n"
        + "FROM \"scott\".\"EMP\"";
    final String expectedBiqQuery = "SELECT DATETIME_TRUNC(CAST('2017-02-14 20:38:40' AS DATETIME),"
        + " DAY) AS FD\nFROM scott.EMP";
    final String expectedSparkQuery = "SELECT CAST(DATE_TRUNC('DAY', TIMESTAMP '2017-02-14 "
        + "20:38:40') AS DATE) FD\n"
        + "FROM scott.EMP";
    assertThat(toSql(root, DatabaseProduct.CALCITE.getDialect()), isLinux(expectedSql));
    assertThat(toSql(root, DatabaseProduct.BIG_QUERY.getDialect()), isLinux(expectedBiqQuery));
    assertThat(toSql(root, DatabaseProduct.SPARK.getDialect()), isLinux(expectedSparkQuery));
  }

  @Test public void testDateTimeTruncWithHour() {
    final RelBuilder builder = relBuilder();
    final RexNode trunc = builder.call(SqlLibraryOperators.TRUNC,
        builder.cast(builder.literal("2017-02-14 20:38:40"), SqlTypeName.TIMESTAMP),
        builder.literal("HOUR"));
    final RelNode root = builder
        .scan("EMP")
        .project(builder.alias(trunc, "FD"))
        .build();
    final String expectedSql = "SELECT TRUNC(TIMESTAMP '2017-02-14 20:38:40', 'HOUR') AS \"FD\"\n"
        + "FROM \"scott\".\"EMP\"";
    final String expectedBiqQuery = "SELECT DATETIME_TRUNC(CAST('2017-02-14 20:38:40' AS DATETIME),"
        + " HOUR) AS FD\nFROM scott.EMP";
    assertThat(toSql(root, DatabaseProduct.CALCITE.getDialect()), isLinux(expectedSql));
    assertThat(toSql(root, DatabaseProduct.BIG_QUERY.getDialect()), isLinux(expectedBiqQuery));
  }

  @Test public void testDateTimeTruncWithMinute() {
    final RelBuilder builder = relBuilder();
    final RexNode trunc = builder.call(SqlLibraryOperators.TRUNC,
        builder.cast(builder.literal("2017-02-14 20:38:40"), SqlTypeName.TIMESTAMP),
        builder.literal("MINUTE"));
    final RelNode root = builder
        .scan("EMP")
        .project(builder.alias(trunc, "FD"))
        .build();
    final String expectedSql = "SELECT TRUNC(TIMESTAMP '2017-02-14 20:38:40', 'MINUTE') AS \"FD\"\n"
        + "FROM \"scott\".\"EMP\"";
    final String expectedBiqQuery = "SELECT DATETIME_TRUNC(CAST('2017-02-14 20:38:40' AS DATETIME),"
        + " MINUTE) AS FD\nFROM scott.EMP";
    final String expectedSparkQuery = "SELECT DATE_TRUNC('MINUTE', TIMESTAMP '2017-02-14 "
        + "20:38:40') FD\n"
        + "FROM scott.EMP";
    assertThat(toSql(root, DatabaseProduct.CALCITE.getDialect()), isLinux(expectedSql));
    assertThat(toSql(root, DatabaseProduct.BIG_QUERY.getDialect()), isLinux(expectedBiqQuery));
    assertThat(toSql(root, DatabaseProduct.SPARK.getDialect()), isLinux(expectedSparkQuery));
  }

  @Test public void testDateTimeTruncWithSecond() {
    final RelBuilder builder = relBuilder();
    final RexNode trunc = builder.call(SqlLibraryOperators.TRUNC,
        builder.cast(builder.literal("2017-02-14 20:38:40"), SqlTypeName.TIMESTAMP),
        builder.literal("SECOND"));
    final RelNode root = builder
        .scan("EMP")
        .project(builder.alias(trunc, "FD"))
        .build();
    final String expectedSql = "SELECT TRUNC(TIMESTAMP '2017-02-14 20:38:40', 'SECOND') AS \"FD\"\n"
        + "FROM \"scott\".\"EMP\"";
    final String expectedBiqQuery = "SELECT DATETIME_TRUNC(CAST('2017-02-14 20:38:40' AS DATETIME),"
        + " SECOND) AS FD\nFROM scott.EMP";
    final String expectedSparkQuery = "SELECT DATE_TRUNC('SECOND', TIMESTAMP '2017-02-14 "
        + "20:38:40') FD\n"
        + "FROM scott.EMP";
    assertThat(toSql(root, DatabaseProduct.CALCITE.getDialect()), isLinux(expectedSql));
    assertThat(toSql(root, DatabaseProduct.BIG_QUERY.getDialect()), isLinux(expectedBiqQuery));
    assertThat(toSql(root, DatabaseProduct.SPARK.getDialect()), isLinux(expectedSparkQuery));
  }

  @Test public void testDateTimeTruncWithMilliSecond() {
    final RelBuilder builder = relBuilder();
    final RexNode trunc = builder.call(SqlLibraryOperators.TRUNC,
        builder.cast(builder.literal("2017-02-14 20:38:40"), SqlTypeName.TIMESTAMP),
        builder.literal("MILLISECOND"));
    final RelNode root = builder
        .scan("EMP")
        .project(builder.alias(trunc, "FD"))
        .build();
    final String expectedSql = "SELECT TRUNC(TIMESTAMP '2017-02-14 20:38:40', 'MILLISECOND')"
        + " AS \"FD\"\nFROM \"scott\".\"EMP\"";
    final String expectedBiqQuery = "SELECT DATETIME_TRUNC(CAST('2017-02-14 20:38:40' AS DATETIME),"
        + " MILLISECOND) AS FD\nFROM scott.EMP";
    final String expectedSparkQuery = "SELECT DATE_TRUNC('MILLISECOND', TIMESTAMP '2017-02-14 "
        + "20:38:40') FD\n"
        + "FROM scott.EMP";
    assertThat(toSql(root, DatabaseProduct.CALCITE.getDialect()), isLinux(expectedSql));
    assertThat(toSql(root, DatabaseProduct.BIG_QUERY.getDialect()), isLinux(expectedBiqQuery));
    assertThat(toSql(root, DatabaseProduct.SPARK.getDialect()), isLinux(expectedSparkQuery));
  }

  @Test public void testDateTimeTruncWithMicroSecond() {
    final RelBuilder builder = relBuilder();
    final RexNode trunc = builder.call(SqlLibraryOperators.TRUNC,
        builder.cast(builder.literal("2017-02-14 20:38:40"), SqlTypeName.TIMESTAMP),
        builder.literal("MICROSECOND"));
    final RelNode root = builder
        .scan("EMP")
        .project(builder.alias(trunc, "FD"))
        .build();
    final String expectedSql = "SELECT TRUNC(TIMESTAMP '2017-02-14 20:38:40', 'MICROSECOND')"
        + " AS \"FD\"\nFROM \"scott\".\"EMP\"";
    final String expectedBiqQuery = "SELECT DATETIME_TRUNC(CAST('2017-02-14 20:38:40' AS DATETIME),"
        + " MICROSECOND) AS FD\nFROM scott.EMP";
    final String expectedSparkQuery = "SELECT DATE_TRUNC('MICROSECOND', TIMESTAMP '2017-02-14 "
        + "20:38:40') FD\n"
        + "FROM scott.EMP";
    assertThat(toSql(root, DatabaseProduct.CALCITE.getDialect()), isLinux(expectedSql));
    assertThat(toSql(root, DatabaseProduct.BIG_QUERY.getDialect()), isLinux(expectedBiqQuery));
    assertThat(toSql(root, DatabaseProduct.SPARK.getDialect()), isLinux(expectedSparkQuery));
  }

  @Test public void testTimeTruncWithHour() {
    final RelBuilder builder = relBuilder();
    final RexNode trunc = builder.call(SqlLibraryOperators.TRUNC,
        builder.literal("20:48:18"), builder.literal("HOUR"));
    final RelNode root = builder
        .scan("EMP")
        .project(builder.alias(trunc, "FD"))
        .build();
    final String expectedSql = "SELECT TRUNC('20:48:18', 'HOUR') AS \"FD\"\n"
        + "FROM \"scott\".\"EMP\"";
    final String expectedBiqQuery = "SELECT TIME_TRUNC('20:48:18', HOUR) AS FD\n"
        + "FROM scott.EMP";
    final String expectedSparkQuery = "SELECT DATE_TRUNC('HOUR', '20:48:18') FD\n"
        + "FROM scott.EMP";

    assertThat(toSql(root, DatabaseProduct.CALCITE.getDialect()), isLinux(expectedSql));
    assertThat(toSql(root, DatabaseProduct.BIG_QUERY.getDialect()), isLinux(expectedBiqQuery));
    assertThat(toSql(root, DatabaseProduct.SPARK.getDialect()), isLinux(expectedSparkQuery));
  }
  @Test public void testTimeTruncWithMinute() {
    final RelBuilder builder = relBuilder();
    final RexNode trunc = builder.call(SqlLibraryOperators.TRUNC,
        builder.literal("20:48:18"), builder.literal("MINUTE"));
    final RelNode root = builder
        .scan("EMP")
        .project(builder.alias(trunc, "FD"))
        .build();
    final String expectedSql = "SELECT TRUNC('20:48:18', 'MINUTE') AS \"FD\"\n"
        + "FROM \"scott\".\"EMP\"";
    final String expectedBiqQuery = "SELECT TIME_TRUNC('20:48:18', MINUTE) AS FD\n"
        + "FROM scott.EMP";
    final String expectedSparkQuery = "SELECT DATE_TRUNC('MINUTE', '20:48:18') FD\n"
        + "FROM scott.EMP";

    assertThat(toSql(root, DatabaseProduct.CALCITE.getDialect()), isLinux(expectedSql));
    assertThat(toSql(root, DatabaseProduct.BIG_QUERY.getDialect()), isLinux(expectedBiqQuery));
    assertThat(toSql(root, DatabaseProduct.SPARK.getDialect()), isLinux(expectedSparkQuery));
  }

  @Test public void testTimeTruncWithSecond() {
    final RelBuilder builder = relBuilder();
    final RexNode trunc = builder.call(SqlLibraryOperators.TRUNC,
        builder.literal("20:48:18"), builder.literal("SECOND"));
    final RelNode root = builder
        .scan("EMP")
        .project(builder.alias(trunc, "FD"))
        .build();
    final String expectedSql = "SELECT TRUNC('20:48:18', 'SECOND') AS \"FD\"\n"
        + "FROM \"scott\".\"EMP\"";
    final String expectedBiqQuery = "SELECT TIME_TRUNC('20:48:18', SECOND) AS FD\n"
        + "FROM scott.EMP";
    final String expectedSparkQuery = "SELECT DATE_TRUNC('SECOND', '20:48:18') FD\n"
        + "FROM scott.EMP";

    assertThat(toSql(root, DatabaseProduct.CALCITE.getDialect()), isLinux(expectedSql));
    assertThat(toSql(root, DatabaseProduct.BIG_QUERY.getDialect()), isLinux(expectedBiqQuery));
    assertThat(toSql(root, DatabaseProduct.SPARK.getDialect()), isLinux(expectedSparkQuery));
  }

  @Test public void testTimeTruncWithMiliSecond() {
    final RelBuilder builder = relBuilder();
    final RexNode trunc = builder.call(SqlLibraryOperators.TRUNC,
        builder.literal("20:48:18"), builder.literal("MILLISECOND"));
    final RelNode root = builder
        .scan("EMP")
        .project(builder.alias(trunc, "FD"))
        .build();
    final String expectedSql = "SELECT TRUNC('20:48:18', 'MILLISECOND') AS \"FD\"\n"
        + "FROM \"scott\".\"EMP\"";
    final String expectedBiqQuery = "SELECT TIME_TRUNC('20:48:18', MILLISECOND) AS FD\n"
        + "FROM scott.EMP";
    final String expectedSparkQuery = "SELECT DATE_TRUNC('MILLISECOND', '20:48:18') FD\n"
        + "FROM scott.EMP";

    assertThat(toSql(root, DatabaseProduct.CALCITE.getDialect()), isLinux(expectedSql));
    assertThat(toSql(root, DatabaseProduct.BIG_QUERY.getDialect()), isLinux(expectedBiqQuery));
    assertThat(toSql(root, DatabaseProduct.SPARK.getDialect()), isLinux(expectedSparkQuery));
  }

  @Test public void testTimeTruncWithMicroSecond() {
    final RelBuilder builder = relBuilder();
    final RexNode trunc = builder.call(SqlLibraryOperators.TRUNC,
        builder.literal("20:48:18"), builder.literal("MICROSECOND"));
    final RelNode root = builder
        .scan("EMP")
        .project(builder.alias(trunc, "FD"))
        .build();
    final String expectedSql = "SELECT TRUNC('20:48:18', 'MICROSECOND') AS \"FD\"\n"
        + "FROM \"scott\".\"EMP\"";
    final String expectedBiqQuery = "SELECT TIME_TRUNC('20:48:18', MICROSECOND) AS FD\n"
        + "FROM scott.EMP";
    final String expectedSparkQuery = "SELECT DATE_TRUNC('MICROSECOND', '20:48:18') FD\n"
        + "FROM scott.EMP";

    assertThat(toSql(root, DatabaseProduct.CALCITE.getDialect()), isLinux(expectedSql));
    assertThat(toSql(root, DatabaseProduct.BIG_QUERY.getDialect()), isLinux(expectedBiqQuery));
    assertThat(toSql(root, DatabaseProduct.SPARK.getDialect()), isLinux(expectedSparkQuery));
  }

  @Test public void testhashrow() {
    final RelBuilder builder = relBuilder();
    final RexNode hashrow = builder.call(SqlLibraryOperators.HASHROW,
        builder.scan("EMP").field(1));
    final RelNode root = builder
        .scan("EMP")
        .project(builder.alias(hashrow, "FD"))
        .build();
    final String expectedSql = "SELECT HASHROW(\"ENAME\") AS \"FD\"\n"
        + "FROM \"scott\".\"EMP\"";
    final String expectedBiqQuery = "SELECT FARM_FINGERPRINT(CAST(ENAME AS STRING)) AS FD\n"
        + "FROM scott.EMP";

    assertThat(toSql(root, DatabaseProduct.CALCITE.getDialect()), isLinux(expectedSql));
    assertThat(toSql(root, DatabaseProduct.BIG_QUERY.getDialect()), isLinux(expectedBiqQuery));
  }


  RelNode createLogicalValueRel(RexNode col1, RexNode col2) {
    final RelBuilder builder = relBuilder();
    RelDataTypeField field = new RelDataTypeFieldImpl("ZERO", 0,
        builder.getTypeFactory().createSqlType(SqlTypeName.INTEGER));
    List<RelDataTypeField> fieldList = new ArrayList<>();
    fieldList.add(field);
    RelRecordType type = new RelRecordType(fieldList);
    builder.values(
        ImmutableList.of(
            ImmutableList.of(
                builder.getRexBuilder().makeZeroLiteral(
                    builder.getTypeFactory().createSqlType(SqlTypeName.INTEGER))
            )), type);
    builder.project(col1, col2);
    return builder.build();
  }

  @Test public void testMultipleUnionWithLogicalValue() {
    final RelBuilder builder = relBuilder();
    builder.push(
        createLogicalValueRel(builder.alias(builder.literal("ALA"), "col1"),
            builder.alias(builder.literal("AmericaAnchorage"), "col2")));
    builder.push(
        createLogicalValueRel(builder.alias(builder.literal("ALAW"), "col1"),
            builder.alias(builder.literal("USAleutian"), "col2")));
    builder.union(true);
    builder.push(
        createLogicalValueRel(builder.alias(builder.literal("AST"), "col1"),
            builder.alias(builder.literal("AmericaHalifax"), "col2")));
    builder.union(true);

    final RelNode root = builder.build();
    final String expectedHive = "SELECT 'ALA' col1, 'AmericaAnchorage' col2\n"
        + "UNION ALL\n"
        + "SELECT 'ALAW' col1, 'USAleutian' col2\n"
        + "UNION ALL\n"
        + "SELECT 'AST' col1, 'AmericaHalifax' col2";
    final String expectedBigQuery = "SELECT 'ALA' AS col1, 'AmericaAnchorage' AS col2\n"
        + "UNION ALL\n"
        + "SELECT 'ALAW' AS col1, 'USAleutian' AS col2\n"
        + "UNION ALL\n"
        + "SELECT 'AST' AS col1, 'AmericaHalifax' AS col2";
    relFn(b -> root)
        .withHive2().ok(expectedHive)
        .withBigQuery().ok(expectedBigQuery);
  }

  @Test public void testRowid() {
    final RelBuilder builder = relBuilder();
    final RexNode rowidRexNode = builder.call(SqlLibraryOperators.ROWID);
    final RelNode root = builder
        .scan("EMP")
        .project(builder.alias(rowidRexNode, "FD"))
        .build();
    final String expectedSql = "SELECT ROWID() AS \"FD\"\n"
        + "FROM \"scott\".\"EMP\"";
    final String expectedBiqQuery = "SELECT GENERATE_UUID() AS FD\n"
        + "FROM scott.EMP";

    assertThat(toSql(root, DatabaseProduct.CALCITE.getDialect()), isLinux(expectedSql));
    assertThat(toSql(root, DatabaseProduct.BIG_QUERY.getDialect()), isLinux(expectedBiqQuery));
  }

  @Test public void testEscapeFunction() {
    String query =
        "SELECT '\\\\PWFSNFS01EFS\\imagenowcifs\\debitmemo' AS DM_SENDFILE_PATH1";
    final String expectedBQSql =
        "SELECT '\\\\\\\\PWFSNFS01EFS\\\\imagenowcifs\\\\debitmemo' AS "
            + "DM_SENDFILE_PATH1";

    sql(query)
        .withBigQuery()
        .ok(expectedBQSql);
  }

  @Test public void testTimeAdd() {
    final RelBuilder builder = relBuilder();

    final RexNode createRexNode = builder.call(SqlLibraryOperators.TIME_ADD,
        builder.literal("00:00:00"),
        builder.call(SqlLibraryOperators.INTERVAL_SECONDS, builder.literal(10000)));
    final RelNode root = builder
        .scan("EMP")
        .project(builder.alias(createRexNode, "FD"))
        .build();
    final String expectedBiqQuery = "SELECT TIME_ADD('00:00:00', INTERVAL 10000 SECOND) AS FD\n"
        + "FROM scott.EMP";
    assertThat(toSql(root, DatabaseProduct.BIG_QUERY.getDialect()), isLinux(expectedBiqQuery));
  }
  @Test public void testIntervalSeconds() {
    final RelBuilder builder = relBuilder();

    final RexNode createRexNode = builder.call
        (SqlLibraryOperators.INTERVAL_SECONDS, builder.literal(10000));
    final RelNode root = builder
        .scan("EMP")
        .project(builder.alias(createRexNode, "FD"))
        .build();
    final String expectedBiqQuery = "SELECT INTERVAL 10000 SECOND AS FD\n"
        + "FROM scott.EMP";
    assertThat(toSql(root, DatabaseProduct.BIG_QUERY.getDialect()), isLinux(expectedBiqQuery));
  }

  @Test void testUnicodeCharacters() {
    final String query = "SELECT 'ð', '°C' FROM \"product\"";
    final String expected = "SELECT '\\u00f0', '\\u00b0C'\n"
        + "FROM \"foodmart\".\"product\"";
    sql(query).ok(expected);
  }

  @Test public void testPlusForTimeAdd() {
    final RelBuilder builder = relBuilder();

    final RexNode createRexNode = builder.call(SqlStdOperatorTable.PLUS,
        builder.cast(builder.literal("12:15:07"), SqlTypeName.TIME),
        builder.getRexBuilder().makeIntervalLiteral(new BigDecimal(1000),
            new SqlIntervalQualifier(MICROSECOND, null, SqlParserPos.ZERO)));
    final RelNode root = builder
        .scan("EMP")
        .project(builder.alias(createRexNode, "FD"))
        .build();
    final String expectedBiqQuery = "SELECT TIME_ADD(TIME '12:15:07', INTERVAL 1 MICROSECOND) "
        + "AS FD\n"
        + "FROM scott.EMP";
    assertThat(toSql(root, DatabaseProduct.BIG_QUERY.getDialect()), isLinux(expectedBiqQuery));
  }

  @Test public void testMinusForTimeSub() {
    final RelBuilder builder = relBuilder();

    final RexNode createRexNode = builder.call(SqlStdOperatorTable.MINUS,
        builder.cast(builder.literal("12:15:07"), SqlTypeName.TIME),
        builder.getRexBuilder().makeIntervalLiteral(new BigDecimal(1000),
            new SqlIntervalQualifier(MICROSECOND, null, SqlParserPos.ZERO)));
    final RelNode root = builder
        .scan("EMP")
        .project(builder.alias(createRexNode, "FD"))
        .build();
    final String expectedBiqQuery = "SELECT TIME_SUB(TIME '12:15:07', INTERVAL 1 MICROSECOND) "
        + "AS FD\n"
        + "FROM scott.EMP";
    assertThat(toSql(root, DatabaseProduct.BIG_QUERY.getDialect()), isLinux(expectedBiqQuery));
  }

  @Test public void testPlusForTimestampAdd() {
    final RelBuilder builder = relBuilder();

    final RexNode createRexNode = builder.call(SqlStdOperatorTable.PLUS,
        builder.cast(builder.literal("1999-07-01 15:00:00-08:00"), SqlTypeName.TIMESTAMP),
        builder.getRexBuilder().makeIntervalLiteral(new BigDecimal(1000),
            new SqlIntervalQualifier(MICROSECOND, null, SqlParserPos.ZERO)));
    final RelNode root = builder
        .scan("EMP")
        .project(builder.alias(createRexNode, "FD"))
        .build();
    final String expectedBiqQuery =
        "SELECT TIMESTAMP_ADD(CAST('1999-07-01 15:00:00-08:00' AS DATETIME), "
            + "INTERVAL 1 MICROSECOND) AS FD\n"
            + "FROM scott.EMP";
    assertThat(toSql(root, DatabaseProduct.BIG_QUERY.getDialect()), isLinux(expectedBiqQuery));
  }

  @Test public void testPlusForTimestampSub() {
    final RelBuilder builder = relBuilder();

    final RexNode createRexNode = builder.call(SqlStdOperatorTable.MINUS,
        builder.cast(builder.literal("1999-07-01 15:00:00-08:00"), SqlTypeName.TIMESTAMP),
        builder.getRexBuilder().makeIntervalLiteral(new BigDecimal(1000),
            new SqlIntervalQualifier(MICROSECOND, null, SqlParserPos.ZERO)));
    final RelNode root = builder
        .scan("EMP")
        .project(builder.alias(createRexNode, "FD"))
        .build();
    final String expectedBiqQuery =
        "SELECT TIMESTAMP_SUB(CAST('1999-07-01 15:00:00-08:00' AS DATETIME), "
            + "INTERVAL 1 MICROSECOND) AS FD\n"
            + "FROM scott.EMP";
    assertThat(toSql(root, DatabaseProduct.BIG_QUERY.getDialect()), isLinux(expectedBiqQuery));
  }

  @Test public void testPlusForDateAdd() {
    final RelBuilder builder = relBuilder();

    final RexNode createRexNode = builder.call(SqlStdOperatorTable.PLUS,
        builder.cast(builder.literal("1999-07-01"), SqlTypeName.DATE),
        builder.getRexBuilder().makeIntervalLiteral(new BigDecimal(86400000),
            new SqlIntervalQualifier(DAY, 6, DAY,
                -1, SqlParserPos.ZERO)));
    final RelNode root = builder
        .scan("EMP")
        .project(builder.alias(createRexNode, "FD"))
        .build();
    final String expectedBiqQuery = "SELECT DATE_ADD(DATE '1999-07-01', INTERVAL 1 DAY) AS FD\n"
        + "FROM scott.EMP";
    final String expectedSparkQuery = "SELECT DATE '1999-07-01' + 1 FD\n"
        + "FROM scott.EMP";
    assertThat(toSql(root, DatabaseProduct.BIG_QUERY.getDialect()), isLinux(expectedBiqQuery));
    assertThat(toSql(root, DatabaseProduct.SPARK.getDialect()), isLinux(expectedSparkQuery));
  }

  @Test public void testPlusForDateSub() {
    final RelBuilder builder = relBuilder();

    final RexNode createRexNode = builder.call(SqlStdOperatorTable.MINUS,
        builder.cast(builder.literal("1999-07-01"), SqlTypeName.DATE),
        builder.getRexBuilder().makeIntervalLiteral(new BigDecimal(86400000),
            new SqlIntervalQualifier(DAY, 6, DAY,
                -1, SqlParserPos.ZERO)));
    final RelNode root = builder
        .scan("EMP")
        .project(builder.alias(createRexNode, "FD"))
        .build();
    final String expectedBiqQuery = "SELECT DATE_SUB(DATE '1999-07-01', INTERVAL 1 DAY) AS FD\n"
        + "FROM scott.EMP";
    final String expectedSparkQuery = "SELECT DATE '1999-07-01' - 1 FD\n"
        + "FROM scott.EMP";
    assertThat(toSql(root, DatabaseProduct.BIG_QUERY.getDialect()), isLinux(expectedBiqQuery));
    assertThat(toSql(root, DatabaseProduct.SPARK.getDialect()), isLinux(expectedSparkQuery));
  }

  @Test public void testWhenTableNameAndColumnNameIsSame() {
    String query =
        "select \"test\" from \"foodmart\".\"test\"";
    final String expectedBQSql =
        "SELECT test.test\n"
            + "FROM foodmart.test AS test";
    sqlTest(query)
        .withBigQuery()
        .ok(expectedBQSql);
  }

  @Test public void testTimeOfDayFunction() {
    final RelBuilder builder = relBuilder();
    final RexNode formatTimestampRexNode2 = builder.call(SqlLibraryOperators.FORMAT_TIMESTAMP,
          builder.literal("TIMEOFDAY"), builder.call(SqlLibraryOperators.CURRENT_TIMESTAMP));
    final RelNode root = builder
        .scan("EMP")
        .project(builder.alias(formatTimestampRexNode2, "FD2"))
        .build();
    final String expectedSql = "SELECT FORMAT_TIMESTAMP('TIMEOFDAY', CURRENT_TIMESTAMP) AS "
        + "\"FD2\"\n"
        + "FROM \"scott\".\"EMP\"";
    final String expectedBiqQuery = "SELECT FORMAT_TIMESTAMP('%c', CURRENT_DATETIME()) AS FD2\n"
        + "FROM scott.EMP";
    final String expSprk = "SELECT DATE_FORMAT(CURRENT_TIMESTAMP, 'EE MMM dd HH:mm:ss yyyy zz') "
        + "FD2\nFROM scott.EMP";
    assertThat(toSql(root, DatabaseProduct.CALCITE.getDialect()), isLinux(expectedSql));
    assertThat(toSql(root, DatabaseProduct.BIG_QUERY.getDialect()), isLinux(expectedBiqQuery));
    assertThat(toSql(root, DatabaseProduct.SPARK.getDialect()), isLinux(expSprk));
  }

  @Test void testConversionOfFilterWithCrossJoinToFilterWithInnerJoin() {
    String query =
        "select *\n"
            + " from \"foodmart\".\"employee\" as \"e\", \"foodmart\".\"department\" as \"d\"\n"
            + " where \"e\".\"department_id\" = \"d\".\"department_id\" "
            + "and \"e\".\"employee_id\" > 2";

    String expect = "SELECT *\n"
        + "FROM foodmart.employee\n"
        + "INNER JOIN foodmart.department ON employee.department_id = department.department_id\n"
        + "WHERE employee.employee_id > 2";

    HepProgramBuilder builder = new HepProgramBuilder();
    builder.addRuleClass(FilterExtractInnerJoinRule.class);
    HepPlanner hepPlanner = new HepPlanner(builder.build());
    RuleSet rules = RuleSets.ofList(CoreRules.FILTER_EXTRACT_INNER_JOIN_RULE);
    sql(query).withBigQuery().optimize(rules, hepPlanner).ok(expect);
  }

  @Test void testConversionOfFilterWithCrossJoinToFilterWithInnerJoinWithOneConditionInFilter() {
    String query =
        "select *\n"
            + " from \"foodmart\".\"employee\" as \"e\", \"foodmart\".\"department\" as \"d\"\n"
            + " where \"e\".\"department_id\" = \"d\".\"department_id\"";

    String expect = "SELECT *\n"
        + "FROM foodmart.employee\n"
        + "INNER JOIN foodmart.department ON employee.department_id = department.department_id";

    HepProgramBuilder builder = new HepProgramBuilder();
    builder.addRuleClass(FilterExtractInnerJoinRule.class);
    HepPlanner hepPlanner = new HepPlanner(builder.build());
    RuleSet rules = RuleSets.ofList(CoreRules.FILTER_EXTRACT_INNER_JOIN_RULE);
    sql(query).withBigQuery().optimize(rules, hepPlanner).ok(expect);
  }

  @Test void testConversionOfFilterWithThreeCrossJoinToFilterWithInnerJoin() {
    String query = "select *\n"
        + " from \"foodmart\".\"employee\" as \"e\", \"foodmart\".\"department\" as \"d\", \n"
        + " \"foodmart\".\"reserve_employee\" as \"re\"\n"
        + " where \"e\".\"department_id\" = \"d\".\"department_id\" and \"e\".\"employee_id\" > 2\n"
        + " and \"re\".\"employee_id\" > \"e\".\"employee_id\"\n"
        + " and \"e\".\"department_id\" > 5";

    String expect = "SELECT *\n"
        + "FROM foodmart.employee\n"
        + "INNER JOIN foodmart.department ON employee.department_id = department.department_id\n"
        + "INNER JOIN foodmart.reserve_employee "
        + "ON employee.employee_id < reserve_employee.employee_id\n"
        + "WHERE employee.employee_id > 2 AND employee.department_id > 5";

    HepProgramBuilder builder = new HepProgramBuilder();
    builder.addRuleClass(FilterExtractInnerJoinRule.class);
    HepPlanner hepPlanner = new HepPlanner(builder.build());
    RuleSet rules = RuleSets.ofList(CoreRules.FILTER_EXTRACT_INNER_JOIN_RULE);
    sql(query).withBigQuery().optimize(rules, hepPlanner).ok(expect);
  }

  @Test void testConversionOfFilterWithCompositeConditionWithThreeCrossJoinToFilterWithInnerJoin() {
    String query = "select *\n"
        + " from \"foodmart\".\"employee\" as \"e\", \"foodmart\".\"department\" as \"d\", \n"
        + " \"foodmart\".\"reserve_employee\" as \"re\"\n"
        + " where (\"e\".\"department_id\" = \"d\".\"department_id\"\n"
        + " or \"re\".\"employee_id\" = \"e\".\"employee_id\")\n"
        + " and \"re\".\"employee_id\" = \"d\".\"department_id\"\n";

    String expect = "SELECT *\n"
        + "FROM foodmart.employee\n"
        + "INNER JOIN foodmart.department ON TRUE\n"
        + "INNER JOIN foodmart.reserve_employee ON TRUE\n"
        + "WHERE (employee.department_id = department.department_id "
        + "OR reserve_employee.employee_id = employee.employee_id) "
        + "AND reserve_employee.employee_id = department.department_id";

    HepProgramBuilder builder = new HepProgramBuilder();
    builder.addRuleClass(FilterExtractInnerJoinRule.class);
    HepPlanner hepPlanner = new HepPlanner(builder.build());
    RuleSet rules = RuleSets.ofList(CoreRules.FILTER_EXTRACT_INNER_JOIN_RULE);
    sql(query).withBigQuery().optimize(rules, hepPlanner).ok(expect);
  }
  //WHERE t1.c1 = t2.c1 AND t2.c2 = t3.c2 AND (t1.c3 = t3.c3 OR t1.c4 = t2.c4)
  @Test void testFilterWithParenthesizedConditionsWithThreeCrossJoinToFilterWithInnerJoin() {
    String query = "select *\n"
        + " from \"foodmart\".\"employee\" as \"e\", \"foodmart\".\"department\" as \"d\", \n"
        + " \"foodmart\".\"reserve_employee\" as \"re\"\n"
        + " where \"e\".\"department_id\" = \"d\".\"department_id\"\n"
        + " and \"re\".\"employee_id\" = \"d\".\"department_id\"\n"
        + " and (\"re\".\"department_id\" < \"d\".\"department_id\"\n"
        + " or \"d\".\"department_id\" = \"re\".\"department_id\")\n";

    String expect = "SELECT *\n"
        + "FROM foodmart.employee\n"
        + "INNER JOIN foodmart.department ON TRUE\n"
        + "INNER JOIN foodmart.reserve_employee ON TRUE\n"
        + "WHERE employee.department_id = department.department_id "
        + "AND reserve_employee.employee_id = department.department_id "
        + "AND (reserve_employee.department_id < department.department_id "
        + "OR department.department_id = reserve_employee.department_id)";

    HepProgramBuilder builder = new HepProgramBuilder();
    builder.addRuleClass(FilterExtractInnerJoinRule.class);
    HepPlanner hepPlanner = new HepPlanner(builder.build());
    RuleSet rules = RuleSets.ofList(CoreRules.FILTER_EXTRACT_INNER_JOIN_RULE);
    sql(query).withBigQuery().optimize(rules, hepPlanner).ok(expect);
  }

  @Test void translateCastOfTimestampWithLocalTimeToTimestampInBq() {
    final RelBuilder relBuilder = relBuilder();

    final RexNode castTimestampTimeZoneCall =
        relBuilder.cast(relBuilder.call(SqlStdOperatorTable.CURRENT_TIMESTAMP),
            SqlTypeName.TIMESTAMP_WITH_LOCAL_TIME_ZONE);

    final RelNode root = relBuilder
        .values(new String[] {"c"}, 1)
        .project(castTimestampTimeZoneCall)
        .build();

    final String expectedBigQuery =
        "SELECT CAST(CURRENT_DATETIME() AS TIMESTAMP_WITH_LOCAL_TIME_ZONE) AS `$f0`";

    assertThat(toSql(root, DatabaseProduct.BIG_QUERY.getDialect()), isLinux(expectedBigQuery));
  }


  @Test public void testParseDateTimeFormat() {
    final RelBuilder builder = relBuilder();
    final RexNode parseDateNode = builder.call(SqlLibraryOperators.PARSE_DATE,
        builder.literal("YYYYMMDD"), builder.literal("99991231"));
    final RexNode parseTimeNode = builder.call(SqlLibraryOperators.PARSE_TIME,
        builder.literal("HH24MISS"), builder.literal("122333"));
    final RelNode root = builder.scan("EMP").
        project(builder.alias(parseDateNode, "date1"),
            builder.alias(parseTimeNode, "time1"))
        .build();

    final String expectedSql = "SELECT PARSE_DATE('YYYYMMDD', '99991231') AS \"date1\", "
        + "PARSE_TIME('HH24MISS', '122333') AS \"time1\"\n"
        + "FROM \"scott\".\"EMP\"";
    final String expectedBiqQuery = "SELECT PARSE_DATE('%Y%m%d', '99991231') AS date1, "
        + "PARSE_TIME('%H%M%S', '122333') AS time1\n"
        + "FROM scott.EMP";
    final String expectedSparkQuery = "SELECT PARSE_DATE('YYYYMMDD', '99991231') date1, "
        + "PARSE_TIME('HH24MISS', '122333') time1\n"
        + "FROM scott.EMP";

    assertThat(toSql(root, DatabaseProduct.CALCITE.getDialect()), isLinux(expectedSql));
    assertThat(toSql(root, DatabaseProduct.BIG_QUERY.getDialect()), isLinux(expectedBiqQuery));
    assertThat(toSql(root, DatabaseProduct.SPARK.getDialect()), isLinux(expectedSparkQuery));
  }

  @Test public void testPositionOperator() {
    final RelBuilder builder = relBuilder();

    final RexNode parseTrimNode = builder.call(SqlStdOperatorTable.POSITION,
        builder.literal("a"),
        builder.literal("Name"));
    final RelNode root = builder.scan("EMP").
        project(builder.alias(parseTrimNode, "t"))
        .build();

    final String expectedSql = "SELECT POSITION('a' IN 'Name') AS \"t\"\n"
        + "FROM \"scott\".\"EMP\"";

    final String expectedSparkQuery = "SELECT POSITION('a' IN 'Name') t\nFROM scott.EMP";

    assertThat(toSql(root, DatabaseProduct.CALCITE.getDialect()), isLinux(expectedSql));
    assertThat(toSql(root, DatabaseProduct.SPARK.getDialect()), isLinux(expectedSparkQuery));
  }

  @Test public void testBigQueryErrorOperator() {
    final RelBuilder builder = relBuilder();

    final SqlFunction errorOperator =
        new SqlFunction("ERROR",
            SqlKind.OTHER_FUNCTION,
            ReturnTypes.VARCHAR_2000,
            null,
            OperandTypes.STRING_STRING,
            SqlFunctionCategory.SYSTEM);

    final RexNode parseTrimNode = builder.call(errorOperator,
        builder.literal("Error Message!"));
    final RelNode root = builder.scan("EMP").
        project(builder.alias(parseTrimNode, "t"))
        .build();

    final String expectedSql = "SELECT ERROR('Error Message!') AS \"t\"\n"
        + "FROM \"scott\".\"EMP\"";

    final String expectedSparkQuery = "SELECT RAISE_ERROR('Error Message!') t\n"
        + "FROM scott.EMP";

    assertThat(toSql(root, DatabaseProduct.CALCITE.getDialect()), isLinux(expectedSql));
    assertThat(toSql(root, DatabaseProduct.SPARK.getDialect()), isLinux(expectedSparkQuery));
  }

  @Test public void testTrue() {
    final RelBuilder builder = relBuilder();
    final RexNode trueRexNode = builder.call(TRUE);
    final RelNode root = builder.scan("EMP")
        .project(builder.alias(trueRexNode, "dm"))
        .build();
    final String expectedSql = "SELECT TRUE() AS \"dm\"\n"
        + "FROM \"scott\".\"EMP\"";
    final String expectedBiqQuery = "SELECT TRUE  AS dm\n"
        + "FROM scott.EMP";
    assertThat(toSql(root, DatabaseProduct.CALCITE.getDialect()), isLinux(expectedSql));
    assertThat(toSql(root, DatabaseProduct.BIG_QUERY.getDialect()), isLinux(expectedBiqQuery));
  }

  @Test public void testFalse() {
    final RelBuilder builder = relBuilder();
    final RexNode falseRexNode = builder.call(FALSE);
    final RelNode root = builder.scan("EMP")
        .project(builder.alias(falseRexNode, "dm"))
        .build();
    final String expectedSql = "SELECT FALSE() AS \"dm\"\n"
        + "FROM \"scott\".\"EMP\"";
    final String expectedBiqQuery = "SELECT FALSE  AS dm\n"
        + "FROM scott.EMP";
    assertThat(toSql(root, DatabaseProduct.CALCITE.getDialect()), isLinux(expectedSql));
    assertThat(toSql(root, DatabaseProduct.BIG_QUERY.getDialect()), isLinux(expectedBiqQuery));
  }

  @Test void testFilterWithInnerJoinGivingAssertionError() {
    String query = "SELECT * FROM  \n"
        + "\"foodmart\".\"employee\" E1\n"
        + "INNER JOIN\n"
        + "\"foodmart\".\"employee\" E2\n"
        + "ON CASE WHEN E1.\"first_name\" = '' THEN E1.\"first_name\" <> 'abc' "
        + "ELSE UPPER(E1.\"first_name\") = UPPER(E2.\"first_name\") END AND "
        + "CASE WHEN E1.\"first_name\" = '' THEN E1.\"first_name\" <> 'abc' "
        + "ELSE INITCAP(E1.\"first_name\") = INITCAP(E2.\"first_name\") END";
    String expect = "SELECT *\n"
        + "FROM foodmart.employee\n"
        + "INNER JOIN foodmart.employee AS employee0 ON CASE WHEN employee.first_name = '' THEN employee.first_name <> 'abc' ELSE UPPER(employee.first_name) = UPPER(employee0.first_name) END AND CASE WHEN employee.first_name = '' THEN employee.first_name <> 'abc' ELSE INITCAP(employee.first_name) = INITCAP(employee0.first_name) END";

    HepProgramBuilder builder = new HepProgramBuilder();
    builder.addRuleClass(FilterExtractInnerJoinRule.class);
    HepPlanner hepPlanner = new HepPlanner(builder.build());
    RuleSet rules = RuleSets.ofList(CoreRules.FILTER_EXTRACT_INNER_JOIN_RULE);
    sql(query).withBigQuery().optimize(rules, hepPlanner).ok(expect);
  }

  @Test public void testSubQueryWithFunctionCallInGroupByClause() {
    final RelBuilder builder = relBuilder();
    builder.scan("EMP");
    final RexNode lengthFunctionCall = builder.call(SqlStdOperatorTable.CHAR_LENGTH,
        builder.field(1));
    final RelNode subQueryInClause = builder
        .project(builder.alias(lengthFunctionCall, "A2301"))
        .aggregate(builder.groupKey(builder.field(0)))
        .filter(
            builder.call(SqlStdOperatorTable.EQUALS,
            builder.call(SqlStdOperatorTable.CHARACTER_LENGTH,
                builder.literal("TEST")), builder.literal(2)))
        .project(Arrays.asList(builder.field(0)), Arrays.asList("a2301"), true)
        .build();

    builder.scan("EMP");
    final RelNode root = builder
        .filter(RexSubQuery.in(subQueryInClause, ImmutableList.of(builder.field(0))))
        .project(builder.field(0)).build();

    final String expectedSql = "SELECT \"EMPNO\"\n"
        + "FROM \"scott\".\"EMP\"\n"
        + "WHERE \"EMPNO\" IN (SELECT CHAR_LENGTH(\"ENAME\") AS \"a2301\"\n"
        + "FROM \"scott\".\"EMP\"\n"
        + "GROUP BY CHAR_LENGTH(\"ENAME\")\n"
        + "HAVING CHARACTER_LENGTH('TEST') = 2)";

    final String expectedBiqQuery = "SELECT EMPNO\n"
        + "FROM scott.EMP\n"
        + "WHERE EMPNO IN (SELECT A2301 AS a2301\n"
        + "FROM (SELECT LENGTH(ENAME) AS A2301\n"
        + "FROM scott.EMP\n"
        + "GROUP BY A2301\n"
        + "HAVING LENGTH('TEST') = 2) AS t1)";

    assertThat(toSql(root, DatabaseProduct.CALCITE.getDialect()), isLinux(expectedSql));
    assertThat(toSql(root, DatabaseProduct.BIG_QUERY.getDialect()), isLinux(expectedBiqQuery));
  }

  @Test public void testSubQueryWithFunctionCallInGroupByAndAggregateInHavingClause() {
    final RelBuilder builder = relBuilder();
    builder.scan("EMP");
    final RexNode lengthFunctionCall = builder.call(SqlStdOperatorTable.CHAR_LENGTH,
        builder.field(1));
    final RelNode subQueryInClause = builder
        .project(builder.alias(lengthFunctionCall, "A2301"), builder.field("EMPNO"))
        .aggregate(builder.groupKey(builder.field(0)),
            builder.countStar("EXPR$1354574361"))
        .filter(
            builder.call(SqlStdOperatorTable.EQUALS,
                builder.field("EXPR$1354574361"), builder.literal(2)))
        .project(Arrays.asList(builder.field(0)), Arrays.asList("a2301"), true)
        .build();

    builder.scan("EMP");
    final RelNode root = builder
        .filter(RexSubQuery.in(subQueryInClause, ImmutableList.of(builder.field(0))))
        .project(builder.field(0)).build();

    final String expectedSql = "SELECT \"EMPNO\"\n"
        + "FROM \"scott\".\"EMP\"\n"
        + "WHERE \"EMPNO\" IN (SELECT CHAR_LENGTH(\"ENAME\") AS \"a2301\"\n"
        + "FROM \"scott\".\"EMP\"\n"
        + "GROUP BY CHAR_LENGTH(\"ENAME\")\n"
        + "HAVING COUNT(*) = 2)";

    final String expectedBiqQuery = "SELECT EMPNO\n"
        + "FROM scott.EMP\n"
        + "WHERE EMPNO IN (SELECT A2301 AS a2301\n"
        + "FROM (SELECT LENGTH(ENAME) AS A2301\n"
        + "FROM scott.EMP\n"
        + "GROUP BY A2301\n"
        + "HAVING COUNT(*) = 2) AS t1)";

    assertThat(toSql(root, DatabaseProduct.CALCITE.getDialect()), isLinux(expectedSql));
    assertThat(toSql(root, DatabaseProduct.BIG_QUERY.getDialect()), isLinux(expectedBiqQuery));
  }


  @Test public void dayOccurenceOfMonth() {
    final RelBuilder builder = relBuilder();
    final RexNode dayOccurenceOfMonth = builder.call(DAYOCCURRENCE_OF_MONTH,
        builder.call(CURRENT_DATE));
    final RelNode root = builder.scan("EMP")
        .project(dayOccurenceOfMonth)
        .build();
    final String expectedSql = "SELECT DAYOCCURRENCE_OF_MONTH(CURRENT_DATE) AS \"$f0\"\n"
        + "FROM \"scott\".\"EMP\"";
    final String expectedSpark = "SELECT CEIL(DAY(CURRENT_DATE) / 7) $f0\n"
        + "FROM scott.EMP";
    assertThat(toSql(root, DatabaseProduct.CALCITE.getDialect()), isLinux(expectedSql));
    assertThat(toSql(root, DatabaseProduct.SPARK.getDialect()), isLinux(expectedSpark));
  }

  @Test public void testDateTimeNumberOfYear() {
    final RelBuilder builder = relBuilder();
    final RexNode weekNumberOfYearCall = builder.call(WEEKNUMBER_OF_YEAR,
        builder.call(CURRENT_DATE));
    final RexNode monthNumberOfYearCall = builder.call(MONTHNUMBER_OF_YEAR,
        builder.call(CURRENT_TIMESTAMP));
    final RexNode quarterNumberOfYearCall = builder.call(QUARTERNUMBER_OF_YEAR,
        builder.call(CURRENT_TIMESTAMP));
    final RelNode root = builder.scan("EMP")
        .project(weekNumberOfYearCall,
            monthNumberOfYearCall,
            quarterNumberOfYearCall)
        .build();
    final String expectedSql = "SELECT WEEKNUMBER_OF_YEAR(CURRENT_DATE) AS \"$f0\", "
        + "MONTHNUMBER_OF_YEAR(CURRENT_TIMESTAMP) AS \"$f1\", "
        + "QUARTERNUMBER_OF_YEAR(CURRENT_TIMESTAMP) AS \"$f2\""
        + "\nFROM \"scott\".\"EMP\"";
    final String expectedSpark = "SELECT WEEKOFYEAR(CURRENT_DATE) $f0, "
        + "MONTH(CURRENT_TIMESTAMP) $f1, "
        + "QUARTER(CURRENT_TIMESTAMP) $f2\nFROM scott.EMP";
    assertThat(toSql(root, DatabaseProduct.CALCITE.getDialect()), isLinux(expectedSql));
    assertThat(toSql(root, DatabaseProduct.SPARK.getDialect()), isLinux(expectedSpark));
  }

  @Test public void testXNumberOfCalendar() {
    final RelBuilder builder = relBuilder();
    final RexNode dayNumberOfCalendarCall = builder.call(DAYNUMBER_OF_CALENDAR,
        builder.call(CURRENT_TIMESTAMP));
    final RexNode weekNumberOfCalendarCall = builder.call(WEEKNUMBER_OF_CALENDAR,
        builder.call(CURRENT_TIMESTAMP));
    final RexNode yearNumberOfCalendarCall = builder.call(YEARNUMBER_OF_CALENDAR,
        builder.call(CURRENT_TIMESTAMP));
    final RelNode root = builder.scan("EMP")
        .project(dayNumberOfCalendarCall,
            weekNumberOfCalendarCall,
            yearNumberOfCalendarCall)
        .build();
    final String expectedSql = "SELECT DAYNUMBER_OF_CALENDAR(CURRENT_TIMESTAMP) AS \"$f0\", "
        + "WEEKNUMBER_OF_CALENDAR(CURRENT_TIMESTAMP) AS \"$f1\", "
        + "YEARNUMBER_OF_CALENDAR(CURRENT_TIMESTAMP) AS \"$f2\""
        + "\nFROM \"scott\".\"EMP\"";
    final String expectedSpark = "SELECT DATEDIFF(CURRENT_TIMESTAMP, DATE '1899-12-31') $f0,"
        + " FLOOR((DATEDIFF(CURRENT_TIMESTAMP, DATE '1900-01-01') + 1) / 7) $f1,"
        + " YEAR(CURRENT_TIMESTAMP) $f2"
        + "\nFROM scott.EMP";
    assertThat(toSql(root, DatabaseProduct.CALCITE.getDialect()), isLinux(expectedSql));
    assertThat(toSql(root, DatabaseProduct.SPARK.getDialect()), isLinux(expectedSpark));
  }

  @Test public void testForAddingMonths() {
    final RelBuilder builder = relBuilder();

    final RexNode createRexNode = builder.call(SqlStdOperatorTable.PLUS,
        builder.cast(builder.literal("1999-07-01"), SqlTypeName.DATE),
        builder.getRexBuilder().makeIntervalLiteral(new BigDecimal(10),
            new SqlIntervalQualifier(MONTH, 6, MONTH,
                -1, SqlParserPos.ZERO)));
    final RelNode root = builder
        .scan("EMP")
        .project(builder.alias(createRexNode, "FD"))
        .build();
    final String expectedSparkQuery = "SELECT DATE '1999-07-01' + INTERVAL '10' MONTH FD"
        + "\nFROM scott.EMP";
    assertThat(toSql(root, DatabaseProduct.SPARK.getDialect()), isLinux(expectedSparkQuery));
  }

  @Test public void testForSparkCurrentTime() {
    String query = "SELECT CURRENT_TIME(2) > '08:00:00', "
        + "CAST(\"hire_date\" AS TIME(4)) = '00:00:00'"
        + "FROM \"foodmart\".\"employee\"";
    final String expectedSpark = "SELECT CAST('1970-01-01 ' || DATE_FORMAT(CURRENT_TIMESTAMP, "
        + "'HH:mm:ss.SS') AS TIMESTAMP) > TIMESTAMP '1970-01-01 08:00:00.00', "
        + "CAST('1970-01-01 ' || DATE_FORMAT(hire_date, 'HH:mm:ss.SSS') AS TIMESTAMP) = "
        + "TIMESTAMP '1970-01-01 00:00:00.000'\nFROM foodmart.employee";
    sql(query)
        .withSpark()
        .ok(expectedSpark);
  }

  @Test public void testForHashrowWithMultipleArguments() {
    final RelBuilder builder = relBuilder();
    final RexNode hashrow = builder.call(SqlLibraryOperators.HASHROW,
        builder.literal("employee"), builder.scan("EMP").field(1),
        builder.literal("dm"));
    final RelNode root = builder
        .scan("EMP")
        .project(builder.alias(hashrow, "HASHCODE"))
        .build();

    final String expectedBiqQuery = "SELECT FARM_FINGERPRINT(CONCAT('employee', ENAME, 'dm')) AS "
        + "HASHCODE\nFROM scott.EMP";

    assertThat(toSql(root, DatabaseProduct.BIG_QUERY.getDialect()), isLinux(expectedBiqQuery));
  }

  @Test public void testForPI() {
    final RelBuilder builder = relBuilder();
    final RexNode piNode = builder.call(SqlStdOperatorTable.PI);
    final RelNode root = builder.scan("EMP")
        .project(builder.alias(piNode, "t"))
        .build();

    final String expectedSpark = "SELECT PI() t\nFROM scott.EMP";
    assertThat(toSql(root, DatabaseProduct.SPARK.getDialect()), isLinux(expectedSpark));
  }

  @Test public void testSessionUser() {
    String query = "select SESSION_USER";
    final String expectedSparkSql = "SELECT CURRENT_USER SESSION_USER";
    sql(query)
        .withSpark()
        .ok(expectedSparkSql);
  }

  @Test public void testTruncWithTimestamp() {
    final RelBuilder builder = relBuilder();
    final RexNode trunc = builder.call(SqlLibraryOperators.TRUNC,
        builder.cast(builder.literal("2017-02-14 20:38:40"), SqlTypeName.TIMESTAMP),
        builder.literal("DAY"));
    final RelNode root = builder
        .scan("EMP")
        .project(trunc)
        .build();
    final String expectedSparkSql = "SELECT CAST(DATE_TRUNC('DAY', TIMESTAMP '2017-02-14 "
        + "20:38:40') AS DATE) $f0\nFROM scott.EMP";
    assertThat(toSql(root, DatabaseProduct.SPARK.getDialect()), isLinux(expectedSparkSql));
  }

  @Test public void testFormatFunctionCastAsInteger() {
    final RelBuilder builder = relBuilder();
    final RexNode formatIntegerCastRexNode = builder.cast(
        builder.call(SqlLibraryOperators.FORMAT,
        builder.literal("'%.4f'"), builder.scan("EMP").field(5)), SqlTypeName.INTEGER);
    final RelNode root = builder
        .scan("EMP")
        .project(builder.alias(formatIntegerCastRexNode, "FORMATCALL"))
        .build();
    final String expectedSql = "SELECT CAST(FORMAT('''%.4f''', \"SAL\") AS INTEGER) AS "
        + "\"FORMATCALL\"\n"
        + "FROM \"scott\".\"EMP\"";
    final String expectedBiqQuery = "SELECT CAST(CAST(FORMAT('\\'%.4f\\'', SAL) AS FLOAT64) AS "
        + "INTEGER) AS FORMATCALL\n"
        + "FROM scott.EMP";
    assertThat(toSql(root, DatabaseProduct.CALCITE.getDialect()), isLinux(expectedSql));
    assertThat(toSql(root, DatabaseProduct.BIG_QUERY.getDialect()), isLinux(expectedBiqQuery));
  }

  @Test public void testCastAsIntegerForStringLiteral() {
    final RelBuilder builder = relBuilder();
    final RexNode formatIntegerCastRexNode = builder.cast(builder.literal("45.67"),
        SqlTypeName.INTEGER);
    final RelNode root = builder
        .scan("EMP")
        .project(builder.alias(formatIntegerCastRexNode, "c1"))
        .build();
    final String expectedSql = "SELECT CAST('45.67' AS INTEGER) AS \"c1\"\n"
        + "FROM \"scott\".\"EMP\"";
    final String expectedBiqQuery = "SELECT CAST(CAST('45.67' AS FLOAT64) AS INTEGER) AS c1\n"
        + "FROM scott.EMP";
    assertThat(toSql(root, DatabaseProduct.CALCITE.getDialect()), isLinux(expectedSql));
    assertThat(toSql(root, DatabaseProduct.BIG_QUERY.getDialect()), isLinux(expectedBiqQuery));
  }

  @Test public void testForToChar() {
    final RelBuilder builder = relBuilder();

    final RexNode toCharWithDate = builder.call(SqlLibraryOperators.TO_CHAR,
        builder.getRexBuilder().makeDateLiteral(new DateString("1970-01-01")),
        builder.literal("MM-DD-YYYY HH24:MI:SS"));
    final RexNode toCharWithNumber = builder.call(SqlLibraryOperators.TO_CHAR,
        builder.literal(1000), builder.literal("9999"));
    final RelNode root = builder
        .scan("EMP")
        .project(builder.alias(toCharWithDate, "FD"), toCharWithNumber)
        .build();
    final String expectedSparkQuery = "SELECT "
        + "DATE_FORMAT(DATE '1970-01-01', 'MM-dd-yyyy HH:mm:ss') FD, TO_CHAR(1000, '9999') $f1"
        + "\nFROM scott.EMP";
    assertThat(toSql(root, DatabaseProduct.SPARK.getDialect()), isLinux(expectedSparkQuery));
  }

  @Test void testForSparkRound() {
    final String query = "select round(123.41445, 2)";
    final String expected = "SELECT ROUND(123.41445, 2)";
    sql(query).withSpark().ok(expected);
  }

  @Test public void testRoundFunctionWithColumn() {
    final String query = "SELECT round(\"gross_weight\", \"product_id\") AS \"a\"\n"
        + "FROM \"foodmart\".\"product\"";
    final String expectedSparkSql = "SELECT UDF_ROUND(gross_weight, product_id) a\n"
        + "FROM foodmart.product";
    sql(query)
        .withSpark()
        .ok(expectedSparkSql);
  }

  @Test public void testRoundFunctionWithColumnAndLiteral() {
    final String query = "SELECT round(\"gross_weight\", 2) AS \"a\"\n"
        + "FROM \"foodmart\".\"product\"";
    final String expectedSparkSql = "SELECT ROUND(gross_weight, 2) a\n"
        + "FROM foodmart.product";
    sql(query)
        .withSpark()
        .ok(expectedSparkSql);
  }

  @Test public void testRoundFunctionWithOnlyColumn() {
    final String query = "SELECT round(\"gross_weight\") AS \"a\"\n"
        + "FROM \"foodmart\".\"product\"";
    final String expectedSparkSql = "SELECT ROUND(gross_weight) a\n"
        + "FROM foodmart.product";
    sql(query)
        .withSpark()
        .ok(expectedSparkSql);
  }

  @Test public void testSortByOrdinalForSpark() {
    final String query = "SELECT \"product_id\",\"gross_weight\" from \"product\"\n"
        + "order by 2";
    final String expectedSparkSql = "SELECT product_id, gross_weight\n"
        + "FROM foodmart.product\n"
        + "ORDER BY gross_weight NULLS LAST";
    sql(query)
        .withSpark()
        .ok(expectedSparkSql);
  }

  @Test public void newLineInLiteral() {
    final String query = "SELECT 'netezza\n to bq'";
    final String expectedBQSql = "SELECT 'netezza to bq'";
    sql(query)
        .withBigQuery()
        .ok(expectedBQSql);
  }

  @Test public void newLineInWhereClauseLiteral() {
    final String query = "SELECT *\n"
        + "FROM \"foodmart\".\"employee\"\n"
        + "WHERE \"first_name\" ='Maya\n Gutierrez'";
    final String expectedBQSql = "SELECT *\n"
        + "FROM foodmart.employee\n"
        + "WHERE first_name = 'Maya Gutierrez'";
    sql(query)
        .withBigQuery()
        .ok(expectedBQSql);
  }

  @Test public void literalWithBackslashesInSelectWithAlias() {
    final String query = "SELECT 'No IBL' AS \"FIRST_NM\","
        + " 'US\\' AS \"AB\", 'Y' AS \"IBL_FG\", 'IBL' AS "
        + "\"PRSN_ORG_ROLE_CD\"";
    final String expectedBQSql = "SELECT 'No IBL' AS FIRST_NM,"
        + " 'US\\\\' AS AB, 'Y' AS IBL_FG,"
        + " 'IBL' AS PRSN_ORG_ROLE_CD";
    sql(query)
        .withBigQuery()
        .ok(expectedBQSql);
  }

  @Test public void literalWithBackslashesInSelectList() {
    final String query = "SELECT \"first_name\", '', '', '', '', '', '\\'\n"
        + "  FROM \"foodmart\".\"employee\"";
    final String expectedBQSql = "SELECT first_name, '', '', '', '', '', '\\\\'\n"
        + "FROM foodmart.employee";
    sql(query)
        .withBigQuery()
        .ok(expectedBQSql);
  }

  @Test public void testToDateFunctionWithFormatYYYYDDMM() {
    final RelBuilder builder = relBuilder();
    final RexNode toDateRexNode = builder.call(SqlLibraryOperators.TO_DATE,
        builder.literal("20092003"), builder.literal("YYYYDDMM"));
    final RelNode root = builder
        .scan("EMP")
        .project(builder.alias(toDateRexNode, "date_value"))
        .build();
    final String expectedSpark =
        "SELECT TO_DATE('20092003', 'yyyyddMM') date_value\n"
            + "FROM scott.EMP";

    assertThat(toSql(root, DatabaseProduct.SPARK.getDialect()), isLinux(expectedSpark));
  }

  @Test public void testModOperationOnDateField() {
    final RelBuilder builder = relBuilder();
    final RexNode modRex = builder.call(
        DATE_MOD, builder.call(CURRENT_DATE),
        builder.literal(2));
    final RelNode root = builder.scan("EMP")
        .project(builder.alias(modRex, "current_date"))
        .build();
    final String expectedSql = "SELECT "
        + "MOD((YEAR(CURRENT_DATE) - 1900) * 10000 + MONTH(CURRENT_DATE)  * 100 + "
        + "DAY(CURRENT_DATE) , 2) current_date\n"
        + "FROM scott.EMP";
    assertThat(toSql(root, DatabaseProduct.SPARK.getDialect()), isLinux(expectedSql));
  }

  @Test public void testCurrentDatePlusIntervalDayHour() {
    final RelBuilder builder = relBuilder();

    final RexNode createRexNode = builder.call(SqlStdOperatorTable.PLUS,
        builder.call(CURRENT_DATE), builder.call(SqlStdOperatorTable.PLUS,
            builder.getRexBuilder().makeIntervalLiteral(new BigDecimal(86400000),
                new SqlIntervalQualifier(DAY, 6, DAY,
                    -1, SqlParserPos.ZERO)),
            builder.getRexBuilder().makeIntervalLiteral(new BigDecimal(3600000),
                new SqlIntervalQualifier(HOUR, 1, HOUR,
                    -1, SqlParserPos.ZERO))));
    final RelNode root = builder
        .scan("EMP")
        .project(builder.alias(createRexNode, "FD"))
        .build();
    final String expectedBigQuery = "SELECT CURRENT_DATE + (INTERVAL 1 DAY + INTERVAL 1 HOUR) AS FD"
        + "\nFROM scott.EMP";
    assertThat(toSql(root, DatabaseProduct.BIG_QUERY.getDialect()), isLinux(expectedBigQuery));
  }

  @Test public void testCurrentDatePlusIntervalHourMin() {
    final RelBuilder builder = relBuilder();

    final RexNode createRexNode = builder.call(SqlStdOperatorTable.PLUS,
        builder.call(CURRENT_DATE), builder.call(SqlStdOperatorTable.PLUS,
            builder.getRexBuilder().makeIntervalLiteral(new BigDecimal(3600000),
                new SqlIntervalQualifier(HOUR, 1, HOUR,
                    -1, SqlParserPos.ZERO)),
            builder.getRexBuilder().makeIntervalLiteral(new BigDecimal(60000),
                new SqlIntervalQualifier(MINUTE, 1, MINUTE,
                    -1, SqlParserPos.ZERO))));
    final RelNode root = builder
        .scan("EMP")
        .project(builder.alias(createRexNode, "FD"))
        .build();
    final String expectedBigQuery = "SELECT CURRENT_DATE + (INTERVAL 1 HOUR + INTERVAL 1 MINUTE) "
        + "AS FD"
        + "\nFROM scott.EMP";
    assertThat(toSql(root, DatabaseProduct.BIG_QUERY.getDialect()), isLinux(expectedBigQuery));
  }

  @Test public void testCurrentDatePlusIntervalHourSec() {
    final RelBuilder builder = relBuilder();

    final RexNode createRexNode = builder.call(SqlStdOperatorTable.PLUS,
        builder.call(CURRENT_DATE), builder.call(SqlStdOperatorTable.PLUS,
            builder.getRexBuilder().makeIntervalLiteral(new BigDecimal(3600000),
                new SqlIntervalQualifier(HOUR, 1, HOUR,
                    -1, SqlParserPos.ZERO)),
            builder.getRexBuilder().makeIntervalLiteral(new BigDecimal(1000),
                new SqlIntervalQualifier(SECOND, 1, SECOND,
                    -1, SqlParserPos.ZERO))));
    final RelNode root = builder
        .scan("EMP")
        .project(builder.alias(createRexNode, "FD"))
        .build();
    final String expectedBigQuery = "SELECT CURRENT_DATE + (INTERVAL 1 HOUR + INTERVAL 1 SECOND) "
        + "AS FD"
        + "\nFROM scott.EMP";
    assertThat(toSql(root, DatabaseProduct.BIG_QUERY.getDialect()), isLinux(expectedBigQuery));
  }

  @Test public void testCurrentDatePlusIntervalYearMonth() {
    final RelBuilder builder = relBuilder();

    final RexNode createRexNode = builder.call(SqlStdOperatorTable.PLUS,
        builder.call(CURRENT_DATE), builder.call(SqlStdOperatorTable.PLUS,
            builder.getRexBuilder().makeIntervalLiteral(new BigDecimal(12),
                new SqlIntervalQualifier(YEAR, 1, YEAR,
                    -1, SqlParserPos.ZERO)),
            builder.getRexBuilder().makeIntervalLiteral(new BigDecimal(1),
                new SqlIntervalQualifier(MONTH, 1, MONTH,
                    -1, SqlParserPos.ZERO))));
    final RelNode root = builder
        .scan("EMP")
        .project(builder.alias(createRexNode, "FD"))
        .build();
    final String expectedBigQuery = "SELECT CURRENT_DATE + (INTERVAL 1 YEAR + INTERVAL 1 MONTH) "
        + "AS FD"
        + "\nFROM scott.EMP";
    assertThat(toSql(root, DatabaseProduct.BIG_QUERY.getDialect()), isLinux(expectedBigQuery));
  }

  // Unparsing "ABC" IN(UNNEST(ARRAY("ABC", "XYZ"))) --> "ABC" IN UNNEST(ARRAY["ABC", "XYZ"])
  @Test public void inUnnestSqlNode() {
    final RelBuilder builder = relBuilder();
    RexNode arrayRex = builder.call(SqlStdOperatorTable.ARRAY_VALUE_CONSTRUCTOR,
        builder.literal("ABC"), builder.literal("XYZ"));
    RexNode unnestRex = builder.call(SqlStdOperatorTable.UNNEST, arrayRex);
    final RexNode createRexNode = builder.call(SqlStdOperatorTable.IN, builder.literal("ABC"),
        unnestRex);
    final RelNode root = builder
        .scan("EMP")
        .project(builder.alias(createRexNode, "array_contains"))
        .build();
    final String expectedBiqQuery = "SELECT 'ABC' IN UNNEST(ARRAY['ABC', 'XYZ']) "
        + "AS array_contains\n"
        + "FROM scott.EMP";
    assertThat(toSql(root, DatabaseProduct.BIG_QUERY.getDialect()), isLinux(expectedBiqQuery));
  }

  @Test public void rowNumberOverFunctionAsWhereClauseInJoin() {
    String query = " select \"A\".\"product_id\"\n"
        + "    from (select \"product_id\", ROW_NUMBER() OVER (ORDER BY \"product_id\") AS RNK from \"product\") A\n"
        + "    cross join \"sales_fact_1997\"\n"
        + "    where \"RNK\" =1 \n"
        + "    group by \"A\".\"product_id\"\n";
    final String expectedBQ = "SELECT t.product_id\n"
        + "FROM (SELECT product_id, ROW_NUMBER() OVER (ORDER BY product_id IS NULL, product_id) AS "
        + "RNK\n"
        + "FROM foodmart.product) AS t\n"
        + "INNER JOIN foodmart.sales_fact_1997 ON TRUE\n"
        + "WHERE t.RNK = 1\n"
        + "GROUP BY t.product_id";
    sql(query)
        .withBigQuery()
        .ok(expectedBQ);
  }

  @Test public void testForRegexpLikeFunction() {
    final RelBuilder builder = relBuilder();
    final RexNode regexp_similar = builder.call(SqlLibraryOperators.REGEXP_LIKE,
        builder.literal("12-12-2000"), builder.literal("^\\d\\d-\\w{2}-\\d{4}$"));
    final RelNode root = builder
        .scan("EMP")
        .project(builder.alias(regexp_similar, "A"))
        .build();

    final String expectedBiqQuery = "SELECT IF(REGEXP_CONTAINS('12-12-2000' , "
        + "r'^\\d\\d-\\w{2}-\\d{4}$'), 1, 0) AS A\n"
        + "FROM scott.EMP";

    final String expectedSparkSql = "SELECT IF('12-12-2000' rlike r'^\\d\\d-\\w{2}-\\d{4}$', 1, 0)"
        + " A\nFROM scott.EMP";

    assertThat(toSql(root, DatabaseProduct.BIG_QUERY.getDialect()), isLinux(expectedBiqQuery));
    assertThat(toSql(root, DatabaseProduct.SPARK.getDialect()), isLinux(expectedSparkSql));
  }

  @Test public void testForRegexpLikeFunctionWithThirdArgumentAsI() {
    final RelBuilder builder = relBuilder();
    final RexNode regexp_similar = builder.call(SqlLibraryOperators.REGEXP_LIKE,
        builder.literal("Mike BIrd"), builder.literal("MikE B(i|y)RD"),
        builder.literal("i"));
    final RelNode root = builder
        .scan("EMP")
        .project(builder.alias(regexp_similar, "A"))
        .build();

    final String expectedBiqQuery = "SELECT IF(REGEXP_CONTAINS('Mike BIrd' , "
        + "r'(?i)MikE B(i|y)RD'), 1, 0) AS A\n"
        + "FROM scott.EMP";

    final String expectedSparkSql = "SELECT IF('Mike BIrd' rlike r'(?i)MikE B(i|y)RD', 1, 0)"
        + " A\nFROM scott.EMP";

    assertThat(toSql(root, DatabaseProduct.BIG_QUERY.getDialect()), isLinux(expectedBiqQuery));
    assertThat(toSql(root, DatabaseProduct.SPARK.getDialect()), isLinux(expectedSparkSql));
  }

  @Test public void testForRegexpLikeFunctionWithThirdArgumentAsX() {
    final RelBuilder builder = relBuilder();
    final RexNode regexp_similar = builder.call(SqlLibraryOperators.REGEXP_LIKE,
        builder.literal("Mike"), builder.literal("M i k e"), builder.literal("x"));
    final RelNode root = builder
        .scan("EMP")
        .project(builder.alias(regexp_similar, "A"))
        .build();

    final String expectedBiqQuery = "SELECT IF(REGEXP_CONTAINS('Mike' , r'Mike'), 1, 0) AS A\n"
        + "FROM scott.EMP";

    final String expectedSparkSql = "SELECT IF('Mike' rlike r'(?x)M i k e', 1, 0)"
        + " A\nFROM scott.EMP";

    assertThat(toSql(root, DatabaseProduct.SPARK.getDialect()), isLinux(expectedSparkSql));
    assertThat(toSql(root, DatabaseProduct.BIG_QUERY.getDialect()), isLinux(expectedBiqQuery));
  }


  @Test public void testForRegexpLikeFunctionWithThirdArgumentAsC() {
    final RelBuilder builder = relBuilder();
    final RexNode regexp_similar = builder.call(SqlLibraryOperators.REGEXP_LIKE,
        builder.literal("Mike Bird"), builder.literal("Mike B(i|y)RD"),
        builder.literal("c"));
    final RelNode root = builder
        .scan("EMP")
        .project(builder.alias(regexp_similar, "A"))
        .build();

    final String expectedBiqQuery = "SELECT IF(REGEXP_CONTAINS('Mike Bird' , "
        + "r'Mike B(i|y)RD'), 1, 0) AS A\n"
        + "FROM scott.EMP";

    final String expectedSparkSql = "SELECT IF('Mike Bird' rlike r'Mike B(i|y)RD', 1, 0)"
        + " A\nFROM scott.EMP";

    assertThat(toSql(root, DatabaseProduct.BIG_QUERY.getDialect()), isLinux(expectedBiqQuery));
    assertThat(toSql(root, DatabaseProduct.SPARK.getDialect()), isLinux(expectedSparkSql));
  }

  @Test public void testForRegexpLikeFunctionWithThirdArgumentAsN() {
    final RelBuilder builder = relBuilder();
    final RexNode regexp_similar = builder.call(SqlLibraryOperators.REGEXP_LIKE,
        builder.literal("abcd\n"
            + "e"), builder.literal(".*e"), builder.literal("n"));
    final RelNode root = builder
        .scan("EMP")
        .project(builder.alias(regexp_similar, "A"))
        .build();

    final String expectedSparkSql = "SELECT IF('abcd\n"
        + "e' rlike r'.*e', 1, 0)"
        + " A\nFROM scott.EMP";

    assertThat(toSql(root, DatabaseProduct.SPARK.getDialect()), isLinux(expectedSparkSql));
  }

  @Test public void testForRegexpLikeFunctionWithThirdArgumentAsM() {
    final RelBuilder builder = relBuilder();
    final RexNode regexp_similar = builder.call(SqlLibraryOperators.REGEXP_LIKE,
        builder.literal("MikeBira\n"
            + "aaa\n"
            + "bb\n"
            + "MikeBird"), builder.literal("^MikeBird$"), builder.literal("m"));
    final RelNode root = builder
        .scan("EMP")
        .project(builder.alias(regexp_similar, "A"))
        .build();

    final String expectedSparkSql = "SELECT IF('MikeBira\n"
        + "aaa\n"
        + "bb\n"
        + "MikeBird' rlike r'(?m)^MikeBird$', 1, 0)"
        + " A\nFROM scott.EMP";

    assertThat(toSql(root, DatabaseProduct.SPARK.getDialect()), isLinux(expectedSparkSql));
  }

<<<<<<< HEAD
  @Test public void testCoalesceFunctionWithIntegerAndStringArgument() {
    final RelBuilder builder = relBuilder();

    final RexNode formatIntegerRexNode =
        builder.call(SqlLibraryOperators.FORMAT,
            builder.literal("'%11d'"), builder.scan("EMP").field(0));
    final RexNode formatCoalesceRexNode =
        builder.call(SqlStdOperatorTable.COALESCE,
            formatIntegerRexNode, builder.scan("EMP").field(1));
    final RelNode root = builder
        .scan("EMP")
        .project(builder.alias(formatCoalesceRexNode, "Name"))
        .build();

    final String expectedSparkQuery = "SELECT "
        + "COALESCE(STRING(EMPNO), ENAME) Name"
        + "\nFROM scott.EMP";
    assertThat(toSql(root, DatabaseProduct.SPARK.getDialect()), isLinux(expectedSparkQuery));
  }

  @Test public void testCoalesceFunctionWithDecimalAndStringArgument() {
    final RelBuilder builder = relBuilder();

    final RexNode formatFloatRexNode =
        builder.call(SqlLibraryOperators.FORMAT,
            builder.literal("'%10.4f'"), builder.scan("EMP").field(5));
    final RexNode formatCoalesceRexNode =
        builder.call(SqlStdOperatorTable.COALESCE,
            formatFloatRexNode, builder.scan("EMP").field(1));
    final RelNode root = builder
        .scan("EMP")
        .project(builder.alias(formatCoalesceRexNode, "Name"))
        .build();

    final String expectedSparkQuery = "SELECT "
        + "COALESCE(STRING(SAL), ENAME) Name"
        + "\nFROM scott.EMP";
    assertThat(toSql(root, DatabaseProduct.SPARK.getDialect()), isLinux(expectedSparkQuery));
  }
=======
  @Test public void testColumnListInWhereEquals() {
    final RelBuilder builder = relBuilder();
    final RelNode scalarQueryRel = builder.
        scan("EMP")
        .filter(builder.equals(builder.field("EMPNO"), builder.literal("100")))
        .project(
            builder.call(
            SqlStdOperatorTable.COLUMN_LIST, builder.field("EMPNO"), builder.field("HIREDATE")))
        .build();
    final RelNode root = builder
        .scan("EMP")
        .filter(
            builder.equals(
                builder.call(
                    SqlStdOperatorTable.COLUMN_LIST, builder.field("EMPNO"
            ), builder.field("HIREDATE")),
            RexSubQuery.scalar(scalarQueryRel)))
        .build();

    final String expectedBigQuery = "SELECT *\n"
        + "FROM scott.EMP\n"
        + "WHERE (EMPNO, HIREDATE) = (((SELECT (EMPNO, HIREDATE) AS `$f0`\n"
        + "FROM scott.EMP\n"
        + "WHERE EMPNO = '100')))";

    assertThat(toSql(root, DatabaseProduct.BIG_QUERY.getDialect()),
        isLinux(expectedBigQuery));
  }

>>>>>>> 347af723
}<|MERGE_RESOLUTION|>--- conflicted
+++ resolved
@@ -11265,7 +11265,36 @@
     assertThat(toSql(root, DatabaseProduct.SPARK.getDialect()), isLinux(expectedSparkSql));
   }
 
-<<<<<<< HEAD
+  @Test public void testColumnListInWhereEquals() {
+    final RelBuilder builder = relBuilder();
+    final RelNode scalarQueryRel = builder.
+        scan("EMP")
+        .filter(builder.equals(builder.field("EMPNO"), builder.literal("100")))
+        .project(
+            builder.call(
+            SqlStdOperatorTable.COLUMN_LIST, builder.field("EMPNO"), builder.field("HIREDATE")))
+        .build();
+    final RelNode root = builder
+        .scan("EMP")
+        .filter(
+            builder.equals(
+                builder.call(
+                    SqlStdOperatorTable.COLUMN_LIST, builder.field("EMPNO"
+            ), builder.field("HIREDATE")),
+            RexSubQuery.scalar(scalarQueryRel)))
+        .build();
+
+    final String expectedBigQuery = "SELECT *\n"
+        + "FROM scott.EMP\n"
+        + "WHERE (EMPNO, HIREDATE) = (((SELECT (EMPNO, HIREDATE) AS `$f0`\n"
+        + "FROM scott.EMP\n"
+        + "WHERE EMPNO = '100')))";
+
+    assertThat(toSql(root, DatabaseProduct.BIG_QUERY.getDialect()),
+        isLinux(expectedBigQuery));
+  }
+
+
   @Test public void testCoalesceFunctionWithIntegerAndStringArgument() {
     final RelBuilder builder = relBuilder();
 
@@ -11305,35 +11334,4 @@
         + "\nFROM scott.EMP";
     assertThat(toSql(root, DatabaseProduct.SPARK.getDialect()), isLinux(expectedSparkQuery));
   }
-=======
-  @Test public void testColumnListInWhereEquals() {
-    final RelBuilder builder = relBuilder();
-    final RelNode scalarQueryRel = builder.
-        scan("EMP")
-        .filter(builder.equals(builder.field("EMPNO"), builder.literal("100")))
-        .project(
-            builder.call(
-            SqlStdOperatorTable.COLUMN_LIST, builder.field("EMPNO"), builder.field("HIREDATE")))
-        .build();
-    final RelNode root = builder
-        .scan("EMP")
-        .filter(
-            builder.equals(
-                builder.call(
-                    SqlStdOperatorTable.COLUMN_LIST, builder.field("EMPNO"
-            ), builder.field("HIREDATE")),
-            RexSubQuery.scalar(scalarQueryRel)))
-        .build();
-
-    final String expectedBigQuery = "SELECT *\n"
-        + "FROM scott.EMP\n"
-        + "WHERE (EMPNO, HIREDATE) = (((SELECT (EMPNO, HIREDATE) AS `$f0`\n"
-        + "FROM scott.EMP\n"
-        + "WHERE EMPNO = '100')))";
-
-    assertThat(toSql(root, DatabaseProduct.BIG_QUERY.getDialect()),
-        isLinux(expectedBigQuery));
-  }
-
->>>>>>> 347af723
 }