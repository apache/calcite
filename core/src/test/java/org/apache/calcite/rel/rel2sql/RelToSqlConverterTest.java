/*
 * Licensed to the Apache Software Foundation (ASF) under one or more
 * contributor license agreements.  See the NOTICE file distributed with
 * this work for additional information regarding copyright ownership.
 * The ASF licenses this file to you under the Apache License, Version 2.0
 * (the "License"); you may not use this file except in compliance with
 * the License.  You may obtain a copy of the License at
 *
 * http://www.apache.org/licenses/LICENSE-2.0
 *
 * Unless required by applicable law or agreed to in writing, software
 * distributed under the License is distributed on an "AS IS" BASIS,
 * WITHOUT WARRANTIES OR CONDITIONS OF ANY KIND, either express or implied.
 * See the License for the specific language governing permissions and
 * limitations under the License.
 */
package org.apache.calcite.rel.rel2sql;

import org.apache.calcite.config.NullCollation;
import org.apache.calcite.plan.RelOptPlanner;
import org.apache.calcite.plan.RelOptRule;
import org.apache.calcite.plan.RelTraitDef;
import org.apache.calcite.plan.hep.HepPlanner;
import org.apache.calcite.plan.hep.HepProgramBuilder;
import org.apache.calcite.rel.RelNode;
import org.apache.calcite.rel.core.JoinRelType;
import org.apache.calcite.rel.logical.LogicalAggregate;
import org.apache.calcite.rel.logical.LogicalFilter;
import org.apache.calcite.rel.rules.AggregateJoinTransposeRule;
import org.apache.calcite.rel.rules.AggregateProjectMergeRule;
import org.apache.calcite.rel.rules.CoreRules;
import org.apache.calcite.rel.rules.FilterExtractInnerJoinRule;
import org.apache.calcite.rel.rules.FilterJoinRule;
import org.apache.calcite.rel.rules.ProjectToWindowRule;
import org.apache.calcite.rel.rules.PruneEmptyRules;
import org.apache.calcite.rel.type.RelDataType;
import org.apache.calcite.rel.type.RelDataTypeFactory;
import org.apache.calcite.rel.type.RelDataTypeField;
import org.apache.calcite.rel.type.RelDataTypeFieldImpl;
import org.apache.calcite.rel.type.RelDataTypeSystem;
import org.apache.calcite.rel.type.RelDataTypeSystemImpl;
import org.apache.calcite.rel.type.RelRecordType;
import org.apache.calcite.rex.RexBuilder;
import org.apache.calcite.rex.RexLiteral;
import org.apache.calcite.rex.RexNode;
import org.apache.calcite.rex.RexSubQuery;
import org.apache.calcite.runtime.FlatLists;
import org.apache.calcite.runtime.Hook;
import org.apache.calcite.schema.SchemaPlus;
import org.apache.calcite.sql.SqlCall;
import org.apache.calcite.sql.SqlDialect;
import org.apache.calcite.sql.SqlDialect.Context;
import org.apache.calcite.sql.SqlDialect.DatabaseProduct;
import org.apache.calcite.sql.SqlFunction;
import org.apache.calcite.sql.SqlFunctionCategory;
import org.apache.calcite.sql.SqlIntervalQualifier;
import org.apache.calcite.sql.SqlKind;
import org.apache.calcite.sql.SqlNode;
import org.apache.calcite.sql.SqlSelect;
import org.apache.calcite.sql.SqlWriter;
import org.apache.calcite.sql.SqlWriterConfig;
import org.apache.calcite.sql.dialect.CalciteSqlDialect;
import org.apache.calcite.sql.dialect.HiveSqlDialect;
import org.apache.calcite.sql.dialect.JethroDataSqlDialect;
import org.apache.calcite.sql.dialect.MssqlSqlDialect;
import org.apache.calcite.sql.dialect.MysqlSqlDialect;
import org.apache.calcite.sql.dialect.OracleSqlDialect;
import org.apache.calcite.sql.dialect.PostgresqlSqlDialect;
import org.apache.calcite.sql.dialect.SparkSqlDialect;
import org.apache.calcite.sql.fun.SqlLibraryOperators;
import org.apache.calcite.sql.fun.SqlStdOperatorTable;
import org.apache.calcite.sql.parser.SqlParser;
import org.apache.calcite.sql.parser.SqlParserPos;
import org.apache.calcite.sql.type.OperandTypes;
import org.apache.calcite.sql.type.ReturnTypes;
import org.apache.calcite.sql.type.SqlTypeFactoryImpl;
import org.apache.calcite.sql.type.SqlTypeName;
import org.apache.calcite.sql.util.SqlShuttle;
import org.apache.calcite.sql.validate.SqlConformance;
import org.apache.calcite.sql2rel.SqlToRelConverter;
import org.apache.calcite.test.CalciteAssert;
import org.apache.calcite.test.MockSqlOperatorTable;
import org.apache.calcite.test.RelBuilderTest;
import org.apache.calcite.tools.FrameworkConfig;
import org.apache.calcite.tools.Frameworks;
import org.apache.calcite.tools.Planner;
import org.apache.calcite.tools.Program;
import org.apache.calcite.tools.Programs;
import org.apache.calcite.tools.RelBuilder;
import org.apache.calcite.tools.RuleSet;
import org.apache.calcite.tools.RuleSets;
import org.apache.calcite.util.TestUtil;
import org.apache.calcite.util.TimestampString;
import org.apache.calcite.util.Util;

import com.google.common.collect.ImmutableList;
import com.google.common.collect.ImmutableMap;

import org.junit.jupiter.api.Disabled;
import org.junit.jupiter.api.Test;

import java.math.BigDecimal;
import java.util.ArrayList;
import java.util.Arrays;
import java.util.List;
import java.util.Map;
import java.util.function.Function;
import java.util.function.UnaryOperator;
import java.util.stream.Collectors;
import java.util.stream.IntStream;

import static org.apache.calcite.avatica.util.TimeUnit.DAY;
import static org.apache.calcite.avatica.util.TimeUnit.MICROSECOND;
<<<<<<< HEAD
import static org.apache.calcite.avatica.util.TimeUnit.MONTH;
=======
import static org.apache.calcite.sql.fun.SqlLibraryOperators.CURRENT_TIMESTAMP;
import static org.apache.calcite.sql.fun.SqlLibraryOperators.DAYNUMBER_OF_CALENDAR;
import static org.apache.calcite.sql.fun.SqlLibraryOperators.DAYOCCURRENCE_OF_MONTH;
>>>>>>> 9035f353
import static org.apache.calcite.sql.fun.SqlLibraryOperators.FALSE;
import static org.apache.calcite.sql.fun.SqlLibraryOperators.MONTHNUMBER_OF_YEAR;
import static org.apache.calcite.sql.fun.SqlLibraryOperators.QUARTERNUMBER_OF_YEAR;
import static org.apache.calcite.sql.fun.SqlLibraryOperators.TRUE;
import static org.apache.calcite.sql.fun.SqlLibraryOperators.WEEKNUMBER_OF_CALENDAR;
import static org.apache.calcite.sql.fun.SqlLibraryOperators.WEEKNUMBER_OF_YEAR;
import static org.apache.calcite.sql.fun.SqlLibraryOperators.YEARNUMBER_OF_CALENDAR;
import static org.apache.calcite.sql.fun.SqlStdOperatorTable.CURRENT_DATE;
import static org.apache.calcite.test.Matchers.isLinux;

import static org.hamcrest.CoreMatchers.is;
import static org.hamcrest.CoreMatchers.notNullValue;
import static org.hamcrest.MatcherAssert.assertThat;
import static org.junit.jupiter.api.Assertions.assertFalse;
import static org.junit.jupiter.api.Assertions.assertTrue;

/**
 * Tests for {@link RelToSqlConverter}.
 */
class RelToSqlConverterTest {

  /** Initiates a test case with a given SQL query. */
  private Sql sql(String sql) {
    return new Sql(CalciteAssert.SchemaSpec.JDBC_FOODMART, sql,
        CalciteSqlDialect.DEFAULT, SqlParser.Config.DEFAULT,
        UnaryOperator.identity(), null, ImmutableList.of());
  }

  private Sql sqlTest(String sql) {
    return new Sql(CalciteAssert.SchemaSpec.FOODMART_TEST, sql,
        CalciteSqlDialect.DEFAULT, SqlParser.Config.DEFAULT,
        UnaryOperator.identity(), null, ImmutableList.of());
  }

  /** Initiates a test case with a given {@link RelNode} supplier. */
  private Sql relFn(Function<RelBuilder, RelNode> relFn) {
    return sql("?").relFn(relFn);
  }

  private static Planner getPlanner(List<RelTraitDef> traitDefs,
      SqlParser.Config parserConfig, SchemaPlus schema,
      SqlToRelConverter.Config sqlToRelConf, Program... programs) {
    final MockSqlOperatorTable operatorTable =
            new MockSqlOperatorTable(SqlStdOperatorTable.instance());
    MockSqlOperatorTable.addRamp(operatorTable);
    final FrameworkConfig config = Frameworks.newConfigBuilder()
        .parserConfig(parserConfig)
        .defaultSchema(schema)
        .traitDefs(traitDefs)
        .sqlToRelConverterConfig(sqlToRelConf)
        .programs(programs)
        .operatorTable(operatorTable)
        .build();
    return Frameworks.getPlanner(config);
  }

  private static JethroDataSqlDialect jethroDataSqlDialect() {
    Context dummyContext = SqlDialect.EMPTY_CONTEXT
        .withDatabaseProduct(SqlDialect.DatabaseProduct.JETHRO)
        .withDatabaseMajorVersion(1)
        .withDatabaseMinorVersion(0)
        .withDatabaseVersion("1.0")
        .withIdentifierQuoteString("\"")
        .withNullCollation(NullCollation.HIGH)
        .withJethroInfo(JethroDataSqlDialect.JethroInfo.EMPTY);
    return new JethroDataSqlDialect(dummyContext);
  }

  private static MysqlSqlDialect mySqlDialect(NullCollation nullCollation) {
    return new MysqlSqlDialect(MysqlSqlDialect.DEFAULT_CONTEXT
        .withNullCollation(nullCollation));
  }

  /** Returns a collection of common dialects, and the database products they
   * represent. */
  private static Map<SqlDialect, DatabaseProduct> dialects() {
    return ImmutableMap.<SqlDialect, DatabaseProduct>builder()
        .put(SqlDialect.DatabaseProduct.BIG_QUERY.getDialect(),
            SqlDialect.DatabaseProduct.BIG_QUERY)
        .put(SqlDialect.DatabaseProduct.CALCITE.getDialect(),
            SqlDialect.DatabaseProduct.CALCITE)
        .put(SqlDialect.DatabaseProduct.DB2.getDialect(),
            SqlDialect.DatabaseProduct.DB2)
        .put(SqlDialect.DatabaseProduct.HIVE.getDialect(),
            SqlDialect.DatabaseProduct.HIVE)
        .put(jethroDataSqlDialect(),
            SqlDialect.DatabaseProduct.JETHRO)
        .put(SqlDialect.DatabaseProduct.MSSQL.getDialect(),
            SqlDialect.DatabaseProduct.MSSQL)
        .put(SqlDialect.DatabaseProduct.MYSQL.getDialect(),
            SqlDialect.DatabaseProduct.MYSQL)
        .put(mySqlDialect(NullCollation.HIGH),
            SqlDialect.DatabaseProduct.MYSQL)
        .put(SqlDialect.DatabaseProduct.ORACLE.getDialect(),
            SqlDialect.DatabaseProduct.ORACLE)
        .put(SqlDialect.DatabaseProduct.POSTGRESQL.getDialect(),
            SqlDialect.DatabaseProduct.POSTGRESQL)
        .put(DatabaseProduct.PRESTO.getDialect(),
            DatabaseProduct.PRESTO)
        .build();
  }

  /** Creates a RelBuilder. */
  private static RelBuilder relBuilder() {
    return RelBuilder.create(RelBuilderTest.config().build());
  }

  /** Converts a relational expression to SQL. */
  private String toSql(RelNode root) {
    return toSql(root, SqlDialect.DatabaseProduct.CALCITE.getDialect());
  }

  /** Converts a relational expression to SQL in a given dialect. */
  private static String toSql(RelNode root, SqlDialect dialect) {
    return toSql(root, dialect, c ->
        c.withAlwaysUseParentheses(false)
            .withSelectListItemsOnSeparateLines(false)
            .withUpdateSetListNewline(false)
            .withIndentation(0));
  }

  /** Converts a relational expression to SQL in a given dialect
   * and with a particular writer configuration. */
  private static String toSql(RelNode root, SqlDialect dialect,
      UnaryOperator<SqlWriterConfig> transform) {
    final RelToSqlConverter converter = new RelToSqlConverter(dialect);
    final SqlNode sqlNode = converter.visitRoot(root).asStatement();
    return sqlNode.toSqlString(c -> transform.apply(c.withDialect(dialect)))
        .getSql();
  }

  @Test public void testSimpleSelectWithOrderByAliasAsc() {
    final String query = "select sku+1 as a from \"product\" order by a";
    final String bigQueryExpected = "SELECT SKU + 1 AS A\nFROM foodmart.product\n"
        + "ORDER BY A IS NULL, A";
    final String hiveExpected = "SELECT SKU + 1 A\nFROM foodmart.product\n"
        + "ORDER BY A IS NULL, A";
    sql(query)
        .withBigQuery()
        .ok(bigQueryExpected)
        .withHive()
        .ok(hiveExpected);
  }

  @Test public void testSimpleSelectWithOrderByAliasDesc() {
    final String query = "select sku+1 as a from \"product\" order by a desc";
    final String bigQueryExpected = "SELECT SKU + 1 AS A\nFROM foodmart.product\n"
        + "ORDER BY A IS NULL DESC, A DESC";
    final String hiveExpected = "SELECT SKU + 1 A\nFROM foodmart.product\n"
        + "ORDER BY A IS NULL DESC, A DESC";
    sql(query)
        .withBigQuery()
        .ok(bigQueryExpected)
        .withHive()
        .ok(hiveExpected);
  }

  @Test void testSimpleSelectStarFromProductTable() {
    String query = "select * from \"product\"";
    sql(query).ok("SELECT *\nFROM \"foodmart\".\"product\"");
  }

  @Test void testAggregateFilterWhereToSqlFromProductTable() {
    String query = "select\n"
        + "  sum(\"shelf_width\") filter (where \"net_weight\" > 0),\n"
        + "  sum(\"shelf_width\")\n"
        + "from \"foodmart\".\"product\"\n"
        + "where \"product_id\" > 0\n"
        + "group by \"product_id\"";
    final String expected = "SELECT"
        + " SUM(\"shelf_width\") FILTER (WHERE \"net_weight\" > 0 IS TRUE),"
        + " SUM(\"shelf_width\")\n"
        + "FROM \"foodmart\".\"product\"\n"
        + "WHERE \"product_id\" > 0\n"
        + "GROUP BY \"product_id\"";
    sql(query).ok(expected);
  }

  @Test void testAggregateFilterWhereToBigQuerySqlFromProductTable() {
    String query = "select\n"
        + "  sum(\"shelf_width\") filter (where \"net_weight\" > 0),\n"
        + "  sum(\"shelf_width\")\n"
        + "from \"foodmart\".\"product\"\n"
        + "where \"product_id\" > 0\n"
        + "group by \"product_id\"";
    final String expected = "SELECT SUM(CASE WHEN net_weight > 0 IS TRUE"
        + " THEN shelf_width ELSE NULL END), "
        + "SUM(shelf_width)\n"
        + "FROM foodmart.product\n"
        + "WHERE product_id > 0\n"
        + "GROUP BY product_id";
    sql(query).withBigQuery().ok(expected);
  }

  @Test void testPivotToSqlFromProductTable() {
    String query = "select * from (\n"
        + "  select \"shelf_width\", \"net_weight\", \"product_id\"\n"
        + "  from \"foodmart\".\"product\")\n"
        + "  pivot (sum(\"shelf_width\") as w, count(*) as c\n"
        + "    for (\"product_id\") in (10, 20))";
    final String expected = "SELECT \"net_weight\","
        + " SUM(\"shelf_width\") FILTER (WHERE \"product_id\" = 10) AS \"10_W\","
        + " COUNT(*) FILTER (WHERE \"product_id\" = 10) AS \"10_C\","
        + " SUM(\"shelf_width\") FILTER (WHERE \"product_id\" = 20) AS \"20_W\","
        + " COUNT(*) FILTER (WHERE \"product_id\" = 20) AS \"20_C\"\n"
        + "FROM \"foodmart\".\"product\"\n"
        + "GROUP BY \"net_weight\"";
    // BigQuery does not support FILTER, so we generate CASE around the
    // arguments to the aggregate functions.
    final String expectedBigQuery = "SELECT net_weight,"
        + " SUM(CASE WHEN product_id = 10 "
        + "THEN shelf_width ELSE NULL END) AS `10_W`,"
        + " COUNT(CASE WHEN product_id = 10 THEN 1 ELSE NULL END) AS `10_C`,"
        + " SUM(CASE WHEN product_id = 20 "
        + "THEN shelf_width ELSE NULL END) AS `20_W`,"
        + " COUNT(CASE WHEN product_id = 20 THEN 1 ELSE NULL END) AS `20_C`\n"
        + "FROM foodmart.product\n"
        + "GROUP BY net_weight";
    sql(query).ok(expected)
        .withBigQuery().ok(expectedBigQuery);
  }

  @Test void testSimpleSelectQueryFromProductTable() {
    String query = "select \"product_id\", \"product_class_id\" from \"product\"";
    final String expected = "SELECT \"product_id\", \"product_class_id\"\n"
        + "FROM \"foodmart\".\"product\"";
    sql(query).ok(expected);
  }

  @Test void testSelectQueryWithWhereClauseOfLessThan() {
    String query = "select \"product_id\", \"shelf_width\"\n"
        + "from \"product\" where \"product_id\" < 10";
    final String expected = "SELECT \"product_id\", \"shelf_width\"\n"
        + "FROM \"foodmart\".\"product\"\n"
        + "WHERE \"product_id\" < 10";
    sql(query).ok(expected);
  }

  @Test void testSelectWhereNotEqualsOrNull() {
    String query = "select \"product_id\", \"shelf_width\"\n"
        + "from \"product\"\n"
        + "where \"net_weight\" <> 10 or \"net_weight\" is null";
    final String expected = "SELECT \"product_id\", \"shelf_width\"\n"
        + "FROM \"foodmart\".\"product\"\n"
        + "WHERE \"net_weight\" <> 10 OR \"net_weight\" IS NULL";
    sql(query).ok(expected);
  }

  @Test void testSelectQueryWithWhereClauseOfBasicOperators() {
    String query = "select * from \"product\" "
        + "where (\"product_id\" = 10 OR \"product_id\" <= 5) "
        + "AND (80 >= \"shelf_width\" OR \"shelf_width\" > 30)";
    final String expected = "SELECT *\n"
        + "FROM \"foodmart\".\"product\"\n"
        + "WHERE (\"product_id\" = 10 OR \"product_id\" <= 5) "
        + "AND (80 >= \"shelf_width\" OR \"shelf_width\" > 30)";
    sql(query).ok(expected);
  }


  @Test void testSelectQueryWithGroupBy() {
    String query = "select count(*) from \"product\" group by \"product_class_id\", \"product_id\"";
    final String expected = "SELECT COUNT(*)\n"
        + "FROM \"foodmart\".\"product\"\n"
        + "GROUP BY \"product_class_id\", \"product_id\"";
    sql(query).ok(expected);
  }

  @Test void testSelectQueryWithHiveCube() {
    String query = "select \"product_class_id\", \"product_id\", count(*) "
        + "from \"product\" group by cube(\"product_class_id\", \"product_id\")";
    String expected = "SELECT product_class_id, product_id, COUNT(*)\n"
        + "FROM foodmart.product\n"
        + "GROUP BY product_class_id, product_id WITH CUBE";
    sql(query).withHive().ok(expected);
    SqlDialect sqlDialect = sql(query).withHive().dialect;
    assertTrue(sqlDialect.supportsGroupByWithCube());
  }

  @Test void testSelectQueryWithHiveRollup() {
    String query = "select \"product_class_id\", \"product_id\", count(*) "
        + "from \"product\" group by rollup(\"product_class_id\", \"product_id\")";
    String expected = "SELECT product_class_id, product_id, COUNT(*)\n"
        + "FROM foodmart.product\n"
        + "GROUP BY product_class_id, product_id WITH ROLLUP";
    sql(query).withHive().ok(expected);
    SqlDialect sqlDialect = sql(query).withHive().dialect;
    assertTrue(sqlDialect.supportsGroupByWithRollup());
  }

  @Test void testSelectQueryWithGroupByEmpty() {
    final String sql0 = "select count(*) from \"product\" group by ()";
    final String sql1 = "select count(*) from \"product\"";
    final String expected = "SELECT COUNT(*)\n"
        + "FROM \"foodmart\".\"product\"";
    final String expectedMySql = "SELECT COUNT(*)\n"
        + "FROM `foodmart`.`product`";
    final String expectedPresto = "SELECT COUNT(*)\n"
        + "FROM \"foodmart\".\"product\"";
    sql(sql0)
        .ok(expected)
        .withMysql()
        .ok(expectedMySql)
        .withPresto()
        .ok(expectedPresto);
    sql(sql1)
        .ok(expected)
        .withMysql()
        .ok(expectedMySql)
        .withPresto()
        .ok(expectedPresto);
  }

  @Test void testSelectQueryWithGroupByEmpty2() {
    final String query = "select 42 as c from \"product\" group by ()";
    final String expected = "SELECT 42 AS \"C\"\n"
        + "FROM \"foodmart\".\"product\"\n"
        + "GROUP BY ()";
    final String expectedMySql = "SELECT 42 AS `C`\n"
        + "FROM `foodmart`.`product`\n"
        + "GROUP BY ()";
    final String expectedPresto = "SELECT 42 AS \"C\"\n"
        + "FROM \"foodmart\".\"product\"\n"
        + "GROUP BY ()";
    sql(query)
        .ok(expected)
        .withMysql()
        .ok(expectedMySql)
        .withPresto()
        .ok(expectedPresto);
  }

  /** Test case for
   * <a href="https://issues.apache.org/jira/browse/CALCITE-3097">[CALCITE-3097]
   * GROUPING SETS breaks on sets of size &gt; 1 due to precedence issues</a>,
   * in particular, that we maintain proper precedence around nested lists. */
  @Test void testGroupByGroupingSets() {
    final String query = "select \"product_class_id\", \"brand_name\"\n"
        + "from \"product\"\n"
        + "group by GROUPING SETS ((\"product_class_id\", \"brand_name\"),"
        + " (\"product_class_id\"))\n"
        + "order by 2, 1";
    final String expected = "SELECT \"product_class_id\", \"brand_name\"\n"
        + "FROM \"foodmart\".\"product\"\n"
        + "GROUP BY GROUPING SETS((\"product_class_id\", \"brand_name\"),"
        + " \"product_class_id\")\n"
        + "ORDER BY \"brand_name\", \"product_class_id\"";
    sql(query)
        .withPostgresql()
        .ok(expected);
  }

  /** Tests GROUP BY ROLLUP of two columns. The SQL for MySQL has
   * "GROUP BY ... ROLLUP" but no "ORDER BY". */
  @Test void testSelectQueryWithGroupByRollup() {
    final String query = "select \"product_class_id\", \"brand_name\"\n"
        + "from \"product\"\n"
        + "group by rollup(\"product_class_id\", \"brand_name\")\n"
        + "order by 1, 2";
    final String expected = "SELECT \"product_class_id\", \"brand_name\"\n"
        + "FROM \"foodmart\".\"product\"\n"
        + "GROUP BY ROLLUP(\"product_class_id\", \"brand_name\")\n"
        + "ORDER BY \"product_class_id\", \"brand_name\"";
    final String expectedMySql = "SELECT `product_class_id`, `brand_name`\n"
        + "FROM `foodmart`.`product`\n"
        + "GROUP BY `product_class_id`, `brand_name` WITH ROLLUP";
    final String expectedMySql8 = "SELECT `product_class_id`, `brand_name`\n"
        + "FROM `foodmart`.`product`\n"
        + "GROUP BY ROLLUP(`product_class_id`, `brand_name`)\n"
        + "ORDER BY `product_class_id` NULLS LAST, `brand_name` NULLS LAST";
    final String expectedHive = "SELECT product_class_id, brand_name\n"
        + "FROM foodmart.product\n"
        + "GROUP BY product_class_id, brand_name WITH ROLLUP";
    sql(query)
        .ok(expected)
        .withMysql()
        .ok(expectedMySql)
        .withMysql8()
        .ok(expectedMySql8)
        .withHive()
        .ok(expectedHive);
  }

  /** As {@link #testSelectQueryWithGroupByRollup()},
   * but ORDER BY columns reversed. */
  @Test void testSelectQueryWithGroupByRollup2() {
    final String query = "select \"product_class_id\", \"brand_name\"\n"
        + "from \"product\"\n"
        + "group by rollup(\"product_class_id\", \"brand_name\")\n"
        + "order by 2, 1";
    final String expected = "SELECT \"product_class_id\", \"brand_name\"\n"
        + "FROM \"foodmart\".\"product\"\n"
        + "GROUP BY ROLLUP(\"product_class_id\", \"brand_name\")\n"
        + "ORDER BY \"brand_name\", \"product_class_id\"";
    final String expectedMySql = "SELECT `product_class_id`, `brand_name`\n"
        + "FROM `foodmart`.`product`\n"
        + "GROUP BY `brand_name`, `product_class_id` WITH ROLLUP";
    final String expectedHive = "SELECT product_class_id, brand_name\n"
        + "FROM foodmart.product\n"
        + "GROUP BY brand_name, product_class_id WITH ROLLUP";
    sql(query)
        .ok(expected)
        .withMysql()
        .ok(expectedMySql)
        .withHive()
        .ok(expectedHive);
  }

  @Test public void testSimpleSelectWithGroupByAlias() {
    final String query = "select 'literal' as \"a\", sku + 1 as b from"
        + " \"product\" group by 'literal', sku + 1";
    final String bigQueryExpected = "SELECT 'literal' AS a, SKU + 1 AS B\n"
        + "FROM foodmart.product\n"
        + "GROUP BY 1, B";
    sql(query)
        .withBigQuery()
        .ok(bigQueryExpected);
  }

  @Test public void testSimpleSelectWithGroupByAliasAndAggregate() {
    final String query = "select 'literal' as \"a\", sku + 1 as \"b\", sum(\"product_id\") from"
        + " \"product\" group by sku + 1, 'literal'";
    final String bigQueryExpected = "SELECT 'literal' AS a, SKU + 1 AS b, SUM(product_id)\n"
        + "FROM foodmart.product\n"
        + "GROUP BY b, 1";
    sql(query)
        .withBigQuery()
        .ok(bigQueryExpected);
  }


  @Test public void testDuplicateLiteralInSelectForGroupBy() {
    final String query = "select '1' as \"a\", sku + 1 as b, '1' as \"d\" from"
        + " \"product\" group by '1', sku + 1";
    final String expectedSql = "SELECT '1' a, SKU + 1 B, '1' d\n"
        + "FROM foodmart.product\n"
        + "GROUP BY '1', SKU + 1";
    final String bigQueryExpected = "SELECT '1' AS a, SKU + 1 AS B, '1' AS d\n"
        + "FROM foodmart.product\n"
        + "GROUP BY 1, B";
    sql(query)
        .withHive()
        .ok(expectedSql)
        .withSpark()
        .ok(expectedSql)
        .withBigQuery()
        .ok(bigQueryExpected);
  }

  /** Tests a query with GROUP BY and a sub-query which is also with GROUP BY.
   * If we flatten sub-queries, the number of rows going into AVG becomes
   * incorrect. */
  @Test void testSelectQueryWithGroupBySubQuery1() {
    final String query = "select \"product_class_id\", avg(\"product_id\")\n"
        + "from (select \"product_class_id\", \"product_id\", avg(\"product_class_id\")\n"
        + "from \"product\"\n"
        + "group by \"product_class_id\", \"product_id\") as t\n"
        + "group by \"product_class_id\"";
    final String expected = "SELECT \"product_class_id\", AVG(\"product_id\")\n"
        + "FROM (SELECT \"product_class_id\", \"product_id\"\n"
        + "FROM \"foodmart\".\"product\"\n"
        + "GROUP BY \"product_class_id\", \"product_id\") AS \"t1\"\n"
        + "GROUP BY \"product_class_id\"";
    sql(query).ok(expected);
  }

  /** Tests query without GROUP BY but an aggregate function
   * and a sub-query which is with GROUP BY. */
  @Test void testSelectQueryWithGroupBySubQuery2() {
    final String query = "select sum(\"product_id\")\n"
        + "from (select \"product_class_id\", \"product_id\"\n"
        + "from \"product\"\n"
        + "group by \"product_class_id\", \"product_id\") as t";
    final String expected = "SELECT SUM(\"product_id\")\n"
        + "FROM (SELECT \"product_id\"\n"
        + "FROM \"foodmart\".\"product\"\n"
        + "GROUP BY \"product_class_id\", \"product_id\") AS \"t1\"";
    final String expectedMysql = "SELECT SUM(`product_id`)\n"
        + "FROM (SELECT `product_id`\n"
        + "FROM `foodmart`.`product`\n"
        + "GROUP BY `product_class_id`, `product_id`) AS `t1`";
    sql(query)
        .ok(expected)
        .withMysql()
        .ok(expectedMysql);

    // Equivalent sub-query that uses SELECT DISTINCT
    final String query2 = "select sum(\"product_id\")\n"
        + "from (select distinct \"product_class_id\", \"product_id\"\n"
        + "    from \"product\") as t";
    sql(query2)
        .ok(expected)
        .withMysql()
        .ok(expectedMysql);
  }

  /** CUBE of one column is equivalent to ROLLUP, and Calcite recognizes
   * this. */
  @Test void testSelectQueryWithSingletonCube() {
    final String query = "select \"product_class_id\", count(*) as c\n"
        + "from \"product\"\n"
        + "group by cube(\"product_class_id\")\n"
        + "order by 1, 2";
    final String expected = "SELECT \"product_class_id\", COUNT(*) AS \"C\"\n"
        + "FROM \"foodmart\".\"product\"\n"
        + "GROUP BY ROLLUP(\"product_class_id\")\n"
        + "ORDER BY \"product_class_id\", \"C\"";
    final String expectedMySql = "SELECT `product_class_id`, COUNT(*) AS `C`\n"
        + "FROM `foodmart`.`product`\n"
        + "GROUP BY `product_class_id` WITH ROLLUP\n"
        + "ORDER BY `product_class_id` IS NULL, `product_class_id`,"
        + " `C` IS NULL, `C`";
    final String expectedHive = "SELECT product_class_id, COUNT(*) C\n"
        + "FROM foodmart.product\n"
        + "GROUP BY product_class_id WITH ROLLUP\n"
        + "ORDER BY product_class_id IS NULL, product_class_id,"
        + " C IS NULL, C";
    final String expectedPresto = "SELECT \"product_class_id\", COUNT(*) AS \"C\"\n"
        + "FROM \"foodmart\".\"product\"\n"
        + "GROUP BY ROLLUP(\"product_class_id\")\n"
        + "ORDER BY \"product_class_id\" IS NULL, \"product_class_id\", "
        + "COUNT(*) IS NULL, COUNT(*)";
    sql(query)
        .ok(expected)
        .withMysql()
        .ok(expectedMySql)
        .withPresto()
        .ok(expectedPresto)
        .withHive()
        .ok(expectedHive);
  }

  /** As {@link #testSelectQueryWithSingletonCube()}, but no ORDER BY
   * clause. */
  @Test void testSelectQueryWithSingletonCubeNoOrderBy() {
    final String query = "select \"product_class_id\", count(*) as c\n"
        + "from \"product\"\n"
        + "group by cube(\"product_class_id\")";
    final String expected = "SELECT \"product_class_id\", COUNT(*) AS \"C\"\n"
        + "FROM \"foodmart\".\"product\"\n"
        + "GROUP BY ROLLUP(\"product_class_id\")";
    final String expectedMySql = "SELECT `product_class_id`, COUNT(*) AS `C`\n"
        + "FROM `foodmart`.`product`\n"
        + "GROUP BY `product_class_id` WITH ROLLUP";
    final String expectedPresto = "SELECT \"product_class_id\", COUNT(*) AS \"C\"\n"
        + "FROM \"foodmart\".\"product\"\n"
        + "GROUP BY ROLLUP(\"product_class_id\")";
    final String expectedHive = "SELECT product_class_id, COUNT(*) C\n"
        + "FROM foodmart.product\n"
        + "GROUP BY product_class_id WITH ROLLUP";
    sql(query)
        .ok(expected)
        .withMysql()
        .ok(expectedMySql)
        .withPresto()
        .ok(expectedPresto)
        .withHive()
        .ok(expectedHive);
  }

  /** Cannot rewrite if ORDER BY contains a column not in GROUP BY (in this
   * case COUNT(*)). */
  @Test void testSelectQueryWithRollupOrderByCount() {
    final String query = "select \"product_class_id\", \"brand_name\",\n"
        + " count(*) as c\n"
        + "from \"product\"\n"
        + "group by rollup(\"product_class_id\", \"brand_name\")\n"
        + "order by 1, 2, 3";
    final String expected = "SELECT \"product_class_id\", \"brand_name\","
        + " COUNT(*) AS \"C\"\n"
        + "FROM \"foodmart\".\"product\"\n"
        + "GROUP BY ROLLUP(\"product_class_id\", \"brand_name\")\n"
        + "ORDER BY \"product_class_id\", \"brand_name\", \"C\"";
    final String expectedMySql = "SELECT `product_class_id`, `brand_name`,"
        + " COUNT(*) AS `C`\n"
        + "FROM `foodmart`.`product`\n"
        + "GROUP BY `product_class_id`, `brand_name` WITH ROLLUP\n"
        + "ORDER BY `product_class_id` IS NULL, `product_class_id`,"
        + " `brand_name` IS NULL, `brand_name`,"
        + " `C` IS NULL, `C`";
    final String expectedHive = "SELECT product_class_id, brand_name,"
        + " COUNT(*) C\n"
        + "FROM foodmart.product\n"
        + "GROUP BY product_class_id, brand_name WITH ROLLUP\n"
        + "ORDER BY product_class_id IS NULL, product_class_id,"
        + " brand_name IS NULL, brand_name,"
        + " C IS NULL, C";
    sql(query)
        .ok(expected)
        .withMysql()
        .ok(expectedMySql)
        .withHive()
        .ok(expectedHive);
  }

  /** As {@link #testSelectQueryWithSingletonCube()}, but with LIMIT. */
  @Test void testSelectQueryWithCubeLimit() {
    final String query = "select \"product_class_id\", count(*) as c\n"
        + "from \"product\"\n"
        + "group by cube(\"product_class_id\")\n"
        + "limit 5";
    final String expected = "SELECT \"product_class_id\", COUNT(*) AS \"C\"\n"
        + "FROM \"foodmart\".\"product\"\n"
        + "GROUP BY ROLLUP(\"product_class_id\")\n"
        + "FETCH NEXT 5 ROWS ONLY";
    // If a MySQL 5 query has GROUP BY ... ROLLUP, you cannot add ORDER BY,
    // but you can add LIMIT.
    final String expectedMySql = "SELECT `product_class_id`, COUNT(*) AS `C`\n"
        + "FROM `foodmart`.`product`\n"
        + "GROUP BY `product_class_id` WITH ROLLUP\n"
        + "LIMIT 5";
    final String expectedPresto = "SELECT \"product_class_id\", COUNT(*) AS \"C\"\n"
        + "FROM \"foodmart\".\"product\"\n"
        + "GROUP BY ROLLUP(\"product_class_id\")\n"
        + "LIMIT 5";
    final String expectedHive = "SELECT product_class_id, COUNT(*) C\n"
        + "FROM foodmart.product\n"
        + "GROUP BY product_class_id WITH ROLLUP\n"
        + "LIMIT 5";
    sql(query)
        .ok(expected)
        .withMysql()
        .ok(expectedMySql)
        .withPresto()
        .ok(expectedPresto)
        .withHive()
        .ok(expectedHive);
  }

  @Test void testSelectQueryWithMinAggregateFunction() {
    String query = "select min(\"net_weight\") from \"product\" group by \"product_class_id\" ";
    final String expected = "SELECT MIN(\"net_weight\")\n"
        + "FROM \"foodmart\".\"product\"\n"
        + "GROUP BY \"product_class_id\"";
    sql(query).ok(expected);
  }

  @Test void testSelectQueryWithMinAggregateFunction1() {
    String query = "select \"product_class_id\", min(\"net_weight\") from"
        + " \"product\" group by \"product_class_id\"";
    final String expected = "SELECT \"product_class_id\", MIN(\"net_weight\")\n"
        + "FROM \"foodmart\".\"product\"\n"
        + "GROUP BY \"product_class_id\"";
    sql(query).ok(expected);
  }

  @Test void testSelectQueryWithSumAggregateFunction() {
    String query =
        "select sum(\"net_weight\") from \"product\" group by \"product_class_id\" ";
    final String expected = "SELECT SUM(\"net_weight\")\n"
        + "FROM \"foodmart\".\"product\"\n"
        + "GROUP BY \"product_class_id\"";
    sql(query).ok(expected);
  }

  @Test void testSelectQueryWithMultipleAggregateFunction() {
    String query = "select sum(\"net_weight\"), min(\"low_fat\"), count(*)"
        + " from \"product\" group by \"product_class_id\" ";
    final String expected = "SELECT SUM(\"net_weight\"), MIN(\"low_fat\"),"
        + " COUNT(*)\n"
        + "FROM \"foodmart\".\"product\"\n"
        + "GROUP BY \"product_class_id\"";
    sql(query).ok(expected);
  }

  @Test void testSelectQueryWithMultipleAggregateFunction1() {
    String query = "select \"product_class_id\","
        + " sum(\"net_weight\"), min(\"low_fat\"), count(*)"
        + " from \"product\" group by \"product_class_id\" ";
    final String expected = "SELECT \"product_class_id\","
        + " SUM(\"net_weight\"), MIN(\"low_fat\"), COUNT(*)\n"
        + "FROM \"foodmart\".\"product\"\n"
        + "GROUP BY \"product_class_id\"";
    sql(query).ok(expected);
  }

  @Test void testSelectQueryWithGroupByAndProjectList() {
    String query = "select \"product_class_id\", \"product_id\", count(*) "
        + "from \"product\" group by \"product_class_id\", \"product_id\"  ";
    final String expected = "SELECT \"product_class_id\", \"product_id\","
        + " COUNT(*)\n"
        + "FROM \"foodmart\".\"product\"\n"
        + "GROUP BY \"product_class_id\", \"product_id\"";
    sql(query).ok(expected);
  }

  /*@Test public void testGroupByAliasReplacementWithGroupByExpression() {
    String query = "select \"product_class_id\" + \"product_id\" as product_id, "
        + "\"product_id\" + 2 as prod_id, count(1) as num_records"
        + " from \"product\""
        + " group by \"product_class_id\" + \"product_id\", \"product_id\" + 2";
    final String expected = "SELECT product_class_id + product_id AS PRODUCT_ID,"
        + " product_id + 2 AS PROD_ID,"
        + " COUNT(*) AS NUM_RECORDS\n"
        + "FROM foodmart.product\n"
        + "GROUP BY product_class_id + product_id, PROD_ID";
    sql(query).withBigQuery().ok(expected);
  }

  @Test public void testGroupByAliasReplacementWithGroupByExpression2() {
    String query = "select "
        + "(case when \"product_id\" = 1 then \"product_id\" else 1234 end)"
        + " as product_id, count(1) as num_records from \"product\""
        + " group by (case when \"product_id\" = 1 then \"product_id\" else 1234 end)";
    final String expected = "SELECT "
        + "CASE WHEN product_id = 1 THEN product_id ELSE 1234 END AS PRODUCT_ID,"
        + " COUNT(*) AS NUM_RECORDS\n"
        + "FROM foodmart.product\n"
        + "GROUP BY CASE WHEN product_id = 1 THEN product_id ELSE 1234 END";
    sql(query).withBigQuery().ok(expected);
  }*/

  @Test void testCastDecimal1() {
    final String query = "select -0.0000000123\n"
        + " from \"expense_fact\"";
    final String expected = "SELECT -1.23E-8\n"
        + "FROM \"foodmart\".\"expense_fact\"";
    sql(query).ok(expected);
  }

  /** Test case for
   * <a href="https://issues.apache.org/jira/browse/CALCITE-2713">[CALCITE-2713]
   * JDBC adapter may generate casts on PostgreSQL for VARCHAR type exceeding
   * max length</a>. */
  @Test void testCastLongVarchar1() {
    final String query = "select cast(\"store_id\" as VARCHAR(10485761))\n"
        + " from \"expense_fact\"";
    final String expectedPostgreSQL = "SELECT CAST(\"store_id\" AS VARCHAR(256))\n"
        + "FROM \"foodmart\".\"expense_fact\"";
    sql(query)
        .withPostgresqlModifiedTypeSystem()
        .ok(expectedPostgreSQL);

    final String expectedOracle = "SELECT CAST(\"store_id\" AS VARCHAR(512))\n"
        + "FROM \"foodmart\".\"expense_fact\"";
    sql(query)
        .withOracleModifiedTypeSystem()
        .ok(expectedOracle);
  }

  /** Test case for
   * <a href="https://issues.apache.org/jira/browse/CALCITE-2713">[CALCITE-2713]
   * JDBC adapter may generate casts on PostgreSQL for VARCHAR type exceeding
   * max length</a>. */
  @Test void testCastLongVarchar2() {
    final String query = "select cast(\"store_id\" as VARCHAR(175))\n"
        + " from \"expense_fact\"";
    final String expectedPostgreSQL = "SELECT CAST(\"store_id\" AS VARCHAR(175))\n"
        + "FROM \"foodmart\".\"expense_fact\"";
    sql(query)
        .withPostgresqlModifiedTypeSystem()
        .ok(expectedPostgreSQL);

    final String expectedOracle = "SELECT CAST(\"store_id\" AS VARCHAR(175))\n"
        + "FROM \"foodmart\".\"expense_fact\"";
    sql(query)
        .withOracleModifiedTypeSystem()
        .ok(expectedOracle);
  }

  /** Test case for
   * <a href="https://issues.apache.org/jira/browse/CALCITE-1174">[CALCITE-1174]
   * When generating SQL, translate SUM0(x) to COALESCE(SUM(x), 0)</a>. */
  @Test void testSum0BecomesCoalesce() {
    final Function<RelBuilder, RelNode> fn = b -> b.scan("EMP")
        .aggregate(b.groupKey(),
            b.aggregateCall(SqlStdOperatorTable.SUM0, b.field(3))
                .as("s"))
        .build();
    final String expectedMysql = "SELECT COALESCE(SUM(`MGR`), 0) AS `s`\n"
        + "FROM `scott`.`EMP`";
    final String expectedPostgresql = "SELECT COALESCE(SUM(\"MGR\"), 0) AS \"s\"\n"
        + "FROM \"scott\".\"EMP\"";
    relFn(fn)
        .withPostgresql()
        .ok(expectedPostgresql)
        .withMysql()
        .ok(expectedMysql);
  }

  /** As {@link #testSum0BecomesCoalesce()} but for windowed aggregates. */
  @Test void testWindowedSum0BecomesCoalesce() {
    final String query = "select\n"
        + "  AVG(\"net_weight\") OVER (order by \"product_id\" rows 3 preceding)\n"
        + "from \"foodmart\".\"product\"";
    final String expectedPostgresql = "SELECT CASE WHEN (COUNT(\"net_weight\")"
        + " OVER (ORDER BY \"product_id\" ROWS BETWEEN 3 PRECEDING AND CURRENT ROW)) > 0 "
        + "THEN COALESCE(SUM(\"net_weight\")"
        + " OVER (ORDER BY \"product_id\" ROWS BETWEEN 3 PRECEDING AND CURRENT ROW), 0)"
        + " ELSE NULL END / (COUNT(\"net_weight\")"
        + " OVER (ORDER BY \"product_id\" ROWS BETWEEN 3 PRECEDING AND CURRENT ROW))\n"
        + "FROM \"foodmart\".\"product\"";
    sql(query)
        .withPostgresql()
        .ok(expectedPostgresql);
  }

  /** Test case for
   * <a href="https://issues.apache.org/jira/browse/CALCITE-2722">[CALCITE-2722]
   * SqlImplementor createLeftCall method throws StackOverflowError</a>. */
  @Test void testStack() {
    final Function<RelBuilder, RelNode> relFn = b -> b
        .scan("EMP")
        .filter(
            b.or(
                IntStream.range(1, 10000)
                    .mapToObj(i -> b.equals(b.field("EMPNO"), b.literal(i)))
                    .collect(Collectors.toList())))
        .build();
    final SqlDialect dialect = SqlDialect.DatabaseProduct.CALCITE.getDialect();
    final RelNode root = relFn.apply(relBuilder());
    final RelToSqlConverter converter = new RelToSqlConverter(dialect);
    final SqlNode sqlNode = converter.visitRoot(root).asStatement();
    final String sqlString = sqlNode.accept(new SqlShuttle())
        .toSqlString(dialect).getSql();
    assertThat(sqlString, notNullValue());
  }

  @Test void testAntiJoin() {
    final RelBuilder builder = relBuilder();
    final RelNode root = builder
        .scan("DEPT")
        .scan("EMP")
        .join(
            JoinRelType.ANTI, builder.equals(
              builder.field(2, 1, "DEPTNO"),
              builder.field(2, 0, "DEPTNO")))
        .project(builder.field("DEPTNO"))
        .build();
    final String expectedSql = "SELECT \"DEPTNO\"\n"
        + "FROM \"scott\".\"DEPT\"\n"
        + "WHERE NOT EXISTS (SELECT 1\n"
        + "FROM \"scott\".\"EMP\"\n"
        + "WHERE \"DEPT\".\"DEPTNO\" = \"EMP\".\"DEPTNO\")";
    assertThat(toSql(root), isLinux(expectedSql));
  }

  @Test void testSemiJoin() {
    final RelBuilder builder = relBuilder();
    final RelNode root = builder
        .scan("DEPT")
        .scan("EMP")
        .join(
            JoinRelType.SEMI, builder.equals(
              builder.field(2, 1, "DEPTNO"),
              builder.field(2, 0, "DEPTNO")))
        .project(builder.field("DEPTNO"))
        .build();
    final String expectedSql = "SELECT \"DEPTNO\"\n"
        + "FROM \"scott\".\"DEPT\"\n"
        + "WHERE EXISTS (SELECT 1\n"
        + "FROM \"scott\".\"EMP\"\n"
        + "WHERE \"DEPT\".\"DEPTNO\" = \"EMP\".\"DEPTNO\")";
    assertThat(toSql(root), isLinux(expectedSql));
  }

  @Test void testSemiJoinFilter() {
    final RelBuilder builder = relBuilder();
    final RelNode root = builder
        .scan("DEPT")
        .scan("EMP")
        .filter(
            builder.call(SqlStdOperatorTable.GREATER_THAN,
              builder.field(builder.peek().getRowType().getField("EMPNO", false, false).getIndex()),
              builder.literal((short) 10)))
        .join(
            JoinRelType.SEMI, builder.equals(
            builder.field(2, 1, "DEPTNO"),
            builder.field(2, 0, "DEPTNO")))
        .project(builder.field("DEPTNO"))
        .build();
    final String expectedSql = "SELECT \"DEPTNO\"\n"
        + "FROM \"scott\".\"DEPT\"\n"
        + "WHERE EXISTS (SELECT 1\n"
        + "FROM (SELECT *\n"
        + "FROM \"scott\".\"EMP\"\n"
        + "WHERE \"EMPNO\" > 10) AS \"t\"\n"
        + "WHERE \"DEPT\".\"DEPTNO\" = \"t\".\"DEPTNO\")";
    assertThat(toSql(root), isLinux(expectedSql));
  }

  @Test void testSemiJoinProject() {
    final RelBuilder builder = relBuilder();
    final RelNode root = builder
        .scan("DEPT")
        .scan("EMP")
        .project(
            builder.field(builder.peek().getRowType().getField("EMPNO", false, false).getIndex()),
            builder.field(builder.peek().getRowType().getField("DEPTNO", false, false).getIndex()))
        .join(
            JoinRelType.SEMI, builder.equals(
              builder.field(2, 1, "DEPTNO"),
              builder.field(2, 0, "DEPTNO")))
        .project(builder.field("DEPTNO"))
        .build();
    final String expectedSql = "SELECT \"DEPTNO\"\n"
        + "FROM \"scott\".\"DEPT\"\n"
        + "WHERE EXISTS (SELECT 1\n"
        + "FROM (SELECT \"EMPNO\", \"DEPTNO\"\n"
        + "FROM \"scott\".\"EMP\") AS \"t\"\n"
        + "WHERE \"DEPT\".\"DEPTNO\" = \"t\".\"DEPTNO\")";
    assertThat(toSql(root), isLinux(expectedSql));
  }

  @Test void testSemiNestedJoin() {
    final RelBuilder builder = relBuilder();
    final RelNode base = builder
        .scan("EMP")
        .scan("EMP")
        .join(
            JoinRelType.INNER, builder.equals(
              builder.field(2, 0, "EMPNO"),
              builder.field(2, 1, "EMPNO")))
        .build();
    final RelNode root = builder
        .scan("DEPT")
        .push(base)
        .join(
            JoinRelType.SEMI, builder.equals(
              builder.field(2, 1, "DEPTNO"),
              builder.field(2, 0, "DEPTNO")))
        .project(builder.field("DEPTNO"))
        .build();
    final String expectedSql = "SELECT \"DEPTNO\"\n"
        + "FROM \"scott\".\"DEPT\"\n"
        + "WHERE EXISTS (SELECT 1\n"
        + "FROM \"scott\".\"EMP\"\n"
        + "INNER JOIN \"scott\".\"EMP\" AS \"EMP0\" ON \"EMP\".\"EMPNO\" = \"EMP0\".\"EMPNO\"\n"
        + "WHERE \"DEPT\".\"DEPTNO\" = \"EMP\".\"DEPTNO\")";
    assertThat(toSql(root), isLinux(expectedSql));
  }

  /** Test case for
   * <a href="https://issues.apache.org/jira/browse/CALCITE-2792">[CALCITE-2792]
   * Stackoverflow while evaluating filter with large number of OR conditions</a>. */
  @Disabled
  @Test void testBalancedBinaryCall() {
    final Function<RelBuilder, RelNode> relFn = b -> b
        .scan("EMP")
        .filter(
            b.and(
                b.or(IntStream.range(0, 4)
                    .mapToObj(i -> b.equals(b.field("EMPNO"), b.literal(i)))
                    .collect(Collectors.toList())),
                b.or(IntStream.range(5, 8)
                    .mapToObj(i -> b.equals(b.field("DEPTNO"), b.literal(i)))
                    .collect(Collectors.toList()))))
        .build();
    final String expected = "SELECT *\n"
        + "FROM \"scott\".\"EMP\"\n"
        + "WHERE \"EMPNO\" IN (0, 1, 2, 3) AND \"DEPTNO\" IN (5, 6, 7)";
    relFn(relFn).ok(expected);
  }

  /** Test case for
   * <a href="https://issues.apache.org/jira/browse/CALCITE-1946">[CALCITE-1946]
   * JDBC adapter should generate sub-SELECT if dialect does not support nested
   * aggregate functions</a>. */
  @Test void testNestedAggregates() {
    // PostgreSQL, MySQL, Vertica do not support nested aggregate functions, so
    // for these, the JDBC adapter generates a SELECT in the FROM clause.
    // Oracle can do it in a single SELECT.
    final String query = "select\n"
        + "    SUM(\"net_weight1\") as \"net_weight_converted\"\n"
        + "  from ("
        + "    select\n"
        + "       SUM(\"net_weight\") as \"net_weight1\"\n"
        + "    from \"foodmart\".\"product\"\n"
        + "    group by \"product_id\")";
    final String expectedOracle = "SELECT SUM(SUM(\"net_weight\")) \"net_weight_converted\"\n"
        + "FROM \"foodmart\".\"product\"\n"
        + "GROUP BY \"product_id\"";
    final String expectedMySQL = "SELECT SUM(`net_weight1`) AS `net_weight_converted`\n"
        + "FROM (SELECT SUM(`net_weight`) AS `net_weight1`\n"
        + "FROM `foodmart`.`product`\n"
        + "GROUP BY `product_id`) AS `t1`";
    final String expectedPostgresql = "SELECT SUM(\"net_weight1\") AS \"net_weight_converted\"\n"
        + "FROM (SELECT SUM(\"net_weight\") AS \"net_weight1\"\n"
        + "FROM \"foodmart\".\"product\"\n"
        + "GROUP BY \"product_id\") AS \"t1\"";
    final String expectedVertica = expectedPostgresql;
    final String expectedBigQuery = "SELECT SUM(net_weight1) AS net_weight_converted\n"
        + "FROM (SELECT SUM(net_weight) AS net_weight1\n"
        + "FROM foodmart.product\n"
        + "GROUP BY product_id) AS t1";
    final String expectedHive = "SELECT SUM(net_weight1) net_weight_converted\n"
        + "FROM (SELECT SUM(net_weight) net_weight1\n"
        + "FROM foodmart.product\n"
        + "GROUP BY product_id) t1";
    final String expectedSpark = expectedHive;
    sql(query)
        .withOracle()
        .ok(expectedOracle)
        .withMysql()
        .ok(expectedMySQL)
        .withVertica()
        .ok(expectedVertica)
        .withPostgresql()
        .ok(expectedPostgresql)
        .withBigQuery()
        .ok(expectedBigQuery)
        .withHive()
        .ok(expectedHive)
        .withSpark()
        .ok(expectedSpark);
  }

  @Test public void testAnalyticalFunctionInAggregate() {
    final String query = "select\n"
        + "MAX(\"rnk\") AS \"rnk1\""
        + "  from ("
        + "    select\n"
        + "    rank() over (order by \"hire_date\") AS \"rnk\""
        + "    from \"foodmart\".\"employee\"\n)";
    final String expectedSql = "SELECT MAX(RANK() OVER (ORDER BY \"hire_date\")) AS \"rnk1\"\n"
        + "FROM \"foodmart\".\"employee\"";
    final String expectedHive = "SELECT MAX(rnk) rnk1\n"
        + "FROM (SELECT RANK() OVER (ORDER BY hire_date NULLS LAST) rnk\n"
        + "FROM foodmart.employee) t";
    final String expectedSpark = "SELECT MAX(rnk) rnk1\n"
        + "FROM (SELECT RANK() OVER (ORDER BY hire_date NULLS LAST) rnk\n"
        + "FROM foodmart.employee) t";
    final String expectedBigQuery = "SELECT MAX(rnk) AS rnk1\n"
        + "FROM (SELECT RANK() OVER (ORDER BY hire_date IS NULL, hire_date) AS rnk\n"
        + "FROM foodmart.employee) AS t";
    sql(query)
        .ok(expectedSql)
        .withHive2()
        .ok(expectedHive)
        .withSpark()
        .ok(expectedSpark)
        .withBigQuery()
        .ok(expectedBigQuery);
  }

  @Test public void testAnalyticalFunctionInAggregate1() {
    final String query = "select\n"
        + "MAX(\"rnk\") AS \"rnk1\""
        + "  from ("
        + "    select\n"
        + "    case when rank() over (order by \"hire_date\") = 1"
        + "    then 100"
        + "    else 200"
        + "    end as \"rnk\""
        + "    from \"foodmart\".\"employee\"\n)";
    final String expectedSql = "SELECT MAX(CASE WHEN (RANK() OVER (ORDER BY \"hire_date\")) = 1 "
        + "THEN 100 ELSE 200 END) AS \"rnk1\"\n"
        + "FROM \"foodmart\".\"employee\"";
    final String expectedHive = "SELECT MAX(rnk) rnk1\n"
        + "FROM (SELECT CASE WHEN (RANK() OVER (ORDER BY hire_date NULLS LAST)) = 1"
        + " THEN 100 ELSE 200 END rnk\n"
        + "FROM foodmart.employee) t";
    final String expectedSpark = "SELECT MAX(rnk) rnk1\n"
        + "FROM (SELECT CASE WHEN (RANK() OVER (ORDER BY hire_date NULLS LAST)) = 1 "
        + "THEN 100 ELSE 200 END rnk\n"
        + "FROM foodmart.employee) t";
    final String expectedBigQuery = "SELECT MAX(rnk) AS rnk1\n"
        + "FROM (SELECT CASE WHEN (RANK() OVER (ORDER BY hire_date IS NULL, hire_date)) = 1 "
        + "THEN 100 ELSE 200 END AS rnk\n"
        + "FROM foodmart.employee) AS t";
    sql(query)
        .ok(expectedSql)
        .withHive2()
        .ok(expectedHive)
        .withSpark()
        .ok(expectedSpark)
        .withBigQuery()
        .ok(expectedBigQuery);
  }

  @Test public void testAnalyticalFunctionInGroupByWhereAnalyticalFunctionIsInputOfOtherFunction() {
    final String query = "select\n"
        + "\"rnk\""
        + "  from ("
        + "    select\n"
        + "    CASE WHEN \"salary\"=20 THEN MAX(\"salary\") OVER(PARTITION BY \"position_id\") END AS \"rnk\""
        + "    from \"foodmart\".\"employee\"\n) group by \"rnk\"";
    final String expectedSql = "SELECT CASE WHEN CAST(\"salary\" AS DECIMAL(14, 4)) = 20 THEN"
        + " MAX(\"salary\") OVER (PARTITION BY \"position_id\" RANGE BETWEEN UNBOUNDED "
        + "PRECEDING AND UNBOUNDED FOLLOWING) ELSE NULL END AS \"rnk\"\n"
        + "FROM \"foodmart\".\"employee\"\n"
        + "GROUP BY CASE WHEN CAST(\"salary\" AS DECIMAL(14, 4)) = 20 THEN MAX"
        + "(\"salary\") OVER (PARTITION BY \"position_id\" RANGE BETWEEN UNBOUNDED "
        + "PRECEDING AND UNBOUNDED FOLLOWING) ELSE NULL END";
    final String expectedHive = "SELECT CASE WHEN CAST(salary AS DECIMAL(14, 4)) = 20 THEN MAX"
        + "(salary) OVER (PARTITION BY position_id RANGE BETWEEN UNBOUNDED PRECEDING AND UNBOUNDED "
        + "FOLLOWING) ELSE NULL END rnk\n"
        + "FROM foodmart.employee\n"
        + "GROUP BY CASE WHEN CAST(salary AS DECIMAL(14, 4)) = 20 THEN MAX(salary) OVER "
        + "(PARTITION BY position_id RANGE BETWEEN UNBOUNDED PRECEDING AND UNBOUNDED FOLLOWING) "
        + "ELSE NULL END";
    final String expectedSpark = expectedHive;
    final String expectedBigQuery = "SELECT rnk\n"
        + "FROM (SELECT CASE WHEN CAST(salary AS NUMERIC) = 20 THEN MAX(salary) OVER "
        + "(PARTITION BY position_id RANGE BETWEEN UNBOUNDED PRECEDING AND UNBOUNDED FOLLOWING) "
        + "ELSE NULL END AS rnk\n"
        + "FROM foodmart.employee) AS t\n"
        + "GROUP BY rnk";
    final  String mssql = "SELECT CASE WHEN CAST([salary] AS DECIMAL(14, 4)) = 20 THEN MAX("
            + "[salary]) OVER (PARTITION BY [position_id] ORDER BY [salary] ROWS BETWEEN UNBOUNDED "
            + "PRECEDING AND UNBOUNDED FOLLOWING) ELSE NULL END AS [rnk]\n"
            + "FROM [foodmart].[employee]\n"
            + "GROUP BY CASE WHEN CAST([salary] AS DECIMAL(14, 4)) = 20 THEN MAX([salary]) OVER "
            + "(PARTITION BY [position_id] ORDER BY [salary] ROWS BETWEEN UNBOUNDED PRECEDING AND "
            + "UNBOUNDED FOLLOWING) ELSE NULL END";
    sql(query)
        .ok(expectedSql)
        .withHive()
        .ok(expectedHive)
        .withSpark()
        .ok(expectedSpark)
        .withBigQuery()
        .ok(expectedBigQuery)
        .withMssql()
        .ok(mssql);
  }

  @Test public void testAnalyticalFunctionInGroupByWhereAnalyticalFunctionIsInput() {
    final String query = "select\n"
        + "\"rnk\""
        + "  from ("
        + "    select\n"
        + "    case when row_number() over (PARTITION by \"hire_date\") = 1 THEN 100 else 200 END AS \"rnk\""
        + "    from \"foodmart\".\"employee\"\n) group by \"rnk\"";
    final String expectedSql = "SELECT CASE WHEN (ROW_NUMBER() OVER (PARTITION BY \"hire_date\"))"
        + " = 1 THEN 100 ELSE 200 END AS \"rnk\"\n"
        + "FROM \"foodmart\".\"employee\"\n"
        + "GROUP BY CASE WHEN"
        + " (ROW_NUMBER() OVER (PARTITION BY \"hire_date\")) = 1 THEN 100 ELSE 200 END";
    final String expectedHive = "SELECT CASE WHEN (ROW_NUMBER() OVER (PARTITION BY hire_date)) = "
        + "1 THEN 100 ELSE 200 END rnk\n"
        + "FROM foodmart.employee\n"
        + "GROUP BY CASE WHEN (ROW_NUMBER() "
        + "OVER (PARTITION BY hire_date)) = 1 THEN 100 ELSE 200 END";
    final String expectedSpark = expectedHive;
    final String expectedBigQuery = "SELECT rnk\n"
        + "FROM (SELECT CASE WHEN (ROW_NUMBER() OVER "
        + "(PARTITION BY hire_date)) = 1 THEN 100 ELSE 200 END AS rnk\n"
        + "FROM foodmart.employee) AS t\n"
        + "GROUP BY rnk";
    final  String mssql = "SELECT CASE WHEN (ROW_NUMBER() OVER (PARTITION BY [hire_date])) = 1 "
        + "THEN 100 ELSE 200 END AS [rnk]\n"
        + "FROM [foodmart].[employee]\nGROUP BY CASE WHEN "
        + "(ROW_NUMBER() OVER (PARTITION BY [hire_date])) = 1 THEN 100 ELSE 200 END";
    sql(query)
        .ok(expectedSql)
        .withHive()
        .ok(expectedHive)
        .withSpark()
        .ok(expectedSpark)
        .withBigQuery()
        .ok(expectedBigQuery)
        .withMssql()
        .ok(mssql);
  }
  /** Test case for
   * <a href="https://issues.apache.org/jira/browse/CALCITE-2628">[CALCITE-2628]
   * JDBC adapter throws NullPointerException while generating GROUP BY query
   * for MySQL</a>.
   *
   * <p>MySQL does not support nested aggregates, so {@link RelToSqlConverter}
   * performs some extra checks, looking for aggregates in the input
   * sub-query, and these would fail with {@code NullPointerException}
   * and {@code ClassCastException} in some cases. */
  @Test void testNestedAggregatesMySqlTable() {
    final Function<RelBuilder, RelNode> relFn = b -> b
        .scan("EMP")
        .aggregate(b.groupKey(),
            b.count(false, "c", b.field(3)))
        .build();
    final String expectedSql = "SELECT COUNT(`MGR`) AS `c`\n"
        + "FROM `scott`.`EMP`";
    relFn(relFn).withMysql().ok(expectedSql);
  }

  /** As {@link #testNestedAggregatesMySqlTable()}, but input is a sub-query,
   * not a table. */
  @Test void testNestedAggregatesMySqlStar() {
    final Function<RelBuilder, RelNode> relFn = b -> b
        .scan("EMP")
        .filter(b.equals(b.field("DEPTNO"), b.literal(10)))
        .aggregate(b.groupKey(),
            b.count(false, "c", b.field(3)))
        .build();
    final String expectedSql = "SELECT COUNT(`MGR`) AS `c`\n"
        + "FROM `scott`.`EMP`\n"
        + "WHERE `DEPTNO` = 10";
    relFn(relFn).withMysql().ok(expectedSql);
  }

  @Test public void testTableFunctionScanWithUnnest() {
    final RelBuilder builder = relBuilder();
    String[] array = {"abc", "bcd", "fdc"};
    RelNode root = builder.functionScan(SqlStdOperatorTable.UNNEST, 0,
            builder.makeArrayLiteral(Arrays.asList(array))).project(builder.field(0)).build();
    final SqlDialect dialect = DatabaseProduct.BIG_QUERY.getDialect();
    final String expectedSql = "SELECT *\nFROM UNNEST(ARRAY['abc', 'bcd', 'fdc'])\nAS EXPR$0";
    assertThat(toSql(root, dialect), isLinux(expectedSql));
  }

  /** Test case for
   * <a href="https://issues.apache.org/jira/browse/CALCITE-3207">[CALCITE-3207]
   * Fail to convert Join RelNode with like condition to sql statement </a>.
   */
  @Test void testJoinWithLikeConditionRel2Sql() {
    final Function<RelBuilder, RelNode> relFn = b -> b
        .scan("EMP")
        .scan("DEPT")
        .join(JoinRelType.LEFT,
            b.and(
                b.call(SqlStdOperatorTable.EQUALS,
                    b.field(2, 0, "DEPTNO"),
                    b.field(2, 1, "DEPTNO")),
                b.call(SqlStdOperatorTable.LIKE,
                    b.field(2, 1, "DNAME"),
                    b.literal("ACCOUNTING"))))
        .build();
    final String expectedSql = "SELECT *\n"
        + "FROM \"scott\".\"EMP\"\n"
        + "LEFT JOIN \"scott\".\"DEPT\" "
        + "ON \"EMP\".\"DEPTNO\" = \"DEPT\".\"DEPTNO\" "
        + "AND \"DEPT\".\"DNAME\" LIKE 'ACCOUNTING'";
    relFn(relFn).ok(expectedSql);
  }

  @Test void testSelectQueryWithGroupByAndProjectList1() {
    String query = "select count(*) from \"product\"\n"
        + "group by \"product_class_id\", \"product_id\"";

    final String expected = "SELECT COUNT(*)\n"
        + "FROM \"foodmart\".\"product\"\n"
        + "GROUP BY \"product_class_id\", \"product_id\"";
    sql(query).ok(expected);
  }

  @Test void testSelectQueryWithGroupByHaving() {
    String query = "select count(*) from \"product\" group by \"product_class_id\","
        + " \"product_id\"  having \"product_id\"  > 10";
    final String expected = "SELECT COUNT(*)\n"
        + "FROM \"foodmart\".\"product\"\n"
        + "GROUP BY \"product_class_id\", \"product_id\"\n"
        + "HAVING \"product_id\" > 10";
    sql(query).ok(expected);
  }

  /** Test case for
   * <a href="https://issues.apache.org/jira/browse/CALCITE-1665">[CALCITE-1665]
   * Aggregates and having cannot be combined</a>. */
  @Test void testSelectQueryWithGroupByHaving2() {
    String query = " select \"product\".\"product_id\",\n"
        + "    min(\"sales_fact_1997\".\"store_id\")\n"
        + "    from \"product\"\n"
        + "    inner join \"sales_fact_1997\"\n"
        + "    on \"product\".\"product_id\" = \"sales_fact_1997\".\"product_id\"\n"
        + "    group by \"product\".\"product_id\"\n"
        + "    having count(*) > 1";

    String expected = "SELECT \"product\".\"product_id\", "
        + "MIN(\"sales_fact_1997\".\"store_id\")\n"
        + "FROM \"foodmart\".\"product\"\n"
        + "INNER JOIN \"foodmart\".\"sales_fact_1997\" "
        + "ON \"product\".\"product_id\" = \"sales_fact_1997\".\"product_id\"\n"
        + "GROUP BY \"product\".\"product_id\"\n"
        + "HAVING COUNT(*) > 1";
    sql(query).ok(expected);
  }

  /** Test case for
   * <a href="https://issues.apache.org/jira/browse/CALCITE-1665">[CALCITE-1665]
   * Aggregates and having cannot be combined</a>. */
  @Test void testSelectQueryWithGroupByHaving3() {
    String query = " select * from (select \"product\".\"product_id\",\n"
        + "    min(\"sales_fact_1997\".\"store_id\")\n"
        + "    from \"product\"\n"
        + "    inner join \"sales_fact_1997\"\n"
        + "    on \"product\".\"product_id\" = \"sales_fact_1997\".\"product_id\"\n"
        + "    group by \"product\".\"product_id\"\n"
        + "    having count(*) > 1) where \"product_id\" > 100";

    String expected = "SELECT *\n"
        + "FROM (SELECT \"product\".\"product_id\","
        + " MIN(\"sales_fact_1997\".\"store_id\")\n"
        + "FROM \"foodmart\".\"product\"\n"
        + "INNER JOIN \"foodmart\".\"sales_fact_1997\" ON \"product\".\"product_id\" = "
        + "\"sales_fact_1997\".\"product_id\"\n"
        + "GROUP BY \"product\".\"product_id\"\n"
        + "HAVING COUNT(*) > 1) AS \"t2\"\n"
        + "WHERE \"t2\".\"product_id\" > 100";
    sql(query).ok(expected);
  }

  /** Test case for
   * <a href="https://issues.apache.org/jira/browse/CALCITE-3811">[CALCITE-3811]
   * JDBC adapter generates SQL with invalid field names if Filter's row type
   * is different from its input</a>. */
  @Test void testHavingAlias() {
    final RelBuilder builder = relBuilder();
    builder.scan("EMP")
        .project(builder.alias(builder.field("DEPTNO"), "D"))
        .aggregate(builder.groupKey(builder.field("D")),
            builder.countStar("emps.count"))
        .filter(
            builder.call(SqlStdOperatorTable.LESS_THAN,
                builder.field("emps.count"), builder.literal(2)));

    final LogicalFilter filter = (LogicalFilter) builder.build();
    assertThat(filter.getRowType().getFieldNames().toString(),
        is("[D, emps.count]"));

    // Create a LogicalAggregate similar to the input of filter, but with different
    // field names.
    final LogicalAggregate newAggregate =
        (LogicalAggregate) builder.scan("EMP")
            .project(builder.alias(builder.field("DEPTNO"), "D2"))
            .aggregate(builder.groupKey(builder.field("D2")),
                builder.countStar("emps.count"))
            .build();
    assertThat(newAggregate.getRowType().getFieldNames().toString(),
        is("[D2, emps.count]"));

    // Change filter's input. Its row type does not change.
    filter.replaceInput(0, newAggregate);
    assertThat(filter.getRowType().getFieldNames().toString(),
        is("[D, emps.count]"));

    final RelNode root =
        builder.push(filter)
            .project(builder.alias(builder.field("D"), "emps.deptno"))
            .build();
    final String expectedMysql = "SELECT `D2` AS `emps.deptno`\n"
        + "FROM (SELECT `DEPTNO` AS `D2`, COUNT(*) AS `emps.count`\n"
        + "FROM `scott`.`EMP`\n"
        + "GROUP BY `D2`\n"
        + "HAVING `emps.count` < 2) AS `t1`";
    final String expectedPostgresql = "SELECT \"DEPTNO\" AS \"emps.deptno\"\n"
        + "FROM \"scott\".\"EMP\"\n"
        + "GROUP BY \"DEPTNO\"\n"
        + "HAVING COUNT(*) < 2";
    final String expectedBigQuery = "SELECT D2 AS `emps.deptno`\n"
        + "FROM (SELECT DEPTNO AS D2, COUNT(*) AS `emps.count`\n"
        + "FROM scott.EMP\n"
        + "GROUP BY D2\n"
        + "HAVING `emps.count` < 2) AS t1";
    relFn(b -> root)
        .withMysql().ok(expectedMysql)
        .withPostgresql().ok(expectedPostgresql)
        .withBigQuery().ok(expectedBigQuery);
  }

  /** Test case for
   * <a href="https://issues.apache.org/jira/browse/CALCITE-3896">[CALCITE-3896]
   * JDBC adapter, when generating SQL, changes target of ambiguous HAVING
   * clause with a Project on Filter on Aggregate</a>.
   *
   * <p>The alias is ambiguous in dialects such as MySQL and BigQuery that
   * have {@link SqlConformance#isHavingAlias()} = true. When the HAVING clause
   * tries to reference a column, it sees the alias instead. */
  @Test void testHavingAliasSameAsColumnIgnoringCase() {
    checkHavingAliasSameAsColumn(true);
  }

  @Test void testHavingAliasSameAsColumn() {
    checkHavingAliasSameAsColumn(false);
  }

  private void checkHavingAliasSameAsColumn(boolean upperAlias) {
    final String alias = upperAlias ? "GROSS_WEIGHT" : "gross_weight";
    final String query = "select \"product_id\" + 1,\n"
        + "  sum(\"gross_weight\") as \"" + alias + "\"\n"
        + "from \"product\"\n"
        + "group by \"product_id\"\n"
        + "having sum(\"product\".\"gross_weight\") < 200";
    // PostgreSQL has isHavingAlias=false, case-sensitive=true
    final String expectedPostgresql = "SELECT \"product_id\" + 1,"
        + " SUM(\"gross_weight\") AS \"" + alias + "\"\n"
        + "FROM \"foodmart\".\"product\"\n"
        + "GROUP BY \"product_id\"\n"
        + "HAVING SUM(\"gross_weight\") < 200";
    // MySQL has isHavingAlias=true, case-sensitive=true
    final String expectedMysql = "SELECT `product_id` + 1, `" + alias + "`\n"
        + "FROM (SELECT `product_id`, SUM(`gross_weight`) AS `" + alias + "`\n"
        + "FROM `foodmart`.`product`\n"
        + "GROUP BY `product_id`\n"
        + "HAVING `" + alias + "` < 200) AS `t1`";
    // BigQuery has isHavingAlias=true, case-sensitive=false
    final String expectedBigQuery = upperAlias
        ? "SELECT product_id + 1, GROSS_WEIGHT\n"
            + "FROM (SELECT product_id, SUM(gross_weight) AS GROSS_WEIGHT\n"
            + "FROM foodmart.product\n"
            + "GROUP BY product_id\n"
            + "HAVING GROSS_WEIGHT < 200) AS t1"
        // Before [CALCITE-3896] was fixed, we got
        // "HAVING SUM(gross_weight) < 200) AS t1"
        // which on BigQuery gives you an error about aggregating aggregates
        : "SELECT product_id + 1, gross_weight\n"
            + "FROM (SELECT product_id, SUM(gross_weight) AS gross_weight\n"
            + "FROM foodmart.product\n"
            + "GROUP BY product_id\n"
            + "HAVING gross_weight < 200) AS t1";
    sql(query)
        .withPostgresql().ok(expectedPostgresql)
        .withMysql().ok(expectedMysql)
        .withBigQuery().ok(expectedBigQuery);
  }

  @Test void testHaving4() {
    final String query = "select \"product_id\"\n"
        + "from (\n"
        + "  select \"product_id\", avg(\"gross_weight\") as agw\n"
        + "  from \"product\"\n"
        + "  where \"net_weight\" < 100\n"
        + "  group by \"product_id\")\n"
        + "where agw > 50\n"
        + "group by \"product_id\"\n"
        + "having avg(agw) > 60\n";
    final String expected = "SELECT \"product_id\"\n"
        + "FROM (SELECT \"product_id\", AVG(\"gross_weight\") AS \"AGW\"\n"
        + "FROM \"foodmart\".\"product\"\n"
        + "WHERE \"net_weight\" < 100\n"
        + "GROUP BY \"product_id\"\n"
        + "HAVING AVG(\"gross_weight\") > 50) AS \"t2\"\n"
        + "GROUP BY \"product_id\"\n"
        + "HAVING AVG(\"AGW\") > 60";
    sql(query).ok(expected);
  }

  @Test void testSelectQueryWithOrderByClause() {
    String query = "select \"product_id\" from \"product\"\n"
        + "order by \"net_weight\"";
    final String expected = "SELECT \"product_id\", \"net_weight\"\n"
        + "FROM \"foodmart\".\"product\"\n"
        + "ORDER BY \"net_weight\"";
    sql(query).ok(expected);
  }

  @Test void testSelectQueryWithOrderByClause1() {
    String query =
        "select \"product_id\", \"net_weight\" from \"product\" order by \"net_weight\"";
    final String expected = "SELECT \"product_id\", \"net_weight\"\n"
        + "FROM \"foodmart\".\"product\"\n"
        + "ORDER BY \"net_weight\"";
    sql(query).ok(expected);
  }

  @Test void testSelectQueryWithTwoOrderByClause() {
    String query = "select \"product_id\" from \"product\"\n"
        + "order by \"net_weight\", \"gross_weight\"";
    final String expected = "SELECT \"product_id\", \"net_weight\","
        + " \"gross_weight\"\n"
        + "FROM \"foodmart\".\"product\"\n"
        + "ORDER BY \"net_weight\", \"gross_weight\"";
    sql(query).ok(expected);
  }

  @Test void testSelectQueryWithAscDescOrderByClause() {
    String query = "select \"product_id\" from \"product\" "
        + "order by \"net_weight\" asc, \"gross_weight\" desc, \"low_fat\"";
    final String expected = "SELECT"
        + " \"product_id\", \"net_weight\", \"gross_weight\", \"low_fat\"\n"
        + "FROM \"foodmart\".\"product\"\n"
        + "ORDER BY \"net_weight\", \"gross_weight\" DESC, \"low_fat\"";
    sql(query).ok(expected);
  }

  /** Test case for
   * <a href="https://issues.apache.org/jira/browse/CALCITE-3440">[CALCITE-3440]
   * RelToSqlConverter does not properly alias ambiguous ORDER BY</a>. */
  @Test void testOrderByColumnWithSameNameAsAlias() {
    String query = "select \"product_id\" as \"p\",\n"
        + " \"net_weight\" as \"product_id\"\n"
        + "from \"product\"\n"
        + "order by 1";
    final String expected = "SELECT \"product_id\" AS \"p\","
        + " \"net_weight\" AS \"product_id\"\n"
        + "FROM \"foodmart\".\"product\"\n"
        + "ORDER BY \"p\"";
    sql(query).ok(expected);
  }

  @Test void testOrderByColumnWithSameNameAsAlias2() {
    // We use ordinal "2" because the column name "product_id" is obscured
    // by alias "product_id".
    String query = "select \"net_weight\" as \"product_id\",\n"
        + "  \"product_id\" as \"product_id\"\n"
        + "from \"product\"\n"
        + "order by \"product\".\"product_id\"";
    final String expected = "SELECT \"net_weight\" AS \"product_id\","
        + " \"product_id\" AS \"product_id0\"\n"
        + "FROM \"foodmart\".\"product\"\n"
        + "ORDER BY \"product_id0\"";
    final String expectedMysql = "SELECT `net_weight` AS `product_id`,"
        + " `product_id` AS `product_id0`\n"
        + "FROM `foodmart`.`product`\n"
        + "ORDER BY `product_id0` IS NULL, `product_id0`";
    sql(query).ok(expected)
        .withMysql().ok(expectedMysql);
  }

  @Test void testHiveSelectCharset() {
    String query = "select \"hire_date\", cast(\"hire_date\" as varchar(10)) "
        + "from \"foodmart\".\"reserve_employee\"";
    final String expected = "SELECT hire_date, CAST(hire_date AS VARCHAR(10))\n"
        + "FROM foodmart.reserve_employee";
    sql(query).withHive().ok(expected);
  }

  /** Test case for
   * <a href="https://issues.apache.org/jira/browse/CALCITE-3282">[CALCITE-3282]
   * HiveSqlDialect unparse Interger type as Int in order
   * to be compatible with Hive1.x</a>. */
  @Test void testHiveCastAsInt() {
    String query = "select cast( cast(\"employee_id\" as varchar) as int) "
        + "from \"foodmart\".\"reserve_employee\" ";
    final String expected = "SELECT CAST(CAST(employee_id AS VARCHAR) AS INT)\n"
        + "FROM foodmart.reserve_employee";
    sql(query).withHive().ok(expected);
  }

  @Test void testBigQueryCast() {
    String query = "select cast(cast(\"employee_id\" as varchar) as bigint), "
        + "cast(cast(\"employee_id\" as varchar) as smallint), "
        + "cast(cast(\"employee_id\" as varchar) as tinyint), "
        + "cast(cast(\"employee_id\" as varchar) as integer), "
        + "cast(cast(\"employee_id\" as varchar) as float), "
        + "cast(cast(\"employee_id\" as varchar) as char), "
        + "cast(cast(\"employee_id\" as varchar) as binary), "
        + "cast(cast(\"employee_id\" as varchar) as varbinary), "
        + "cast(cast(\"employee_id\" as varchar) as timestamp), "
        + "cast(cast(\"employee_id\" as varchar) as double), "
        + "cast(cast(\"employee_id\" as varchar) as decimal), "
        + "cast(cast(\"employee_id\" as varchar) as date), "
        + "cast(cast(\"employee_id\" as varchar) as time), "
        + "cast(cast(\"employee_id\" as varchar) as boolean) "
        + "from \"foodmart\".\"reserve_employee\" ";
    final String expected = "SELECT CAST(CAST(employee_id AS STRING) AS INT64), "
        + "CAST(CAST(employee_id AS STRING) AS INT64), "
        + "CAST(CAST(employee_id AS STRING) AS INT64), "
        + "CAST(CAST(employee_id AS STRING) AS INT64), "
        + "CAST(CAST(employee_id AS STRING) AS FLOAT64), "
        + "CAST(CAST(employee_id AS STRING) AS STRING), "
        + "CAST(CAST(employee_id AS STRING) AS BYTES), "
        + "CAST(CAST(employee_id AS STRING) AS BYTES), "
        + "CAST(CAST(employee_id AS STRING) AS DATETIME), "
        + "CAST(CAST(employee_id AS STRING) AS FLOAT64), "
        + "CAST(CAST(employee_id AS STRING) AS NUMERIC), "
        + "CAST(CAST(employee_id AS STRING) AS DATE), "
        + "CAST(CAST(employee_id AS STRING) AS TIME), "
        + "CAST(CAST(employee_id AS STRING) AS BOOL)\n"
        + "FROM foodmart.reserve_employee";
    sql(query).withBigQuery().ok(expected);
  }

  /** Test case for
   * <a href="https://issues.apache.org/jira/browse/CALCITE-3220">[CALCITE-3220]
   * HiveSqlDialect should transform the SQL-standard TRIM function to TRIM,
   * LTRIM or RTRIM</a>,
   * <a href="https://issues.apache.org/jira/browse/CALCITE-3663">[CALCITE-3663]
   * Support for TRIM function in BigQuery dialect</a>, and
   * <a href="https://issues.apache.org/jira/browse/CALCITE-3771">[CALCITE-3771]
   * Support of TRIM function for SPARK dialect and improvement in HIVE
   * Dialect</a>. */
  @Test void testHiveSparkAndBqTrim() {
    final String query = "SELECT TRIM(' str ')\n"
        + "from \"foodmart\".\"reserve_employee\"";
    final String expected = "SELECT TRIM(' str ')\n"
        + "FROM foodmart.reserve_employee";
    final String expectedSpark = "SELECT TRIM(BOTH ' ' FROM ' str ')\nFROM foodmart"
        + ".reserve_employee";
    sql(query)
        .withHive()
        .ok(expected)
        .withSpark()
      .ok(expectedSpark)
      .withBigQuery()
        .ok(expected);
  }

  @Test void testHiveSparkAndBqTrimWithBoth() {
    final String query = "SELECT TRIM(both ' ' from ' str ')\n"
        + "from \"foodmart\".\"reserve_employee\"";
    final String expected = "SELECT TRIM(' str ')\n"
        + "FROM foodmart.reserve_employee";
    final String expectedSpark = "SELECT TRIM(BOTH ' ' FROM ' str ')\n"
        + "FROM foodmart.reserve_employee";
    sql(query)
        .withHive()
        .ok(expected)
        .withSpark()
      .ok(expectedSpark)
      .withBigQuery()
        .ok(expected);
  }

  @Test void testHiveSparkAndBqTrimWithLeading() {
    final String query = "SELECT TRIM(LEADING ' ' from ' str ')\n"
        + "from \"foodmart\".\"reserve_employee\"";
    final String expected = "SELECT LTRIM(' str ')\n"
        + "FROM foodmart.reserve_employee";
    final String expectedSpark = "SELECT TRIM(LEADING ' ' FROM ' str ')\nFROM foodmart"
        + ".reserve_employee";
    sql(query)
        .withHive()
        .ok(expected)
        .withSpark()
      .ok(expectedSpark)
      .withBigQuery()
        .ok(expected);
  }


  @Test void testHiveSparkAndBqTrimWithTailing() {
    final String query = "SELECT TRIM(TRAILING ' ' from ' str ')\n"
        + "from \"foodmart\".\"reserve_employee\"";
    final String expected = "SELECT RTRIM(' str ')\n"
        + "FROM foodmart.reserve_employee";
    final String expectedSpark = "SELECT TRIM(TRAILING ' ' FROM ' str ')\nFROM foodmart"
        + ".reserve_employee";
    sql(query)
        .withHive()
        .ok(expected)
        .withSpark()
      .ok(expectedSpark)
      .withBigQuery()
        .ok(expected);
  }

  /** Test case for
   * <a href="https://issues.apache.org/jira/browse/CALCITE-3663">[CALCITE-3663]
   * Support for TRIM function in BigQuery dialect</a>. */
  @Test void testBqTrimWithLeadingChar() {
    final String query = "SELECT TRIM(LEADING 'a' from 'abcd')\n"
        + "from \"foodmart\".\"reserve_employee\"";
    final String expected = "SELECT LTRIM('abcd', 'a')\n"
        + "FROM foodmart.reserve_employee";
    final String expectedHS = "SELECT REGEXP_REPLACE('abcd', '^(a)*', '')\n"
        + "FROM foodmart.reserve_employee";
    sql(query)
        .withBigQuery()
        .ok(expected);
  }

  /** Test case for
   * <a href="https://issues.apache.org/jira/browse/CALCITE-3771">[CALCITE-3771]
   * Support of TRIM function for SPARK dialect and improvement in HIVE Dialect</a>. */

  @Test void testHiveAndSparkTrimWithLeadingChar() {
    final String query = "SELECT TRIM(LEADING 'a' from 'abcd')\n"
        + "from \"foodmart\".\"reserve_employee\"";
    final String expected = "SELECT REGEXP_REPLACE('abcd', '^(a)*', '')\n"
        + "FROM foodmart.reserve_employee";
    final String expectedSpark = "SELECT TRIM(LEADING 'a' FROM 'abcd')\nFROM foodmart"
        + ".reserve_employee";
    sql(query)
        .withHive()
        .ok(expected)
        .withSpark()
        .ok(expectedSpark);
  }

  @Test void testBqTrimWithBothChar() {
    final String query = "SELECT TRIM(both 'a' from 'abcda')\n"
        + "from \"foodmart\".\"reserve_employee\"";
    final String expected = "SELECT TRIM('abcda', 'a')\n"
        + "FROM foodmart.reserve_employee";
    sql(query)
        .withBigQuery()
        .ok(expected);
  }

  @Test void testHiveAndSparkTrimWithBothChar() {
    final String query = "SELECT TRIM(both 'a' from 'abcda')\n"
        + "from \"foodmart\".\"reserve_employee\"";
    final String expected = "SELECT REGEXP_REPLACE('abcda', '^(a)*|(a)*$', '')\n"
        + "FROM foodmart.reserve_employee";
    final String expectedSpark = "SELECT TRIM(BOTH 'a' FROM 'abcda')\n"
        + "FROM foodmart.reserve_employee";
    sql(query)
        .withHive()
        .ok(expected)
        .withSpark()
        .ok(expectedSpark);
  }

  @Test void testHiveBqTrimWithTailingChar() {
    final String query = "SELECT TRIM(TRAILING 'a' from 'abcd')\n"
        + "from \"foodmart\".\"reserve_employee\"";
    final String expected = "SELECT RTRIM('abcd', 'a')\n"
        + "FROM foodmart.reserve_employee";
    sql(query)
        .withBigQuery()
        .ok(expected);
  }

  @Test public void testTrim() {
    final String query = "SELECT TRIM(\"full_name\")\n"
        + "from \"foodmart\".\"reserve_employee\"";
    final String expected = "SELECT TRIM(full_name)\n"
        + "FROM foodmart.reserve_employee";
    final String expectedSnowFlake = "SELECT TRIM(\"full_name\")\n"
        + "FROM \"foodmart\".\"reserve_employee\"";
    final String expectedSpark = "SELECT TRIM(BOTH ' ' FROM full_name)\nFROM foodmart"
        + ".reserve_employee";
    sql(query)
        .withHive()
        .ok(expected)
        .withSpark()
        .ok(expectedSpark)
        .withBigQuery()
        .ok(expected)
        .withSnowflake()
        .ok(expectedSnowFlake);
  }

  @Test public void testTrimWithBoth() {
    final String query = "SELECT TRIM(both ' ' from \"full_name\")\n"
        + "from \"foodmart\".\"reserve_employee\"";
    final String expected = "SELECT TRIM(full_name)\n"
        + "FROM foodmart.reserve_employee";
    final String expectedSpark = "SELECT TRIM(BOTH ' ' FROM full_name)\n"
        + "FROM foodmart.reserve_employee";
    final String expectedSnowFlake = "SELECT TRIM(\"full_name\")\n"
        + "FROM \"foodmart\".\"reserve_employee\"";
    final String expectedMsSql = "SELECT TRIM(' ' FROM [full_name])\n"
        + "FROM [foodmart].[reserve_employee]";
    sql(query)
        .withHive()
        .ok(expected)
        .withSpark()
        .ok(expectedSpark)
        .withBigQuery()
        .ok(expected)
        .withSnowflake()
        .ok(expectedSnowFlake)
        .withMssql()
        .ok(expectedMsSql);
  }

  @Test public void testTrimWithLeadingSpace() {
    final String query = "SELECT TRIM(LEADING ' ' from ' str ')\n"
        + "from \"foodmart\".\"reserve_employee\"";
    final String expected = "SELECT LTRIM(' str ')\n"
        + "FROM foodmart.reserve_employee";
    final String expectedSpark = "SELECT TRIM(LEADING ' ' FROM ' str ')\nFROM foodmart"
        + ".reserve_employee";
    final String expectedSnowFlake = "SELECT LTRIM(' str ')\n"
              + "FROM \"foodmart\".\"reserve_employee\"";
    final String expectedMsSql = "SELECT LTRIM(' str ')\n"
        + "FROM [foodmart].[reserve_employee]";
    sql(query)
        .withHive()
        .ok(expected)
        .withSpark()
        .ok(expectedSpark)
        .withBigQuery()
        .ok(expected)
        .withSnowflake()
        .ok(expectedSnowFlake)
        .withMssql()
        .ok(expectedMsSql);
  }

  @Test public void testTrimWithTailingSpace() {
    final String query = "SELECT TRIM(TRAILING ' ' from ' str ')\n"
        + "from \"foodmart\".\"reserve_employee\"";
    final String expected = "SELECT RTRIM(' str ')\n"
        + "FROM foodmart.reserve_employee";
    final String expectedSpark = "SELECT TRIM(TRAILING ' ' FROM ' str ')"
        + "\nFROM foodmart.reserve_employee";
    final String expectedSnowFlake = "SELECT RTRIM(' str ')\n"
        + "FROM \"foodmart\".\"reserve_employee\"";
    final String expectedMsSql = "SELECT RTRIM(' str ')\n"
        + "FROM [foodmart].[reserve_employee]";
    sql(query)
        .withHive()
        .ok(expected)
        .withSpark()
        .ok(expectedSpark)
        .withBigQuery()
        .ok(expected)
        .withSnowflake()
        .ok(expectedSnowFlake)
        .withMssql()
        .ok(expectedMsSql);
  }

  @Test public void testTrimWithLeadingCharacter() {
    final String query = "SELECT TRIM(LEADING 'A' from \"first_name\")\n"
        + "from \"foodmart\".\"reserve_employee\"";
    final String expected = "SELECT LTRIM(first_name, 'A')\n"
        + "FROM foodmart.reserve_employee";
    final String expectedSpark = "SELECT TRIM(LEADING 'A' FROM first_name)\nFROM foodmart"
        + ".reserve_employee";
    final String expectedHS = "SELECT REGEXP_REPLACE(first_name, '^(A)*', '')\n"
        + "FROM foodmart.reserve_employee";
    final String expectedSnowFlake = "SELECT LTRIM(\"first_name\", 'A')\n"
        + "FROM \"foodmart\".\"reserve_employee\"";
    sql(query)
        .withHive()
        .ok(expectedHS)
        .withSpark()
        .ok(expectedSpark)
        .withBigQuery()
        .ok(expected)
        .withSnowflake()
        .ok(expectedSnowFlake);
  }

  @Test public void testTrimWithTrailingCharacter() {
    final String query = "SELECT TRIM(TRAILING 'A' from 'AABCAADCAA')\n"
        + "from \"foodmart\".\"reserve_employee\"";
    final String expected = "SELECT RTRIM('AABCAADCAA', 'A')\n"
        + "FROM foodmart.reserve_employee";
    final String expectedSpark = "SELECT TRIM(TRAILING 'A' FROM 'AABCAADCAA')\nFROM foodmart"
        + ".reserve_employee";
    final String expectedHS = "SELECT REGEXP_REPLACE('AABCAADCAA', '(A)*$', '')\n"
        + "FROM foodmart.reserve_employee";
    final String expectedSnowFlake = "SELECT RTRIM('AABCAADCAA', 'A')\n"
        + "FROM \"foodmart\".\"reserve_employee\"";
    sql(query)
        .withHive()
        .ok(expectedHS)
        .withSpark()
        .ok(expectedSpark)
        .withBigQuery()
        .ok(expected)
        .withSnowflake()
        .ok(expectedSnowFlake);
  }

  @Test public void testTrimWithBothCharacter() {
    final String query = "SELECT TRIM(BOTH 'A' from 'AABCAADCAA')\n"
        + "from \"foodmart\".\"reserve_employee\"";
    final String expected = "SELECT TRIM('AABCAADCAA', 'A')\n"
        + "FROM foodmart.reserve_employee";
    final String expectedSpark = "SELECT TRIM(BOTH 'A' FROM 'AABCAADCAA')\nFROM foodmart"
        + ".reserve_employee";
    final String expectedHS = "SELECT REGEXP_REPLACE('AABCAADCAA', '^(A)*|(A)*$', '')\n"
        + "FROM foodmart.reserve_employee";
    final String expectedSnowFlake = "SELECT TRIM('AABCAADCAA', 'A')\n"
              + "FROM \"foodmart\".\"reserve_employee\"";
    sql(query)
        .withHive()
        .ok(expectedHS)
        .withSpark()
        .ok(expectedSpark)
        .withBigQuery()
        .ok(expected)
        .withSnowflake()
        .ok(expectedSnowFlake);
  }

  @Test public void testTrimWithLeadingSpecialCharacter() {
    final String query = "SELECT TRIM(LEADING 'A$@*' from 'A$@*AABCA$@*AADCAA$@*')\n"
        + "from \"foodmart\".\"reserve_employee\"";
    final String expected = "SELECT LTRIM('A$@*AABCA$@*AADCAA$@*', 'A$@*')\n"
        + "FROM foodmart.reserve_employee";
    final String expectedHS =
        "SELECT REGEXP_REPLACE('A$@*AABCA$@*AADCAA$@*', '^(A\\$\\@\\*)*', '')\n"
            + "FROM foodmart.reserve_employee";
    final String expectedSpark = "SELECT TRIM(LEADING 'A$@*' FROM 'A$@*AABCA$@*AADCAA$@*')\nFROM"
        + " foodmart.reserve_employee";
    final String expectedSnowFlake = "SELECT LTRIM('A$@*AABCA$@*AADCAA$@*', 'A$@*')\n"
        + "FROM \"foodmart\".\"reserve_employee\"";
    sql(query)
        .withHive()
        .ok(expectedHS)
        .withSpark()
        .ok(expectedSpark)
        .withBigQuery()
        .ok(expected)
        .withSnowflake()
        .ok(expectedSnowFlake);
  }

  @Test public void testTrimWithTrailingSpecialCharacter() {
    final String query = "SELECT TRIM(TRAILING '$A@*' from '$A@*AABC$@*AADCAA$A@*')\n"
        + "from \"foodmart\".\"reserve_employee\"";
    final String expected = "SELECT RTRIM('$A@*AABC$@*AADCAA$A@*', '$A@*')\n"
        + "FROM foodmart.reserve_employee";
    final String expectedHS =
        "SELECT REGEXP_REPLACE('$A@*AABC$@*AADCAA$A@*', '(\\$A\\@\\*)*$', '')\n"
            + "FROM foodmart.reserve_employee";
    final String expectedSpark = "SELECT TRIM(TRAILING '$A@*' FROM '$A@*AABC$@*AADCAA$A@*')\n"
            + "FROM foodmart.reserve_employee";
    final String expectedSnowFlake = "SELECT RTRIM('$A@*AABC$@*AADCAA$A@*', '$A@*')\n"
        + "FROM \"foodmart\".\"reserve_employee\"";
    sql(query)
        .withHive()
        .ok(expectedHS)
        .withSpark()
        .ok(expectedSpark)
        .withBigQuery()
        .ok(expected)
        .withSnowflake()
        .ok(expectedSnowFlake);
  }


  @Test public void testTrimWithBothSpecialCharacter() {
    final String query = "SELECT TRIM(BOTH '$@*A' from '$@*AABC$@*AADCAA$@*A')\n"
        + "from \"foodmart\".\"reserve_employee\"";
    final String expected = "SELECT TRIM('$@*AABC$@*AADCAA$@*A', '$@*A')\n"
        + "FROM foodmart.reserve_employee";
    final String expectedHS =
        "SELECT REGEXP_REPLACE('$@*AABC$@*AADCAA$@*A',"
            + " '^(\\$\\@\\*A)*|(\\$\\@\\*A)*$', '')\n"
            + "FROM foodmart.reserve_employee";
    final String expectedSpark = "SELECT TRIM(BOTH '$@*A' FROM '$@*AABC$@*AADCAA$@*A')\nFROM "
        + "foodmart.reserve_employee";
    final String expectedSnowFlake = "SELECT TRIM('$@*AABC$@*AADCAA$@*A', '$@*A')\n"
              + "FROM \"foodmart\".\"reserve_employee\"";
    sql(query)
        .withHive()
        .ok(expectedHS)
        .withSpark()
        .ok(expectedSpark)
        .withBigQuery()
        .ok(expected)
        .withSnowflake()
        .ok(expectedSnowFlake);
  }

  @Test public void testTrimWithFunction() {
    final String query = "SELECT TRIM(substring(\"full_name\" from 2 for 3))\n"
        + "from \"foodmart\".\"reserve_employee\"";
    final String expected = "SELECT TRIM(SUBSTR(full_name, 2, 3))\n"
        + "FROM foodmart.reserve_employee";
    final String expectedHS =
        "SELECT TRIM(SUBSTRING(full_name, 2, 3))\n"
            + "FROM foodmart.reserve_employee";
    final String expectedSpark = "SELECT TRIM(BOTH ' ' FROM SUBSTRING(full_name, 2, 3))\n"
        + "FROM foodmart.reserve_employee";
    final String expectedSnowFlake = "SELECT TRIM(SUBSTR(\"full_name\", 2, 3))\n"
        + "FROM \"foodmart\".\"reserve_employee\"";

    sql(query)
        .withHive()
        .ok(expectedHS)
        .withSpark()
        .ok(expectedSpark)
        .withBigQuery()
        .ok(expected)
        .withSnowflake()
        .ok(expectedSnowFlake);
  }

  @Test void testHiveAndSparkTrimWithTailingChar() {
    final String query = "SELECT TRIM(TRAILING 'a' from 'abcd')\n"
        + "from \"foodmart\".\"reserve_employee\"";
    final String expected = "SELECT REGEXP_REPLACE('abcd', '(a)*$', '')\n"
        + "FROM foodmart.reserve_employee";
    final String expectedSpark = "SELECT TRIM(TRAILING 'a' FROM 'abcd')\n"
        + "FROM foodmart.reserve_employee";
    sql(query)
        .withHive()
        .ok(expected)
        .withSpark()
        .ok(expectedSpark);
  }

  @Test void testBqTrimWithBothSpecialCharacter() {
    final String query = "SELECT TRIM(BOTH '$@*A' from '$@*AABC$@*AADCAA$@*A')\n"
        + "from \"foodmart\".\"reserve_employee\"";
    final String expected = "SELECT TRIM('$@*AABC$@*AADCAA$@*A', '$@*A')\n"
        + "FROM foodmart.reserve_employee";
    sql(query)
      .withBigQuery()
      .ok(expected);
  }

  @Test void testHiveAndSparkTrimWithBothSpecialCharacter() {
    final String query = "SELECT TRIM(BOTH '$@*A' from '$@*AABC$@*AADCAA$@*A')\n"
        + "from \"foodmart\".\"reserve_employee\"";
    final String expected = "SELECT REGEXP_REPLACE('$@*AABC$@*AADCAA$@*A',"
        + " '^(\\$\\@\\*A)*|(\\$\\@\\*A)*$', '')\n"
        + "FROM foodmart.reserve_employee";
    final String expectedSpark = "SELECT TRIM(BOTH '$@*A' FROM '$@*AABC$@*AADCAA$@*A')\n"
        + "FROM foodmart.reserve_employee";
    sql(query)
        .withHive()
        .ok(expected)
        .withSpark()
        .ok(expectedSpark);
  }

  /** Test case for
   * <a href="https://issues.apache.org/jira/browse/CALCITE-2715">[CALCITE-2715]
   * MS SQL Server does not support character set as part of data type</a>. */
  @Test void testMssqlCharacterSet() {
    String query = "select \"hire_date\", cast(\"hire_date\" as varchar(10))\n"
        + "from \"foodmart\".\"reserve_employee\"";
    final String expected = "SELECT [hire_date], CAST([hire_date] AS VARCHAR(10))\n"
        + "FROM [foodmart].[reserve_employee]";
    sql(query).withMssql().ok(expected);
  }

  /**
   * Tests that IN can be un-parsed.
   *
   * <p>This cannot be tested using "sql", because because Calcite's SQL parser
   * replaces INs with ORs or sub-queries.
   */
  @Test void testUnparseIn1() {
    final Function<RelBuilder, RelNode> relFn = b ->
        b.scan("EMP")
            .filter(b.in(b.field("DEPTNO"), b.literal(21)))
            .build();
    final String expectedSql = "SELECT *\n"
        + "FROM \"scott\".\"EMP\"\n"
        + "WHERE \"DEPTNO\" = 21";
    relFn(relFn).ok(expectedSql);
  }

  @Test void testUnparseIn2() {
    final Function<RelBuilder, RelNode> relFn = b -> b
        .scan("EMP")
        .filter(b.in(b.field("DEPTNO"), b.literal(20), b.literal(21)))
        .build();
    final String expectedSql = "SELECT *\n"
        + "FROM \"scott\".\"EMP\"\n"
        + "WHERE \"DEPTNO\" IN (20, 21)";
    relFn(relFn).ok(expectedSql);
  }

  @Test void testUnparseInStruct1() {
    final Function<RelBuilder, RelNode> relFn = b ->
        b.scan("EMP")
            .filter(
                b.in(
                    b.call(SqlStdOperatorTable.ROW,
                        b.field("DEPTNO"), b.field("JOB")),
                    b.call(SqlStdOperatorTable.ROW, b.literal(1),
                        b.literal("PRESIDENT"))))
            .build();
    final String expectedSql = "SELECT *\n"
        + "FROM \"scott\".\"EMP\"\n"
        + "WHERE ROW(\"DEPTNO\", \"JOB\") = ROW(1, 'PRESIDENT')";
    relFn(relFn).ok(expectedSql);
  }

  @Test void testUnparseInStruct2() {
    final Function<RelBuilder, RelNode> relFn = b ->
        b.scan("EMP")
            .filter(
                b.in(
                    b.call(SqlStdOperatorTable.ROW,
                        b.field("DEPTNO"), b.field("JOB")),
                    b.call(SqlStdOperatorTable.ROW, b.literal(1),
                        b.literal("PRESIDENT")),
                    b.call(SqlStdOperatorTable.ROW, b.literal(2),
                        b.literal("PRESIDENT"))))
            .build();
    final String expectedSql = "SELECT *\n"
        + "FROM \"scott\".\"EMP\"\n"
        + "WHERE ROW(\"DEPTNO\", \"JOB\") IN (ROW(1, 'PRESIDENT'), ROW(2, 'PRESIDENT'))";
    relFn(relFn).ok(expectedSql);
  }

  @Test public void testScalarQueryWithBigQuery() {
    final RelBuilder builder = relBuilder();
    final RelNode scalarQueryRel = builder.
        scan("DEPT")
        .filter(builder.equals(builder.field("DEPTNO"), builder.literal(40)))
        .project(builder.field(0))
        .build();
    final RelNode root = builder
        .scan("EMP")
        .aggregate(builder.groupKey("EMPNO"),
            builder.aggregateCall(SqlStdOperatorTable.SINGLE_VALUE,
                RexSubQuery.scalar(scalarQueryRel)).as("SC_DEPTNO"),
            builder.count(builder.literal(1)).as("pid"))
        .build();
    final String expectedBigQuery = "SELECT EMPNO, (((SELECT DEPTNO\n"
        + "FROM scott.DEPT\n"
        + "WHERE DEPTNO = 40))) AS SC_DEPTNO, COUNT(1) AS pid\n"
        + "FROM scott.EMP\n"
        + "GROUP BY EMPNO";
    final String expectedSnowflake = "SELECT \"EMPNO\", (((SELECT \"DEPTNO\"\n"
        + "FROM \"scott\".\"DEPT\"\n"
        + "WHERE \"DEPTNO\" = 40))) AS \"SC_DEPTNO\", COUNT(1) AS \"pid\"\n"
        + "FROM \"scott\".\"EMP\"\n"
        + "GROUP BY \"EMPNO\"";
    assertThat(toSql(root, DatabaseProduct.BIG_QUERY.getDialect()),
        isLinux(expectedBigQuery));
    assertThat(toSql(root, DatabaseProduct.SNOWFLAKE.getDialect()),
        isLinux(expectedSnowflake));
  }

  @Test void testSelectQueryWithLimitClause() {
    String query = "select \"product_id\" from \"product\" limit 100 offset 10";
    final String expected = "SELECT product_id\n"
        + "FROM foodmart.product\n"
        + "LIMIT 100\nOFFSET 10";
    sql(query).withHive().ok(expected);
  }

  @Test void testPositionFunctionForHive() {
    final String query = "select position('A' IN 'ABC') from \"product\"";
    final String expected = "SELECT INSTR('ABC', 'A')\n"
        + "FROM foodmart.product";
    sql(query).withHive().ok(expected);
  }

  @Test void testPositionFunctionForBigQuery() {
    final String query = "select position('A' IN 'ABC') from \"product\"";
    final String expected = "SELECT STRPOS('ABC', 'A')\n"
        + "FROM foodmart.product";
    sql(query).withBigQuery().ok(expected);
  }

  @Test void testPositionFunctionWithSlashForBigQuery() {
    final String query = "select position('\\,' IN 'ABC') from \"product\"";
    final String expected = "SELECT STRPOS('ABC', '\\\\,')\n"
        + "FROM foodmart.product";
    sql(query).withBigQuery().ok(expected);
  }

  /** Tests that we escape single-quotes in character literals using back-slash
   * in BigQuery. The norm is to escape single-quotes with single-quotes. */
  @Test void testCharLiteralForBigQuery() {
    final String query = "select 'that''s all folks!' from \"product\"";
    final String expectedPostgresql = "SELECT 'that''s all folks!'\n"
        + "FROM \"foodmart\".\"product\"";
    final String expectedBigQuery = "SELECT 'that\\'s all folks!'\n"
        + "FROM foodmart.product";
    sql(query)
        .withPostgresql().ok(expectedPostgresql)
        .withBigQuery().ok(expectedBigQuery);
  }

  @Test void testIdentifier() {
    // Note that IGNORE is reserved in BigQuery but not in standard SQL
    final String query = "select *\n"
        + "from (\n"
        + "  select 1 as \"one\", 2 as \"tWo\", 3 as \"THREE\",\n"
        + "    4 as \"fo$ur\", 5 as \"ignore\"\n"
        + "  from \"foodmart\".\"days\") as \"my$table\"\n"
        + "where \"one\" < \"tWo\" and \"THREE\" < \"fo$ur\"";
    final String expectedBigQuery = "SELECT *\n"
        + "FROM (SELECT 1 AS one, 2 AS tWo, 3 AS THREE,"
        + " 4 AS `fo$ur`, 5 AS `ignore`\n"
        + "FROM foodmart.days) AS t\n"
        + "WHERE one < tWo AND THREE < `fo$ur`";
    final String expectedMysql = "SELECT *\n"
        + "FROM (SELECT 1 AS `one`, 2 AS `tWo`, 3 AS `THREE`,"
        + " 4 AS `fo$ur`, 5 AS `ignore`\n"
        + "FROM `foodmart`.`days`) AS `t`\n"
        + "WHERE `one` < `tWo` AND `THREE` < `fo$ur`";
    final String expectedPostgresql = "SELECT *\n"
        + "FROM (SELECT 1 AS \"one\", 2 AS \"tWo\", 3 AS \"THREE\","
        + " 4 AS \"fo$ur\", 5 AS \"ignore\"\n"
        + "FROM \"foodmart\".\"days\") AS \"t\"\n"
        + "WHERE \"one\" < \"tWo\" AND \"THREE\" < \"fo$ur\"";
    final String expectedOracle = expectedPostgresql.replace(" AS ", " ");
    sql(query)
        .withBigQuery().ok(expectedBigQuery)
        .withMysql().ok(expectedMysql)
        .withOracle().ok(expectedOracle)
        .withPostgresql().ok(expectedPostgresql);
  }

  @Test void testModFunctionForHive() {
    final String query = "select mod(11,3) from \"product\"";
    final String expected = "SELECT 11 % 3\n"
        + "FROM foodmart.product";
    sql(query).withHive().ok(expected);
  }

  @Test void testUnionOperatorForBigQuery() {
    final String query = "select mod(11,3) from \"product\"\n"
        + "UNION select 1 from \"product\"";
    final String expected = "SELECT MOD(11, 3)\n"
        + "FROM foodmart.product\n"
        + "UNION DISTINCT\n"
        + "SELECT 1\n"
        + "FROM foodmart.product";
    sql(query).withBigQuery().ok(expected);
  }

  @Test void testUnionAllOperatorForBigQuery() {
    final String query = "select mod(11,3) from \"product\"\n"
        + "UNION ALL select 1 from \"product\"";
    final String expected = "SELECT MOD(11, 3)\n"
        + "FROM foodmart.product\n"
        + "UNION ALL\n"
        + "SELECT 1\n"
        + "FROM foodmart.product";
    sql(query).withBigQuery().ok(expected);
  }

  @Test void testIntersectOperatorForBigQuery() {
    final String query = "select mod(11,3) from \"product\"\n"
        + "INTERSECT select 1 from \"product\"";
    final String expected = "SELECT MOD(11, 3)\n"
        + "FROM foodmart.product\n"
        + "INTERSECT DISTINCT\n"
        + "SELECT 1\n"
        + "FROM foodmart.product";
    sql(query).withBigQuery().ok(expected);
  }

  @Test public void testIntersectOrderBy() {
    final String query = "select * from (select \"product_id\" from \"product\"\n"
            + "INTERSECT select \"product_id\" from \"product\") t order by t.\"product_id\"";
    final String expectedBigQuery = "SELECT *\n"
            + "FROM (SELECT product_id\n"
            + "FROM foodmart.product\n"
            + "INTERSECT DISTINCT\n"
            + "SELECT product_id\n"
            + "FROM foodmart.product) AS t1\n"
            + "ORDER BY product_id IS NULL, product_id";
    sql(query).withBigQuery().ok(expectedBigQuery);
  }

  @Test public void testIntersectWithWhere() {
    final String query = "select * from (select \"product_id\" from \"product\"\n"
            + "INTERSECT select \"product_id\" from \"product\") t where t.\"product_id\"<=14";
    final String expectedBigQuery = "SELECT *\n"
            + "FROM (SELECT product_id\n"
            + "FROM foodmart.product\n"
            + "INTERSECT DISTINCT\n"
            + "SELECT product_id\n"
            + "FROM foodmart.product) AS t1\n"
            + "WHERE product_id <= 14";
    sql(query).withBigQuery().ok(expectedBigQuery);
  }

  @Test public void testIntersectWithGroupBy() {
    final String query = "select * from (select \"product_id\" from \"product\"\n"
            + "INTERSECT select \"product_id\" from \"product\") t group by  \"product_id\"";
    final String expectedBigQuery = "SELECT product_id\n"
            + "FROM foodmart.product\n"
            + "INTERSECT DISTINCT\n"
            + "SELECT product_id\n"
            + "FROM foodmart.product";
    sql(query).withBigQuery().ok(expectedBigQuery);
  }

  @Test public void testExceptOperatorForBigQuery() {
    final String query = "select mod(11,3) from \"product\"\n"
        + "EXCEPT select 1 from \"product\"";
    final String expected = "SELECT MOD(11, 3)\n"
        + "FROM foodmart.product\n"
        + "EXCEPT DISTINCT\n"
        + "SELECT 1\n"
        + "FROM foodmart.product";
    sql(query).withBigQuery().ok(expected);
  }

  @Test public void testSelectQueryWithOrderByDescAndNullsFirstShouldBeEmulated() {
    final String query = "select \"product_id\" from \"product\"\n"
        + "order by \"product_id\" desc nulls first";
    // Hive and MSSQL do not support NULLS FIRST, so need to emulate
    final String expected = "SELECT product_id\n"
        + "FROM foodmart.product\n"
        + "ORDER BY product_id IS NULL DESC, product_id DESC";
    final String expectedSpark = "SELECT product_id\n"
        + "FROM foodmart.product\n"
        + "ORDER BY product_id DESC NULLS FIRST";
    final String expectedMssql = "SELECT [product_id]\n"
        + "FROM [foodmart].[product]\n"
        + "ORDER BY CASE WHEN [product_id] IS NULL THEN 0 ELSE 1 END, [product_id] DESC";
    sql(query)
        .withSpark()
        .ok(expectedSpark)
        .withHive()
        .ok(expected)
        .withBigQuery()
        .ok(expected)
        .withMssql()
        .ok(expectedMssql);
  }

  @Test void testSelectOrderByDescNullsFirst() {
    final String query = "select \"product_id\" from \"product\"\n"
        + "order by \"product_id\" desc nulls first";
    // Hive and MSSQL do not support NULLS FIRST, so need to emulate
    final String expected = "SELECT product_id\n"
        + "FROM foodmart.product\n"
        + "ORDER BY product_id IS NULL DESC, product_id DESC";
    final String mssqlExpected = "SELECT [product_id]\n"
        + "FROM [foodmart].[product]\n"
        + "ORDER BY CASE WHEN [product_id] IS NULL THEN 0 ELSE 1 END, [product_id] DESC";
    sql(query)
        .dialect(HiveSqlDialect.DEFAULT).ok(expected)
        .dialect(MssqlSqlDialect.DEFAULT).ok(mssqlExpected);
  }

  @Test void testSelectOrderByAscNullsLast() {
    final String query = "select \"product_id\" from \"product\"\n"
        + "order by \"product_id\" nulls last";
    // Hive and MSSQL do not support NULLS LAST, so need to emulate
    final String expected = "SELECT product_id\n"
        + "FROM foodmart.product\n"
        + "ORDER BY product_id IS NULL, product_id";
    final String mssqlExpected = "SELECT [product_id]\n"
        + "FROM [foodmart].[product]\n"
        + "ORDER BY CASE WHEN [product_id] IS NULL THEN 1 ELSE 0 END, [product_id]";
    sql(query)
        .dialect(HiveSqlDialect.DEFAULT).ok(expected)
        .dialect(MssqlSqlDialect.DEFAULT).ok(mssqlExpected);
  }

  @Test public void testSelectQueryWithOrderByAscAndNullsLastShouldBeEmulated() {
    final String query = "select \"product_id\" from \"product\"\n"
        + "order by \"product_id\" nulls last";
    // Hive and MSSQL do not support NULLS LAST, so need to emulate
    final String expected = "SELECT product_id\n"
        + "FROM foodmart.product\n"
        + "ORDER BY product_id IS NULL, product_id";
    final String expectedSpark = "SELECT product_id\nFROM foodmart.product\n"
        + "ORDER BY product_id NULLS LAST";
    final String expectedMssql = "SELECT [product_id]\n"
        + "FROM [foodmart].[product]\n"
        + "ORDER BY CASE WHEN [product_id] IS NULL THEN 1 ELSE 0 END, [product_id]";
    sql(query)
        .withSpark()
        .ok(expectedSpark)
        .withHive()
        .ok(expected)
        .withBigQuery()
        .ok(expected)
        .withMssql()
        .ok(expectedMssql);
  }

  @Test public void testSelectQueryWithOrderByAscNullsFirstShouldNotAddNullEmulation() {
    final String query = "select \"product_id\" from \"product\"\n"
        + "order by \"product_id\" nulls first";
    // Hive and MSSQL do not support NULLS FIRST, but nulls sort low, so no
    // need to emulate
    final String expected = "SELECT product_id\n"
        + "FROM foodmart.product\n"
        + "ORDER BY product_id";
    final String expectedMssql = "SELECT [product_id]\n"
        + "FROM [foodmart].[product]\n"
        + "ORDER BY [product_id]";
    sql(query)
        .withSpark()
        .ok(expected)
        .withHive()
        .ok(expected)
        .withBigQuery()
        .ok(expected)
        .withMssql()
        .ok(expectedMssql);
  }

  @Test void testSelectOrderByAscNullsFirst() {
    final String query = "select \"product_id\" from \"product\"\n"
        + "order by \"product_id\" nulls first";
    // Hive and MSSQL do not support NULLS FIRST, but nulls sort low, so no
    // need to emulate
    final String expected = "SELECT product_id\n"
        + "FROM foodmart.product\n"
        + "ORDER BY product_id";
    final String mssqlExpected = "SELECT [product_id]\n"
        + "FROM [foodmart].[product]\n"
        + "ORDER BY [product_id]";
    sql(query)
        .dialect(HiveSqlDialect.DEFAULT).ok(expected)
        .dialect(MssqlSqlDialect.DEFAULT).ok(mssqlExpected);
  }

  @Test public void testSelectQueryWithOrderByDescNullsLastShouldNotAddNullEmulation() {
    final String query = "select \"product_id\" from \"product\"\n"
        + "order by \"product_id\" desc nulls last";
    // Hive and MSSQL do not support NULLS LAST, but nulls sort low, so no
    // need to emulate
    final String expected = "SELECT product_id\n"
        + "FROM foodmart.product\n"
        + "ORDER BY product_id DESC";
    final String expectedMssql = "SELECT [product_id]\n"
        + "FROM [foodmart].[product]\n"
        + "ORDER BY [product_id] DESC";
    sql(query)
        .withSpark()
        .ok(expected)
        .withHive()
        .ok(expected)
        .withBigQuery()
        .ok(expected)
        .withMssql()
        .ok(expectedMssql);
  }

  @Test void testSelectOrderByDescNullsLast() {
    final String query = "select \"product_id\" from \"product\"\n"
        + "order by \"product_id\" desc nulls last";
    // Hive and MSSQL do not support NULLS LAST, but nulls sort low, so no
    // need to emulate
    final String expected = "SELECT product_id\n"
        + "FROM foodmart.product\n"
        + "ORDER BY product_id DESC";
    final String mssqlExpected = "SELECT [product_id]\n"
        + "FROM [foodmart].[product]\n"
        + "ORDER BY [product_id] DESC";
    sql(query)
        .dialect(HiveSqlDialect.DEFAULT).ok(expected)
        .dialect(MssqlSqlDialect.DEFAULT).ok(mssqlExpected);
  }

  @Test void testHiveSelectQueryWithOverDescAndNullsFirstShouldBeEmulated() {
    final String query = "SELECT row_number() over "
        + "(order by \"hire_date\" desc nulls first) FROM \"employee\"";
    final String expected = "SELECT ROW_NUMBER() "
        + "OVER (ORDER BY hire_date IS NULL DESC, hire_date DESC)\n"
        + "FROM foodmart.employee";
    sql(query).dialect(HiveSqlDialect.DEFAULT).ok(expected);
  }

  @Test void testHiveSelectQueryWithOverAscAndNullsLastShouldBeEmulated() {
    final String query = "SELECT row_number() over "
        + "(order by \"hire_date\" nulls last) FROM \"employee\"";
    final String expected = "SELECT ROW_NUMBER() OVER (ORDER BY hire_date IS NULL, hire_date)\n"
        + "FROM foodmart.employee";
    sql(query).dialect(HiveSqlDialect.DEFAULT).ok(expected);
  }

  @Test void testHiveSelectQueryWithOverAscNullsFirstShouldNotAddNullEmulation() {
    final String query = "SELECT row_number() over "
        + "(order by \"hire_date\" nulls first) FROM \"employee\"";
    final String expected = "SELECT ROW_NUMBER() OVER (ORDER BY hire_date)\n"
        + "FROM foodmart.employee";
    sql(query).dialect(HiveSqlDialect.DEFAULT).ok(expected);
  }

  @Test void testCharLengthFunctionEmulationForHiveAndBigqueryAndSpark() {
    final String query = "select char_length('xyz') from \"product\"";
    final String expected = "SELECT LENGTH('xyz')\n"
        + "FROM foodmart.product";
    final String expectedSnowFlake = "SELECT LENGTH('xyz')\n"
            + "FROM \"foodmart\".\"product\"";
    sql(query)
        .withHive()
        .ok(expected)
        .withBigQuery()
        .ok(expected)
        .withSpark()
        .ok(expected)
      .withSnowflake()
      .ok(expectedSnowFlake);
  }

  @Test public void testCharacterLengthFunctionEmulationForHiveAndBigqueryAndSpark() {
    final String query = "select character_length('xyz') from \"product\"";
    final String expected = "SELECT LENGTH('xyz')\n"
        + "FROM foodmart.product";
    final String expectedSnowFlake = "SELECT LENGTH('xyz')\n"
            + "FROM \"foodmart\".\"product\"";
    sql(query)
      .withHive()
      .ok(expected)
      .withBigQuery()
      .ok(expected)
      .withSpark()
      .ok(expected)
      .withSnowflake()
      .ok(expectedSnowFlake);
  }

  @Test void testHiveSubstringWithLength() {
    String query = "SELECT SUBSTRING('ABC', 2, 3)"
            + "from \"foodmart\".\"reserve_employee\"";
    final String expected = "SELECT SUBSTRING('ABC', 2, 3)\n"
            + "FROM foodmart.reserve_employee";
    sql(query).withHive().ok(expected);
  }

  @Test void testHiveSubstringWithANSI() {
    String query = "SELECT SUBSTRING('ABC' FROM 2)"
            + "from \"foodmart\".\"reserve_employee\"";
    final String expected = "SELECT SUBSTRING('ABC', 2)\n"
            + "FROM foodmart.reserve_employee";
    sql(query).withHive().ok(expected);
  }

  @Test void testHiveSubstringWithANSIAndLength() {
    String query = "SELECT SUBSTRING('ABC' FROM 2 FOR 3)"
            + "from \"foodmart\".\"reserve_employee\"";
    final String expected = "SELECT SUBSTRING('ABC', 2, 3)\n"
            + "FROM foodmart.reserve_employee";
    sql(query).withHive().ok(expected);
  }

  @Test void testHiveSelectQueryWithOverDescNullsLastShouldNotAddNullEmulation() {
    final String query = "SELECT row_number() over "
            + "(order by \"hire_date\" desc nulls last) FROM \"employee\"";
    final String expected = "SELECT ROW_NUMBER() OVER (ORDER BY hire_date DESC)\n"
            + "FROM foodmart.employee";
    sql(query).dialect(HiveSqlDialect.DEFAULT).ok(expected);
  }

  @Test void testMysqlCastToBigint() {
    // MySQL does not allow cast to BIGINT; instead cast to SIGNED.
    final String query = "select cast(\"product_id\" as bigint) from \"product\"";
    final String expected = "SELECT CAST(`product_id` AS SIGNED)\n"
        + "FROM `foodmart`.`product`";
    sql(query).withMysql().ok(expected);
  }


  @Test void testMysqlCastToInteger() {
    // MySQL does not allow cast to INTEGER; instead cast to SIGNED.
    final String query = "select \"employee_id\",\n"
        + "  cast(\"salary_paid\" * 10000 as integer)\n"
        + "from \"salary\"";
    final String expected = "SELECT `employee_id`,"
        + " CAST(`salary_paid` * 10000 AS SIGNED)\n"
        + "FROM `foodmart`.`salary`";
    sql(query).withMysql().ok(expected);
  }

  @Test void testHiveSelectQueryWithOrderByDescAndHighNullsWithVersionGreaterThanOrEq21() {
    final HiveSqlDialect hive2_1Dialect =
        new HiveSqlDialect(HiveSqlDialect.DEFAULT_CONTEXT
            .withDatabaseMajorVersion(2)
            .withDatabaseMinorVersion(1)
            .withNullCollation(NullCollation.LOW));

    final HiveSqlDialect hive2_2_Dialect =
        new HiveSqlDialect(HiveSqlDialect.DEFAULT_CONTEXT
            .withDatabaseMajorVersion(2)
            .withDatabaseMinorVersion(2)
            .withNullCollation(NullCollation.LOW));

    final String query = "select \"product_id\" from \"product\"\n"
        + "order by \"product_id\" desc nulls first";
    final String expected = "SELECT product_id\n"
        + "FROM foodmart.product\n"
        + "ORDER BY product_id DESC NULLS FIRST";
    sql(query).dialect(hive2_1Dialect).ok(expected);
    sql(query).dialect(hive2_2_Dialect).ok(expected);
  }

  @Test void testHiveSelectQueryWithOverDescAndHighNullsWithVersionGreaterThanOrEq21() {
    final HiveSqlDialect hive2_1Dialect =
        new HiveSqlDialect(SqlDialect.EMPTY_CONTEXT
            .withDatabaseMajorVersion(2)
            .withDatabaseMinorVersion(1)
            .withNullCollation(NullCollation.LOW));

    final HiveSqlDialect hive2_2_Dialect =
        new HiveSqlDialect(SqlDialect.EMPTY_CONTEXT
            .withDatabaseMajorVersion(2)
            .withDatabaseMinorVersion(2)
            .withNullCollation(NullCollation.LOW));

    final String query = "SELECT row_number() over "
        + "(order by \"hire_date\" desc nulls first) FROM \"employee\"";
    final String expected = "SELECT ROW_NUMBER() OVER (ORDER BY hire_date DESC NULLS FIRST)\n"
        + "FROM foodmart.employee";
    sql(query).dialect(hive2_1Dialect).ok(expected);
    sql(query).dialect(hive2_2_Dialect).ok(expected);
  }

  @Test void testHiveSelectQueryWithOrderByDescAndHighNullsWithVersion20() {
    final HiveSqlDialect hive2_1_0_Dialect =
        new HiveSqlDialect(HiveSqlDialect.DEFAULT_CONTEXT
            .withDatabaseMajorVersion(2)
            .withDatabaseMinorVersion(0)
            .withNullCollation(NullCollation.LOW));
    final String query = "select \"product_id\" from \"product\"\n"
        + "order by \"product_id\" desc nulls first";
    final String expected = "SELECT product_id\n"
        + "FROM foodmart.product\n"
        + "ORDER BY product_id IS NULL DESC, product_id DESC";
    sql(query).dialect(hive2_1_0_Dialect).ok(expected);
  }

  @Test void testHiveSelectQueryWithOverDescAndHighNullsWithVersion20() {
    final HiveSqlDialect hive2_1_0_Dialect =
        new HiveSqlDialect(SqlDialect.EMPTY_CONTEXT
            .withDatabaseMajorVersion(2)
            .withDatabaseMinorVersion(0)
            .withNullCollation(NullCollation.LOW));
    final String query = "SELECT row_number() over "
        + "(order by \"hire_date\" desc nulls first) FROM \"employee\"";
    final String expected = "SELECT ROW_NUMBER() OVER "
        + "(ORDER BY hire_date IS NULL DESC, hire_date DESC)\n"
        + "FROM foodmart.employee";
    sql(query).dialect(hive2_1_0_Dialect).ok(expected);
  }

  @Test void testJethroDataSelectQueryWithOrderByDescAndNullsFirstShouldBeEmulated() {
    final String query = "select \"product_id\" from \"product\"\n"
        + "order by \"product_id\" desc nulls first";

    final String expected = "SELECT \"product_id\"\n"
        + "FROM \"foodmart\".\"product\"\n"
        + "ORDER BY \"product_id\", \"product_id\" DESC";
    sql(query).dialect(jethroDataSqlDialect()).ok(expected);
  }

  @Test void testJethroDataSelectQueryWithOverDescAndNullsFirstShouldBeEmulated() {
    final String query = "SELECT row_number() over "
        + "(order by \"hire_date\" desc nulls first) FROM \"employee\"";

    final String expected = "SELECT ROW_NUMBER() OVER "
        + "(ORDER BY \"hire_date\", \"hire_date\" DESC)\n"
        + "FROM \"foodmart\".\"employee\"";
    sql(query).dialect(jethroDataSqlDialect()).ok(expected);
  }

  @Test void testMySqlSelectQueryWithOrderByDescAndNullsFirstShouldBeEmulated() {
    final String query = "select \"product_id\" from \"product\"\n"
        + "order by \"product_id\" desc nulls first";
    final String expected = "SELECT `product_id`\n"
        + "FROM `foodmart`.`product`\n"
        + "ORDER BY `product_id` IS NULL DESC, `product_id` DESC";
    sql(query).dialect(MysqlSqlDialect.DEFAULT).ok(expected);
  }

  @Test void testMySqlSelectQueryWithOverDescAndNullsFirstShouldBeEmulated() {
    final String query = "SELECT row_number() over "
        + "(order by \"hire_date\" desc nulls first) FROM \"employee\"";
    final String expected = "SELECT ROW_NUMBER() OVER "
        + "(ORDER BY `hire_date` IS NULL DESC, `hire_date` DESC)\n"
        + "FROM `foodmart`.`employee`";
    sql(query).dialect(MysqlSqlDialect.DEFAULT).ok(expected);
  }

  @Test void testMySqlSelectQueryWithOrderByAscAndNullsLastShouldBeEmulated() {
    final String query = "select \"product_id\" from \"product\"\n"
        + "order by \"product_id\" nulls last";
    final String expected = "SELECT `product_id`\n"
        + "FROM `foodmart`.`product`\n"
        + "ORDER BY `product_id` IS NULL, `product_id`";
    sql(query).dialect(MysqlSqlDialect.DEFAULT).ok(expected);
  }

  @Test void testMySqlSelectQueryWithOverAscAndNullsLastShouldBeEmulated() {
    final String query = "SELECT row_number() over "
        + "(order by \"hire_date\" nulls last) FROM \"employee\"";
    final String expected = "SELECT ROW_NUMBER() OVER "
        + "(ORDER BY `hire_date` IS NULL, `hire_date`)\n"
        + "FROM `foodmart`.`employee`";
    sql(query).dialect(MysqlSqlDialect.DEFAULT).ok(expected);
  }

  @Test void testMySqlSelectQueryWithOrderByAscNullsFirstShouldNotAddNullEmulation() {
    final String query = "select \"product_id\" from \"product\"\n"
        + "order by \"product_id\" nulls first";
    final String expected = "SELECT `product_id`\n"
        + "FROM `foodmart`.`product`\n"
        + "ORDER BY `product_id`";
    sql(query).dialect(MysqlSqlDialect.DEFAULT).ok(expected);
  }

  @Test void testMySqlSelectQueryWithOverAscNullsFirstShouldNotAddNullEmulation() {
    final String query = "SELECT row_number() "
        + "over (order by \"hire_date\" nulls first) FROM \"employee\"";
    final String expected = "SELECT ROW_NUMBER() OVER (ORDER BY `hire_date`)\n"
        + "FROM `foodmart`.`employee`";
    sql(query).dialect(MysqlSqlDialect.DEFAULT).ok(expected);
  }

  @Test void testMySqlSelectQueryWithOrderByDescNullsLastShouldNotAddNullEmulation() {
    final String query = "select \"product_id\" from \"product\"\n"
        + "order by \"product_id\" desc nulls last";
    final String expected = "SELECT `product_id`\n"
        + "FROM `foodmart`.`product`\n"
        + "ORDER BY `product_id` DESC";
    sql(query).dialect(MysqlSqlDialect.DEFAULT).ok(expected);
  }

  @Test void testMySqlSelectQueryWithOverDescNullsLastShouldNotAddNullEmulation() {
    final String query = "SELECT row_number() "
        + "over (order by \"hire_date\" desc nulls last) FROM \"employee\"";
    final String expected = "SELECT ROW_NUMBER() OVER (ORDER BY `hire_date` DESC)\n"
        + "FROM `foodmart`.`employee`";
    sql(query).dialect(MysqlSqlDialect.DEFAULT).ok(expected);
  }

  @Test void testMySqlCastToVarcharWithLessThanMaxPrecision() {
    final String query = "select cast(\"product_id\" as varchar(50)), \"product_id\" "
        + "from \"product\" ";
    final String expected = "SELECT CAST(`product_id` AS CHAR(50)), `product_id`\n"
        + "FROM `foodmart`.`product`";
    sql(query).withMysql().ok(expected);
  }

  @Test void testMySqlCastToTimestamp() {
    final String query = "select  * from \"employee\" where  \"hire_date\" - "
        + "INTERVAL '19800' SECOND(5) > cast(\"hire_date\" as TIMESTAMP) ";
    final String expected = "SELECT *\nFROM `foodmart`.`employee`"
        + "\nWHERE (`hire_date` - INTERVAL '19800' SECOND) > CAST(`hire_date` AS DATETIME)";
    sql(query).withMysql().ok(expected);
  }

  @Test void testMySqlCastToVarcharWithGreaterThanMaxPrecision() {
    final String query = "select cast(\"product_id\" as varchar(500)), \"product_id\" "
        + "from \"product\" ";
    final String expected = "SELECT CAST(`product_id` AS CHAR(255)), `product_id`\n"
        + "FROM `foodmart`.`product`";
    sql(query).withMysql().ok(expected);
  }

  @Test void testMySqlWithHighNullsSelectWithOrderByAscNullsLastAndNoEmulation() {
    final String query = "select \"product_id\" from \"product\"\n"
        + "order by \"product_id\" nulls last";
    final String expected = "SELECT `product_id`\n"
        + "FROM `foodmart`.`product`\n"
        + "ORDER BY `product_id`";
    sql(query).dialect(mySqlDialect(NullCollation.HIGH)).ok(expected);
  }

  @Test void testMySqlWithHighNullsSelectWithOverAscNullsLastAndNoEmulation() {
    final String query = "SELECT row_number() "
        + "over (order by \"hire_date\" nulls last) FROM \"employee\"";
    final String expected = "SELECT ROW_NUMBER() OVER (ORDER BY `hire_date`)\n"
        + "FROM `foodmart`.`employee`";
    sql(query).dialect(mySqlDialect(NullCollation.HIGH)).ok(expected);
  }

  @Test void testMySqlWithHighNullsSelectWithOrderByAscNullsFirstAndNullEmulation() {
    final String query = "select \"product_id\" from \"product\"\n"
        + "order by \"product_id\" nulls first";
    final String expected = "SELECT `product_id`\n"
        + "FROM `foodmart`.`product`\n"
        + "ORDER BY `product_id` IS NULL DESC, `product_id`";
    sql(query).dialect(mySqlDialect(NullCollation.HIGH)).ok(expected);
  }

  @Test void testMySqlWithHighNullsSelectWithOverAscNullsFirstAndNullEmulation() {
    final String query = "SELECT row_number() "
        + "over (order by \"hire_date\" nulls first) FROM \"employee\"";
    final String expected = "SELECT ROW_NUMBER() "
        + "OVER (ORDER BY `hire_date` IS NULL DESC, `hire_date`)\n"
        + "FROM `foodmart`.`employee`";
    sql(query).dialect(mySqlDialect(NullCollation.HIGH)).ok(expected);
  }

  @Test void testMySqlWithHighNullsSelectWithOrderByDescNullsFirstAndNoEmulation() {
    final String query = "select \"product_id\" from \"product\"\n"
        + "order by \"product_id\" desc nulls first";
    final String expected = "SELECT `product_id`\n"
        + "FROM `foodmart`.`product`\n"
        + "ORDER BY `product_id` DESC";
    sql(query).dialect(mySqlDialect(NullCollation.HIGH)).ok(expected);
  }

  @Test void testMySqlWithHighNullsSelectWithOverDescNullsFirstAndNoEmulation() {
    final String query = "SELECT row_number() "
        + "over (order by \"hire_date\" desc nulls first) FROM \"employee\"";
    final String expected = "SELECT ROW_NUMBER() OVER (ORDER BY `hire_date` DESC)\n"
        + "FROM `foodmart`.`employee`";
    sql(query).dialect(mySqlDialect(NullCollation.HIGH)).ok(expected);
  }

  @Test void testMySqlWithHighNullsSelectWithOrderByDescNullsLastAndNullEmulation() {
    final String query = "select \"product_id\" from \"product\"\n"
        + "order by \"product_id\" desc nulls last";
    final String expected = "SELECT `product_id`\n"
        + "FROM `foodmart`.`product`\n"
        + "ORDER BY `product_id` IS NULL, `product_id` DESC";
    sql(query).dialect(mySqlDialect(NullCollation.HIGH)).ok(expected);
  }

  @Test void testMySqlWithHighNullsSelectWithOverDescNullsLastAndNullEmulation() {
    final String query = "SELECT row_number() "
        + "over (order by \"hire_date\" desc nulls last) FROM \"employee\"";
    final String expected = "SELECT ROW_NUMBER() "
        + "OVER (ORDER BY `hire_date` IS NULL, `hire_date` DESC)\n"
        + "FROM `foodmart`.`employee`";
    sql(query).dialect(mySqlDialect(NullCollation.HIGH)).ok(expected);
  }

  @Test void testMySqlWithFirstNullsSelectWithOrderByDescAndNullsFirstShouldNotBeEmulated() {
    final String query = "select \"product_id\" from \"product\"\n"
        + "order by \"product_id\" desc nulls first";
    final String expected = "SELECT `product_id`\n"
        + "FROM `foodmart`.`product`\n"
        + "ORDER BY `product_id` DESC";
    sql(query).dialect(mySqlDialect(NullCollation.FIRST)).ok(expected);
  }

  @Test void testMySqlWithFirstNullsSelectWithOverDescAndNullsFirstShouldNotBeEmulated() {
    final String query = "SELECT row_number() "
        + "over (order by \"hire_date\" desc nulls first) FROM \"employee\"";
    final String expected = "SELECT ROW_NUMBER() OVER (ORDER BY `hire_date` DESC)\n"
        + "FROM `foodmart`.`employee`";
    sql(query).dialect(mySqlDialect(NullCollation.FIRST)).ok(expected);
  }

  @Test void testMySqlWithFirstNullsSelectWithOrderByAscAndNullsFirstShouldNotBeEmulated() {
    final String query = "select \"product_id\" from \"product\"\n"
        + "order by \"product_id\" nulls first";
    final String expected = "SELECT `product_id`\n"
        + "FROM `foodmart`.`product`\n"
        + "ORDER BY `product_id`";
    sql(query).dialect(mySqlDialect(NullCollation.FIRST)).ok(expected);
  }

  @Test void testMySqlWithFirstNullsSelectWithOverAscAndNullsFirstShouldNotBeEmulated() {
    final String query = "SELECT row_number() "
        + "over (order by \"hire_date\" nulls first) FROM \"employee\"";
    final String expected = "SELECT ROW_NUMBER() OVER (ORDER BY `hire_date`)\n"
        + "FROM `foodmart`.`employee`";
    sql(query).dialect(mySqlDialect(NullCollation.FIRST)).ok(expected);
  }

  @Test void testMySqlWithFirstNullsSelectWithOrderByDescAndNullsLastShouldBeEmulated() {
    final String query = "select \"product_id\" from \"product\"\n"
        + "order by \"product_id\" desc nulls last";
    final String expected = "SELECT `product_id`\n"
        + "FROM `foodmart`.`product`\n"
        + "ORDER BY `product_id` IS NULL, `product_id` DESC";
    sql(query).dialect(mySqlDialect(NullCollation.FIRST)).ok(expected);
  }

  @Test void testMySqlWithFirstNullsSelectWithOverDescAndNullsLastShouldBeEmulated() {
    final String query = "SELECT row_number() "
        + "over (order by \"hire_date\" desc nulls last) FROM \"employee\"";
    final String expected = "SELECT ROW_NUMBER() "
        + "OVER (ORDER BY `hire_date` IS NULL, `hire_date` DESC)\n"
        + "FROM `foodmart`.`employee`";
    sql(query).dialect(mySqlDialect(NullCollation.FIRST)).ok(expected);
  }

  @Test void testMySqlWithFirstNullsSelectWithOrderByAscAndNullsLastShouldBeEmulated() {
    final String query = "select \"product_id\" from \"product\"\n"
        + "order by \"product_id\" nulls last";
    final String expected = "SELECT `product_id`\n"
        + "FROM `foodmart`.`product`\n"
        + "ORDER BY `product_id` IS NULL, `product_id`";
    sql(query).dialect(mySqlDialect(NullCollation.FIRST)).ok(expected);
  }

  @Test void testMySqlWithFirstNullsSelectWithOverAscAndNullsLastShouldBeEmulated() {
    final String query = "SELECT row_number() "
        + "over (order by \"hire_date\" nulls last) FROM \"employee\"";
    final String expected = "SELECT ROW_NUMBER() "
        + "OVER (ORDER BY `hire_date` IS NULL, `hire_date`)\n"
        + "FROM `foodmart`.`employee`";
    sql(query).dialect(mySqlDialect(NullCollation.FIRST)).ok(expected);
  }

  @Test void testMySqlWithLastNullsSelectWithOrderByDescAndNullsFirstShouldBeEmulated() {
    final String query = "select \"product_id\" from \"product\"\n"
        + "order by \"product_id\" desc nulls first";
    final String expected = "SELECT `product_id`\n"
        + "FROM `foodmart`.`product`\n"
        + "ORDER BY `product_id` IS NULL DESC, `product_id` DESC";
    sql(query).dialect(mySqlDialect(NullCollation.LAST)).ok(expected);
  }

  @Test void testMySqlWithLastNullsSelectWithOverDescAndNullsFirstShouldBeEmulated() {
    final String query = "SELECT row_number() "
        + "over (order by \"hire_date\" desc nulls first) FROM \"employee\"";
    final String expected = "SELECT ROW_NUMBER() "
        + "OVER (ORDER BY `hire_date` IS NULL DESC, `hire_date` DESC)\n"
        + "FROM `foodmart`.`employee`";
    sql(query).dialect(mySqlDialect(NullCollation.LAST)).ok(expected);
  }

  @Test void testMySqlWithLastNullsSelectWithOrderByAscAndNullsFirstShouldBeEmulated() {
    final String query = "select \"product_id\" from \"product\"\n"
        + "order by \"product_id\" nulls first";
    final String expected = "SELECT `product_id`\n"
        + "FROM `foodmart`.`product`\n"
        + "ORDER BY `product_id` IS NULL DESC, `product_id`";
    sql(query).dialect(mySqlDialect(NullCollation.LAST)).ok(expected);
  }

  @Test void testMySqlWithLastNullsSelectWithOverAscAndNullsFirstShouldBeEmulated() {
    final String query = "SELECT row_number() "
        + "over (order by \"hire_date\" nulls first) FROM \"employee\"";
    final String expected = "SELECT ROW_NUMBER() "
        + "OVER (ORDER BY `hire_date` IS NULL DESC, `hire_date`)\n"
        + "FROM `foodmart`.`employee`";
    sql(query).dialect(mySqlDialect(NullCollation.LAST)).ok(expected);
  }

  @Test void testMySqlWithLastNullsSelectWithOrderByDescAndNullsLastShouldNotBeEmulated() {
    final String query = "select \"product_id\" from \"product\"\n"
        + "order by \"product_id\" desc nulls last";
    final String expected = "SELECT `product_id`\n"
        + "FROM `foodmart`.`product`\n"
        + "ORDER BY `product_id` DESC";
    sql(query).dialect(mySqlDialect(NullCollation.LAST)).ok(expected);
  }

  @Test void testMySqlWithLastNullsSelectWithOverDescAndNullsLastShouldNotBeEmulated() {
    final String query = "SELECT row_number() "
        + "over (order by \"hire_date\" desc nulls last) FROM \"employee\"";
    final String expected = "SELECT ROW_NUMBER() OVER (ORDER BY `hire_date` DESC)\n"
        + "FROM `foodmart`.`employee`";
    sql(query).dialect(mySqlDialect(NullCollation.LAST)).ok(expected);
  }

  @Test void testMySqlWithLastNullsSelectWithOrderByAscAndNullsLastShouldNotBeEmulated() {
    final String query = "select \"product_id\" from \"product\"\n"
        + "order by \"product_id\" nulls last";
    final String expected = "SELECT `product_id`\n"
        + "FROM `foodmart`.`product`\n"
        + "ORDER BY `product_id`";
    sql(query).dialect(mySqlDialect(NullCollation.LAST)).ok(expected);
  }

  @Test void testMySqlWithLastNullsSelectWithOverAscAndNullsLastShouldNotBeEmulated() {
    final String query = "SELECT row_number() over "
        + "(order by \"hire_date\" nulls last) FROM \"employee\"";
    final String expected = "SELECT ROW_NUMBER() OVER (ORDER BY `hire_date`)\n"
        + "FROM `foodmart`.`employee`";
    sql(query).dialect(mySqlDialect(NullCollation.LAST)).ok(expected);
  }

  @Test void testCastToVarchar() {
    String query = "select cast(\"product_id\" as varchar) from \"product\"";
    final String expectedClickHouse = "SELECT CAST(`product_id` AS `String`)\n"
        + "FROM `foodmart`.`product`";
    final String expectedMysql = "SELECT CAST(`product_id` AS CHAR)\n"
        + "FROM `foodmart`.`product`";
    sql(query)
        .withClickHouse()
        .ok(expectedClickHouse)
        .withMysql()
        .ok(expectedMysql);
  }

  @Test void testSelectQueryWithLimitClauseWithoutOrder() {
    String query = "select \"product_id\" from \"product\" limit 100 offset 10";
    final String expected = "SELECT \"product_id\"\n"
        + "FROM \"foodmart\".\"product\"\n"
        + "OFFSET 10 ROWS\n"
        + "FETCH NEXT 100 ROWS ONLY";
    final String expectedClickHouse = "SELECT `product_id`\n"
        + "FROM `foodmart`.`product`\n"
        + "LIMIT 10, 100";
    sql(query)
        .ok(expected)
        .withClickHouse()
        .ok(expectedClickHouse);

    final String expectedPresto = "SELECT \"product_id\"\n"
        + "FROM \"foodmart\".\"product\"\n"
        + "OFFSET 10\n"
        + "LIMIT 100";
    sql(query)
        .ok(expected)
        .withPresto()
        .ok(expectedPresto);
  }

  @Test void testSelectQueryWithLimitOffsetClause() {
    String query = "select \"product_id\" from \"product\"\n"
        + "order by \"net_weight\" asc limit 100 offset 10";
    final String expected = "SELECT \"product_id\", \"net_weight\"\n"
        + "FROM \"foodmart\".\"product\"\n"
        + "ORDER BY \"net_weight\"\n"
        + "OFFSET 10 ROWS\n"
        + "FETCH NEXT 100 ROWS ONLY";
    // BigQuery uses LIMIT/OFFSET, and nulls sort low by default
    final String expectedBigQuery = "SELECT product_id, net_weight\n"
        + "FROM foodmart.product\n"
        + "ORDER BY net_weight IS NULL, net_weight\n"
        + "LIMIT 100\n"
        + "OFFSET 10";
    sql(query).ok(expected)
        .withBigQuery().ok(expectedBigQuery);
  }

  @Test void testSelectQueryWithParameters() {
    String query = "select * from \"product\" "
        + "where \"product_id\" = ? "
        + "AND ? >= \"shelf_width\"";
    final String expected = "SELECT *\n"
        + "FROM \"foodmart\".\"product\"\n"
        + "WHERE \"product_id\" = ? "
        + "AND ? >= \"shelf_width\"";
    sql(query).ok(expected);
  }

  @Test void testSelectQueryWithFetchOffsetClause() {
    String query = "select \"product_id\" from \"product\"\n"
        + "order by \"product_id\" offset 10 rows fetch next 100 rows only";
    final String expected = "SELECT \"product_id\"\n"
        + "FROM \"foodmart\".\"product\"\n"
        + "ORDER BY \"product_id\"\n"
        + "OFFSET 10 ROWS\n"
        + "FETCH NEXT 100 ROWS ONLY";
    sql(query).ok(expected);
  }

  @Test void testSelectQueryWithFetchClause() {
    String query = "select \"product_id\"\n"
        + "from \"product\"\n"
        + "order by \"product_id\" fetch next 100 rows only";
    final String expected = "SELECT \"product_id\"\n"
        + "FROM \"foodmart\".\"product\"\n"
        + "ORDER BY \"product_id\"\n"
        + "FETCH NEXT 100 ROWS ONLY";
    final String expectedMssql10 = "SELECT TOP (100) [product_id]\n"
        + "FROM [foodmart].[product]\n"
        + "ORDER BY CASE WHEN [product_id] IS NULL THEN 1 ELSE 0 END, [product_id]";
    final String expectedMssql = "SELECT [product_id]\n"
        + "FROM [foodmart].[product]\n"
        + "ORDER BY CASE WHEN [product_id] IS NULL THEN 1 ELSE 0 END, [product_id]\n"
        + "FETCH NEXT 100 ROWS ONLY";
    final String expectedSybase = "SELECT TOP (100) product_id\n"
        + "FROM foodmart.product\n"
        + "ORDER BY product_id";
    sql(query).ok(expected)
        .withMssql(10).ok(expectedMssql10)
        .withMssql(11).ok(expectedMssql)
        .withMssql(14).ok(expectedMssql)
        .withSybase().ok(expectedSybase);
  }

  @Test void testSelectQueryComplex() {
    String query =
        "select count(*), \"units_per_case\" from \"product\" where \"cases_per_pallet\" > 100 "
            + "group by \"product_id\", \"units_per_case\" order by \"units_per_case\" desc";
    final String expected = "SELECT COUNT(*), \"units_per_case\"\n"
        + "FROM \"foodmart\".\"product\"\n"
        + "WHERE \"cases_per_pallet\" > 100\n"
        + "GROUP BY \"product_id\", \"units_per_case\"\n"
        + "ORDER BY \"units_per_case\" DESC";
    sql(query).ok(expected);
  }

  @Test void testSelectQueryWithGroup() {
    String query = "select"
        + " count(*), sum(\"employee_id\") from \"reserve_employee\" "
        + "where \"hire_date\" > '2015-01-01' "
        + "and (\"position_title\" = 'SDE' or \"position_title\" = 'SDM') "
        + "group by \"store_id\", \"position_title\"";
    final String expected = "SELECT COUNT(*), SUM(\"employee_id\")\n"
        + "FROM \"foodmart\".\"reserve_employee\"\n"
        + "WHERE \"hire_date\" > '2015-01-01' "
        + "AND (\"position_title\" = 'SDE' OR \"position_title\" = 'SDM')\n"
        + "GROUP BY \"store_id\", \"position_title\"";
    sql(query).ok(expected);
  }

  @Test void testSimpleJoin() {
    String query = "select *\n"
        + "from \"sales_fact_1997\" as s\n"
        + "join \"customer\" as c on s.\"customer_id\" = c.\"customer_id\"\n"
        + "join \"product\" as p on s.\"product_id\" = p.\"product_id\"\n"
        + "join \"product_class\" as pc\n"
        + "  on p.\"product_class_id\" = pc.\"product_class_id\"\n"
        + "where c.\"city\" = 'San Francisco'\n"
        + "and pc.\"product_department\" = 'Snacks'\n";
    final String expected = "SELECT *\n"
        + "FROM \"foodmart\".\"sales_fact_1997\"\n"
        + "INNER JOIN \"foodmart\".\"customer\" "
        + "ON \"sales_fact_1997\".\"customer_id\" = \"customer\""
        + ".\"customer_id\"\n"
        + "INNER JOIN \"foodmart\".\"product\" "
        + "ON \"sales_fact_1997\".\"product_id\" = \"product\".\"product_id\"\n"
        + "INNER JOIN \"foodmart\".\"product_class\" "
        + "ON \"product\".\"product_class_id\" = \"product_class\""
        + ".\"product_class_id\"\n"
        + "WHERE \"customer\".\"city\" = 'San Francisco' AND "
        + "\"product_class\".\"product_department\" = 'Snacks'";
    sql(query).ok(expected);
  }

  @Test void testSimpleJoinUsing() {
    String query = "select *\n"
        + "from \"sales_fact_1997\" as s\n"
        + "  join \"customer\" as c using (\"customer_id\")\n"
        + "  join \"product\" as p using (\"product_id\")\n"
        + "  join \"product_class\" as pc using (\"product_class_id\")\n"
        + "where c.\"city\" = 'San Francisco'\n"
        + "and pc.\"product_department\" = 'Snacks'\n";
    final String expected = "SELECT"
        + " \"product\".\"product_class_id\","
        + " \"sales_fact_1997\".\"product_id\","
        + " \"sales_fact_1997\".\"customer_id\","
        + " \"sales_fact_1997\".\"time_id\","
        + " \"sales_fact_1997\".\"promotion_id\","
        + " \"sales_fact_1997\".\"store_id\","
        + " \"sales_fact_1997\".\"store_sales\","
        + " \"sales_fact_1997\".\"store_cost\","
        + " \"sales_fact_1997\".\"unit_sales\","
        + " \"customer\".\"account_num\","
        + " \"customer\".\"lname\","
        + " \"customer\".\"fname\","
        + " \"customer\".\"mi\","
        + " \"customer\".\"address1\","
        + " \"customer\".\"address2\","
        + " \"customer\".\"address3\","
        + " \"customer\".\"address4\","
        + " \"customer\".\"city\","
        + " \"customer\".\"state_province\","
        + " \"customer\".\"postal_code\","
        + " \"customer\".\"country\","
        + " \"customer\".\"customer_region_id\","
        + " \"customer\".\"phone1\","
        + " \"customer\".\"phone2\","
        + " \"customer\".\"birthdate\","
        + " \"customer\".\"marital_status\","
        + " \"customer\".\"yearly_income\","
        + " \"customer\".\"gender\","
        + " \"customer\".\"total_children\","
        + " \"customer\".\"num_children_at_home\","
        + " \"customer\".\"education\","
        + " \"customer\".\"date_accnt_opened\","
        + " \"customer\".\"member_card\","
        + " \"customer\".\"occupation\","
        + " \"customer\".\"houseowner\","
        + " \"customer\".\"num_cars_owned\","
        + " \"customer\".\"fullname\","
        + " \"product\".\"brand_name\","
        + " \"product\".\"product_name\","
        + " \"product\".\"SKU\","
        + " \"product\".\"SRP\","
        + " \"product\".\"gross_weight\","
        + " \"product\".\"net_weight\","
        + " \"product\".\"recyclable_package\","
        + " \"product\".\"low_fat\","
        + " \"product\".\"units_per_case\","
        + " \"product\".\"cases_per_pallet\","
        + " \"product\".\"shelf_width\","
        + " \"product\".\"shelf_height\","
        + " \"product\".\"shelf_depth\","
        + " \"product_class\".\"product_subcategory\","
        + " \"product_class\".\"product_category\","
        + " \"product_class\".\"product_department\","
        + " \"product_class\".\"product_family\"\n"
        + "FROM \"foodmart\".\"sales_fact_1997\"\n"
        + "INNER JOIN \"foodmart\".\"customer\" "
        + "ON \"sales_fact_1997\".\"customer_id\" = \"customer\""
        + ".\"customer_id\"\n"
        + "INNER JOIN \"foodmart\".\"product\" "
        + "ON \"sales_fact_1997\".\"product_id\" = \"product\".\"product_id\"\n"
        + "INNER JOIN \"foodmart\".\"product_class\" "
        + "ON \"product\".\"product_class_id\" = \"product_class\""
        + ".\"product_class_id\"\n"
        + "WHERE \"customer\".\"city\" = 'San Francisco' AND "
        + "\"product_class\".\"product_department\" = 'Snacks'";
    sql(query).ok(expected);
  }

  /** Test case for
   * <a href="https://issues.apache.org/jira/browse/CALCITE-1636">[CALCITE-1636]
   * JDBC adapter generates wrong SQL for self join with sub-query</a>. */
  @Test void testSubQueryAlias() {
    String query = "select t1.\"customer_id\", t2.\"customer_id\"\n"
        + "from (select \"customer_id\" from \"sales_fact_1997\") as t1\n"
        + "inner join (select \"customer_id\" from \"sales_fact_1997\") t2\n"
        + "on t1.\"customer_id\" = t2.\"customer_id\"";
    final String expected = "SELECT *\n"
        + "FROM (SELECT sales_fact_1997.customer_id\n"
        + "FROM foodmart.sales_fact_1997 AS sales_fact_1997) AS t\n"
        + "INNER JOIN (SELECT sales_fact_19970.customer_id\n"
        + "FROM foodmart.sales_fact_1997 AS sales_fact_19970) AS t0 ON t.customer_id = t0"
        + ".customer_id";

    sql(query).withDb2().ok(expected);
  }

  @Test void testCartesianProductWithCommaSyntax() {
    String query = "select * from \"department\" , \"employee\"";
    String expected = "SELECT *\n"
        + "FROM \"foodmart\".\"department\",\n"
        + "\"foodmart\".\"employee\"";
    sql(query).ok(expected);
  }

  /** Test case for
   * <a href="https://issues.apache.org/jira/browse/CALCITE-2652">[CALCITE-2652]
   * SqlNode to SQL conversion fails if the join condition references a BOOLEAN
   * column</a>. */
  @Test void testJoinOnBoolean() {
    final String sql = "SELECT 1\n"
        + "from emps\n"
        + "join emp on (emp.deptno = emps.empno and manager)";
    final String s = sql(sql).schema(CalciteAssert.SchemaSpec.POST).exec();
    assertThat(s, notNullValue()); // sufficient that conversion did not throw
  }

  /** Test case for
   * <a href="https://issues.apache.org/jira/browse/CALCITE-4249">[CALCITE-4249]
   * JDBC adapter cannot translate NOT LIKE in join condition</a>. */
  @Test void testJoinOnNotLike() {
    final Function<RelBuilder, RelNode> relFn = b ->
        b.scan("EMP")
            .scan("DEPT")
            .join(JoinRelType.LEFT,
                b.and(
                    b.equals(b.field(2, 0, "DEPTNO"),
                        b.field(2, 1, "DEPTNO")),
                    b.not(
                        b.call(SqlStdOperatorTable.LIKE,
                            b.field(2, 1, "DNAME"),
                            b.literal("ACCOUNTING")))))
            .build();
    final String expectedSql = "SELECT *\n"
        + "FROM \"scott\".\"EMP\"\n"
        + "LEFT JOIN \"scott\".\"DEPT\" "
        + "ON \"EMP\".\"DEPTNO\" = \"DEPT\".\"DEPTNO\" "
        + "AND \"DEPT\".\"DNAME\" NOT LIKE 'ACCOUNTING'";
    relFn(relFn).ok(expectedSql);
  }

  @Test void testCartesianProductWithInnerJoinSyntax() {
    String query = "select * from \"department\"\n"
        + "INNER JOIN \"employee\" ON TRUE";
    String expected = "SELECT *\n"
        + "FROM \"foodmart\".\"department\",\n"
        + "\"foodmart\".\"employee\"";
    sql(query).ok(expected);
  }

  @Test void testFullJoinOnTrueCondition() {
    String query = "select * from \"department\"\n"
        + "FULL JOIN \"employee\" ON TRUE";
    String expected = "SELECT *\n"
        + "FROM \"foodmart\".\"department\"\n"
        + "FULL JOIN \"foodmart\".\"employee\" ON TRUE";
    sql(query).ok(expected);
  }

  @Disabled
  @Test void testCaseOnSubQuery() {
    String query = "SELECT CASE WHEN v.g IN (0, 1) THEN 0 ELSE 1 END\n"
        + "FROM (SELECT * FROM \"foodmart\".\"customer\") AS c,\n"
        + "  (SELECT 0 AS g) AS v\n"
        + "GROUP BY v.g";
    final String expected = "SELECT"
        + " CASE WHEN \"t0\".\"G\" IN (0, 1) THEN 0 ELSE 1 END\n"
        + "FROM (SELECT *\nFROM \"foodmart\".\"customer\") AS \"t\",\n"
        + "(VALUES (0)) AS \"t0\" (\"G\")\n"
        + "GROUP BY \"t0\".\"G\"";
    sql(query).ok(expected);
  }

  @Test void testSimpleIn() {
    String query = "select * from \"department\" where \"department_id\" in (\n"
        + "  select \"department_id\" from \"employee\"\n"
        + "  where \"store_id\" < 150)";
    final String expected = "SELECT "
        + "\"department\".\"department_id\", \"department\""
        + ".\"department_description\"\n"
        + "FROM \"foodmart\".\"department\"\nINNER JOIN "
        + "(SELECT \"department_id\"\nFROM \"foodmart\".\"employee\"\n"
        + "WHERE \"store_id\" < 150\nGROUP BY \"department_id\") AS \"t1\" "
        + "ON \"department\".\"department_id\" = \"t1\".\"department_id\"";
    sql(query).ok(expected);
  }

  /** Test case for
   * <a href="https://issues.apache.org/jira/browse/CALCITE-1332">[CALCITE-1332]
   * DB2 should always use aliases for tables: x.y.z AS z</a>. */
  @Test void testDb2DialectJoinStar() {
    String query = "select * "
        + "from \"foodmart\".\"employee\" A "
        + "join \"foodmart\".\"department\" B\n"
        + "on A.\"department_id\" = B.\"department_id\"";
    final String expected = "SELECT *\n"
        + "FROM foodmart.employee AS employee\n"
        + "INNER JOIN foodmart.department AS department "
        + "ON employee.department_id = department.department_id";
    sql(query).withDb2().ok(expected);
  }

  @Test void testDb2DialectSelfJoinStar() {
    String query = "select * "
        + "from \"foodmart\".\"employee\" A join \"foodmart\".\"employee\" B\n"
        + "on A.\"department_id\" = B.\"department_id\"";
    final String expected = "SELECT *\n"
        + "FROM foodmart.employee AS employee\n"
        + "INNER JOIN foodmart.employee AS employee0 "
        + "ON employee.department_id = employee0.department_id";
    sql(query).withDb2().ok(expected);
  }

  @Test void testDb2DialectJoin() {
    String query = "select A.\"employee_id\", B.\"department_id\" "
        + "from \"foodmart\".\"employee\" A join \"foodmart\".\"department\" B\n"
        + "on A.\"department_id\" = B.\"department_id\"";
    final String expected = "SELECT"
        + " employee.employee_id, department.department_id\n"
        + "FROM foodmart.employee AS employee\n"
        + "INNER JOIN foodmart.department AS department "
        + "ON employee.department_id = department.department_id";
    sql(query).withDb2().ok(expected);
  }

  @Test void testDb2DialectSelfJoin() {
    String query = "select A.\"employee_id\", B.\"employee_id\" from "
        + "\"foodmart\".\"employee\" A join \"foodmart\".\"employee\" B\n"
        + "on A.\"department_id\" = B.\"department_id\"";
    final String expected = "SELECT"
        + " employee.employee_id, employee0.employee_id AS employee_id0\n"
        + "FROM foodmart.employee AS employee\n"
        + "INNER JOIN foodmart.employee AS employee0 "
        + "ON employee.department_id = employee0.department_id";
    sql(query).withDb2().ok(expected);
  }

  @Test void testDb2DialectWhere() {
    String query = "select A.\"employee_id\" from "
        + "\"foodmart\".\"employee\" A where A.\"department_id\" < 1000";
    final String expected = "SELECT employee.employee_id\n"
        + "FROM foodmart.employee AS employee\n"
        + "WHERE employee.department_id < 1000";
    sql(query).withDb2().ok(expected);
  }

  @Test void testDb2DialectJoinWhere() {
    String query = "select A.\"employee_id\", B.\"department_id\" "
        + "from \"foodmart\".\"employee\" A join \"foodmart\".\"department\" B\n"
        + "on A.\"department_id\" = B.\"department_id\" "
        + "where A.\"employee_id\" < 1000";
    final String expected = "SELECT"
        + " employee.employee_id, department.department_id\n"
        + "FROM foodmart.employee AS employee\n"
        + "INNER JOIN foodmart.department AS department "
        + "ON employee.department_id = department.department_id\n"
        + "WHERE employee.employee_id < 1000";
    sql(query).withDb2().ok(expected);
  }

  @Test void testDb2DialectSelfJoinWhere() {
    String query = "select A.\"employee_id\", B.\"employee_id\" from "
        + "\"foodmart\".\"employee\" A join \"foodmart\".\"employee\" B\n"
        + "on A.\"department_id\" = B.\"department_id\" "
        + "where B.\"employee_id\" < 2000";
    final String expected = "SELECT "
        + "employee.employee_id, employee0.employee_id AS employee_id0\n"
        + "FROM foodmart.employee AS employee\n"
        + "INNER JOIN foodmart.employee AS employee0 "
        + "ON employee.department_id = employee0.department_id\n"
        + "WHERE employee0.employee_id < 2000";
    sql(query).withDb2().ok(expected);
  }

  @Test void testDb2DialectCast() {
    String query = "select \"hire_date\", cast(\"hire_date\" as varchar(10)) "
        + "from \"foodmart\".\"reserve_employee\"";
    final String expected = "SELECT reserve_employee.hire_date, "
        + "CAST(reserve_employee.hire_date AS VARCHAR(10))\n"
        + "FROM foodmart.reserve_employee AS reserve_employee";
    sql(query).withDb2().ok(expected);
  }

  @Test void testDb2DialectSelectQueryWithGroupByHaving() {
    String query = "select count(*) from \"product\" "
        + "group by \"product_class_id\", \"product_id\" "
        + "having \"product_id\"  > 10";
    final String expected = "SELECT COUNT(*)\n"
        + "FROM foodmart.product AS product\n"
        + "GROUP BY product.product_class_id, product.product_id\n"
        + "HAVING product.product_id > 10";
    sql(query).withDb2().ok(expected);
  }


  @Test void testDb2DialectSelectQueryComplex() {
    String query = "select count(*), \"units_per_case\" "
        + "from \"product\" where \"cases_per_pallet\" > 100 "
        + "group by \"product_id\", \"units_per_case\" "
        + "order by \"units_per_case\" desc";
    final String expected = "SELECT COUNT(*), product.units_per_case\n"
        + "FROM foodmart.product AS product\n"
        + "WHERE product.cases_per_pallet > 100\n"
        + "GROUP BY product.product_id, product.units_per_case\n"
        + "ORDER BY product.units_per_case DESC";
    sql(query).withDb2().ok(expected);
  }

  /** Test case for
   * <a href="https://issues.apache.org/jira/browse/CALCITE-4090">[CALCITE-4090]
   * DB2 aliasing breaks with a complex SELECT above a sub-query</a>. */
  @Test void testDb2SubQueryAlias() {
    String query = "select count(foo), \"units_per_case\"\n"
        + "from (select \"units_per_case\", \"cases_per_pallet\",\n"
        + "      \"product_id\", 1 as foo\n"
        + "  from \"product\")\n"
        + "where \"cases_per_pallet\" > 100\n"
        + "group by \"product_id\", \"units_per_case\"\n"
        + "order by \"units_per_case\" desc";
    final String expected = "SELECT COUNT(*), t.units_per_case\n"
        + "FROM (SELECT product.units_per_case, product.cases_per_pallet, "
        + "product.product_id, 1 AS FOO\n"
        + "FROM foodmart.product AS product) AS t\n"
        + "WHERE t.cases_per_pallet > 100\n"
        + "GROUP BY t.product_id, t.units_per_case\n"
        + "ORDER BY t.units_per_case DESC";
    sql(query).withDb2().ok(expected);
  }

  @Test void testDb2SubQueryFromUnion() {
    String query = "select count(foo), \"units_per_case\"\n"
        + "from (select \"units_per_case\", \"cases_per_pallet\",\n"
        + "      \"product_id\", 1 as foo\n"
        + "  from \"product\"\n"
        + "  where \"cases_per_pallet\" > 100\n"
        + "  union all\n"
        + "  select \"units_per_case\", \"cases_per_pallet\",\n"
        + "      \"product_id\", 1 as foo\n"
        + "  from \"product\"\n"
        + "  where \"cases_per_pallet\" < 100)\n"
        + "where \"cases_per_pallet\" > 100\n"
        + "group by \"product_id\", \"units_per_case\"\n"
        + "order by \"units_per_case\" desc";
    final String expected = "SELECT COUNT(*), t3.units_per_case\n"
        + "FROM (SELECT product.units_per_case, product.cases_per_pallet, "
        + "product.product_id, 1 AS FOO\n"
        + "FROM foodmart.product AS product\n"
        + "WHERE product.cases_per_pallet > 100\n"
        + "UNION ALL\n"
        + "SELECT product0.units_per_case, product0.cases_per_pallet, "
        + "product0.product_id, 1 AS FOO\n"
        + "FROM foodmart.product AS product0\n"
        + "WHERE product0.cases_per_pallet < 100) AS t3\n"
        + "WHERE t3.cases_per_pallet > 100\n"
        + "GROUP BY t3.product_id, t3.units_per_case\n"
        + "ORDER BY t3.units_per_case DESC";
    sql(query).withDb2().ok(expected);
  }

  @Test void testDb2DialectSelectQueryWithGroup() {
    String query = "select count(*), sum(\"employee_id\") "
        + "from \"reserve_employee\" "
        + "where \"hire_date\" > '2015-01-01' "
        + "and (\"position_title\" = 'SDE' or \"position_title\" = 'SDM') "
        + "group by \"store_id\", \"position_title\"";
    final String expected = "SELECT"
        + " COUNT(*), SUM(reserve_employee.employee_id)\n"
        + "FROM foodmart.reserve_employee AS reserve_employee\n"
        + "WHERE reserve_employee.hire_date > '2015-01-01' "
        + "AND (reserve_employee.position_title = 'SDE' OR "
        + "reserve_employee.position_title = 'SDM')\n"
        + "GROUP BY reserve_employee.store_id, reserve_employee.position_title";
    sql(query).withDb2().ok(expected);
  }

  /** Test case for
   * <a href="https://issues.apache.org/jira/browse/CALCITE-1372">[CALCITE-1372]
   * JDBC adapter generates SQL with wrong field names</a>. */
  @Test void testJoinPlan2() {
    final String sql = "SELECT v1.deptno, v2.deptno\n"
        + "FROM dept v1 LEFT JOIN emp v2 ON v1.deptno = v2.deptno\n"
        + "WHERE v2.job LIKE 'PRESIDENT'";
    final String expected = "SELECT \"DEPT\".\"DEPTNO\","
        + " \"EMP\".\"DEPTNO\" AS \"DEPTNO0\"\n"
        + "FROM \"SCOTT\".\"DEPT\"\n"
        + "LEFT JOIN \"SCOTT\".\"EMP\""
        + " ON \"DEPT\".\"DEPTNO\" = \"EMP\".\"DEPTNO\"\n"
        + "WHERE \"EMP\".\"JOB\" LIKE 'PRESIDENT'";
    // DB2 does not have implicit aliases, so generates explicit "AS DEPT"
    // and "AS EMP"
    final String expectedDb2 = "SELECT DEPT.DEPTNO, EMP.DEPTNO AS DEPTNO0\n"
        + "FROM SCOTT.DEPT AS DEPT\n"
        + "LEFT JOIN SCOTT.EMP AS EMP ON DEPT.DEPTNO = EMP.DEPTNO\n"
        + "WHERE EMP.JOB LIKE 'PRESIDENT'";
    sql(sql)
        .schema(CalciteAssert.SchemaSpec.JDBC_SCOTT)
        .ok(expected)
        .withDb2()
        .ok(expectedDb2);
  }

  /** Test case for
   * <a href="https://issues.apache.org/jira/browse/CALCITE-1422">[CALCITE-1422]
   * In JDBC adapter, allow IS NULL and IS NOT NULL operators in generated SQL
   * join condition</a>. */
  @Test void testSimpleJoinConditionWithIsNullOperators() {
    String query = "select *\n"
        + "from \"foodmart\".\"sales_fact_1997\" as \"t1\"\n"
        + "inner join \"foodmart\".\"customer\" as \"t2\"\n"
        + "on \"t1\".\"customer_id\" = \"t2\".\"customer_id\" or "
        + "(\"t1\".\"customer_id\" is null "
        + "and \"t2\".\"customer_id\" is null) or\n"
        + "\"t2\".\"occupation\" is null\n"
        + "inner join \"foodmart\".\"product\" as \"t3\"\n"
        + "on \"t1\".\"product_id\" = \"t3\".\"product_id\" or "
        + "(\"t1\".\"product_id\" is not null or "
        + "\"t3\".\"product_id\" is not null)";
    // Some of the "IS NULL" and "IS NOT NULL" are reduced to TRUE or FALSE,
    // but not all.
    String expected = "SELECT *\nFROM \"foodmart\".\"sales_fact_1997\"\n"
        + "INNER JOIN \"foodmart\".\"customer\" "
        + "ON \"sales_fact_1997\".\"customer_id\" = \"customer\".\"customer_id\""
        + " OR FALSE AND FALSE"
        + " OR \"customer\".\"occupation\" IS NULL\n"
        + "INNER JOIN \"foodmart\".\"product\" "
        + "ON \"sales_fact_1997\".\"product_id\" = \"product\".\"product_id\""
        + " OR TRUE"
        + " OR TRUE";
    // The hook prevents RelBuilder from removing "FALSE AND FALSE" and such
    try (Hook.Closeable ignore =
             Hook.REL_BUILDER_SIMPLIFY.addThread(Hook.propertyJ(false))) {
      sql(query).ok(expected);
    }
  }


  /** Test case for
   * <a href="https://issues.apache.org/jira/browse/CALCITE-1586">[CALCITE-1586]
   * JDBC adapter generates wrong SQL if UNION has more than two inputs</a>. */
  @Test void testThreeQueryUnion() {
    String query = "SELECT \"product_id\" FROM \"product\" "
        + " UNION ALL "
        + "SELECT \"product_id\" FROM \"sales_fact_1997\" "
        + " UNION ALL "
        + "SELECT \"product_class_id\" AS product_id FROM \"product_class\"";
    String expected = "SELECT \"product_id\"\n"
        + "FROM \"foodmart\".\"product\"\n"
        + "UNION ALL\n"
        + "SELECT \"product_id\"\n"
        + "FROM \"foodmart\".\"sales_fact_1997\"\n"
        + "UNION ALL\n"
        + "SELECT \"product_class_id\" AS \"PRODUCT_ID\"\n"
        + "FROM \"foodmart\".\"product_class\"";

    final RuleSet rules = RuleSets.ofList(CoreRules.UNION_MERGE);
    sql(query)
        .optimize(rules, null)
        .ok(expected);
  }

  /** Test case for
   * <a href="https://issues.apache.org/jira/browse/CALCITE-1800">[CALCITE-1800]
   * JDBC adapter fails to SELECT FROM a UNION query</a>. */
  @Test void testUnionWrappedInASelect() {
    final String query = "select sum(\n"
        + "  case when \"product_id\"=0 then \"net_weight\" else 0 end)"
        + " as net_weight\n"
        + "from (\n"
        + "  select \"product_id\", \"net_weight\"\n"
        + "  from \"product\"\n"
        + "  union all\n"
        + "  select \"product_id\", 0 as \"net_weight\"\n"
        + "  from \"sales_fact_1997\") t0";
    final String expected = "SELECT SUM(CASE WHEN \"product_id\" = 0"
        + " THEN \"net_weight\" ELSE 0 END) AS \"NET_WEIGHT\"\n"
        + "FROM (SELECT \"product_id\", \"net_weight\"\n"
        + "FROM \"foodmart\".\"product\"\n"
        + "UNION ALL\n"
        + "SELECT \"product_id\", 0 AS \"net_weight\"\n"
        + "FROM \"foodmart\".\"sales_fact_1997\") AS \"t1\"";
    sql(query).ok(expected);
  }

  @Test void testLiteral() {
    checkLiteral("DATE '1978-05-02'");
    checkLiteral2("DATE '1978-5-2'", "DATE '1978-05-02'");
    checkLiteral("TIME '12:34:56'");
    checkLiteral("TIME '12:34:56.78'");
    checkLiteral2("TIME '1:4:6.080'", "TIME '01:04:06.080'");
    checkLiteral("TIMESTAMP '1978-05-02 12:34:56.78'");
    checkLiteral2("TIMESTAMP '1978-5-2 2:4:6.80'",
        "TIMESTAMP '1978-05-02 02:04:06.80'");
    checkLiteral("'I can''t explain'");
    checkLiteral("''");
    checkLiteral("TRUE");
    checkLiteral("123");
    checkLiteral("123.45");
    checkLiteral("-123.45");
    checkLiteral("INTERVAL '1-2' YEAR TO MONTH");
    checkLiteral("INTERVAL -'1-2' YEAR TO MONTH");
    checkLiteral("INTERVAL '12-11' YEAR TO MONTH");
    checkLiteral("INTERVAL '1' YEAR");
    checkLiteral("INTERVAL '1' MONTH");
    checkLiteral("INTERVAL '12' DAY");
    checkLiteral("INTERVAL -'12' DAY");
    checkLiteral2("INTERVAL '1 2' DAY TO HOUR",
        "INTERVAL '1 02' DAY TO HOUR");
    checkLiteral2("INTERVAL '1 2:10' DAY TO MINUTE",
        "INTERVAL '1 02:10' DAY TO MINUTE");
    checkLiteral2("INTERVAL '1 2:00' DAY TO MINUTE",
        "INTERVAL '1 02:00' DAY TO MINUTE");
    checkLiteral2("INTERVAL '1 2:34:56' DAY TO SECOND",
        "INTERVAL '1 02:34:56' DAY TO SECOND");
    checkLiteral2("INTERVAL '1 2:34:56.789' DAY TO SECOND",
        "INTERVAL '1 02:34:56.789' DAY TO SECOND");
    checkLiteral2("INTERVAL '1 2:34:56.78' DAY TO SECOND",
        "INTERVAL '1 02:34:56.78' DAY TO SECOND");
    checkLiteral2("INTERVAL '1 2:34:56.078' DAY TO SECOND",
        "INTERVAL '1 02:34:56.078' DAY TO SECOND");
    checkLiteral2("INTERVAL -'1 2:34:56.078' DAY TO SECOND",
        "INTERVAL -'1 02:34:56.078' DAY TO SECOND");
    checkLiteral2("INTERVAL '1 2:3:5.070' DAY TO SECOND",
        "INTERVAL '1 02:03:05.07' DAY TO SECOND");
    checkLiteral("INTERVAL '1:23' HOUR TO MINUTE");
    checkLiteral("INTERVAL '1:02' HOUR TO MINUTE");
    checkLiteral("INTERVAL -'1:02' HOUR TO MINUTE");
    checkLiteral("INTERVAL '1:23:45' HOUR TO SECOND");
    checkLiteral("INTERVAL '1:03:05' HOUR TO SECOND");
    checkLiteral("INTERVAL '1:23:45.678' HOUR TO SECOND");
    checkLiteral("INTERVAL '1:03:05.06' HOUR TO SECOND");
    checkLiteral("INTERVAL '12' MINUTE");
    checkLiteral("INTERVAL '12:34' MINUTE TO SECOND");
    checkLiteral("INTERVAL '12:34.567' MINUTE TO SECOND");
    checkLiteral("INTERVAL '12' SECOND");
    checkLiteral("INTERVAL '12.345' SECOND");
  }

  private void checkLiteral(String expression) {
    checkLiteral2(expression, expression);
  }

  private void checkLiteral2(String expression, String expected) {
    sql("VALUES " + expression)
        .withHsqldb()
        .ok("SELECT *\n"
            + "FROM (VALUES (" + expected + ")) AS t (EXPR$0)");
  }

  /** Test case for
   * <a href="https://issues.apache.org/jira/browse/CALCITE-2625">[CALCITE-2625]
   * Removing Window Boundaries from SqlWindow of Aggregate Function which do
   * not allow Framing</a>. */
  @Test void testRowNumberFunctionForPrintingOfFrameBoundary() {
    String query = "SELECT row_number() over (order by \"hire_date\") FROM \"employee\"";
    String expected = "SELECT ROW_NUMBER() OVER (ORDER BY \"hire_date\")\n"
        + "FROM \"foodmart\".\"employee\"";
    sql(query).ok(expected);
  }

  /** Test case for
   * <a href="https://issues.apache.org/jira/browse/CALCITE-3112">[CALCITE-3112]
   * Support Window in RelToSqlConverter</a>. */
  @Test void testConvertWindowToSql() {
    String query0 = "SELECT row_number() over (order by \"hire_date\") FROM \"employee\"";
    String expected0 = "SELECT ROW_NUMBER() OVER (ORDER BY \"hire_date\") AS \"$0\"\n"
        + "FROM \"foodmart\".\"employee\"";

    String query1 = "SELECT rank() over (order by \"hire_date\") FROM \"employee\"";
    String expected1 = "SELECT RANK() OVER (ORDER BY \"hire_date\") AS \"$0\"\n"
        + "FROM \"foodmart\".\"employee\"";

    String query2 = "SELECT lead(\"employee_id\",1,'NA') over "
        + "(partition by \"hire_date\" order by \"employee_id\")\n"
        + "FROM \"employee\"";
    String expected2 = "SELECT LEAD(\"employee_id\", 1, 'NA') OVER "
        + "(PARTITION BY \"hire_date\" "
        + "ORDER BY \"employee_id\") AS \"$0\"\n"
        + "FROM \"foodmart\".\"employee\"";

    String query3 = "SELECT lag(\"employee_id\",1,'NA') over "
        + "(partition by \"hire_date\" order by \"employee_id\")\n"
        + "FROM \"employee\"";
    String expected3 = "SELECT LAG(\"employee_id\", 1, 'NA') OVER "
        + "(PARTITION BY \"hire_date\" ORDER BY \"employee_id\") AS \"$0\"\n"
        + "FROM \"foodmart\".\"employee\"";

    String query4 = "SELECT lag(\"employee_id\",1,'NA') "
        + "over (partition by \"hire_date\" order by \"employee_id\") as lag1, "
        + "lag(\"employee_id\",1,'NA') "
        + "over (partition by \"birth_date\" order by \"employee_id\") as lag2, "
        + "count(*) over (partition by \"hire_date\" order by \"employee_id\") as count1, "
        + "count(*) over (partition by \"birth_date\" order by \"employee_id\") as count2\n"
        + "FROM \"employee\"";
    String expected4 = "SELECT LAG(\"employee_id\", 1, 'NA') OVER "
        + "(PARTITION BY \"hire_date\" ORDER BY \"employee_id\") AS \"$0\", "
        + "LAG(\"employee_id\", 1, 'NA') OVER "
        + "(PARTITION BY \"birth_date\" ORDER BY \"employee_id\") AS \"$1\", "
        + "COUNT(*) OVER (PARTITION BY \"hire_date\" ORDER BY \"employee_id\" "
        + "RANGE BETWEEN UNBOUNDED PRECEDING AND CURRENT ROW) AS \"$2\", "
        + "COUNT(*) OVER (PARTITION BY \"birth_date\" ORDER BY \"employee_id\" "
        + "RANGE BETWEEN UNBOUNDED PRECEDING AND CURRENT ROW) AS \"$3\"\n"
        + "FROM \"foodmart\".\"employee\"";

    String query5 = "SELECT lag(\"employee_id\",1,'NA') "
        + "over (partition by \"hire_date\" order by \"employee_id\") as lag1, "
        + "lag(\"employee_id\",1,'NA') "
        + "over (partition by \"birth_date\" order by \"employee_id\") as lag2, "
        + "max(sum(\"employee_id\")) over (partition by \"hire_date\" order by \"employee_id\") "
        + "as count1, "
        + "max(sum(\"employee_id\")) over (partition by \"birth_date\" order by \"employee_id\") "
        + "as count2\n"
        + "FROM \"employee\" group by \"employee_id\", \"hire_date\", \"birth_date\"";
    String expected5 = "SELECT LAG(\"employee_id\", 1, 'NA') OVER "
        + "(PARTITION BY \"hire_date\" ORDER BY \"employee_id\") AS \"$0\", "
        + "LAG(\"employee_id\", 1, 'NA') OVER "
        + "(PARTITION BY \"birth_date\" ORDER BY \"employee_id\") AS \"$1\", "
        + "MAX(SUM(\"employee_id\")) OVER (PARTITION BY \"hire_date\" ORDER BY \"employee_id\" "
        + "RANGE BETWEEN UNBOUNDED PRECEDING AND CURRENT ROW) AS \"$2\", "
        + "MAX(SUM(\"employee_id\")) OVER (PARTITION BY \"birth_date\" ORDER BY \"employee_id\" "
        + "RANGE BETWEEN UNBOUNDED PRECEDING AND CURRENT ROW) AS \"$3\"\n"
        + "FROM \"foodmart\".\"employee\"\n"
        + "GROUP BY \"employee_id\", \"hire_date\", \"birth_date\"";

    String query6 = "SELECT lag(\"employee_id\",1,'NA') over "
        + "(partition by \"hire_date\" order by \"employee_id\"), \"hire_date\"\n"
        + "FROM \"employee\"\n"
        + "group by \"hire_date\", \"employee_id\"";
    String expected6 = "SELECT LAG(\"employee_id\", 1, 'NA') "
        + "OVER (PARTITION BY \"hire_date\" ORDER BY \"employee_id\"), \"hire_date\"\n"
        + "FROM \"foodmart\".\"employee\"\n"
        + "GROUP BY \"hire_date\", \"employee_id\"";
    String query7 = "SELECT "
        + "count(distinct \"employee_id\") over (order by \"hire_date\") FROM \"employee\"";
    String expected7 = "SELECT "
        + "COUNT(DISTINCT \"employee_id\") "
        + "OVER (ORDER BY \"hire_date\" RANGE BETWEEN UNBOUNDED PRECEDING AND CURRENT ROW) AS \"$0\""
        + "\nFROM \"foodmart\".\"employee\"";

    String query8 = "SELECT "
        + "sum(distinct \"position_id\") over (order by \"hire_date\") FROM \"employee\"";
    String expected8 =
        "SELECT CASE WHEN (COUNT(DISTINCT \"position_id\") OVER (ORDER BY \"hire_date\" "
            + "RANGE"
            + " BETWEEN UNBOUNDED PRECEDING AND CURRENT ROW)) > 0 THEN COALESCE(SUM(DISTINCT "
            + "\"position_id\") OVER (ORDER BY \"hire_date\" RANGE BETWEEN UNBOUNDED "
            + "PRECEDING AND CURRENT ROW), 0) ELSE NULL END\n"
            + "FROM \"foodmart\".\"employee\"";

    HepProgramBuilder builder = new HepProgramBuilder();
    builder.addRuleClass(ProjectToWindowRule.class);
    HepPlanner hepPlanner = new HepPlanner(builder.build());
    RuleSet rules = RuleSets.ofList(CoreRules.PROJECT_TO_LOGICAL_PROJECT_AND_WINDOW);

    sql(query0).optimize(rules, hepPlanner).ok(expected0);
    sql(query1).optimize(rules, hepPlanner).ok(expected1);
    sql(query2).optimize(rules, hepPlanner).ok(expected2);
    sql(query3).optimize(rules, hepPlanner).ok(expected3);
    sql(query4).optimize(rules, hepPlanner).ok(expected4);
    sql(query5).optimize(rules, hepPlanner).ok(expected5);
    sql(query6).optimize(rules, hepPlanner).ok(expected6);
    sql(query7).optimize(rules, hepPlanner).ok(expected7);
    sql(query8).optimize(rules, hepPlanner).ok(expected8);
  }

  /**
   * Test case for
   * <a href="https://issues.apache.org/jira/browse/CALCITE-3866">[CALCITE-3866]
   * "numeric field overflow" when running the generated SQL in PostgreSQL </a>.
   */
  @Test void testSumReturnType() {
    String query =
        "select sum(e1.\"store_sales\"), sum(e2.\"store_sales\") from \"sales_fact_dec_1998\" as "
            + "e1 , \"sales_fact_dec_1998\" as e2 where e1.\"product_id\" = e2.\"product_id\"";

    String expect = "SELECT SUM(CAST(SUM(\"store_sales\") * \"t0\".\"$f1\" AS DECIMAL"
        + "(19, 4))), SUM(CAST(\"t\".\"$f2\" * SUM(\"store_sales\") AS DECIMAL(19, 4)))\n"
        + "FROM (SELECT \"product_id\", SUM(\"store_sales\"), COUNT(*) AS \"$f2\"\n"
        + "FROM \"foodmart\".\"sales_fact_dec_1998\"\n"
        + "GROUP BY \"product_id\") AS \"t\"\n"
        + "INNER JOIN "
        + "(SELECT \"product_id\", COUNT(*) AS \"$f1\", SUM(\"store_sales\")\n"
        + "FROM \"foodmart\".\"sales_fact_dec_1998\"\n"
        + "GROUP BY \"product_id\") AS \"t0\" ON \"t\".\"product_id\" = \"t0\".\"product_id\"";

    HepProgramBuilder builder = new HepProgramBuilder();
    builder.addRuleClass(FilterJoinRule.class);
    builder.addRuleClass(AggregateProjectMergeRule.class);
    builder.addRuleClass(AggregateJoinTransposeRule.class);
    HepPlanner hepPlanner = new HepPlanner(builder.build());
    RuleSet rules = RuleSets.ofList(
        CoreRules.FILTER_INTO_JOIN,
        CoreRules.JOIN_CONDITION_PUSH,
        CoreRules.AGGREGATE_PROJECT_MERGE, CoreRules.AGGREGATE_JOIN_TRANSPOSE_EXTENDED);
    sql(query).withPostgresql().optimize(rules, hepPlanner).ok(expect);
  }

  @Test void testRankFunctionForPrintingOfFrameBoundary() {
    String query = "SELECT rank() over (order by \"hire_date\") FROM \"employee\"";
    String expected = "SELECT RANK() OVER (ORDER BY \"hire_date\")\n"
        + "FROM \"foodmart\".\"employee\"";
    sql(query).ok(expected);
  }

  @Test void testLeadFunctionForPrintingOfFrameBoundary() {
    String query = "SELECT lead(\"employee_id\",1,'NA') over "
        + "(partition by \"hire_date\" order by \"employee_id\") FROM \"employee\"";
    String expected = "SELECT LEAD(\"employee_id\", 1, 'NA') OVER "
        + "(PARTITION BY \"hire_date\" ORDER BY \"employee_id\")\n"
        + "FROM \"foodmart\".\"employee\"";
    sql(query).ok(expected);
  }

  @Test void testLagFunctionForPrintingOfFrameBoundary() {
    String query = "SELECT lag(\"employee_id\",1,'NA') over "
        + "(partition by \"hire_date\" order by \"employee_id\") FROM \"employee\"";
    String expected = "SELECT LAG(\"employee_id\", 1, 'NA') OVER "
        + "(PARTITION BY \"hire_date\" ORDER BY \"employee_id\")\n"
        + "FROM \"foodmart\".\"employee\"";
    sql(query).ok(expected);
  }

  /** Test case for
   * <a href="https://issues.apache.org/jira/browse/CALCITE-3876">[CALCITE-3876]
   * RelToSqlConverter should not combine Projects when top Project contains
   * window function referencing window function from bottom Project</a>. */
  @Test void testWindowOnWindowDoesNotCombineProjects() {
    final String query = "SELECT ROW_NUMBER() OVER (ORDER BY rn)\n"
        + "FROM (SELECT *,\n"
        + "  ROW_NUMBER() OVER (ORDER BY \"product_id\") as rn\n"
        + "  FROM \"foodmart\".\"product\")";
    final String expected = "SELECT ROW_NUMBER() OVER (ORDER BY \"RN\")\n"
        + "FROM (SELECT \"product_class_id\", \"product_id\", \"brand_name\","
        + " \"product_name\", \"SKU\", \"SRP\", \"gross_weight\","
        + " \"net_weight\", \"recyclable_package\", \"low_fat\","
        + " \"units_per_case\", \"cases_per_pallet\", \"shelf_width\","
        + " \"shelf_height\", \"shelf_depth\","
        + " ROW_NUMBER() OVER (ORDER BY \"product_id\") AS \"RN\"\n"
        + "FROM \"foodmart\".\"product\") AS \"t\"";
    sql(query)
        .withPostgresql()
        .ok(expected);
  }

  /** Test case for
   * <a href="https://issues.apache.org/jira/browse/CALCITE-1798">[CALCITE-1798]
   * Generate dialect-specific SQL for FLOOR operator</a>. */
  @Test void testFloor() {
    String query = "SELECT floor(\"hire_date\" TO MINUTE) FROM \"employee\"";
    String expected = "SELECT TRUNC(hire_date, 'MI')\nFROM foodmart.employee";
    sql(query)
        .withHsqldb()
        .ok(expected);
  }

  @Test void testFloorClickHouse() {
    String query = "SELECT floor(\"hire_date\" TO MINUTE) FROM \"employee\"";
    String expected = "SELECT toStartOfMinute(`hire_date`)\nFROM `foodmart`.`employee`";
    sql(query)
        .withClickHouse()
        .ok(expected);
  }

  @Test void testFloorPostgres() {
    String query = "SELECT floor(\"hire_date\" TO MINUTE) FROM \"employee\"";
    String expected = "SELECT DATE_TRUNC('MINUTE', \"hire_date\")\nFROM \"foodmart\".\"employee\"";
    sql(query)
        .withPostgresql()
        .ok(expected);
  }

  @Test void testFloorOracle() {
    String query = "SELECT floor(\"hire_date\" TO MINUTE) FROM \"employee\"";
    String expected = "SELECT TRUNC(\"hire_date\", 'MINUTE')\nFROM \"foodmart\".\"employee\"";
    sql(query)
        .withOracle()
        .ok(expected);
  }

  @Test void testFloorPresto() {
    String query = "SELECT floor(\"hire_date\" TO MINUTE) FROM \"employee\"";
    String expected = "SELECT DATE_TRUNC('MINUTE', \"hire_date\")\nFROM \"foodmart\".\"employee\"";
    sql(query)
        .withPresto()
        .ok(expected);
  }

  @Test void testFloorMssqlWeek() {
    String query = "SELECT floor(\"hire_date\" TO WEEK) FROM \"employee\"";
    String expected = "SELECT CONVERT(DATETIME, CONVERT(VARCHAR(10), "
        + "DATEADD(day, - (6 + DATEPART(weekday, [hire_date] )) % 7, [hire_date] ), 126))\n"
        + "FROM [foodmart].[employee]";
    sql(query).withMssql()
        .ok(expected);
  }

  @Test void testFloorMssqlMonth() {
    String query = "SELECT floor(\"hire_date\" TO MONTH) FROM \"employee\"";
    String expected = "SELECT CONVERT(DATETIME, CONVERT(VARCHAR(7), [hire_date] , 126)+'-01')\n"
        + "FROM [foodmart].[employee]";
    sql(query)
        .withMssql()
        .ok(expected);
  }

  @Test void testFloorMysqlMonth() {
    String query = "SELECT floor(\"hire_date\" TO MONTH) FROM \"employee\"";
    String expected = "SELECT DATE_FORMAT(`hire_date`, '%Y-%m-01')\n"
        + "FROM `foodmart`.`employee`";
    sql(query)
        .withMysql()
        .ok(expected);
  }

  @Test void testFloorWeek() {
    final String query = "SELECT floor(\"hire_date\" TO WEEK) FROM \"employee\"";
    final String expectedClickHouse = "SELECT toMonday(`hire_date`)\n"
        + "FROM `foodmart`.`employee`";
    final String expectedMssql = "SELECT CONVERT(DATETIME, CONVERT(VARCHAR(10), "
        + "DATEADD(day, - (6 + DATEPART(weekday, [hire_date] )) % 7, [hire_date] ), 126))\n"
        + "FROM [foodmart].[employee]";
    final String expectedMysql = "SELECT STR_TO_DATE(DATE_FORMAT(`hire_date` , '%x%v-1'), "
        + "'%x%v-%w')\n"
        + "FROM `foodmart`.`employee`";
    sql(query)
        .withClickHouse()
        .ok(expectedClickHouse)
        .withMssql()
        .ok(expectedMssql)
        .withMysql()
        .ok(expectedMysql);
  }

  @Test void testUnparseSqlIntervalQualifierDb2() {
    String queryDatePlus = "select  * from \"employee\" where  \"hire_date\" + "
        + "INTERVAL '19800' SECOND(5) > TIMESTAMP '2005-10-17 00:00:00' ";
    String expectedDatePlus = "SELECT *\n"
        + "FROM foodmart.employee AS employee\n"
        + "WHERE (employee.hire_date + 19800 SECOND)"
        + " > TIMESTAMP '2005-10-17 00:00:00'";

    sql(queryDatePlus)
        .withDb2()
        .ok(expectedDatePlus);

    String queryDateMinus = "select  * from \"employee\" where  \"hire_date\" - "
        + "INTERVAL '19800' SECOND(5) > TIMESTAMP '2005-10-17 00:00:00' ";
    String expectedDateMinus = "SELECT *\n"
        + "FROM foodmart.employee AS employee\n"
        + "WHERE (employee.hire_date - 19800 SECOND)"
        + " > TIMESTAMP '2005-10-17 00:00:00'";

    sql(queryDateMinus)
        .withDb2()
        .ok(expectedDateMinus);
  }

  @Test void testUnparseSqlIntervalQualifierMySql() {
    final String sql0 = "select  * from \"employee\" where  \"hire_date\" - "
        + "INTERVAL '19800' SECOND(5) > TIMESTAMP '2005-10-17 00:00:00' ";
    final String expect0 = "SELECT *\n"
        + "FROM `foodmart`.`employee`\n"
        + "WHERE (`hire_date` - INTERVAL '19800' SECOND)"
        + " > TIMESTAMP '2005-10-17 00:00:00'";
    sql(sql0).withMysql().ok(expect0);

    final String sql1 = "select  * from \"employee\" where  \"hire_date\" + "
        + "INTERVAL '10' HOUR > TIMESTAMP '2005-10-17 00:00:00' ";
    final String expect1 = "SELECT *\n"
        + "FROM `foodmart`.`employee`\n"
        + "WHERE (`hire_date` + INTERVAL '10' HOUR)"
        + " > TIMESTAMP '2005-10-17 00:00:00'";
    sql(sql1).withMysql().ok(expect1);

    final String sql2 = "select  * from \"employee\" where  \"hire_date\" + "
        + "INTERVAL '1-2' year to month > TIMESTAMP '2005-10-17 00:00:00' ";
    final String expect2 = "SELECT *\n"
        + "FROM `foodmart`.`employee`\n"
        + "WHERE (`hire_date` + INTERVAL '1-2' YEAR_MONTH)"
        + " > TIMESTAMP '2005-10-17 00:00:00'";
    sql(sql2).withMysql().ok(expect2);

    final String sql3 = "select  * from \"employee\" "
        + "where  \"hire_date\" + INTERVAL '39:12' MINUTE TO SECOND"
        + " > TIMESTAMP '2005-10-17 00:00:00' ";
    final String expect3 = "SELECT *\n"
        + "FROM `foodmart`.`employee`\n"
        + "WHERE (`hire_date` + INTERVAL '39:12' MINUTE_SECOND)"
        + " > TIMESTAMP '2005-10-17 00:00:00'";
    sql(sql3).withMysql().ok(expect3);
  }

  @Test void testUnparseSqlIntervalQualifierMsSql() {
    String queryDatePlus = "select  * from \"employee\" where  \"hire_date\" +"
        + "INTERVAL '19800' SECOND(5) > TIMESTAMP '2005-10-17 00:00:00' ";
    String expectedDatePlus = "SELECT *\n"
        + "FROM [foodmart].[employee]\n"
        + "WHERE DATEADD(SECOND, 19800, [hire_date]) > CAST('2005-10-17 00:00:00' AS TIMESTAMP(0))";

    sql(queryDatePlus)
        .withMssql()
        .ok(expectedDatePlus);

    String queryDateMinus = "select  * from \"employee\" where  \"hire_date\" -"
        + "INTERVAL '19800' SECOND(5) > TIMESTAMP '2005-10-17 00:00:00' ";
    String expectedDateMinus = "SELECT *\n"
        + "FROM [foodmart].[employee]\n"
        + "WHERE DATEADD(SECOND, -19800, [hire_date]) > CAST('2005-10-17 00:00:00' AS TIMESTAMP(0))";

    sql(queryDateMinus)
        .withMssql()
        .ok(expectedDateMinus);

    String queryDateMinusNegate = "select  * from \"employee\" "
        + "where  \"hire_date\" -INTERVAL '-19800' SECOND(5)"
        + " > TIMESTAMP '2005-10-17 00:00:00' ";
    String expectedDateMinusNegate = "SELECT *\n"
        + "FROM [foodmart].[employee]\n"
        + "WHERE DATEADD(SECOND, 19800, [hire_date]) > CAST('2005-10-17 00:00:00' AS TIMESTAMP(0))";

    sql(queryDateMinusNegate)
        .withMssql()
        .ok(expectedDateMinusNegate);
  }

  @Test public void testUnparseTimeLiteral() {
    String queryDatePlus = "select TIME '11:25:18' "
        + "from \"employee\"";
    String expectedBQSql = "SELECT TIME '11:25:18'\n"
        + "FROM foodmart.employee";
    String expectedSql = "SELECT CAST('11:25:18' AS TIME(0))\n"
        + "FROM [foodmart].[employee]";
    sql(queryDatePlus)
        .withBigQuery()
        .ok(expectedBQSql)
        .withMssql()
        .ok(expectedSql);
  }

  @Test void testUnparseSqlIntervalQualifierBigQuery() {
    final String sql0 = "select  * from \"employee\" where  \"hire_date\" - "
        + "INTERVAL '19800' SECOND(5) > TIMESTAMP '2005-10-17 00:00:00' ";
    final String expect0 = "SELECT *\n"
        + "FROM foodmart.employee\n"
        + "WHERE TIMESTAMP_SUB(hire_date, INTERVAL 19800 SECOND)"
        + " > CAST('2005-10-17 00:00:00' AS DATETIME)";
    sql(sql0).withBigQuery().ok(expect0);

    final String sql1 = "select  * from \"employee\" where  \"hire_date\" + "
        + "INTERVAL '10' HOUR > TIMESTAMP '2005-10-17 00:00:00' ";
    final String expect1 = "SELECT *\n"
        + "FROM foodmart.employee\n"
        + "WHERE TIMESTAMP_ADD(hire_date, INTERVAL 10 HOUR)"
        + " > CAST('2005-10-17 00:00:00' AS DATETIME)";
    sql(sql1).withBigQuery().ok(expect1);

    final String sql2 = "select  * from \"employee\" where  \"hire_date\" + "
        + "INTERVAL '1 2:34:56.78' DAY TO SECOND > TIMESTAMP '2005-10-17 00:00:00' ";
    sql(sql2).withBigQuery().throws_("For input string: \"56.78\"");
  }

  @Test public void testFloorMysqlWeek() {
    String query = "SELECT floor(\"hire_date\" TO WEEK) FROM \"employee\"";
    String expected = "SELECT STR_TO_DATE(DATE_FORMAT(`hire_date` , '%x%v-1'), '%x%v-%w')\n"
        + "FROM `foodmart`.`employee`";
    sql(query)
        .withMysql()
        .ok(expected);
  }

  @Test void testFloorMonth() {
    final String query = "SELECT floor(\"hire_date\" TO MONTH) FROM \"employee\"";
    final String expectedClickHouse = "SELECT toStartOfMonth(`hire_date`)\n"
        + "FROM `foodmart`.`employee`";
    final String expectedMssql = "SELECT CONVERT(DATETIME, CONVERT(VARCHAR(7), [hire_date] , "
        + "126)+'-01')\n"
        + "FROM [foodmart].[employee]";
    final String expectedMysql = "SELECT DATE_FORMAT(`hire_date`, '%Y-%m-01')\n"
        + "FROM `foodmart`.`employee`";
    sql(query)
        .withClickHouse()
        .ok(expectedClickHouse)
        .withMssql()
        .ok(expectedMssql)
        .withMysql()
        .ok(expectedMysql);
  }

  @Test void testFloorMysqlHour() {
    String query = "SELECT floor(\"hire_date\" TO HOUR) FROM \"employee\"";
    String expected = "SELECT DATE_FORMAT(`hire_date`, '%Y-%m-%d %H:00:00')\n"
        + "FROM `foodmart`.`employee`";
    sql(query)
        .withMysql()
        .ok(expected);
  }

  @Test void testFloorMysqlMinute() {
    String query = "SELECT floor(\"hire_date\" TO MINUTE) FROM \"employee\"";
    String expected = "SELECT DATE_FORMAT(`hire_date`, '%Y-%m-%d %H:%i:00')\n"
        + "FROM `foodmart`.`employee`";
    sql(query)
        .withMysql()
        .ok(expected);
  }

  @Test void testFloorMysqlSecond() {
    String query = "SELECT floor(\"hire_date\" TO SECOND) FROM \"employee\"";
    String expected = "SELECT DATE_FORMAT(`hire_date`, '%Y-%m-%d %H:%i:%s')\n"
        + "FROM `foodmart`.`employee`";
    sql(query)
        .withMysql()
        .ok(expected);
  }

  /** Test case for
   * <a href="https://issues.apache.org/jira/browse/CALCITE-1826">[CALCITE-1826]
   * JDBC dialect-specific FLOOR fails when in GROUP BY</a>. */
  @Test void testFloorWithGroupBy() {
    final String query = "SELECT floor(\"hire_date\" TO MINUTE)\n"
        + "FROM \"employee\"\n"
        + "GROUP BY floor(\"hire_date\" TO MINUTE)";
    final String expected = "SELECT TRUNC(hire_date, 'MI')\n"
        + "FROM foodmart.employee\n"
        + "GROUP BY TRUNC(hire_date, 'MI')";
    final String expectedClickHouse = "SELECT toStartOfMinute(`hire_date`)\n"
        + "FROM `foodmart`.`employee`\n"
        + "GROUP BY toStartOfMinute(`hire_date`)";
    final String expectedOracle = "SELECT TRUNC(\"hire_date\", 'MINUTE')\n"
        + "FROM \"foodmart\".\"employee\"\n"
        + "GROUP BY TRUNC(\"hire_date\", 'MINUTE')";
    final String expectedPostgresql = "SELECT DATE_TRUNC('MINUTE', \"hire_date\")\n"
        + "FROM \"foodmart\".\"employee\"\n"
        + "GROUP BY DATE_TRUNC('MINUTE', \"hire_date\")";
    final String expectedMysql = "SELECT"
        + " DATE_FORMAT(`hire_date`, '%Y-%m-%d %H:%i:00')\n"
        + "FROM `foodmart`.`employee`\n"
        + "GROUP BY DATE_FORMAT(`hire_date`, '%Y-%m-%d %H:%i:00')";
    sql(query)
        .withHsqldb()
        .ok(expected)
        .withClickHouse()
        .ok(expectedClickHouse)
        .withOracle()
        .ok(expectedOracle)
        .withPostgresql()
        .ok(expectedPostgresql)
        .withMysql()
        .ok(expectedMysql);
  }

  @Test void testSubstring() {
    final String query = "select substring(\"brand_name\" from 2) "
        + "from \"product\"\n";
    final String expectedClickHouse = "SELECT substring(`brand_name`, 2)\n"
        + "FROM `foodmart`.`product`";
    final String expectedOracle = "SELECT SUBSTR(\"brand_name\", 2)\n"
        + "FROM \"foodmart\".\"product\"";
    final String expectedPostgresql = "SELECT SUBSTRING(\"brand_name\" FROM 2)\n"
        + "FROM \"foodmart\".\"product\"";
    final String expectedPresto = "SELECT SUBSTR(\"brand_name\", 2)\n"
        + "FROM \"foodmart\".\"product\"";
    final String expectedSnowflake = "SELECT SUBSTR(\"brand_name\", 2)\n"
            + "FROM \"foodmart\".\"product\"";
    final String expectedRedshift = expectedPostgresql;
    final String expectedMysql = "SELECT SUBSTRING(`brand_name` FROM 2)\n"
        + "FROM `foodmart`.`product`";
    final String expectedHive = "SELECT SUBSTRING(brand_name, 2)\n"
        + "FROM foodmart.product";
    final String expectedSpark = "SELECT SUBSTRING(brand_name, 2)\n"
        + "FROM foodmart.product";
    final String expectedBiqQuery = "SELECT SUBSTR(brand_name, 2)\n"
        + "FROM foodmart.product";
    sql(query)
        .withClickHouse()
        .ok(expectedClickHouse)
        .withOracle()
        .ok(expectedOracle)
        .withPostgresql()
        .ok(expectedPostgresql)
        .withPresto()
        .ok(expectedPresto)
        .withSnowflake()
        .ok(expectedSnowflake)
        .withRedshift()
        .ok(expectedRedshift)
        .withMysql()
        .ok(expectedMysql)
        .withMssql()
        // mssql does not support this syntax and so should fail
        .throws_("MSSQL SUBSTRING requires FROM and FOR arguments")
        .withHive()
        .ok(expectedHive)
        .withSpark()
        .ok(expectedSpark)
        .withBigQuery()
        .ok(expectedBiqQuery);
  }

  @Test void testSubstringWithFor() {
    final String query = "select substring(\"brand_name\" from 2 for 3) "
        + "from \"product\"\n";
    final String expectedClickHouse = "SELECT substring(`brand_name`, 2, 3)\n"
        + "FROM `foodmart`.`product`";
    final String expectedOracle = "SELECT SUBSTR(\"brand_name\", 2, 3)\n"
        + "FROM \"foodmart\".\"product\"";
    final String expectedPostgresql = "SELECT SUBSTRING(\"brand_name\" FROM 2 FOR 3)\n"
        + "FROM \"foodmart\".\"product\"";
    final String expectedPresto = "SELECT SUBSTR(\"brand_name\", 2, 3)\n"
        + "FROM \"foodmart\".\"product\"";
    final String expectedSnowflake = "SELECT SUBSTR(\"brand_name\", 2, 3)\n"
            + "FROM \"foodmart\".\"product\"";
    final String expectedRedshift = expectedPostgresql;
    final String expectedMysql = "SELECT SUBSTRING(`brand_name` FROM 2 FOR 3)\n"
        + "FROM `foodmart`.`product`";
    final String expectedMssql = "SELECT SUBSTRING([brand_name], 2, 3)\n"
        + "FROM [foodmart].[product]";
    final String expectedHive = "SELECT SUBSTRING(brand_name, 2, 3)\n"
        + "FROM foodmart.product";
    final String expectedSpark = "SELECT SUBSTRING(brand_name, 2, 3)\n"
        + "FROM foodmart.product";
    sql(query)
        .withClickHouse()
        .ok(expectedClickHouse)
        .withOracle()
        .ok(expectedOracle)
        .withPostgresql()
        .ok(expectedPostgresql)
        .withPresto()
        .ok(expectedPresto)
        .withSnowflake()
        .ok(expectedSnowflake)
        .withRedshift()
        .ok(expectedRedshift)
        .withMysql()
        .ok(expectedMysql)
        .withMssql()
        .ok(expectedMssql)
        .withSpark()
        .ok(expectedSpark)
        .withHive()
        .ok(expectedHive);
  }

  /** Test case for
   * <a href="https://issues.apache.org/jira/browse/CALCITE-1849">[CALCITE-1849]
   * Support sub-queries (RexSubQuery) in RelToSqlConverter</a>. */
  @Test void testExistsWithExpand() {
    String query = "select \"product_name\" from \"product\" a "
        + "where exists (select count(*) "
        + "from \"sales_fact_1997\"b "
        + "where b.\"product_id\" = a.\"product_id\")";
    String expected = "SELECT \"product_name\"\n"
        + "FROM \"foodmart\".\"product\"\n"
        + "WHERE EXISTS (SELECT COUNT(*)\n"
        + "FROM \"foodmart\".\"sales_fact_1997\"\n"
        + "WHERE \"product_id\" = \"product\".\"product_id\")";
    sql(query).withConfig(c -> c.withExpand(false)).ok(expected);
  }

  @Test void testNotExistsWithExpand() {
    String query = "select \"product_name\" from \"product\" a "
        + "where not exists (select count(*) "
        + "from \"sales_fact_1997\"b "
        + "where b.\"product_id\" = a.\"product_id\")";
    String expected = "SELECT \"product_name\"\n"
        + "FROM \"foodmart\".\"product\"\n"
        + "WHERE NOT EXISTS (SELECT COUNT(*)\n"
        + "FROM \"foodmart\".\"sales_fact_1997\"\n"
        + "WHERE \"product_id\" = \"product\".\"product_id\")";
    sql(query).withConfig(c -> c.withExpand(false)).ok(expected);
  }

  @Test void testSubQueryInWithExpand() {
    String query = "select \"product_name\" from \"product\" a "
        + "where \"product_id\" in (select \"product_id\" "
        + "from \"sales_fact_1997\"b "
        + "where b.\"product_id\" = a.\"product_id\")";
    String expected = "SELECT \"product_name\"\n"
        + "FROM \"foodmart\".\"product\"\n"
        + "WHERE \"product_id\" IN (SELECT \"product_id\"\n"
        + "FROM \"foodmart\".\"sales_fact_1997\"\n"
        + "WHERE \"product_id\" = \"product\".\"product_id\")";
    sql(query).withConfig(c -> c.withExpand(false)).ok(expected);
  }

  @Test void testSubQueryInWithExpand2() {
    String query = "select \"product_name\" from \"product\" a "
        + "where \"product_id\" in (1, 2)";
    String expected = "SELECT \"product_name\"\n"
        + "FROM \"foodmart\".\"product\"\n"
        + "WHERE \"product_id\" = 1 OR \"product_id\" = 2";
    sql(query).withConfig(c -> c.withExpand(false)).ok(expected);
  }

  @Test void testSubQueryNotInWithExpand() {
    String query = "select \"product_name\" from \"product\" a "
        + "where \"product_id\" not in (select \"product_id\" "
        + "from \"sales_fact_1997\"b "
        + "where b.\"product_id\" = a.\"product_id\")";
    String expected = "SELECT \"product_name\"\n"
        + "FROM \"foodmart\".\"product\"\n"
        + "WHERE \"product_id\" NOT IN (SELECT \"product_id\"\n"
        + "FROM \"foodmart\".\"sales_fact_1997\"\n"
        + "WHERE \"product_id\" = \"product\".\"product_id\")";
    sql(query).withConfig(c -> c.withExpand(false)).ok(expected);
  }

  @Test void testLike() {
    String query = "select \"product_name\" from \"product\" a "
        + "where \"product_name\" like 'abc'";
    String expected = "SELECT \"product_name\"\n"
        + "FROM \"foodmart\".\"product\"\n"
        + "WHERE \"product_name\" LIKE 'abc'";
    sql(query).ok(expected);
  }

  @Test void testNotLike() {
    String query = "select \"product_name\" from \"product\" a "
        + "where \"product_name\" not like 'abc'";
    String expected = "SELECT \"product_name\"\n"
        + "FROM \"foodmart\".\"product\"\n"
        + "WHERE \"product_name\" NOT LIKE 'abc'";
    sql(query).ok(expected);
  }

  @Test void testMatchRecognizePatternExpression() {
    String sql = "select *\n"
        + "  from \"product\" match_recognize\n"
        + "  (\n"
        + "    partition by \"product_class_id\", \"brand_name\"\n"
        + "    order by \"product_class_id\" asc, \"brand_name\" desc\n"
        + "    pattern (strt down+ up+)\n"
        + "    define\n"
        + "      down as down.\"net_weight\" < PREV(down.\"net_weight\"),\n"
        + "      up as up.\"net_weight\" > prev(up.\"net_weight\")\n"
        + "  ) mr";
    String expected = "SELECT *\n"
        + "FROM (SELECT *\n"
        + "FROM \"foodmart\".\"product\") MATCH_RECOGNIZE(\n"
        + "PARTITION BY \"product_class_id\", \"brand_name\"\n"
        + "ORDER BY \"product_class_id\", \"brand_name\" DESC\n"
        + "ONE ROW PER MATCH\n"
        + "AFTER MATCH SKIP TO NEXT ROW\n"
        + "PATTERN (\"STRT\" \"DOWN\" + \"UP\" +)\n"
        + "DEFINE "
        + "\"DOWN\" AS PREV(\"DOWN\".\"net_weight\", 0) < "
        + "PREV(\"DOWN\".\"net_weight\", 1), "
        + "\"UP\" AS PREV(\"UP\".\"net_weight\", 0) > "
        + "PREV(\"UP\".\"net_weight\", 1))";
    sql(sql).ok(expected);
  }

  @Test void testMatchRecognizePatternExpression2() {
    final String sql = "select *\n"
        + "  from \"product\" match_recognize\n"
        + "  (\n"
        + "    pattern (strt down+ up+$)\n"
        + "    define\n"
        + "      down as down.\"net_weight\" < PREV(down.\"net_weight\"),\n"
        + "      up as up.\"net_weight\" > prev(up.\"net_weight\")\n"
        + "  ) mr";
    final String expected = "SELECT *\n"
        + "FROM (SELECT *\n"
        + "FROM \"foodmart\".\"product\") MATCH_RECOGNIZE(\n"
        + "ONE ROW PER MATCH\n"
        + "AFTER MATCH SKIP TO NEXT ROW\n"
        + "PATTERN (\"STRT\" \"DOWN\" + \"UP\" + $)\n"
        + "DEFINE "
        + "\"DOWN\" AS PREV(\"DOWN\".\"net_weight\", 0) < "
        + "PREV(\"DOWN\".\"net_weight\", 1), "
        + "\"UP\" AS PREV(\"UP\".\"net_weight\", 0) > "
        + "PREV(\"UP\".\"net_weight\", 1))";
    sql(sql).ok(expected);
  }

  @Test void testMatchRecognizePatternExpression3() {
    final String sql = "select *\n"
        + "  from \"product\" match_recognize\n"
        + "  (\n"
        + "    pattern (^strt down+ up+)\n"
        + "    define\n"
        + "      down as down.\"net_weight\" < PREV(down.\"net_weight\"),\n"
        + "      up as up.\"net_weight\" > prev(up.\"net_weight\")\n"
        + "  ) mr";
    final String expected = "SELECT *\n"
        + "FROM (SELECT *\n"
        + "FROM \"foodmart\".\"product\") MATCH_RECOGNIZE(\n"
        + "ONE ROW PER MATCH\n"
        + "AFTER MATCH SKIP TO NEXT ROW\n"
        + "PATTERN (^ \"STRT\" \"DOWN\" + \"UP\" +)\n"
        + "DEFINE "
        + "\"DOWN\" AS PREV(\"DOWN\".\"net_weight\", 0) < "
        + "PREV(\"DOWN\".\"net_weight\", 1), "
        + "\"UP\" AS PREV(\"UP\".\"net_weight\", 0) > "
        + "PREV(\"UP\".\"net_weight\", 1))";
    sql(sql).ok(expected);
  }

  @Test void testMatchRecognizePatternExpression4() {
    final String sql = "select *\n"
        + "  from \"product\" match_recognize\n"
        + "  (\n"
        + "    pattern (^strt down+ up+$)\n"
        + "    define\n"
        + "      down as down.\"net_weight\" < PREV(down.\"net_weight\"),\n"
        + "      up as up.\"net_weight\" > prev(up.\"net_weight\")\n"
        + "  ) mr";
    final String expected = "SELECT *\n"
        + "FROM (SELECT *\n"
        + "FROM \"foodmart\".\"product\") MATCH_RECOGNIZE(\n"
        + "ONE ROW PER MATCH\n"
        + "AFTER MATCH SKIP TO NEXT ROW\n"
        + "PATTERN (^ \"STRT\" \"DOWN\" + \"UP\" + $)\n"
        + "DEFINE "
        + "\"DOWN\" AS PREV(\"DOWN\".\"net_weight\", 0) < "
        + "PREV(\"DOWN\".\"net_weight\", 1), "
        + "\"UP\" AS PREV(\"UP\".\"net_weight\", 0) > "
        + "PREV(\"UP\".\"net_weight\", 1))";
    sql(sql).ok(expected);
  }

  @Test void testMatchRecognizePatternExpression5() {
    final String sql = "select *\n"
        + "  from \"product\" match_recognize\n"
        + "  (\n"
        + "    pattern (strt down* up?)\n"
        + "    define\n"
        + "      down as down.\"net_weight\" < PREV(down.\"net_weight\"),\n"
        + "      up as up.\"net_weight\" > prev(up.\"net_weight\")\n"
        + "  ) mr";
    final String expected = "SELECT *\n"
        + "FROM (SELECT *\n"
        + "FROM \"foodmart\".\"product\") MATCH_RECOGNIZE(\n"
        + "ONE ROW PER MATCH\n"
        + "AFTER MATCH SKIP TO NEXT ROW\n"
        + "PATTERN (\"STRT\" \"DOWN\" * \"UP\" ?)\n"
        + "DEFINE "
        + "\"DOWN\" AS PREV(\"DOWN\".\"net_weight\", 0) < "
        + "PREV(\"DOWN\".\"net_weight\", 1), "
        + "\"UP\" AS PREV(\"UP\".\"net_weight\", 0) > "
        + "PREV(\"UP\".\"net_weight\", 1))";
    sql(sql).ok(expected);
  }

  @Test void testMatchRecognizePatternExpression6() {
    final String sql = "select *\n"
        + "  from \"product\" match_recognize\n"
        + "  (\n"
        + "    pattern (strt {-down-} up?)\n"
        + "    define\n"
        + "      down as down.\"net_weight\" < PREV(down.\"net_weight\"),\n"
        + "      up as up.\"net_weight\" > prev(up.\"net_weight\")\n"
        + "  ) mr";
    final String expected = "SELECT *\n"
        + "FROM (SELECT *\n"
        + "FROM \"foodmart\".\"product\") MATCH_RECOGNIZE(\n"
        + "ONE ROW PER MATCH\n"
        + "AFTER MATCH SKIP TO NEXT ROW\n"
        + "PATTERN (\"STRT\" {- \"DOWN\" -} \"UP\" ?)\n"
        + "DEFINE "
        + "\"DOWN\" AS PREV(\"DOWN\".\"net_weight\", 0) < "
        + "PREV(\"DOWN\".\"net_weight\", 1), "
        + "\"UP\" AS PREV(\"UP\".\"net_weight\", 0) > "
        + "PREV(\"UP\".\"net_weight\", 1))";
    sql(sql).ok(expected);
  }

  @Test void testMatchRecognizePatternExpression7() {
    final String sql = "select *\n"
        + "  from \"product\" match_recognize\n"
        + "  (\n"
        + "    pattern (strt down{2} up{3,})\n"
        + "    define\n"
        + "      down as down.\"net_weight\" < PREV(down.\"net_weight\"),\n"
        + "      up as up.\"net_weight\" > prev(up.\"net_weight\")\n"
        + "  ) mr";
    final String expected = "SELECT *\n"
        + "FROM (SELECT *\n"
        + "FROM \"foodmart\".\"product\") MATCH_RECOGNIZE(\n"
        + "ONE ROW PER MATCH\n"
        + "AFTER MATCH SKIP TO NEXT ROW\n"
        + "PATTERN (\"STRT\" \"DOWN\" { 2 } \"UP\" { 3, })\n"
        + "DEFINE "
        + "\"DOWN\" AS PREV(\"DOWN\".\"net_weight\", 0) < "
        + "PREV(\"DOWN\".\"net_weight\", 1), "
        + "\"UP\" AS PREV(\"UP\".\"net_weight\", 0) > "
        + "PREV(\"UP\".\"net_weight\", 1))";
    sql(sql).ok(expected);
  }

  @Test void testMatchRecognizePatternExpression8() {
    final String sql = "select *\n"
        + "  from \"product\" match_recognize\n"
        + "  (\n"
        + "    pattern (strt down{,2} up{3,5})\n"
        + "    define\n"
        + "      down as down.\"net_weight\" < PREV(down.\"net_weight\"),\n"
        + "      up as up.\"net_weight\" > prev(up.\"net_weight\")\n"
        + "  ) mr";
    final String expected = "SELECT *\n"
        + "FROM (SELECT *\n"
        + "FROM \"foodmart\".\"product\") MATCH_RECOGNIZE(\n"
        + "ONE ROW PER MATCH\n"
        + "AFTER MATCH SKIP TO NEXT ROW\n"
        + "PATTERN (\"STRT\" \"DOWN\" { , 2 } \"UP\" { 3, 5 })\n"
        + "DEFINE "
        + "\"DOWN\" AS PREV(\"DOWN\".\"net_weight\", 0) < "
        + "PREV(\"DOWN\".\"net_weight\", 1), "
        + "\"UP\" AS PREV(\"UP\".\"net_weight\", 0) > "
        + "PREV(\"UP\".\"net_weight\", 1))";
    sql(sql).ok(expected);
  }

  @Test void testMatchRecognizePatternExpression9() {
    final String sql = "select *\n"
        + "  from \"product\" match_recognize\n"
        + "  (\n"
        + "    pattern (strt {-down+-} {-up*-})\n"
        + "    define\n"
        + "      down as down.\"net_weight\" < PREV(down.\"net_weight\"),\n"
        + "      up as up.\"net_weight\" > prev(up.\"net_weight\")\n"
        + "  ) mr";
    final String expected = "SELECT *\n"
        + "FROM (SELECT *\n"
        + "FROM \"foodmart\".\"product\") MATCH_RECOGNIZE(\n"
        + "ONE ROW PER MATCH\n"
        + "AFTER MATCH SKIP TO NEXT ROW\n"
        + "PATTERN (\"STRT\" {- \"DOWN\" + -} {- \"UP\" * -})\n"
        + "DEFINE "
        + "\"DOWN\" AS PREV(\"DOWN\".\"net_weight\", 0) < "
        + "PREV(\"DOWN\".\"net_weight\", 1), "
        + "\"UP\" AS PREV(\"UP\".\"net_weight\", 0) > "
        + "PREV(\"UP\".\"net_weight\", 1))";
    sql(sql).ok(expected);
  }

  @Test void testMatchRecognizePatternExpression10() {
    final String sql = "select *\n"
        + "  from \"product\" match_recognize\n"
        + "  (\n"
        + "    pattern (A B C | A C B | B A C | B C A | C A B | C B A)\n"
        + "    define\n"
        + "      A as A.\"net_weight\" < PREV(A.\"net_weight\"),\n"
        + "      B as B.\"net_weight\" > PREV(B.\"net_weight\"),\n"
        + "      C as C.\"net_weight\" < PREV(C.\"net_weight\")\n"
        + "  ) mr";
    final String expected = "SELECT *\n"
        + "FROM (SELECT *\n"
        + "FROM \"foodmart\".\"product\") MATCH_RECOGNIZE(\n"
        + "ONE ROW PER MATCH\n"
        + "AFTER MATCH SKIP TO NEXT ROW\n"
        + "PATTERN "
        + "(\"A\" \"B\" \"C\" | \"A\" \"C\" \"B\" | \"B\" \"A\" \"C\" "
        + "| \"B\" \"C\" \"A\" | \"C\" \"A\" \"B\" | \"C\" \"B\" \"A\")\n"
        + "DEFINE "
        + "\"A\" AS PREV(\"A\".\"net_weight\", 0) < PREV(\"A\".\"net_weight\", 1), "
        + "\"B\" AS PREV(\"B\".\"net_weight\", 0) > PREV(\"B\".\"net_weight\", 1), "
        + "\"C\" AS PREV(\"C\".\"net_weight\", 0) < PREV(\"C\".\"net_weight\", 1))";
    sql(sql).ok(expected);
  }

  @Test void testMatchRecognizePatternExpression11() {
    final String sql = "select *\n"
        + "  from (select * from \"product\") match_recognize\n"
        + "  (\n"
        + "    pattern (strt down+ up+)\n"
        + "    define\n"
        + "      down as down.\"net_weight\" < PREV(down.\"net_weight\"),\n"
        + "      up as up.\"net_weight\" > prev(up.\"net_weight\")\n"
        + "  ) mr";
    final String expected = "SELECT *\n"
        + "FROM (SELECT *\n"
        + "FROM \"foodmart\".\"product\") MATCH_RECOGNIZE(\n"
        + "ONE ROW PER MATCH\n"
        + "AFTER MATCH SKIP TO NEXT ROW\n"
        + "PATTERN (\"STRT\" \"DOWN\" + \"UP\" +)\n"
        + "DEFINE "
        + "\"DOWN\" AS PREV(\"DOWN\".\"net_weight\", 0) < "
        + "PREV(\"DOWN\".\"net_weight\", 1), "
        + "\"UP\" AS PREV(\"UP\".\"net_weight\", 0) > "
        + "PREV(\"UP\".\"net_weight\", 1))";
    sql(sql).ok(expected);
  }

  @Test void testMatchRecognizePatternExpression12() {
    final String sql = "select *\n"
        + "  from \"product\" match_recognize\n"
        + "  (\n"
        + "    pattern (strt down+ up+)\n"
        + "    define\n"
        + "      down as down.\"net_weight\" < PREV(down.\"net_weight\"),\n"
        + "      up as up.\"net_weight\" > prev(up.\"net_weight\")\n"
        + "  ) mr order by MR.\"net_weight\"";
    final String expected = "SELECT *\n"
        + "FROM (SELECT *\n"
        + "FROM \"foodmart\".\"product\") MATCH_RECOGNIZE(\n"
        + "ONE ROW PER MATCH\n"
        + "AFTER MATCH SKIP TO NEXT ROW\n"
        + "PATTERN (\"STRT\" \"DOWN\" + \"UP\" +)\n"
        + "DEFINE "
        + "\"DOWN\" AS PREV(\"DOWN\".\"net_weight\", 0) < "
        + "PREV(\"DOWN\".\"net_weight\", 1), "
        + "\"UP\" AS PREV(\"UP\".\"net_weight\", 0) > "
        + "PREV(\"UP\".\"net_weight\", 1))\n"
        + "ORDER BY \"net_weight\"";
    sql(sql).ok(expected);
  }

  @Test void testMatchRecognizePatternExpression13() {
    final String sql = "select *\n"
        + "  from (\n"
        + "select *\n"
        + "from \"sales_fact_1997\" as s\n"
        + "join \"customer\" as c\n"
        + "  on s.\"customer_id\" = c.\"customer_id\"\n"
        + "join \"product\" as p\n"
        + "  on s.\"product_id\" = p.\"product_id\"\n"
        + "join \"product_class\" as pc\n"
        + "  on p.\"product_class_id\" = pc.\"product_class_id\"\n"
        + "where c.\"city\" = 'San Francisco'\n"
        + "and pc.\"product_department\" = 'Snacks'"
        + ") match_recognize\n"
        + "  (\n"
        + "    pattern (strt down+ up+)\n"
        + "    define\n"
        + "      down as down.\"net_weight\" < PREV(down.\"net_weight\"),\n"
        + "      up as up.\"net_weight\" > prev(up.\"net_weight\")\n"
        + "  ) mr order by MR.\"net_weight\"";
    final String expected = "SELECT *\n"
        + "FROM (SELECT *\n"
        + "FROM \"foodmart\".\"sales_fact_1997\"\n"
        + "INNER JOIN \"foodmart\".\"customer\" "
        + "ON \"sales_fact_1997\".\"customer_id\" = \"customer\".\"customer_id\"\n"
        + "INNER JOIN \"foodmart\".\"product\" "
        + "ON \"sales_fact_1997\".\"product_id\" = \"product\".\"product_id\"\n"
        + "INNER JOIN \"foodmart\".\"product_class\" "
        + "ON \"product\".\"product_class_id\" = \"product_class\".\"product_class_id\"\n"
        + "WHERE \"customer\".\"city\" = 'San Francisco' "
        + "AND \"product_class\".\"product_department\" = 'Snacks') "
        + "MATCH_RECOGNIZE(\n"
        + "ONE ROW PER MATCH\n"
        + "AFTER MATCH SKIP TO NEXT ROW\n"
        + "PATTERN (\"STRT\" \"DOWN\" + \"UP\" +)\n"
        + "DEFINE "
        + "\"DOWN\" AS PREV(\"DOWN\".\"net_weight\", 0) < "
        + "PREV(\"DOWN\".\"net_weight\", 1), "
        + "\"UP\" AS PREV(\"UP\".\"net_weight\", 0) > "
        + "PREV(\"UP\".\"net_weight\", 1))\n"
        + "ORDER BY \"net_weight\"";
    sql(sql).ok(expected);
  }

  @Test void testMatchRecognizeDefineClause() {
    final String sql = "select *\n"
        + "  from \"product\" match_recognize\n"
        + "  (\n"
        + "    pattern (strt down+ up+)\n"
        + "    define\n"
        + "      down as down.\"net_weight\" < PREV(down.\"net_weight\"),\n"
        + "      up as up.\"net_weight\" > NEXT(up.\"net_weight\")\n"
        + "  ) mr";
    final String expected = "SELECT *\n"
        + "FROM (SELECT *\n"
        + "FROM \"foodmart\".\"product\") MATCH_RECOGNIZE(\n"
        + "ONE ROW PER MATCH\n"
        + "AFTER MATCH SKIP TO NEXT ROW\n"
        + "PATTERN (\"STRT\" \"DOWN\" + \"UP\" +)\n"
        + "DEFINE "
        + "\"DOWN\" AS PREV(\"DOWN\".\"net_weight\", 0) < "
        + "PREV(\"DOWN\".\"net_weight\", 1), "
        + "\"UP\" AS PREV(\"UP\".\"net_weight\", 0) > "
        + "NEXT(PREV(\"UP\".\"net_weight\", 0), 1))";
    sql(sql).ok(expected);
  }

  @Test void testMatchRecognizeDefineClause2() {
    final String sql = "select *\n"
        + "  from \"product\" match_recognize\n"
        + "  (\n"
        + "    pattern (strt down+ up+)\n"
        + "    define\n"
        + "      down as down.\"net_weight\" < FIRST(down.\"net_weight\"),\n"
        + "      up as up.\"net_weight\" > LAST(up.\"net_weight\")\n"
        + "  ) mr";
    final String expected = "SELECT *\n"
        + "FROM (SELECT *\n"
        + "FROM \"foodmart\".\"product\") MATCH_RECOGNIZE(\n"
        + "ONE ROW PER MATCH\n"
        + "AFTER MATCH SKIP TO NEXT ROW\n"
        + "PATTERN (\"STRT\" \"DOWN\" + \"UP\" +)\n"
        + "DEFINE "
        + "\"DOWN\" AS PREV(\"DOWN\".\"net_weight\", 0) < "
        + "FIRST(\"DOWN\".\"net_weight\", 0), "
        + "\"UP\" AS PREV(\"UP\".\"net_weight\", 0) > "
        + "LAST(\"UP\".\"net_weight\", 0))";
    sql(sql).ok(expected);
  }

  @Test void testMatchRecognizeDefineClause3() {
    final String sql = "select *\n"
        + "  from \"product\" match_recognize\n"
        + "  (\n"
        + "    pattern (strt down+ up+)\n"
        + "    define\n"
        + "      down as down.\"net_weight\" < PREV(down.\"net_weight\",1),\n"
        + "      up as up.\"net_weight\" > LAST(up.\"net_weight\" + up.\"gross_weight\")\n"
        + "  ) mr";
    final String expected = "SELECT *\n"
        + "FROM (SELECT *\n"
        + "FROM \"foodmart\".\"product\") MATCH_RECOGNIZE(\n"
        + "ONE ROW PER MATCH\n"
        + "AFTER MATCH SKIP TO NEXT ROW\n"
        + "PATTERN (\"STRT\" \"DOWN\" + \"UP\" +)\n"
        + "DEFINE "
        + "\"DOWN\" AS PREV(\"DOWN\".\"net_weight\", 0) < "
        + "PREV(\"DOWN\".\"net_weight\", 1), "
        + "\"UP\" AS PREV(\"UP\".\"net_weight\", 0) > "
        + "LAST(\"UP\".\"net_weight\", 0) + LAST(\"UP\".\"gross_weight\", 0))";
    sql(sql).ok(expected);
  }

  @Test void testMatchRecognizeDefineClause4() {
    final String sql = "select *\n"
        + "  from \"product\" match_recognize\n"
        + "  (\n"
        + "    pattern (strt down+ up+)\n"
        + "    define\n"
        + "      down as down.\"net_weight\" < PREV(down.\"net_weight\",1),\n"
        + "      up as up.\"net_weight\" > "
        + "PREV(LAST(up.\"net_weight\" + up.\"gross_weight\"),3)\n"
        + "  ) mr";
    final String expected = "SELECT *\n"
        + "FROM (SELECT *\n"
        + "FROM \"foodmart\".\"product\") MATCH_RECOGNIZE(\n"
        + "ONE ROW PER MATCH\n"
        + "AFTER MATCH SKIP TO NEXT ROW\n"
        + "PATTERN (\"STRT\" \"DOWN\" + \"UP\" +)\n"
        + "DEFINE "
        + "\"DOWN\" AS PREV(\"DOWN\".\"net_weight\", 0) < "
        + "PREV(\"DOWN\".\"net_weight\", 1), "
        + "\"UP\" AS PREV(\"UP\".\"net_weight\", 0) > "
        + "PREV(LAST(\"UP\".\"net_weight\", 0) + "
        + "LAST(\"UP\".\"gross_weight\", 0), 3))";
    sql(sql).ok(expected);
  }

  @Test void testMatchRecognizeMeasures1() {
    final String sql = "select *\n"
        + "  from \"product\" match_recognize\n"
        + "  (\n"
        + "   measures MATCH_NUMBER() as match_num, "
        + "   CLASSIFIER() as var_match, "
        + "   STRT.\"net_weight\" as start_nw,"
        + "   LAST(DOWN.\"net_weight\") as bottom_nw,"
        + "   LAST(up.\"net_weight\") as end_nw"
        + "    pattern (strt down+ up+)\n"
        + "    define\n"
        + "      down as down.\"net_weight\" < PREV(down.\"net_weight\"),\n"
        + "      up as up.\"net_weight\" > prev(up.\"net_weight\")\n"
        + "  ) mr";

    final String expected = "SELECT *\n"
        + "FROM (SELECT *\n"
        + "FROM \"foodmart\".\"product\") "
        + "MATCH_RECOGNIZE(\n"
        + "MEASURES "
        + "FINAL MATCH_NUMBER () AS \"MATCH_NUM\", "
        + "FINAL CLASSIFIER() AS \"VAR_MATCH\", "
        + "FINAL \"STRT\".\"net_weight\" AS \"START_NW\", "
        + "FINAL LAST(\"DOWN\".\"net_weight\", 0) AS \"BOTTOM_NW\", "
        + "FINAL LAST(\"UP\".\"net_weight\", 0) AS \"END_NW\"\n"
        + "ONE ROW PER MATCH\n"
        + "AFTER MATCH SKIP TO NEXT ROW\n"
        + "PATTERN (\"STRT\" \"DOWN\" + \"UP\" +)\n"
        + "DEFINE "
        + "\"DOWN\" AS PREV(\"DOWN\".\"net_weight\", 0) < "
        + "PREV(\"DOWN\".\"net_weight\", 1), "
        + "\"UP\" AS PREV(\"UP\".\"net_weight\", 0) > "
        + "PREV(\"UP\".\"net_weight\", 1))";
    sql(sql).ok(expected);
  }

  @Test void testMatchRecognizeMeasures2() {
    final String sql = "select *\n"
        + "  from \"product\" match_recognize\n"
        + "  (\n"
        + "   measures STRT.\"net_weight\" as start_nw,"
        + "   FINAL LAST(DOWN.\"net_weight\") as bottom_nw,"
        + "   LAST(up.\"net_weight\") as end_nw"
        + "    pattern (strt down+ up+)\n"
        + "    define\n"
        + "      down as down.\"net_weight\" < PREV(down.\"net_weight\"),\n"
        + "      up as up.\"net_weight\" > prev(up.\"net_weight\")\n"
        + "  ) mr";

    final String expected = "SELECT *\n"
        + "FROM (SELECT *\n"
        + "FROM \"foodmart\".\"product\") "
        + "MATCH_RECOGNIZE(\n"
        + "MEASURES "
        + "FINAL \"STRT\".\"net_weight\" AS \"START_NW\", "
        + "FINAL LAST(\"DOWN\".\"net_weight\", 0) AS \"BOTTOM_NW\", "
        + "FINAL LAST(\"UP\".\"net_weight\", 0) AS \"END_NW\"\n"
        + "ONE ROW PER MATCH\n"
        + "AFTER MATCH SKIP TO NEXT ROW\n"
        + "PATTERN (\"STRT\" \"DOWN\" + \"UP\" +)\n"
        + "DEFINE "
        + "\"DOWN\" AS PREV(\"DOWN\".\"net_weight\", 0) < "
        + "PREV(\"DOWN\".\"net_weight\", 1), "
        + "\"UP\" AS PREV(\"UP\".\"net_weight\", 0) > "
        + "PREV(\"UP\".\"net_weight\", 1))";
    sql(sql).ok(expected);
  }

  @Test void testMatchRecognizeMeasures3() {
    final String sql = "select *\n"
        + "  from \"product\" match_recognize\n"
        + "  (\n"
        + "   measures STRT.\"net_weight\" as start_nw,"
        + "   RUNNING LAST(DOWN.\"net_weight\") as bottom_nw,"
        + "   LAST(up.\"net_weight\") as end_nw"
        + "    pattern (strt down+ up+)\n"
        + "    define\n"
        + "      down as down.\"net_weight\" < PREV(down.\"net_weight\"),\n"
        + "      up as up.\"net_weight\" > prev(up.\"net_weight\")\n"
        + "  ) mr";

    final String expected = "SELECT *\n"
        + "FROM (SELECT *\n"
        + "FROM \"foodmart\".\"product\") "
        + "MATCH_RECOGNIZE(\n"
        + "MEASURES "
        + "FINAL \"STRT\".\"net_weight\" AS \"START_NW\", "
        + "FINAL (RUNNING LAST(\"DOWN\".\"net_weight\", 0)) AS \"BOTTOM_NW\", "
        + "FINAL LAST(\"UP\".\"net_weight\", 0) AS \"END_NW\"\n"
        + "ONE ROW PER MATCH\n"
        + "AFTER MATCH SKIP TO NEXT ROW\n"
        + "PATTERN (\"STRT\" \"DOWN\" + \"UP\" +)\n"
        + "DEFINE "
        + "\"DOWN\" AS PREV(\"DOWN\".\"net_weight\", 0) < "
        + "PREV(\"DOWN\".\"net_weight\", 1), "
        + "\"UP\" AS PREV(\"UP\".\"net_weight\", 0) > "
        + "PREV(\"UP\".\"net_weight\", 1))";
    sql(sql).ok(expected);
  }

  @Test void testMatchRecognizeMeasures4() {
    final String sql = "select *\n"
        + "  from \"product\" match_recognize\n"
        + "  (\n"
        + "   measures STRT.\"net_weight\" as start_nw,"
        + "   FINAL COUNT(up.\"net_weight\") as up_cnt,"
        + "   FINAL COUNT(\"net_weight\") as down_cnt,"
        + "   RUNNING COUNT(\"net_weight\") as running_cnt"
        + "    pattern (strt down+ up+)\n"
        + "    define\n"
        + "      down as down.\"net_weight\" < PREV(down.\"net_weight\"),\n"
        + "      up as up.\"net_weight\" > prev(up.\"net_weight\")\n"
        + "  ) mr";
    final String expected = "SELECT *\n"
        + "FROM (SELECT *\n"
        + "FROM \"foodmart\".\"product\") "
        + "MATCH_RECOGNIZE(\n"
        + "MEASURES "
        + "FINAL \"STRT\".\"net_weight\" AS \"START_NW\", "
        + "FINAL COUNT(\"UP\".\"net_weight\") AS \"UP_CNT\", "
        + "FINAL COUNT(\"*\".\"net_weight\") AS \"DOWN_CNT\", "
        + "FINAL (RUNNING COUNT(\"*\".\"net_weight\")) AS \"RUNNING_CNT\"\n"
        + "ONE ROW PER MATCH\n"
        + "AFTER MATCH SKIP TO NEXT ROW\n"
        + "PATTERN (\"STRT\" \"DOWN\" + \"UP\" +)\n"
        + "DEFINE "
        + "\"DOWN\" AS PREV(\"DOWN\".\"net_weight\", 0) < "
        + "PREV(\"DOWN\".\"net_weight\", 1), "
        + "\"UP\" AS PREV(\"UP\".\"net_weight\", 0) > "
        + "PREV(\"UP\".\"net_weight\", 1))";
    sql(sql).ok(expected);
  }

  @Test void testMatchRecognizeMeasures5() {
    final String sql = "select *\n"
        + "  from \"product\" match_recognize\n"
        + "  (\n"
        + "   measures "
        + "   FIRST(STRT.\"net_weight\") as start_nw,"
        + "   LAST(UP.\"net_weight\") as up_cnt,"
        + "   AVG(DOWN.\"net_weight\") as down_cnt"
        + "    pattern (strt down+ up+)\n"
        + "    define\n"
        + "      down as down.\"net_weight\" < PREV(down.\"net_weight\"),\n"
        + "      up as up.\"net_weight\" > prev(up.\"net_weight\")\n"
        + "  ) mr";

    final String expected = "SELECT *\n"
        + "FROM (SELECT *\n"
        + "FROM \"foodmart\".\"product\") "
        + "MATCH_RECOGNIZE(\n"
        + "MEASURES "
        + "FINAL FIRST(\"STRT\".\"net_weight\", 0) AS \"START_NW\", "
        + "FINAL LAST(\"UP\".\"net_weight\", 0) AS \"UP_CNT\", "
        + "FINAL (SUM(\"DOWN\".\"net_weight\") / "
        + "COUNT(\"DOWN\".\"net_weight\")) AS \"DOWN_CNT\"\n"
        + "ONE ROW PER MATCH\n"
        + "AFTER MATCH SKIP TO NEXT ROW\n"
        + "PATTERN (\"STRT\" \"DOWN\" + \"UP\" +)\n"
        + "DEFINE "
        + "\"DOWN\" AS PREV(\"DOWN\".\"net_weight\", 0) < "
        + "PREV(\"DOWN\".\"net_weight\", 1), "
        + "\"UP\" AS PREV(\"UP\".\"net_weight\", 0) > "
        + "PREV(\"UP\".\"net_weight\", 1))";
    sql(sql).ok(expected);
  }

  @Test void testMatchRecognizeMeasures6() {
    final String sql = "select *\n"
        + "  from \"product\" match_recognize\n"
        + "  (\n"
        + "   measures "
        + "   FIRST(STRT.\"net_weight\") as start_nw,"
        + "   LAST(DOWN.\"net_weight\") as up_cnt,"
        + "   FINAL SUM(DOWN.\"net_weight\") as down_cnt"
        + "    pattern (strt down+ up+)\n"
        + "    define\n"
        + "      down as down.\"net_weight\" < PREV(down.\"net_weight\"),\n"
        + "      up as up.\"net_weight\" > prev(up.\"net_weight\")\n"
        + "  ) mr";

    final String expected = "SELECT *\n"
        + "FROM (SELECT *\n"
        + "FROM \"foodmart\".\"product\") MATCH_RECOGNIZE(\n"
        + "MEASURES "
        + "FINAL FIRST(\"STRT\".\"net_weight\", 0) AS \"START_NW\", "
        + "FINAL LAST(\"DOWN\".\"net_weight\", 0) AS \"UP_CNT\", "
        + "FINAL SUM(\"DOWN\".\"net_weight\") AS \"DOWN_CNT\"\n"
        + "ONE ROW PER MATCH\n"
        + "AFTER MATCH SKIP TO NEXT ROW\n"
        + "PATTERN "
        + "(\"STRT\" \"DOWN\" + \"UP\" +)\n"
        + "DEFINE "
        + "\"DOWN\" AS PREV(\"DOWN\".\"net_weight\", 0) < "
        + "PREV(\"DOWN\".\"net_weight\", 1), "
        + "\"UP\" AS PREV(\"UP\".\"net_weight\", 0) > "
        + "PREV(\"UP\".\"net_weight\", 1))";
    sql(sql).ok(expected);
  }

  @Test void testMatchRecognizeMeasures7() {
    final String sql = "select *\n"
        + "  from \"product\" match_recognize\n"
        + "  (\n"
        + "   measures "
        + "   FIRST(STRT.\"net_weight\") as start_nw,"
        + "   LAST(DOWN.\"net_weight\") as up_cnt,"
        + "   FINAL SUM(DOWN.\"net_weight\") as down_cnt"
        + "    pattern (strt down+ up+)\n"
        + "    define\n"
        + "      down as down.\"net_weight\" < PREV(down.\"net_weight\"),\n"
        + "      up as up.\"net_weight\" > prev(up.\"net_weight\")\n"
        + "  ) mr order by start_nw, up_cnt";

    final String expected = "SELECT *\n"
        + "FROM (SELECT *\n"
        + "FROM \"foodmart\".\"product\") MATCH_RECOGNIZE(\n"
        + "MEASURES "
        + "FINAL FIRST(\"STRT\".\"net_weight\", 0) AS \"START_NW\", "
        + "FINAL LAST(\"DOWN\".\"net_weight\", 0) AS \"UP_CNT\", "
        + "FINAL SUM(\"DOWN\".\"net_weight\") AS \"DOWN_CNT\"\n"
        + "ONE ROW PER MATCH\n"
        + "AFTER MATCH SKIP TO NEXT ROW\n"
        + "PATTERN "
        + "(\"STRT\" \"DOWN\" + \"UP\" +)\n"
        + "DEFINE "
        + "\"DOWN\" AS PREV(\"DOWN\".\"net_weight\", 0) < "
        + "PREV(\"DOWN\".\"net_weight\", 1), "
        + "\"UP\" AS PREV(\"UP\".\"net_weight\", 0) > "
        + "PREV(\"UP\".\"net_weight\", 1))\n"
        + "ORDER BY \"START_NW\", \"UP_CNT\"";
    sql(sql).ok(expected);
  }

  @Test void testMatchRecognizePatternSkip1() {
    final String sql = "select *\n"
        + "  from \"product\" match_recognize\n"
        + "  (\n"
        + "    after match skip to next row\n"
        + "    pattern (strt down+ up+)\n"
        + "    define\n"
        + "      down as down.\"net_weight\" < PREV(down.\"net_weight\"),\n"
        + "      up as up.\"net_weight\" > NEXT(up.\"net_weight\")\n"
        + "  ) mr";
    final String expected = "SELECT *\n"
        + "FROM (SELECT *\n"
        + "FROM \"foodmart\".\"product\") MATCH_RECOGNIZE(\n"
        + "ONE ROW PER MATCH\n"
        + "AFTER MATCH SKIP TO NEXT ROW\n"
        + "PATTERN (\"STRT\" \"DOWN\" + \"UP\" +)\n"
        + "DEFINE "
        + "\"DOWN\" AS PREV(\"DOWN\".\"net_weight\", 0) < "
        + "PREV(\"DOWN\".\"net_weight\", 1), "
        + "\"UP\" AS PREV(\"UP\".\"net_weight\", 0) > "
        + "NEXT(PREV(\"UP\".\"net_weight\", 0), 1))";
    sql(sql).ok(expected);
  }

  @Test void testMatchRecognizePatternSkip2() {
    final String sql = "select *\n"
        + "  from \"product\" match_recognize\n"
        + "  (\n"
        + "    after match skip past last row\n"
        + "    pattern (strt down+ up+)\n"
        + "    define\n"
        + "      down as down.\"net_weight\" < PREV(down.\"net_weight\"),\n"
        + "      up as up.\"net_weight\" > NEXT(up.\"net_weight\")\n"
        + "  ) mr";
    final String expected = "SELECT *\n"
        + "FROM (SELECT *\n"
        + "FROM \"foodmart\".\"product\") MATCH_RECOGNIZE(\n"
        + "ONE ROW PER MATCH\n"
        + "AFTER MATCH SKIP PAST LAST ROW\n"
        + "PATTERN (\"STRT\" \"DOWN\" + \"UP\" +)\n"
        + "DEFINE "
        + "\"DOWN\" AS PREV(\"DOWN\".\"net_weight\", 0) < "
        + "PREV(\"DOWN\".\"net_weight\", 1), "
        + "\"UP\" AS PREV(\"UP\".\"net_weight\", 0) > "
        + "NEXT(PREV(\"UP\".\"net_weight\", 0), 1))";
    sql(sql).ok(expected);
  }

  @Test void testMatchRecognizePatternSkip3() {
    final String sql = "select *\n"
        + "  from \"product\" match_recognize\n"
        + "  (\n"
        + "    after match skip to FIRST down\n"
        + "    pattern (strt down+ up+)\n"
        + "    define\n"
        + "      down as down.\"net_weight\" < PREV(down.\"net_weight\"),\n"
        + "      up as up.\"net_weight\" > NEXT(up.\"net_weight\")\n"
        + "  ) mr";
    final String expected = "SELECT *\n"
        + "FROM (SELECT *\n"
        + "FROM \"foodmart\".\"product\") MATCH_RECOGNIZE(\n"
        + "ONE ROW PER MATCH\n"
        + "AFTER MATCH SKIP TO FIRST \"DOWN\"\n"
        + "PATTERN (\"STRT\" \"DOWN\" + \"UP\" +)\n"
        + "DEFINE \"DOWN\" AS PREV(\"DOWN\".\"net_weight\", 0) < "
        + "PREV(\"DOWN\".\"net_weight\", 1), "
        + "\"UP\" AS PREV(\"UP\".\"net_weight\", 0) > "
        + "NEXT(PREV(\"UP\".\"net_weight\", 0), 1))";
    sql(sql).ok(expected);
  }

  @Test void testMatchRecognizePatternSkip4() {
    final String sql = "select *\n"
        + "  from \"product\" match_recognize\n"
        + "  (\n"
        + "    after match skip to last down\n"
        + "    pattern (strt down+ up+)\n"
        + "    define\n"
        + "      down as down.\"net_weight\" < PREV(down.\"net_weight\"),\n"
        + "      up as up.\"net_weight\" > NEXT(up.\"net_weight\")\n"
        + "  ) mr";
    final String expected = "SELECT *\n"
        + "FROM (SELECT *\n"
        + "FROM \"foodmart\".\"product\") MATCH_RECOGNIZE(\n"
        + "ONE ROW PER MATCH\n"
        + "AFTER MATCH SKIP TO LAST \"DOWN\"\n"
        + "PATTERN (\"STRT\" \"DOWN\" + \"UP\" +)\n"
        + "DEFINE "
        + "\"DOWN\" AS PREV(\"DOWN\".\"net_weight\", 0) < "
        + "PREV(\"DOWN\".\"net_weight\", 1), "
        + "\"UP\" AS PREV(\"UP\".\"net_weight\", 0) > "
        + "NEXT(PREV(\"UP\".\"net_weight\", 0), 1))";
    sql(sql).ok(expected);
  }

  @Test void testMatchRecognizePatternSkip5() {
    final String sql = "select *\n"
        + "  from \"product\" match_recognize\n"
        + "  (\n"
        + "    after match skip to down\n"
        + "    pattern (strt down+ up+)\n"
        + "    define\n"
        + "      down as down.\"net_weight\" < PREV(down.\"net_weight\"),\n"
        + "      up as up.\"net_weight\" > NEXT(up.\"net_weight\")\n"
        + "  ) mr";
    final String expected = "SELECT *\n"
        + "FROM (SELECT *\n"
        + "FROM \"foodmart\".\"product\") MATCH_RECOGNIZE(\n"
        + "ONE ROW PER MATCH\n"
        + "AFTER MATCH SKIP TO LAST \"DOWN\"\n"
        + "PATTERN (\"STRT\" \"DOWN\" + \"UP\" +)\n"
        + "DEFINE "
        + "\"DOWN\" AS PREV(\"DOWN\".\"net_weight\", 0) < "
        + "PREV(\"DOWN\".\"net_weight\", 1), "
        + "\"UP\" AS PREV(\"UP\".\"net_weight\", 0) > "
        + "NEXT(PREV(\"UP\".\"net_weight\", 0), 1))";
    sql(sql).ok(expected);
  }

  @Test void testMatchRecognizeSubset1() {
    final String sql = "select *\n"
        + "  from \"product\" match_recognize\n"
        + "  (\n"
        + "    after match skip to down\n"
        + "    pattern (strt down+ up+)\n"
        + "    subset stdn = (strt, down)\n"
        + "    define\n"
        + "      down as down.\"net_weight\" < PREV(down.\"net_weight\"),\n"
        + "      up as up.\"net_weight\" > NEXT(up.\"net_weight\")\n"
        + "  ) mr";
    final String expected = "SELECT *\n"
        + "FROM (SELECT *\n"
        + "FROM \"foodmart\".\"product\") MATCH_RECOGNIZE(\n"
        + "ONE ROW PER MATCH\n"
        + "AFTER MATCH SKIP TO LAST \"DOWN\"\n"
        + "PATTERN (\"STRT\" \"DOWN\" + \"UP\" +)\n"
        + "SUBSET \"STDN\" = (\"DOWN\", \"STRT\")\n"
        + "DEFINE "
        + "\"DOWN\" AS PREV(\"DOWN\".\"net_weight\", 0) < "
        + "PREV(\"DOWN\".\"net_weight\", 1), "
        + "\"UP\" AS PREV(\"UP\".\"net_weight\", 0) > "
        + "NEXT(PREV(\"UP\".\"net_weight\", 0), 1))";
    sql(sql).ok(expected);
  }

  @Test void testMatchRecognizeSubset2() {
    final String sql = "select *\n"
        + "  from \"product\" match_recognize\n"
        + "  (\n"
        + "   measures STRT.\"net_weight\" as start_nw,"
        + "   LAST(DOWN.\"net_weight\") as bottom_nw,"
        + "   AVG(STDN.\"net_weight\") as avg_stdn"
        + "    pattern (strt down+ up+)\n"
        + "    subset stdn = (strt, down)\n"
        + "    define\n"
        + "      down as down.\"net_weight\" < PREV(down.\"net_weight\"),\n"
        + "      up as up.\"net_weight\" > prev(up.\"net_weight\")\n"
        + "  ) mr";

    final String expected = "SELECT *\n"
        + "FROM (SELECT *\n"
        + "FROM \"foodmart\".\"product\") "
        + "MATCH_RECOGNIZE(\n"
        + "MEASURES "
        + "FINAL \"STRT\".\"net_weight\" AS \"START_NW\", "
        + "FINAL LAST(\"DOWN\".\"net_weight\", 0) AS \"BOTTOM_NW\", "
        + "FINAL (SUM(\"STDN\".\"net_weight\") / "
        + "COUNT(\"STDN\".\"net_weight\")) AS \"AVG_STDN\"\n"
        + "ONE ROW PER MATCH\n"
        + "AFTER MATCH SKIP TO NEXT ROW\n"
        + "PATTERN (\"STRT\" \"DOWN\" + \"UP\" +)\n"
        + "SUBSET \"STDN\" = (\"DOWN\", \"STRT\")\n"
        + "DEFINE "
        + "\"DOWN\" AS PREV(\"DOWN\".\"net_weight\", 0) < "
        + "PREV(\"DOWN\".\"net_weight\", 1), "
        + "\"UP\" AS PREV(\"UP\".\"net_weight\", 0) > "
        + "PREV(\"UP\".\"net_weight\", 1))";
    sql(sql).ok(expected);
  }

  @Test void testMatchRecognizeSubset3() {
    final String sql = "select *\n"
        + "  from \"product\" match_recognize\n"
        + "  (\n"
        + "   measures STRT.\"net_weight\" as start_nw,"
        + "   LAST(DOWN.\"net_weight\") as bottom_nw,"
        + "   SUM(STDN.\"net_weight\") as avg_stdn"
        + "    pattern (strt down+ up+)\n"
        + "    subset stdn = (strt, down)\n"
        + "    define\n"
        + "      down as down.\"net_weight\" < PREV(down.\"net_weight\"),\n"
        + "      up as up.\"net_weight\" > prev(up.\"net_weight\")\n"
        + "  ) mr";

    final String expected = "SELECT *\n"
        + "FROM (SELECT *\n"
        + "FROM \"foodmart\".\"product\") "
        + "MATCH_RECOGNIZE(\n"
        + "MEASURES "
        + "FINAL \"STRT\".\"net_weight\" AS \"START_NW\", "
        + "FINAL LAST(\"DOWN\".\"net_weight\", 0) AS \"BOTTOM_NW\", "
        + "FINAL SUM(\"STDN\".\"net_weight\") AS \"AVG_STDN\"\n"
        + "ONE ROW PER MATCH\n"
        + "AFTER MATCH SKIP TO NEXT ROW\n"
        + "PATTERN (\"STRT\" \"DOWN\" + \"UP\" +)\n"
        + "SUBSET \"STDN\" = (\"DOWN\", \"STRT\")\n"
        + "DEFINE "
        + "\"DOWN\" AS PREV(\"DOWN\".\"net_weight\", 0) < "
        + "PREV(\"DOWN\".\"net_weight\", 1), "
        + "\"UP\" AS PREV(\"UP\".\"net_weight\", 0) > "
        + "PREV(\"UP\".\"net_weight\", 1))";
    sql(sql).ok(expected);
  }

  @Test void testMatchRecognizeSubset4() {
    final String sql = "select *\n"
        + "  from \"product\" match_recognize\n"
        + "  (\n"
        + "   measures STRT.\"net_weight\" as start_nw,"
        + "   LAST(DOWN.\"net_weight\") as bottom_nw,"
        + "   SUM(STDN.\"net_weight\") as avg_stdn"
        + "    pattern (strt down+ up+)\n"
        + "    subset stdn = (strt, down), stdn2 = (strt, down)\n"
        + "    define\n"
        + "      down as down.\"net_weight\" < PREV(down.\"net_weight\"),\n"
        + "      up as up.\"net_weight\" > prev(up.\"net_weight\")\n"
        + "  ) mr";

    final String expected = "SELECT *\n"
        + "FROM (SELECT *\n"
        + "FROM \"foodmart\".\"product\") "
        + "MATCH_RECOGNIZE(\n"
        + "MEASURES "
        + "FINAL \"STRT\".\"net_weight\" AS \"START_NW\", "
        + "FINAL LAST(\"DOWN\".\"net_weight\", 0) AS \"BOTTOM_NW\", "
        + "FINAL SUM(\"STDN\".\"net_weight\") AS \"AVG_STDN\"\n"
        + "ONE ROW PER MATCH\n"
        + "AFTER MATCH SKIP TO NEXT ROW\n"
        + "PATTERN (\"STRT\" \"DOWN\" + \"UP\" +)\n"
        + "SUBSET \"STDN\" = (\"DOWN\", \"STRT\"), \"STDN2\" = (\"DOWN\", \"STRT\")\n"
        + "DEFINE "
        + "\"DOWN\" AS PREV(\"DOWN\".\"net_weight\", 0) < "
        + "PREV(\"DOWN\".\"net_weight\", 1), "
        + "\"UP\" AS PREV(\"UP\".\"net_weight\", 0) > "
        + "PREV(\"UP\".\"net_weight\", 1))";
    sql(sql).ok(expected);
  }

  @Test void testMatchRecognizeRowsPerMatch1() {
    final String sql = "select *\n"
        + "  from \"product\" match_recognize\n"
        + "  (\n"
        + "   measures STRT.\"net_weight\" as start_nw,"
        + "   LAST(DOWN.\"net_weight\") as bottom_nw,"
        + "   SUM(STDN.\"net_weight\") as avg_stdn"
        + "    ONE ROW PER MATCH\n"
        + "    pattern (strt down+ up+)\n"
        + "    subset stdn = (strt, down), stdn2 = (strt, down)\n"
        + "    define\n"
        + "      down as down.\"net_weight\" < PREV(down.\"net_weight\"),\n"
        + "      up as up.\"net_weight\" > prev(up.\"net_weight\")\n"
        + "  ) mr";

    final String expected = "SELECT *\n"
        + "FROM (SELECT *\n"
        + "FROM \"foodmart\".\"product\") "
        + "MATCH_RECOGNIZE(\n"
        + "MEASURES "
        + "FINAL \"STRT\".\"net_weight\" AS \"START_NW\", "
        + "FINAL LAST(\"DOWN\".\"net_weight\", 0) AS \"BOTTOM_NW\", "
        + "FINAL SUM(\"STDN\".\"net_weight\") AS \"AVG_STDN\"\n"
        + "ONE ROW PER MATCH\n"
        + "AFTER MATCH SKIP TO NEXT ROW\n"
        + "PATTERN (\"STRT\" \"DOWN\" + \"UP\" +)\n"
        + "SUBSET \"STDN\" = (\"DOWN\", \"STRT\"), \"STDN2\" = (\"DOWN\", \"STRT\")\n"
        + "DEFINE "
        + "\"DOWN\" AS PREV(\"DOWN\".\"net_weight\", 0) < "
        + "PREV(\"DOWN\".\"net_weight\", 1), "
        + "\"UP\" AS PREV(\"UP\".\"net_weight\", 0) > "
        + "PREV(\"UP\".\"net_weight\", 1))";
    sql(sql).ok(expected);
  }

  @Test void testMatchRecognizeRowsPerMatch2() {
    final String sql = "select *\n"
        + "  from \"product\" match_recognize\n"
        + "  (\n"
        + "   measures STRT.\"net_weight\" as start_nw,"
        + "   LAST(DOWN.\"net_weight\") as bottom_nw,"
        + "   SUM(STDN.\"net_weight\") as avg_stdn"
        + "    ALL ROWS PER MATCH\n"
        + "    pattern (strt down+ up+)\n"
        + "    subset stdn = (strt, down), stdn2 = (strt, down)\n"
        + "    define\n"
        + "      down as down.\"net_weight\" < PREV(down.\"net_weight\"),\n"
        + "      up as up.\"net_weight\" > prev(up.\"net_weight\")\n"
        + "  ) mr";

    final String expected = "SELECT *\n"
        + "FROM (SELECT *\n"
        + "FROM \"foodmart\".\"product\") "
        + "MATCH_RECOGNIZE(\n"
        + "MEASURES "
        + "RUNNING \"STRT\".\"net_weight\" AS \"START_NW\", "
        + "RUNNING LAST(\"DOWN\".\"net_weight\", 0) AS \"BOTTOM_NW\", "
        + "RUNNING SUM(\"STDN\".\"net_weight\") AS \"AVG_STDN\"\n"
        + "ALL ROWS PER MATCH\n"
        + "AFTER MATCH SKIP TO NEXT ROW\n"
        + "PATTERN (\"STRT\" \"DOWN\" + \"UP\" +)\n"
        + "SUBSET \"STDN\" = (\"DOWN\", \"STRT\"), \"STDN2\" = (\"DOWN\", \"STRT\")\n"
        + "DEFINE "
        + "\"DOWN\" AS PREV(\"DOWN\".\"net_weight\", 0) < "
        + "PREV(\"DOWN\".\"net_weight\", 1), "
        + "\"UP\" AS PREV(\"UP\".\"net_weight\", 0) > "
        + "PREV(\"UP\".\"net_weight\", 1))";
    sql(sql).ok(expected);
  }

  @Test void testMatchRecognizeWithin() {
    final String sql = "select *\n"
        + "  from \"employee\" match_recognize\n"
        + "  (\n"
        + "   order by \"hire_date\"\n"
        + "   ALL ROWS PER MATCH\n"
        + "   pattern (strt down+ up+) within interval '3:12:22.123' hour to second\n"
        + "   define\n"
        + "     down as down.\"salary\" < PREV(down.\"salary\"),\n"
        + "     up as up.\"salary\" > prev(up.\"salary\")\n"
        + "  ) mr";

    final String expected = "SELECT *\n"
        + "FROM (SELECT *\n"
        + "FROM \"foodmart\".\"employee\") "
        + "MATCH_RECOGNIZE(\n"
        + "ORDER BY \"hire_date\"\n"
        + "ALL ROWS PER MATCH\n"
        + "AFTER MATCH SKIP TO NEXT ROW\n"
        + "PATTERN (\"STRT\" \"DOWN\" + \"UP\" +) WITHIN INTERVAL '3:12:22.123' HOUR TO SECOND\n"
        + "DEFINE "
        + "\"DOWN\" AS PREV(\"DOWN\".\"salary\", 0) < "
        + "PREV(\"DOWN\".\"salary\", 1), "
        + "\"UP\" AS PREV(\"UP\".\"salary\", 0) > "
        + "PREV(\"UP\".\"salary\", 1))";
    sql(sql).ok(expected);
  }

  @Test void testMatchRecognizeIn() {
    final String sql = "select *\n"
        + "  from \"product\" match_recognize\n"
        + "  (\n"
        + "    partition by \"product_class_id\", \"brand_name\"\n"
        + "    order by \"product_class_id\" asc, \"brand_name\" desc\n"
        + "    pattern (strt down+ up+)\n"
        + "    define\n"
        + "      down as down.\"net_weight\" in (0, 1),\n"
        + "      up as up.\"net_weight\" > prev(up.\"net_weight\")\n"
        + "  ) mr";

    final String expected = "SELECT *\n"
        + "FROM (SELECT *\n"
        + "FROM \"foodmart\".\"product\") MATCH_RECOGNIZE(\n"
        + "PARTITION BY \"product_class_id\", \"brand_name\"\n"
        + "ORDER BY \"product_class_id\", \"brand_name\" DESC\n"
        + "ONE ROW PER MATCH\n"
        + "AFTER MATCH SKIP TO NEXT ROW\n"
        + "PATTERN (\"STRT\" \"DOWN\" + \"UP\" +)\n"
        + "DEFINE "
        + "\"DOWN\" AS PREV(\"DOWN\".\"net_weight\", 0) = "
        + "0 OR PREV(\"DOWN\".\"net_weight\", 0) = 1, "
        + "\"UP\" AS PREV(\"UP\".\"net_weight\", 0) > "
        + "PREV(\"UP\".\"net_weight\", 1))";
    sql(sql).ok(expected);
  }

  @Test void testValues() {
    final String sql = "select \"a\"\n"
        + "from (values (1, 'x'), (2, 'yy')) as t(\"a\", \"b\")";
    final String expectedHsqldb = "SELECT a\n"
        + "FROM (VALUES (1, 'x '),\n"
        + "(2, 'yy')) AS t (a, b)";
    final String expectedMysql = "SELECT `a`\n"
        + "FROM (SELECT 1 AS `a`, 'x ' AS `b`\n"
        + "UNION ALL\n"
        + "SELECT 2 AS `a`, 'yy' AS `b`) AS `t`";
    final String expectedPostgresql = "SELECT \"a\"\n"
        + "FROM (VALUES (1, 'x '),\n"
        + "(2, 'yy')) AS \"t\" (\"a\", \"b\")";
    final String expectedOracle = "SELECT \"a\"\n"
        + "FROM (SELECT 1 \"a\", 'x ' \"b\"\n"
        + "FROM \"DUAL\"\n"
        + "UNION ALL\n"
        + "SELECT 2 \"a\", 'yy' \"b\"\n"
        + "FROM \"DUAL\")";
    final String expectedHive = "SELECT a\n"
        + "FROM (SELECT 1 a, 'x ' b\n"
        + "UNION ALL\n"
        + "SELECT 2 a, 'yy' b)";
    final String expectedSpark = "SELECT a\n"
        + "FROM (SELECT 1 a, 'x ' b\n"
        + "UNION ALL\n"
        + "SELECT 2 a, 'yy' b)";
    final String expectedBigQuery = "SELECT a\n"
        + "FROM (SELECT 1 AS a, 'x ' AS b\n"
        + "UNION ALL\n"
        + "SELECT 2 AS a, 'yy' AS b)";
    final String expectedSnowflake = "SELECT \"a\"\n"
        + "FROM (SELECT 1 AS \"a\", 'x ' AS \"b\"\n"
        + "UNION ALL\n"
        + "SELECT 2 AS \"a\", 'yy' AS \"b\")";
    final String expectedRedshift = expectedPostgresql;
    sql(sql)
        .withHsqldb()
        .ok(expectedHsqldb)
        .withMysql()
        .ok(expectedMysql)
        .withPostgresql()
        .ok(expectedPostgresql)
        .withOracle()
        .ok(expectedOracle)
        .withHive()
        .ok(expectedHive)
        .withSpark()
        .ok(expectedSpark)
        .withBigQuery()
        .ok(expectedBigQuery)
        .withSnowflake()
        .ok(expectedSnowflake)
        .withRedshift()
        .ok(expectedRedshift);
  }

  @Test void testValuesEmpty() {
    final String sql = "select *\n"
        + "from (values (1, 'a'), (2, 'bb')) as t(x, y)\n"
        + "limit 0";
    final RuleSet rules =
        RuleSets.ofList(PruneEmptyRules.SORT_FETCH_ZERO_INSTANCE);
    final String expectedMysql = "SELECT *\n"
        + "FROM (SELECT NULL AS `X`, NULL AS `Y`) AS `t`\n"
        + "WHERE 1 = 0";
    final String expectedOracle = "SELECT NULL \"X\", NULL \"Y\"\n"
        + "FROM \"DUAL\"\n"
        + "WHERE 1 = 0";
    final String expectedPostgresql = "SELECT *\n"
        + "FROM (VALUES (NULL, NULL)) AS \"t\" (\"X\", \"Y\")\n"
        + "WHERE 1 = 0";
    sql(sql)
        .optimize(rules, null)
        .withMysql()
        .ok(expectedMysql)
        .withOracle()
        .ok(expectedOracle)
        .withPostgresql()
        .ok(expectedPostgresql);
  }

  /** Test case for
   * <a href="https://issues.apache.org/jira/browse/CALCITE-3840">[CALCITE-3840]
   * Re-aliasing of VALUES that has column aliases produces wrong SQL in the
   * JDBC adapter</a>. */
  @Test void testValuesReAlias() {
    final RelBuilder builder = relBuilder();
    final RelNode root = builder
        .values(new String[]{ "a", "b" }, 1, "x ", 2, "yy")
        .values(new String[]{ "a", "b" }, 1, "x ", 2, "yy")
        .join(JoinRelType.FULL)
        .project(builder.field("a"))
        .build();
    final String expectedSql = "SELECT \"t\".\"a\"\n"
        + "FROM (VALUES (1, 'x '),\n"
        + "(2, 'yy')) AS \"t\" (\"a\", \"b\")\n"
        + "FULL JOIN (VALUES (1, 'x '),\n"
        + "(2, 'yy')) AS \"t0\" (\"a\", \"b\") ON TRUE";
    assertThat(toSql(root), isLinux(expectedSql));

    // Now with indentation.
    final String expectedSql2 = "SELECT \"t\".\"a\"\n"
        + "FROM (VALUES (1, 'x '),\n"
        + "        (2, 'yy')) AS \"t\" (\"a\", \"b\")\n"
        + "  FULL JOIN (VALUES (1, 'x '),\n"
        + "        (2, 'yy')) AS \"t0\" (\"a\", \"b\") ON TRUE";
    assertThat(
        toSql(root, DatabaseProduct.CALCITE.getDialect(),
            c -> c.withIndentation(2)),
        isLinux(expectedSql2));
  }

  @Test void testSelectWithoutFromEmulationForHiveAndBigQuery() {
    String query = "select 2 + 2";
    final String expected = "SELECT 2 + 2";
    sql(query)
        .withHive().ok(expected)
        .withBigQuery().ok(expected);
  }

  /** Test case for
   * <a href="https://issues.apache.org/jira/browse/CALCITE-2118">[CALCITE-2118]
   * RelToSqlConverter should only generate "*" if field names match</a>. */
  @Test void testPreserveAlias() {
    final String sql = "select \"warehouse_class_id\" as \"id\",\n"
        + " \"description\"\n"
        + "from \"warehouse_class\"";
    final String expected = ""
        + "SELECT \"warehouse_class_id\" AS \"id\", \"description\"\n"
        + "FROM \"foodmart\".\"warehouse_class\"";
    sql(sql).ok(expected);

    final String sql2 = "select \"warehouse_class_id\", \"description\"\n"
        + "from \"warehouse_class\"";
    final String expected2 = "SELECT *\n"
        + "FROM \"foodmart\".\"warehouse_class\"";
    sql(sql2).ok(expected2);
  }

  @Test void testPreservePermutation() {
    final String sql = "select \"description\", \"warehouse_class_id\"\n"
        + "from \"warehouse_class\"";
    final String expected = "SELECT \"description\", \"warehouse_class_id\"\n"
        + "FROM \"foodmart\".\"warehouse_class\"";
    sql(sql).ok(expected);
  }

  @Test void testFieldNamesWithAggregateSubQuery() {
    final String query = "select mytable.\"city\",\n"
        + "  sum(mytable.\"store_sales\") as \"my-alias\"\n"
        + "from (select c.\"city\", s.\"store_sales\"\n"
        + "  from \"sales_fact_1997\" as s\n"
        + "    join \"customer\" as c using (\"customer_id\")\n"
        + "  group by c.\"city\", s.\"store_sales\") AS mytable\n"
        + "group by mytable.\"city\"";

    final String expected = "SELECT \"t0\".\"city\","
        + " SUM(\"t0\".\"store_sales\") AS \"my-alias\"\n"
        + "FROM (SELECT \"customer\".\"city\","
        + " \"sales_fact_1997\".\"store_sales\"\n"
        + "FROM \"foodmart\".\"sales_fact_1997\"\n"
        + "INNER JOIN \"foodmart\".\"customer\""
        + " ON \"sales_fact_1997\".\"customer_id\""
        + " = \"customer\".\"customer_id\"\n"
        + "GROUP BY \"customer\".\"city\","
        + " \"sales_fact_1997\".\"store_sales\") AS \"t0\"\n"
        + "GROUP BY \"t0\".\"city\"";
    sql(query).ok(expected);
  }

  @Test void testUnparseSelectMustUseDialect() {
    final String query = "select * from \"product\"";
    final String expected = "SELECT *\n"
        + "FROM foodmart.product";

    final boolean[] callsUnparseCallOnSqlSelect = {false};
    final SqlDialect dialect = new SqlDialect(SqlDialect.EMPTY_CONTEXT) {
      @Override public void unparseCall(SqlWriter writer, SqlCall call,
          int leftPrec, int rightPrec) {
        if (call instanceof SqlSelect) {
          callsUnparseCallOnSqlSelect[0] = true;
        }
        super.unparseCall(writer, call, leftPrec, rightPrec);
      }
    };
    sql(query).dialect(dialect).ok(expected);

    assertThat("Dialect must be able to customize unparseCall() for SqlSelect",
        callsUnparseCallOnSqlSelect[0], is(true));
  }

  @Test void testCorrelate() {
    final String sql = "select d.\"department_id\", d_plusOne "
        + "from \"department\" as d, "
        + "       lateral (select d.\"department_id\" + 1 as d_plusOne"
        + "                from (values(true)))";

    final String expected = "SELECT \"$cor0\".\"department_id\", \"$cor0\".\"D_PLUSONE\"\n"
        + "FROM \"foodmart\".\"department\" AS \"$cor0\",\n"
        + "LATERAL (SELECT \"$cor0\".\"department_id\" + 1 AS \"D_PLUSONE\"\n"
        + "FROM (VALUES (TRUE)) AS \"t\" (\"EXPR$0\")) AS \"t0\"";
    sql(sql).ok(expected);
  }

  /** Test case for
   * <a href="https://issues.apache.org/jira/browse/CALCITE-3651">[CALCITE-3651]
   * NullPointerException when convert relational algebra that correlates TableFunctionScan</a>. */
  @Test void testLateralCorrelate() {
    final String query = "select * from \"product\",\n"
        + "lateral table(RAMP(\"product\".\"product_id\"))";
    final String expected = "SELECT *\n"
        + "FROM \"foodmart\".\"product\" AS \"$cor0\",\n"
        + "LATERAL (SELECT *\n"
        + "FROM TABLE(RAMP(\"$cor0\".\"product_id\"))) AS \"t\"";
    sql(query).ok(expected);
  }

  @Test void testUncollectExplicitAlias() {
    final String sql = "select did + 1\n"
        + "from unnest(select collect(\"department_id\") as deptid"
        + "            from \"department\") as t(did)";

    final String expected = "SELECT \"DEPTID\" + 1\n"
        + "FROM UNNEST (SELECT COLLECT(\"department_id\") AS \"DEPTID\"\n"
        + "FROM \"foodmart\".\"department\") AS \"t0\" (\"DEPTID\")";
    sql(sql).ok(expected);
  }

  @Test void testUncollectImplicitAlias() {
    final String sql = "select did + 1\n"
        + "from unnest(select collect(\"department_id\") "
        + "            from \"department\") as t(did)";

    final String expected = "SELECT \"col_0\" + 1\n"
        + "FROM UNNEST (SELECT COLLECT(\"department_id\")\n"
        + "FROM \"foodmart\".\"department\") AS \"t0\" (\"col_0\")";
    sql(sql).ok(expected);
  }


  @Test void testWithinGroup1() {
    final String query = "select \"product_class_id\", collect(\"net_weight\") "
        + "within group (order by \"net_weight\" desc) "
        + "from \"product\" group by \"product_class_id\"";
    final String expected = "SELECT \"product_class_id\", COLLECT(\"net_weight\") "
        + "WITHIN GROUP (ORDER BY \"net_weight\" DESC)\n"
        + "FROM \"foodmart\".\"product\"\n"
        + "GROUP BY \"product_class_id\"";
    sql(query).ok(expected);
  }

  @Test void testWithinGroup2() {
    final String query = "select \"product_class_id\", collect(\"net_weight\") "
        + "within group (order by \"low_fat\", \"net_weight\" desc nulls last) "
        + "from \"product\" group by \"product_class_id\"";
    final String expected = "SELECT \"product_class_id\", COLLECT(\"net_weight\") "
        + "WITHIN GROUP (ORDER BY \"low_fat\", \"net_weight\" DESC NULLS LAST)\n"
        + "FROM \"foodmart\".\"product\"\n"
        + "GROUP BY \"product_class_id\"";
    sql(query).ok(expected);
  }

  @Test void testWithinGroup3() {
    final String query = "select \"product_class_id\", collect(\"net_weight\") "
        + "within group (order by \"net_weight\" desc), "
        + "min(\"low_fat\")"
        + "from \"product\" group by \"product_class_id\"";
    final String expected = "SELECT \"product_class_id\", COLLECT(\"net_weight\") "
        + "WITHIN GROUP (ORDER BY \"net_weight\" DESC), MIN(\"low_fat\")\n"
        + "FROM \"foodmart\".\"product\"\n"
        + "GROUP BY \"product_class_id\"";
    sql(query).ok(expected);
  }

  @Test void testWithinGroup4() {
    final String query = "select \"product_class_id\", collect(\"net_weight\") "
        + "within group (order by \"net_weight\" desc) filter (where \"net_weight\" > 0)"
        + "from \"product\" group by \"product_class_id\"";
    final String expected = "SELECT \"product_class_id\", COLLECT(\"net_weight\") "
        + "FILTER (WHERE \"net_weight\" > 0 IS TRUE) "
        + "WITHIN GROUP (ORDER BY \"net_weight\" DESC)\n"
        + "FROM \"foodmart\".\"product\"\n"
        + "GROUP BY \"product_class_id\"";
    sql(query).ok(expected);
  }

  @Test void testJsonValueExpressionOperator() {
    String query = "select \"product_name\" format json, "
        + "\"product_name\" format json encoding utf8, "
        + "\"product_name\" format json encoding utf16, "
        + "\"product_name\" format json encoding utf32 from \"product\"";
    final String expected = "SELECT \"product_name\" FORMAT JSON, "
        + "\"product_name\" FORMAT JSON, "
        + "\"product_name\" FORMAT JSON, "
        + "\"product_name\" FORMAT JSON\n"
        + "FROM \"foodmart\".\"product\"";
    sql(query).ok(expected);
  }

  @Test void testJsonExists() {
    String query = "select json_exists(\"product_name\", 'lax $') from \"product\"";
    final String expected = "SELECT JSON_EXISTS(\"product_name\", 'lax $')\n"
        + "FROM \"foodmart\".\"product\"";
    sql(query).ok(expected);
  }

  @Test void testJsonPretty() {
    String query = "select json_pretty(\"product_name\") from \"product\"";
    final String expected = "SELECT JSON_PRETTY(\"product_name\")\n"
        + "FROM \"foodmart\".\"product\"";
    sql(query).ok(expected);
  }

  @Test void testJsonValue() {
    String query = "select json_value(\"product_name\", 'lax $') from \"product\"";
    final String expected = "SELECT JSON_VALUE(\"product_name\", 'lax $')\n"
        + "FROM \"foodmart\".\"product\"";
    sql(query).ok(expected);
  }

  @Test void testJsonQuery() {
    String query = "select json_query(\"product_name\", 'lax $') from \"product\"";
    final String expected = "SELECT JSON_QUERY(\"product_name\", 'lax $' "
        + "WITHOUT ARRAY WRAPPER NULL ON EMPTY NULL ON ERROR)\n"
        + "FROM \"foodmart\".\"product\"";
    sql(query).ok(expected);
  }

  @Test void testJsonArray() {
    String query = "select json_array(\"product_name\", \"product_name\") from \"product\"";
    final String expected = "SELECT JSON_ARRAY(\"product_name\", \"product_name\" ABSENT ON NULL)\n"
        + "FROM \"foodmart\".\"product\"";
    sql(query).ok(expected);
  }

  @Test void testJsonArrayAgg() {
    String query = "select json_arrayagg(\"product_name\") from \"product\"";
    final String expected = "SELECT JSON_ARRAYAGG(\"product_name\" ABSENT ON NULL)\n"
        + "FROM \"foodmart\".\"product\"";
    sql(query).ok(expected);
  }

  @Test void testJsonObject() {
    String query = "select json_object(\"product_name\": \"product_id\") from \"product\"";
    final String expected = "SELECT "
        + "JSON_OBJECT(KEY \"product_name\" VALUE \"product_id\" NULL ON NULL)\n"
        + "FROM \"foodmart\".\"product\"";
    sql(query).ok(expected);
  }

  @Test void testJsonObjectAgg() {
    String query = "select json_objectagg(\"product_name\": \"product_id\") from \"product\"";
    final String expected = "SELECT "
        + "JSON_OBJECTAGG(KEY \"product_name\" VALUE \"product_id\" NULL ON NULL)\n"
        + "FROM \"foodmart\".\"product\"";
    sql(query).ok(expected);
  }

  @Test void testJsonPredicate() {
    String query = "select "
        + "\"product_name\" is json, "
        + "\"product_name\" is json value, "
        + "\"product_name\" is json object, "
        + "\"product_name\" is json array, "
        + "\"product_name\" is json scalar, "
        + "\"product_name\" is not json, "
        + "\"product_name\" is not json value, "
        + "\"product_name\" is not json object, "
        + "\"product_name\" is not json array, "
        + "\"product_name\" is not json scalar "
        + "from \"product\"";
    final String expected = "SELECT "
        + "\"product_name\" IS JSON VALUE, "
        + "\"product_name\" IS JSON VALUE, "
        + "\"product_name\" IS JSON OBJECT, "
        + "\"product_name\" IS JSON ARRAY, "
        + "\"product_name\" IS JSON SCALAR, "
        + "\"product_name\" IS NOT JSON VALUE, "
        + "\"product_name\" IS NOT JSON VALUE, "
        + "\"product_name\" IS NOT JSON OBJECT, "
        + "\"product_name\" IS NOT JSON ARRAY, "
        + "\"product_name\" IS NOT JSON SCALAR\n"
        + "FROM \"foodmart\".\"product\"";
    sql(query).ok(expected);
  }

  @Test void testCrossJoinEmulationForSpark() {
    String query = "select * from \"employee\", \"department\"";
    final String expected = "SELECT *\n"
        + "FROM foodmart.employee\n"
        + "CROSS JOIN foodmart.department";
    sql(query).withSpark().ok(expected);
  }

  @Test void testCrossJoinEmulationForBigQuery() {
    String query = "select * from \"employee\", \"department\"";
    final String expected = "SELECT *\n"
        + "FROM foodmart.employee\n"
        + "INNER JOIN foodmart.department ON TRUE";
    sql(query).withBigQuery().ok(expected);
  }

  @Test void testSubstringInSpark() {
    final String query = "select substring(\"brand_name\" from 2) "
        + "from \"product\"\n";
    final String expected = "SELECT SUBSTRING(brand_name, 2)\n"
        + "FROM foodmart.product";
    sql(query).withSpark().ok(expected);
  }

  @Test void testSubstringWithForInSpark() {
    final String query = "select substring(\"brand_name\" from 2 for 3) "
        + "from \"product\"\n";
    final String expected = "SELECT SUBSTRING(brand_name, 2, 3)\n"
        + "FROM foodmart.product";
    sql(query).withSpark().ok(expected);
  }

  @Test void testFloorInSpark() {
    final String query = "select floor(\"hire_date\" TO MINUTE) "
        + "from \"employee\"";
    final String expected = "SELECT DATE_TRUNC('MINUTE', hire_date)\n"
        + "FROM foodmart.employee";
    sql(query).withSpark().ok(expected);
  }

  @Test void testNumericFloorInSpark() {
    final String query = "select floor(\"salary\") "
        + "from \"employee\"";
    final String expected = "SELECT FLOOR(salary)\n"
        + "FROM foodmart.employee";
    sql(query).withSpark().ok(expected);
  }

  @Test void testJsonStorageSize() {
    String query = "select json_storage_size(\"product_name\") from \"product\"";
    final String expected = "SELECT JSON_STORAGE_SIZE(\"product_name\")\n"
        + "FROM \"foodmart\".\"product\"";
    sql(query).ok(expected);
  }

  @Test void testCubeWithGroupBy() {
    final String query = "select count(*) "
        + "from \"foodmart\".\"product\" "
        + "group by cube(\"product_id\",\"product_class_id\")";
    final String expected = "SELECT COUNT(*)\n"
        + "FROM \"foodmart\".\"product\"\n"
        + "GROUP BY CUBE(\"product_id\", \"product_class_id\")";
    final String expectedInSpark = "SELECT COUNT(*)\n"
        + "FROM foodmart.product\n"
        + "GROUP BY product_id, product_class_id WITH CUBE";
    final String expectedPresto = "SELECT COUNT(*)\n"
        + "FROM \"foodmart\".\"product\"\n"
        + "GROUP BY CUBE(\"product_id\", \"product_class_id\")";
    sql(query)
        .ok(expected)
        .withSpark()
        .ok(expectedInSpark)
        .withPresto()
        .ok(expectedPresto);
  }

  @Test void testRollupWithGroupBy() {
    final String query = "select count(*) "
        + "from \"foodmart\".\"product\" "
        + "group by rollup(\"product_id\",\"product_class_id\")";
    final String expected = "SELECT COUNT(*)\n"
        + "FROM \"foodmart\".\"product\"\n"
        + "GROUP BY ROLLUP(\"product_id\", \"product_class_id\")";
    final String expectedInSpark = "SELECT COUNT(*)\n"
        + "FROM foodmart.product\n"
        + "GROUP BY product_id, product_class_id WITH ROLLUP";
    final String expectedPresto = "SELECT COUNT(*)\n"
        + "FROM \"foodmart\".\"product\"\n"
        + "GROUP BY ROLLUP(\"product_id\", \"product_class_id\")";
    sql(query)
        .ok(expected)
        .withSpark()
        .ok(expectedInSpark)
        .withPresto()
        .ok(expectedPresto);
  }

  @Test public void testCastInStringOperandOfComparison() {
    final String query = "select \"employee_id\" "
        + "from \"foodmart\".\"employee\" "
        + "where 10 = cast('10' as int) and \"birth_date\" = cast('1914-02-02' as date) or "
        + "\"hire_date\" = cast('1996-01-01 '||'00:00:00' as timestamp)";
    final String expected = "SELECT \"employee_id\"\n"
        + "FROM \"foodmart\".\"employee\"\n"
        + "WHERE 10 = '10' AND \"birth_date\" = '1914-02-02' OR \"hire_date\" = '1996-01-01 ' || "
        + "'00:00:00'";
    final String expectedBiqquery = "SELECT employee_id\n"
        + "FROM foodmart.employee\n"
        + "WHERE 10 = CAST('10' AS INT64) AND birth_date = '1914-02-02' OR hire_date = CAST"
        + "(CONCAT('1996-01-01 ', '00:00:00') AS DATETIME)";
    final String mssql = "SELECT [employee_id]\n"
        + "FROM [foodmart].[employee]\n"
        + "WHERE 10 = '10' AND [birth_date] = '1914-02-02' OR [hire_date] = CONCAT('1996-01-01 ', '00:00:00')";
    sql(query)
        .ok(expected)
        .withBigQuery()
        .ok(expectedBiqquery)
        .withMssql()
        .ok(mssql);
  }

  @Test public void testRegexSubstrFunction2Args() {
    final String query = "select regexp_substr('choco chico chipo', '.*cho*p*c*?.*')"
        + "from \"foodmart\".\"product\"";
    final String expected = "SELECT REGEXP_SUBSTR('choco chico chipo', '.*cho*p*c*?.*')\n"
        + "FROM foodmart.product";
    sql(query)
        .withBigQuery()
        .ok(expected);
  }

  @Test public void testRegexSubstrFunction3Args() {
    final String query = "select \"product_id\", regexp_substr('choco chico chipo', "
        + "'.*cho*p*c*?.*', 7)\n"
        + "from \"foodmart\".\"product\" where \"product_id\" = 1";
    final String expected = "SELECT product_id, REGEXP_SUBSTR('choco chico chipo', "
        + "'.*cho*p*c*?.*', 7)\n"
        + "FROM foodmart.product\n"
        + "WHERE product_id = 1";
    sql(query)
        .withBigQuery()
        .ok(expected);
  }

  @Test public void testRegexSubstrFunction4Args() {
    final String query = "select \"product_id\", regexp_substr('chocolate chip cookies', 'c+.{2}',"
        + " 4, 2)\n"
        + "from \"foodmart\".\"product\" where \"product_id\" in (1, 2, 3)";
    final String expected = "SELECT product_id, REGEXP_SUBSTR('chocolate chip "
        + "cookies', 'c+.{2}', 4, 2)\n"
        + "FROM foodmart.product\n"
        + "WHERE product_id = 1 OR product_id = 2 OR product_id = 3";
    sql(query)
        .withBigQuery()
        .ok(expected);
  }

  @Test public void testRegexSubstrFunction5Args() {
    final String query = "select regexp_substr('chocolate Chip cookies', 'c+.{2}',"
        + " 1, 2, 'i')\n"
        + "from \"foodmart\".\"product\" where \"product_id\" in (1, 2, 3, 4)";
    final String expected = "SELECT "
        + "REGEXP_SUBSTR('chocolate Chip cookies', '(?i)c+.{2}', 1, 2)\n"
        + "FROM foodmart.product\n"
        + "WHERE product_id = 1 OR product_id = 2 OR product_id = 3 OR product_id = 4";
    sql(query)
        .withBigQuery()
        .ok(expected);
  }

  @Test public void testRegexSubstrFunction5ArgswithBackSlash() {
    final String query = "select regexp_substr('chocolate Chip cookies','[-\\_] V[0-9]+',"
        + "1,1,'i')\n"
        + "from \"foodmart\".\"product\" where \"product_id\" in (1, 2, 3, 4)";
    final String expected = "SELECT "
        + "REGEXP_SUBSTR('chocolate Chip cookies', '(?i)[-\\\\_] V[0-9]+', 1, 1)\n"
        + "FROM foodmart.product\n"
        + "WHERE product_id = 1 OR product_id = 2 OR product_id = 3 OR product_id = 4";
    sql(query)
        .withBigQuery()
        .ok(expected);
  }

  @Test public void testTimestampFunctionRelToSql() {
    final RelBuilder builder = relBuilder();
    final RexNode currentTimestampRexNode = builder.call(SqlLibraryOperators.CURRENT_TIMESTAMP,
        builder.literal(6));
    final RelNode root = builder
        .scan("EMP")
        .project(builder.alias(currentTimestampRexNode, "CT"))
        .build();
    final String expectedSql = "SELECT CURRENT_TIMESTAMP(6) AS \"CT\"\n"
        + "FROM \"scott\".\"EMP\"";
    final String expectedBiqQuery = "SELECT CAST(FORMAT_TIMESTAMP('%F %H:%M:%E6S', "
        + "CURRENT_DATETIME()) AS DATETIME) AS CT\n"
        + "FROM scott.EMP";
    final String expectedSpark = "SELECT CAST(DATE_FORMAT(CURRENT_TIMESTAMP, 'yyyy-MM-dd HH:mm:ss"
        + ".SSSSSS') AS TIMESTAMP) CT\nFROM scott.EMP";
    final String expectedHive = "SELECT CAST(DATE_FORMAT(CURRENT_TIMESTAMP, 'yyyy-MM-dd HH:mm:ss"
        + ".ssssss') AS TIMESTAMP) CT\n"
        + "FROM scott.EMP";
    assertThat(toSql(root, DatabaseProduct.CALCITE.getDialect()), isLinux(expectedSql));
    assertThat(toSql(root, DatabaseProduct.BIG_QUERY.getDialect()), isLinux(expectedBiqQuery));
    assertThat(toSql(root, DatabaseProduct.SPARK.getDialect()), isLinux(expectedSpark));
    assertThat(toSql(root, DatabaseProduct.HIVE.getDialect()), isLinux(expectedHive));
  }

  @Test void testJsonType() {
    String query = "select json_type(\"product_name\") from \"product\"";
    final String expected = "SELECT "
        + "JSON_TYPE(\"product_name\")\n"
        + "FROM \"foodmart\".\"product\"";
    sql(query).ok(expected);
  }

  @Test void testJsonDepth() {
    String query = "select json_depth(\"product_name\") from \"product\"";
    final String expected = "SELECT "
        + "JSON_DEPTH(\"product_name\")\n"
        + "FROM \"foodmart\".\"product\"";
    sql(query).ok(expected);
  }

  @Test void testJsonLength() {
    String query = "select json_length(\"product_name\", 'lax $'), "
        + "json_length(\"product_name\") from \"product\"";
    final String expected = "SELECT JSON_LENGTH(\"product_name\", 'lax $'), "
        + "JSON_LENGTH(\"product_name\")\n"
        + "FROM \"foodmart\".\"product\"";
    sql(query).ok(expected);
  }

  @Test void testJsonKeys() {
    String query = "select json_keys(\"product_name\", 'lax $') from \"product\"";
    final String expected = "SELECT JSON_KEYS(\"product_name\", 'lax $')\n"
        + "FROM \"foodmart\".\"product\"";
    sql(query).ok(expected);
  }

  @Test public void testDateSubIntervalMonthFunction() {
    String query = "select \"birth_date\" - INTERVAL -'1' MONTH from \"employee\"";
    final String expectedHive = "SELECT ADD_MONTHS(birth_date, -1)\n"
        + "FROM foodmart.employee";
    final String expectedSpark = "SELECT ADD_MONTHS(birth_date, -1)\nFROM foodmart.employee";
    final String expectedBigQuery = "SELECT DATE_SUB(birth_date, INTERVAL -1 MONTH)\n"
        + "FROM foodmart.employee";
    sql(query)
        .withHive()
        .ok(expectedHive)
        .withBigQuery()
        .ok(expectedBigQuery)
        .withSpark()
        .ok(expectedSpark);
  }

  @Test public void testDatePlusIntervalMonthFunctionWithArthOps() {
    String query = "select \"birth_date\" + -10 * INTERVAL '1' MONTH from \"employee\"";
    final String expectedHive = "SELECT ADD_MONTHS(birth_date, -10)\n"
        + "FROM foodmart.employee";
    final String expectedSpark = "SELECT ADD_MONTHS(birth_date, -10)\nFROM foodmart"
        + ".employee";
    final String expectedBigQuery = "SELECT DATE_ADD(birth_date, INTERVAL -10 MONTH)\n"
        + "FROM foodmart.employee";
    sql(query)
        .withHive()
        .ok(expectedHive)
        .withBigQuery()
        .ok(expectedBigQuery)
        .withSpark()
        .ok(expectedSpark);
  }

  @Test public void testTimestampPlusIntervalMonthFunctionWithArthOps() {
    String query = "select \"hire_date\" + -10 * INTERVAL '1' MONTH from \"employee\"";
    final String expectedBigQuery = "SELECT CAST(DATETIME_ADD(CAST(hire_date AS DATETIME), "
        + "INTERVAL "
        + "-10 MONTH) AS DATETIME)\n"
        + "FROM foodmart.employee";
    sql(query)
        .withBigQuery()
        .ok(expectedBigQuery);
  }

  @Test public void testDatePlusIntervalMonthFunctionWithCol() {
    String query = "select \"birth_date\" +  \"store_id\" * INTERVAL '10' MONTH from \"employee\"";
    final String expectedHive = "SELECT ADD_MONTHS(birth_date, store_id * 10)\n"
        + "FROM foodmart.employee";
    final String expectedSpark = "SELECT ADD_MONTHS(birth_date, store_id * 10)\nFROM "
        + "foodmart.employee";
    final String expectedBigQuery = "SELECT DATE_ADD(birth_date, INTERVAL store_id * 10 MONTH)\n"
        + "FROM foodmart.employee";
    sql(query)
        .withHive()
        .ok(expectedHive)
        .withBigQuery()
        .ok(expectedBigQuery)
        .withSpark()
        .ok(expectedSpark);
  }

  @Test public void testDatePlusIntervalMonthFunctionWithArithOp() {
    String query = "select \"birth_date\" + 10 * INTERVAL '2' MONTH from \"employee\"";
    final String expectedHive = "SELECT ADD_MONTHS(birth_date, 10 * 2)\n"
        + "FROM foodmart.employee";
    final String expectedSpark = "SELECT ADD_MONTHS(birth_date, 10 * 2)\nFROM foodmart"
        + ".employee";
    final String expectedBigQuery = "SELECT DATE_ADD(birth_date, INTERVAL 10 * 2 MONTH)\n"
        + "FROM foodmart.employee";
    sql(query)
        .withHive()
        .ok(expectedHive)
        .withBigQuery()
        .ok(expectedBigQuery)
        .withSpark()
        .ok(expectedSpark);
  }

  @Test public void testDatePlusColumnFunction() {
    String query = "select \"birth_date\" + INTERVAL '1' DAY from \"employee\"";
    final String expectedHive = "SELECT CAST(DATE_ADD(birth_date, 1) AS DATE)\n"
        + "FROM foodmart.employee";
    final String expectedSpark = "SELECT birth_date + 1\nFROM foodmart.employee";
    final String expectedBigQuery = "SELECT DATE_ADD(birth_date, INTERVAL 1 DAY)\n"
        + "FROM foodmart.employee";
    final String expectedSnowflake = "SELECT DATEADD(DAY, 1, \"birth_date\")\n"
        + "FROM \"foodmart\".\"employee\"";
    sql(query)
        .withHive()
        .ok(expectedHive)
        .withBigQuery()
        .ok(expectedBigQuery)
        .withSpark()
        .ok(expectedSpark)
        .withSnowflake()
        .ok(expectedSnowflake);
  }

  @Test public void testDateSubColumnFunction() {
    String query = "select \"birth_date\" - INTERVAL '1' DAY from \"employee\"";
    final String expectedHive = "SELECT CAST(DATE_SUB(birth_date, 1) AS DATE)\n"
        + "FROM foodmart.employee";
    final String expectedSpark = "SELECT birth_date - 1\nFROM foodmart.employee";
    final String expectedBigQuery = "SELECT DATE_SUB(birth_date, INTERVAL 1 DAY)\n"
        + "FROM foodmart.employee";
    final String expectedSnowflake = "SELECT DATEADD(DAY, -1, \"birth_date\")\n"
        + "FROM \"foodmart\".\"employee\"";
    sql(query)
        .withHive()
        .ok(expectedHive)
        .withBigQuery()
        .ok(expectedBigQuery)
        .withSpark()
        .ok(expectedSpark)
        .withSnowflake()
        .ok(expectedSnowflake);
  }

  @Test public void testDateValuePlusColumnFunction() {
    String query = "select DATE'2018-01-01' + INTERVAL '1' DAY from \"employee\"";
    final String expectedHive = "SELECT CAST(DATE_ADD(DATE '2018-01-01', 1) AS DATE)\n"
        + "FROM foodmart.employee";
    final String expectedSpark = "SELECT DATE '2018-01-01' + 1\nFROM foodmart"
        + ".employee";
    final String expectedBigQuery = "SELECT DATE_ADD(DATE '2018-01-01', INTERVAL 1 DAY)\n"
        + "FROM foodmart.employee";
    final String expectedSnowflake = "SELECT DATEADD(DAY, 1, DATE '2018-01-01')\n"
        + "FROM \"foodmart\".\"employee\"";
    sql(query)
        .withHive()
        .ok(expectedHive)
        .withBigQuery()
        .ok(expectedBigQuery)
        .withSpark()
        .ok(expectedSpark)
        .withSnowflake()
        .ok(expectedSnowflake);
  }

  @Test public void testDateValueSubColumnFunction() {
    String query = "select DATE'2018-01-01' - INTERVAL '1' DAY from \"employee\"";
    final String expectedHive = "SELECT CAST(DATE_SUB(DATE '2018-01-01', 1) AS DATE)\n"
        + "FROM foodmart.employee";
    final String expectedSpark = "SELECT DATE '2018-01-01' - 1\n"
        + "FROM foodmart.employee";
    final String expectedBigQuery = "SELECT DATE_SUB(DATE '2018-01-01', INTERVAL 1 DAY)\n"
        + "FROM foodmart.employee";
    final String expectedSnowflake = "SELECT DATEADD(DAY, -1, DATE '2018-01-01')\n"
        + "FROM \"foodmart\".\"employee\"";
    sql(query)
        .withHive()
        .ok(expectedHive)
        .withBigQuery()
        .ok(expectedBigQuery)
        .withSpark()
        .ok(expectedSpark)
        .withSnowflake()
        .ok(expectedSnowflake);
  }

  @Test public void testDateIntColumnFunction() {
    String query = "select \"birth_date\" + INTERVAL '2' day from \"employee\"";
    final String expectedHive = "SELECT CAST(DATE_ADD(birth_date, 2) AS DATE)\n"
        + "FROM foodmart.employee";
    final String expectedSpark = "SELECT birth_date + 2\nFROM foodmart.employee";
    final String expectedBigQuery = "SELECT DATE_ADD(birth_date, INTERVAL 2 DAY)\n"
        + "FROM foodmart.employee";
    final String expectedSnowflake = "SELECT DATEADD(DAY, 2, \"birth_date\")\n"
        + "FROM \"foodmart\".\"employee\"";
    sql(query)
        .withHive()
        .ok(expectedHive)
        .withBigQuery()
        .ok(expectedBigQuery)
        .withSpark()
        .ok(expectedSpark)
        .withSnowflake()
        .ok(expectedSnowflake);
  }

  @Test public void testIntervalMinute() {
    String query = "select cast(\"birth_date\" as timestamp) + INTERVAL\n"
            + "'2' minute from \"employee\"";
    final String expectedBigQuery = "SELECT TIMESTAMP_ADD(CAST(birth_date AS "
            + "DATETIME), INTERVAL 2 MINUTE)\n"
            + "FROM foodmart.employee";
    sql(query)
            .withBigQuery()
            .ok(expectedBigQuery);
  }

  @Test public void testIntervalHour() {
    String query = "select cast(\"birth_date\" as timestamp) + INTERVAL\n"
            + "'2' hour from \"employee\"";
    final String expectedBigQuery = "SELECT TIMESTAMP_ADD(CAST(birth_date AS "
            + "DATETIME), INTERVAL 2 HOUR)\n"
            + "FROM foodmart.employee";
    sql(query)
            .withBigQuery()
            .ok(expectedBigQuery);
  }
  @Test public void testIntervalSecond() {
    String query = "select cast(\"birth_date\" as timestamp) + INTERVAL '2'\n"
            + "second from \"employee\"";
    final String expectedBigQuery = "SELECT TIMESTAMP_ADD(CAST(birth_date AS"
            + " DATETIME), INTERVAL 2 SECOND)\n"
            + "FROM foodmart.employee";
    sql(query)
            .withBigQuery()
            .ok(expectedBigQuery);
  }

  @Test public void testDateSubInterFunction() {
    String query = "select \"birth_date\" - INTERVAL '2' day from \"employee\"";
    final String expectedHive = "SELECT CAST(DATE_SUB(birth_date, 2) AS DATE)\n"
        + "FROM foodmart.employee";
    final String expectedSpark = "SELECT birth_date - 2"
        + "\nFROM foodmart.employee";
    final String expectedBigQuery = "SELECT DATE_SUB(birth_date, INTERVAL 2 DAY)\n"
        + "FROM foodmart.employee";
    final String expectedSnowflake = "SELECT DATEADD(DAY, -2, \"birth_date\")\n"
        + "FROM \"foodmart\".\"employee\"";
    sql(query)
        .withHive()
        .ok(expectedHive)
        .withBigQuery()
        .ok(expectedBigQuery)
        .withSpark()
        .ok(expectedSpark)
        .withSnowflake()
        .ok(expectedSnowflake);
  }

  @Test public void testDatePlusColumnVariFunction() {
    String query = "select \"birth_date\" + \"store_id\" * INTERVAL '1' DAY from \"employee\"";
    final String expectedHive = "SELECT CAST(DATE_ADD(birth_date, store_id) AS DATE)\n"
        + "FROM foodmart.employee";
    final String expectedSpark = "SELECT birth_date + store_id"
        + "\nFROM foodmart.employee";
    final String expectedBigQuery = "SELECT DATE_ADD(birth_date, INTERVAL store_id DAY)\n"
        + "FROM foodmart.employee";
    final String expectedSnowflake = "SELECT (\"birth_date\" + \"store_id\")\n"
        + "FROM \"foodmart\".\"employee\"";
    sql(query)
        .withHive()
        .ok(expectedHive)
        .withBigQuery()
        .ok(expectedBigQuery)
        .withSpark()
        .ok(expectedSpark)
        .withSnowflake()
        .ok(expectedSnowflake);
  }

  @Test public void testDatePlusIntervalColumnFunction() {
    String query = "select \"birth_date\" +  INTERVAL '1' DAY * \"store_id\" from \"employee\"";
    final String expectedHive = "SELECT CAST(DATE_ADD(birth_date, store_id) AS DATE)\n"
        + "FROM foodmart.employee";
    final String expectedSpark = "SELECT birth_date + store_id\nFROM foodmart"
        + ".employee";
    final String expectedBigQuery = "SELECT DATE_ADD(birth_date, INTERVAL store_id DAY)\n"
        + "FROM foodmart.employee";
    final String expectedSnowflake = "SELECT DATEADD(DAY, '1' * \"store_id\", \"birth_date\")\n"
        + "FROM \"foodmart\".\"employee\"";
    sql(query)
        .withHive()
        .ok(expectedHive)
        .withBigQuery()
        .ok(expectedBigQuery)
        .withSpark()
        .ok(expectedSpark)
        .withSnowflake()
        .ok(expectedSnowflake);
  }

  @Test public void testDatePlusIntervalIntFunction() {
    String query = "select \"birth_date\" +  INTERVAL '1' DAY * 10 from \"employee\"";
    final String expectedHive = "SELECT CAST(DATE_ADD(birth_date, 10) AS DATE)\n"
        + "FROM foodmart.employee";
    final String expectedSpark = "SELECT birth_date + 10\n"
        + "FROM foodmart.employee";
    final String expectedBigQuery = "SELECT DATE_ADD(birth_date, INTERVAL 10 DAY)\n"
        + "FROM foodmart.employee";
    final String expectedSnowflake = "SELECT DATEADD(DAY, '1' * 10, \"birth_date\")\n"
        + "FROM \"foodmart\".\"employee\"";
    sql(query)
        .withHive()
        .ok(expectedHive)
        .withBigQuery()
        .ok(expectedBigQuery)
        .withSpark()
        .ok(expectedSpark)
        .withSnowflake()
        .ok(expectedSnowflake);
  }

  @Test public void testDateSubColumnVariFunction() {
    String query = "select \"birth_date\" - \"store_id\" * INTERVAL '1' DAY from \"employee\"";
    final String expectedHive = "SELECT CAST(DATE_SUB(birth_date, store_id) AS DATE)\n"
        + "FROM foodmart.employee";
    final String expectedSpark = "SELECT birth_date - store_id"
        + "\nFROM foodmart.employee";
    final String expectedBigQuery = "SELECT DATE_SUB(birth_date, INTERVAL store_id DAY)\n"
        + "FROM foodmart.employee";
    final String expectedSnowflake = "SELECT (\"birth_date\" - \"store_id\")\n"
        + "FROM \"foodmart\".\"employee\"";
    sql(query)
        .withHive()
        .ok(expectedHive)
        .withBigQuery()
        .ok(expectedBigQuery)
        .withSpark()
        .ok(expectedSpark)
        .withSnowflake()
        .ok(expectedSnowflake);
  }

  @Test public void testDateValuePlusColumnVariFunction() {
    String query = "select DATE'2018-01-01' + \"store_id\" * INTERVAL '1' DAY from \"employee\"";
    final String expectedHive = "SELECT CAST(DATE_ADD(DATE '2018-01-01', store_id) AS DATE)\n"
        + "FROM foodmart.employee";
    final String expectedSpark = "SELECT DATE '2018-01-01' + store_id\nFROM "
        + "foodmart.employee";
    final String expectedBigQuery = "SELECT DATE_ADD(DATE '2018-01-01', INTERVAL store_id DAY)\n"
        + "FROM foodmart.employee";
    final String expectedSnowflake = "SELECT (DATE '2018-01-01' + \"store_id\")\n"
        + "FROM \"foodmart\".\"employee\"";
    sql(query)
        .withHive()
        .ok(expectedHive)
        .withBigQuery()
        .ok(expectedBigQuery)
        .withSpark()
        .ok(expectedSpark)
        .withSnowflake()
        .ok(expectedSnowflake);
  }

  @Test public void testDatePlusColumnFunctionWithArithOp() {
    String query = "select \"birth_date\" + \"store_id\" *11 * INTERVAL '1' DAY from \"employee\"";
    final String expectedHive = "SELECT CAST(DATE_ADD(birth_date, store_id * 11) AS DATE)\n"
        + "FROM foodmart.employee";
    final String expectedSpark = "SELECT birth_date + store_id * 11\nFROM "
        +  "foodmart.employee";
    final String expectedBigQuery = "SELECT DATE_ADD(birth_date, INTERVAL store_id * 11 DAY)\n"
        + "FROM foodmart.employee";
    final String expectedSnowflake = "SELECT (\"birth_date\" + \"store_id\" * 11)\n"
        + "FROM \"foodmart\".\"employee\"";
    sql(query)
        .withHive()
        .ok(expectedHive)
        .withBigQuery()
        .ok(expectedBigQuery)
        .withSpark()
        .ok(expectedSpark)
        .withSnowflake()
        .ok(expectedSnowflake);
  }

  @Test public void testDatePlusColumnFunctionVariWithArithOp() {
    String query = "select \"birth_date\" + \"store_id\"  * INTERVAL '11' DAY from \"employee\"";
    final String expectedHive = "SELECT CAST(DATE_ADD(birth_date, store_id * 11) AS DATE)\n"
        + "FROM foodmart.employee";
    final String expectedSpark = "SELECT birth_date + store_id * 11\nFROM "
        + "foodmart.employee";
    final String expectedBigQuery = "SELECT DATE_ADD(birth_date, INTERVAL store_id * 11 DAY)\n"
        + "FROM foodmart.employee";
    final String expectedSnowflake = "SELECT (\"birth_date\" + \"store_id\" * 11)\n"
        + "FROM \"foodmart\".\"employee\"";
    sql(query)
        .withHive()
        .ok(expectedHive)
        .withBigQuery()
        .ok(expectedBigQuery)
        .withSpark()
        .ok(expectedSpark)
        .withSnowflake()
        .ok(expectedSnowflake);
  }

  @Test public void testDateSubColumnFunctionVariWithArithOp() {
    String query = "select \"birth_date\" - \"store_id\"  * INTERVAL '11' DAY from \"employee\"";
    final String expectedHive = "SELECT CAST(DATE_SUB(birth_date, store_id * 11) AS DATE)\n"
        + "FROM foodmart.employee";
    final String expectedSpark = "SELECT birth_date - store_id * 11\nFROM "
        + "foodmart.employee";
    final String expectedBigQuery = "SELECT DATE_SUB(birth_date, INTERVAL store_id * 11 DAY)\n"
        + "FROM foodmart.employee";
    final String expectedSnowflake = "SELECT (\"birth_date\" - \"store_id\" * 11)\n"
        + "FROM \"foodmart\".\"employee\"";
    sql(query)
        .withHive()
        .ok(expectedHive)
        .withBigQuery()
        .ok(expectedBigQuery)
        .withSpark()
        .ok(expectedSpark)
        .withSnowflake()
        .ok(expectedSnowflake);
  }

  @Test public void testDatePlusIntervalDayFunctionWithArithOp() {
    String query = "select \"birth_date\" + 10 * INTERVAL '2' DAY from \"employee\"";
    final String expectedHive = "SELECT CAST(DATE_ADD(birth_date, 10 * 2) AS DATE)\n"
        + "FROM foodmart.employee";
    final String expectedSpark = "SELECT birth_date + 10 * 2\n"
        + "FROM foodmart.employee";
    final String expectedBigQuery = "SELECT DATE_ADD(birth_date, INTERVAL 10 * 2 DAY)\n"
        + "FROM foodmart.employee";
    final String expectedSnowflake = "SELECT (\"birth_date\" + 10 * 2)\n"
        + "FROM \"foodmart\".\"employee\"";
    sql(query)
        .withHive()
        .ok(expectedHive)
        .withBigQuery()
        .ok(expectedBigQuery)
        .withSpark()
        .ok(expectedSpark)
        .withSnowflake()
        .ok(expectedSnowflake);
  }

  @Test public void testIntervalDayPlusDateFunction() {
    String query = "select  INTERVAL '1' DAY + \"birth_date\" from \"employee\"";
    final String expectedHive = "SELECT CAST(DATE_ADD(birth_date, 1) AS DATE)\n"
        + "FROM foodmart.employee";
    final String expectedSpark = "SELECT birth_date + 1\n"
        + "FROM foodmart.employee";
    final String expectedBigQuery = "SELECT DATE_ADD(birth_date, INTERVAL 1 DAY)\n"
        + "FROM foodmart.employee";
    final String expectedSnowflake = "SELECT DATEADD(DAY, 1, \"birth_date\")\n"
        + "FROM \"foodmart\".\"employee\"";
    sql(query)
        .withHive()
        .ok(expectedHive)
        .withBigQuery()
        .ok(expectedBigQuery)
        .withSpark()
        .ok(expectedSpark)
        .withSnowflake()
        .ok(expectedSnowflake);
  }

  @Test public void testIntervalHourToSecond() {
    String query = "SELECT CURRENT_TIMESTAMP + INTERVAL '06:10:30' HOUR TO SECOND,"
        + "CURRENT_TIMESTAMP - INTERVAL '06:10:30' HOUR TO SECOND "
        + "FROM \"employee\"";
    final String expectedBQ = "SELECT TIMESTAMP_ADD(CURRENT_DATETIME(), INTERVAL 22230 SECOND), "
            + "TIMESTAMP_SUB(CURRENT_DATETIME(), INTERVAL 22230 SECOND)\n"
            + "FROM foodmart.employee";
    sql(query)
        .withBigQuery()
        .ok(expectedBQ);
  }

  @Test public void testUnparseMinusCallWithReturnTypeOfTimestampWithZoneToTimestampSub() {
    final RelBuilder relBuilder = relBuilder();
    final RexBuilder rexBuilder = relBuilder.getRexBuilder();

    final RexLiteral literalTimestampLTZ =
        rexBuilder.makeTimestampWithLocalTimeZoneLiteral(
            new TimestampString(2022, 2, 18, 8, 23, 45), 0);

    final RexLiteral intervalLiteral = rexBuilder.makeIntervalLiteral(new BigDecimal(1000),
        new SqlIntervalQualifier(MICROSECOND, null, SqlParserPos.ZERO));

    final RexNode minusCall =
        relBuilder.call(SqlStdOperatorTable.MINUS, literalTimestampLTZ, intervalLiteral);

    final RelNode root = relBuilder
                            .values(new String[] {"c"}, 1)
                            .project(minusCall)
                            .build();

    final String expectedBigQuery = "SELECT TIMESTAMP_SUB(TIMESTAMP '2022-02-18 08:23:45'"
        + ", INTERVAL 1 MICROSECOND) AS `$f0`";

    assertThat(toSql(root, DatabaseProduct.BIG_QUERY.getDialect()), isLinux(expectedBigQuery));
  }

  @Test public void testUnparsePlusCallWithReturnTypeOfTimestampWithZoneToTimestampAdd() {
    final RelBuilder relBuilder = relBuilder();
    final RexBuilder rexBuilder = relBuilder.getRexBuilder();

    final RexLiteral literalTimestampLTZ =
        rexBuilder.makeTimestampWithLocalTimeZoneLiteral(
            new TimestampString(2022, 2, 18, 8, 23, 45), 0);

    final RexLiteral intervalLiteral = rexBuilder.makeIntervalLiteral(new BigDecimal(1000),
        new SqlIntervalQualifier(MICROSECOND, null, SqlParserPos.ZERO));

    final RexNode plusCall =
        relBuilder.call(SqlStdOperatorTable.PLUS, literalTimestampLTZ, intervalLiteral);

    final RelNode root = relBuilder
        .values(new String[] {"c"}, 1)
        .project(plusCall)
        .build();

    final String expectedBigQuery = "SELECT TIMESTAMP_ADD(TIMESTAMP '2022-02-18 08:23:45',"
        + " INTERVAL 1 MICROSECOND) AS `$f0`";

    assertThat(toSql(root, DatabaseProduct.BIG_QUERY.getDialect()), isLinux(expectedBigQuery));
  }

  @Test public void truncateFunctionEmulationForBigQuery() {
    String query = "select truncate(2.30259, 3) from \"employee\"";
    final String expectedBigQuery = "SELECT TRUNC(2.30259, 3)\n"
        + "FROM foodmart.employee";
    sql(query)
        .withBigQuery().ok(expectedBigQuery);
  }

  @Test public void truncateFunctionWithSingleOperandEmulationForBigQuery() {
    String query = "select truncate(2.30259) from \"employee\"";
    final String expectedBigQuery = "SELECT TRUNC(2.30259)\n"
        + "FROM foodmart.employee";
    sql(query)
        .withBigQuery().ok(expectedBigQuery);
  }

  @Test public void extractFunctionEmulation() {
    String query = "select extract(year from \"hire_date\") from \"employee\"";
    final String expectedHive = "SELECT YEAR(hire_date)\n"
        + "FROM foodmart.employee";
    final String expectedSpark = "SELECT YEAR(hire_date)\n"
        + "FROM foodmart.employee";
    final String expectedBigQuery = "SELECT EXTRACT(YEAR FROM hire_date)\n"
        + "FROM foodmart.employee";
    final String expectedMsSql = "SELECT YEAR([hire_date])\n"
        + "FROM [foodmart].[employee]";
    sql(query)
        .withHive()
        .ok(expectedHive)
        .withSpark()
        .ok(expectedSpark)
        .withBigQuery()
        .ok(expectedBigQuery)
        .withMssql()
        .ok(expectedMsSql);
  }

  @Test public void extractMinuteFunctionEmulation() {
    String query = "select extract(minute from \"hire_date\") from \"employee\"";
    final String expectedBigQuery = "SELECT EXTRACT(MINUTE FROM hire_date)\n"
        + "FROM foodmart.employee";
    final String expectedMsSql = "SELECT DATEPART(MINUTE, [hire_date])\n"
        + "FROM [foodmart].[employee]";
    sql(query)
        .withBigQuery()
        .ok(expectedBigQuery)
        .withMssql()
        .ok(expectedMsSql);
  }

  @Test public void extractSecondFunctionEmulation() {
    String query = "select extract(second from \"hire_date\") from \"employee\"";
    final String expectedBigQuery = "SELECT EXTRACT(SECOND FROM hire_date)\n"
        + "FROM foodmart.employee";
    final String expectedMsSql = "SELECT DATEPART(SECOND, [hire_date])\n"
        + "FROM [foodmart].[employee]";
    sql(query)
        .withBigQuery()
        .ok(expectedBigQuery)
        .withMssql()
        .ok(expectedMsSql);
  }

  @Test public void selectWithoutFromEmulationForHiveAndSparkAndBigquery() {
    String query = "select 2 + 2";
    final String expected = "SELECT 2 + 2";
    sql(query)
        .withHive()
        .ok(expected)
        .withSpark()
        .ok(expected)
        .withBigQuery()
        .ok(expected);
  }

  @Test public void currentTimestampFunctionForHiveAndSparkAndBigquery() {
    String query = "select current_timestamp";
    final String expectedHiveQuery = "SELECT CURRENT_TIMESTAMP `CURRENT_TIMESTAMP`";
    final String expectedSparkQuery = "SELECT CURRENT_TIMESTAMP `CURRENT_TIMESTAMP`";
    final String expectedBigQuery = "SELECT CURRENT_DATETIME() AS CURRENT_TIMESTAMP";

    sql(query)
        .withHiveIdentifierQuoteString()
        .ok(expectedHiveQuery)
        .withSparkIdentifierQuoteString()
        .ok(expectedSparkQuery)
        .withBigQuery()
        .ok(expectedBigQuery);
  }

  @Test public void concatFunctionEmulationForHiveAndSparkAndBigQuery() {
    String query = "select 'foo' || 'bar' from \"employee\"";
    final String expected = "SELECT CONCAT('foo', 'bar')\n"
        + "FROM foodmart.employee";
    final String mssql = "SELECT CONCAT('foo', 'bar')\n"
            + "FROM [foodmart].[employee]";
    final String expectedSpark = "SELECT 'foo' || 'bar'\n"
        + "FROM foodmart.employee";
    sql(query)
        .withHive()
        .ok(expected)
        .withSpark()
        .ok(expectedSpark)
        .withBigQuery()
        .ok(expected)
        .withMssql()
        .ok(mssql);
  }

  @Test void testJsonRemove() {
    String query = "select json_remove(\"product_name\", '$[0]') from \"product\"";
    final String expected = "SELECT JSON_REMOVE(\"product_name\", '$[0]')\n"
        + "FROM \"foodmart\".\"product\"";
    sql(query).ok(expected);
  }
/*
  @Test void testUnionAllWithNoOperandsUsingOracleDialect() {
    String query = "select A.\"department_id\" "
        + "from \"foodmart\".\"employee\" A "
        + " where A.\"department_id\" = ( select min( A.\"department_id\") from \"foodmart\""
        + ".\"department\" B where 1=2 )";
    final String expected = "SELECT \"employee\".\"department_id\"\n"
        + "FROM \"foodmart\".\"employee\"\n"
        + "INNER JOIN (SELECT \"t1\".\"department_id\" \"department_id0\", MIN(\"t1\""
        + ".\"department_id\") \"EXPR$0\"\n"
        + "FROM (SELECT NULL \"department_id\", NULL \"department_description\"\nFROM "
        + "\"DUAL\"\nWHERE 1 = 0) \"t\",\n"
        + "(SELECT \"department_id\"\nFROM \"foodmart\".\"employee\"\nGROUP BY \"department_id\")"
        + " \"t1\"\n"
        + "GROUP BY \"t1\".\"department_id\") \"t3\" ON \"employee\".\"department_id\" = \"t3\""
        + ".\"department_id0\""
        + " AND \"employee\".\"department_id\" = \"t3\".\"EXPR$0\"";
    sql(query).withOracle().ok(expected);
  }*/

  /*@Test void testUnionAllWithNoOperands() {
    String query = "select A.\"department_id\" "
        + "from \"foodmart\".\"employee\" A "
        + " where A.\"department_id\" = ( select min( A.\"department_id\") from \"foodmart\""
        + ".\"department\" B where 1=2 )";
    final String expected = "SELECT \"employee\".\"department_id\"\n"
        + "FROM \"foodmart\".\"employee\"\n"
        + "INNER JOIN (SELECT \"t1\".\"department_id\" AS \"department_id0\","
        + " MIN(\"t1\".\"department_id\") AS \"EXPR$0\"\n"
        + "FROM (SELECT *\nFROM (VALUES (NULL, NULL))"
        + " AS \"t\" (\"department_id\", \"department_description\")"
        + "\nWHERE 1 = 0) AS \"t\","
        + "\n(SELECT \"department_id\"\nFROM \"foodmart\".\"employee\""
        + "\nGROUP BY \"department_id\") AS \"t1\""
        + "\nGROUP BY \"t1\".\"department_id\") AS \"t3\" "
        + "ON \"employee\".\"department_id\" = \"t3\".\"department_id0\""
        + " AND \"employee\".\"department_id\" = \"t3\".\"EXPR$0\"";
    sql(query).ok(expected);
  }*/

  @Test void testSmallintOracle() {
    String query = "SELECT CAST(\"department_id\" AS SMALLINT) FROM \"employee\"";
    String expected = "SELECT CAST(\"department_id\" AS NUMBER(5))\n"
        + "FROM \"foodmart\".\"employee\"";
    sql(query)
        .withOracle()
        .ok(expected);
  }

  @Test void testBigintOracle() {
    String query = "SELECT CAST(\"department_id\" AS BIGINT) FROM \"employee\"";
    String expected = "SELECT CAST(\"department_id\" AS NUMBER(19))\n"
        + "FROM \"foodmart\".\"employee\"";
    sql(query)
        .withOracle()
        .ok(expected);
  }

  @Test void testDoubleOracle() {
    String query = "SELECT CAST(\"department_id\" AS DOUBLE) FROM \"employee\"";
    String expected = "SELECT CAST(\"department_id\" AS DOUBLE PRECISION)\n"
        + "FROM \"foodmart\".\"employee\"";
    sql(query)
        .withOracle()
        .ok(expected);
  }

  @Test void testDateLiteralOracle() {
    String query = "SELECT DATE '1978-05-02' FROM \"employee\"";
    String expected = "SELECT TO_DATE('1978-05-02', 'YYYY-MM-DD')\n"
        + "FROM \"foodmart\".\"employee\"";
    sql(query)
        .withOracle()
        .ok(expected);
  }

  @Test void testTimestampLiteralOracle() {
    String query = "SELECT TIMESTAMP '1978-05-02 12:34:56.78' FROM \"employee\"";
    String expected = "SELECT TO_TIMESTAMP('1978-05-02 12:34:56.78',"
        + " 'YYYY-MM-DD HH24:MI:SS.FF')\n"
        + "FROM \"foodmart\".\"employee\"";
    sql(query)
        .withOracle()
        .ok(expected);
  }

  @Test void testTimeLiteralOracle() {
    String query = "SELECT TIME '12:34:56.78' FROM \"employee\"";
    String expected = "SELECT TO_TIME('12:34:56.78', 'HH24:MI:SS.FF')\n"
        + "FROM \"foodmart\".\"employee\"";
    sql(query)
        .withOracle()
        .ok(expected);
  }


  @Test public void testSelectWithGroupByOnColumnNotPresentInProjection() {
    String query = "select \"t1\".\"department_id\" from\n"
        + "\"foodmart\".\"employee\" as \"t1\" inner join \"foodmart\".\"department\" as \"t2\"\n"
        + "on \"t1\".\"department_id\" = \"t2\".\"department_id\"\n"
        + "group by \"t2\".\"department_id\", \"t1\".\"department_id\"";
    final String expected = "SELECT t0.department_id\n"
        + "FROM (SELECT department.department_id AS department_id0, employee.department_id\n"
        + "FROM foodmart.employee\n"
        + "INNER JOIN foodmart.department ON employee.department_id = department.department_id\n"
        + "GROUP BY department_id0, employee.department_id) AS t0";
    sql(query).withBigQuery().ok(expected);
  }

  @Test void testSupportsDataType() {
    final RelDataTypeFactory typeFactory =
        new SqlTypeFactoryImpl(RelDataTypeSystem.DEFAULT);
    final RelDataType booleanDataType = typeFactory.createSqlType(SqlTypeName.BOOLEAN);
    final RelDataType integerDataType = typeFactory.createSqlType(SqlTypeName.INTEGER);
    final SqlDialect oracleDialect = SqlDialect.DatabaseProduct.ORACLE.getDialect();
    assertFalse(oracleDialect.supportsDataType(booleanDataType));
    assertTrue(oracleDialect.supportsDataType(integerDataType));
    final SqlDialect postgresqlDialect = SqlDialect.DatabaseProduct.POSTGRESQL.getDialect();
    assertTrue(postgresqlDialect.supportsDataType(booleanDataType));
    assertTrue(postgresqlDialect.supportsDataType(integerDataType));
  }

  /** Test case for
   * <a href="https://issues.apache.org/jira/browse/CALCITE-4150">[CALCITE-4150]
   * JDBC adapter throws UnsupportedOperationException when generating SQL
   * for untyped NULL literal</a>. */
  @Test void testSelectRawNull() {
    final String query = "SELECT NULL FROM \"product\"";
    final String expected = "SELECT NULL\n"
        + "FROM \"foodmart\".\"product\"";
    sql(query).ok(expected);
  }

  @Test void testSelectRawNullWithAlias() {
    final String query = "SELECT NULL AS DUMMY FROM \"product\"";
    final String expected = "SELECT NULL AS \"DUMMY\"\n"
        + "FROM \"foodmart\".\"product\"";
    sql(query).ok(expected);
  }

  @Test void testSelectNullWithCast() {
    final String query = "SELECT CAST(NULL AS INT)";
    final String expected = "SELECT *\n"
        + "FROM (VALUES (NULL)) AS \"t\" (\"EXPR$0\")";
    sql(query).ok(expected);
    // validate
    sql(expected).exec();
  }

  @Test void testSelectNullWithCount() {
    final String query = "SELECT COUNT(CAST(NULL AS INT))";
    final String expected = "SELECT COUNT(\"$f0\")\n"
        + "FROM (VALUES (NULL)) AS \"t\" (\"$f0\")";
    sql(query).ok(expected);
    // validate
    sql(expected).exec();
  }

  @Test void testSelectNullWithGroupByNull() {
    final String query = "SELECT COUNT(CAST(NULL AS INT))\n"
        + "FROM (VALUES  (0))AS \"t\"\n"
        + "GROUP BY CAST(NULL AS VARCHAR CHARACTER SET \"ISO-8859-1\")";
    final String expected = "SELECT COUNT(\"$f1\")\n"
        + "FROM (VALUES (NULL, NULL)) AS \"t\" (\"$f0\", \"$f1\")\n"
        + "GROUP BY \"$f0\"";
    sql(query).ok(expected);
    // validate
    sql(expected).exec();
  }

  @Test void testSelectNullWithGroupByVar() {
    final String query = "SELECT COUNT(CAST(NULL AS INT))\n"
        + "FROM \"account\" AS \"t\"\n"
        + "GROUP BY \"account_type\"";
    final String expected = "SELECT COUNT(CAST(NULL AS INTEGER))\n"
        + "FROM \"foodmart\".\"account\"\n"
        + "GROUP BY \"account_type\"";
    sql(query).ok(expected);
    // validate
    sql(expected).exec();
  }

  @Test void testSelectNullWithInsert() {
    final String query = "insert into\n"
        + "\"account\"(\"account_id\",\"account_parent\",\"account_type\",\"account_rollup\")\n"
        + "select 1, cast(NULL AS INT), cast(123 as varchar), cast(123 as varchar)";
    final String expected = "INSERT INTO \"foodmart\".\"account\" ("
        + "\"account_id\", \"account_parent\", \"account_description\", "
        + "\"account_type\", \"account_rollup\", \"Custom_Members\")\n"
        + "(SELECT \"EXPR$0\" AS \"account_id\","
        + " \"EXPR$1\" AS \"account_parent\","
        + " CAST(NULL AS VARCHAR(30) CHARACTER SET \"ISO-8859-1\") "
        + "AS \"account_description\","
        + " \"EXPR$2\" AS \"account_type\", "
        + "\"EXPR$3\" AS \"account_rollup\","
        + " CAST(NULL AS VARCHAR(255) CHARACTER SET \"ISO-8859-1\") "
        + "AS \"Custom_Members\"\n"
        + "FROM (VALUES (1, NULL, '123', '123')) "
        + "AS \"t\" (\"EXPR$0\", \"EXPR$1\", \"EXPR$2\", \"EXPR$3\"))";
    sql(query).ok(expected);
    // validate
    sql(expected).exec();
  }

  @Test void testSelectNullWithInsertFromJoin() {
    final String query = "insert into\n"
        + "\"account\"(\"account_id\",\"account_parent\",\n"
        + "\"account_type\",\"account_rollup\")\n"
        + "select \"product\".\"product_id\",\n"
        + "cast(NULL AS INT),\n"
        + "cast(\"product\".\"product_id\" as varchar),\n"
        + "cast(\"sales_fact_1997\".\"store_id\" as varchar)\n"
        + "from \"product\"\n"
        + "inner join \"sales_fact_1997\"\n"
        + "on \"product\".\"product_id\" = \"sales_fact_1997\".\"product_id\"";
    final String expected = "INSERT INTO \"foodmart\".\"account\" "
        + "(\"account_id\", \"account_parent\", \"account_description\", "
        + "\"account_type\", \"account_rollup\", \"Custom_Members\")\n"
        + "(SELECT \"product\".\"product_id\" AS \"account_id\", "
        + "CAST(NULL AS INTEGER) AS \"account_parent\", CAST(NULL AS VARCHAR"
        + "(30) CHARACTER SET \"ISO-8859-1\") AS \"account_description\", "
        + "CAST(\"product\".\"product_id\" AS VARCHAR CHARACTER SET "
        + "\"ISO-8859-1\") AS \"account_type\", "
        + "CAST(\"sales_fact_1997\".\"store_id\" AS VARCHAR CHARACTER SET \"ISO-8859-1\") AS "
        + "\"account_rollup\", "
        + "CAST(NULL AS VARCHAR(255) CHARACTER SET \"ISO-8859-1\") AS \"Custom_Members\"\n"
        + "FROM \"foodmart\".\"product\"\n"
        + "INNER JOIN \"foodmart\".\"sales_fact_1997\" "
        + "ON \"product\".\"product_id\" = \"sales_fact_1997\".\"product_id\")";
    sql(query).ok(expected);
    // validate
    sql(expected).exec();
  }

  @Test void testCastDecimalOverflow() {
    final String query =
        "SELECT CAST('11111111111111111111111111111111.111111' AS DECIMAL(38,6)) AS \"num\" from \"product\"";
    final String expected =
        "SELECT CAST('11111111111111111111111111111111.111111' AS DECIMAL(19, 6)) AS \"num\"\n"
            + "FROM \"foodmart\".\"product\"";
    sql(query).ok(expected);

    final String query2 =
        "SELECT CAST(1111111 AS DECIMAL(5,2)) AS \"num\" from \"product\"";
    final String expected2 =
        "SELECT CAST(1111111 AS DECIMAL(5, 2)) AS \"num\"\nFROM \"foodmart\".\"product\"";
    sql(query2).ok(expected2);
  }

  @Test void testCastInStringIntegerComparison() {
    final String query = "select \"employee_id\" "
        + "from \"foodmart\".\"employee\" "
        + "where 10 = cast('10' as int) and \"birth_date\" = cast('1914-02-02' as date) or "
        + "\"hire_date\" = cast('1996-01-01 '||'00:00:00' as timestamp)";
    final String expected = "SELECT \"employee_id\"\n"
        + "FROM \"foodmart\".\"employee\"\n"
        + "WHERE 10 = '10' AND \"birth_date\" = '1914-02-02' OR \"hire_date\" = '1996-01-01 ' || "
        + "'00:00:00'";
    final String expectedBiqquery = "SELECT employee_id\n"
        + "FROM foodmart.employee\n"
        + "WHERE 10 = CAST('10' AS INT64) AND birth_date = '1914-02-02' OR hire_date = "
        + "CAST(CONCAT('1996-01-01 ', '00:00:00') AS DATETIME)";
    sql(query)
        .ok(expected)
        .withBigQuery()
        .ok(expectedBiqquery);
  }

  @Test void testDialectQuoteStringLiteral() {
    dialects().forEach((dialect, databaseProduct) -> {
      assertThat(dialect.quoteStringLiteral(""), is("''"));
      assertThat(dialect.quoteStringLiteral("can't run"),
          databaseProduct == DatabaseProduct.BIG_QUERY
              ? is("'can\\'t run'")
              : is("'can''t run'"));

      assertThat(dialect.unquoteStringLiteral("''"), is(""));
      if (databaseProduct == DatabaseProduct.BIG_QUERY) {
        assertThat(dialect.unquoteStringLiteral("'can\\'t run'"),
            is("can't run"));
      } else {
        assertThat(dialect.unquoteStringLiteral("'can't run'"),
            is("can't run"));
      }
    });
  }

  @Test public void testToNumberFunctionHandlingHexaToInt() {
    String query = "select TO_NUMBER('03ea02653f6938ba','XXXXXXXXXXXXXXXX')";
    final String expected = "SELECT CAST(CONV('03ea02653f6938ba', 16, 10) AS BIGINT)";
    final String expectedBigQuery = "SELECT CAST(CONCAT('0x', '03ea02653f6938ba') AS INT64)";
    final String expectedSnowFlake = "SELECT TO_NUMBER('03ea02653f6938ba', 'XXXXXXXXXXXXXXXX')";
    sql(query)
        .withHive()
        .ok(expected)
        .withSpark()
        .ok(expected)
        .withBigQuery()
        .ok(expectedBigQuery)
        .withSnowflake()
        .ok(expectedSnowFlake);
  }

  @Test public void testToNumberFunctionHandlingFloatingPoint() {
    String query = "select TO_NUMBER('-1.7892','9.9999')";
    final String expected = "SELECT CAST('-1.7892' AS FLOAT)";
    final String expectedBigQuery = "SELECT CAST('-1.7892' AS FLOAT64)";
    final String expectedSnowFlake = "SELECT TO_NUMBER('-1.7892', 38, 4)";
    sql(query)
        .withHive()
        .ok(expected)
        .withSpark()
        .ok(expected)
        .withBigQuery()
        .ok(expectedBigQuery)
        .withSnowflake()
        .ok(expectedSnowFlake);
  }

  @Test public void testToNumberFunctionWithColumns() {
    String query = "SELECT TO_NUMBER(\"first_name\", '000') FROM \"foodmart\""
        + ".\"employee\"";
    final String expectedBigQuery = "SELECT CAST(first_name AS INT64)\n"
        + "FROM foodmart.employee";
    sql(query)
        .withBigQuery()
        .ok(expectedBigQuery);
  }

  @Test public void testOver() {
    String query = "SELECT distinct \"product_id\", MAX(\"product_id\") \n"
        + "OVER(PARTITION BY \"product_id\") AS abc\n"
        + "FROM \"product\"";
    final String expected = "SELECT product_id, MAX(product_id) OVER "
        + "(PARTITION BY product_id RANGE BETWEEN UNBOUNDED PRECEDING AND UNBOUNDED FOLLOWING) ABC\n"
        + "FROM foodmart.product\n"
        + "GROUP BY product_id, MAX(product_id) OVER (PARTITION BY product_id "
        + "RANGE BETWEEN UNBOUNDED PRECEDING AND UNBOUNDED FOLLOWING)";
    final String expectedBQ = "SELECT product_id, ABC\n"
        + "FROM (SELECT product_id, MAX(product_id) OVER "
        + "(PARTITION BY product_id RANGE BETWEEN UNBOUNDED PRECEDING AND UNBOUNDED FOLLOWING) AS ABC\n"
        + "FROM foodmart.product) AS t\n"
        + "GROUP BY product_id, ABC";
    final String expectedSnowFlake = "SELECT \"product_id\", MAX(\"product_id\") OVER "
        + "(PARTITION BY \"product_id\" ORDER BY \"product_id\" ROWS "
        + "BETWEEN UNBOUNDED PRECEDING AND UNBOUNDED FOLLOWING) AS \"ABC\"\n"
        + "FROM \"foodmart\".\"product\"\n"
        + "GROUP BY \"product_id\", MAX(\"product_id\") OVER (PARTITION BY \"product_id\" "
        + "ORDER BY \"product_id\" ROWS BETWEEN UNBOUNDED PRECEDING AND "
        + "UNBOUNDED FOLLOWING)";
    final String mssql = "SELECT [product_id], MAX([product_id]) OVER (PARTITION "
        + "BY [product_id] ORDER BY [product_id] ROWS BETWEEN UNBOUNDED PRECEDING AND "
        + "UNBOUNDED FOLLOWING) AS [ABC]\n"
        + "FROM [foodmart].[product]\n"
        + "GROUP BY [product_id], MAX([product_id]) OVER (PARTITION BY [product_id] "
        + "ORDER BY [product_id] ROWS BETWEEN UNBOUNDED PRECEDING AND UNBOUNDED FOLLOWING)";
    sql(query)
      .withHive()
      .ok(expected)
      .withSpark()
      .ok(expected)
      .withBigQuery()
      .ok(expectedBQ)
      .withSnowflake()
      .ok(expectedSnowFlake)
      .withMssql()
      .ok(mssql);
  }

  @Test public void testNtileFunction() {
    String query = "SELECT ntile(2)\n"
        + "OVER(order BY \"product_id\") AS abc\n"
        + "FROM \"product\"";
    final String expectedBQ = "SELECT NTILE(2) OVER (ORDER BY product_id IS NULL, product_id) "
        + "AS ABC\n"
        + "FROM foodmart.product";
    sql(query)
      .withBigQuery()
      .ok(expectedBQ);
  }

  @Test public void testCountWithWindowFunction() {
    String query = "Select count(*) over() from \"product\"";
    String expected = "SELECT COUNT(*) OVER (RANGE BETWEEN UNBOUNDED PRECEDING "
        + "AND UNBOUNDED FOLLOWING)\n"
        + "FROM foodmart.product";
    String expectedBQ = "SELECT COUNT(*) OVER (RANGE BETWEEN UNBOUNDED PRECEDING "
        + "AND UNBOUNDED FOLLOWING)\n"
        + "FROM foodmart.product";
    final String expectedSnowFlake = "SELECT COUNT(*) OVER (ORDER BY 0 "
        + "ROWS BETWEEN UNBOUNDED PRECEDING AND UNBOUNDED FOLLOWING)\n"
        + "FROM \"foodmart\".\"product\"";
    final String mssql = "SELECT COUNT(*) OVER ()\n"
        + "FROM [foodmart].[product]";
    sql(query)
      .withHive()
      .ok(expected)
      .withSpark()
      .ok(expected)
      .withBigQuery()
      .ok(expectedBQ)
      .withSnowflake()
      .ok(expectedSnowFlake)
      .withMssql()
      .ok(mssql);
  }

  @Test public void testOrderByInWindowFunction() {
    String query = "select \"first_name\", COUNT(\"department_id\") as "
        + "\"department_id_number\", ROW_NUMBER() OVER (ORDER BY "
        + "\"department_id\" ASC), SUM(\"department_id\") OVER "
        + "(ORDER BY \"department_id\" ASC) \n"
        + "from \"foodmart\".\"employee\" \n"
        + "GROUP by \"first_name\", \"department_id\"";
    final String expected = "SELECT first_name, department_id_number, ROW_NUMBER() "
        + "OVER (ORDER BY department_id IS NULL, department_id), SUM(department_id) "
        + "OVER (ORDER BY department_id IS NULL, department_id "
        + "RANGE BETWEEN UNBOUNDED PRECEDING AND CURRENT ROW)\n"
        + "FROM (SELECT first_name, department_id, COUNT(*) department_id_number\n"
        + "FROM foodmart.employee\n"
        + "GROUP BY first_name, department_id) t0";
    final String expectedSpark = "SELECT first_name, department_id_number, ROW_NUMBER() "
        + "OVER (ORDER BY department_id NULLS LAST), SUM(department_id) "
        + "OVER (ORDER BY department_id NULLS LAST "
        + "RANGE BETWEEN UNBOUNDED PRECEDING AND CURRENT ROW)\n"
        + "FROM (SELECT first_name, department_id, COUNT(*) department_id_number\n"
        + "FROM foodmart.employee\n"
        + "GROUP BY first_name, department_id) t0";
    final String expectedBQ = "SELECT first_name, department_id_number, "
        + "ROW_NUMBER() OVER (ORDER BY department_id IS NULL, department_id), SUM(department_id) "
        + "OVER (ORDER BY department_id IS NULL, department_id "
        + "RANGE BETWEEN UNBOUNDED PRECEDING AND CURRENT ROW)\n"
        + "FROM (SELECT first_name, department_id, COUNT(*) AS department_id_number\n"
        + "FROM foodmart.employee\n"
        + "GROUP BY first_name, department_id) AS t0";
    final String expectedSnowFlake = "SELECT \"first_name\", \"department_id_number\", "
        + "ROW_NUMBER() OVER (ORDER BY \"department_id\"), SUM(\"department_id\") "
        + "OVER (ORDER BY \"department_id\" RANGE BETWEEN UNBOUNDED PRECEDING AND CURRENT ROW)\n"
        + "FROM (SELECT \"first_name\", \"department_id\", COUNT(*) AS \"department_id_number\"\n"
        + "FROM \"foodmart\".\"employee\"\n"
        + "GROUP BY \"first_name\", \"department_id\") AS \"t0\"";
    final String mssql = "SELECT [first_name], [department_id_number], ROW_NUMBER()"
        + " OVER (ORDER BY CASE WHEN [department_id] IS NULL THEN 1 ELSE 0 END,"
        + " [department_id]), SUM([department_id]) OVER (ORDER BY CASE WHEN [department_id] IS NULL"
        + " THEN 1 ELSE 0 END, [department_id] RANGE BETWEEN UNBOUNDED PRECEDING AND CURRENT ROW)\n"
        + "FROM (SELECT [first_name], [department_id], COUNT(*) AS [department_id_number]\n"
        + "FROM [foodmart].[employee]\n"
        + "GROUP BY [first_name], [department_id]) AS [t0]";
    sql(query)
      .withHive()
      .ok(expected)
      .withSpark()
      .ok(expectedSpark)
      .withBigQuery()
      .ok(expectedBQ)
      .withSnowflake()
      .ok(expectedSnowFlake)
      .withMssql()
      .ok(mssql);
  }

  @Test public void testToNumberFunctionHandlingFloatingPointWithD() {
    String query = "select TO_NUMBER('1.789','9D999')";
    final String expected = "SELECT CAST('1.789' AS FLOAT)";
    final String expectedBigQuery = "SELECT CAST('1.789' AS FLOAT64)";
    final String expectedSnowFlake = "SELECT TO_NUMBER('1.789', 38, 3)";
    sql(query)
        .withHive()
        .ok(expected)
        .withSpark()
        .ok(expected)
        .withBigQuery()
        .ok(expectedBigQuery)
        .withSnowflake()
        .ok(expectedSnowFlake);
  }

  @Test public void testToNumberFunctionHandlingWithSingleFloatingPoint() {
    String query = "select TO_NUMBER('1.789')";
    final String expected = "SELECT CAST('1.789' AS FLOAT)";
    final String expectedBigQuery = "SELECT CAST('1.789' AS FLOAT64)";
    final String expectedSnowFlake = "SELECT TO_NUMBER('1.789', 38, 3)";
    sql(query)
        .withHive()
        .ok(expected)
        .withSpark()
        .ok(expected)
        .withBigQuery()
        .ok(expectedBigQuery)
        .withSnowflake()
        .ok(expectedSnowFlake);
  }

  @Test public void testToNumberFunctionHandlingWithComma() {
    String query = "SELECT TO_NUMBER ('1,789', '9,999')";
    final String expected = "SELECT CAST('1789' AS BIGINT)";
    final String expectedBigQuery = "SELECT CAST('1789' AS INT64)";
    final String expectedSnowFlake = "SELECT TO_NUMBER('1,789', '9,999')";
    sql(query)
        .withHive()
        .ok(expected)
        .withSpark()
        .ok(expected)
        .withBigQuery()
        .ok(expectedBigQuery)
        .withSnowflake()
        .ok(expectedSnowFlake);
  }

  @Test public void testToNumberFunctionHandlingWithCurrency() {
    String query = "SELECT TO_NUMBER ('$1789', '$9999')";
    final String expected = "SELECT CAST('1789' AS BIGINT)";
    final String expectedBigQuery = "SELECT CAST('1789' AS INT64)";
    final String expectedSnowFlake = "SELECT TO_NUMBER('$1789', '$9999')";
    sql(query)
        .withHive()
        .ok(expected)
        .withSpark()
        .ok(expected)
        .withBigQuery()
        .ok(expectedBigQuery)
        .withSnowflake()
        .ok(expectedSnowFlake);
  }

  @Test public void testToNumberFunctionHandlingWithCurrencyAndL() {
    String query = "SELECT TO_NUMBER ('$1789', 'L9999')";
    final String expected = "SELECT CAST('1789' AS BIGINT)";
    final String expectedBigQuery = "SELECT CAST('1789' AS INT64)";
    final String expectedSnowFlake = "SELECT TO_NUMBER('$1789', '$9999')";
    sql(query)
        .withHive()
        .ok(expected)
        .withSpark()
        .ok(expected)
        .withBigQuery()
        .ok(expectedBigQuery)
        .withSnowflake()
        .ok(expectedSnowFlake);
  }

  @Test public void testToNumberFunctionHandlingWithMinus() {
    String query = "SELECT TO_NUMBER ('-12334', 'S99999')";
    final String expected = "SELECT CAST('-12334' AS BIGINT)";
    final String expectedBigQuery = "SELECT CAST('-12334' AS INT64)";
    final String expectedSnowFlake = "SELECT TO_NUMBER('-12334', 'S99999')";
    sql(query)
        .withHive()
        .ok(expected)
        .withSpark()
        .ok(expected)
        .withBigQuery()
        .ok(expectedBigQuery)
        .withSnowflake()
        .ok(expectedSnowFlake);
  }

  @Test public void testToNumberFunctionHandlingWithMinusLast() {
    String query = "SELECT TO_NUMBER ('12334-', '99999S')";
    final String expected = "SELECT CAST('-12334' AS BIGINT)";
    final String expectedBigQuery = "SELECT CAST('-12334' AS INT64)";
    final String expectedSnowFlake = "SELECT TO_NUMBER('12334-', '99999S')";
    sql(query)
        .withHive()
        .ok(expected)
        .withSpark()
        .ok(expected)
        .withBigQuery()
        .ok(expectedBigQuery)
        .withSnowflake()
        .ok(expectedSnowFlake);
  }

  @Test public void testToNumberFunctionHandlingWithE() {
    String query = "SELECT TO_NUMBER ('12E3', '99EEEE')";
    final String expected = "SELECT CAST('12E3' AS DECIMAL(19, 0))";
    final String expectedBigQuery = "SELECT CAST('12E3' AS NUMERIC)";
    final String expectedSnowFlake = "SELECT TO_NUMBER('12E3', '99EEEE')";
    sql(query)
        .withHive()
        .ok(expected)
        .withSpark()
        .ok(expected)
        .withBigQuery()
        .ok(expectedBigQuery)
        .withSnowflake()
        .ok(expectedSnowFlake);
  }

  @Test public void testToNumberFunctionHandlingWithCurrencyName() {
    String query = "SELECT TO_NUMBER('dollar1234','L9999','NLS_CURRENCY=''dollar''')";
    final String expected = "SELECT CAST('1234' AS BIGINT)";
    final String expectedBigQuery = "SELECT CAST('1234' AS INT64)";
    final String expectedSnowFlake = "SELECT TO_NUMBER('1234')";
    sql(query)
        .withHive()
        .ok(expected)
        .withSpark()
        .ok(expected)
        .withBigQuery()
        .ok(expectedBigQuery)
        .withSnowflake()
        .ok(expectedSnowFlake);
  }

  @Test public void testToNumberFunctionHandlingWithCurrencyNameFloat() {
    String query = "SELECT TO_NUMBER('dollar12.34','L99D99','NLS_CURRENCY=''dollar''')";
    final String expected = "SELECT CAST('12.34' AS FLOAT)";
    final String expectedBigQuery = "SELECT CAST('12.34' AS FLOAT64)";
    final String expectedSnowFlake = "SELECT TO_NUMBER('12.34', 38, 2)";
    sql(query)
        .withHive()
        .ok(expected)
        .withSpark()
        .ok(expected)
        .withBigQuery()
        .ok(expectedBigQuery)
        .withSnowflake()
        .ok(expectedSnowFlake);
  }

  @Test public void testToNumberFunctionHandlingWithCurrencyNameNull() {
    String query = "SELECT TO_NUMBER('dollar12.34','L99D99',null)";
    final String expected = "SELECT CAST(NULL AS INT)";
    final String expectedBigQuery = "SELECT CAST(NULL AS INT64)";
    final String expectedSnowFlake = "SELECT TO_NUMBER(NULL)";
    sql(query)
        .withHive()
        .ok(expected)
        .withSpark()
        .ok(expected)
        .withBigQuery()
        .ok(expectedBigQuery)
        .withSnowflake()
        .ok(expectedSnowFlake);
  }

  @Test public void testToNumberFunctionHandlingWithCurrencyNameMinus() {
    String query = "SELECT TO_NUMBER('-dollar1234','L9999','NLS_CURRENCY=''dollar''')";
    final String expected = "SELECT CAST('-1234' AS BIGINT)";
    final String expectedBigQuery = "SELECT CAST('-1234' AS INT64)";
    final String expectedSnowFlake = "SELECT TO_NUMBER('-1234')";
    sql(query)
        .withHive()
        .ok(expected)
        .withSpark()
        .ok(expected)
        .withBigQuery()
        .ok(expectedBigQuery)
        .withSnowflake()
        .ok(expectedSnowFlake);
  }

  @Test public void testToNumberFunctionHandlingWithG() {
    String query = "SELECT TO_NUMBER ('1,2345', '9G9999')";
    final String expected = "SELECT CAST('12345' AS BIGINT)";
    final String expectedBigQuery = "SELECT CAST('12345' AS INT64)";
    final String expectedSnowFlake = "SELECT TO_NUMBER('1,2345', '9G9999')";
    sql(query)
        .withHive()
        .ok(expected)
        .withSpark()
        .ok(expected)
        .withBigQuery()
        .ok(expectedBigQuery)
        .withSnowflake()
        .ok(expectedSnowFlake);
  }

  @Test public void testToNumberFunctionHandlingWithU() {
    String query = "SELECT TO_NUMBER ('$1234', 'U9999')";
    final String expected = "SELECT CAST('1234' AS BIGINT)";
    final String expectedBigQuery = "SELECT CAST('1234' AS INT64)";
    final String expectedSnowFlake = "SELECT TO_NUMBER('$1234', '$9999')";
    sql(query)
        .withHive()
        .ok(expected)
        .withSpark()
        .ok(expected)
        .withBigQuery()
        .ok(expectedBigQuery)
        .withSnowflake()
        .ok(expectedSnowFlake);
  }

  @Test public void testToNumberFunctionHandlingWithPR() {
    String query = "SELECT TO_NUMBER (' 123 ', '999PR')";
    final String expected = "SELECT CAST('123' AS BIGINT)";
    final String expectedBigQuery = "SELECT CAST('123' AS INT64)";
    final String expectedSnowFlake = "SELECT TO_NUMBER('123')";
    sql(query)
        .withHive()
        .ok(expected)
        .withSpark()
        .ok(expected)
        .withBigQuery()
        .ok(expectedBigQuery)
        .withSnowflake()
        .ok(expectedSnowFlake);
  }

  @Test public void testToNumberFunctionHandlingWithMI() {
    String query = "SELECT TO_NUMBER ('1234-', '9999MI')";
    final String expected = "SELECT CAST('-1234' AS BIGINT)";
    final String expectedBigQuery = "SELECT CAST('-1234' AS INT64)";
    final String expectedSnowFlake = "SELECT TO_NUMBER('1234-', '9999MI')";
    sql(query)
        .withHive()
        .ok(expected)
        .withSpark()
        .ok(expected)
        .withBigQuery()
        .ok(expectedBigQuery)
        .withSnowflake()
        .ok(expectedSnowFlake);
  }

  @Test public void testToNumberFunctionHandlingWithMIDecimal() {
    String query = "SELECT TO_NUMBER ('1.234-', '9.999MI')";
    final String expected = "SELECT CAST('-1.234' AS FLOAT)";
    final String expectedBigQuery = "SELECT CAST('-1.234' AS FLOAT64)";
    final String expectedSnowFlake = "SELECT TO_NUMBER('-1.234', 38, 3)";
    sql(query)
        .withHive()
        .ok(expected)
        .withSpark()
        .ok(expected)
        .withBigQuery()
        .ok(expectedBigQuery)
        .withSnowflake()
        .ok(expectedSnowFlake);
  }

  @Test public void testToNumberFunctionHandlingWithZero() {
    String query = "select TO_NUMBER('01234','09999')";
    final String expected = "SELECT CAST('01234' AS BIGINT)";
    final String expectedBigQuery = "SELECT CAST('01234' AS INT64)";
    final String expectedSnowFlake = "SELECT TO_NUMBER('01234', '09999')";
    sql(query)
        .withHive()
        .ok(expected)
        .withSpark()
        .ok(expected)
        .withBigQuery()
        .ok(expectedBigQuery)
        .withSnowflake()
        .ok(expectedSnowFlake);
  }

  @Test public void testToNumberFunctionHandlingWithB() {
    String query = "select TO_NUMBER('1234','B9999')";
    final String expected = "SELECT CAST('1234' AS BIGINT)";
    final String expectedBigQuery = "SELECT CAST('1234' AS INT64)";
    final String expectedSnowFlake = "SELECT TO_NUMBER('1234', 'B9999')";
    sql(query)
        .withHive()
        .ok(expected)
        .withSpark()
        .ok(expected)
        .withBigQuery()
        .ok(expectedBigQuery)
        .withSnowflake()
        .ok(expectedSnowFlake);
  }

  @Test public void testToNumberFunctionHandlingWithC() {
    String query = "select TO_NUMBER('USD1234','C9999')";
    final String expected = "SELECT CAST('1234' AS BIGINT)";
    final String expectedBigQuery = "SELECT CAST('1234' AS INT64)";
    final String expectedSnowFlake = "SELECT TO_NUMBER('1234')";
    sql(query)
        .withHive()
        .ok(expected)
        .withSpark()
        .ok(expected)
        .withBigQuery()
        .ok(expectedBigQuery)
        .withSnowflake()
        .ok(expectedSnowFlake);
  }

  @Test public void testToNumberFunctionHandling() {
    final String query = "SELECT TO_NUMBER ('1234', '9999')";
    final String expected = "SELECT CAST('1234' AS BIGINT)";
    final String expectedBigQuery = "SELECT CAST('1234' AS INT64)";
    final String expectedSnowFlake = "SELECT TO_NUMBER('1234', '9999')";
    sql(query)
        .withHive()
        .ok(expected)
        .withSpark()
        .ok(expected)
        .withBigQuery()
        .ok(expectedBigQuery)
        .withSnowflake()
        .ok(expectedSnowFlake);
  }

  @Test public void testToNumberFunctionHandlingSingleArgumentInt() {
    final String query = "SELECT TO_NUMBER ('1234')";
    final String expected = "SELECT CAST('1234' AS BIGINT)";
    final String expectedBigQuery = "SELECT CAST('1234' AS INT64)";
    final String expectedSnowFlake = "SELECT TO_NUMBER('1234')";
    sql(query)
        .withHive()
        .ok(expected)
        .withSpark()
        .ok(expected)
        .withBigQuery()
        .ok(expectedBigQuery)
        .withSnowflake()
        .ok(expectedSnowFlake);
  }

  @Test public void testToNumberFunctionHandlingSingleArgumentFloat() {
    final String query = "SELECT TO_NUMBER ('-1.234')";
    final String expected = "SELECT CAST('-1.234' AS FLOAT)";
    final String expectedBigQuery = "SELECT CAST('-1.234' AS FLOAT64)";
    final String expectedSnowFlake = "SELECT TO_NUMBER('-1.234', 38, 3)";
    sql(query)
        .withHive()
        .ok(expected)
        .withSpark()
        .ok(expected)
        .withBigQuery()
        .ok(expectedBigQuery)
        .withSnowflake()
        .ok(expectedSnowFlake);
  }

  @Test public void testToNumberFunctionHandlingNull() {
    final String query = "SELECT TO_NUMBER ('-1.234',null)";
    final String expected = "SELECT CAST(NULL AS INT)";
    final String expectedBigQuery = "SELECT CAST(NULL AS INT64)";
    final String expectedSnowFlake = "SELECT TO_NUMBER(NULL)";
    sql(query)
        .withHive()
        .ok(expected)
        .withSpark()
        .ok(expected)
        .withBigQuery()
        .ok(expectedBigQuery)
        .withSnowflake()
        .ok(expectedSnowFlake);
  }

  @Test public void testToNumberFunctionHandlingNullOperand() {
    final String query = "SELECT TO_NUMBER (null)";
    final String expected = "SELECT CAST(NULL AS INT)";
    final String expectedBigQuery = "SELECT CAST(NULL AS INT64)";
    final String expectedSnowFlake = "SELECT TO_NUMBER(NULL)";
    sql(query)
        .withHive()
        .ok(expected)
        .withSpark()
        .ok(expected)
        .withBigQuery()
        .ok(expectedBigQuery)
        .withSnowflake()
        .ok(expectedSnowFlake);
  }

  @Test public void testToNumberFunctionHandlingSecoNull() {
    final String query = "SELECT TO_NUMBER(null,'9D99')";
    final String expected = "SELECT CAST(NULL AS INT)";
    final String expectedBigQuery = "SELECT CAST(NULL AS INT64)";
    final String expectedSnowFlake = "SELECT TO_NUMBER(NULL)";
    sql(query)
        .withHive()
        .ok(expected)
        .withSpark()
        .ok(expected)
        .withBigQuery()
        .ok(expectedBigQuery)
        .withSnowflake()
        .ok(expectedSnowFlake);
  }

  @Test public void testToNumberFunctionHandlingFunctionAsArgument() {
    final String query = "SELECT TO_NUMBER(SUBSTRING('12345',2))";
    final String expected = "SELECT CAST(SUBSTRING('12345', 2) AS BIGINT)";
    final String expectedSpark = "SELECT CAST(SUBSTRING('12345', 2) AS BIGINT)";
    final String expectedBigQuery = "SELECT CAST(SUBSTR('12345', 2) AS INT64)";
    final String expectedSnowFlake = "SELECT TO_NUMBER(SUBSTR('12345', 2))";
    sql(query)
        .withHive()
        .ok(expected)
        .withSpark()
        .ok(expectedSpark)
        .withBigQuery()
        .ok(expectedBigQuery)
        .withSnowflake()
        .ok(expectedSnowFlake);
  }

  @Test public void testToNumberFunctionHandlingWithNullArgument() {
    final String query = "SELECT TO_NUMBER (null)";
    final String expected = "SELECT CAST(NULL AS INT)";
    final String expectedBigQuery = "SELECT CAST(NULL AS INT64)";
    final String expectedSnowFlake = "SELECT TO_NUMBER(NULL)";
    sql(query)
        .withHive()
        .ok(expected)
        .withSpark()
        .ok(expected)
        .withBigQuery()
        .ok(expectedBigQuery)
        .withSnowflake()
        .ok(expectedSnowFlake);
  }

  @Test public void testToNumberFunctionHandlingCaseWhenThen() {
    final String query = "select case when TO_NUMBER('12.77') is not null then "
            + "'is_numeric' else 'is not numeric' end";
    final String expected = "SELECT CASE WHEN CAST('12.77' AS FLOAT) IS NOT NULL THEN "
            + "'is_numeric    ' ELSE 'is not numeric' END";
    final String expectedBigQuery = "SELECT CASE WHEN CAST('12.77' AS FLOAT64) IS NOT NULL THEN "
            + "'is_numeric    ' ELSE 'is not numeric' END";
    final String expectedSnowFlake = "SELECT CASE WHEN TO_NUMBER('12.77', 38, 2) IS NOT NULL THEN"
            + " 'is_numeric    ' ELSE 'is not numeric' END";
    sql(query)
        .withHive()
        .ok(expected)
        .withSpark()
        .ok(expected)
        .withBigQuery()
        .ok(expectedBigQuery)
        .withSnowflake()
        .ok(expectedSnowFlake);
  }

  @Test public void testToNumberFunctionHandlingWithGDS() {
    String query = "SELECT TO_NUMBER ('12,454.8-', '99G999D9S')";
    final String expected = "SELECT CAST('-12454.8' AS FLOAT)";
    final String expectedBigQuery = "SELECT CAST('-12454.8' AS FLOAT64)";
    final String expectedSnowFlake = "SELECT TO_NUMBER('-12454.8', 38, 1)";
    sql(query)
        .withHive()
        .ok(expected)
        .withSpark()
        .ok(expected)
        .withBigQuery()
        .ok(expectedBigQuery)
        .withSnowflake()
        .ok(expectedSnowFlake)
        .withMssql()
        .ok(expected);
  }

  @Test public void testAscii() {
    String query = "SELECT ASCII ('ABC')";
    final String expected = "SELECT ASCII('ABC')";
    final String expectedBigQuery = "SELECT TO_CODE_POINTS('ABC') [OFFSET(0)]";
    sql(query)
        .withBigQuery()
        .ok(expectedBigQuery)
        .withHive()
        .ok(expected)
        .withSpark()
        .ok(expected);
  }

  @Test public void testAsciiMethodArgument() {
    String query = "SELECT ASCII (SUBSTRING('ABC',1,1))";
    final String expected = "SELECT ASCII(SUBSTRING('ABC', 1, 1))";
    final String expectedSpark = "SELECT ASCII(SUBSTRING('ABC', 1, 1))";
    final String expectedBigQuery = "SELECT TO_CODE_POINTS(SUBSTR('ABC', 1, 1)) [OFFSET(0)]";
    sql(query)
        .withBigQuery()
        .ok(expectedBigQuery)
        .withHive()
        .ok(expected)
        .withSpark()
        .ok(expectedSpark);
  }

  @Test public void testAsciiColumnArgument() {
    final String query = "select ASCII(\"product_name\") from \"product\" ";
    final String bigQueryExpected = "SELECT TO_CODE_POINTS(product_name) [OFFSET(0)]\n"
        + "FROM foodmart.product";
    final String hiveExpected = "SELECT ASCII(product_name)\n"
        + "FROM foodmart.product";
    sql(query)
        .withBigQuery()
        .ok(bigQueryExpected)
        .withHive()
        .ok(hiveExpected);
  }

  @Test public void testNullIfFunctionRelToSql() {
    final RelBuilder builder = relBuilder();
    final RexNode nullifRexNode = builder.call(SqlStdOperatorTable.NULLIF,
        builder.scan("EMP").field(0), builder.literal(20));
    final RelNode root = builder
        .scan("EMP")
        .project(builder.alias(nullifRexNode, "NI"))
        .build();
    final String expectedSql = "SELECT NULLIF(\"EMPNO\", 20) AS \"NI\"\n"
        + "FROM \"scott\".\"EMP\"";
    final String expectedBiqQuery = "SELECT NULLIF(EMPNO, 20) AS NI\n"
        + "FROM scott.EMP";
    final String expectedSpark = "SELECT NULLIF(EMPNO, 20) NI\n"
        + "FROM scott.EMP";
    final String expectedHive = "SELECT IF(EMPNO = 20, NULL, EMPNO) NI\n"
        + "FROM scott.EMP";
    assertThat(toSql(root, DatabaseProduct.CALCITE.getDialect()), isLinux(expectedSql));
    assertThat(toSql(root, DatabaseProduct.BIG_QUERY.getDialect()), isLinux(expectedBiqQuery));
    assertThat(toSql(root, DatabaseProduct.SPARK.getDialect()), isLinux(expectedSpark));
    assertThat(toSql(root, DatabaseProduct.HIVE.getDialect()), isLinux(expectedHive));
  }

  @Test public void testCurrentUser() {
    String query = "select CURRENT_USER";
    final String expectedSql = "SELECT CURRENT_USER() CURRENT_USER";
    final String expectedSqlBQ = "SELECT SESSION_USER() AS CURRENT_USER";
    sql(query)
        .withHive()
        .ok(expectedSql)
        .withBigQuery()
        .ok(expectedSqlBQ);
  }

  @Test public void testCurrentUserWithAlias() {
    String query = "select CURRENT_USER myuser from \"product\" where \"product_id\" = 1";
    final String expectedSql = "SELECT CURRENT_USER() MYUSER\n"
        + "FROM foodmart.product\n"
        + "WHERE product_id = 1";
    final String expected = "SELECT SESSION_USER() AS MYUSER\n"
        + "FROM foodmart.product\n"
        + "WHERE product_id = 1";
    sql(query)
        .withHive()
        .ok(expectedSql)
        .withBigQuery()
        .ok(expected);
  }
  @Test void testSelectCountStar() {
    final String query = "select count(*) from \"product\"";
    final String expected = "SELECT COUNT(*)\n"
        + "FROM \"foodmart\".\"product\"";
    Sql sql = sql(query);
    sql.ok(expected);
  }

  @Test void testRowValueExpression() {
    String sql = "insert into \"DEPT\"\n"
        + "values ROW(1,'Fred', 'San Francisco'),\n"
        + "  ROW(2, 'Eric', 'Washington')";
    final String expectedDefault = "INSERT INTO \"SCOTT\".\"DEPT\""
        + " (\"DEPTNO\", \"DNAME\", \"LOC\")\n"
        + "VALUES (1, 'Fred', 'San Francisco'),\n"
        + "(2, 'Eric', 'Washington')";
    final String expectedDefaultX = "INSERT INTO \"SCOTT\".\"DEPT\""
        + " (\"DEPTNO\", \"DNAME\", \"LOC\")\n"
        + "SELECT 1, 'Fred', 'San Francisco'\n"
        + "FROM (VALUES (0)) AS \"t\" (\"ZERO\")\n"
        + "UNION ALL\n"
        + "SELECT 2, 'Eric', 'Washington'\n"
        + "FROM (VALUES (0)) AS \"t\" (\"ZERO\")";
    final String expectedHive = "INSERT INTO SCOTT.DEPT (DEPTNO, DNAME, LOC)\n"
        + "VALUES (1, 'Fred', 'San Francisco'),\n"
        + "(2, 'Eric', 'Washington')";
    final String expectedHiveX = "INSERT INTO SCOTT.DEPT (DEPTNO, DNAME, LOC)\n"
        + "SELECT 1, 'Fred', 'San Francisco'\n"
        + "UNION ALL\n"
        + "SELECT 2, 'Eric', 'Washington'";
    final String expectedMysql = "INSERT INTO `SCOTT`.`DEPT`"
        + " (`DEPTNO`, `DNAME`, `LOC`)\n"
        + "VALUES (1, 'Fred', 'San Francisco'),\n"
        + "(2, 'Eric', 'Washington')";
    final String expectedMysqlX = "INSERT INTO `SCOTT`.`DEPT`"
        + " (`DEPTNO`, `DNAME`, `LOC`)\nSELECT 1, 'Fred', 'San Francisco'\n"
        + "UNION ALL\n"
        + "SELECT 2, 'Eric', 'Washington'";
    final String expectedOracle = "INSERT INTO \"SCOTT\".\"DEPT\""
        + " (\"DEPTNO\", \"DNAME\", \"LOC\")\n"
        + "VALUES (1, 'Fred', 'San Francisco'),\n"
        + "(2, 'Eric', 'Washington')";
    final String expectedOracleX = "INSERT INTO \"SCOTT\".\"DEPT\""
        + " (\"DEPTNO\", \"DNAME\", \"LOC\")\n"
        + "SELECT 1, 'Fred', 'San Francisco'\n"
        + "FROM \"DUAL\"\n"
        + "UNION ALL\n"
        + "SELECT 2, 'Eric', 'Washington'\n"
        + "FROM \"DUAL\"";
    final String expectedMssql = "INSERT INTO [SCOTT].[DEPT]"
        + " ([DEPTNO], [DNAME], [LOC])\n"
        + "VALUES (1, 'Fred', 'San Francisco'),\n"
        + "(2, 'Eric', 'Washington')";
    final String expectedMssqlX = "INSERT INTO [SCOTT].[DEPT]"
        + " ([DEPTNO], [DNAME], [LOC])\n"
        + "SELECT 1, 'Fred', 'San Francisco'\n"
        + "UNION ALL\n"
        + "SELECT 2, 'Eric', 'Washington'";
    final String expectedCalcite = "INSERT INTO \"SCOTT\".\"DEPT\""
        + " (\"DEPTNO\", \"DNAME\", \"LOC\")\n"
        + "VALUES (1, 'Fred', 'San Francisco'),\n"
        + "(2, 'Eric', 'Washington')";
    final String expectedCalciteX = "INSERT INTO \"SCOTT\".\"DEPT\""
        + " (\"DEPTNO\", \"DNAME\", \"LOC\")\n"
        + "SELECT 1, 'Fred', 'San Francisco'\n"
        + "FROM (VALUES (0)) AS \"t\" (\"ZERO\")\n"
        + "UNION ALL\n"
        + "SELECT 2, 'Eric', 'Washington'\n"
        + "FROM (VALUES (0)) AS \"t\" (\"ZERO\")";
    sql(sql)
        .schema(CalciteAssert.SchemaSpec.JDBC_SCOTT)
        .ok(expectedDefault)
        .withHive().ok(expectedHive)
        .withMysql().ok(expectedMysql)
        .withOracle().ok(expectedOracle)
        .withMssql().ok(expectedMssql)
        .withCalcite().ok(expectedCalcite)
        .withConfig(c ->
            c.withRelBuilderConfigTransform(b ->
                b.withSimplifyValues(false)))
        .withCalcite().ok(expectedDefaultX)
        .withHive().ok(expectedHiveX)
        .withMysql().ok(expectedMysqlX)
        .withOracle().ok(expectedOracleX)
        .withMssql().ok(expectedMssqlX)
        .withCalcite().ok(expectedCalciteX);
  }

  @Test void testInsertValuesWithDynamicParams() {
    final String sql = "insert into \"DEPT\" values (?,?,?), (?,?,?)";
    final String expected = ""
        + "INSERT INTO \"SCOTT\".\"DEPT\" (\"DEPTNO\", \"DNAME\", \"LOC\")\n"
        + "SELECT ?, ?, ?\n"
        + "FROM (VALUES (0)) AS \"t\" (\"ZERO\")\n"
        + "UNION ALL\n"
        + "SELECT ?, ?, ?\n"
        + "FROM (VALUES (0)) AS \"t\" (\"ZERO\")";
    sql(sql)
        .schema(CalciteAssert.SchemaSpec.JDBC_SCOTT)
        .ok(expected);
  }

  @Test void testInsertValuesWithExplicitColumnsAndDynamicParams() {
    final String sql = ""
        + "insert into \"DEPT\" (\"DEPTNO\", \"DNAME\", \"LOC\")\n"
        + "values (?,?,?), (?,?,?)";
    final String expected = ""
        + "INSERT INTO \"SCOTT\".\"DEPT\" (\"DEPTNO\", \"DNAME\", \"LOC\")\n"
        + "SELECT ?, ?, ?\n"
        + "FROM (VALUES (0)) AS \"t\" (\"ZERO\")\n"
        + "UNION ALL\n"
        + "SELECT ?, ?, ?\n"
        + "FROM (VALUES (0)) AS \"t\" (\"ZERO\")";
    sql(sql)
        .schema(CalciteAssert.SchemaSpec.JDBC_SCOTT)
        .ok(expected);
  }

  @Test void testTableFunctionScan() {
    final String query = "SELECT *\n"
        + "FROM TABLE(DEDUP(CURSOR(select \"product_id\", \"product_name\"\n"
        + "from \"product\"), CURSOR(select  \"employee_id\", \"full_name\"\n"
        + "from \"employee\"), 'NAME'))";

    final String expected = "SELECT *\n"
        + "FROM TABLE(DEDUP(CURSOR ((SELECT \"product_id\", \"product_name\"\n"
        + "FROM \"foodmart\".\"product\")), CURSOR ((SELECT \"employee_id\", \"full_name\"\n"
        + "FROM \"foodmart\".\"employee\")), 'NAME'))";
    sql(query).ok(expected);

    final String query2 = "select * from table(ramp(3))";
    sql(query2).ok("SELECT *\n"
        + "FROM TABLE(RAMP(3))");
  }

  @Test void testTableFunctionScanWithComplexQuery() {
    final String query = "SELECT *\n"
        + "FROM TABLE(DEDUP(CURSOR(select \"product_id\", \"product_name\"\n"
        + "from \"product\"\n"
        + "where \"net_weight\" > 100 and \"product_name\" = 'Hello World')\n"
        + ",CURSOR(select  \"employee_id\", \"full_name\"\n"
        + "from \"employee\"\n"
        + "group by \"employee_id\", \"full_name\"), 'NAME'))";

    final String expected = "SELECT *\n"
        + "FROM TABLE(DEDUP(CURSOR ((SELECT \"product_id\", \"product_name\"\n"
        + "FROM \"foodmart\".\"product\"\n"
        + "WHERE \"net_weight\" > 100 AND \"product_name\" = 'Hello World')), "
        + "CURSOR ((SELECT \"employee_id\", \"full_name\"\n"
        + "FROM \"foodmart\".\"employee\"\n"
        + "GROUP BY \"employee_id\", \"full_name\")), 'NAME'))";
    sql(query).ok(expected);
  }

  /** Test case for
   * <a href="https://issues.apache.org/jira/browse/CALCITE-3593">[CALCITE-3593]
   * RelToSqlConverter changes target of ambiguous HAVING clause with a Project
   * on Filter on Aggregate</a>. */


  /*@Test void testBigQueryHaving() {
    final String sql = ""
        + "SELECT \"DEPTNO\" - 10 \"DEPT\"\n"
        + "FROM \"EMP\"\n"
        + "GROUP BY \"DEPTNO\"\n"
        + "HAVING \"DEPTNO\" > 0";
    final String expected = ""
        + "SELECT DEPTNO - 10 AS DEPTNO\n"
        + "FROM (SELECT DEPTNO\n"
        + "FROM SCOTT.EMP\n"
        + "GROUP BY DEPTNO\n"
        + "HAVING DEPTNO > 0) AS t1";

    // Parse the input SQL with PostgreSQL dialect,
    // in which "isHavingAlias" is false.
    final SqlParser.Config parserConfig =
        PostgresqlSqlDialect.DEFAULT.configureParser(SqlParser.config());

    // Convert rel node to SQL with BigQuery dialect,
    // in which "isHavingAlias" is true.
    sql(sql)
        .parserConfig(parserConfig)
        .schema(CalciteAssert.SchemaSpec.JDBC_SCOTT)
        .withBigQuery()
        .ok(expected);
  }
*/


  @Test public void testCastToTimestamp() {
    String query = "SELECT cast(\"birth_date\" as TIMESTAMP) "
        + "FROM \"foodmart\".\"employee\"";
    final String expected = "SELECT CAST(birth_date AS TIMESTAMP)\n"
        + "FROM foodmart.employee";
    final String expectedBigQuery = "SELECT CAST(birth_date AS DATETIME)\n"
        + "FROM foodmart.employee";
    sql(query)
        .withHive()
        .ok(expected)
        .withSpark()
        .ok(expected)
        .withBigQuery()
        .ok(expectedBigQuery);
  }

  @Test public void testCastToTimestampWithPrecision() {
    String query = "SELECT cast(\"birth_date\" as TIMESTAMP(3)) "
        + "FROM \"foodmart\".\"employee\"";
    final String expectedHive = "SELECT CAST(DATE_FORMAT(CAST(birth_date AS TIMESTAMP), "
        + "'yyyy-MM-dd HH:mm:ss.sss') AS TIMESTAMP)\n"
        + "FROM foodmart.employee";
    final String expectedSpark = "SELECT CAST(DATE_FORMAT(CAST(birth_date AS TIMESTAMP), "
        + "'yyyy-MM-dd HH:mm:ss.SSS') AS TIMESTAMP)\nFROM foodmart.employee";
    final String expectedBigQuery = "SELECT CAST(FORMAT_TIMESTAMP('%F %H:%M:%E3S', CAST"
        + "(birth_date AS DATETIME)) AS DATETIME)\n"
        + "FROM foodmart.employee";
    sql(query)
        .withHive()
        .ok(expectedHive)
        .withSpark()
        .ok(expectedSpark)
        .withBigQuery()
        .ok(expectedBigQuery);
  }

  @Test public void testCastToTime() {
    String query = "SELECT cast(\"hire_date\" as TIME) "
        + "FROM \"foodmart\".\"employee\"";
    final String expected = "SELECT SPLIT(DATE_FORMAT(hire_date, 'yyyy-MM-dd HH:mm:ss'), ' ')[1]\n"
        + "FROM foodmart.employee";
    final String expectedBigQuery = "SELECT CAST(hire_date AS TIME)\n"
        + "FROM foodmart.employee";
    sql(query)
        .withHive()
        .ok(expected)
        .withSpark()
        .ok(expected)
        .withBigQuery()
        .ok(expectedBigQuery);
  }

  @Test public void testCastToTimeWithPrecision() {
    String query = "SELECT cast(\"hire_date\" as TIME(5)) "
        + "FROM \"foodmart\".\"employee\"";
    final String expectedHive = "SELECT SPLIT(DATE_FORMAT(hire_date, 'yyyy-MM-dd HH:mm:ss.sss'), "
        + "' ')[1]\n"
        + "FROM foodmart.employee";
    final String expectedSpark = "SELECT SPLIT(DATE_FORMAT(hire_date, 'yyyy-MM-dd HH:mm:ss.SSS'),"
        + " ' ')[1]\nFROM foodmart.employee";
    final String expectedBigQuery = "SELECT CAST(FORMAT_TIME('%H:%M:%E3S', CAST(hire_date AS TIME))"
        + " AS TIME)\n"
        + "FROM foodmart.employee";
    sql(query)
        .withHive()
        .ok(expectedHive)
        .withSpark()
        .ok(expectedSpark)
        .withBigQuery()
        .ok(expectedBigQuery);
  }

  @Test public void testCastToTimeWithPrecisionWithStringInput() {
    String query = "SELECT cast('12:00'||':05' as TIME(5)) "
        + "FROM \"foodmart\".\"employee\"";
    final String expectedHive = "SELECT CONCAT('12:00', ':05')\n"
        + "FROM foodmart.employee";
    final String expectedSpark = "SELECT '12:00' || ':05'\n"
        + "FROM foodmart.employee";
    final String expectedBigQuery = "SELECT CAST(FORMAT_TIME('%H:%M:%E3S', CAST(CONCAT('12:00', "
        + "':05') AS TIME)) AS TIME)\n"
        + "FROM foodmart.employee";
    final String mssql = "SELECT CAST(CONCAT('12:00', ':05') AS TIME(3))\n"
            + "FROM [foodmart].[employee]";
    sql(query)
        .withHive()
        .ok(expectedHive)
        .withSpark()
        .ok(expectedSpark)
        .withBigQuery()
        .ok(expectedBigQuery)
        .withMssql()
        .ok(mssql);
  }

  @Test public void testCastToTimeWithPrecisionWithStringLiteral() {
    String query = "SELECT cast('12:00:05' as TIME(3)) "
        + "FROM \"foodmart\".\"employee\"";
    final String expectedHive = "SELECT '12:00:05'\n"
        + "FROM foodmart.employee";
    final String expectedSpark = expectedHive;
    final String expectedBigQuery = "SELECT TIME '12:00:05.000'\n"
        + "FROM foodmart.employee";
    sql(query)
        .withHive()
        .ok(expectedHive)
        .withSpark()
        .ok(expectedSpark)
        .withBigQuery()
        .ok(expectedBigQuery);
  }

  @Test public void testFormatDateRelToSql() {
    final RelBuilder builder = relBuilder();
    final RexNode formatDateRexNode = builder.call(SqlLibraryOperators.FORMAT_DATE,
        builder.literal("YYYY-MM-DD"), builder.scan("EMP").field(4));
    final RelNode root = builder
        .scan("EMP")
        .project(builder.alias(formatDateRexNode, "FD"))
        .build();
    final String expectedSql = "SELECT FORMAT_DATE('YYYY-MM-DD', \"HIREDATE\") AS \"FD\"\n"
        + "FROM \"scott\".\"EMP\"";
    final String expectedBiqQuery = "SELECT FORMAT_DATE('%F', HIREDATE) AS FD\n"
        + "FROM scott.EMP";
    final String expectedHive = "SELECT DATE_FORMAT(HIREDATE, 'yyyy-MM-dd') FD\n"
        + "FROM scott.EMP";
    final String expectedSnowFlake = "SELECT TO_VARCHAR(\"HIREDATE\", 'YYYY-MM-DD') AS \"FD\"\n"
        + "FROM \"scott\".\"EMP\"";
    final String expectedSpark = expectedHive;
    assertThat(toSql(root, DatabaseProduct.CALCITE.getDialect()), isLinux(expectedSql));
    assertThat(toSql(root, DatabaseProduct.BIG_QUERY.getDialect()), isLinux(expectedBiqQuery));
    assertThat(toSql(root, DatabaseProduct.HIVE.getDialect()), isLinux(expectedHive));
    assertThat(toSql(root, DatabaseProduct.SPARK.getDialect()), isLinux(expectedSpark));
    assertThat(toSql(root, DatabaseProduct.SNOWFLAKE.getDialect()), isLinux(expectedSnowFlake));
  }

  @Test public void testDOMAndDOY() {
    final RelBuilder builder = relBuilder();
    final RexNode dayOfMonthRexNode = builder.call(SqlLibraryOperators.FORMAT_DATE,
            builder.literal("W"), builder.scan("EMP").field(4));
    final RexNode dayOfYearRexNode = builder.call(SqlLibraryOperators.FORMAT_DATE,
            builder.literal("WW"), builder.scan("EMP").field(4));

    final RelNode domRoot = builder
            .scan("EMP")
            .project(builder.alias(dayOfMonthRexNode, "FD"))
            .build();
    final RelNode doyRoot = builder
            .scan("EMP")
            .project(builder.alias(dayOfYearRexNode, "FD"))
            .build();

    final String expectedDOMBiqQuery = "SELECT CAST(CEIL(EXTRACT(DAY "
            + "FROM HIREDATE) / 7) AS STRING) AS FD\n"
            + "FROM scott.EMP";
    final String expectedDOYBiqQuery = "SELECT CAST(CEIL(EXTRACT(DAYOFYEAR "
            + "FROM HIREDATE) / 7) AS STRING) AS FD\n"
            + "FROM scott.EMP";

    assertThat(toSql(doyRoot, DatabaseProduct.BIG_QUERY.getDialect()),
            isLinux(expectedDOYBiqQuery));
    assertThat(toSql(domRoot, DatabaseProduct.BIG_QUERY.getDialect()),
            isLinux(expectedDOMBiqQuery));
  }

  @Test public void testFormatTimestampRelToSql() {
    final RelBuilder builder = relBuilder();
    final RexNode formatTimestampRexNode = builder.call(SqlLibraryOperators.FORMAT_TIMESTAMP,
        builder.literal("YYYY-MM-DD HH:MI:SS.S(5)"), builder.scan("EMP").field(4));
    final RelNode root = builder
        .scan("EMP")
        .project(builder.alias(formatTimestampRexNode, "FD"))
        .build();
    final String expectedSql = "SELECT FORMAT_TIMESTAMP('YYYY-MM-DD HH:MI:SS.S(5)', \"HIREDATE\") "
        + "AS \"FD\"\n"
        + "FROM \"scott\".\"EMP\"";
    final String expectedSpark = "SELECT DATE_FORMAT(HIREDATE, 'yyyy-MM-dd hh:mm:ss.SSSSS') FD\n"
        + "FROM scott.EMP";
    final String expectedBiqQuery = "SELECT FORMAT_TIMESTAMP('%F %I:%M:%E5S', HIREDATE) AS FD\n"
        + "FROM scott.EMP";
    final String expectedHive = "SELECT DATE_FORMAT(HIREDATE, 'yyyy-MM-dd hh:mm:ss.sssss') FD\n"
        + "FROM scott.EMP";
    assertThat(toSql(root, DatabaseProduct.CALCITE.getDialect()), isLinux(expectedSql));
    assertThat(toSql(root, DatabaseProduct.BIG_QUERY.getDialect()), isLinux(expectedBiqQuery));
    assertThat(toSql(root, DatabaseProduct.HIVE.getDialect()), isLinux(expectedHive));
    assertThat(toSql(root, DatabaseProduct.SPARK.getDialect()), isLinux(expectedSpark));
  }

  @Test public void testFormatTimestampFormatsRelToSql() {
    final RelBuilder builder = relBuilder();
    final RexNode formatTimestampRexNode2 = builder.call(SqlLibraryOperators.FORMAT_TIMESTAMP,
        builder.literal("HH24MI"), builder.scan("EMP").field(4));
    final RexNode formatTimestampRexNode3 = builder.call(SqlLibraryOperators.FORMAT_TIMESTAMP,
        builder.literal("HH24MISS"), builder.scan("EMP").field(4));
    final RexNode formatTimestampRexNode4 = builder.call(SqlLibraryOperators.FORMAT_TIMESTAMP,
        builder.literal("YYYYMMDDHH24MISS"), builder.scan("EMP").field(4));
    final RexNode formatTimestampRexNode5 = builder.call(SqlLibraryOperators.FORMAT_TIMESTAMP,
        builder.literal("YYYYMMDDHHMISS"), builder.scan("EMP").field(4));
    final RexNode formatTimestampRexNode6 = builder.call(SqlLibraryOperators.FORMAT_TIMESTAMP,
        builder.literal("YYYYMMDDHH24MI"), builder.scan("EMP").field(4));
    final RexNode formatTimestampRexNode7 = builder.call(SqlLibraryOperators.FORMAT_TIMESTAMP,
        builder.literal("YYYYMMDDHH24"), builder.scan("EMP").field(4));
    final RexNode formatTimestampRexNode8 = builder.call(SqlLibraryOperators.FORMAT_TIMESTAMP,
        builder.literal("MS"), builder.scan("EMP").field(4));
    final RelNode root = builder
        .scan("EMP")
        .project(builder.alias(formatTimestampRexNode2, "FD2"),
            builder.alias(formatTimestampRexNode3, "FD3"),
            builder.alias(formatTimestampRexNode4, "FD4"),
            builder.alias(formatTimestampRexNode5, "FD5"),
            builder.alias(formatTimestampRexNode6, "FD6"),
            builder.alias(formatTimestampRexNode7, "FD7"),
            builder.alias(formatTimestampRexNode8, "FD8"))
        .build();
    final String expectedSql = "SELECT FORMAT_TIMESTAMP('HH24MI', \"HIREDATE\") AS \"FD2\", "
        + "FORMAT_TIMESTAMP('HH24MISS', \"HIREDATE\") AS \"FD3\", "
        + "FORMAT_TIMESTAMP('YYYYMMDDHH24MISS', \"HIREDATE\") AS \"FD4\", "
        + "FORMAT_TIMESTAMP('YYYYMMDDHHMISS', \"HIREDATE\") AS \"FD5\", FORMAT_TIMESTAMP"
        + "('YYYYMMDDHH24MI', \"HIREDATE\") AS \"FD6\", FORMAT_TIMESTAMP('YYYYMMDDHH24', "
        + "\"HIREDATE\") AS \"FD7\", FORMAT_TIMESTAMP('MS', \"HIREDATE\") AS \"FD8\"\n"
        + "FROM \"scott\".\"EMP\"";
    final String expectedBiqQuery = "SELECT FORMAT_TIMESTAMP('%H%M', HIREDATE) AS FD2, "
        + "FORMAT_TIMESTAMP('%H%M%S', HIREDATE) AS FD3, FORMAT_TIMESTAMP('%Y%m%d%H%M%S', "
        + "HIREDATE) AS FD4, FORMAT_TIMESTAMP('%Y%m%d%I%M%S', HIREDATE) AS FD5, FORMAT_TIMESTAMP"
        + "('%Y%m%d%H%M', HIREDATE) AS FD6, FORMAT_TIMESTAMP('%Y%m%d%H', HIREDATE) AS FD7, "
        + "FORMAT_TIMESTAMP('%E', HIREDATE) AS FD8\n"
        + "FROM scott.EMP";
    assertThat(toSql(root, DatabaseProduct.CALCITE.getDialect()), isLinux(expectedSql));
    assertThat(toSql(root, DatabaseProduct.BIG_QUERY.getDialect()), isLinux(expectedBiqQuery));
  }

  @Test public void testFormatTimeRelToSql() {
    final RelBuilder builder = relBuilder();
    final RexNode formatTimeRexNode = builder.call(SqlLibraryOperators.FORMAT_TIME,
        builder.literal("HH:MI:SS"), builder.scan("EMP").field(4));
    final RelNode root = builder
        .scan("EMP")
        .project(builder.alias(formatTimeRexNode, "FD"))
        .build();
    final String expectedSql = "SELECT FORMAT_TIME('HH:MI:SS', \"HIREDATE\") AS \"FD\"\n"
        + "FROM \"scott\".\"EMP\"";
    final String expectedBiqQuery = "SELECT FORMAT_TIME('%I:%M:%S', HIREDATE) AS FD\n"
        + "FROM scott.EMP";
    final String expectedHive = "SELECT DATE_FORMAT(HIREDATE, 'hh:mm:ss') FD\n"
        + "FROM scott.EMP";
    final String expectedSpark = expectedHive;
    assertThat(toSql(root, DatabaseProduct.CALCITE.getDialect()), isLinux(expectedSql));
    assertThat(toSql(root, DatabaseProduct.BIG_QUERY.getDialect()), isLinux(expectedBiqQuery));
    assertThat(toSql(root, DatabaseProduct.HIVE.getDialect()), isLinux(expectedHive));
    assertThat(toSql(root, DatabaseProduct.SPARK.getDialect()), isLinux(expectedSpark));
  }

  @Test public void testStrToDateRelToSql() {
    final RelBuilder builder = relBuilder();
    final RexNode strToDateNode1 = builder.call(SqlLibraryOperators.STR_TO_DATE,
        builder.literal("20181106"), builder.literal("YYYYMMDD"));
    final RexNode strToDateNode2 = builder.call(SqlLibraryOperators.STR_TO_DATE,
        builder.literal("2018/11/06"), builder.literal("YYYY/MM/DD"));
    final RelNode root = builder
        .scan("EMP")
        .project(builder.alias(strToDateNode1, "date1"), builder.alias(strToDateNode2, "date2"))
        .build();
    final String expectedSql = "SELECT STR_TO_DATE('20181106', 'YYYYMMDD') AS \"date1\", "
        + "STR_TO_DATE('2018/11/06', 'YYYY/MM/DD') AS \"date2\"\n"
        + "FROM \"scott\".\"EMP\"";
    final String expectedBiqQuery = "SELECT PARSE_DATE('%Y%m%d', '20181106') AS date1, "
        + "PARSE_DATE('%Y/%m/%d', '2018/11/06') AS date2\n"
        + "FROM scott.EMP";
    final String expectedHive = "SELECT CAST(FROM_UNIXTIME("
        + "UNIX_TIMESTAMP('20181106', 'yyyyMMdd'), 'yyyy-MM-dd') AS DATE) date1, "
        + "CAST(FROM_UNIXTIME(UNIX_TIMESTAMP('2018/11/06', 'yyyy/MM/dd'), 'yyyy-MM-dd') AS DATE) date2\n"
        + "FROM scott.EMP";
    final String expectedSpark = expectedHive;
    final String expectedSnowflake =
        "SELECT TO_DATE('20181106', 'YYYYMMDD') AS \"date1\", "
        + "TO_DATE('2018/11/06', 'YYYY/MM/DD') AS \"date2\"\n"
        + "FROM \"scott\".\"EMP\"";
    assertThat(toSql(root, DatabaseProduct.CALCITE.getDialect()), isLinux(expectedSql));
    assertThat(toSql(root, DatabaseProduct.BIG_QUERY.getDialect()), isLinux(expectedBiqQuery));
    assertThat(toSql(root, DatabaseProduct.HIVE.getDialect()), isLinux(expectedHive));
    assertThat(toSql(root, DatabaseProduct.SPARK.getDialect()), isLinux(expectedSpark));
    assertThat(toSql(root, DatabaseProduct.SNOWFLAKE.getDialect()), isLinux(expectedSnowflake));
  }

  @Test public void testFormatDatetimeRelToSql() {
    final RelBuilder builder = relBuilder();
    final RexNode formatDateNode1 = builder.call(SqlLibraryOperators.FORMAT_DATETIME,
            builder.literal("DDMMYY"), builder.literal("2008-12-25 15:30:00"));
    final RexNode formatDateNode2 = builder.call(SqlLibraryOperators.FORMAT_DATETIME,
            builder.literal("YY/MM/DD"), builder.literal("2012-12-25 12:50:10"));
    final RexNode formatDateNode3 = builder.call(SqlLibraryOperators.FORMAT_DATETIME,
        builder.literal("YY-MM-01"), builder.literal("2012-12-25 12:50:10"));
    final RexNode formatDateNode4 = builder.call(SqlLibraryOperators.FORMAT_DATETIME,
        builder.literal("YY-MM-DD 00:00:00"), builder.literal("2012-12-25 12:50:10"));
    final RelNode root = builder
            .scan("EMP")
            .project(builder.alias(formatDateNode1, "date1"),
                    builder.alias(formatDateNode2, "date2"),
                    builder.alias(formatDateNode3, "date3"),
                    builder.alias(formatDateNode4, "date4"))
            .build();
    final String expectedSql = "SELECT FORMAT_DATETIME('DDMMYY', '2008-12-25 15:30:00') AS "
            + "\"date1\", FORMAT_DATETIME('YY/MM/DD', '2012-12-25 12:50:10') AS \"date2\", "
            + "FORMAT_DATETIME('YY-MM-01', '2012-12-25 12:50:10') AS \"date3\", FORMAT_DATETIME"
            + "('YY-MM-DD 00:00:00', '2012-12-25 12:50:10') AS \"date4\"\n"
            + "FROM \"scott\".\"EMP\"";
    final String expectedBiqQuery = "SELECT FORMAT_DATETIME('%d%m%y', '2008-12-25 15:30:00') "
            + "AS date1, FORMAT_DATETIME('%y/%m/%d', '2012-12-25 12:50:10') AS date2,"
            + " FORMAT_DATETIME('%y-%m-01', '2012-12-25 12:50:10') AS date3,"
            + " FORMAT_DATETIME('%y-%m-%d 00:00:00', '2012-12-25 12:50:10') AS date4\n"
            + "FROM scott.EMP";
    final String expectedSpark = "SELECT DATE_FORMAT('2008-12-25 15:30:00', 'ddMMyy') date1, "
            + "DATE_FORMAT('2012-12-25 12:50:10', 'yy/MM/dd') date2,"
            + " DATE_FORMAT('2012-12-25 12:50:10', 'yy-MM-01') date3,"
            + " DATE_FORMAT('2012-12-25 12:50:10', 'yy-MM-dd 00:00:00') date4\n"
            + "FROM scott.EMP";
    assertThat(toSql(root, DatabaseProduct.CALCITE.getDialect()), isLinux(expectedSql));
    assertThat(toSql(root, DatabaseProduct.BIG_QUERY.getDialect()), isLinux(expectedBiqQuery));
    assertThat(toSql(root, DatabaseProduct.SPARK.getDialect()), isLinux(expectedSpark));
  }

  @Test public void testParseTimestampFunctionFormat() {
    final RelBuilder builder = relBuilder();
    final RexNode parseTSNode1 = builder.call(SqlLibraryOperators.PARSE_TIMESTAMP,
        builder.literal("YYYY-MM-dd HH24:MI:SS"), builder.literal("2009-03-20 12:25:50"));
    final RexNode parseTSNode2 = builder.call(SqlLibraryOperators.PARSE_TIMESTAMP,
        builder.literal("MI dd-YYYY-MM SS HH24"), builder.literal("25 20-2009-03 50 12"));
    final RexNode parseTSNode3 = builder.call(SqlLibraryOperators.PARSE_TIMESTAMP,
        builder.literal("yyyy@MM@dd@hh@mm@ss"), builder.literal("20200903020211"));
    final RexNode parseTSNode4 = builder.call(SqlLibraryOperators.PARSE_TIMESTAMP,
        builder.literal("yyyy@MM@dd@HH@mm@ss"), builder.literal("20200903210211"));
    final RexNode parseTSNode5 = builder.call(SqlLibraryOperators.PARSE_TIMESTAMP,
        builder.literal("HH@mm@ss"), builder.literal("215313"));
    final RexNode parseTSNode6 = builder.call(SqlLibraryOperators.PARSE_TIMESTAMP,
        builder.literal("MM@dd@yy"), builder.literal("090415"));
    final RexNode parseTSNode7 = builder.call(SqlLibraryOperators.PARSE_TIMESTAMP,
        builder.literal("MM@dd@yy"), builder.literal("Jun1215"));
    final RexNode parseTSNode8 = builder.call(SqlLibraryOperators.PARSE_TIMESTAMP,
        builder.literal("yyyy@MM@dd@HH"), builder.literal("2015061221"));
    final RexNode parseTSNode9 = builder.call(SqlLibraryOperators.PARSE_TIMESTAMP,
        builder.literal("yyyy@dd@mm"), builder.literal("20150653"));
    final RexNode parseTSNode10 = builder.call(SqlLibraryOperators.PARSE_TIMESTAMP,
        builder.literal("yyyy@mm@dd"), builder.literal("20155308"));
    final RexNode parseTSNode11 = builder.call(SqlLibraryOperators.PARSE_TIMESTAMP,
        builder.literal("YYYY-MM-dd@HH:mm:ss"), builder.literal("2009-03-2021:25:50"));
    final RexNode parseTSNode12 = builder.call(SqlLibraryOperators.PARSE_TIMESTAMP,
        builder.literal("YYYY-MM-dd@hh:mm:ss"), builder.literal("2009-03-2007:25:50"));
    final RexNode parseTSNode13 = builder.call(SqlLibraryOperators.PARSE_TIMESTAMP,
        builder.literal("YYYY-MM-dd@hh:mm:ss z"), builder.literal("2009-03-20 12:25:50.222"));
    final RexNode parseTSNode14 = builder.call(SqlLibraryOperators.PARSE_TIMESTAMP,
        builder.literal("YYYY-MM-dd'T'hh:mm:ss"), builder.literal("2012-05-09T04:12:12"));
    final RexNode parseTSNode15 = builder.call(SqlLibraryOperators.PARSE_TIMESTAMP,
        builder.literal("yyyy- MM-dd  HH: -mm:ss"), builder.literal("2015- 09-11  09: -07:23"));
    final RexNode parseTSNode16 = builder.call(SqlLibraryOperators.PARSE_TIMESTAMP,
        builder.literal("yyyy- MM-dd@HH: -mm:ss"), builder.literal("2015- 09-1109: -07:23"));
    final RexNode parseTSNode17 = builder.call(SqlLibraryOperators.PARSE_TIMESTAMP,
        builder.literal("yyyy-MM-dd-HH:mm:ss.S(3)@ZZ"), builder.literal("2015-09-11-09:07:23"));
    final RelNode root = builder
        .scan("EMP")
        .project(builder.alias(parseTSNode1, "date1"), builder.alias(parseTSNode2, "date2"),
            builder.alias(parseTSNode3, "timestamp1"), builder.alias(parseTSNode4, "timestamp2"),
            builder.alias(parseTSNode5, "time1"), builder.alias(parseTSNode6, "date1"),
            builder.alias(parseTSNode7, "date2"), builder.alias(parseTSNode8, "date3"),
            builder.alias(parseTSNode9, "date5"),
            builder.alias(parseTSNode10, "date6"), builder.alias(parseTSNode11, "timestamp3"),
            builder.alias(parseTSNode12, "timestamp4"), builder.alias(parseTSNode13, "timestamp5"),
            builder.alias(parseTSNode14, "timestamp6"), builder.alias(parseTSNode15, "timestamp7"),
            builder.alias(parseTSNode16, "timestamp8"), builder.alias(parseTSNode17, "timestamp9"))
        .build();
    final String expectedSql =
        "SELECT PARSE_TIMESTAMP('YYYY-MM-dd HH24:MI:SS', '2009-03-20 12:25:50') AS \"date1\","
            + " PARSE_TIMESTAMP('MI dd-YYYY-MM SS HH24', '25 20-2009-03 50 12') AS \"date2\","
            + " PARSE_TIMESTAMP('yyyy@MM@dd@hh@mm@ss', '20200903020211') AS \"timestamp1\","
            + " PARSE_TIMESTAMP('yyyy@MM@dd@HH@mm@ss', '20200903210211') AS \"timestamp2\","
            + " PARSE_TIMESTAMP('HH@mm@ss', '215313') AS \"time1\", "
            + "PARSE_TIMESTAMP('MM@dd@yy', '090415') AS \"date10\", "
            + "PARSE_TIMESTAMP('MM@dd@yy', 'Jun1215') AS \"date20\", "
            + "PARSE_TIMESTAMP('yyyy@MM@dd@HH', '2015061221') AS \"date3\", "
            + "PARSE_TIMESTAMP('yyyy@dd@mm', '20150653') AS \"date5\", "
            + "PARSE_TIMESTAMP('yyyy@mm@dd', '20155308') AS \"date6\", "
            + "PARSE_TIMESTAMP('YYYY-MM-dd@HH:mm:ss', '2009-03-2021:25:50') AS \"timestamp3\", "
            + "PARSE_TIMESTAMP('YYYY-MM-dd@hh:mm:ss', '2009-03-2007:25:50') AS \"timestamp4\", "
            + "PARSE_TIMESTAMP('YYYY-MM-dd@hh:mm:ss z', '2009-03-20 12:25:50.222') AS \"timestamp5\", "
            + "PARSE_TIMESTAMP('YYYY-MM-dd''T''hh:mm:ss', '2012-05-09T04:12:12') AS \"timestamp6\""
            + ", PARSE_TIMESTAMP('yyyy- MM-dd  HH: -mm:ss', '2015- 09-11  09: -07:23') AS \"timestamp7\""
            + ", PARSE_TIMESTAMP('yyyy- MM-dd@HH: -mm:ss', '2015- 09-1109: -07:23') AS \"timestamp8\""
            + ", PARSE_TIMESTAMP('yyyy-MM-dd-HH:mm:ss.S(3)@ZZ', '2015-09-11-09:07:23') AS \"timestamp9\"\n"
            + "FROM \"scott\".\"EMP\"";
    final String expectedBiqQuery =
        "SELECT PARSE_DATETIME('%F %H:%M:%S', '2009-03-20 12:25:50') AS date1,"
            + " PARSE_DATETIME('%M %d-%Y-%m %S %H', '25 20-2009-03 50 12') AS date2,"
            + " PARSE_DATETIME('%Y%m%d%I%m%S', '20200903020211') AS timestamp1,"
            + " PARSE_DATETIME('%Y%m%d%I%m%S', '20200903210211') AS timestamp2,"
            + " PARSE_DATETIME('%I%m%S', '215313') AS time1,"
            + " PARSE_DATETIME('%m%d%y', '090415') AS date10,"
            + " PARSE_DATETIME('%m%d%y', 'Jun1215') AS date20,"
            + " PARSE_DATETIME('%Y%m%d%I', '2015061221') AS date3,"
            + " PARSE_DATETIME('%Y%d%m', '20150653') AS date5,"
            + " PARSE_DATETIME('%Y%m%d', '20155308') AS date6,"
            + " PARSE_DATETIME('%F%I:%m:%S', '2009-03-2021:25:50') AS timestamp3,"
            + " PARSE_DATETIME('%F%I:%m:%S', '2009-03-2007:25:50') AS timestamp4, "
            + "PARSE_DATETIME('%F%I:%m:%S %Z', '2009-03-20 12:25:50.222') AS timestamp5, "
            + "PARSE_DATETIME('%FT%I:%m:%S', '2012-05-09T04:12:12') AS timestamp6,"
            + " PARSE_DATETIME('%Y- %m-%d  %I: -%m:%S', '2015- 09-11  09: -07:23') AS timestamp7,"
            + " PARSE_DATETIME('%Y- %m-%d%I: -%m:%S', '2015- 09-1109: -07:23') AS timestamp8,"
            + " PARSE_DATETIME('%F-%I:%m:%E3S%Ez', '2015-09-11-09:07:23') AS timestamp9\n"
            + "FROM scott.EMP";

    assertThat(toSql(root, DatabaseProduct.CALCITE.getDialect()), isLinux(expectedSql));
    assertThat(toSql(root, DatabaseProduct.BIG_QUERY.getDialect()), isLinux(expectedBiqQuery));
  }

  @Test public void testToTimestampFunction() {
    final RelBuilder builder = relBuilder();
    final RexNode parseTSNode1 = builder.call(SqlLibraryOperators.TO_TIMESTAMP,
        builder.literal("2009-03-20 12:25:50"), builder.literal("yyyy-MM-dd HH24:MI:SS"));
    final RelNode root = builder
        .scan("EMP")
        .project(builder.alias(parseTSNode1, "timestamp_value"))
        .build();
    final String expectedSql =
        "SELECT TO_TIMESTAMP('2009-03-20 12:25:50', 'yyyy-MM-dd HH24:MI:SS') AS "
            + "\"timestamp_value\"\nFROM \"scott\".\"EMP\"";
    final String expectedBiqQuery =
        "SELECT PARSE_DATETIME('%F %H:%M:%S', '2009-03-20 12:25:50') AS timestamp_value\n"
            + "FROM scott.EMP";

    assertThat(toSql(root, DatabaseProduct.CALCITE.getDialect()), isLinux(expectedSql));
    assertThat(toSql(root, DatabaseProduct.BIG_QUERY.getDialect()), isLinux(expectedBiqQuery));
  }

  @Test public void toTimestampFunction() {
    final RelBuilder builder = relBuilder();
    final RexNode parseTSNode1 = builder.call(SqlLibraryOperators.TO_TIMESTAMP,
        builder.literal("Jan 15, 1989, 11:00:06 AM"), builder.literal("MMM dd, YYYY,HH:MI:SS AM"));
    final RelNode root = builder
        .scan("EMP")
        .project(builder.alias(parseTSNode1, "timestamp_value"))
        .build();
    final String expectedSql =
        "SELECT TO_TIMESTAMP('Jan 15, 1989, 11:00:06 AM', 'MMM dd, YYYY,HH:MI:SS AM') AS "
        + "\"timestamp_value\"\nFROM \"scott\".\"EMP\"";
    final String expectedSF =
        "SELECT TO_TIMESTAMP('Jan 15, 1989, 11:00:06 AM' , 'MON DD, YYYY,HH:MI:SS AM') AS "
        + "\"timestamp_value\"\nFROM \"scott\".\"EMP\"";

    assertThat(toSql(root, DatabaseProduct.CALCITE.getDialect()), isLinux(expectedSql));
    assertThat(toSql(root, DatabaseProduct.SNOWFLAKE.getDialect()), isLinux(expectedSF));
  }

  @Test public void datediffFunctionWithTwoOperands() {
    final RelBuilder builder = relBuilder();
    final RexNode parseTSNode1 = builder.call(SqlLibraryOperators.DATE_DIFF,
        builder.literal("1994-07-21"), builder.literal("1993-07-21"));
    final RelNode root = builder
        .scan("EMP")
        .project(builder.alias(parseTSNode1, "date_diff_value"))
        .build();
    final String expectedSql =
        "SELECT DATE_DIFF('1994-07-21', '1993-07-21') AS \"date_diff_value\"\n"
        + "FROM \"scott\".\"EMP\"";
    final String expectedBQ =
        "SELECT DATE_DIFF('1994-07-21', '1993-07-21') AS date_diff_value\n"
        + "FROM scott.EMP";

    assertThat(toSql(root, DatabaseProduct.CALCITE.getDialect()), isLinux(expectedSql));
    assertThat(toSql(root, DatabaseProduct.BIG_QUERY.getDialect()), isLinux(expectedBQ));
  }

  @Test public void datediffFunctionWithThreeOperands() {
    final RelBuilder builder = relBuilder();
    final RexNode parseTSNode1 = builder.call(SqlLibraryOperators.DATE_DIFF,
        builder.literal("1994-07-21"), builder.literal("1993-07-21"), builder.literal("Month"));
    final RelNode root = builder
        .scan("EMP")
        .project(builder.alias(parseTSNode1, "date_diff_value"))
        .build();
    final String expectedSql =
        "SELECT DATE_DIFF('1994-07-21', '1993-07-21', 'Month') AS \"date_diff_value\"\n"
        + "FROM \"scott\".\"EMP\"";
    final String expectedBQ =
        "SELECT DATE_DIFF('1994-07-21', '1993-07-21', Month) AS date_diff_value\n"
        + "FROM scott.EMP";

    assertThat(toSql(root, DatabaseProduct.CALCITE.getDialect()), isLinux(expectedSql));
    assertThat(toSql(root, DatabaseProduct.BIG_QUERY.getDialect()), isLinux(expectedBQ));
  }

  @Test public void testToDateFunction() {
    final RelBuilder builder = relBuilder();
    final RexNode parseTSNode1 = builder.call(SqlLibraryOperators.TO_DATE,
        builder.literal("2009/03/20"), builder.literal("yyyy/MM/dd"));
    final RelNode root = builder
        .scan("EMP")
        .project(builder.alias(parseTSNode1, "date_value"))
        .build();
    final String expectedSql =
        "SELECT TO_DATE('2009/03/20', 'yyyy/MM/dd') AS \"date_value\"\n"
            + "FROM \"scott\".\"EMP\"";
    final String expectedBiqQuery =
        "SELECT DATE(PARSE_DATETIME('%Y/%m/%d', '2009/03/20')) AS date_value\n"
            + "FROM scott.EMP";

    assertThat(toSql(root, DatabaseProduct.CALCITE.getDialect()), isLinux(expectedSql));
    assertThat(toSql(root, DatabaseProduct.BIG_QUERY.getDialect()), isLinux(expectedBiqQuery));
  }

  /** Fluid interface to run tests. */
  static class Sql {
    private final SchemaPlus schema;
    private final String sql;
    private final SqlDialect dialect;
    private final Function<RelBuilder, RelNode> relFn;
    private final List<Function<RelNode, RelNode>> transforms;
    private final SqlParser.Config parserConfig;
    private final UnaryOperator<SqlToRelConverter.Config> config;

    Sql(CalciteAssert.SchemaSpec schemaSpec, String sql, SqlDialect dialect,
        SqlParser.Config parserConfig,
        UnaryOperator<SqlToRelConverter.Config> config,
        Function<RelBuilder, RelNode> relFn,
        List<Function<RelNode, RelNode>> transforms) {
      final SchemaPlus rootSchema = Frameworks.createRootSchema(true);
      this.schema = CalciteAssert.addSchema(rootSchema, schemaSpec);
      this.sql = sql;
      this.dialect = dialect;
      this.relFn = relFn;
      this.transforms = ImmutableList.copyOf(transforms);
      this.parserConfig = parserConfig;
      this.config = config;
    }

    Sql(SchemaPlus schema, String sql, SqlDialect dialect,
        SqlParser.Config parserConfig,
        UnaryOperator<SqlToRelConverter.Config> config,
        Function<RelBuilder, RelNode> relFn,
        List<Function<RelNode, RelNode>> transforms) {
      this.schema = schema;
      this.sql = sql;
      this.dialect = dialect;
      this.relFn = relFn;
      this.transforms = ImmutableList.copyOf(transforms);
      this.parserConfig = parserConfig;
      this.config = config;
    }

    Sql dialect(SqlDialect dialect) {
      return new Sql(schema, sql, dialect, parserConfig, config, relFn,
          transforms);
    }

    Sql relFn(Function<RelBuilder, RelNode> relFn) {
      return new Sql(schema, sql, dialect, parserConfig, config, relFn,
          transforms);
    }

    Sql withCalcite() {
      return dialect(SqlDialect.DatabaseProduct.CALCITE.getDialect());
    }

    Sql withClickHouse() {
      return dialect(SqlDialect.DatabaseProduct.CLICKHOUSE.getDialect());
    }

    Sql withDb2() {
      return dialect(SqlDialect.DatabaseProduct.DB2.getDialect());
    }

    Sql withHive() {
      return dialect(SqlDialect.DatabaseProduct.HIVE.getDialect());
    }

    Sql withHive2() {
      return dialect(
          new HiveSqlDialect(HiveSqlDialect.DEFAULT_CONTEXT
              .withDatabaseMajorVersion(2)
              .withDatabaseMinorVersion(1)
              .withNullCollation(NullCollation.LOW)));
    }


    Sql withHsqldb() {
      return dialect(SqlDialect.DatabaseProduct.HSQLDB.getDialect());
    }

    Sql withMssql() {
      return withMssql(14); // MSSQL 2008 = 10.0, 2012 = 11.0, 2017 = 14.0
    }

    Sql withMssql(int majorVersion) {
      final SqlDialect mssqlDialect = DatabaseProduct.MSSQL.getDialect();
      return dialect(
          new MssqlSqlDialect(MssqlSqlDialect.DEFAULT_CONTEXT
              .withDatabaseMajorVersion(majorVersion)
              .withIdentifierQuoteString(mssqlDialect.quoteIdentifier("")
                  .substring(0, 1))
              .withNullCollation(mssqlDialect.getNullCollation())));
    }

    Sql withMysql() {
      return dialect(SqlDialect.DatabaseProduct.MYSQL.getDialect());
    }

    Sql withMysql8() {
      final SqlDialect mysqlDialect = DatabaseProduct.MYSQL.getDialect();
      return dialect(
          new SqlDialect(MysqlSqlDialect.DEFAULT_CONTEXT
              .withDatabaseMajorVersion(8)
              .withIdentifierQuoteString(mysqlDialect.quoteIdentifier("")
                  .substring(0, 1))
              .withNullCollation(mysqlDialect.getNullCollation())));
    }

    Sql withOracle() {
      return dialect(SqlDialect.DatabaseProduct.ORACLE.getDialect());
    }

    Sql withPostgresql() {
      return dialect(SqlDialect.DatabaseProduct.POSTGRESQL.getDialect());
    }

    Sql withPresto() {
      return dialect(DatabaseProduct.PRESTO.getDialect());
    }

    Sql withRedshift() {
      return dialect(DatabaseProduct.REDSHIFT.getDialect());
    }

    Sql withSnowflake() {
      return dialect(DatabaseProduct.SNOWFLAKE.getDialect());
    }

    Sql withSybase() {
      return dialect(DatabaseProduct.SYBASE.getDialect());
    }

    Sql withVertica() {
      return dialect(SqlDialect.DatabaseProduct.VERTICA.getDialect());
    }

    Sql withBigQuery() {
      return dialect(SqlDialect.DatabaseProduct.BIG_QUERY.getDialect());
    }

    Sql withSpark() {
      return dialect(DatabaseProduct.SPARK.getDialect());
    }

    Sql withHiveIdentifierQuoteString() {
      final HiveSqlDialect hiveSqlDialect =
          new HiveSqlDialect((SqlDialect.EMPTY_CONTEXT)
              .withDatabaseProduct(DatabaseProduct.HIVE)
              .withIdentifierQuoteString("`"));
      return dialect(hiveSqlDialect);
    }

    Sql withSparkIdentifierQuoteString() {
      final SparkSqlDialect sparkSqlDialect =
          new SparkSqlDialect((SqlDialect.EMPTY_CONTEXT)
              .withDatabaseProduct(DatabaseProduct.SPARK)
              .withIdentifierQuoteString("`"));
      return dialect(sparkSqlDialect);
    }

    Sql withPostgresqlModifiedTypeSystem() {
      // Postgresql dialect with max length for varchar set to 256
      final PostgresqlSqlDialect postgresqlSqlDialect =
          new PostgresqlSqlDialect(PostgresqlSqlDialect.DEFAULT_CONTEXT
              .withDataTypeSystem(new RelDataTypeSystemImpl() {
                @Override public int getMaxPrecision(SqlTypeName typeName) {
                  switch (typeName) {
                  case VARCHAR:
                    return 256;
                  default:
                    return super.getMaxPrecision(typeName);
                  }
                }
              }));
      return dialect(postgresqlSqlDialect);
    }

    Sql withOracleModifiedTypeSystem() {
      // Oracle dialect with max length for varchar set to 512
      final OracleSqlDialect oracleSqlDialect =
          new OracleSqlDialect(OracleSqlDialect.DEFAULT_CONTEXT
              .withDataTypeSystem(new RelDataTypeSystemImpl() {
                @Override public int getMaxPrecision(SqlTypeName typeName) {
                  switch (typeName) {
                  case VARCHAR:
                    return 512;
                  default:
                    return super.getMaxPrecision(typeName);
                  }
                }
              }));
      return dialect(oracleSqlDialect);
    }

    Sql parserConfig(SqlParser.Config parserConfig) {
      return new Sql(schema, sql, dialect, parserConfig, config, relFn,
          transforms);
    }

    Sql withConfig(UnaryOperator<SqlToRelConverter.Config> config) {
      return new Sql(schema, sql, dialect, parserConfig, config, relFn,
          transforms);
    }

    Sql optimize(final RuleSet ruleSet, final RelOptPlanner relOptPlanner) {
      return new Sql(schema, sql, dialect, parserConfig, config, relFn,
          FlatLists.append(transforms, r -> {
            Program program = Programs.of(ruleSet);
            final RelOptPlanner p =
                Util.first(relOptPlanner,
                    new HepPlanner(
                        new HepProgramBuilder().addRuleClass(RelOptRule.class)
                            .build()));
            return program.run(p, r, r.getTraitSet(),
                ImmutableList.of(), ImmutableList.of());
          }));
    }

    Sql ok(String expectedQuery) {
      assertThat(exec(), isLinux(expectedQuery));
      return this;
    }

    Sql throws_(String errorMessage) {
      try {
        final String s = exec();
        throw new AssertionError("Expected exception with message `"
            + errorMessage + "` but nothing was thrown; got " + s);
      } catch (Exception e) {
        assertThat(e.getMessage(), is(errorMessage));
        return this;
      }
    }

    String exec() {
      try {
        RelNode rel;
        if (relFn != null) {
          rel = relFn.apply(relBuilder());
        } else {
          final SqlToRelConverter.Config config = this.config.apply(SqlToRelConverter.config()
              .withTrimUnusedFields(false));
          final Planner planner =
              getPlanner(null, parserConfig, schema, config);
          SqlNode parse = planner.parse(sql);
          SqlNode validate = planner.validate(parse);
          rel = planner.rel(validate).rel;
        }
        for (Function<RelNode, RelNode> transform : transforms) {
          rel = transform.apply(rel);
        }
        return toSql(rel, dialect);
      } catch (Exception e) {
        throw TestUtil.rethrow(e);
      }
    }

    public Sql schema(CalciteAssert.SchemaSpec schemaSpec) {
      return new Sql(schemaSpec, sql, dialect, parserConfig, config, relFn,
          transforms);
    }
  }

  @Test public void testIsNotTrueWithEqualCondition() {
    final String query = "select \"product_name\" from \"product\" where "
        + "\"product_name\" = 'Hello World' is not true";
    final String bigQueryExpected = "SELECT product_name\n"
        + "FROM foodmart.product\n"
        + "WHERE product_name <> 'Hello World'";
    sql(query)
        .withBigQuery()
        .ok(bigQueryExpected);
  }

  @Test public void testCoalseceWithCast() {
    final String query = "Select coalesce(cast('2099-12-31 00:00:00.123' as TIMESTAMP),\n"
            + "cast('2010-12-31 01:00:00.123' as TIMESTAMP))";
    final String expectedHive = "SELECT TIMESTAMP '2099-12-31 00:00:00'";
    final String expectedSpark = "SELECT TIMESTAMP '2099-12-31 00:00:00'";
    final String bigQueryExpected = "SELECT CAST('2099-12-31 00:00:00' AS DATETIME)";
    sql(query)
            .withHive()
            .ok(expectedHive)
            .withSpark()
            .ok(expectedSpark)
            .withBigQuery()
            .ok(bigQueryExpected);
  }

  @Test public void testCoalseceWithLiteral() {
    final String query = "Select coalesce('abc','xyz')";
    final String expectedHive = "SELECT 'abc'";
    final String expectedSpark = "SELECT 'abc'";
    final String bigQueryExpected = "SELECT 'abc'";
    sql(query)
            .withHive()
            .ok(expectedHive)
            .withSpark()
            .ok(expectedSpark)
            .withBigQuery()
            .ok(bigQueryExpected);
  }
  @Test public void testCoalseceWithNull() {
    final String query = "Select coalesce(null, 'abc')";
    final String expectedHive = "SELECT 'abc'";
    final String expectedSpark = "SELECT 'abc'";
    final String bigQueryExpected = "SELECT 'abc'";
    sql(query)
            .withHive()
            .ok(expectedHive)
            .withSpark()
            .ok(expectedSpark)
            .withBigQuery()
            .ok(bigQueryExpected);
  }

  @Test public void testLog10Function() {
    final String query = "SELECT LOG10(2) as dd";
    final String expectedSnowFlake = "SELECT LOG(10, 2) AS \"DD\"";
    sql(query)
        .withSnowflake()
        .ok(expectedSnowFlake);
  }

  @Test public void testLog10ForOne() {
    final String query = "SELECT LOG10(1) as dd";
    final String expectedSnowFlake = "SELECT 0 AS \"DD\"";
    sql(query)
        .withSnowflake()
        .ok(expectedSnowFlake);
  }

  @Test public void testLog10ForColumn() {
    final String query = "SELECT LOG10(\"product_id\") as dd from \"product\"";
    final String expectedSnowFlake = "SELECT LOG(10, \"product_id\") AS \"DD\"\n"
                      + "FROM \"foodmart\".\"product\"";
    sql(query)
        .withSnowflake()
        .ok(expectedSnowFlake);
  }

  @Test public void testDivideIntegerSnowflake() {
    final RelBuilder builder = relBuilder();
    final RexNode intdivideRexNode = builder.call(SqlStdOperatorTable.DIVIDE_INTEGER,
            builder.scan("EMP").field(0), builder.scan("EMP").field(3));
    final RelNode root = builder
            .scan("EMP")
            .project(builder.alias(intdivideRexNode, "a"))
            .build();
    final String expectedSql = "SELECT \"EMPNO\" /INT \"MGR\" AS \"a\"\n"
            + "FROM \"scott\".\"EMP\"";
    final String expectedSF = "SELECT FLOOR(\"EMPNO\" / \"MGR\") AS \"a\"\n"
            + "FROM \"scott\".\"EMP\"";
    assertThat(toSql(root, DatabaseProduct.CALCITE.getDialect()), isLinux(expectedSql));
    assertThat(toSql(root, DatabaseProduct.SNOWFLAKE.getDialect()), isLinux(expectedSF));
  }

  @Test public void testRoundFunctionWithColumnPlaceHandling() {
    final String query = "SELECT ROUND(123.41445, \"product_id\") AS \"a\"\n"
            + "FROM \"foodmart\".\"product\"";
    final String expectedBq = "SELECT ROUND(123.41445, product_id) AS a\nFROM foodmart.product";
    final String expected = "SELECT ROUND(123.41445, product_id) a\n"
            + "FROM foodmart.product";
    final String expectedSnowFlake = "SELECT TO_DECIMAL(ROUND(123.41445, "
            + "CASE WHEN \"product_id\" > 38 THEN 38 WHEN \"product_id\" < -12 "
            + "THEN -12 ELSE \"product_id\" END) ,38, 4) AS \"a\"\n"
            + "FROM \"foodmart\".\"product\"";
    final String expectedMssql = "SELECT ROUND(123.41445, [product_id]) AS [a]\n"
            + "FROM [foodmart].[product]";
    sql(query)
            .withBigQuery()
            .ok(expectedBq)
            .withHive()
            .ok(expected)
            .withSpark()
            .ok(expected)
            .withSnowflake()
            .ok(expectedSnowFlake)
            .withMssql()
            .ok(expectedMssql);
  }

  @Test public void testRoundFunctionWithOneParameter() {
    final String query = "SELECT ROUND(123.41445) AS \"a\"\n"
            + "FROM \"foodmart\".\"product\"";
    final String expectedMssql = "SELECT ROUND(123.41445, 0) AS [a]\n"
            + "FROM [foodmart].[product]";
    sql(query)
            .withMssql()
            .ok(expectedMssql);
  }

  @Test public void testTruncateFunctionWithColumnPlaceHandling() {
    String query = "select truncate(2.30259, \"employee_id\") from \"employee\"";
    final String expectedBigQuery = "SELECT TRUNC(2.30259, employee_id)\n"
            + "FROM foodmart.employee";
    final String expectedSnowFlake = "SELECT TRUNCATE(2.30259, CASE WHEN \"employee_id\" > 38"
            + " THEN 38 WHEN \"employee_id\" < -12 THEN -12 ELSE \"employee_id\" END)\n"
            + "FROM \"foodmart\".\"employee\"";
    final String expectedMssql = "SELECT ROUND(2.30259, [employee_id])"
            + "\nFROM [foodmart].[employee]";
    sql(query)
            .withBigQuery()
            .ok(expectedBigQuery)
            .withSnowflake()
            .ok(expectedSnowFlake)
            .withMssql()
            .ok(expectedMssql);
  }

  @Test public void testTruncateFunctionWithOneParameter() {
    String query = "select truncate(2.30259) from \"employee\"";
    final String expectedMssql = "SELECT ROUND(2.30259, 0)"
            + "\nFROM [foodmart].[employee]";
    sql(query)
            .withMssql()
            .ok(expectedMssql);
  }

  @Test public void testWindowFunctionWithOrderByWithoutcolumn() {
    String query = "Select count(*) over() from \"employee\"";
    final String expectedSnowflake = "SELECT COUNT(*) OVER (ORDER BY 0 ROWS BETWEEN UNBOUNDED "
            + "PRECEDING AND UNBOUNDED FOLLOWING)\n"
            + "FROM \"foodmart\".\"employee\"";
    final String mssql = "SELECT COUNT(*) OVER ()\n"
            + "FROM [foodmart].[employee]";
    sql(query)
            .withSnowflake()
            .ok(expectedSnowflake)
            .withMssql()
            .ok(mssql);
  }

  @Test public void testWindowFunctionWithOrderByWithcolumn() {
    String query = "select count(\"employee_id\") over () as a from \"employee\"";
    final String expectedSnowflake = "SELECT COUNT(\"employee_id\") OVER (ORDER BY \"employee_id\" "
            + "ROWS BETWEEN UNBOUNDED PRECEDING AND UNBOUNDED FOLLOWING) AS \"A\"\n"
            + "FROM \"foodmart\".\"employee\"";
    sql(query)
            .withSnowflake()
            .ok(expectedSnowflake);
  }

  @Test public void testRoundFunction() {
    final String query = "SELECT ROUND(123.41445, \"product_id\") AS \"a\"\n"
            + "FROM \"foodmart\".\"product\"";
    final String expectedSnowFlake = "SELECT TO_DECIMAL(ROUND(123.41445, CASE "
            + "WHEN \"product_id\" > 38 THEN 38 WHEN \"product_id\" < -12 THEN -12 "
            + "ELSE \"product_id\" END) ,38, 4) AS \"a\"\n"
            + "FROM \"foodmart\".\"product\"";
    sql(query)
            .withSnowflake()
            .ok(expectedSnowFlake);
  }

  @Test public void testRandomFunction() {
    String query = "select rand_integer(1,3) from \"employee\"";
    final String expectedSnowFlake = "SELECT UNIFORM(1, 3, RANDOM())\n"
            + "FROM \"foodmart\".\"employee\"";
    final String expectedHive = "SELECT FLOOR(RAND() * (3 - 1 + 1)) + 1\n"
            + "FROM foodmart.employee";
    final String expectedBQ = "SELECT FLOOR(RAND() * (3 - 1 + 1)) + 1\n"
            + "FROM foodmart.employee";
    final String expectedSpark = "SELECT FLOOR(RAND() * (3 - 1 + 1)) + 1\n"
            + "FROM foodmart.employee";
    sql(query)
            .withHive()
            .ok(expectedHive)
            .withSpark()
            .ok(expectedSpark)
            .withBigQuery()
            .ok(expectedBQ)
            .withSnowflake()
            .ok(expectedSnowFlake);
  }

  @Test public void testCaseExprForE4() {
    final RelBuilder builder = relBuilder().scan("EMP");
    final RexNode condition = builder.call(SqlLibraryOperators.FORMAT_DATE,
            builder.literal("E4"), builder.field("HIREDATE"));
    final RelNode root = relBuilder().scan("EMP").filter(condition).build();
    final String expectedSF = "SELECT *\n"
            + "FROM \"scott\".\"EMP\"\n"
            + "WHERE CASE WHEN TO_VARCHAR(\"HIREDATE\", 'DY') = 'Sun' "
            + "THEN 'Sunday' WHEN TO_VARCHAR(\"HIREDATE\", 'DY') = 'Mon' "
            + "THEN 'Monday' WHEN TO_VARCHAR(\"HIREDATE\", 'DY') = 'Tue' "
            + "THEN 'Tuesday' WHEN TO_VARCHAR(\"HIREDATE\", 'DY') = 'Wed' "
            + "THEN 'Wednesday' WHEN TO_VARCHAR(\"HIREDATE\", 'DY') = 'Thu' "
            + "THEN 'Thursday' WHEN TO_VARCHAR(\"HIREDATE\", 'DY') = 'Fri' "
            + "THEN 'Friday' WHEN TO_VARCHAR(\"HIREDATE\", 'DY') = 'Sat' "
            + "THEN 'Saturday' END";
    assertThat(toSql(root, DatabaseProduct.SNOWFLAKE.getDialect()), isLinux(expectedSF));
  }

  @Test public void testCaseExprForEEEE() {
    final RelBuilder builder = relBuilder().scan("EMP");
    final RexNode condition = builder.call(SqlLibraryOperators.FORMAT_DATE,
            builder.literal("EEEE"), builder.field("HIREDATE"));
    final RelNode root = relBuilder().scan("EMP").filter(condition).build();
    final String expectedSF = "SELECT *\n"
            + "FROM \"scott\".\"EMP\"\n"
            + "WHERE CASE WHEN TO_VARCHAR(\"HIREDATE\", 'DY') = 'Sun' "
            + "THEN 'Sunday' WHEN TO_VARCHAR(\"HIREDATE\", 'DY') = 'Mon' "
            + "THEN 'Monday' WHEN TO_VARCHAR(\"HIREDATE\", 'DY') = 'Tue' "
            + "THEN 'Tuesday' WHEN TO_VARCHAR(\"HIREDATE\", 'DY') = 'Wed' "
            + "THEN 'Wednesday' WHEN TO_VARCHAR(\"HIREDATE\", 'DY') = 'Thu' "
            + "THEN 'Thursday' WHEN TO_VARCHAR(\"HIREDATE\", 'DY') = 'Fri' "
            + "THEN 'Friday' WHEN TO_VARCHAR(\"HIREDATE\", 'DY') = 'Sat' "
            + "THEN 'Saturday' END";
    assertThat(toSql(root, DatabaseProduct.SNOWFLAKE.getDialect()), isLinux(expectedSF));
  }

  @Test public void testCaseExprForE3() {
    final RelBuilder builder = relBuilder().scan("EMP");
    final RexNode condition = builder.call(SqlLibraryOperators.FORMAT_DATE,
            builder.literal("E3"), builder.field("HIREDATE"));
    final RelNode root = relBuilder().scan("EMP").filter(condition).build();
    final String expectedSF = "SELECT *\n"
            + "FROM \"scott\".\"EMP\"\n"
            + "WHERE TO_VARCHAR(\"HIREDATE\", 'DY')";
    assertThat(toSql(root, DatabaseProduct.SNOWFLAKE.getDialect()), isLinux(expectedSF));
  }

  @Test public void testCaseExprForEEE() {
    final RelBuilder builder = relBuilder().scan("EMP");
    final RexNode condition = builder.call(SqlLibraryOperators.FORMAT_DATE,
            builder.literal("EEE"), builder.field("HIREDATE"));
    final RelNode root = relBuilder().scan("EMP").filter(condition).build();
    final String expectedSF = "SELECT *\n"
            + "FROM \"scott\".\"EMP\"\n"
            + "WHERE TO_VARCHAR(\"HIREDATE\", 'DY')";
    assertThat(toSql(root, DatabaseProduct.SNOWFLAKE.getDialect()), isLinux(expectedSF));
  }

  @Test public void octetLength() {
    final RelBuilder builder = relBuilder().scan("EMP");
    final RexNode condition = builder.call(SqlLibraryOperators.OCTET_LENGTH,
            builder.field("ENAME"));
    final RelNode root = relBuilder().scan("EMP").filter(condition).build();

    final String expectedBQ = "SELECT *\n"
            + "FROM scott.EMP\n"
            + "WHERE OCTET_LENGTH(ENAME)";
    assertThat(toSql(root, DatabaseProduct.BIG_QUERY.getDialect()), isLinux(expectedBQ));
  }

  @Test public void octetLengthWithLiteral() {
    final RelBuilder builder = relBuilder().scan("EMP");
    final RexNode condition = builder.call(SqlLibraryOperators.OCTET_LENGTH,
            builder.literal("ENAME"));
    final RelNode root = relBuilder().scan("EMP").filter(condition).build();

    final String expectedBQ = "SELECT *\n"
            + "FROM scott.EMP\n"
            + "WHERE OCTET_LENGTH('ENAME')";
    assertThat(toSql(root, DatabaseProduct.BIG_QUERY.getDialect()), isLinux(expectedBQ));
  }

  @Test public void testInt2Shr() {
    final RelBuilder builder = relBuilder().scan("EMP");
    final RexNode condition = builder.call(SqlLibraryOperators.INT2SHR,
            builder.literal(3), builder.literal(1), builder.literal(6));
    final RelNode root = relBuilder().scan("EMP").filter(condition).build();

    final String expectedBQ = "SELECT *\n"
            + "FROM scott.EMP\n"
            + "WHERE (3 & 6 ) >> 1";
    assertThat(toSql(root, DatabaseProduct.BIG_QUERY.getDialect()), isLinux(expectedBQ));
  }

  @Test public void testInt8Xor() {
    final RelBuilder builder = relBuilder().scan("EMP");
    final RexNode condition = builder.call(SqlLibraryOperators.BITWISE_XOR,
            builder.literal(3), builder.literal(6));
    final RelNode root = relBuilder().scan("EMP").filter(condition).build();

    final String expectedBQ = "SELECT *\n"
            + "FROM scott.EMP\n"
            + "WHERE 3 ^ 6";
    assertThat(toSql(root, DatabaseProduct.BIG_QUERY.getDialect()), isLinux(expectedBQ));
  }

  @Test public void testInt2Shl() {
    final RelBuilder builder = relBuilder().scan("EMP");
    final RexNode condition = builder.call(SqlLibraryOperators.INT2SHL,
            builder.literal(3), builder.literal(1), builder.literal(6));
    final RelNode root = relBuilder().scan("EMP").filter(condition).build();

    final String expectedBQ = "SELECT *\n"
            + "FROM scott.EMP\n"
            + "WHERE (3 & 6 ) << 1";
    assertThat(toSql(root, DatabaseProduct.BIG_QUERY.getDialect()), isLinux(expectedBQ));
  }

  @Test public void testInt2And() {
    final RelBuilder builder = relBuilder().scan("EMP");
    final RexNode condition = builder.call(SqlLibraryOperators.BITWISE_AND,
            builder.literal(3), builder.literal(6));
    final RelNode root = relBuilder().scan("EMP").filter(condition).build();

    final String expectedBQ = "SELECT *\n"
            + "FROM scott.EMP\n"
            + "WHERE 3 & 6";
    assertThat(toSql(root, DatabaseProduct.BIG_QUERY.getDialect()), isLinux(expectedBQ));
  }

  @Test public void testInt1Or() {
    final RelBuilder builder = relBuilder().scan("EMP");
    final RexNode condition = builder.call(SqlLibraryOperators.BITWISE_OR,
            builder.literal(3), builder.literal(6));
    final RelNode root = relBuilder().scan("EMP").filter(condition).build();

    final String expectedBQ = "SELECT *\n"
            + "FROM scott.EMP\n"
            + "WHERE 3 | 6";
    assertThat(toSql(root, DatabaseProduct.BIG_QUERY.getDialect()), isLinux(expectedBQ));
  }

  @Test public void testCot() {
    final String query = "SELECT COT(0.12)";

    final String expectedBQ = "SELECT 1 / TAN(0.12)";
    sql(query)
            .withBigQuery()
            .ok(expectedBQ);
  }

  @Test public void testTimestampLiteral() {
    final String query = "SELECT Timestamp '1993-07-21 10:10:10'";
    final String expectedBQ = "SELECT CAST('1993-07-21 10:10:10' AS DATETIME)";
    sql(query)
        .withBigQuery()
        .ok(expectedBQ);
  }

  @Test public void testCaseForLnFunction() {
    final String query = "SELECT LN(\"product_id\") as dd from \"product\"";
    final String expectedMssql = "SELECT LOG([product_id]) AS [DD]"
            + "\nFROM [foodmart].[product]";
    sql(query)
            .withMssql()
            .ok(expectedMssql);
  }

  @Test public void testCaseForCeilToCeilingMSSQL() {
    final String query = "SELECT CEIL(12345) FROM \"product\"";
    final String expected = "SELECT CEILING(12345)\n"
            + "FROM [foodmart].[product]";
    sql(query)
      .withMssql()
      .ok(expected);
  }

  @Test public void testLastDayMSSQL() {
    final String query = "SELECT LAST_DAY(DATE '2009-12-20')";
    final String expected = "SELECT EOMONTH('2009-12-20')";
    sql(query)
            .withMssql()
            .ok(expected);
  }

  @Test public void testCurrentDate() {
    String query =
        "select CURRENT_DATE from \"product\" where \"product_id\" < 10";
    final String expected = "SELECT CAST(GETDATE() AS DATE) AS [CURRENT_DATE]\n"
        + "FROM [foodmart].[product]\n"
        + "WHERE [product_id] < 10";
    sql(query).withMssql().ok(expected);
  }

  @Test public void testCurrentTime() {
    String query =
        "select CURRENT_TIME from \"product\" where \"product_id\" < 10";
    final String expected = "SELECT CAST(GETDATE() AS TIME) AS [CURRENT_TIME]\n"
        + "FROM [foodmart].[product]\n"
        + "WHERE [product_id] < 10";
    sql(query).withMssql().ok(expected);
  }

  @Test public void testCurrentTimestamp() {
    String query =
        "select CURRENT_TIMESTAMP from \"product\" where \"product_id\" < 10";
    final String expected = "SELECT GETDATE() AS [CURRENT_TIMESTAMP]\n"
        + "FROM [foodmart].[product]\n"
        + "WHERE [product_id] < 10";
    sql(query).withMssql().ok(expected);
  }

  @Test public void testDayOfMonth() {
    String query = "select DAYOFMONTH( DATE '2008-08-29')";
    final String expectedMssql = "SELECT DAY('2008-08-29')";
    final String expectedBQ = "SELECT EXTRACT(DAY FROM DATE '2008-08-29')";

    sql(query)
      .withMssql()
      .ok(expectedMssql)
      .withBigQuery()
      .ok(expectedBQ);
  }

  @Test public void testExtractDecade() {
    String query = "SELECT EXTRACT(DECADE FROM DATE '2008-08-29')";
    final String expectedBQ = "SELECT CAST(SUBSTR(CAST("
            + "EXTRACT(YEAR FROM DATE '2008-08-29') AS STRING), 0, 3) AS INTEGER)";

    sql(query)
            .withBigQuery()
            .ok(expectedBQ);
  }

  @Test public void testExtractCentury() {
    String query = "SELECT EXTRACT(CENTURY FROM DATE '2008-08-29')";
    final String expectedBQ = "SELECT CAST(CEIL(EXTRACT(YEAR FROM DATE '2008-08-29') / 100) "
            + "AS INTEGER)";

    sql(query)
            .withBigQuery()
            .ok(expectedBQ);
  }

  @Test public void testExtractDOY() {
    String query = "SELECT EXTRACT(DOY FROM DATE '2008-08-29')";
    final String expectedBQ = "SELECT EXTRACT(DAYOFYEAR FROM DATE '2008-08-29')";

    sql(query)
            .withBigQuery()
            .ok(expectedBQ);
  }

  @Test public void testExtractDOW() {
    String query = "SELECT EXTRACT(DOW FROM DATE '2008-08-29')";
    final String expectedBQ = "SELECT EXTRACT(DAYOFWEEK FROM DATE '2008-08-29')";

    sql(query)
            .withBigQuery()
            .ok(expectedBQ);
  }

  @Test public void testExtractEpoch() {
    String query = "SELECT EXTRACT(EPOCH FROM DATE '2008-08-29')";
    final String expectedBQ = "SELECT UNIX_SECONDS(DATE '2008-08-29')";

    sql(query)
            .withBigQuery()
            .ok(expectedBQ);
  }

  @Test public void testExtractMillennium() {
    String query = "SELECT EXTRACT(MILLENNIUM FROM DATE '2008-08-29')";
    final String expectedBQ = "SELECT CAST(SUBSTR(CAST("
            + "EXTRACT(YEAR FROM DATE '2008-08-29') AS STRING), 0, 1) AS INTEGER)";

    sql(query)
            .withBigQuery()
            .ok(expectedBQ);
  }

  @Test public void testSecFromMidnightFormatTimestamp() {
    final RelBuilder builder = relBuilder();
    final RexNode formatTimestampRexNode = builder.call(SqlLibraryOperators.FORMAT_TIMESTAMP,
        builder.literal("SEC_FROM_MIDNIGHT"), builder.scan("EMP").field(4));
    final RelNode root = builder
        .scan("EMP")
        .project(builder.alias(formatTimestampRexNode, "FD"))
        .build();
    final String expectedSql = "SELECT FORMAT_TIMESTAMP('SEC_FROM_MIDNIGHT', \"HIREDATE\") AS"
        + " \"FD\"\n"
        + "FROM \"scott\".\"EMP\"";
    final String expectedBiqQuery = "SELECT CAST(DATE_DIFF(HIREDATE, CAST(CAST(HIREDATE AS DATE) "
        + "AS DATETIME), SECOND) AS STRING) AS FD\n"
        + "FROM scott.EMP";
    assertThat(toSql(root, DatabaseProduct.CALCITE.getDialect()), isLinux(expectedSql));
    assertThat(toSql(root, DatabaseProduct.BIG_QUERY.getDialect()), isLinux(expectedBiqQuery));
  }

  @Test public void testGetQuarterFromDate() {
    final RelBuilder builder = relBuilder();
    final RexNode formatDateRexNode = builder.call(SqlLibraryOperators.FORMAT_DATE,
        builder.literal("QUARTER"), builder.scan("EMP").field(4));
    final RelNode root = builder
        .scan("EMP")
        .project(builder.alias(formatDateRexNode, "FD"))
        .build();

    final String expectedBiqQuery = "SELECT FORMAT_DATE('%Q', HIREDATE) AS FD\n"
        + "FROM scott.EMP";
    assertThat(toSql(root, DatabaseProduct.BIG_QUERY.getDialect()), isLinux(expectedBiqQuery));
  }


  @Test public void testExtractDay() {
    String query = "SELECT EXTRACT(DAY FROM CURRENT_DATE), EXTRACT(DAY FROM CURRENT_TIMESTAMP)";
    final String expectedSFSql = "SELECT DAY(CURRENT_DATE), DAY(CURRENT_TIMESTAMP)";
    final String expectedBQSql = "SELECT EXTRACT(DAY FROM CURRENT_DATE), "
        + "EXTRACT(DAY FROM CURRENT_DATETIME())";
    final String expectedMsSql = "SELECT DAY(CAST(GETDATE() AS DATE)), DAY(GETDATE())";

    sql(query)
        .withSnowflake()
        .ok(expectedSFSql)
        .withBigQuery()
        .ok(expectedBQSql)
        .withMssql()
        .ok(expectedMsSql);
  }

  @Test public void testExtractMonth() {
    String query = "SELECT EXTRACT(MONTH FROM CURRENT_DATE), EXTRACT(MONTH FROM CURRENT_TIMESTAMP)";
    final String expectedSFSql = "SELECT MONTH(CURRENT_DATE), MONTH(CURRENT_TIMESTAMP)";
    final String expectedBQSql = "SELECT EXTRACT(MONTH FROM CURRENT_DATE), "
        + "EXTRACT(MONTH FROM CURRENT_DATETIME())";
    final String expectedMsSql = "SELECT MONTH(CAST(GETDATE() AS DATE)), MONTH(GETDATE())";

    sql(query)
        .withSnowflake()
        .ok(expectedSFSql)
        .withBigQuery()
        .ok(expectedBQSql)
        .withMssql()
        .ok(expectedMsSql);
  }

  @Test public void testExtractYear() {
    String query = "SELECT EXTRACT(YEAR FROM CURRENT_DATE), EXTRACT(YEAR FROM CURRENT_TIMESTAMP)";
    final String expectedSFSql = "SELECT YEAR(CURRENT_DATE), YEAR(CURRENT_TIMESTAMP)";
    final String expectedBQSql = "SELECT EXTRACT(YEAR FROM CURRENT_DATE), "
        + "EXTRACT(YEAR FROM CURRENT_DATETIME())";
    final String expectedMsSql = "SELECT YEAR(CAST(GETDATE() AS DATE)), YEAR(GETDATE())";

    sql(query)
        .withSnowflake()
        .ok(expectedSFSql)
        .withBigQuery()
        .ok(expectedBQSql)
        .withMssql()
        .ok(expectedMsSql);
  }

  @Test public void testIntervalMultiplyWithInteger() {
    String query = "select \"hire_date\" + 10 * INTERVAL '00:01:00' HOUR "
        + "TO SECOND from \"employee\"";
    final String expectedBQSql = "SELECT TIMESTAMP_ADD(hire_date, INTERVAL 10 * 60 SECOND)\n"
        + "FROM foodmart.employee";

    sql(query)
        .withBigQuery()
        .ok(expectedBQSql);
  }

  @Test public void testDateUnderscoreSeparator() {
    final RelBuilder builder = relBuilder();
    final RexNode formatTimestampRexNode = builder.call(SqlLibraryOperators.FORMAT_TIMESTAMP,
        builder.literal("YYYYMMDD_HH24MISS"), builder.scan("EMP").field(4));
    final RelNode root = builder
        .scan("EMP")
        .project(builder.alias(formatTimestampRexNode, "FD"))
        .build();
    final String expectedBiqQuery = "SELECT FORMAT_TIMESTAMP('%Y%m%d_%H%M%S', HIREDATE) AS FD\n"
        + "FROM scott.EMP";
    assertThat(toSql(root, DatabaseProduct.BIG_QUERY.getDialect()), isLinux(expectedBiqQuery));
  }

  @Test public void testParseDatetime() {
    final RelBuilder builder = relBuilder();
    final RexNode parseDatetimeRexNode = builder.call(SqlLibraryOperators.PARSE_TIMESTAMP,
        builder.literal("YYYYMMDD_HH24MISS"), builder.scan("EMP").field(4));
    final RelNode root = builder
        .scan("EMP")
        .project(builder.alias(parseDatetimeRexNode, "FD"))
        .build();
    final String expectedBiqQuery = "SELECT PARSE_DATETIME('%Y%m%d_%H%M%S', HIREDATE) AS FD\n"
        + "FROM scott.EMP";
    assertThat(toSql(root, DatabaseProduct.BIG_QUERY.getDialect()), isLinux(expectedBiqQuery));
  }

  @Test public void testUnixFunctions() {
    final RelBuilder builder = relBuilder();
    final RexNode unixSecondsRexNode = builder.call(SqlLibraryOperators.UNIX_SECONDS,
        builder.scan("EMP").field(4));
    final RexNode unixMicrosRexNode = builder.call(SqlLibraryOperators.UNIX_MICROS,
        builder.scan("EMP").field(4));
    final RexNode unixMillisRexNode = builder.call(SqlLibraryOperators.UNIX_MILLIS,
        builder.scan("EMP").field(4));
    final RelNode root = builder
        .scan("EMP")
        .project(builder.alias(unixSecondsRexNode, "US"),
            builder.alias(unixMicrosRexNode,  "UM"),
            builder.alias(unixMillisRexNode, "UMI"))
        .build();
    final String expectedBiqQuery = "SELECT UNIX_SECONDS(CAST(HIREDATE AS TIMESTAMP)) AS US, "
        + "UNIX_MICROS(CAST(HIREDATE AS TIMESTAMP)) AS UM, UNIX_MILLIS(CAST(HIREDATE AS TIMESTAMP)) "
        + "AS UMI\n"
        + "FROM scott.EMP";
    assertThat(toSql(root, DatabaseProduct.BIG_QUERY.getDialect()), isLinux(expectedBiqQuery));
  }

  @Test public void testTimestampFunctions() {
    final RelBuilder builder = relBuilder();
    final RexNode unixSecondsRexNode = builder.call(SqlLibraryOperators.TIMESTAMP_SECONDS,
        builder.scan("EMP").field(4));
    final RexNode unixMicrosRexNode = builder.call(SqlLibraryOperators.TIMESTAMP_MICROS,
        builder.scan("EMP").field(4));
    final RexNode unixMillisRexNode = builder.call(SqlLibraryOperators.TIMESTAMP_MILLIS,
        builder.scan("EMP").field(4));
    final RelNode root = builder
        .scan("EMP")
        .project(builder.alias(unixSecondsRexNode, "TS"),
            builder.alias(unixMicrosRexNode, "TM"),
            builder.alias(unixMillisRexNode, "TMI"))
        .build();
    final String expectedBiqQuery = "SELECT CAST(TIMESTAMP_SECONDS(HIREDATE) AS DATETIME) AS TS, "
        + "CAST(TIMESTAMP_MICROS(HIREDATE) AS DATETIME) AS TM, CAST(TIMESTAMP_MILLIS(HIREDATE) AS "
        + "DATETIME) AS TMI\n"
        + "FROM scott.EMP";
    assertThat(toSql(root, DatabaseProduct.BIG_QUERY.getDialect()), isLinux(expectedBiqQuery));
  }

  @Test public void testFormatTimestamp() {
    final RelBuilder builder = relBuilder();
    final RexNode formatTimestampRexNode = builder.call(SqlLibraryOperators.FORMAT_TIMESTAMP,
        builder.literal("EEEE"),
        builder.cast(builder.literal("1999-07-01 15:00:00-08:00"), SqlTypeName.TIMESTAMP));
    final RelNode root = builder
        .scan("EMP")
        .project(builder.alias(formatTimestampRexNode, "FT"))
        .build();
    final String expectedBiqQuery =
        "SELECT FORMAT_TIMESTAMP('%A', CAST('1999-07-01 15:00:00-08:00' AS TIMESTAMP)) AS FT\n"
            + "FROM scott.EMP";
    assertThat(toSql(root, DatabaseProduct.BIG_QUERY.getDialect()), isLinux(expectedBiqQuery));
  }

  @Test public void testGroupingFunction() {
    String query = "SELECT \"first_name\",\"last_name\", "
        + "grouping(\"first_name\")+ grouping(\"last_name\") "
        + "from \"foodmart\".\"employee\" group by \"first_name\",\"last_name\"";
    final String expectedBQSql = "SELECT first_name, last_name, CASE WHEN first_name IS NULL THEN"
        + " 1 ELSE 0 END + CASE WHEN last_name IS NULL THEN 1 ELSE 0 END\n"
        + "FROM foodmart.employee\n"
        + "GROUP BY first_name, last_name";

    sql(query)
      .withBigQuery()
      .ok(expectedBQSql);
  }

  @Test public void testDateMinus() {
    String query = "SELECT \"birth_date\" - \"birth_date\" from \"foodmart\".\"employee\"";
    final String expectedBQSql = "SELECT DATE_DIFF(birth_date, birth_date, DAY)\n"
        + "FROM foodmart.employee";

    sql(query)
      .withBigQuery()
      .ok(expectedBQSql);
  }

  @Test public void testhashbucket() {
    final RelBuilder builder = relBuilder();
    final RexNode formatDateRexNode = builder.call(SqlLibraryOperators.HASHBUCKET,
        builder.call(SqlLibraryOperators.HASHROW, builder.scan("EMP").field(0)));
    final RelNode root = builder
        .scan("EMP")
        .project(builder.alias(formatDateRexNode, "FD"))
        .build();
    final String expectedSql = "SELECT HASHBUCKET(HASHROW(\"EMPNO\")) AS \"FD\"\n"
        + "FROM \"scott\".\"EMP\"";
    final String expectedBiqQuery = "SELECT FARM_FINGERPRINT(EMPNO) AS FD\n"
        + "FROM scott.EMP";

    assertThat(toSql(root, DatabaseProduct.CALCITE.getDialect()), isLinux(expectedSql));
    assertThat(toSql(root, DatabaseProduct.BIG_QUERY.getDialect()), isLinux(expectedBiqQuery));
  }

  @Test public void testdatetrunc() {
    final RelBuilder builder = relBuilder();
    final RexNode trunc = builder.call(SqlLibraryOperators.TRUNC,
        builder.literal("2008-19-12"), builder.literal("DAY"));
    final RelNode root = builder
        .scan("EMP")
        .project(builder.alias(trunc, "FD"))
        .build();
    final String expectedSql = "SELECT TRUNC('2008-19-12', 'DAY') AS \"FD\"\n"
        + "FROM \"scott\".\"EMP\"";
    final String expectedBiqQuery = "SELECT DATE_TRUNC('2008-19-12', DAY) AS FD\n"
        + "FROM scott.EMP";

    assertThat(toSql(root, DatabaseProduct.CALCITE.getDialect()), isLinux(expectedSql));
    assertThat(toSql(root, DatabaseProduct.BIG_QUERY.getDialect()), isLinux(expectedBiqQuery));
  }
  @Test public void testdatetruncWithYear() {
    final RelBuilder builder = relBuilder();
    final RexNode trunc = builder.call(SqlLibraryOperators.TRUNC,
        builder.literal("2008-19-12"), builder.literal("YEAR"));
    final RelNode root = builder
        .scan("EMP")
        .project(builder.alias(trunc, "FD"))
        .build();
    final String expectedSql = "SELECT TRUNC('2008-19-12', 'YEAR') AS \"FD\"\n"
        + "FROM \"scott\".\"EMP\"";
    final String expectedBiqQuery = "SELECT DATE_TRUNC('2008-19-12', YEAR) AS FD\n"
        + "FROM scott.EMP";

    assertThat(toSql(root, DatabaseProduct.CALCITE.getDialect()), isLinux(expectedSql));
    assertThat(toSql(root, DatabaseProduct.BIG_QUERY.getDialect()), isLinux(expectedBiqQuery));
  }

  @Test public void testdatetruncWithQuarter() {
    final RelBuilder builder = relBuilder();
    final RexNode trunc = builder.call(SqlLibraryOperators.TRUNC,
        builder.literal("2008-19-12"), builder.literal("QUARTER"));
    final RelNode root = builder
        .scan("EMP")
        .project(builder.alias(trunc, "FD"))
        .build();
    final String expectedSql = "SELECT TRUNC('2008-19-12', 'QUARTER') AS \"FD\"\n"
        + "FROM \"scott\".\"EMP\"";
    final String expectedBiqQuery = "SELECT DATE_TRUNC('2008-19-12', QUARTER) AS FD\n"
        + "FROM scott.EMP";

    assertThat(toSql(root, DatabaseProduct.CALCITE.getDialect()), isLinux(expectedSql));
    assertThat(toSql(root, DatabaseProduct.BIG_QUERY.getDialect()), isLinux(expectedBiqQuery));
  }

  @Test public void testdatetruncWithMonth() {
    final RelBuilder builder = relBuilder();
    final RexNode trunc = builder.call(SqlLibraryOperators.TRUNC,
        builder.literal("2008-19-12"), builder.literal("MONTH"));
    final RelNode root = builder
        .scan("EMP")
        .project(builder.alias(trunc, "FD"))
        .build();
    final String expectedSql = "SELECT TRUNC('2008-19-12', 'MONTH') AS \"FD\"\n"
        + "FROM \"scott\".\"EMP\"";
    final String expectedBiqQuery = "SELECT DATE_TRUNC('2008-19-12', MONTH) AS FD\n"
        + "FROM scott.EMP";

    assertThat(toSql(root, DatabaseProduct.CALCITE.getDialect()), isLinux(expectedSql));
    assertThat(toSql(root, DatabaseProduct.BIG_QUERY.getDialect()), isLinux(expectedBiqQuery));
  }

  @Test public void testdatetruncWithWeek() {
    final RelBuilder builder = relBuilder();
    final RexNode trunc = builder.call(SqlLibraryOperators.TRUNC,
        builder.literal("2008-19-12"), builder.literal("WEEK"));
    final RelNode root = builder
        .scan("EMP")
        .project(builder.alias(trunc, "FD"))
        .build();
    final String expectedSql = "SELECT TRUNC('2008-19-12', 'WEEK') AS \"FD\"\n"
        + "FROM \"scott\".\"EMP\"";
    final String expectedBiqQuery = "SELECT DATE_TRUNC('2008-19-12', WEEK) AS FD\n"
        + "FROM scott.EMP";

    assertThat(toSql(root, DatabaseProduct.CALCITE.getDialect()), isLinux(expectedSql));
    assertThat(toSql(root, DatabaseProduct.BIG_QUERY.getDialect()), isLinux(expectedBiqQuery));
  }

  @Test public void testDateTimeTruncWithYear() {
    final RelBuilder builder = relBuilder();
    final RexNode trunc = builder.call(SqlLibraryOperators.TRUNC,
        builder.cast(builder.literal("2017-02-14 20:38:40"), SqlTypeName.TIMESTAMP),
        builder.literal("YEAR"));
    final RelNode root = builder
        .scan("EMP")
        .project(builder.alias(trunc, "FD"))
        .build();
    final String expectedSql = "SELECT TRUNC(TIMESTAMP '2017-02-14 20:38:40', 'YEAR') AS \"FD\"\n"
        + "FROM \"scott\".\"EMP\"";
    final String expectedBiqQuery = "SELECT DATETIME_TRUNC(CAST('2017-02-14 20:38:40' AS DATETIME),"
        + " YEAR) AS FD\nFROM scott.EMP";
    assertThat(toSql(root, DatabaseProduct.CALCITE.getDialect()), isLinux(expectedSql));
    assertThat(toSql(root, DatabaseProduct.BIG_QUERY.getDialect()), isLinux(expectedBiqQuery));
  }

  @Test public void testDateTimeTruncWithMonth() {
    final RelBuilder builder = relBuilder();
    final RexNode trunc = builder.call(SqlLibraryOperators.TRUNC,
        builder.cast(builder.literal("2017-02-14 20:38:40"), SqlTypeName.TIMESTAMP),
        builder.literal("MONTH"));
    final RelNode root = builder
        .scan("EMP")
        .project(builder.alias(trunc, "FD"))
        .build();
    final String expectedSql = "SELECT TRUNC(TIMESTAMP '2017-02-14 20:38:40', 'MONTH') AS \"FD\"\n"
        + "FROM \"scott\".\"EMP\"";
    final String expectedBiqQuery = "SELECT DATETIME_TRUNC(CAST('2017-02-14 20:38:40' AS DATETIME),"
        + " MONTH) AS FD\nFROM scott.EMP";
    assertThat(toSql(root, DatabaseProduct.CALCITE.getDialect()), isLinux(expectedSql));
    assertThat(toSql(root, DatabaseProduct.BIG_QUERY.getDialect()), isLinux(expectedBiqQuery));
  }

  @Test public void testDateTimeTruncWithQuarter() {
    final RelBuilder builder = relBuilder();
    final RexNode trunc = builder.call(SqlLibraryOperators.TRUNC,
        builder.cast(builder.literal("2017-02-14 20:38:40"), SqlTypeName.TIMESTAMP),
        builder.literal("QUARTER"));
    final RelNode root = builder
        .scan("EMP")
        .project(builder.alias(trunc, "FD"))
        .build();
    final String expectedSql = "SELECT TRUNC(TIMESTAMP '2017-02-14 20:38:40', 'QUARTER') AS \"FD\""
        + "\nFROM \"scott\".\"EMP\"";
    final String expectedBiqQuery = "SELECT DATETIME_TRUNC(CAST('2017-02-14 20:38:40' AS DATETIME),"
        + " QUARTER) AS FD\nFROM scott.EMP";
    assertThat(toSql(root, DatabaseProduct.CALCITE.getDialect()), isLinux(expectedSql));
    assertThat(toSql(root, DatabaseProduct.BIG_QUERY.getDialect()), isLinux(expectedBiqQuery));
  }

  @Test public void testDateTimeTruncWithWeek() {
    final RelBuilder builder = relBuilder();
    final RexNode trunc = builder.call(SqlLibraryOperators.TRUNC,
        builder.cast(builder.literal("2017-02-14 20:38:40"), SqlTypeName.TIMESTAMP),
        builder.literal("WEEK"));
    final RelNode root = builder
        .scan("EMP")
        .project(builder.alias(trunc, "FD"))
        .build();
    final String expectedSql = "SELECT TRUNC(TIMESTAMP '2017-02-14 20:38:40', 'WEEK') AS \"FD\"\n"
        + "FROM \"scott\".\"EMP\"";
    final String expectedBiqQuery = "SELECT DATETIME_TRUNC(CAST('2017-02-14 20:38:40' AS DATETIME),"
        + " WEEK) AS FD\nFROM scott.EMP";
    assertThat(toSql(root, DatabaseProduct.CALCITE.getDialect()), isLinux(expectedSql));
    assertThat(toSql(root, DatabaseProduct.BIG_QUERY.getDialect()), isLinux(expectedBiqQuery));
  }

  @Test public void testDateTimeTruncWithDay() {
    final RelBuilder builder = relBuilder();
    final RexNode trunc = builder.call(SqlLibraryOperators.TRUNC,
        builder.cast(builder.literal("2017-02-14 20:38:40"), SqlTypeName.TIMESTAMP),
        builder.literal("DAY"));
    final RelNode root = builder
        .scan("EMP")
        .project(builder.alias(trunc, "FD"))
        .build();
    final String expectedSql = "SELECT TRUNC(TIMESTAMP '2017-02-14 20:38:40', 'DAY') AS \"FD\"\n"
        + "FROM \"scott\".\"EMP\"";
    final String expectedBiqQuery = "SELECT DATETIME_TRUNC(CAST('2017-02-14 20:38:40' AS DATETIME),"
        + " DAY) AS FD\nFROM scott.EMP";
    assertThat(toSql(root, DatabaseProduct.CALCITE.getDialect()), isLinux(expectedSql));
    assertThat(toSql(root, DatabaseProduct.BIG_QUERY.getDialect()), isLinux(expectedBiqQuery));
  }

  @Test public void testDateTimeTruncWithHour() {
    final RelBuilder builder = relBuilder();
    final RexNode trunc = builder.call(SqlLibraryOperators.TRUNC,
        builder.cast(builder.literal("2017-02-14 20:38:40"), SqlTypeName.TIMESTAMP),
        builder.literal("HOUR"));
    final RelNode root = builder
        .scan("EMP")
        .project(builder.alias(trunc, "FD"))
        .build();
    final String expectedSql = "SELECT TRUNC(TIMESTAMP '2017-02-14 20:38:40', 'HOUR') AS \"FD\"\n"
        + "FROM \"scott\".\"EMP\"";
    final String expectedBiqQuery = "SELECT DATETIME_TRUNC(CAST('2017-02-14 20:38:40' AS DATETIME),"
        + " HOUR) AS FD\nFROM scott.EMP";
    assertThat(toSql(root, DatabaseProduct.CALCITE.getDialect()), isLinux(expectedSql));
    assertThat(toSql(root, DatabaseProduct.BIG_QUERY.getDialect()), isLinux(expectedBiqQuery));
  }

  @Test public void testDateTimeTruncWithMinute() {
    final RelBuilder builder = relBuilder();
    final RexNode trunc = builder.call(SqlLibraryOperators.TRUNC,
        builder.cast(builder.literal("2017-02-14 20:38:40"), SqlTypeName.TIMESTAMP),
        builder.literal("MINUTE"));
    final RelNode root = builder
        .scan("EMP")
        .project(builder.alias(trunc, "FD"))
        .build();
    final String expectedSql = "SELECT TRUNC(TIMESTAMP '2017-02-14 20:38:40', 'MINUTE') AS \"FD\"\n"
        + "FROM \"scott\".\"EMP\"";
    final String expectedBiqQuery = "SELECT DATETIME_TRUNC(CAST('2017-02-14 20:38:40' AS DATETIME),"
        + " MINUTE) AS FD\nFROM scott.EMP";
    assertThat(toSql(root, DatabaseProduct.CALCITE.getDialect()), isLinux(expectedSql));
    assertThat(toSql(root, DatabaseProduct.BIG_QUERY.getDialect()), isLinux(expectedBiqQuery));
  }

  @Test public void testDateTimeTruncWithSecond() {
    final RelBuilder builder = relBuilder();
    final RexNode trunc = builder.call(SqlLibraryOperators.TRUNC,
        builder.cast(builder.literal("2017-02-14 20:38:40"), SqlTypeName.TIMESTAMP),
        builder.literal("SECOND"));
    final RelNode root = builder
        .scan("EMP")
        .project(builder.alias(trunc, "FD"))
        .build();
    final String expectedSql = "SELECT TRUNC(TIMESTAMP '2017-02-14 20:38:40', 'SECOND') AS \"FD\"\n"
        + "FROM \"scott\".\"EMP\"";
    final String expectedBiqQuery = "SELECT DATETIME_TRUNC(CAST('2017-02-14 20:38:40' AS DATETIME),"
        + " SECOND) AS FD\nFROM scott.EMP";
    assertThat(toSql(root, DatabaseProduct.CALCITE.getDialect()), isLinux(expectedSql));
    assertThat(toSql(root, DatabaseProduct.BIG_QUERY.getDialect()), isLinux(expectedBiqQuery));
  }

  @Test public void testDateTimeTruncWithMilliSecond() {
    final RelBuilder builder = relBuilder();
    final RexNode trunc = builder.call(SqlLibraryOperators.TRUNC,
        builder.cast(builder.literal("2017-02-14 20:38:40"), SqlTypeName.TIMESTAMP),
        builder.literal("MILLISECOND"));
    final RelNode root = builder
        .scan("EMP")
        .project(builder.alias(trunc, "FD"))
        .build();
    final String expectedSql = "SELECT TRUNC(TIMESTAMP '2017-02-14 20:38:40', 'MILLISECOND')"
        + " AS \"FD\"\nFROM \"scott\".\"EMP\"";
    final String expectedBiqQuery = "SELECT DATETIME_TRUNC(CAST('2017-02-14 20:38:40' AS DATETIME),"
        + " MILLISECOND) AS FD\nFROM scott.EMP";
    assertThat(toSql(root, DatabaseProduct.CALCITE.getDialect()), isLinux(expectedSql));
    assertThat(toSql(root, DatabaseProduct.BIG_QUERY.getDialect()), isLinux(expectedBiqQuery));
  }

  @Test public void testDateTimeTruncWithMicroSecond() {
    final RelBuilder builder = relBuilder();
    final RexNode trunc = builder.call(SqlLibraryOperators.TRUNC,
        builder.cast(builder.literal("2017-02-14 20:38:40"), SqlTypeName.TIMESTAMP),
        builder.literal("MICROSECOND"));
    final RelNode root = builder
        .scan("EMP")
        .project(builder.alias(trunc, "FD"))
        .build();
    final String expectedSql = "SELECT TRUNC(TIMESTAMP '2017-02-14 20:38:40', 'MICROSECOND')"
        + " AS \"FD\"\nFROM \"scott\".\"EMP\"";
    final String expectedBiqQuery = "SELECT DATETIME_TRUNC(CAST('2017-02-14 20:38:40' AS DATETIME),"
        + " MICROSECOND) AS FD\nFROM scott.EMP";
    assertThat(toSql(root, DatabaseProduct.CALCITE.getDialect()), isLinux(expectedSql));
    assertThat(toSql(root, DatabaseProduct.BIG_QUERY.getDialect()), isLinux(expectedBiqQuery));
  }

  @Test public void testTimeTruncWithHour() {
    final RelBuilder builder = relBuilder();
    final RexNode trunc = builder.call(SqlLibraryOperators.TRUNC,
        builder.literal("20:48:18"), builder.literal("HOUR"));
    final RelNode root = builder
        .scan("EMP")
        .project(builder.alias(trunc, "FD"))
        .build();
    final String expectedSql = "SELECT TRUNC('20:48:18', 'HOUR') AS \"FD\"\n"
        + "FROM \"scott\".\"EMP\"";
    final String expectedBiqQuery = "SELECT TIME_TRUNC('20:48:18', HOUR) AS FD\n"
        + "FROM scott.EMP";

    assertThat(toSql(root, DatabaseProduct.CALCITE.getDialect()), isLinux(expectedSql));
    assertThat(toSql(root, DatabaseProduct.BIG_QUERY.getDialect()), isLinux(expectedBiqQuery));
  }
  @Test public void testTimeTruncWithMinute() {
    final RelBuilder builder = relBuilder();
    final RexNode trunc = builder.call(SqlLibraryOperators.TRUNC,
        builder.literal("20:48:18"), builder.literal("MINUTE"));
    final RelNode root = builder
        .scan("EMP")
        .project(builder.alias(trunc, "FD"))
        .build();
    final String expectedSql = "SELECT TRUNC('20:48:18', 'MINUTE') AS \"FD\"\n"
        + "FROM \"scott\".\"EMP\"";
    final String expectedBiqQuery = "SELECT TIME_TRUNC('20:48:18', MINUTE) AS FD\n"
        + "FROM scott.EMP";

    assertThat(toSql(root, DatabaseProduct.CALCITE.getDialect()), isLinux(expectedSql));
    assertThat(toSql(root, DatabaseProduct.BIG_QUERY.getDialect()), isLinux(expectedBiqQuery));
  }

  @Test public void testTimeTruncWithSecond() {
    final RelBuilder builder = relBuilder();
    final RexNode trunc = builder.call(SqlLibraryOperators.TRUNC,
        builder.literal("20:48:18"), builder.literal("SECOND"));
    final RelNode root = builder
        .scan("EMP")
        .project(builder.alias(trunc, "FD"))
        .build();
    final String expectedSql = "SELECT TRUNC('20:48:18', 'SECOND') AS \"FD\"\n"
        + "FROM \"scott\".\"EMP\"";
    final String expectedBiqQuery = "SELECT TIME_TRUNC('20:48:18', SECOND) AS FD\n"
        + "FROM scott.EMP";

    assertThat(toSql(root, DatabaseProduct.CALCITE.getDialect()), isLinux(expectedSql));
    assertThat(toSql(root, DatabaseProduct.BIG_QUERY.getDialect()), isLinux(expectedBiqQuery));
  }

  @Test public void testTimeTruncWithMiliSecond() {
    final RelBuilder builder = relBuilder();
    final RexNode trunc = builder.call(SqlLibraryOperators.TRUNC,
        builder.literal("20:48:18"), builder.literal("MILLISECOND"));
    final RelNode root = builder
        .scan("EMP")
        .project(builder.alias(trunc, "FD"))
        .build();
    final String expectedSql = "SELECT TRUNC('20:48:18', 'MILLISECOND') AS \"FD\"\n"
        + "FROM \"scott\".\"EMP\"";
    final String expectedBiqQuery = "SELECT TIME_TRUNC('20:48:18', MILLISECOND) AS FD\n"
        + "FROM scott.EMP";

    assertThat(toSql(root, DatabaseProduct.CALCITE.getDialect()), isLinux(expectedSql));
    assertThat(toSql(root, DatabaseProduct.BIG_QUERY.getDialect()), isLinux(expectedBiqQuery));
  }

  @Test public void testTimeTruncWithMicroSecond() {
    final RelBuilder builder = relBuilder();
    final RexNode trunc = builder.call(SqlLibraryOperators.TRUNC,
        builder.literal("20:48:18"), builder.literal("MICROSECOND"));
    final RelNode root = builder
        .scan("EMP")
        .project(builder.alias(trunc, "FD"))
        .build();
    final String expectedSql = "SELECT TRUNC('20:48:18', 'MICROSECOND') AS \"FD\"\n"
        + "FROM \"scott\".\"EMP\"";
    final String expectedBiqQuery = "SELECT TIME_TRUNC('20:48:18', MICROSECOND) AS FD\n"
        + "FROM scott.EMP";

    assertThat(toSql(root, DatabaseProduct.CALCITE.getDialect()), isLinux(expectedSql));
    assertThat(toSql(root, DatabaseProduct.BIG_QUERY.getDialect()), isLinux(expectedBiqQuery));
  }

  @Test public void testhashrow() {
    final RelBuilder builder = relBuilder();
    final RexNode hashrow = builder.call(SqlLibraryOperators.HASHROW,
        builder.scan("EMP").field(1));
    final RelNode root = builder
        .scan("EMP")
        .project(builder.alias(hashrow, "FD"))
        .build();
    final String expectedSql = "SELECT HASHROW(\"ENAME\") AS \"FD\"\n"
        + "FROM \"scott\".\"EMP\"";
    final String expectedBiqQuery = "SELECT FARM_FINGERPRINT(ENAME) AS FD\n"
        + "FROM scott.EMP";

    assertThat(toSql(root, DatabaseProduct.CALCITE.getDialect()), isLinux(expectedSql));
    assertThat(toSql(root, DatabaseProduct.BIG_QUERY.getDialect()), isLinux(expectedBiqQuery));
  }


  RelNode createLogicalValueRel(RexNode col1, RexNode col2) {
    final RelBuilder builder = relBuilder();
    RelDataTypeField field = new RelDataTypeFieldImpl("ZERO", 0,
        builder.getTypeFactory().createSqlType(SqlTypeName.INTEGER));
    List<RelDataTypeField> fieldList = new ArrayList<>();
    fieldList.add(field);
    RelRecordType type = new RelRecordType(fieldList);
    builder.values(
        ImmutableList.of(
            ImmutableList.of(
                builder.getRexBuilder().makeZeroLiteral(
                    builder.getTypeFactory().createSqlType(SqlTypeName.INTEGER))
            )), type);
    builder.project(col1, col2);
    return builder.build();
  }

  @Test public void testMultipleUnionWithLogicalValue() {
    final RelBuilder builder = relBuilder();
    builder.push(
        createLogicalValueRel(builder.alias(builder.literal("ALA"), "col1"),
            builder.alias(builder.literal("AmericaAnchorage"), "col2")));
    builder.push(
        createLogicalValueRel(builder.alias(builder.literal("ALAW"), "col1"),
            builder.alias(builder.literal("USAleutian"), "col2")));
    builder.union(true);
    builder.push(
        createLogicalValueRel(builder.alias(builder.literal("AST"), "col1"),
            builder.alias(builder.literal("AmericaHalifax"), "col2")));
    builder.union(true);

    final RelNode root = builder.build();
    final String expectedHive = "SELECT 'ALA' col1, 'AmericaAnchorage' col2\n"
        + "UNION ALL\n"
        + "SELECT 'ALAW' col1, 'USAleutian' col2\n"
        + "UNION ALL\n"
        + "SELECT 'AST' col1, 'AmericaHalifax' col2";
    final String expectedBigQuery = "SELECT 'ALA' AS col1, 'AmericaAnchorage' AS col2\n"
        + "UNION ALL\n"
        + "SELECT 'ALAW' AS col1, 'USAleutian' AS col2\n"
        + "UNION ALL\n"
        + "SELECT 'AST' AS col1, 'AmericaHalifax' AS col2";
    relFn(b -> root)
        .withHive2().ok(expectedHive)
        .withBigQuery().ok(expectedBigQuery);
  }

  @Test public void testRowid() {
    final RelBuilder builder = relBuilder();
    final RexNode rowidRexNode = builder.call(SqlLibraryOperators.ROWID);
    final RelNode root = builder
        .scan("EMP")
        .project(builder.alias(rowidRexNode, "FD"))
        .build();
    final String expectedSql = "SELECT ROWID() AS \"FD\"\n"
        + "FROM \"scott\".\"EMP\"";
    final String expectedBiqQuery = "SELECT GENERATE_UUID() AS FD\n"
        + "FROM scott.EMP";

    assertThat(toSql(root, DatabaseProduct.CALCITE.getDialect()), isLinux(expectedSql));
    assertThat(toSql(root, DatabaseProduct.BIG_QUERY.getDialect()), isLinux(expectedBiqQuery));
  }

  @Test public void testEscapeFunction() {
    String query =
        "SELECT '\\\\PWFSNFS01EFS\\imagenowcifs\\debitmemo' AS DM_SENDFILE_PATH1";
    final String expectedBQSql =
        "SELECT '\\\\\\\\PWFSNFS01EFS\\\\imagenowcifs\\\\debitmemo' AS "
            + "DM_SENDFILE_PATH1";

    sql(query)
        .withBigQuery()
        .ok(expectedBQSql);
  }

  @Test public void testTimeAdd() {
    final RelBuilder builder = relBuilder();

    final RexNode createRexNode = builder.call(SqlLibraryOperators.TIME_ADD,
        builder.literal("00:00:00"),
        builder.call(SqlLibraryOperators.INTERVAL_SECONDS, builder.literal(10000)));
    final RelNode root = builder
        .scan("EMP")
        .project(builder.alias(createRexNode, "FD"))
        .build();
    final String expectedBiqQuery = "SELECT TIME_ADD('00:00:00', INTERVAL 10000 SECOND) AS FD\n"
        + "FROM scott.EMP";
    assertThat(toSql(root, DatabaseProduct.BIG_QUERY.getDialect()), isLinux(expectedBiqQuery));
  }
  @Test public void testIntervalSeconds() {
    final RelBuilder builder = relBuilder();

    final RexNode createRexNode = builder.call
        (SqlLibraryOperators.INTERVAL_SECONDS, builder.literal(10000));
    final RelNode root = builder
        .scan("EMP")
        .project(builder.alias(createRexNode, "FD"))
        .build();
    final String expectedBiqQuery = "SELECT INTERVAL 10000 SECOND AS FD\n"
        + "FROM scott.EMP";
    assertThat(toSql(root, DatabaseProduct.BIG_QUERY.getDialect()), isLinux(expectedBiqQuery));
  }

  @Test void testUnicodeCharacters() {
    final String query = "SELECT 'ð', '°C' FROM \"product\"";
    final String expected = "SELECT '\\u00f0', '\\u00b0C'\n"
        + "FROM \"foodmart\".\"product\"";
    sql(query).ok(expected);
  }

  @Test public void testPlusForTimeAdd() {
    final RelBuilder builder = relBuilder();

    final RexNode createRexNode = builder.call(SqlStdOperatorTable.PLUS,
        builder.cast(builder.literal("12:15:07"), SqlTypeName.TIME),
        builder.getRexBuilder().makeIntervalLiteral(new BigDecimal(1000),
            new SqlIntervalQualifier(MICROSECOND, null, SqlParserPos.ZERO)));
    final RelNode root = builder
        .scan("EMP")
        .project(builder.alias(createRexNode, "FD"))
        .build();
    final String expectedBiqQuery = "SELECT TIME_ADD(TIME '12:15:07', INTERVAL 1 MICROSECOND) "
        + "AS FD\n"
        + "FROM scott.EMP";
    assertThat(toSql(root, DatabaseProduct.BIG_QUERY.getDialect()), isLinux(expectedBiqQuery));
  }

  @Test public void testMinusForTimeSub() {
    final RelBuilder builder = relBuilder();

    final RexNode createRexNode = builder.call(SqlStdOperatorTable.MINUS,
        builder.cast(builder.literal("12:15:07"), SqlTypeName.TIME),
        builder.getRexBuilder().makeIntervalLiteral(new BigDecimal(1000),
            new SqlIntervalQualifier(MICROSECOND, null, SqlParserPos.ZERO)));
    final RelNode root = builder
        .scan("EMP")
        .project(builder.alias(createRexNode, "FD"))
        .build();
    final String expectedBiqQuery = "SELECT TIME_SUB(TIME '12:15:07', INTERVAL 1 MICROSECOND) "
        + "AS FD\n"
        + "FROM scott.EMP";
    assertThat(toSql(root, DatabaseProduct.BIG_QUERY.getDialect()), isLinux(expectedBiqQuery));
  }

  @Test public void testPlusForTimestampAdd() {
    final RelBuilder builder = relBuilder();

    final RexNode createRexNode = builder.call(SqlStdOperatorTable.PLUS,
        builder.cast(builder.literal("1999-07-01 15:00:00-08:00"), SqlTypeName.TIMESTAMP),
        builder.getRexBuilder().makeIntervalLiteral(new BigDecimal(1000),
            new SqlIntervalQualifier(MICROSECOND, null, SqlParserPos.ZERO)));
    final RelNode root = builder
        .scan("EMP")
        .project(builder.alias(createRexNode, "FD"))
        .build();
    final String expectedBiqQuery =
        "SELECT TIMESTAMP_ADD(CAST('1999-07-01 15:00:00-08:00' AS DATETIME), "
            + "INTERVAL 1 MICROSECOND) AS FD\n"
            + "FROM scott.EMP";
    assertThat(toSql(root, DatabaseProduct.BIG_QUERY.getDialect()), isLinux(expectedBiqQuery));
  }

  @Test public void testPlusForTimestampSub() {
    final RelBuilder builder = relBuilder();

    final RexNode createRexNode = builder.call(SqlStdOperatorTable.MINUS,
        builder.cast(builder.literal("1999-07-01 15:00:00-08:00"), SqlTypeName.TIMESTAMP),
        builder.getRexBuilder().makeIntervalLiteral(new BigDecimal(1000),
            new SqlIntervalQualifier(MICROSECOND, null, SqlParserPos.ZERO)));
    final RelNode root = builder
        .scan("EMP")
        .project(builder.alias(createRexNode, "FD"))
        .build();
    final String expectedBiqQuery =
        "SELECT TIMESTAMP_SUB(CAST('1999-07-01 15:00:00-08:00' AS DATETIME), "
            + "INTERVAL 1 MICROSECOND) AS FD\n"
            + "FROM scott.EMP";
    assertThat(toSql(root, DatabaseProduct.BIG_QUERY.getDialect()), isLinux(expectedBiqQuery));
  }

  @Test public void testPlusForDateAdd() {
    final RelBuilder builder = relBuilder();

    final RexNode createRexNode = builder.call(SqlStdOperatorTable.PLUS,
        builder.cast(builder.literal("1999-07-01"), SqlTypeName.DATE),
        builder.getRexBuilder().makeIntervalLiteral(new BigDecimal(86400000),
            new SqlIntervalQualifier(DAY, 6, DAY,
                -1, SqlParserPos.ZERO)));
    final RelNode root = builder
        .scan("EMP")
        .project(builder.alias(createRexNode, "FD"))
        .build();
    final String expectedBiqQuery = "SELECT DATE_ADD(DATE '1999-07-01', INTERVAL 1 DAY) AS FD\n"
        + "FROM scott.EMP";
    final String expectedSparkQuery = "SELECT DATE '1999-07-01' + 1 FD\n"
        + "FROM scott.EMP";
    assertThat(toSql(root, DatabaseProduct.BIG_QUERY.getDialect()), isLinux(expectedBiqQuery));
    assertThat(toSql(root, DatabaseProduct.SPARK.getDialect()), isLinux(expectedSparkQuery));
  }

  @Test public void testPlusForDateSub() {
    final RelBuilder builder = relBuilder();

    final RexNode createRexNode = builder.call(SqlStdOperatorTable.MINUS,
        builder.cast(builder.literal("1999-07-01"), SqlTypeName.DATE),
        builder.getRexBuilder().makeIntervalLiteral(new BigDecimal(86400000),
            new SqlIntervalQualifier(DAY, 6, DAY,
                -1, SqlParserPos.ZERO)));
    final RelNode root = builder
        .scan("EMP")
        .project(builder.alias(createRexNode, "FD"))
        .build();
    final String expectedBiqQuery = "SELECT DATE_SUB(DATE '1999-07-01', INTERVAL 1 DAY) AS FD\n"
        + "FROM scott.EMP";
    final String expectedSparkQuery = "SELECT DATE '1999-07-01' - 1 FD\n"
        + "FROM scott.EMP";
    assertThat(toSql(root, DatabaseProduct.BIG_QUERY.getDialect()), isLinux(expectedBiqQuery));
    assertThat(toSql(root, DatabaseProduct.SPARK.getDialect()), isLinux(expectedSparkQuery));
  }

  @Test public void testWhenTableNameAndColumnNameIsSame() {
    String query =
        "select \"test\" from \"foodmart\".\"test\"";
    final String expectedBQSql =
        "SELECT test.test\n"
            + "FROM foodmart.test AS test";
    sqlTest(query)
        .withBigQuery()
        .ok(expectedBQSql);
  }

  @Test public void testTimeOfDayFunction() {
    final RelBuilder builder = relBuilder();
    final RexNode formatTimestampRexNode2 = builder.call(SqlLibraryOperators.FORMAT_TIMESTAMP,
          builder.literal("TIMEOFDAY"), builder.call(SqlLibraryOperators.CURRENT_TIMESTAMP));
    final RelNode root = builder
        .scan("EMP")
        .project(builder.alias(formatTimestampRexNode2, "FD2"))
        .build();
    final String expectedSql = "SELECT FORMAT_TIMESTAMP('TIMEOFDAY', CURRENT_TIMESTAMP) AS "
        + "\"FD2\"\n"
        + "FROM \"scott\".\"EMP\"";
    final String expectedBiqQuery = "SELECT FORMAT_TIMESTAMP('%c', CURRENT_DATETIME()) AS FD2\n"
        + "FROM scott.EMP";
    assertThat(toSql(root, DatabaseProduct.CALCITE.getDialect()), isLinux(expectedSql));
    assertThat(toSql(root, DatabaseProduct.BIG_QUERY.getDialect()), isLinux(expectedBiqQuery));
  }

  @Test void testConversionOfFilterWithCrossJoinToFilterWithInnerJoin() {
    String query =
        "select *\n"
            + " from \"foodmart\".\"employee\" as \"e\", \"foodmart\".\"department\" as \"d\"\n"
            + " where \"e\".\"department_id\" = \"d\".\"department_id\" "
            + "and \"e\".\"employee_id\" > 2";

    String expect = "SELECT *\n"
        + "FROM foodmart.employee\n"
        + "INNER JOIN foodmart.department ON employee.department_id = department.department_id\n"
        + "WHERE employee.employee_id > 2";

    HepProgramBuilder builder = new HepProgramBuilder();
    builder.addRuleClass(FilterExtractInnerJoinRule.class);
    HepPlanner hepPlanner = new HepPlanner(builder.build());
    RuleSet rules = RuleSets.ofList(CoreRules.FILTER_EXTRACT_INNER_JOIN_RULE);
    sql(query).withBigQuery().optimize(rules, hepPlanner).ok(expect);
  }

  @Test void testConversionOfFilterWithCrossJoinToFilterWithInnerJoinWithOneConditionInFilter() {
    String query =
        "select *\n"
            + " from \"foodmart\".\"employee\" as \"e\", \"foodmart\".\"department\" as \"d\"\n"
            + " where \"e\".\"department_id\" = \"d\".\"department_id\"";

    String expect = "SELECT *\n"
        + "FROM foodmart.employee\n"
        + "INNER JOIN foodmart.department ON employee.department_id = department.department_id";

    HepProgramBuilder builder = new HepProgramBuilder();
    builder.addRuleClass(FilterExtractInnerJoinRule.class);
    HepPlanner hepPlanner = new HepPlanner(builder.build());
    RuleSet rules = RuleSets.ofList(CoreRules.FILTER_EXTRACT_INNER_JOIN_RULE);
    sql(query).withBigQuery().optimize(rules, hepPlanner).ok(expect);
  }

  @Test void testConversionOfFilterWithThreeCrossJoinToFilterWithInnerJoin() {
    String query = "select *\n"
        + " from \"foodmart\".\"employee\" as \"e\", \"foodmart\".\"department\" as \"d\", \n"
        + " \"foodmart\".\"reserve_employee\" as \"re\"\n"
        + " where \"e\".\"department_id\" = \"d\".\"department_id\" and \"e\".\"employee_id\" > 2\n"
        + " and \"re\".\"employee_id\" > \"e\".\"employee_id\"\n"
        + " and \"e\".\"department_id\" > 5";

    String expect = "SELECT *\n"
        + "FROM foodmart.employee\n"
        + "INNER JOIN foodmart.department ON employee.department_id = department.department_id\n"
        + "INNER JOIN foodmart.reserve_employee "
        + "ON employee.employee_id < reserve_employee.employee_id\n"
        + "WHERE employee.employee_id > 2 AND employee.department_id > 5";

    HepProgramBuilder builder = new HepProgramBuilder();
    builder.addRuleClass(FilterExtractInnerJoinRule.class);
    HepPlanner hepPlanner = new HepPlanner(builder.build());
    RuleSet rules = RuleSets.ofList(CoreRules.FILTER_EXTRACT_INNER_JOIN_RULE);
    sql(query).withBigQuery().optimize(rules, hepPlanner).ok(expect);
  }

  @Test void testConversionOfFilterWithCompositeConditionWithThreeCrossJoinToFilterWithInnerJoin() {
    String query = "select *\n"
        + " from \"foodmart\".\"employee\" as \"e\", \"foodmart\".\"department\" as \"d\", \n"
        + " \"foodmart\".\"reserve_employee\" as \"re\"\n"
        + " where (\"e\".\"department_id\" = \"d\".\"department_id\"\n"
        + " or \"re\".\"employee_id\" = \"e\".\"employee_id\")\n"
        + " and \"re\".\"employee_id\" = \"d\".\"department_id\"\n";

    String expect = "SELECT *\n"
        + "FROM foodmart.employee\n"
        + "INNER JOIN foodmart.department ON TRUE\n"
        + "INNER JOIN foodmart.reserve_employee ON TRUE\n"
        + "WHERE (employee.department_id = department.department_id "
        + "OR reserve_employee.employee_id = employee.employee_id) "
        + "AND reserve_employee.employee_id = department.department_id";

    HepProgramBuilder builder = new HepProgramBuilder();
    builder.addRuleClass(FilterExtractInnerJoinRule.class);
    HepPlanner hepPlanner = new HepPlanner(builder.build());
    RuleSet rules = RuleSets.ofList(CoreRules.FILTER_EXTRACT_INNER_JOIN_RULE);
    sql(query).withBigQuery().optimize(rules, hepPlanner).ok(expect);
  }
  //WHERE t1.c1 = t2.c1 AND t2.c2 = t3.c2 AND (t1.c3 = t3.c3 OR t1.c4 = t2.c4)
  @Test void testFilterWithParenthesizedConditionsWithThreeCrossJoinToFilterWithInnerJoin() {
    String query = "select *\n"
        + " from \"foodmart\".\"employee\" as \"e\", \"foodmart\".\"department\" as \"d\", \n"
        + " \"foodmart\".\"reserve_employee\" as \"re\"\n"
        + " where \"e\".\"department_id\" = \"d\".\"department_id\"\n"
        + " and \"re\".\"employee_id\" = \"d\".\"department_id\"\n"
        + " and (\"re\".\"department_id\" < \"d\".\"department_id\"\n"
        + " or \"d\".\"department_id\" = \"re\".\"department_id\")\n";

    String expect = "SELECT *\n"
        + "FROM foodmart.employee\n"
        + "INNER JOIN foodmart.department ON TRUE\n"
        + "INNER JOIN foodmart.reserve_employee ON TRUE\n"
        + "WHERE employee.department_id = department.department_id "
        + "AND reserve_employee.employee_id = department.department_id "
        + "AND (reserve_employee.department_id < department.department_id "
        + "OR department.department_id = reserve_employee.department_id)";

    HepProgramBuilder builder = new HepProgramBuilder();
    builder.addRuleClass(FilterExtractInnerJoinRule.class);
    HepPlanner hepPlanner = new HepPlanner(builder.build());
    RuleSet rules = RuleSets.ofList(CoreRules.FILTER_EXTRACT_INNER_JOIN_RULE);
    sql(query).withBigQuery().optimize(rules, hepPlanner).ok(expect);
  }

  @Test void translateCastOfTimestampWithLocalTimeToTimestampInBq() {
    final RelBuilder relBuilder = relBuilder();

    final RexNode castTimestampTimeZoneCall =
        relBuilder.cast(relBuilder.call(SqlStdOperatorTable.CURRENT_TIMESTAMP),
            SqlTypeName.TIMESTAMP_WITH_LOCAL_TIME_ZONE);

    final RelNode root = relBuilder
        .values(new String[] {"c"}, 1)
        .project(castTimestampTimeZoneCall)
        .build();

    final String expectedBigQuery =
        "SELECT CAST(CURRENT_DATETIME() AS TIMESTAMP_WITH_LOCAL_TIME_ZONE) AS `$f0`";

    assertThat(toSql(root, DatabaseProduct.BIG_QUERY.getDialect()), isLinux(expectedBigQuery));
  }


  @Test public void testParseDateTimeFormat() {
    final RelBuilder builder = relBuilder();
    final RexNode parseDateNode = builder.call(SqlLibraryOperators.PARSE_DATE,
        builder.literal("YYYYMMDD"), builder.literal("99991231"));
    final RexNode parseTimeNode = builder.call(SqlLibraryOperators.PARSE_TIME,
        builder.literal("HH24MISS"), builder.literal("122333"));
    final RelNode root = builder.scan("EMP").
        project(builder.alias(parseDateNode, "date1"),
            builder.alias(parseTimeNode, "time1"))
        .build();

    final String expectedSql = "SELECT PARSE_DATE('YYYYMMDD', '99991231') AS \"date1\", "
        + "PARSE_TIME('HH24MISS', '122333') AS \"time1\"\n"
        + "FROM \"scott\".\"EMP\"";
    final String expectedBiqQuery = "SELECT PARSE_DATE('%Y%m%d', '99991231') AS date1, "
        + "PARSE_TIME('%H%M%S', '122333') AS time1\n"
        + "FROM scott.EMP";
    final String expectedSparkQuery = "SELECT PARSE_DATE('YYYYMMDD', '99991231') date1, "
        + "PARSE_TIME('HH24MISS', '122333') time1\n"
        + "FROM scott.EMP";

    assertThat(toSql(root, DatabaseProduct.CALCITE.getDialect()), isLinux(expectedSql));
    assertThat(toSql(root, DatabaseProduct.BIG_QUERY.getDialect()), isLinux(expectedBiqQuery));
    assertThat(toSql(root, DatabaseProduct.SPARK.getDialect()), isLinux(expectedSparkQuery));
  }

  @Test public void testPositionOperator() {
    final RelBuilder builder = relBuilder();

    final RexNode parseTrimNode = builder.call(SqlStdOperatorTable.POSITION,
        builder.literal("a"),
        builder.literal("Name"));
    final RelNode root = builder.scan("EMP").
        project(builder.alias(parseTrimNode, "t"))
        .build();

    final String expectedSql = "SELECT POSITION('a' IN 'Name') AS \"t\"\n"
        + "FROM \"scott\".\"EMP\"";

    final String expectedSparkQuery = "SELECT POSITION('a' IN 'Name') t\nFROM scott.EMP";

    assertThat(toSql(root, DatabaseProduct.CALCITE.getDialect()), isLinux(expectedSql));
    assertThat(toSql(root, DatabaseProduct.SPARK.getDialect()), isLinux(expectedSparkQuery));
  }

  @Test public void testBigQueryErrorOperator() {
    final RelBuilder builder = relBuilder();

    final SqlFunction errorOperator =
        new SqlFunction("ERROR",
            SqlKind.OTHER_FUNCTION,
            ReturnTypes.VARCHAR_2000,
            null,
            OperandTypes.STRING_STRING,
            SqlFunctionCategory.SYSTEM);

    final RexNode parseTrimNode = builder.call(errorOperator,
        builder.literal("Error Message!"));
    final RelNode root = builder.scan("EMP").
        project(builder.alias(parseTrimNode, "t"))
        .build();

    final String expectedSql = "SELECT ERROR('Error Message!') AS \"t\"\n"
        + "FROM \"scott\".\"EMP\"";

    final String expectedSparkQuery = "SELECT RAISE_ERROR('Error Message!') t\n"
        + "FROM scott.EMP";

    assertThat(toSql(root, DatabaseProduct.CALCITE.getDialect()), isLinux(expectedSql));
    assertThat(toSql(root, DatabaseProduct.SPARK.getDialect()), isLinux(expectedSparkQuery));
  }

  @Test public void testTrue() {
    final RelBuilder builder = relBuilder();
    final RexNode trueRexNode = builder.call(TRUE);
    final RelNode root = builder.scan("EMP")
        .project(builder.alias(trueRexNode, "dm"))
        .build();
    final String expectedSql = "SELECT TRUE() AS \"dm\"\n"
        + "FROM \"scott\".\"EMP\"";
    final String expectedBiqQuery = "SELECT TRUE  AS dm\n"
        + "FROM scott.EMP";
    assertThat(toSql(root, DatabaseProduct.CALCITE.getDialect()), isLinux(expectedSql));
    assertThat(toSql(root, DatabaseProduct.BIG_QUERY.getDialect()), isLinux(expectedBiqQuery));
  }

  @Test public void testFalse() {
    final RelBuilder builder = relBuilder();
    final RexNode falseRexNode = builder.call(FALSE);
    final RelNode root = builder.scan("EMP")
        .project(builder.alias(falseRexNode, "dm"))
        .build();
    final String expectedSql = "SELECT FALSE() AS \"dm\"\n"
        + "FROM \"scott\".\"EMP\"";
    final String expectedBiqQuery = "SELECT FALSE  AS dm\n"
        + "FROM scott.EMP";
    assertThat(toSql(root, DatabaseProduct.CALCITE.getDialect()), isLinux(expectedSql));
    assertThat(toSql(root, DatabaseProduct.BIG_QUERY.getDialect()), isLinux(expectedBiqQuery));
  }

  @Test void testFilterWithInnerJoinGivingAssertionError() {
    String query = "SELECT * FROM  \n"
        + "\"foodmart\".\"employee\" E1\n"
        + "INNER JOIN\n"
        + "\"foodmart\".\"employee\" E2\n"
        + "ON CASE WHEN E1.\"first_name\" = '' THEN E1.\"first_name\" <> 'abc' "
        + "ELSE UPPER(E1.\"first_name\") = UPPER(E2.\"first_name\") END AND "
        + "CASE WHEN E1.\"first_name\" = '' THEN E1.\"first_name\" <> 'abc' "
        + "ELSE INITCAP(E1.\"first_name\") = INITCAP(E2.\"first_name\") END";
    String expect = "SELECT *\n"
        + "FROM foodmart.employee\n"
        + "INNER JOIN foodmart.employee AS employee0 ON CASE WHEN employee.first_name = '' THEN employee.first_name <> 'abc' ELSE UPPER(employee.first_name) = UPPER(employee0.first_name) END AND CASE WHEN employee.first_name = '' THEN employee.first_name <> 'abc' ELSE INITCAP(employee.first_name) = INITCAP(employee0.first_name) END";

    HepProgramBuilder builder = new HepProgramBuilder();
    builder.addRuleClass(FilterExtractInnerJoinRule.class);
    HepPlanner hepPlanner = new HepPlanner(builder.build());
    RuleSet rules = RuleSets.ofList(CoreRules.FILTER_EXTRACT_INNER_JOIN_RULE);
    sql(query).withBigQuery().optimize(rules, hepPlanner).ok(expect);
  }

  @Test public void testSubQueryWithFunctionCallInGroupByClause() {
    final RelBuilder builder = relBuilder();
    builder.scan("EMP");
    final RexNode lengthFunctionCall = builder.call(SqlStdOperatorTable.CHAR_LENGTH,
        builder.field(1));
    final RelNode subQueryInClause = builder
        .project(builder.alias(lengthFunctionCall, "A2301"))
        .aggregate(builder.groupKey(builder.field(0)))
        .filter(
            builder.call(SqlStdOperatorTable.EQUALS,
            builder.call(SqlStdOperatorTable.CHARACTER_LENGTH,
                builder.literal("TEST")), builder.literal(2)))
        .project(Arrays.asList(builder.field(0)), Arrays.asList("a2301"), true)
        .build();

    builder.scan("EMP");
    final RelNode root = builder
        .filter(RexSubQuery.in(subQueryInClause, ImmutableList.of(builder.field(0))))
        .project(builder.field(0)).build();

    final String expectedSql = "SELECT \"EMPNO\"\n"
        + "FROM \"scott\".\"EMP\"\n"
        + "WHERE \"EMPNO\" IN (SELECT CHAR_LENGTH(\"ENAME\") AS \"a2301\"\n"
        + "FROM \"scott\".\"EMP\"\n"
        + "GROUP BY CHAR_LENGTH(\"ENAME\")\n"
        + "HAVING CHARACTER_LENGTH('TEST') = 2)";

    final String expectedBiqQuery = "SELECT EMPNO\n"
        + "FROM scott.EMP\n"
        + "WHERE EMPNO IN (SELECT A2301 AS a2301\n"
        + "FROM (SELECT LENGTH(ENAME) AS A2301\n"
        + "FROM scott.EMP\n"
        + "GROUP BY A2301\n"
        + "HAVING LENGTH('TEST') = 2) AS t1)";

    assertThat(toSql(root, DatabaseProduct.CALCITE.getDialect()), isLinux(expectedSql));
    assertThat(toSql(root, DatabaseProduct.BIG_QUERY.getDialect()), isLinux(expectedBiqQuery));
  }

  @Test public void testSubQueryWithFunctionCallInGroupByAndAggregateInHavingClause() {
    final RelBuilder builder = relBuilder();
    builder.scan("EMP");
    final RexNode lengthFunctionCall = builder.call(SqlStdOperatorTable.CHAR_LENGTH,
        builder.field(1));
    final RelNode subQueryInClause = builder
        .project(builder.alias(lengthFunctionCall, "A2301"), builder.field("EMPNO"))
        .aggregate(builder.groupKey(builder.field(0)),
            builder.countStar("EXPR$1354574361"))
        .filter(
            builder.call(SqlStdOperatorTable.EQUALS,
                builder.field("EXPR$1354574361"), builder.literal(2)))
        .project(Arrays.asList(builder.field(0)), Arrays.asList("a2301"), true)
        .build();

    builder.scan("EMP");
    final RelNode root = builder
        .filter(RexSubQuery.in(subQueryInClause, ImmutableList.of(builder.field(0))))
        .project(builder.field(0)).build();

    final String expectedSql = "SELECT \"EMPNO\"\n"
        + "FROM \"scott\".\"EMP\"\n"
        + "WHERE \"EMPNO\" IN (SELECT CHAR_LENGTH(\"ENAME\") AS \"a2301\"\n"
        + "FROM \"scott\".\"EMP\"\n"
        + "GROUP BY CHAR_LENGTH(\"ENAME\")\n"
        + "HAVING COUNT(*) = 2)";

    final String expectedBiqQuery = "SELECT EMPNO\n"
        + "FROM scott.EMP\n"
        + "WHERE EMPNO IN (SELECT A2301 AS a2301\n"
        + "FROM (SELECT LENGTH(ENAME) AS A2301\n"
        + "FROM scott.EMP\n"
        + "GROUP BY A2301\n"
        + "HAVING COUNT(*) = 2) AS t1)";

    assertThat(toSql(root, DatabaseProduct.CALCITE.getDialect()), isLinux(expectedSql));
    assertThat(toSql(root, DatabaseProduct.BIG_QUERY.getDialect()), isLinux(expectedBiqQuery));
  }

<<<<<<< HEAD
  @Test public void testForAddingMonths() {
    final RelBuilder builder = relBuilder();

    final RexNode createRexNode = builder.call(SqlStdOperatorTable.PLUS,
        builder.cast(builder.literal("1999-07-01"), SqlTypeName.DATE),
        builder.getRexBuilder().makeIntervalLiteral(new BigDecimal(10),
            new SqlIntervalQualifier(MONTH, 6, MONTH,
                -1, SqlParserPos.ZERO)));
    final RelNode root = builder
        .scan("EMP")
        .project(builder.alias(createRexNode, "FD"))
        .build();
    final String expectedSparkQuery = "SELECT DATE '1999-07-01' + INTERVAL '10' MONTH FD"
        + "\nFROM scott.EMP";
    assertThat(toSql(root, DatabaseProduct.SPARK.getDialect()), isLinux(expectedSparkQuery));
=======

  @Test public void dayOccurenceOfMonth() {
    final RelBuilder builder = relBuilder();
    final RexNode dayOccurenceOfMonth = builder.call(DAYOCCURRENCE_OF_MONTH,
        builder.call(CURRENT_DATE));
    final RelNode root = builder.scan("EMP")
        .project(dayOccurenceOfMonth)
        .build();
    final String expectedSql = "SELECT DAYOCCURRENCE_OF_MONTH(CURRENT_DATE) AS \"$f0\"\n"
        + "FROM \"scott\".\"EMP\"";
    final String expectedSpark = "SELECT CEIL(DAY(CURRENT_DATE) / 7) $f0\n"
        + "FROM scott.EMP";
    assertThat(toSql(root, DatabaseProduct.CALCITE.getDialect()), isLinux(expectedSql));
    assertThat(toSql(root, DatabaseProduct.SPARK.getDialect()), isLinux(expectedSpark));
  }

  @Test public void testDateTimeNumberOfYear() {
    final RelBuilder builder = relBuilder();
    final RexNode weekNumberOfYearCall = builder.call(WEEKNUMBER_OF_YEAR,
        builder.call(CURRENT_DATE));
    final RexNode monthNumberOfYearCall = builder.call(MONTHNUMBER_OF_YEAR,
        builder.call(CURRENT_TIMESTAMP));
    final RexNode quarterNumberOfYearCall = builder.call(QUARTERNUMBER_OF_YEAR,
        builder.call(CURRENT_TIMESTAMP));
    final RelNode root = builder.scan("EMP")
        .project(weekNumberOfYearCall,
            monthNumberOfYearCall,
            quarterNumberOfYearCall)
        .build();
    final String expectedSql = "SELECT WEEKNUMBER_OF_YEAR(CURRENT_DATE) AS \"$f0\", "
        + "MONTHNUMBER_OF_YEAR(CURRENT_TIMESTAMP) AS \"$f1\", "
        + "QUARTERNUMBER_OF_YEAR(CURRENT_TIMESTAMP) AS \"$f2\""
        + "\nFROM \"scott\".\"EMP\"";
    final String expectedSpark = "SELECT WEEKOFYEAR(CURRENT_DATE) $f0, "
        + "MONTH(CURRENT_TIMESTAMP) $f1, "
        + "QUARTER(CURRENT_TIMESTAMP) $f2\nFROM scott.EMP";
    assertThat(toSql(root, DatabaseProduct.CALCITE.getDialect()), isLinux(expectedSql));
    assertThat(toSql(root, DatabaseProduct.SPARK.getDialect()), isLinux(expectedSpark));
  }

  @Test public void testXNumberOfCalendar() {
    final RelBuilder builder = relBuilder();
    final RexNode dayNumberOfCalendarCall = builder.call(DAYNUMBER_OF_CALENDAR,
        builder.call(CURRENT_TIMESTAMP));
    final RexNode weekNumberOfCalendarCall = builder.call(WEEKNUMBER_OF_CALENDAR,
        builder.call(CURRENT_TIMESTAMP));
    final RexNode yearNumberOfCalendarCall = builder.call(YEARNUMBER_OF_CALENDAR,
        builder.call(CURRENT_TIMESTAMP));
    final RelNode root = builder.scan("EMP")
        .project(dayNumberOfCalendarCall,
            weekNumberOfCalendarCall,
            yearNumberOfCalendarCall)
        .build();
    final String expectedSql = "SELECT DAYNUMBER_OF_CALENDAR(CURRENT_TIMESTAMP) AS \"$f0\", "
        + "WEEKNUMBER_OF_CALENDAR(CURRENT_TIMESTAMP) AS \"$f1\", "
        + "YEARNUMBER_OF_CALENDAR(CURRENT_TIMESTAMP) AS \"$f2\""
        + "\nFROM \"scott\".\"EMP\"";
    final String expectedSpark = "SELECT DATEDIFF(CURRENT_TIMESTAMP, DATE '1899-12-31') $f0,"
        + " FLOOR((DATEDIFF(CURRENT_TIMESTAMP, DATE '1900-01-01') + 1) / 7) $f1,"
        + " YEAR(CURRENT_TIMESTAMP) $f2"
        + "\nFROM scott.EMP";
    assertThat(toSql(root, DatabaseProduct.CALCITE.getDialect()), isLinux(expectedSql));
    assertThat(toSql(root, DatabaseProduct.SPARK.getDialect()), isLinux(expectedSpark));
>>>>>>> 9035f353
  }
}<|MERGE_RESOLUTION|>--- conflicted
+++ resolved
@@ -111,13 +111,10 @@
 
 import static org.apache.calcite.avatica.util.TimeUnit.DAY;
 import static org.apache.calcite.avatica.util.TimeUnit.MICROSECOND;
-<<<<<<< HEAD
-import static org.apache.calcite.avatica.util.TimeUnit.MONTH;
-=======
 import static org.apache.calcite.sql.fun.SqlLibraryOperators.CURRENT_TIMESTAMP;
 import static org.apache.calcite.sql.fun.SqlLibraryOperators.DAYNUMBER_OF_CALENDAR;
 import static org.apache.calcite.sql.fun.SqlLibraryOperators.DAYOCCURRENCE_OF_MONTH;
->>>>>>> 9035f353
+import static org.apache.calcite.avatica.util.TimeUnit.MONTH;
 import static org.apache.calcite.sql.fun.SqlLibraryOperators.FALSE;
 import static org.apache.calcite.sql.fun.SqlLibraryOperators.MONTHNUMBER_OF_YEAR;
 import static org.apache.calcite.sql.fun.SqlLibraryOperators.QUARTERNUMBER_OF_YEAR;
@@ -10305,23 +10302,6 @@
     assertThat(toSql(root, DatabaseProduct.BIG_QUERY.getDialect()), isLinux(expectedBiqQuery));
   }
 
-<<<<<<< HEAD
-  @Test public void testForAddingMonths() {
-    final RelBuilder builder = relBuilder();
-
-    final RexNode createRexNode = builder.call(SqlStdOperatorTable.PLUS,
-        builder.cast(builder.literal("1999-07-01"), SqlTypeName.DATE),
-        builder.getRexBuilder().makeIntervalLiteral(new BigDecimal(10),
-            new SqlIntervalQualifier(MONTH, 6, MONTH,
-                -1, SqlParserPos.ZERO)));
-    final RelNode root = builder
-        .scan("EMP")
-        .project(builder.alias(createRexNode, "FD"))
-        .build();
-    final String expectedSparkQuery = "SELECT DATE '1999-07-01' + INTERVAL '10' MONTH FD"
-        + "\nFROM scott.EMP";
-    assertThat(toSql(root, DatabaseProduct.SPARK.getDialect()), isLinux(expectedSparkQuery));
-=======
 
   @Test public void dayOccurenceOfMonth() {
     final RelBuilder builder = relBuilder();
@@ -10385,6 +10365,22 @@
         + "\nFROM scott.EMP";
     assertThat(toSql(root, DatabaseProduct.CALCITE.getDialect()), isLinux(expectedSql));
     assertThat(toSql(root, DatabaseProduct.SPARK.getDialect()), isLinux(expectedSpark));
->>>>>>> 9035f353
+  }
+
+  @Test public void testForAddingMonths() {
+    final RelBuilder builder = relBuilder();
+
+    final RexNode createRexNode = builder.call(SqlStdOperatorTable.PLUS,
+        builder.cast(builder.literal("1999-07-01"), SqlTypeName.DATE),
+        builder.getRexBuilder().makeIntervalLiteral(new BigDecimal(10),
+            new SqlIntervalQualifier(MONTH, 6, MONTH,
+                -1, SqlParserPos.ZERO)));
+    final RelNode root = builder
+        .scan("EMP")
+        .project(builder.alias(createRexNode, "FD"))
+        .build();
+    final String expectedSparkQuery = "SELECT DATE '1999-07-01' + INTERVAL '10' MONTH FD"
+        + "\nFROM scott.EMP";
+    assertThat(toSql(root, DatabaseProduct.SPARK.getDialect()), isLinux(expectedSparkQuery));
   }
 }