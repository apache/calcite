--- conflicted
+++ resolved
@@ -6340,18 +6340,6 @@
     assertThat(toSql(root, DatabaseProduct.SNOWFLAKE.getDialect()), isLinux(expectedSF));
   }
 
-<<<<<<< HEAD
-  @Test public void testToTimestamp() {
-    final String query = "SSELECT TO_TIMESTAMP(FORMAT('%11d', 242525),"
-            + " 'YYYY-MM-DD HH24:MI:SS.FF6')\nFROM `foodmart`.`trimmed_employee`\n"
-            + "WHERE `employee_id` = 2";
-    final String expectedSnowFlake = "SELECT LOG(10, \"product_id\") AS \"DD\"\n"
-            + "FROM \"foodmart\".\"product\"";
-    sql(query)
-            .withSnowflake()
-            .ok(expectedSnowFlake);
-  }
-=======
   @Test public void testRegexpInstr() {
     final String query = "SELECT POSITION('choose a chocolate chip cookie' IN 'ch')";
     final String expectedSnowFlake = "SELECT REGEXP_INSTR('choose a chocolate chip cookie', 'ch')";
@@ -6395,7 +6383,6 @@
             .ok(expectedSnowFlake);
   }
 
->>>>>>> 1c26c1ea
 }
 
 // End RelToSqlConverterTest.java