/*
 * Licensed to the Apache Software Foundation (ASF) under one or more
 * contributor license agreements.  See the NOTICE file distributed with
 * this work for additional information regarding copyright ownership.
 * The ASF licenses this file to you under the Apache License, Version 2.0
 * (the "License"); you may not use this file except in compliance with
 * the License.  You may obtain a copy of the License at
 *
 * http://www.apache.org/licenses/LICENSE-2.0
 *
 * Unless required by applicable law or agreed to in writing, software
 * distributed under the License is distributed on an "AS IS" BASIS,
 * WITHOUT WARRANTIES OR CONDITIONS OF ANY KIND, either express or implied.
 * See the License for the specific language governing permissions and
 * limitations under the License.
 */
package org.apache.calcite.rel.rel2sql;

import org.apache.calcite.avatica.util.TimeUnitRange;
import org.apache.calcite.config.NullCollation;
import org.apache.calcite.plan.RelOptPlanner;
import org.apache.calcite.plan.RelOptRule;
import org.apache.calcite.plan.RelTraitDef;
import org.apache.calcite.plan.hep.HepPlanner;
import org.apache.calcite.plan.hep.HepProgramBuilder;
import org.apache.calcite.rel.RelNode;
import org.apache.calcite.rel.core.JoinRelType;
import org.apache.calcite.rel.logical.LogicalAggregate;
import org.apache.calcite.rel.logical.LogicalFilter;
import org.apache.calcite.rel.rules.AggregateJoinTransposeRule;
import org.apache.calcite.rel.rules.AggregateProjectMergeRule;
import org.apache.calcite.rel.rules.CoreRules;
import org.apache.calcite.rel.rules.FilterExtractInnerJoinRule;
import org.apache.calcite.rel.rules.FilterJoinRule;
import org.apache.calcite.rel.rules.ProjectToWindowRule;
import org.apache.calcite.rel.rules.PruneEmptyRules;
import org.apache.calcite.rel.type.RelDataType;
import org.apache.calcite.rel.type.RelDataTypeFactory;
import org.apache.calcite.rel.type.RelDataTypeField;
import org.apache.calcite.rel.type.RelDataTypeFieldImpl;
import org.apache.calcite.rel.type.RelDataTypeSystem;
import org.apache.calcite.rel.type.RelDataTypeSystemImpl;
import org.apache.calcite.rel.type.RelRecordType;
import org.apache.calcite.rex.RexBuilder;
import org.apache.calcite.rex.RexLiteral;
import org.apache.calcite.rex.RexNode;
import org.apache.calcite.rex.RexSubQuery;
import org.apache.calcite.runtime.FlatLists;
import org.apache.calcite.runtime.Hook;
import org.apache.calcite.schema.SchemaPlus;
import org.apache.calcite.sql.SqlCall;
import org.apache.calcite.sql.SqlDialect;
import org.apache.calcite.sql.SqlDialect.Context;
import org.apache.calcite.sql.SqlDialect.DatabaseProduct;
import org.apache.calcite.sql.SqlFunction;
import org.apache.calcite.sql.SqlFunctionCategory;
import org.apache.calcite.sql.SqlIntervalQualifier;
import org.apache.calcite.sql.SqlKind;
import org.apache.calcite.sql.SqlNode;
import org.apache.calcite.sql.SqlSelect;
import org.apache.calcite.sql.SqlWriter;
import org.apache.calcite.sql.SqlWriterConfig;
import org.apache.calcite.sql.dialect.CalciteSqlDialect;
import org.apache.calcite.sql.dialect.HiveSqlDialect;
import org.apache.calcite.sql.dialect.JethroDataSqlDialect;
import org.apache.calcite.sql.dialect.MssqlSqlDialect;
import org.apache.calcite.sql.dialect.MysqlSqlDialect;
import org.apache.calcite.sql.dialect.OracleSqlDialect;
import org.apache.calcite.sql.dialect.PostgresqlSqlDialect;
import org.apache.calcite.sql.dialect.SparkSqlDialect;
import org.apache.calcite.sql.fun.SqlLibraryOperators;
import org.apache.calcite.sql.fun.SqlStdOperatorTable;
import org.apache.calcite.sql.parser.SqlParser;
import org.apache.calcite.sql.parser.SqlParserPos;
import org.apache.calcite.sql.type.OperandTypes;
import org.apache.calcite.sql.type.ReturnTypes;
import org.apache.calcite.sql.type.SqlTypeFactoryImpl;
import org.apache.calcite.sql.type.SqlTypeName;
import org.apache.calcite.sql.util.SqlShuttle;
import org.apache.calcite.sql.validate.SqlConformance;
import org.apache.calcite.sql2rel.SqlToRelConverter;
import org.apache.calcite.test.CalciteAssert;
import org.apache.calcite.test.MockSqlOperatorTable;
import org.apache.calcite.test.RelBuilderTest;
import org.apache.calcite.tools.FrameworkConfig;
import org.apache.calcite.tools.Frameworks;
import org.apache.calcite.tools.Planner;
import org.apache.calcite.tools.Program;
import org.apache.calcite.tools.Programs;
import org.apache.calcite.tools.RelBuilder;
import org.apache.calcite.tools.RuleSet;
import org.apache.calcite.tools.RuleSets;
import org.apache.calcite.util.DateString;
import org.apache.calcite.util.TestUtil;
import org.apache.calcite.util.TimestampString;
import org.apache.calcite.util.Util;

import com.google.common.collect.ImmutableList;
import com.google.common.collect.ImmutableMap;

import org.junit.jupiter.api.Disabled;
import org.junit.jupiter.api.Test;

import java.math.BigDecimal;
import java.util.ArrayList;
import java.util.Arrays;
import java.util.List;
import java.util.Map;
import java.util.function.Function;
import java.util.function.UnaryOperator;
import java.util.stream.Collectors;
import java.util.stream.IntStream;

import static org.apache.calcite.avatica.util.TimeUnit.DAY;
import static org.apache.calcite.avatica.util.TimeUnit.MICROSECOND;
import static org.apache.calcite.avatica.util.TimeUnit.MONTH;
import static org.apache.calcite.sql.fun.SqlLibraryOperators.CURRENT_TIMESTAMP;
import static org.apache.calcite.sql.fun.SqlLibraryOperators.DATE_MOD;
import static org.apache.calcite.sql.fun.SqlLibraryOperators.DAYNUMBER_OF_CALENDAR;
import static org.apache.calcite.sql.fun.SqlLibraryOperators.DAYOCCURRENCE_OF_MONTH;
import static org.apache.calcite.sql.fun.SqlLibraryOperators.FALSE;
import static org.apache.calcite.sql.fun.SqlLibraryOperators.MONTHNUMBER_OF_YEAR;
import static org.apache.calcite.sql.fun.SqlLibraryOperators.QUARTERNUMBER_OF_YEAR;
import static org.apache.calcite.sql.fun.SqlLibraryOperators.TRUE;
import static org.apache.calcite.sql.fun.SqlLibraryOperators.WEEKNUMBER_OF_CALENDAR;
import static org.apache.calcite.sql.fun.SqlLibraryOperators.WEEKNUMBER_OF_YEAR;
import static org.apache.calcite.sql.fun.SqlLibraryOperators.YEARNUMBER_OF_CALENDAR;
import static org.apache.calcite.sql.fun.SqlStdOperatorTable.CURRENT_DATE;
import static org.apache.calcite.test.Matchers.isLinux;

import static org.hamcrest.CoreMatchers.is;
import static org.hamcrest.CoreMatchers.notNullValue;
import static org.hamcrest.MatcherAssert.assertThat;
import static org.junit.jupiter.api.Assertions.assertFalse;
import static org.junit.jupiter.api.Assertions.assertTrue;

/**
 * Tests for {@link RelToSqlConverter}.
 */
class RelToSqlConverterTest {

  /** Initiates a test case with a given SQL query. */
  private Sql sql(String sql) {
    return new Sql(CalciteAssert.SchemaSpec.JDBC_FOODMART, sql,
        CalciteSqlDialect.DEFAULT, SqlParser.Config.DEFAULT,
        UnaryOperator.identity(), null, ImmutableList.of());
  }

  private Sql sqlTest(String sql) {
    return new Sql(CalciteAssert.SchemaSpec.FOODMART_TEST, sql,
        CalciteSqlDialect.DEFAULT, SqlParser.Config.DEFAULT,
        UnaryOperator.identity(), null, ImmutableList.of());
  }

  /** Initiates a test case with a given {@link RelNode} supplier. */
  private Sql relFn(Function<RelBuilder, RelNode> relFn) {
    return sql("?").relFn(relFn);
  }

  private static Planner getPlanner(List<RelTraitDef> traitDefs,
      SqlParser.Config parserConfig, SchemaPlus schema,
      SqlToRelConverter.Config sqlToRelConf, Program... programs) {
    final MockSqlOperatorTable operatorTable =
            new MockSqlOperatorTable(SqlStdOperatorTable.instance());
    MockSqlOperatorTable.addRamp(operatorTable);
    final FrameworkConfig config = Frameworks.newConfigBuilder()
        .parserConfig(parserConfig)
        .defaultSchema(schema)
        .traitDefs(traitDefs)
        .sqlToRelConverterConfig(sqlToRelConf)
        .programs(programs)
        .operatorTable(operatorTable)
        .build();
    return Frameworks.getPlanner(config);
  }

  private static JethroDataSqlDialect jethroDataSqlDialect() {
    Context dummyContext = SqlDialect.EMPTY_CONTEXT
        .withDatabaseProduct(SqlDialect.DatabaseProduct.JETHRO)
        .withDatabaseMajorVersion(1)
        .withDatabaseMinorVersion(0)
        .withDatabaseVersion("1.0")
        .withIdentifierQuoteString("\"")
        .withNullCollation(NullCollation.HIGH)
        .withJethroInfo(JethroDataSqlDialect.JethroInfo.EMPTY);
    return new JethroDataSqlDialect(dummyContext);
  }

  private static MysqlSqlDialect mySqlDialect(NullCollation nullCollation) {
    return new MysqlSqlDialect(MysqlSqlDialect.DEFAULT_CONTEXT
        .withNullCollation(nullCollation));
  }

  /** Returns a collection of common dialects, and the database products they
   * represent. */
  private static Map<SqlDialect, DatabaseProduct> dialects() {
    return ImmutableMap.<SqlDialect, DatabaseProduct>builder()
        .put(SqlDialect.DatabaseProduct.BIG_QUERY.getDialect(),
            SqlDialect.DatabaseProduct.BIG_QUERY)
        .put(SqlDialect.DatabaseProduct.CALCITE.getDialect(),
            SqlDialect.DatabaseProduct.CALCITE)
        .put(SqlDialect.DatabaseProduct.DB2.getDialect(),
            SqlDialect.DatabaseProduct.DB2)
        .put(SqlDialect.DatabaseProduct.HIVE.getDialect(),
            SqlDialect.DatabaseProduct.HIVE)
        .put(jethroDataSqlDialect(),
            SqlDialect.DatabaseProduct.JETHRO)
        .put(SqlDialect.DatabaseProduct.MSSQL.getDialect(),
            SqlDialect.DatabaseProduct.MSSQL)
        .put(SqlDialect.DatabaseProduct.MYSQL.getDialect(),
            SqlDialect.DatabaseProduct.MYSQL)
        .put(mySqlDialect(NullCollation.HIGH),
            SqlDialect.DatabaseProduct.MYSQL)
        .put(SqlDialect.DatabaseProduct.ORACLE.getDialect(),
            SqlDialect.DatabaseProduct.ORACLE)
        .put(SqlDialect.DatabaseProduct.POSTGRESQL.getDialect(),
            SqlDialect.DatabaseProduct.POSTGRESQL)
        .put(DatabaseProduct.PRESTO.getDialect(),
            DatabaseProduct.PRESTO)
        .build();
  }

  /** Creates a RelBuilder. */
  private static RelBuilder relBuilder() {
    return RelBuilder.create(RelBuilderTest.config().build());
  }

  /** Converts a relational expression to SQL. */
  private String toSql(RelNode root) {
    return toSql(root, SqlDialect.DatabaseProduct.CALCITE.getDialect());
  }

  /** Converts a relational expression to SQL in a given dialect. */
  private static String toSql(RelNode root, SqlDialect dialect) {
    return toSql(root, dialect, c ->
        c.withAlwaysUseParentheses(false)
            .withSelectListItemsOnSeparateLines(false)
            .withUpdateSetListNewline(false)
            .withIndentation(0));
  }

  /** Converts a relational expression to SQL in a given dialect
   * and with a particular writer configuration. */
  private static String toSql(RelNode root, SqlDialect dialect,
      UnaryOperator<SqlWriterConfig> transform) {
    final RelToSqlConverter converter = new RelToSqlConverter(dialect);
    final SqlNode sqlNode = converter.visitRoot(root).asStatement();
    return sqlNode.toSqlString(c -> transform.apply(c.withDialect(dialect)))
        .getSql();
  }

  @Test public void testSimpleSelectWithOrderByAliasAsc() {
    final String query = "select sku+1 as a from \"product\" order by a";
    final String bigQueryExpected = "SELECT SKU + 1 AS A\nFROM foodmart.product\n"
        + "ORDER BY A IS NULL, A";
    final String hiveExpected = "SELECT SKU + 1 A\nFROM foodmart.product\n"
        + "ORDER BY A IS NULL, A";
    final String sparkExpected = "SELECT SKU + 1 A\nFROM foodmart.product\n"
        + "ORDER BY A NULLS LAST";
    sql(query)
        .withBigQuery()
        .ok(bigQueryExpected)
        .withHive()
        .ok(hiveExpected)
        .withSpark()
        .ok(sparkExpected);
  }

  @Test public void testSimpleSelectWithOrderByAliasDesc() {
    final String query = "select sku+1 as a from \"product\" order by a desc";
    final String bigQueryExpected = "SELECT SKU + 1 AS A\nFROM foodmart.product\n"
        + "ORDER BY A IS NULL DESC, A DESC";
    final String hiveExpected = "SELECT SKU + 1 A\nFROM foodmart.product\n"
        + "ORDER BY A IS NULL DESC, A DESC";
    sql(query)
        .withBigQuery()
        .ok(bigQueryExpected)
        .withHive()
        .ok(hiveExpected);
  }

  @Test void testSimpleSelectStarFromProductTable() {
    String query = "select * from \"product\"";
    sql(query).ok("SELECT *\nFROM \"foodmart\".\"product\"");
  }

  @Test void testAggregateFilterWhereToSqlFromProductTable() {
    String query = "select\n"
        + "  sum(\"shelf_width\") filter (where \"net_weight\" > 0),\n"
        + "  sum(\"shelf_width\")\n"
        + "from \"foodmart\".\"product\"\n"
        + "where \"product_id\" > 0\n"
        + "group by \"product_id\"";
    final String expected = "SELECT"
        + " SUM(\"shelf_width\") FILTER (WHERE \"net_weight\" > 0 IS TRUE),"
        + " SUM(\"shelf_width\")\n"
        + "FROM \"foodmart\".\"product\"\n"
        + "WHERE \"product_id\" > 0\n"
        + "GROUP BY \"product_id\"";
    sql(query).ok(expected);
  }

  @Test void testAggregateFilterWhereToBigQuerySqlFromProductTable() {
    String query = "select\n"
        + "  sum(\"shelf_width\") filter (where \"net_weight\" > 0),\n"
        + "  sum(\"shelf_width\")\n"
        + "from \"foodmart\".\"product\"\n"
        + "where \"product_id\" > 0\n"
        + "group by \"product_id\"";
    final String expected = "SELECT SUM(CASE WHEN net_weight > 0 IS TRUE"
        + " THEN shelf_width ELSE NULL END), "
        + "SUM(shelf_width)\n"
        + "FROM foodmart.product\n"
        + "WHERE product_id > 0\n"
        + "GROUP BY product_id";
    sql(query).withBigQuery().ok(expected);
  }

  @Test void testPivotToSqlFromProductTable() {
    String query = "select * from (\n"
        + "  select \"shelf_width\", \"net_weight\", \"product_id\"\n"
        + "  from \"foodmart\".\"product\")\n"
        + "  pivot (sum(\"shelf_width\") as w, count(*) as c\n"
        + "    for (\"product_id\") in (10, 20))";
    final String expected = "SELECT \"net_weight\","
        + " SUM(\"shelf_width\") FILTER (WHERE \"product_id\" = 10) AS \"10_W\","
        + " COUNT(*) FILTER (WHERE \"product_id\" = 10) AS \"10_C\","
        + " SUM(\"shelf_width\") FILTER (WHERE \"product_id\" = 20) AS \"20_W\","
        + " COUNT(*) FILTER (WHERE \"product_id\" = 20) AS \"20_C\"\n"
        + "FROM \"foodmart\".\"product\"\n"
        + "GROUP BY \"net_weight\"";
    // BigQuery does not support FILTER, so we generate CASE around the
    // arguments to the aggregate functions.
    final String expectedBigQuery = "SELECT net_weight,"
        + " SUM(CASE WHEN product_id = 10 "
        + "THEN shelf_width ELSE NULL END) AS `10_W`,"
        + " COUNT(CASE WHEN product_id = 10 THEN 1 ELSE NULL END) AS `10_C`,"
        + " SUM(CASE WHEN product_id = 20 "
        + "THEN shelf_width ELSE NULL END) AS `20_W`,"
        + " COUNT(CASE WHEN product_id = 20 THEN 1 ELSE NULL END) AS `20_C`\n"
        + "FROM foodmart.product\n"
        + "GROUP BY net_weight";
    sql(query).ok(expected)
        .withBigQuery().ok(expectedBigQuery);
  }

  @Test void testSimpleSelectQueryFromProductTable() {
    String query = "select \"product_id\", \"product_class_id\" from \"product\"";
    final String expected = "SELECT \"product_id\", \"product_class_id\"\n"
        + "FROM \"foodmart\".\"product\"";
    sql(query).ok(expected);
  }

  @Test void testSelectQueryWithWhereClauseOfLessThan() {
    String query = "select \"product_id\", \"shelf_width\"\n"
        + "from \"product\" where \"product_id\" < 10";
    final String expected = "SELECT \"product_id\", \"shelf_width\"\n"
        + "FROM \"foodmart\".\"product\"\n"
        + "WHERE \"product_id\" < 10";
    sql(query).ok(expected);
  }

  @Test void testSelectWhereNotEqualsOrNull() {
    String query = "select \"product_id\", \"shelf_width\"\n"
        + "from \"product\"\n"
        + "where \"net_weight\" <> 10 or \"net_weight\" is null";
    final String expected = "SELECT \"product_id\", \"shelf_width\"\n"
        + "FROM \"foodmart\".\"product\"\n"
        + "WHERE \"net_weight\" <> 10 OR \"net_weight\" IS NULL";
    sql(query).ok(expected);
  }

  @Test void testSelectQueryWithWhereClauseOfBasicOperators() {
    String query = "select * from \"product\" "
        + "where (\"product_id\" = 10 OR \"product_id\" <= 5) "
        + "AND (80 >= \"shelf_width\" OR \"shelf_width\" > 30)";
    final String expected = "SELECT *\n"
        + "FROM \"foodmart\".\"product\"\n"
        + "WHERE (\"product_id\" = 10 OR \"product_id\" <= 5) "
        + "AND (80 >= \"shelf_width\" OR \"shelf_width\" > 30)";
    sql(query).ok(expected);
  }


  @Test void testSelectQueryWithGroupBy() {
    String query = "select count(*) from \"product\" group by \"product_class_id\", \"product_id\"";
    final String expected = "SELECT COUNT(*)\n"
        + "FROM \"foodmart\".\"product\"\n"
        + "GROUP BY \"product_class_id\", \"product_id\"";
    sql(query).ok(expected);
  }

  @Test void testSelectQueryWithHiveCube() {
    String query = "select \"product_class_id\", \"product_id\", count(*) "
        + "from \"product\" group by cube(\"product_class_id\", \"product_id\")";
    String expected = "SELECT product_class_id, product_id, COUNT(*)\n"
        + "FROM foodmart.product\n"
        + "GROUP BY product_class_id, product_id WITH CUBE";
    sql(query).withHive().ok(expected);
    SqlDialect sqlDialect = sql(query).withHive().dialect;
    assertTrue(sqlDialect.supportsGroupByWithCube());
  }

  @Test void testSelectQueryWithHiveRollup() {
    String query = "select \"product_class_id\", \"product_id\", count(*) "
        + "from \"product\" group by rollup(\"product_class_id\", \"product_id\")";
    String expected = "SELECT product_class_id, product_id, COUNT(*)\n"
        + "FROM foodmart.product\n"
        + "GROUP BY product_class_id, product_id WITH ROLLUP";
    sql(query).withHive().ok(expected);
    SqlDialect sqlDialect = sql(query).withHive().dialect;
    assertTrue(sqlDialect.supportsGroupByWithRollup());
  }

  @Test void testSelectQueryWithGroupByEmpty() {
    final String sql0 = "select count(*) from \"product\" group by ()";
    final String sql1 = "select count(*) from \"product\"";
    final String expected = "SELECT COUNT(*)\n"
        + "FROM \"foodmart\".\"product\"";
    final String expectedMySql = "SELECT COUNT(*)\n"
        + "FROM `foodmart`.`product`";
    final String expectedPresto = "SELECT COUNT(*)\n"
        + "FROM \"foodmart\".\"product\"";
    sql(sql0)
        .ok(expected)
        .withMysql()
        .ok(expectedMySql)
        .withPresto()
        .ok(expectedPresto);
    sql(sql1)
        .ok(expected)
        .withMysql()
        .ok(expectedMySql)
        .withPresto()
        .ok(expectedPresto);
  }

  @Test void testSelectQueryWithGroupByEmpty2() {
    final String query = "select 42 as c from \"product\" group by ()";
    final String expected = "SELECT 42 AS \"C\"\n"
        + "FROM \"foodmart\".\"product\"\n"
        + "GROUP BY ()";
    final String expectedMySql = "SELECT 42 AS `C`\n"
        + "FROM `foodmart`.`product`\n"
        + "GROUP BY ()";
    final String expectedPresto = "SELECT 42 AS \"C\"\n"
        + "FROM \"foodmart\".\"product\"\n"
        + "GROUP BY ()";
    sql(query)
        .ok(expected)
        .withMysql()
        .ok(expectedMySql)
        .withPresto()
        .ok(expectedPresto);
  }

  /** Test case for
   * <a href="https://issues.apache.org/jira/browse/CALCITE-3097">[CALCITE-3097]
   * GROUPING SETS breaks on sets of size &gt; 1 due to precedence issues</a>,
   * in particular, that we maintain proper precedence around nested lists. */
  @Test void testGroupByGroupingSets() {
    final String query = "select \"product_class_id\", \"brand_name\"\n"
        + "from \"product\"\n"
        + "group by GROUPING SETS ((\"product_class_id\", \"brand_name\"),"
        + " (\"product_class_id\"))\n"
        + "order by 2, 1";
    final String expected = "SELECT \"product_class_id\", \"brand_name\"\n"
        + "FROM \"foodmart\".\"product\"\n"
        + "GROUP BY GROUPING SETS((\"product_class_id\", \"brand_name\"),"
        + " \"product_class_id\")\n"
        + "ORDER BY \"brand_name\", \"product_class_id\"";
    sql(query)
        .withPostgresql()
        .ok(expected);
  }

  /** Tests GROUP BY ROLLUP of two columns. The SQL for MySQL has
   * "GROUP BY ... ROLLUP" but no "ORDER BY". */
  @Test void testSelectQueryWithGroupByRollup() {
    final String query = "select \"product_class_id\", \"brand_name\"\n"
        + "from \"product\"\n"
        + "group by rollup(\"product_class_id\", \"brand_name\")\n"
        + "order by 1, 2";
    final String expected = "SELECT \"product_class_id\", \"brand_name\"\n"
        + "FROM \"foodmart\".\"product\"\n"
        + "GROUP BY ROLLUP(\"product_class_id\", \"brand_name\")\n"
        + "ORDER BY \"product_class_id\", \"brand_name\"";
    final String expectedMySql = "SELECT `product_class_id`, `brand_name`\n"
        + "FROM `foodmart`.`product`\n"
        + "GROUP BY `product_class_id`, `brand_name` WITH ROLLUP";
    final String expectedMySql8 = "SELECT `product_class_id`, `brand_name`\n"
        + "FROM `foodmart`.`product`\n"
        + "GROUP BY ROLLUP(`product_class_id`, `brand_name`)\n"
        + "ORDER BY `product_class_id` NULLS LAST, `brand_name` NULLS LAST";
    final String expectedHive = "SELECT product_class_id, brand_name\n"
        + "FROM foodmart.product\n"
        + "GROUP BY product_class_id, brand_name WITH ROLLUP";
    sql(query)
        .ok(expected)
        .withMysql()
        .ok(expectedMySql)
        .withMysql8()
        .ok(expectedMySql8)
        .withHive()
        .ok(expectedHive);
  }

  /** As {@link #testSelectQueryWithGroupByRollup()},
   * but ORDER BY columns reversed. */
  @Test void testSelectQueryWithGroupByRollup2() {
    final String query = "select \"product_class_id\", \"brand_name\"\n"
        + "from \"product\"\n"
        + "group by rollup(\"product_class_id\", \"brand_name\")\n"
        + "order by 2, 1";
    final String expected = "SELECT \"product_class_id\", \"brand_name\"\n"
        + "FROM \"foodmart\".\"product\"\n"
        + "GROUP BY ROLLUP(\"product_class_id\", \"brand_name\")\n"
        + "ORDER BY \"brand_name\", \"product_class_id\"";
    final String expectedMySql = "SELECT `product_class_id`, `brand_name`\n"
        + "FROM `foodmart`.`product`\n"
        + "GROUP BY `brand_name`, `product_class_id` WITH ROLLUP";
    final String expectedHive = "SELECT product_class_id, brand_name\n"
        + "FROM foodmart.product\n"
        + "GROUP BY brand_name, product_class_id WITH ROLLUP";
    sql(query)
        .ok(expected)
        .withMysql()
        .ok(expectedMySql)
        .withHive()
        .ok(expectedHive);
  }

  @Test public void testSimpleSelectWithGroupByAlias() {
    final String query = "select 'literal' as \"a\", sku + 1 as b from"
        + " \"product\" group by 'literal', sku + 1";
    final String bigQueryExpected = "SELECT 'literal' AS a, SKU + 1 AS B\n"
        + "FROM foodmart.product\n"
        + "GROUP BY 1, B";
    sql(query)
        .withBigQuery()
        .ok(bigQueryExpected);
  }

  @Test public void testSimpleSelectWithGroupByAliasAndAggregate() {
    final String query = "select 'literal' as \"a\", sku + 1 as \"b\", sum(\"product_id\") from"
        + " \"product\" group by sku + 1, 'literal'";
    final String bigQueryExpected = "SELECT 'literal' AS a, SKU + 1 AS b, SUM(product_id)\n"
        + "FROM foodmart.product\n"
        + "GROUP BY b, 1";
    sql(query)
        .withBigQuery()
        .ok(bigQueryExpected);
  }


  @Test public void testDuplicateLiteralInSelectForGroupBy() {
    final String query = "select '1' as \"a\", sku + 1 as b, '1' as \"d\" from"
        + " \"product\" group by '1', sku + 1";
    final String expectedSql = "SELECT '1' a, SKU + 1 B, '1' d\n"
        + "FROM foodmart.product\n"
        + "GROUP BY '1', SKU + 1";
    final String bigQueryExpected = "SELECT '1' AS a, SKU + 1 AS B, '1' AS d\n"
        + "FROM foodmart.product\n"
        + "GROUP BY 1, B";
    final String expectedSpark = "SELECT '1' a, SKU + 1 B, '1' d\n"
        + "FROM foodmart.product\n"
        + "GROUP BY 1, B";
    sql(query)
        .withHive()
        .ok(expectedSql)
        .withSpark()
        .ok(expectedSpark)
        .withBigQuery()
        .ok(bigQueryExpected);
  }

  /** Tests a query with GROUP BY and a sub-query which is also with GROUP BY.
   * If we flatten sub-queries, the number of rows going into AVG becomes
   * incorrect. */
  @Test void testSelectQueryWithGroupBySubQuery1() {
    final String query = "select \"product_class_id\", avg(\"product_id\")\n"
        + "from (select \"product_class_id\", \"product_id\", avg(\"product_class_id\")\n"
        + "from \"product\"\n"
        + "group by \"product_class_id\", \"product_id\") as t\n"
        + "group by \"product_class_id\"";
    final String expected = "SELECT \"product_class_id\", AVG(\"product_id\")\n"
        + "FROM (SELECT \"product_class_id\", \"product_id\"\n"
        + "FROM \"foodmart\".\"product\"\n"
        + "GROUP BY \"product_class_id\", \"product_id\") AS \"t1\"\n"
        + "GROUP BY \"product_class_id\"";
    sql(query).ok(expected);
  }

  /** Tests query without GROUP BY but an aggregate function
   * and a sub-query which is with GROUP BY. */
  @Test void testSelectQueryWithGroupBySubQuery2() {
    final String query = "select sum(\"product_id\")\n"
        + "from (select \"product_class_id\", \"product_id\"\n"
        + "from \"product\"\n"
        + "group by \"product_class_id\", \"product_id\") as t";
    final String expected = "SELECT SUM(\"product_id\")\n"
        + "FROM (SELECT \"product_id\"\n"
        + "FROM \"foodmart\".\"product\"\n"
        + "GROUP BY \"product_class_id\", \"product_id\") AS \"t1\"";
    final String expectedMysql = "SELECT SUM(`product_id`)\n"
        + "FROM (SELECT `product_id`\n"
        + "FROM `foodmart`.`product`\n"
        + "GROUP BY `product_class_id`, `product_id`) AS `t1`";
    sql(query)
        .ok(expected)
        .withMysql()
        .ok(expectedMysql);

    // Equivalent sub-query that uses SELECT DISTINCT
    final String query2 = "select sum(\"product_id\")\n"
        + "from (select distinct \"product_class_id\", \"product_id\"\n"
        + "    from \"product\") as t";
    sql(query2)
        .ok(expected)
        .withMysql()
        .ok(expectedMysql);
  }

  /** CUBE of one column is equivalent to ROLLUP, and Calcite recognizes
   * this. */
  @Test void testSelectQueryWithSingletonCube() {
    final String query = "select \"product_class_id\", count(*) as c\n"
        + "from \"product\"\n"
        + "group by cube(\"product_class_id\")\n"
        + "order by 1, 2";
    final String expected = "SELECT \"product_class_id\", COUNT(*) AS \"C\"\n"
        + "FROM \"foodmart\".\"product\"\n"
        + "GROUP BY ROLLUP(\"product_class_id\")\n"
        + "ORDER BY \"product_class_id\", \"C\"";
    final String expectedMySql = "SELECT `product_class_id`, COUNT(*) AS `C`\n"
        + "FROM `foodmart`.`product`\n"
        + "GROUP BY `product_class_id` WITH ROLLUP\n"
        + "ORDER BY `product_class_id` IS NULL, `product_class_id`,"
        + " `C` IS NULL, `C`";
    final String expectedHive = "SELECT product_class_id, COUNT(*) C\n"
        + "FROM foodmart.product\n"
        + "GROUP BY product_class_id WITH ROLLUP\n"
        + "ORDER BY product_class_id IS NULL, product_class_id,"
        + " C IS NULL, C";
    final String expectedPresto = "SELECT \"product_class_id\", COUNT(*) AS \"C\"\n"
        + "FROM \"foodmart\".\"product\"\n"
        + "GROUP BY ROLLUP(\"product_class_id\")\n"
        + "ORDER BY \"product_class_id\" IS NULL, \"product_class_id\", "
        + "COUNT(*) IS NULL, COUNT(*)";
    sql(query)
        .ok(expected)
        .withMysql()
        .ok(expectedMySql)
        .withPresto()
        .ok(expectedPresto)
        .withHive()
        .ok(expectedHive);
  }

  /** As {@link #testSelectQueryWithSingletonCube()}, but no ORDER BY
   * clause. */
  @Test void testSelectQueryWithSingletonCubeNoOrderBy() {
    final String query = "select \"product_class_id\", count(*) as c\n"
        + "from \"product\"\n"
        + "group by cube(\"product_class_id\")";
    final String expected = "SELECT \"product_class_id\", COUNT(*) AS \"C\"\n"
        + "FROM \"foodmart\".\"product\"\n"
        + "GROUP BY ROLLUP(\"product_class_id\")";
    final String expectedMySql = "SELECT `product_class_id`, COUNT(*) AS `C`\n"
        + "FROM `foodmart`.`product`\n"
        + "GROUP BY `product_class_id` WITH ROLLUP";
    final String expectedPresto = "SELECT \"product_class_id\", COUNT(*) AS \"C\"\n"
        + "FROM \"foodmart\".\"product\"\n"
        + "GROUP BY ROLLUP(\"product_class_id\")";
    final String expectedHive = "SELECT product_class_id, COUNT(*) C\n"
        + "FROM foodmart.product\n"
        + "GROUP BY product_class_id WITH ROLLUP";
    sql(query)
        .ok(expected)
        .withMysql()
        .ok(expectedMySql)
        .withPresto()
        .ok(expectedPresto)
        .withHive()
        .ok(expectedHive);
  }

  /** Cannot rewrite if ORDER BY contains a column not in GROUP BY (in this
   * case COUNT(*)). */
  @Test void testSelectQueryWithRollupOrderByCount() {
    final String query = "select \"product_class_id\", \"brand_name\",\n"
        + " count(*) as c\n"
        + "from \"product\"\n"
        + "group by rollup(\"product_class_id\", \"brand_name\")\n"
        + "order by 1, 2, 3";
    final String expected = "SELECT \"product_class_id\", \"brand_name\","
        + " COUNT(*) AS \"C\"\n"
        + "FROM \"foodmart\".\"product\"\n"
        + "GROUP BY ROLLUP(\"product_class_id\", \"brand_name\")\n"
        + "ORDER BY \"product_class_id\", \"brand_name\", \"C\"";
    final String expectedMySql = "SELECT `product_class_id`, `brand_name`,"
        + " COUNT(*) AS `C`\n"
        + "FROM `foodmart`.`product`\n"
        + "GROUP BY `product_class_id`, `brand_name` WITH ROLLUP\n"
        + "ORDER BY `product_class_id` IS NULL, `product_class_id`,"
        + " `brand_name` IS NULL, `brand_name`,"
        + " `C` IS NULL, `C`";
    final String expectedHive = "SELECT product_class_id, brand_name,"
        + " COUNT(*) C\n"
        + "FROM foodmart.product\n"
        + "GROUP BY product_class_id, brand_name WITH ROLLUP\n"
        + "ORDER BY product_class_id IS NULL, product_class_id,"
        + " brand_name IS NULL, brand_name,"
        + " C IS NULL, C";
    sql(query)
        .ok(expected)
        .withMysql()
        .ok(expectedMySql)
        .withHive()
        .ok(expectedHive);
  }

  /** As {@link #testSelectQueryWithSingletonCube()}, but with LIMIT. */
  @Test void testSelectQueryWithCubeLimit() {
    final String query = "select \"product_class_id\", count(*) as c\n"
        + "from \"product\"\n"
        + "group by cube(\"product_class_id\")\n"
        + "limit 5";
    final String expected = "SELECT \"product_class_id\", COUNT(*) AS \"C\"\n"
        + "FROM \"foodmart\".\"product\"\n"
        + "GROUP BY ROLLUP(\"product_class_id\")\n"
        + "FETCH NEXT 5 ROWS ONLY";
    // If a MySQL 5 query has GROUP BY ... ROLLUP, you cannot add ORDER BY,
    // but you can add LIMIT.
    final String expectedMySql = "SELECT `product_class_id`, COUNT(*) AS `C`\n"
        + "FROM `foodmart`.`product`\n"
        + "GROUP BY `product_class_id` WITH ROLLUP\n"
        + "LIMIT 5";
    final String expectedPresto = "SELECT \"product_class_id\", COUNT(*) AS \"C\"\n"
        + "FROM \"foodmart\".\"product\"\n"
        + "GROUP BY ROLLUP(\"product_class_id\")\n"
        + "LIMIT 5";
    final String expectedHive = "SELECT product_class_id, COUNT(*) C\n"
        + "FROM foodmart.product\n"
        + "GROUP BY product_class_id WITH ROLLUP\n"
        + "LIMIT 5";
    sql(query)
        .ok(expected)
        .withMysql()
        .ok(expectedMySql)
        .withPresto()
        .ok(expectedPresto)
        .withHive()
        .ok(expectedHive);
  }

  @Test void testSelectQueryWithMinAggregateFunction() {
    String query = "select min(\"net_weight\") from \"product\" group by \"product_class_id\" ";
    final String expected = "SELECT MIN(\"net_weight\")\n"
        + "FROM \"foodmart\".\"product\"\n"
        + "GROUP BY \"product_class_id\"";
    sql(query).ok(expected);
  }

  @Test void testSelectQueryWithMinAggregateFunction1() {
    String query = "select \"product_class_id\", min(\"net_weight\") from"
        + " \"product\" group by \"product_class_id\"";
    final String expected = "SELECT \"product_class_id\", MIN(\"net_weight\")\n"
        + "FROM \"foodmart\".\"product\"\n"
        + "GROUP BY \"product_class_id\"";
    sql(query).ok(expected);
  }

  @Test void testSelectQueryWithSumAggregateFunction() {
    String query =
        "select sum(\"net_weight\") from \"product\" group by \"product_class_id\" ";
    final String expected = "SELECT SUM(\"net_weight\")\n"
        + "FROM \"foodmart\".\"product\"\n"
        + "GROUP BY \"product_class_id\"";
    sql(query).ok(expected);
  }

  @Test void testSelectQueryWithMultipleAggregateFunction() {
    String query = "select sum(\"net_weight\"), min(\"low_fat\"), count(*)"
        + " from \"product\" group by \"product_class_id\" ";
    final String expected = "SELECT SUM(\"net_weight\"), MIN(\"low_fat\"),"
        + " COUNT(*)\n"
        + "FROM \"foodmart\".\"product\"\n"
        + "GROUP BY \"product_class_id\"";
    sql(query).ok(expected);
  }

  @Test void testSelectQueryWithMultipleAggregateFunction1() {
    String query = "select \"product_class_id\","
        + " sum(\"net_weight\"), min(\"low_fat\"), count(*)"
        + " from \"product\" group by \"product_class_id\" ";
    final String expected = "SELECT \"product_class_id\","
        + " SUM(\"net_weight\"), MIN(\"low_fat\"), COUNT(*)\n"
        + "FROM \"foodmart\".\"product\"\n"
        + "GROUP BY \"product_class_id\"";
    sql(query).ok(expected);
  }

  @Test void testSelectQueryWithGroupByAndProjectList() {
    String query = "select \"product_class_id\", \"product_id\", count(*) "
        + "from \"product\" group by \"product_class_id\", \"product_id\"  ";
    final String expected = "SELECT \"product_class_id\", \"product_id\","
        + " COUNT(*)\n"
        + "FROM \"foodmart\".\"product\"\n"
        + "GROUP BY \"product_class_id\", \"product_id\"";
    sql(query).ok(expected);
  }

  /*@Test public void testGroupByAliasReplacementWithGroupByExpression() {
    String query = "select \"product_class_id\" + \"product_id\" as product_id, "
        + "\"product_id\" + 2 as prod_id, count(1) as num_records"
        + " from \"product\""
        + " group by \"product_class_id\" + \"product_id\", \"product_id\" + 2";
    final String expected = "SELECT product_class_id + product_id AS PRODUCT_ID,"
        + " product_id + 2 AS PROD_ID,"
        + " COUNT(*) AS NUM_RECORDS\n"
        + "FROM foodmart.product\n"
        + "GROUP BY product_class_id + product_id, PROD_ID";
    sql(query).withBigQuery().ok(expected);
  }

  @Test public void testGroupByAliasReplacementWithGroupByExpression2() {
    String query = "select "
        + "(case when \"product_id\" = 1 then \"product_id\" else 1234 end)"
        + " as product_id, count(1) as num_records from \"product\""
        + " group by (case when \"product_id\" = 1 then \"product_id\" else 1234 end)";
    final String expected = "SELECT "
        + "CASE WHEN product_id = 1 THEN product_id ELSE 1234 END AS PRODUCT_ID,"
        + " COUNT(*) AS NUM_RECORDS\n"
        + "FROM foodmart.product\n"
        + "GROUP BY CASE WHEN product_id = 1 THEN product_id ELSE 1234 END";
    sql(query).withBigQuery().ok(expected);
  }*/

  @Test void testCastDecimal1() {
    final String query = "select -0.0000000123\n"
        + " from \"expense_fact\"";
    final String expected = "SELECT -1.23E-8\n"
        + "FROM \"foodmart\".\"expense_fact\"";
    sql(query).ok(expected);
  }

  /** Test case for
   * <a href="https://issues.apache.org/jira/browse/CALCITE-2713">[CALCITE-2713]
   * JDBC adapter may generate casts on PostgreSQL for VARCHAR type exceeding
   * max length</a>. */
  @Test void testCastLongVarchar1() {
    final String query = "select cast(\"store_id\" as VARCHAR(10485761))\n"
        + " from \"expense_fact\"";
    final String expectedPostgreSQL = "SELECT CAST(\"store_id\" AS VARCHAR(256))\n"
        + "FROM \"foodmart\".\"expense_fact\"";
    sql(query)
        .withPostgresqlModifiedTypeSystem()
        .ok(expectedPostgreSQL);

    final String expectedOracle = "SELECT CAST(\"store_id\" AS VARCHAR(512))\n"
        + "FROM \"foodmart\".\"expense_fact\"";
    sql(query)
        .withOracleModifiedTypeSystem()
        .ok(expectedOracle);
  }

  /** Test case for
   * <a href="https://issues.apache.org/jira/browse/CALCITE-2713">[CALCITE-2713]
   * JDBC adapter may generate casts on PostgreSQL for VARCHAR type exceeding
   * max length</a>. */
  @Test void testCastLongVarchar2() {
    final String query = "select cast(\"store_id\" as VARCHAR(175))\n"
        + " from \"expense_fact\"";
    final String expectedPostgreSQL = "SELECT CAST(\"store_id\" AS VARCHAR(175))\n"
        + "FROM \"foodmart\".\"expense_fact\"";
    sql(query)
        .withPostgresqlModifiedTypeSystem()
        .ok(expectedPostgreSQL);

    final String expectedOracle = "SELECT CAST(\"store_id\" AS VARCHAR(175))\n"
        + "FROM \"foodmart\".\"expense_fact\"";
    sql(query)
        .withOracleModifiedTypeSystem()
        .ok(expectedOracle);
  }

  /** Test case for
   * <a href="https://issues.apache.org/jira/browse/CALCITE-1174">[CALCITE-1174]
   * When generating SQL, translate SUM0(x) to COALESCE(SUM(x), 0)</a>. */
  @Test void testSum0BecomesCoalesce() {
    final Function<RelBuilder, RelNode> fn = b -> b.scan("EMP")
        .aggregate(b.groupKey(),
            b.aggregateCall(SqlStdOperatorTable.SUM0, b.field(3))
                .as("s"))
        .build();
    final String expectedMysql = "SELECT COALESCE(SUM(`MGR`), 0) AS `s`\n"
        + "FROM `scott`.`EMP`";
    final String expectedPostgresql = "SELECT COALESCE(SUM(\"MGR\"), 0) AS \"s\"\n"
        + "FROM \"scott\".\"EMP\"";
    relFn(fn)
        .withPostgresql()
        .ok(expectedPostgresql)
        .withMysql()
        .ok(expectedMysql);
  }

  /** As {@link #testSum0BecomesCoalesce()} but for windowed aggregates. */
  @Test void testWindowedSum0BecomesCoalesce() {
    final String query = "select\n"
        + "  AVG(\"net_weight\") OVER (order by \"product_id\" rows 3 preceding)\n"
        + "from \"foodmart\".\"product\"";
    final String expectedPostgresql = "SELECT CASE WHEN (COUNT(\"net_weight\")"
        + " OVER (ORDER BY \"product_id\" ROWS BETWEEN 3 PRECEDING AND CURRENT ROW)) > 0 "
        + "THEN COALESCE(SUM(\"net_weight\")"
        + " OVER (ORDER BY \"product_id\" ROWS BETWEEN 3 PRECEDING AND CURRENT ROW), 0)"
        + " ELSE NULL END / (COUNT(\"net_weight\")"
        + " OVER (ORDER BY \"product_id\" ROWS BETWEEN 3 PRECEDING AND CURRENT ROW))\n"
        + "FROM \"foodmart\".\"product\"";
    sql(query)
        .withPostgresql()
        .ok(expectedPostgresql);
  }

  /** Test case for
   * <a href="https://issues.apache.org/jira/browse/CALCITE-2722">[CALCITE-2722]
   * SqlImplementor createLeftCall method throws StackOverflowError</a>. */
  @Test void testStack() {
    final Function<RelBuilder, RelNode> relFn = b -> b
        .scan("EMP")
        .filter(
            b.or(
                IntStream.range(1, 10000)
                    .mapToObj(i -> b.equals(b.field("EMPNO"), b.literal(i)))
                    .collect(Collectors.toList())))
        .build();
    final SqlDialect dialect = SqlDialect.DatabaseProduct.CALCITE.getDialect();
    final RelNode root = relFn.apply(relBuilder());
    final RelToSqlConverter converter = new RelToSqlConverter(dialect);
    final SqlNode sqlNode = converter.visitRoot(root).asStatement();
    final String sqlString = sqlNode.accept(new SqlShuttle())
        .toSqlString(dialect).getSql();
    assertThat(sqlString, notNullValue());
  }

  @Test void testAntiJoin() {
    final RelBuilder builder = relBuilder();
    final RelNode root = builder
        .scan("DEPT")
        .scan("EMP")
        .join(
            JoinRelType.ANTI, builder.equals(
              builder.field(2, 1, "DEPTNO"),
              builder.field(2, 0, "DEPTNO")))
        .project(builder.field("DEPTNO"))
        .build();
    final String expectedSql = "SELECT \"DEPTNO\"\n"
        + "FROM \"scott\".\"DEPT\"\n"
        + "WHERE NOT EXISTS (SELECT 1\n"
        + "FROM \"scott\".\"EMP\"\n"
        + "WHERE \"DEPT\".\"DEPTNO\" = \"EMP\".\"DEPTNO\")";
    assertThat(toSql(root), isLinux(expectedSql));
  }

  @Test void testSemiJoin() {
    final RelBuilder builder = relBuilder();
    final RelNode root = builder
        .scan("DEPT")
        .scan("EMP")
        .join(
            JoinRelType.SEMI, builder.equals(
              builder.field(2, 1, "DEPTNO"),
              builder.field(2, 0, "DEPTNO")))
        .project(builder.field("DEPTNO"))
        .build();
    final String expectedSql = "SELECT \"DEPTNO\"\n"
        + "FROM \"scott\".\"DEPT\"\n"
        + "WHERE EXISTS (SELECT 1\n"
        + "FROM \"scott\".\"EMP\"\n"
        + "WHERE \"DEPT\".\"DEPTNO\" = \"EMP\".\"DEPTNO\")";
    assertThat(toSql(root), isLinux(expectedSql));
  }

  @Test void testSemiJoinFilter() {
    final RelBuilder builder = relBuilder();
    final RelNode root = builder
        .scan("DEPT")
        .scan("EMP")
        .filter(
            builder.call(SqlStdOperatorTable.GREATER_THAN,
              builder.field(builder.peek().getRowType().getField("EMPNO", false, false).getIndex()),
              builder.literal((short) 10)))
        .join(
            JoinRelType.SEMI, builder.equals(
            builder.field(2, 1, "DEPTNO"),
            builder.field(2, 0, "DEPTNO")))
        .project(builder.field("DEPTNO"))
        .build();
    final String expectedSql = "SELECT \"DEPTNO\"\n"
        + "FROM \"scott\".\"DEPT\"\n"
        + "WHERE EXISTS (SELECT 1\n"
        + "FROM (SELECT *\n"
        + "FROM \"scott\".\"EMP\"\n"
        + "WHERE \"EMPNO\" > 10) AS \"t\"\n"
        + "WHERE \"DEPT\".\"DEPTNO\" = \"t\".\"DEPTNO\")";
    assertThat(toSql(root), isLinux(expectedSql));
  }

  @Test void testSemiJoinProject() {
    final RelBuilder builder = relBuilder();
    final RelNode root = builder
        .scan("DEPT")
        .scan("EMP")
        .project(
            builder.field(builder.peek().getRowType().getField("EMPNO", false, false).getIndex()),
            builder.field(builder.peek().getRowType().getField("DEPTNO", false, false).getIndex()))
        .join(
            JoinRelType.SEMI, builder.equals(
              builder.field(2, 1, "DEPTNO"),
              builder.field(2, 0, "DEPTNO")))
        .project(builder.field("DEPTNO"))
        .build();
    final String expectedSql = "SELECT \"DEPTNO\"\n"
        + "FROM \"scott\".\"DEPT\"\n"
        + "WHERE EXISTS (SELECT 1\n"
        + "FROM (SELECT \"EMPNO\", \"DEPTNO\"\n"
        + "FROM \"scott\".\"EMP\") AS \"t\"\n"
        + "WHERE \"DEPT\".\"DEPTNO\" = \"t\".\"DEPTNO\")";
    assertThat(toSql(root), isLinux(expectedSql));
  }

  @Test void testSemiNestedJoin() {
    final RelBuilder builder = relBuilder();
    final RelNode base = builder
        .scan("EMP")
        .scan("EMP")
        .join(
            JoinRelType.INNER, builder.equals(
              builder.field(2, 0, "EMPNO"),
              builder.field(2, 1, "EMPNO")))
        .build();
    final RelNode root = builder
        .scan("DEPT")
        .push(base)
        .join(
            JoinRelType.SEMI, builder.equals(
              builder.field(2, 1, "DEPTNO"),
              builder.field(2, 0, "DEPTNO")))
        .project(builder.field("DEPTNO"))
        .build();
    final String expectedSql = "SELECT \"DEPTNO\"\n"
        + "FROM \"scott\".\"DEPT\"\n"
        + "WHERE EXISTS (SELECT 1\n"
        + "FROM \"scott\".\"EMP\"\n"
        + "INNER JOIN \"scott\".\"EMP\" AS \"EMP0\" ON \"EMP\".\"EMPNO\" = \"EMP0\".\"EMPNO\"\n"
        + "WHERE \"DEPT\".\"DEPTNO\" = \"EMP\".\"DEPTNO\")";
    assertThat(toSql(root), isLinux(expectedSql));
  }

  /** Test case for
   * <a href="https://issues.apache.org/jira/browse/CALCITE-2792">[CALCITE-2792]
   * Stackoverflow while evaluating filter with large number of OR conditions</a>. */
  @Disabled
  @Test void testBalancedBinaryCall() {
    final Function<RelBuilder, RelNode> relFn = b -> b
        .scan("EMP")
        .filter(
            b.and(
                b.or(IntStream.range(0, 4)
                    .mapToObj(i -> b.equals(b.field("EMPNO"), b.literal(i)))
                    .collect(Collectors.toList())),
                b.or(IntStream.range(5, 8)
                    .mapToObj(i -> b.equals(b.field("DEPTNO"), b.literal(i)))
                    .collect(Collectors.toList()))))
        .build();
    final String expected = "SELECT *\n"
        + "FROM \"scott\".\"EMP\"\n"
        + "WHERE \"EMPNO\" IN (0, 1, 2, 3) AND \"DEPTNO\" IN (5, 6, 7)";
    relFn(relFn).ok(expected);
  }

  /** Test case for
   * <a href="https://issues.apache.org/jira/browse/CALCITE-1946">[CALCITE-1946]
   * JDBC adapter should generate sub-SELECT if dialect does not support nested
   * aggregate functions</a>. */
  @Test void testNestedAggregates() {
    // PostgreSQL, MySQL, Vertica do not support nested aggregate functions, so
    // for these, the JDBC adapter generates a SELECT in the FROM clause.
    // Oracle can do it in a single SELECT.
    final String query = "select\n"
        + "    SUM(\"net_weight1\") as \"net_weight_converted\"\n"
        + "  from ("
        + "    select\n"
        + "       SUM(\"net_weight\") as \"net_weight1\"\n"
        + "    from \"foodmart\".\"product\"\n"
        + "    group by \"product_id\")";
    final String expectedOracle = "SELECT SUM(SUM(\"net_weight\")) \"net_weight_converted\"\n"
        + "FROM \"foodmart\".\"product\"\n"
        + "GROUP BY \"product_id\"";
    final String expectedMySQL = "SELECT SUM(`net_weight1`) AS `net_weight_converted`\n"
        + "FROM (SELECT SUM(`net_weight`) AS `net_weight1`\n"
        + "FROM `foodmart`.`product`\n"
        + "GROUP BY `product_id`) AS `t1`";
    final String expectedPostgresql = "SELECT SUM(\"net_weight1\") AS \"net_weight_converted\"\n"
        + "FROM (SELECT SUM(\"net_weight\") AS \"net_weight1\"\n"
        + "FROM \"foodmart\".\"product\"\n"
        + "GROUP BY \"product_id\") AS \"t1\"";
    final String expectedVertica = expectedPostgresql;
    final String expectedBigQuery = "SELECT SUM(net_weight1) AS net_weight_converted\n"
        + "FROM (SELECT SUM(net_weight) AS net_weight1\n"
        + "FROM foodmart.product\n"
        + "GROUP BY product_id) AS t1";
    final String expectedHive = "SELECT SUM(net_weight1) net_weight_converted\n"
        + "FROM (SELECT SUM(net_weight) net_weight1\n"
        + "FROM foodmart.product\n"
        + "GROUP BY product_id) t1";
    final String expectedSpark = expectedHive;
    sql(query)
        .withOracle()
        .ok(expectedOracle)
        .withMysql()
        .ok(expectedMySQL)
        .withVertica()
        .ok(expectedVertica)
        .withPostgresql()
        .ok(expectedPostgresql)
        .withBigQuery()
        .ok(expectedBigQuery)
        .withHive()
        .ok(expectedHive)
        .withSpark()
        .ok(expectedSpark);
  }

  @Test public void testAnalyticalFunctionInAggregate() {
    final String query = "select\n"
        + "MAX(\"rnk\") AS \"rnk1\""
        + "  from ("
        + "    select\n"
        + "    rank() over (order by \"hire_date\") AS \"rnk\""
        + "    from \"foodmart\".\"employee\"\n)";
    final String expectedSql = "SELECT MAX(RANK() OVER (ORDER BY \"hire_date\")) AS \"rnk1\"\n"
        + "FROM \"foodmart\".\"employee\"";
    final String expectedHive = "SELECT MAX(rnk) rnk1\n"
        + "FROM (SELECT RANK() OVER (ORDER BY hire_date NULLS LAST) rnk\n"
        + "FROM foodmart.employee) t";
    final String expectedSpark = "SELECT MAX(rnk) rnk1\n"
        + "FROM (SELECT RANK() OVER (ORDER BY hire_date NULLS LAST) rnk\n"
        + "FROM foodmart.employee) t";
    final String expectedBigQuery = "SELECT MAX(rnk) AS rnk1\n"
        + "FROM (SELECT RANK() OVER (ORDER BY hire_date IS NULL, hire_date) AS rnk\n"
        + "FROM foodmart.employee) AS t";
    sql(query)
        .ok(expectedSql)
        .withHive2()
        .ok(expectedHive)
        .withSpark()
        .ok(expectedSpark)
        .withBigQuery()
        .ok(expectedBigQuery);
  }

  @Test public void testAnalyticalFunctionInAggregate1() {
    final String query = "select\n"
        + "MAX(\"rnk\") AS \"rnk1\""
        + "  from ("
        + "    select\n"
        + "    case when rank() over (order by \"hire_date\") = 1"
        + "    then 100"
        + "    else 200"
        + "    end as \"rnk\""
        + "    from \"foodmart\".\"employee\"\n)";
    final String expectedSql = "SELECT MAX(CASE WHEN (RANK() OVER (ORDER BY \"hire_date\")) = 1 "
        + "THEN 100 ELSE 200 END) AS \"rnk1\"\n"
        + "FROM \"foodmart\".\"employee\"";
    final String expectedHive = "SELECT MAX(rnk) rnk1\n"
        + "FROM (SELECT CASE WHEN (RANK() OVER (ORDER BY hire_date NULLS LAST)) = 1"
        + " THEN 100 ELSE 200 END rnk\n"
        + "FROM foodmart.employee) t";
    final String expectedSpark = "SELECT MAX(rnk) rnk1\n"
        + "FROM (SELECT CASE WHEN (RANK() OVER (ORDER BY hire_date NULLS LAST)) = 1 "
        + "THEN 100 ELSE 200 END rnk\n"
        + "FROM foodmart.employee) t";
    final String expectedBigQuery = "SELECT MAX(rnk) AS rnk1\n"
        + "FROM (SELECT CASE WHEN (RANK() OVER (ORDER BY hire_date IS NULL, hire_date)) = 1 "
        + "THEN 100 ELSE 200 END AS rnk\n"
        + "FROM foodmart.employee) AS t";
    sql(query)
        .ok(expectedSql)
        .withHive2()
        .ok(expectedHive)
        .withSpark()
        .ok(expectedSpark)
        .withBigQuery()
        .ok(expectedBigQuery);
  }

  @Test public void testAnalyticalFunctionInGroupByWhereAnalyticalFunctionIsInputOfOtherFunction() {
    final String query = "select\n"
        + "\"rnk\""
        + "  from ("
        + "    select\n"
        + "    CASE WHEN \"salary\"=20 THEN MAX(\"salary\") OVER(PARTITION BY \"position_id\") END AS \"rnk\""
        + "    from \"foodmart\".\"employee\"\n) group by \"rnk\"";
    final String expectedSql = "SELECT CASE WHEN CAST(\"salary\" AS DECIMAL(14, 4)) = 20 THEN"
        + " MAX(\"salary\") OVER (PARTITION BY \"position_id\" RANGE BETWEEN UNBOUNDED "
        + "PRECEDING AND UNBOUNDED FOLLOWING) ELSE NULL END AS \"rnk\"\n"
        + "FROM \"foodmart\".\"employee\"\n"
        + "GROUP BY CASE WHEN CAST(\"salary\" AS DECIMAL(14, 4)) = 20 THEN MAX"
        + "(\"salary\") OVER (PARTITION BY \"position_id\" RANGE BETWEEN UNBOUNDED "
        + "PRECEDING AND UNBOUNDED FOLLOWING) ELSE NULL END";
    final String expectedHive = "SELECT CASE WHEN CAST(salary AS DECIMAL(14, 4)) = 20 THEN MAX"
        + "(salary) OVER (PARTITION BY position_id RANGE BETWEEN UNBOUNDED PRECEDING AND UNBOUNDED "
        + "FOLLOWING) ELSE NULL END rnk\n"
        + "FROM foodmart.employee\n"
        + "GROUP BY CASE WHEN CAST(salary AS DECIMAL(14, 4)) = 20 THEN MAX(salary) OVER "
        + "(PARTITION BY position_id RANGE BETWEEN UNBOUNDED PRECEDING AND UNBOUNDED FOLLOWING) "
        + "ELSE NULL END";
    final String expectedSpark = "SELECT rnk\n"
        + "FROM (SELECT CASE WHEN CAST(salary AS DECIMAL(14, 4)) = 20 THEN MAX(salary) OVER "
        + "(PARTITION BY position_id RANGE BETWEEN UNBOUNDED PRECEDING AND UNBOUNDED FOLLOWING) "
        + "ELSE NULL END rnk\n"
        + "FROM foodmart.employee) t\n"
        + "GROUP BY rnk";
    final String expectedBigQuery = "SELECT rnk\n"
        + "FROM (SELECT CASE WHEN CAST(salary AS NUMERIC) = 20 THEN MAX(salary) OVER "
        + "(PARTITION BY position_id RANGE BETWEEN UNBOUNDED PRECEDING AND UNBOUNDED FOLLOWING) "
        + "ELSE NULL END AS rnk\n"
        + "FROM foodmart.employee) AS t\n"
        + "GROUP BY rnk";
    final  String mssql = "SELECT CASE WHEN CAST([salary] AS DECIMAL(14, 4)) = 20 THEN MAX("
            + "[salary]) OVER (PARTITION BY [position_id] ORDER BY [salary] ROWS BETWEEN UNBOUNDED "
            + "PRECEDING AND UNBOUNDED FOLLOWING) ELSE NULL END AS [rnk]\n"
            + "FROM [foodmart].[employee]\n"
            + "GROUP BY CASE WHEN CAST([salary] AS DECIMAL(14, 4)) = 20 THEN MAX([salary]) OVER "
            + "(PARTITION BY [position_id] ORDER BY [salary] ROWS BETWEEN UNBOUNDED PRECEDING AND "
            + "UNBOUNDED FOLLOWING) ELSE NULL END";
    sql(query)
        .ok(expectedSql)
        .withHive()
        .ok(expectedHive)
        .withSpark()
        .ok(expectedSpark)
        .withBigQuery()
        .ok(expectedBigQuery)
        .withMssql()
        .ok(mssql);
  }

  @Test public void testAnalyticalFunctionInGroupByWhereAnalyticalFunctionIsInput() {
    final String query = "select\n"
        + "\"rnk\""
        + "  from ("
        + "    select\n"
        + "    case when row_number() over (PARTITION by \"hire_date\") = 1 THEN 100 else 200 END AS \"rnk\""
        + "    from \"foodmart\".\"employee\"\n) group by \"rnk\"";
    final String expectedSql = "SELECT CASE WHEN (ROW_NUMBER() OVER (PARTITION BY \"hire_date\"))"
        + " = 1 THEN 100 ELSE 200 END AS \"rnk\"\n"
        + "FROM \"foodmart\".\"employee\"\n"
        + "GROUP BY CASE WHEN"
        + " (ROW_NUMBER() OVER (PARTITION BY \"hire_date\")) = 1 THEN 100 ELSE 200 END";
    final String expectedHive = "SELECT CASE WHEN (ROW_NUMBER() OVER (PARTITION BY hire_date)) = "
        + "1 THEN 100 ELSE 200 END rnk\n"
        + "FROM foodmart.employee\n"
        + "GROUP BY CASE WHEN (ROW_NUMBER() "
        + "OVER (PARTITION BY hire_date)) = 1 THEN 100 ELSE 200 END";
    final String expectedSpark = "SELECT rnk\n"
        + "FROM (SELECT CASE WHEN (ROW_NUMBER() OVER (PARTITION BY hire_date)) = 1 THEN 100 ELSE "
        + "200 END rnk\n"
        + "FROM foodmart.employee) t\n"
        + "GROUP BY rnk";
    final String expectedBigQuery = "SELECT rnk\n"
        + "FROM (SELECT CASE WHEN (ROW_NUMBER() OVER "
        + "(PARTITION BY hire_date)) = 1 THEN 100 ELSE 200 END AS rnk\n"
        + "FROM foodmart.employee) AS t\n"
        + "GROUP BY rnk";
    final  String mssql = "SELECT CASE WHEN (ROW_NUMBER() OVER (PARTITION BY [hire_date])) = 1 "
        + "THEN 100 ELSE 200 END AS [rnk]\n"
        + "FROM [foodmart].[employee]\nGROUP BY CASE WHEN "
        + "(ROW_NUMBER() OVER (PARTITION BY [hire_date])) = 1 THEN 100 ELSE 200 END";
    sql(query)
        .ok(expectedSql)
        .withHive()
        .ok(expectedHive)
        .withSpark()
        .ok(expectedSpark)
        .withBigQuery()
        .ok(expectedBigQuery)
        .withMssql()
        .ok(mssql);
  }
  /** Test case for
   * <a href="https://issues.apache.org/jira/browse/CALCITE-2628">[CALCITE-2628]
   * JDBC adapter throws NullPointerException while generating GROUP BY query
   * for MySQL</a>.
   *
   * <p>MySQL does not support nested aggregates, so {@link RelToSqlConverter}
   * performs some extra checks, looking for aggregates in the input
   * sub-query, and these would fail with {@code NullPointerException}
   * and {@code ClassCastException} in some cases. */
  @Test void testNestedAggregatesMySqlTable() {
    final Function<RelBuilder, RelNode> relFn = b -> b
        .scan("EMP")
        .aggregate(b.groupKey(),
            b.count(false, "c", b.field(3)))
        .build();
    final String expectedSql = "SELECT COUNT(`MGR`) AS `c`\n"
        + "FROM `scott`.`EMP`";
    relFn(relFn).withMysql().ok(expectedSql);
  }

  /** As {@link #testNestedAggregatesMySqlTable()}, but input is a sub-query,
   * not a table. */
  @Test void testNestedAggregatesMySqlStar() {
    final Function<RelBuilder, RelNode> relFn = b -> b
        .scan("EMP")
        .filter(b.equals(b.field("DEPTNO"), b.literal(10)))
        .aggregate(b.groupKey(),
            b.count(false, "c", b.field(3)))
        .build();
    final String expectedSql = "SELECT COUNT(`MGR`) AS `c`\n"
        + "FROM `scott`.`EMP`\n"
        + "WHERE `DEPTNO` = 10";
    relFn(relFn).withMysql().ok(expectedSql);
  }

  @Test public void testTableFunctionScanWithUnnest() {
    final RelBuilder builder = relBuilder();
    String[] array = {"abc", "bcd", "fdc"};
    RelNode root = builder.functionScan(SqlStdOperatorTable.UNNEST, 0,
            builder.makeArrayLiteral(Arrays.asList(array))).project(builder.field(0)).build();
    final SqlDialect dialect = DatabaseProduct.BIG_QUERY.getDialect();
    final String expectedSql = "SELECT *\nFROM UNNEST(ARRAY['abc', 'bcd', 'fdc'])\nAS EXPR$0";
    assertThat(toSql(root, dialect), isLinux(expectedSql));
  }

  /** Test case for
   * <a href="https://issues.apache.org/jira/browse/CALCITE-3207">[CALCITE-3207]
   * Fail to convert Join RelNode with like condition to sql statement </a>.
   */
  @Test void testJoinWithLikeConditionRel2Sql() {
    final Function<RelBuilder, RelNode> relFn = b -> b
        .scan("EMP")
        .scan("DEPT")
        .join(JoinRelType.LEFT,
            b.and(
                b.call(SqlStdOperatorTable.EQUALS,
                    b.field(2, 0, "DEPTNO"),
                    b.field(2, 1, "DEPTNO")),
                b.call(SqlStdOperatorTable.LIKE,
                    b.field(2, 1, "DNAME"),
                    b.literal("ACCOUNTING"))))
        .build();
    final String expectedSql = "SELECT *\n"
        + "FROM \"scott\".\"EMP\"\n"
        + "LEFT JOIN \"scott\".\"DEPT\" "
        + "ON \"EMP\".\"DEPTNO\" = \"DEPT\".\"DEPTNO\" "
        + "AND \"DEPT\".\"DNAME\" LIKE 'ACCOUNTING'";
    relFn(relFn).ok(expectedSql);
  }

  @Test void testSelectQueryWithGroupByAndProjectList1() {
    String query = "select count(*) from \"product\"\n"
        + "group by \"product_class_id\", \"product_id\"";

    final String expected = "SELECT COUNT(*)\n"
        + "FROM \"foodmart\".\"product\"\n"
        + "GROUP BY \"product_class_id\", \"product_id\"";
    sql(query).ok(expected);
  }

  @Test void testSelectQueryWithGroupByHaving() {
    String query = "select count(*) from \"product\" group by \"product_class_id\","
        + " \"product_id\"  having \"product_id\"  > 10";
    final String expected = "SELECT COUNT(*)\n"
        + "FROM \"foodmart\".\"product\"\n"
        + "GROUP BY \"product_class_id\", \"product_id\"\n"
        + "HAVING \"product_id\" > 10";
    sql(query).ok(expected);
  }

  /** Test case for
   * <a href="https://issues.apache.org/jira/browse/CALCITE-1665">[CALCITE-1665]
   * Aggregates and having cannot be combined</a>. */
  @Test void testSelectQueryWithGroupByHaving2() {
    String query = " select \"product\".\"product_id\",\n"
        + "    min(\"sales_fact_1997\".\"store_id\")\n"
        + "    from \"product\"\n"
        + "    inner join \"sales_fact_1997\"\n"
        + "    on \"product\".\"product_id\" = \"sales_fact_1997\".\"product_id\"\n"
        + "    group by \"product\".\"product_id\"\n"
        + "    having count(*) > 1";

    String expected = "SELECT \"product\".\"product_id\", "
        + "MIN(\"sales_fact_1997\".\"store_id\")\n"
        + "FROM \"foodmart\".\"product\"\n"
        + "INNER JOIN \"foodmart\".\"sales_fact_1997\" "
        + "ON \"product\".\"product_id\" = \"sales_fact_1997\".\"product_id\"\n"
        + "GROUP BY \"product\".\"product_id\"\n"
        + "HAVING COUNT(*) > 1";
    sql(query).ok(expected);
  }

  /** Test case for
   * <a href="https://issues.apache.org/jira/browse/CALCITE-1665">[CALCITE-1665]
   * Aggregates and having cannot be combined</a>. */
  @Test void testSelectQueryWithGroupByHaving3() {
    String query = " select * from (select \"product\".\"product_id\",\n"
        + "    min(\"sales_fact_1997\".\"store_id\")\n"
        + "    from \"product\"\n"
        + "    inner join \"sales_fact_1997\"\n"
        + "    on \"product\".\"product_id\" = \"sales_fact_1997\".\"product_id\"\n"
        + "    group by \"product\".\"product_id\"\n"
        + "    having count(*) > 1) where \"product_id\" > 100";

    String expected = "SELECT *\n"
        + "FROM (SELECT \"product\".\"product_id\","
        + " MIN(\"sales_fact_1997\".\"store_id\")\n"
        + "FROM \"foodmart\".\"product\"\n"
        + "INNER JOIN \"foodmart\".\"sales_fact_1997\" ON \"product\".\"product_id\" = "
        + "\"sales_fact_1997\".\"product_id\"\n"
        + "GROUP BY \"product\".\"product_id\"\n"
        + "HAVING COUNT(*) > 1) AS \"t2\"\n"
        + "WHERE \"t2\".\"product_id\" > 100";
    sql(query).ok(expected);
  }

  /** Test case for
   * <a href="https://issues.apache.org/jira/browse/CALCITE-3811">[CALCITE-3811]
   * JDBC adapter generates SQL with invalid field names if Filter's row type
   * is different from its input</a>. */
  @Test void testHavingAlias() {
    final RelBuilder builder = relBuilder();
    builder.scan("EMP")
        .project(builder.alias(builder.field("DEPTNO"), "D"))
        .aggregate(builder.groupKey(builder.field("D")),
            builder.countStar("emps.count"))
        .filter(
            builder.call(SqlStdOperatorTable.LESS_THAN,
                builder.field("emps.count"), builder.literal(2)));

    final LogicalFilter filter = (LogicalFilter) builder.build();
    assertThat(filter.getRowType().getFieldNames().toString(),
        is("[D, emps.count]"));

    // Create a LogicalAggregate similar to the input of filter, but with different
    // field names.
    final LogicalAggregate newAggregate =
        (LogicalAggregate) builder.scan("EMP")
            .project(builder.alias(builder.field("DEPTNO"), "D2"))
            .aggregate(builder.groupKey(builder.field("D2")),
                builder.countStar("emps.count"))
            .build();
    assertThat(newAggregate.getRowType().getFieldNames().toString(),
        is("[D2, emps.count]"));

    // Change filter's input. Its row type does not change.
    filter.replaceInput(0, newAggregate);
    assertThat(filter.getRowType().getFieldNames().toString(),
        is("[D, emps.count]"));

    final RelNode root =
        builder.push(filter)
            .project(builder.alias(builder.field("D"), "emps.deptno"))
            .build();
    final String expectedMysql = "SELECT `D2` AS `emps.deptno`\n"
        + "FROM (SELECT `DEPTNO` AS `D2`, COUNT(*) AS `emps.count`\n"
        + "FROM `scott`.`EMP`\n"
        + "GROUP BY `D2`\n"
        + "HAVING `emps.count` < 2) AS `t1`";
    final String expectedPostgresql = "SELECT \"DEPTNO\" AS \"emps.deptno\"\n"
        + "FROM \"scott\".\"EMP\"\n"
        + "GROUP BY \"DEPTNO\"\n"
        + "HAVING COUNT(*) < 2";
    final String expectedBigQuery = "SELECT D2 AS `emps.deptno`\n"
        + "FROM (SELECT DEPTNO AS D2, COUNT(*) AS `emps.count`\n"
        + "FROM scott.EMP\n"
        + "GROUP BY D2\n"
        + "HAVING `emps.count` < 2) AS t1";
    relFn(b -> root)
        .withMysql().ok(expectedMysql)
        .withPostgresql().ok(expectedPostgresql)
        .withBigQuery().ok(expectedBigQuery);
  }

  /** Test case for
   * <a href="https://issues.apache.org/jira/browse/CALCITE-3896">[CALCITE-3896]
   * JDBC adapter, when generating SQL, changes target of ambiguous HAVING
   * clause with a Project on Filter on Aggregate</a>.
   *
   * <p>The alias is ambiguous in dialects such as MySQL and BigQuery that
   * have {@link SqlConformance#isHavingAlias()} = true. When the HAVING clause
   * tries to reference a column, it sees the alias instead. */
  @Test void testHavingAliasSameAsColumnIgnoringCase() {
    checkHavingAliasSameAsColumn(true);
  }

  @Test void testHavingAliasSameAsColumn() {
    checkHavingAliasSameAsColumn(false);
  }

  private void checkHavingAliasSameAsColumn(boolean upperAlias) {
    final String alias = upperAlias ? "GROSS_WEIGHT" : "gross_weight";
    final String query = "select \"product_id\" + 1,\n"
        + "  sum(\"gross_weight\") as \"" + alias + "\"\n"
        + "from \"product\"\n"
        + "group by \"product_id\"\n"
        + "having sum(\"product\".\"gross_weight\") < 200";
    // PostgreSQL has isHavingAlias=false, case-sensitive=true
    final String expectedPostgresql = "SELECT \"product_id\" + 1,"
        + " SUM(\"gross_weight\") AS \"" + alias + "\"\n"
        + "FROM \"foodmart\".\"product\"\n"
        + "GROUP BY \"product_id\"\n"
        + "HAVING SUM(\"gross_weight\") < 200";
    // MySQL has isHavingAlias=true, case-sensitive=true
    final String expectedMysql = "SELECT `product_id` + 1, `" + alias + "`\n"
        + "FROM (SELECT `product_id`, SUM(`gross_weight`) AS `" + alias + "`\n"
        + "FROM `foodmart`.`product`\n"
        + "GROUP BY `product_id`\n"
        + "HAVING `" + alias + "` < 200) AS `t1`";
    // BigQuery has isHavingAlias=true, case-sensitive=false
    final String expectedBigQuery = upperAlias
        ? "SELECT product_id + 1, GROSS_WEIGHT\n"
            + "FROM (SELECT product_id, SUM(gross_weight) AS GROSS_WEIGHT\n"
            + "FROM foodmart.product\n"
            + "GROUP BY product_id\n"
            + "HAVING GROSS_WEIGHT < 200) AS t1"
        // Before [CALCITE-3896] was fixed, we got
        // "HAVING SUM(gross_weight) < 200) AS t1"
        // which on BigQuery gives you an error about aggregating aggregates
        : "SELECT product_id + 1, gross_weight\n"
            + "FROM (SELECT product_id, SUM(gross_weight) AS gross_weight\n"
            + "FROM foodmart.product\n"
            + "GROUP BY product_id\n"
            + "HAVING gross_weight < 200) AS t1";
    sql(query)
        .withPostgresql().ok(expectedPostgresql)
        .withMysql().ok(expectedMysql)
        .withBigQuery().ok(expectedBigQuery);
  }

  @Test void testHaving4() {
    final String query = "select \"product_id\"\n"
        + "from (\n"
        + "  select \"product_id\", avg(\"gross_weight\") as agw\n"
        + "  from \"product\"\n"
        + "  where \"net_weight\" < 100\n"
        + "  group by \"product_id\")\n"
        + "where agw > 50\n"
        + "group by \"product_id\"\n"
        + "having avg(agw) > 60\n";
    final String expected = "SELECT \"product_id\"\n"
        + "FROM (SELECT \"product_id\", AVG(\"gross_weight\") AS \"AGW\"\n"
        + "FROM \"foodmart\".\"product\"\n"
        + "WHERE \"net_weight\" < 100\n"
        + "GROUP BY \"product_id\"\n"
        + "HAVING AVG(\"gross_weight\") > 50) AS \"t2\"\n"
        + "GROUP BY \"product_id\"\n"
        + "HAVING AVG(\"AGW\") > 60";
    sql(query).ok(expected);
  }

  @Test void testSelectQueryWithOrderByClause() {
    String query = "select \"product_id\" from \"product\"\n"
        + "order by \"net_weight\"";
    final String expected = "SELECT \"product_id\", \"net_weight\"\n"
        + "FROM \"foodmart\".\"product\"\n"
        + "ORDER BY \"net_weight\"";
    sql(query).ok(expected);
  }

  @Test void testSelectQueryWithOrderByClause1() {
    String query =
        "select \"product_id\", \"net_weight\" from \"product\" order by \"net_weight\"";
    final String expected = "SELECT \"product_id\", \"net_weight\"\n"
        + "FROM \"foodmart\".\"product\"\n"
        + "ORDER BY \"net_weight\"";
    sql(query).ok(expected);
  }

  @Test void testSelectQueryWithTwoOrderByClause() {
    String query = "select \"product_id\" from \"product\"\n"
        + "order by \"net_weight\", \"gross_weight\"";
    final String expected = "SELECT \"product_id\", \"net_weight\","
        + " \"gross_weight\"\n"
        + "FROM \"foodmart\".\"product\"\n"
        + "ORDER BY \"net_weight\", \"gross_weight\"";
    sql(query).ok(expected);
  }

  @Test void testSelectQueryWithAscDescOrderByClause() {
    String query = "select \"product_id\" from \"product\" "
        + "order by \"net_weight\" asc, \"gross_weight\" desc, \"low_fat\"";
    final String expected = "SELECT"
        + " \"product_id\", \"net_weight\", \"gross_weight\", \"low_fat\"\n"
        + "FROM \"foodmart\".\"product\"\n"
        + "ORDER BY \"net_weight\", \"gross_weight\" DESC, \"low_fat\"";
    sql(query).ok(expected);
  }

  /** Test case for
   * <a href="https://issues.apache.org/jira/browse/CALCITE-3440">[CALCITE-3440]
   * RelToSqlConverter does not properly alias ambiguous ORDER BY</a>. */
  @Test void testOrderByColumnWithSameNameAsAlias() {
    String query = "select \"product_id\" as \"p\",\n"
        + " \"net_weight\" as \"product_id\"\n"
        + "from \"product\"\n"
        + "order by 1";
    final String expected = "SELECT \"product_id\" AS \"p\","
        + " \"net_weight\" AS \"product_id\"\n"
        + "FROM \"foodmart\".\"product\"\n"
        + "ORDER BY \"p\"";
    sql(query).ok(expected);
  }

  @Test void testOrderByColumnWithSameNameAsAlias2() {
    // We use ordinal "2" because the column name "product_id" is obscured
    // by alias "product_id".
    String query = "select \"net_weight\" as \"product_id\",\n"
        + "  \"product_id\" as \"product_id\"\n"
        + "from \"product\"\n"
        + "order by \"product\".\"product_id\"";
    final String expected = "SELECT \"net_weight\" AS \"product_id\","
        + " \"product_id\" AS \"product_id0\"\n"
        + "FROM \"foodmart\".\"product\"\n"
        + "ORDER BY \"product_id0\"";
    final String expectedMysql = "SELECT `net_weight` AS `product_id`,"
        + " `product_id` AS `product_id0`\n"
        + "FROM `foodmart`.`product`\n"
        + "ORDER BY `product_id0` IS NULL, `product_id0`";
    sql(query).ok(expected)
        .withMysql().ok(expectedMysql);
  }

  @Test void testHiveSelectCharset() {
    String query = "select \"hire_date\", cast(\"hire_date\" as varchar(10)) "
        + "from \"foodmart\".\"reserve_employee\"";
    final String expected = "SELECT hire_date, CAST(hire_date AS VARCHAR(10))\n"
        + "FROM foodmart.reserve_employee";
    sql(query).withHive().ok(expected);
  }

  /** Test case for
   * <a href="https://issues.apache.org/jira/browse/CALCITE-3282">[CALCITE-3282]
   * HiveSqlDialect unparse Interger type as Int in order
   * to be compatible with Hive1.x</a>. */
  @Test void testHiveCastAsInt() {
    String query = "select cast( cast(\"employee_id\" as varchar) as int) "
        + "from \"foodmart\".\"reserve_employee\" ";
    final String expected = "SELECT CAST(CAST(employee_id AS VARCHAR) AS INT)\n"
        + "FROM foodmart.reserve_employee";
    sql(query).withHive().ok(expected);
  }

  @Test void testBigQueryCast() {
    String query = "select cast(cast(\"employee_id\" as varchar) as bigint), "
        + "cast(cast(\"employee_id\" as varchar) as smallint), "
        + "cast(cast(\"employee_id\" as varchar) as tinyint), "
        + "cast(cast(\"employee_id\" as varchar) as integer), "
        + "cast(cast(\"employee_id\" as varchar) as float), "
        + "cast(cast(\"employee_id\" as varchar) as char), "
        + "cast(cast(\"employee_id\" as varchar) as binary), "
        + "cast(cast(\"employee_id\" as varchar) as varbinary), "
        + "cast(cast(\"employee_id\" as varchar) as timestamp), "
        + "cast(cast(\"employee_id\" as varchar) as double), "
        + "cast(cast(\"employee_id\" as varchar) as decimal), "
        + "cast(cast(\"employee_id\" as varchar) as date), "
        + "cast(cast(\"employee_id\" as varchar) as time), "
        + "cast(cast(\"employee_id\" as varchar) as boolean) "
        + "from \"foodmart\".\"reserve_employee\" ";
    final String expected = "SELECT CAST(CAST(employee_id AS STRING) AS INT64), "
        + "CAST(CAST(employee_id AS STRING) AS INT64), "
        + "CAST(CAST(employee_id AS STRING) AS INT64), "
        + "CAST(CAST(employee_id AS STRING) AS INT64), "
        + "CAST(CAST(employee_id AS STRING) AS FLOAT64), "
        + "CAST(CAST(employee_id AS STRING) AS STRING), "
        + "CAST(CAST(employee_id AS STRING) AS BYTES), "
        + "CAST(CAST(employee_id AS STRING) AS BYTES), "
        + "CAST(CAST(employee_id AS STRING) AS DATETIME), "
        + "CAST(CAST(employee_id AS STRING) AS FLOAT64), "
        + "CAST(CAST(employee_id AS STRING) AS NUMERIC), "
        + "CAST(CAST(employee_id AS STRING) AS DATE), "
        + "CAST(CAST(employee_id AS STRING) AS TIME), "
        + "CAST(CAST(employee_id AS STRING) AS BOOL)\n"
        + "FROM foodmart.reserve_employee";
    sql(query).withBigQuery().ok(expected);
  }

  /** Test case for
   * <a href="https://issues.apache.org/jira/browse/CALCITE-3220">[CALCITE-3220]
   * HiveSqlDialect should transform the SQL-standard TRIM function to TRIM,
   * LTRIM or RTRIM</a>,
   * <a href="https://issues.apache.org/jira/browse/CALCITE-3663">[CALCITE-3663]
   * Support for TRIM function in BigQuery dialect</a>, and
   * <a href="https://issues.apache.org/jira/browse/CALCITE-3771">[CALCITE-3771]
   * Support of TRIM function for SPARK dialect and improvement in HIVE
   * Dialect</a>. */
  @Test void testHiveSparkAndBqTrim() {
    final String query = "SELECT TRIM(' str ')\n"
        + "from \"foodmart\".\"reserve_employee\"";
    final String expected = "SELECT TRIM(' str ')\n"
        + "FROM foodmart.reserve_employee";
    final String expectedSpark = "SELECT TRIM(BOTH ' ' FROM ' str ')\nFROM foodmart"
        + ".reserve_employee";
    sql(query)
        .withHive()
        .ok(expected)
        .withSpark()
      .ok(expectedSpark)
      .withBigQuery()
        .ok(expected);
  }

  @Test void testHiveSparkAndBqTrimWithBoth() {
    final String query = "SELECT TRIM(both ' ' from ' str ')\n"
        + "from \"foodmart\".\"reserve_employee\"";
    final String expected = "SELECT TRIM(' str ')\n"
        + "FROM foodmart.reserve_employee";
    final String expectedSpark = "SELECT TRIM(BOTH ' ' FROM ' str ')\n"
        + "FROM foodmart.reserve_employee";
    sql(query)
        .withHive()
        .ok(expected)
        .withSpark()
      .ok(expectedSpark)
      .withBigQuery()
        .ok(expected);
  }

  @Test void testHiveSparkAndBqTrimWithLeading() {
    final String query = "SELECT TRIM(LEADING ' ' from ' str ')\n"
        + "from \"foodmart\".\"reserve_employee\"";
    final String expected = "SELECT LTRIM(' str ')\n"
        + "FROM foodmart.reserve_employee";
    final String expectedSpark = "SELECT TRIM(LEADING ' ' FROM ' str ')\nFROM foodmart"
        + ".reserve_employee";
    sql(query)
        .withHive()
        .ok(expected)
        .withSpark()
      .ok(expectedSpark)
      .withBigQuery()
        .ok(expected);
  }


  @Test void testHiveSparkAndBqTrimWithTailing() {
    final String query = "SELECT TRIM(TRAILING ' ' from ' str ')\n"
        + "from \"foodmart\".\"reserve_employee\"";
    final String expected = "SELECT RTRIM(' str ')\n"
        + "FROM foodmart.reserve_employee";
    final String expectedSpark = "SELECT TRIM(TRAILING ' ' FROM ' str ')\nFROM foodmart"
        + ".reserve_employee";
    sql(query)
        .withHive()
        .ok(expected)
        .withSpark()
      .ok(expectedSpark)
      .withBigQuery()
        .ok(expected);
  }

  /** Test case for
   * <a href="https://issues.apache.org/jira/browse/CALCITE-3663">[CALCITE-3663]
   * Support for TRIM function in BigQuery dialect</a>. */
  @Test void testBqTrimWithLeadingChar() {
    final String query = "SELECT TRIM(LEADING 'a' from 'abcd')\n"
        + "from \"foodmart\".\"reserve_employee\"";
    final String expected = "SELECT LTRIM('abcd', 'a')\n"
        + "FROM foodmart.reserve_employee";
    final String expectedHS = "SELECT REGEXP_REPLACE('abcd', '^(a)*', '')\n"
        + "FROM foodmart.reserve_employee";
    sql(query)
        .withBigQuery()
        .ok(expected);
  }

  /** Test case for
   * <a href="https://issues.apache.org/jira/browse/CALCITE-3771">[CALCITE-3771]
   * Support of TRIM function for SPARK dialect and improvement in HIVE Dialect</a>. */

  @Test void testHiveAndSparkTrimWithLeadingChar() {
    final String query = "SELECT TRIM(LEADING 'a' from 'abcd')\n"
        + "from \"foodmart\".\"reserve_employee\"";
    final String expected = "SELECT REGEXP_REPLACE('abcd', '^(a)*', '')\n"
        + "FROM foodmart.reserve_employee";
    final String expectedSpark = "SELECT TRIM(LEADING 'a' FROM 'abcd')\nFROM foodmart"
        + ".reserve_employee";
    sql(query)
        .withHive()
        .ok(expected)
        .withSpark()
        .ok(expectedSpark);
  }

  @Test void testBqTrimWithBothChar() {
    final String query = "SELECT TRIM(both 'a' from 'abcda')\n"
        + "from \"foodmart\".\"reserve_employee\"";
    final String expected = "SELECT TRIM('abcda', 'a')\n"
        + "FROM foodmart.reserve_employee";
    sql(query)
        .withBigQuery()
        .ok(expected);
  }

  @Test void testHiveAndSparkTrimWithBothChar() {
    final String query = "SELECT TRIM(both 'a' from 'abcda')\n"
        + "from \"foodmart\".\"reserve_employee\"";
    final String expected = "SELECT REGEXP_REPLACE('abcda', '^(a)*|(a)*$', '')\n"
        + "FROM foodmart.reserve_employee";
    final String expectedSpark = "SELECT TRIM(BOTH 'a' FROM 'abcda')\n"
        + "FROM foodmart.reserve_employee";
    sql(query)
        .withHive()
        .ok(expected)
        .withSpark()
        .ok(expectedSpark);
  }

  @Test void testHiveBqTrimWithTailingChar() {
    final String query = "SELECT TRIM(TRAILING 'a' from 'abcd')\n"
        + "from \"foodmart\".\"reserve_employee\"";
    final String expected = "SELECT RTRIM('abcd', 'a')\n"
        + "FROM foodmart.reserve_employee";
    sql(query)
        .withBigQuery()
        .ok(expected);
  }

  @Test public void testTrim() {
    final String query = "SELECT TRIM(\"full_name\")\n"
        + "from \"foodmart\".\"reserve_employee\"";
    final String expected = "SELECT TRIM(full_name)\n"
        + "FROM foodmart.reserve_employee";
    final String expectedSnowFlake = "SELECT TRIM(\"full_name\")\n"
        + "FROM \"foodmart\".\"reserve_employee\"";
    final String expectedSpark = "SELECT TRIM(BOTH ' ' FROM full_name)\nFROM foodmart"
        + ".reserve_employee";
    sql(query)
        .withHive()
        .ok(expected)
        .withSpark()
        .ok(expectedSpark)
        .withBigQuery()
        .ok(expected)
        .withSnowflake()
        .ok(expectedSnowFlake);
  }

  @Test public void testTrimWithBoth() {
    final String query = "SELECT TRIM(both ' ' from \"full_name\")\n"
        + "from \"foodmart\".\"reserve_employee\"";
    final String expected = "SELECT TRIM(full_name)\n"
        + "FROM foodmart.reserve_employee";
    final String expectedSpark = "SELECT TRIM(BOTH ' ' FROM full_name)\n"
        + "FROM foodmart.reserve_employee";
    final String expectedSnowFlake = "SELECT TRIM(\"full_name\")\n"
        + "FROM \"foodmart\".\"reserve_employee\"";
    final String expectedMsSql = "SELECT TRIM(' ' FROM [full_name])\n"
        + "FROM [foodmart].[reserve_employee]";
    sql(query)
        .withHive()
        .ok(expected)
        .withSpark()
        .ok(expectedSpark)
        .withBigQuery()
        .ok(expected)
        .withSnowflake()
        .ok(expectedSnowFlake)
        .withMssql()
        .ok(expectedMsSql);
  }

  @Test public void testTrimWithLeadingSpace() {
    final String query = "SELECT TRIM(LEADING ' ' from ' str ')\n"
        + "from \"foodmart\".\"reserve_employee\"";
    final String expected = "SELECT LTRIM(' str ')\n"
        + "FROM foodmart.reserve_employee";
    final String expectedSpark = "SELECT TRIM(LEADING ' ' FROM ' str ')\nFROM foodmart"
        + ".reserve_employee";
    final String expectedSnowFlake = "SELECT LTRIM(' str ')\n"
              + "FROM \"foodmart\".\"reserve_employee\"";
    final String expectedMsSql = "SELECT LTRIM(' str ')\n"
        + "FROM [foodmart].[reserve_employee]";
    sql(query)
        .withHive()
        .ok(expected)
        .withSpark()
        .ok(expectedSpark)
        .withBigQuery()
        .ok(expected)
        .withSnowflake()
        .ok(expectedSnowFlake)
        .withMssql()
        .ok(expectedMsSql);
  }

  @Test public void testTrimWithTailingSpace() {
    final String query = "SELECT TRIM(TRAILING ' ' from ' str ')\n"
        + "from \"foodmart\".\"reserve_employee\"";
    final String expected = "SELECT RTRIM(' str ')\n"
        + "FROM foodmart.reserve_employee";
    final String expectedSpark = "SELECT TRIM(TRAILING ' ' FROM ' str ')"
        + "\nFROM foodmart.reserve_employee";
    final String expectedSnowFlake = "SELECT RTRIM(' str ')\n"
        + "FROM \"foodmart\".\"reserve_employee\"";
    final String expectedMsSql = "SELECT RTRIM(' str ')\n"
        + "FROM [foodmart].[reserve_employee]";
    sql(query)
        .withHive()
        .ok(expected)
        .withSpark()
        .ok(expectedSpark)
        .withBigQuery()
        .ok(expected)
        .withSnowflake()
        .ok(expectedSnowFlake)
        .withMssql()
        .ok(expectedMsSql);
  }

  @Test public void testTrimWithLeadingCharacter() {
    final String query = "SELECT TRIM(LEADING 'A' from \"first_name\")\n"
        + "from \"foodmart\".\"reserve_employee\"";
    final String expected = "SELECT LTRIM(first_name, 'A')\n"
        + "FROM foodmart.reserve_employee";
    final String expectedSpark = "SELECT TRIM(LEADING 'A' FROM first_name)\nFROM foodmart"
        + ".reserve_employee";
    final String expectedHS = "SELECT REGEXP_REPLACE(first_name, '^(A)*', '')\n"
        + "FROM foodmart.reserve_employee";
    final String expectedSnowFlake = "SELECT LTRIM(\"first_name\", 'A')\n"
        + "FROM \"foodmart\".\"reserve_employee\"";
    sql(query)
        .withHive()
        .ok(expectedHS)
        .withSpark()
        .ok(expectedSpark)
        .withBigQuery()
        .ok(expected)
        .withSnowflake()
        .ok(expectedSnowFlake);
  }

  @Test public void testTrimWithTrailingCharacter() {
    final String query = "SELECT TRIM(TRAILING 'A' from 'AABCAADCAA')\n"
        + "from \"foodmart\".\"reserve_employee\"";
    final String expected = "SELECT RTRIM('AABCAADCAA', 'A')\n"
        + "FROM foodmart.reserve_employee";
    final String expectedSpark = "SELECT TRIM(TRAILING 'A' FROM 'AABCAADCAA')\nFROM foodmart"
        + ".reserve_employee";
    final String expectedHS = "SELECT REGEXP_REPLACE('AABCAADCAA', '(A)*$', '')\n"
        + "FROM foodmart.reserve_employee";
    final String expectedSnowFlake = "SELECT RTRIM('AABCAADCAA', 'A')\n"
        + "FROM \"foodmart\".\"reserve_employee\"";
    sql(query)
        .withHive()
        .ok(expectedHS)
        .withSpark()
        .ok(expectedSpark)
        .withBigQuery()
        .ok(expected)
        .withSnowflake()
        .ok(expectedSnowFlake);
  }

  @Test public void testTrimWithBothCharacter() {
    final String query = "SELECT TRIM(BOTH 'A' from 'AABCAADCAA')\n"
        + "from \"foodmart\".\"reserve_employee\"";
    final String expected = "SELECT TRIM('AABCAADCAA', 'A')\n"
        + "FROM foodmart.reserve_employee";
    final String expectedSpark = "SELECT TRIM(BOTH 'A' FROM 'AABCAADCAA')\nFROM foodmart"
        + ".reserve_employee";
    final String expectedHS = "SELECT REGEXP_REPLACE('AABCAADCAA', '^(A)*|(A)*$', '')\n"
        + "FROM foodmart.reserve_employee";
    final String expectedSnowFlake = "SELECT TRIM('AABCAADCAA', 'A')\n"
              + "FROM \"foodmart\".\"reserve_employee\"";
    sql(query)
        .withHive()
        .ok(expectedHS)
        .withSpark()
        .ok(expectedSpark)
        .withBigQuery()
        .ok(expected)
        .withSnowflake()
        .ok(expectedSnowFlake);
  }

  @Test public void testTrimWithLeadingSpecialCharacter() {
    final String query = "SELECT TRIM(LEADING 'A$@*' from 'A$@*AABCA$@*AADCAA$@*')\n"
        + "from \"foodmart\".\"reserve_employee\"";
    final String expected = "SELECT LTRIM('A$@*AABCA$@*AADCAA$@*', 'A$@*')\n"
        + "FROM foodmart.reserve_employee";
    final String expectedHS =
        "SELECT REGEXP_REPLACE('A$@*AABCA$@*AADCAA$@*', '^(A\\$\\@\\*)*', '')\n"
            + "FROM foodmart.reserve_employee";
    final String expectedSpark = "SELECT TRIM(LEADING 'A$@*' FROM 'A$@*AABCA$@*AADCAA$@*')\nFROM"
        + " foodmart.reserve_employee";
    final String expectedSnowFlake = "SELECT LTRIM('A$@*AABCA$@*AADCAA$@*', 'A$@*')\n"
        + "FROM \"foodmart\".\"reserve_employee\"";
    sql(query)
        .withHive()
        .ok(expectedHS)
        .withSpark()
        .ok(expectedSpark)
        .withBigQuery()
        .ok(expected)
        .withSnowflake()
        .ok(expectedSnowFlake);
  }

  @Test public void testTrimWithTrailingSpecialCharacter() {
    final String query = "SELECT TRIM(TRAILING '$A@*' from '$A@*AABC$@*AADCAA$A@*')\n"
        + "from \"foodmart\".\"reserve_employee\"";
    final String expected = "SELECT RTRIM('$A@*AABC$@*AADCAA$A@*', '$A@*')\n"
        + "FROM foodmart.reserve_employee";
    final String expectedHS =
        "SELECT REGEXP_REPLACE('$A@*AABC$@*AADCAA$A@*', '(\\$A\\@\\*)*$', '')\n"
            + "FROM foodmart.reserve_employee";
    final String expectedSpark = "SELECT TRIM(TRAILING '$A@*' FROM '$A@*AABC$@*AADCAA$A@*')\n"
            + "FROM foodmart.reserve_employee";
    final String expectedSnowFlake = "SELECT RTRIM('$A@*AABC$@*AADCAA$A@*', '$A@*')\n"
        + "FROM \"foodmart\".\"reserve_employee\"";
    sql(query)
        .withHive()
        .ok(expectedHS)
        .withSpark()
        .ok(expectedSpark)
        .withBigQuery()
        .ok(expected)
        .withSnowflake()
        .ok(expectedSnowFlake);
  }


  @Test public void testTrimWithBothSpecialCharacter() {
    final String query = "SELECT TRIM(BOTH '$@*A' from '$@*AABC$@*AADCAA$@*A')\n"
        + "from \"foodmart\".\"reserve_employee\"";
    final String expected = "SELECT TRIM('$@*AABC$@*AADCAA$@*A', '$@*A')\n"
        + "FROM foodmart.reserve_employee";
    final String expectedHS =
        "SELECT REGEXP_REPLACE('$@*AABC$@*AADCAA$@*A',"
            + " '^(\\$\\@\\*A)*|(\\$\\@\\*A)*$', '')\n"
            + "FROM foodmart.reserve_employee";
    final String expectedSpark = "SELECT TRIM(BOTH '$@*A' FROM '$@*AABC$@*AADCAA$@*A')\nFROM "
        + "foodmart.reserve_employee";
    final String expectedSnowFlake = "SELECT TRIM('$@*AABC$@*AADCAA$@*A', '$@*A')\n"
              + "FROM \"foodmart\".\"reserve_employee\"";
    sql(query)
        .withHive()
        .ok(expectedHS)
        .withSpark()
        .ok(expectedSpark)
        .withBigQuery()
        .ok(expected)
        .withSnowflake()
        .ok(expectedSnowFlake);
  }

  @Test public void testTrimWithFunction() {
    final String query = "SELECT TRIM(substring(\"full_name\" from 2 for 3))\n"
        + "from \"foodmart\".\"reserve_employee\"";
    final String expected = "SELECT TRIM(SUBSTR(full_name, 2, 3))\n"
        + "FROM foodmart.reserve_employee";
    final String expectedHS =
        "SELECT TRIM(SUBSTRING(full_name, 2, 3))\n"
            + "FROM foodmart.reserve_employee";
    final String expectedSpark = "SELECT TRIM(BOTH ' ' FROM SUBSTRING(full_name, 2, 3))\n"
        + "FROM foodmart.reserve_employee";
    final String expectedSnowFlake = "SELECT TRIM(SUBSTR(\"full_name\", 2, 3))\n"
        + "FROM \"foodmart\".\"reserve_employee\"";

    sql(query)
        .withHive()
        .ok(expectedHS)
        .withSpark()
        .ok(expectedSpark)
        .withBigQuery()
        .ok(expected)
        .withSnowflake()
        .ok(expectedSnowFlake);
  }

  @Test void testHiveAndSparkTrimWithTailingChar() {
    final String query = "SELECT TRIM(TRAILING 'a' from 'abcd')\n"
        + "from \"foodmart\".\"reserve_employee\"";
    final String expected = "SELECT REGEXP_REPLACE('abcd', '(a)*$', '')\n"
        + "FROM foodmart.reserve_employee";
    final String expectedSpark = "SELECT TRIM(TRAILING 'a' FROM 'abcd')\n"
        + "FROM foodmart.reserve_employee";
    sql(query)
        .withHive()
        .ok(expected)
        .withSpark()
        .ok(expectedSpark);
  }

  @Test void testBqTrimWithBothSpecialCharacter() {
    final String query = "SELECT TRIM(BOTH '$@*A' from '$@*AABC$@*AADCAA$@*A')\n"
        + "from \"foodmart\".\"reserve_employee\"";
    final String expected = "SELECT TRIM('$@*AABC$@*AADCAA$@*A', '$@*A')\n"
        + "FROM foodmart.reserve_employee";
    sql(query)
      .withBigQuery()
      .ok(expected);
  }

  @Test void testHiveAndSparkTrimWithBothSpecialCharacter() {
    final String query = "SELECT TRIM(BOTH '$@*A' from '$@*AABC$@*AADCAA$@*A')\n"
        + "from \"foodmart\".\"reserve_employee\"";
    final String expected = "SELECT REGEXP_REPLACE('$@*AABC$@*AADCAA$@*A',"
        + " '^(\\$\\@\\*A)*|(\\$\\@\\*A)*$', '')\n"
        + "FROM foodmart.reserve_employee";
    final String expectedSpark = "SELECT TRIM(BOTH '$@*A' FROM '$@*AABC$@*AADCAA$@*A')\n"
        + "FROM foodmart.reserve_employee";
    sql(query)
        .withHive()
        .ok(expected)
        .withSpark()
        .ok(expectedSpark);
  }

  /** Test case for
   * <a href="https://issues.apache.org/jira/browse/CALCITE-2715">[CALCITE-2715]
   * MS SQL Server does not support character set as part of data type</a>. */
  @Test void testMssqlCharacterSet() {
    String query = "select \"hire_date\", cast(\"hire_date\" as varchar(10))\n"
        + "from \"foodmart\".\"reserve_employee\"";
    final String expected = "SELECT [hire_date], CAST([hire_date] AS VARCHAR(10))\n"
        + "FROM [foodmart].[reserve_employee]";
    sql(query).withMssql().ok(expected);
  }

  /**
   * Tests that IN can be un-parsed.
   *
   * <p>This cannot be tested using "sql", because because Calcite's SQL parser
   * replaces INs with ORs or sub-queries.
   */
  @Test void testUnparseIn1() {
    final Function<RelBuilder, RelNode> relFn = b ->
        b.scan("EMP")
            .filter(b.in(b.field("DEPTNO"), b.literal(21)))
            .build();
    final String expectedSql = "SELECT *\n"
        + "FROM \"scott\".\"EMP\"\n"
        + "WHERE \"DEPTNO\" = 21";
    relFn(relFn).ok(expectedSql);
  }

  @Test void testUnparseIn2() {
    final Function<RelBuilder, RelNode> relFn = b -> b
        .scan("EMP")
        .filter(b.in(b.field("DEPTNO"), b.literal(20), b.literal(21)))
        .build();
    final String expectedSql = "SELECT *\n"
        + "FROM \"scott\".\"EMP\"\n"
        + "WHERE \"DEPTNO\" IN (20, 21)";
    relFn(relFn).ok(expectedSql);
  }

  @Test void testUnparseInStruct1() {
    final Function<RelBuilder, RelNode> relFn = b ->
        b.scan("EMP")
            .filter(
                b.in(
                    b.call(SqlStdOperatorTable.ROW,
                        b.field("DEPTNO"), b.field("JOB")),
                    b.call(SqlStdOperatorTable.ROW, b.literal(1),
                        b.literal("PRESIDENT"))))
            .build();
    final String expectedSql = "SELECT *\n"
        + "FROM \"scott\".\"EMP\"\n"
        + "WHERE ROW(\"DEPTNO\", \"JOB\") = ROW(1, 'PRESIDENT')";
    relFn(relFn).ok(expectedSql);
  }

  @Test void testUnparseInStruct2() {
    final Function<RelBuilder, RelNode> relFn = b ->
        b.scan("EMP")
            .filter(
                b.in(
                    b.call(SqlStdOperatorTable.ROW,
                        b.field("DEPTNO"), b.field("JOB")),
                    b.call(SqlStdOperatorTable.ROW, b.literal(1),
                        b.literal("PRESIDENT")),
                    b.call(SqlStdOperatorTable.ROW, b.literal(2),
                        b.literal("PRESIDENT"))))
            .build();
    final String expectedSql = "SELECT *\n"
        + "FROM \"scott\".\"EMP\"\n"
        + "WHERE ROW(\"DEPTNO\", \"JOB\") IN (ROW(1, 'PRESIDENT'), ROW(2, 'PRESIDENT'))";
    relFn(relFn).ok(expectedSql);
  }

  @Test public void testScalarQueryWithBigQuery() {
    final RelBuilder builder = relBuilder();
    final RelNode scalarQueryRel = builder.
        scan("DEPT")
        .filter(builder.equals(builder.field("DEPTNO"), builder.literal(40)))
        .project(builder.field(0))
        .build();
    final RelNode root = builder
        .scan("EMP")
        .aggregate(builder.groupKey("EMPNO"),
            builder.aggregateCall(SqlStdOperatorTable.SINGLE_VALUE,
                RexSubQuery.scalar(scalarQueryRel)).as("SC_DEPTNO"),
            builder.count(builder.literal(1)).as("pid"))
        .build();
    final String expectedBigQuery = "SELECT EMPNO, (((SELECT DEPTNO\n"
        + "FROM scott.DEPT\n"
        + "WHERE DEPTNO = 40))) AS SC_DEPTNO, COUNT(1) AS pid\n"
        + "FROM scott.EMP\n"
        + "GROUP BY EMPNO";
    final String expectedSnowflake = "SELECT \"EMPNO\", (((SELECT \"DEPTNO\"\n"
        + "FROM \"scott\".\"DEPT\"\n"
        + "WHERE \"DEPTNO\" = 40))) AS \"SC_DEPTNO\", COUNT(1) AS \"pid\"\n"
        + "FROM \"scott\".\"EMP\"\n"
        + "GROUP BY \"EMPNO\"";
    assertThat(toSql(root, DatabaseProduct.BIG_QUERY.getDialect()),
        isLinux(expectedBigQuery));
    assertThat(toSql(root, DatabaseProduct.SNOWFLAKE.getDialect()),
        isLinux(expectedSnowflake));
  }

  @Test void testSelectQueryWithLimitClause() {
    String query = "select \"product_id\" from \"product\" limit 100 offset 10";
    final String expected = "SELECT product_id\n"
        + "FROM foodmart.product\n"
        + "LIMIT 100\nOFFSET 10";
    sql(query).withHive().ok(expected);
  }

  @Test void testPositionFunctionForHive() {
    final String query = "select position('A' IN 'ABC') from \"product\"";
    final String expected = "SELECT INSTR('ABC', 'A')\n"
        + "FROM foodmart.product";
    sql(query).withHive().ok(expected);
  }

  @Test void testPositionFunctionForBigQuery() {
    final String query = "select position('A' IN 'ABC') from \"product\"";
    final String expected = "SELECT STRPOS('ABC', 'A')\n"
        + "FROM foodmart.product";
    sql(query).withBigQuery().ok(expected);
  }

  @Test void testPositionFunctionWithSlashForBigQuery() {
    final String query = "select position('\\,' IN 'ABC') from \"product\"";
    final String expected = "SELECT STRPOS('ABC', '\\\\,')\n"
        + "FROM foodmart.product";
    sql(query).withBigQuery().ok(expected);
  }

  /** Tests that we escape single-quotes in character literals using back-slash
   * in BigQuery. The norm is to escape single-quotes with single-quotes. */
  @Test void testCharLiteralForBigQuery() {
    final String query = "select 'that''s all folks!' from \"product\"";
    final String expectedPostgresql = "SELECT 'that''s all folks!'\n"
        + "FROM \"foodmart\".\"product\"";
    final String expectedBigQuery = "SELECT 'that\\'s all folks!'\n"
        + "FROM foodmart.product";
    sql(query)
        .withPostgresql().ok(expectedPostgresql)
        .withBigQuery().ok(expectedBigQuery);
  }

  @Test void testIdentifier() {
    // Note that IGNORE is reserved in BigQuery but not in standard SQL
    final String query = "select *\n"
        + "from (\n"
        + "  select 1 as \"one\", 2 as \"tWo\", 3 as \"THREE\",\n"
        + "    4 as \"fo$ur\", 5 as \"ignore\"\n"
        + "  from \"foodmart\".\"days\") as \"my$table\"\n"
        + "where \"one\" < \"tWo\" and \"THREE\" < \"fo$ur\"";
    final String expectedBigQuery = "SELECT *\n"
        + "FROM (SELECT 1 AS one, 2 AS tWo, 3 AS THREE,"
        + " 4 AS `fo$ur`, 5 AS `ignore`\n"
        + "FROM foodmart.days) AS t\n"
        + "WHERE one < tWo AND THREE < `fo$ur`";
    final String expectedMysql = "SELECT *\n"
        + "FROM (SELECT 1 AS `one`, 2 AS `tWo`, 3 AS `THREE`,"
        + " 4 AS `fo$ur`, 5 AS `ignore`\n"
        + "FROM `foodmart`.`days`) AS `t`\n"
        + "WHERE `one` < `tWo` AND `THREE` < `fo$ur`";
    final String expectedPostgresql = "SELECT *\n"
        + "FROM (SELECT 1 AS \"one\", 2 AS \"tWo\", 3 AS \"THREE\","
        + " 4 AS \"fo$ur\", 5 AS \"ignore\"\n"
        + "FROM \"foodmart\".\"days\") AS \"t\"\n"
        + "WHERE \"one\" < \"tWo\" AND \"THREE\" < \"fo$ur\"";
    final String expectedOracle = expectedPostgresql.replace(" AS ", " ");
    sql(query)
        .withBigQuery().ok(expectedBigQuery)
        .withMysql().ok(expectedMysql)
        .withOracle().ok(expectedOracle)
        .withPostgresql().ok(expectedPostgresql);
  }

  @Test void testModFunction() {
    final String query = "select mod(11,3) from \"product\"";
    final String expected = "SELECT 11 % 3\n"
        + "FROM foodmart.product";
    final String expectedSpark = "SELECT MOD(11, 3)\n"
        + "FROM foodmart.product";
    sql(query).withSpark().ok(expectedSpark);
    sql(query).withHive().ok(expected);
  }

  @Test void testUnionOperatorForBigQuery() {
    final String query = "select mod(11,3) from \"product\"\n"
        + "UNION select 1 from \"product\"";
    final String expected = "SELECT MOD(11, 3)\n"
        + "FROM foodmart.product\n"
        + "UNION DISTINCT\n"
        + "SELECT 1\n"
        + "FROM foodmart.product";
    sql(query).withBigQuery().ok(expected);
  }

  @Test void testUnionAllOperatorForBigQuery() {
    final String query = "select mod(11,3) from \"product\"\n"
        + "UNION ALL select 1 from \"product\"";
    final String expected = "SELECT MOD(11, 3)\n"
        + "FROM foodmart.product\n"
        + "UNION ALL\n"
        + "SELECT 1\n"
        + "FROM foodmart.product";
    sql(query).withBigQuery().ok(expected);
  }

  @Test void testIntersectOperatorForBigQuery() {
    final String query = "select mod(11,3) from \"product\"\n"
        + "INTERSECT select 1 from \"product\"";
    final String expected = "SELECT MOD(11, 3)\n"
        + "FROM foodmart.product\n"
        + "INTERSECT DISTINCT\n"
        + "SELECT 1\n"
        + "FROM foodmart.product";
    sql(query).withBigQuery().ok(expected);
  }

  @Test public void testIntersectOrderBy() {
    final String query = "select * from (select \"product_id\" from \"product\"\n"
            + "INTERSECT select \"product_id\" from \"product\") t order by t.\"product_id\"";
    final String expectedBigQuery = "SELECT *\n"
            + "FROM (SELECT product_id\n"
            + "FROM foodmart.product\n"
            + "INTERSECT DISTINCT\n"
            + "SELECT product_id\n"
            + "FROM foodmart.product) AS t1\n"
            + "ORDER BY product_id IS NULL, product_id";
    sql(query).withBigQuery().ok(expectedBigQuery);
  }

  @Test public void testIntersectWithWhere() {
    final String query = "select * from (select \"product_id\" from \"product\"\n"
            + "INTERSECT select \"product_id\" from \"product\") t where t.\"product_id\"<=14";
    final String expectedBigQuery = "SELECT *\n"
            + "FROM (SELECT product_id\n"
            + "FROM foodmart.product\n"
            + "INTERSECT DISTINCT\n"
            + "SELECT product_id\n"
            + "FROM foodmart.product) AS t1\n"
            + "WHERE product_id <= 14";
    sql(query).withBigQuery().ok(expectedBigQuery);
  }

  @Test public void testIntersectWithGroupBy() {
    final String query = "select * from (select \"product_id\" from \"product\"\n"
            + "INTERSECT select \"product_id\" from \"product\") t group by  \"product_id\"";
    final String expectedBigQuery = "SELECT product_id\n"
            + "FROM foodmart.product\n"
            + "INTERSECT DISTINCT\n"
            + "SELECT product_id\n"
            + "FROM foodmart.product";
    sql(query).withBigQuery().ok(expectedBigQuery);
  }

  @Test public void testExceptOperatorForBigQuery() {
    final String query = "select mod(11,3) from \"product\"\n"
        + "EXCEPT select 1 from \"product\"";
    final String expected = "SELECT MOD(11, 3)\n"
        + "FROM foodmart.product\n"
        + "EXCEPT DISTINCT\n"
        + "SELECT 1\n"
        + "FROM foodmart.product";
    sql(query).withBigQuery().ok(expected);
  }

  @Test public void testSelectQueryWithOrderByDescAndNullsFirstShouldBeEmulated() {
    final String query = "select \"product_id\" from \"product\"\n"
        + "order by \"product_id\" desc nulls first";
    // Hive and MSSQL do not support NULLS FIRST, so need to emulate
    final String expected = "SELECT product_id\n"
        + "FROM foodmart.product\n"
        + "ORDER BY product_id IS NULL DESC, product_id DESC";
    final String expectedSpark = "SELECT product_id\n"
        + "FROM foodmart.product\n"
        + "ORDER BY product_id DESC NULLS FIRST";
    final String expectedMssql = "SELECT [product_id]\n"
        + "FROM [foodmart].[product]\n"
        + "ORDER BY CASE WHEN [product_id] IS NULL THEN 0 ELSE 1 END, [product_id] DESC";
    sql(query)
        .withSpark()
        .ok(expectedSpark)
        .withHive()
        .ok(expected)
        .withBigQuery()
        .ok(expected)
        .withMssql()
        .ok(expectedMssql);
  }

  @Test void testSelectOrderByDescNullsFirst() {
    final String query = "select \"product_id\" from \"product\"\n"
        + "order by \"product_id\" desc nulls first";
    // Hive and MSSQL do not support NULLS FIRST, so need to emulate
    final String expected = "SELECT product_id\n"
        + "FROM foodmart.product\n"
        + "ORDER BY product_id IS NULL DESC, product_id DESC";
    final String mssqlExpected = "SELECT [product_id]\n"
        + "FROM [foodmart].[product]\n"
        + "ORDER BY CASE WHEN [product_id] IS NULL THEN 0 ELSE 1 END, [product_id] DESC";
    sql(query)
        .dialect(HiveSqlDialect.DEFAULT).ok(expected)
        .dialect(MssqlSqlDialect.DEFAULT).ok(mssqlExpected);
  }

  @Test void testSelectOrderByAscNullsLast() {
    final String query = "select \"product_id\" from \"product\"\n"
        + "order by \"product_id\" nulls last";
    // Hive and MSSQL do not support NULLS LAST, so need to emulate
    final String expected = "SELECT product_id\n"
        + "FROM foodmart.product\n"
        + "ORDER BY product_id IS NULL, product_id";
    final String mssqlExpected = "SELECT [product_id]\n"
        + "FROM [foodmart].[product]\n"
        + "ORDER BY CASE WHEN [product_id] IS NULL THEN 1 ELSE 0 END, [product_id]";
    sql(query)
        .dialect(HiveSqlDialect.DEFAULT).ok(expected)
        .dialect(MssqlSqlDialect.DEFAULT).ok(mssqlExpected);
  }

  @Test public void testSelectQueryWithOrderByAscAndNullsLastShouldBeEmulated() {
    final String query = "select \"product_id\" from \"product\"\n"
        + "order by \"product_id\" nulls last";
    // Hive and MSSQL do not support NULLS LAST, so need to emulate
    final String expected = "SELECT product_id\n"
        + "FROM foodmart.product\n"
        + "ORDER BY product_id IS NULL, product_id";
    final String expectedSpark = "SELECT product_id\nFROM foodmart.product\n"
        + "ORDER BY product_id NULLS LAST";
    final String expectedMssql = "SELECT [product_id]\n"
        + "FROM [foodmart].[product]\n"
        + "ORDER BY CASE WHEN [product_id] IS NULL THEN 1 ELSE 0 END, [product_id]";
    sql(query)
        .withSpark()
        .ok(expectedSpark)
        .withHive()
        .ok(expected)
        .withBigQuery()
        .ok(expected)
        .withMssql()
        .ok(expectedMssql);
  }

  @Test public void testSelectQueryWithOrderByAscNullsFirstShouldNotAddNullEmulation() {
    final String query = "select \"product_id\" from \"product\"\n"
        + "order by \"product_id\" nulls first";
    // Hive and MSSQL do not support NULLS FIRST, but nulls sort low, so no
    // need to emulate
    final String expected = "SELECT product_id\n"
        + "FROM foodmart.product\n"
        + "ORDER BY product_id";
    final String expectedMssql = "SELECT [product_id]\n"
        + "FROM [foodmart].[product]\n"
        + "ORDER BY [product_id]";
    sql(query)
        .withSpark()
        .ok(expected)
        .withHive()
        .ok(expected)
        .withBigQuery()
        .ok(expected)
        .withMssql()
        .ok(expectedMssql);
  }

  @Test void testSelectOrderByAscNullsFirst() {
    final String query = "select \"product_id\" from \"product\"\n"
        + "order by \"product_id\" nulls first";
    // Hive and MSSQL do not support NULLS FIRST, but nulls sort low, so no
    // need to emulate
    final String expected = "SELECT product_id\n"
        + "FROM foodmart.product\n"
        + "ORDER BY product_id";
    final String mssqlExpected = "SELECT [product_id]\n"
        + "FROM [foodmart].[product]\n"
        + "ORDER BY [product_id]";
    sql(query)
        .dialect(HiveSqlDialect.DEFAULT).ok(expected)
        .dialect(MssqlSqlDialect.DEFAULT).ok(mssqlExpected);
  }

  @Test public void testSelectQueryWithOrderByDescNullsLastShouldNotAddNullEmulation() {
    final String query = "select \"product_id\" from \"product\"\n"
        + "order by \"product_id\" desc nulls last";
    // Hive and MSSQL do not support NULLS LAST, but nulls sort low, so no
    // need to emulate
    final String expected = "SELECT product_id\n"
        + "FROM foodmart.product\n"
        + "ORDER BY product_id DESC";
    final String expectedMssql = "SELECT [product_id]\n"
        + "FROM [foodmart].[product]\n"
        + "ORDER BY [product_id] DESC";
    sql(query)
        .withSpark()
        .ok(expected)
        .withHive()
        .ok(expected)
        .withBigQuery()
        .ok(expected)
        .withMssql()
        .ok(expectedMssql);
  }

  @Test void testSelectOrderByDescNullsLast() {
    final String query = "select \"product_id\" from \"product\"\n"
        + "order by \"product_id\" desc nulls last";
    // Hive and MSSQL do not support NULLS LAST, but nulls sort low, so no
    // need to emulate
    final String expected = "SELECT product_id\n"
        + "FROM foodmart.product\n"
        + "ORDER BY product_id DESC";
    final String mssqlExpected = "SELECT [product_id]\n"
        + "FROM [foodmart].[product]\n"
        + "ORDER BY [product_id] DESC";
    sql(query)
        .dialect(HiveSqlDialect.DEFAULT).ok(expected)
        .dialect(MssqlSqlDialect.DEFAULT).ok(mssqlExpected);
  }

  @Test void testHiveSelectQueryWithOverDescAndNullsFirstShouldBeEmulated() {
    final String query = "SELECT row_number() over "
        + "(order by \"hire_date\" desc nulls first) FROM \"employee\"";
    final String expected = "SELECT ROW_NUMBER() "
        + "OVER (ORDER BY hire_date IS NULL DESC, hire_date DESC)\n"
        + "FROM foodmart.employee";
    sql(query).dialect(HiveSqlDialect.DEFAULT).ok(expected);
  }

  @Test void testHiveSelectQueryWithOverAscAndNullsLastShouldBeEmulated() {
    final String query = "SELECT row_number() over "
        + "(order by \"hire_date\" nulls last) FROM \"employee\"";
    final String expected = "SELECT ROW_NUMBER() OVER (ORDER BY hire_date IS NULL, hire_date)\n"
        + "FROM foodmart.employee";
    sql(query).dialect(HiveSqlDialect.DEFAULT).ok(expected);
  }

  @Test void testHiveSelectQueryWithOverAscNullsFirstShouldNotAddNullEmulation() {
    final String query = "SELECT row_number() over "
        + "(order by \"hire_date\" nulls first) FROM \"employee\"";
    final String expected = "SELECT ROW_NUMBER() OVER (ORDER BY hire_date)\n"
        + "FROM foodmart.employee";
    sql(query).dialect(HiveSqlDialect.DEFAULT).ok(expected);
  }

  @Test void testCharLengthFunctionEmulationForHiveAndBigqueryAndSpark() {
    final String query = "select char_length('xyz') from \"product\"";
    final String expected = "SELECT LENGTH('xyz')\n"
        + "FROM foodmart.product";
    final String expectedSnowFlake = "SELECT LENGTH('xyz')\n"
            + "FROM \"foodmart\".\"product\"";
    sql(query)
        .withHive()
        .ok(expected)
        .withBigQuery()
        .ok(expected)
        .withSpark()
        .ok(expected)
      .withSnowflake()
      .ok(expectedSnowFlake);
  }

  @Test public void testCharacterLengthFunctionEmulationForHiveAndBigqueryAndSpark() {
    final String query = "select character_length('xyz') from \"product\"";
    final String expected = "SELECT LENGTH('xyz')\n"
        + "FROM foodmart.product";
    final String expectedSnowFlake = "SELECT LENGTH('xyz')\n"
            + "FROM \"foodmart\".\"product\"";
    sql(query)
      .withHive()
      .ok(expected)
      .withBigQuery()
      .ok(expected)
      .withSpark()
      .ok(expected)
      .withSnowflake()
      .ok(expectedSnowFlake);
  }

  @Test void testHiveSubstringWithLength() {
    String query = "SELECT SUBSTRING('ABC', 2, 3)"
            + "from \"foodmart\".\"reserve_employee\"";
    final String expected = "SELECT SUBSTRING('ABC', 2, 3)\n"
            + "FROM foodmart.reserve_employee";
    sql(query).withHive().ok(expected);
  }

  @Test void testHiveSubstringWithANSI() {
    String query = "SELECT SUBSTRING('ABC' FROM 2)"
            + "from \"foodmart\".\"reserve_employee\"";
    final String expected = "SELECT SUBSTRING('ABC', 2)\n"
            + "FROM foodmart.reserve_employee";
    sql(query).withHive().ok(expected);
  }

  @Test void testHiveSubstringWithANSIAndLength() {
    String query = "SELECT SUBSTRING('ABC' FROM 2 FOR 3)"
            + "from \"foodmart\".\"reserve_employee\"";
    final String expected = "SELECT SUBSTRING('ABC', 2, 3)\n"
            + "FROM foodmart.reserve_employee";
    sql(query).withHive().ok(expected);
  }

  @Test void testHiveSelectQueryWithOverDescNullsLastShouldNotAddNullEmulation() {
    final String query = "SELECT row_number() over "
            + "(order by \"hire_date\" desc nulls last) FROM \"employee\"";
    final String expected = "SELECT ROW_NUMBER() OVER (ORDER BY hire_date DESC)\n"
            + "FROM foodmart.employee";
    sql(query).dialect(HiveSqlDialect.DEFAULT).ok(expected);
  }

  @Test void testMysqlCastToBigint() {
    // MySQL does not allow cast to BIGINT; instead cast to SIGNED.
    final String query = "select cast(\"product_id\" as bigint) from \"product\"";
    final String expected = "SELECT CAST(`product_id` AS SIGNED)\n"
        + "FROM `foodmart`.`product`";
    sql(query).withMysql().ok(expected);
  }


  @Test void testMysqlCastToInteger() {
    // MySQL does not allow cast to INTEGER; instead cast to SIGNED.
    final String query = "select \"employee_id\",\n"
        + "  cast(\"salary_paid\" * 10000 as integer)\n"
        + "from \"salary\"";
    final String expected = "SELECT `employee_id`,"
        + " CAST(`salary_paid` * 10000 AS SIGNED)\n"
        + "FROM `foodmart`.`salary`";
    sql(query).withMysql().ok(expected);
  }

  @Test void testHiveSelectQueryWithOrderByDescAndHighNullsWithVersionGreaterThanOrEq21() {
    final HiveSqlDialect hive2_1Dialect =
        new HiveSqlDialect(HiveSqlDialect.DEFAULT_CONTEXT
            .withDatabaseMajorVersion(2)
            .withDatabaseMinorVersion(1)
            .withNullCollation(NullCollation.LOW));

    final HiveSqlDialect hive2_2_Dialect =
        new HiveSqlDialect(HiveSqlDialect.DEFAULT_CONTEXT
            .withDatabaseMajorVersion(2)
            .withDatabaseMinorVersion(2)
            .withNullCollation(NullCollation.LOW));

    final String query = "select \"product_id\" from \"product\"\n"
        + "order by \"product_id\" desc nulls first";
    final String expected = "SELECT product_id\n"
        + "FROM foodmart.product\n"
        + "ORDER BY product_id DESC NULLS FIRST";
    sql(query).dialect(hive2_1Dialect).ok(expected);
    sql(query).dialect(hive2_2_Dialect).ok(expected);
  }

  @Test void testHiveSelectQueryWithOverDescAndHighNullsWithVersionGreaterThanOrEq21() {
    final HiveSqlDialect hive2_1Dialect =
        new HiveSqlDialect(SqlDialect.EMPTY_CONTEXT
            .withDatabaseMajorVersion(2)
            .withDatabaseMinorVersion(1)
            .withNullCollation(NullCollation.LOW));

    final HiveSqlDialect hive2_2_Dialect =
        new HiveSqlDialect(SqlDialect.EMPTY_CONTEXT
            .withDatabaseMajorVersion(2)
            .withDatabaseMinorVersion(2)
            .withNullCollation(NullCollation.LOW));

    final String query = "SELECT row_number() over "
        + "(order by \"hire_date\" desc nulls first) FROM \"employee\"";
    final String expected = "SELECT ROW_NUMBER() OVER (ORDER BY hire_date DESC NULLS FIRST)\n"
        + "FROM foodmart.employee";
    sql(query).dialect(hive2_1Dialect).ok(expected);
    sql(query).dialect(hive2_2_Dialect).ok(expected);
  }

  @Test void testHiveSelectQueryWithOrderByDescAndHighNullsWithVersion20() {
    final HiveSqlDialect hive2_1_0_Dialect =
        new HiveSqlDialect(HiveSqlDialect.DEFAULT_CONTEXT
            .withDatabaseMajorVersion(2)
            .withDatabaseMinorVersion(0)
            .withNullCollation(NullCollation.LOW));
    final String query = "select \"product_id\" from \"product\"\n"
        + "order by \"product_id\" desc nulls first";
    final String expected = "SELECT product_id\n"
        + "FROM foodmart.product\n"
        + "ORDER BY product_id IS NULL DESC, product_id DESC";
    sql(query).dialect(hive2_1_0_Dialect).ok(expected);
  }

  @Test void testHiveSelectQueryWithOverDescAndHighNullsWithVersion20() {
    final HiveSqlDialect hive2_1_0_Dialect =
        new HiveSqlDialect(SqlDialect.EMPTY_CONTEXT
            .withDatabaseMajorVersion(2)
            .withDatabaseMinorVersion(0)
            .withNullCollation(NullCollation.LOW));
    final String query = "SELECT row_number() over "
        + "(order by \"hire_date\" desc nulls first) FROM \"employee\"";
    final String expected = "SELECT ROW_NUMBER() OVER "
        + "(ORDER BY hire_date IS NULL DESC, hire_date DESC)\n"
        + "FROM foodmart.employee";
    sql(query).dialect(hive2_1_0_Dialect).ok(expected);
  }

  @Test void testJethroDataSelectQueryWithOrderByDescAndNullsFirstShouldBeEmulated() {
    final String query = "select \"product_id\" from \"product\"\n"
        + "order by \"product_id\" desc nulls first";

    final String expected = "SELECT \"product_id\"\n"
        + "FROM \"foodmart\".\"product\"\n"
        + "ORDER BY \"product_id\", \"product_id\" DESC";
    sql(query).dialect(jethroDataSqlDialect()).ok(expected);
  }

  @Test void testJethroDataSelectQueryWithOverDescAndNullsFirstShouldBeEmulated() {
    final String query = "SELECT row_number() over "
        + "(order by \"hire_date\" desc nulls first) FROM \"employee\"";

    final String expected = "SELECT ROW_NUMBER() OVER "
        + "(ORDER BY \"hire_date\", \"hire_date\" DESC)\n"
        + "FROM \"foodmart\".\"employee\"";
    sql(query).dialect(jethroDataSqlDialect()).ok(expected);
  }

  @Test void testMySqlSelectQueryWithOrderByDescAndNullsFirstShouldBeEmulated() {
    final String query = "select \"product_id\" from \"product\"\n"
        + "order by \"product_id\" desc nulls first";
    final String expected = "SELECT `product_id`\n"
        + "FROM `foodmart`.`product`\n"
        + "ORDER BY `product_id` IS NULL DESC, `product_id` DESC";
    sql(query).dialect(MysqlSqlDialect.DEFAULT).ok(expected);
  }

  @Test void testMySqlSelectQueryWithOverDescAndNullsFirstShouldBeEmulated() {
    final String query = "SELECT row_number() over "
        + "(order by \"hire_date\" desc nulls first) FROM \"employee\"";
    final String expected = "SELECT ROW_NUMBER() OVER "
        + "(ORDER BY `hire_date` IS NULL DESC, `hire_date` DESC)\n"
        + "FROM `foodmart`.`employee`";
    sql(query).dialect(MysqlSqlDialect.DEFAULT).ok(expected);
  }

  @Test void testMySqlSelectQueryWithOrderByAscAndNullsLastShouldBeEmulated() {
    final String query = "select \"product_id\" from \"product\"\n"
        + "order by \"product_id\" nulls last";
    final String expected = "SELECT `product_id`\n"
        + "FROM `foodmart`.`product`\n"
        + "ORDER BY `product_id` IS NULL, `product_id`";
    sql(query).dialect(MysqlSqlDialect.DEFAULT).ok(expected);
  }

  @Test void testMySqlSelectQueryWithOverAscAndNullsLastShouldBeEmulated() {
    final String query = "SELECT row_number() over "
        + "(order by \"hire_date\" nulls last) FROM \"employee\"";
    final String expected = "SELECT ROW_NUMBER() OVER "
        + "(ORDER BY `hire_date` IS NULL, `hire_date`)\n"
        + "FROM `foodmart`.`employee`";
    sql(query).dialect(MysqlSqlDialect.DEFAULT).ok(expected);
  }

  @Test void testMySqlSelectQueryWithOrderByAscNullsFirstShouldNotAddNullEmulation() {
    final String query = "select \"product_id\" from \"product\"\n"
        + "order by \"product_id\" nulls first";
    final String expected = "SELECT `product_id`\n"
        + "FROM `foodmart`.`product`\n"
        + "ORDER BY `product_id`";
    sql(query).dialect(MysqlSqlDialect.DEFAULT).ok(expected);
  }

  @Test void testMySqlSelectQueryWithOverAscNullsFirstShouldNotAddNullEmulation() {
    final String query = "SELECT row_number() "
        + "over (order by \"hire_date\" nulls first) FROM \"employee\"";
    final String expected = "SELECT ROW_NUMBER() OVER (ORDER BY `hire_date`)\n"
        + "FROM `foodmart`.`employee`";
    sql(query).dialect(MysqlSqlDialect.DEFAULT).ok(expected);
  }

  @Test void testMySqlSelectQueryWithOrderByDescNullsLastShouldNotAddNullEmulation() {
    final String query = "select \"product_id\" from \"product\"\n"
        + "order by \"product_id\" desc nulls last";
    final String expected = "SELECT `product_id`\n"
        + "FROM `foodmart`.`product`\n"
        + "ORDER BY `product_id` DESC";
    sql(query).dialect(MysqlSqlDialect.DEFAULT).ok(expected);
  }

  @Test void testMySqlSelectQueryWithOverDescNullsLastShouldNotAddNullEmulation() {
    final String query = "SELECT row_number() "
        + "over (order by \"hire_date\" desc nulls last) FROM \"employee\"";
    final String expected = "SELECT ROW_NUMBER() OVER (ORDER BY `hire_date` DESC)\n"
        + "FROM `foodmart`.`employee`";
    sql(query).dialect(MysqlSqlDialect.DEFAULT).ok(expected);
  }

  @Test void testMySqlCastToVarcharWithLessThanMaxPrecision() {
    final String query = "select cast(\"product_id\" as varchar(50)), \"product_id\" "
        + "from \"product\" ";
    final String expected = "SELECT CAST(`product_id` AS CHAR(50)), `product_id`\n"
        + "FROM `foodmart`.`product`";
    sql(query).withMysql().ok(expected);
  }

  @Test void testMySqlCastToTimestamp() {
    final String query = "select  * from \"employee\" where  \"hire_date\" - "
        + "INTERVAL '19800' SECOND(5) > cast(\"hire_date\" as TIMESTAMP) ";
    final String expected = "SELECT *\nFROM `foodmart`.`employee`"
        + "\nWHERE (`hire_date` - INTERVAL '19800' SECOND) > CAST(`hire_date` AS DATETIME)";
    sql(query).withMysql().ok(expected);
  }

  @Test void testMySqlCastToVarcharWithGreaterThanMaxPrecision() {
    final String query = "select cast(\"product_id\" as varchar(500)), \"product_id\" "
        + "from \"product\" ";
    final String expected = "SELECT CAST(`product_id` AS CHAR(255)), `product_id`\n"
        + "FROM `foodmart`.`product`";
    sql(query).withMysql().ok(expected);
  }

  @Test void testMySqlWithHighNullsSelectWithOrderByAscNullsLastAndNoEmulation() {
    final String query = "select \"product_id\" from \"product\"\n"
        + "order by \"product_id\" nulls last";
    final String expected = "SELECT `product_id`\n"
        + "FROM `foodmart`.`product`\n"
        + "ORDER BY `product_id`";
    sql(query).dialect(mySqlDialect(NullCollation.HIGH)).ok(expected);
  }

  @Test void testMySqlWithHighNullsSelectWithOverAscNullsLastAndNoEmulation() {
    final String query = "SELECT row_number() "
        + "over (order by \"hire_date\" nulls last) FROM \"employee\"";
    final String expected = "SELECT ROW_NUMBER() OVER (ORDER BY `hire_date`)\n"
        + "FROM `foodmart`.`employee`";
    sql(query).dialect(mySqlDialect(NullCollation.HIGH)).ok(expected);
  }

  @Test void testMySqlWithHighNullsSelectWithOrderByAscNullsFirstAndNullEmulation() {
    final String query = "select \"product_id\" from \"product\"\n"
        + "order by \"product_id\" nulls first";
    final String expected = "SELECT `product_id`\n"
        + "FROM `foodmart`.`product`\n"
        + "ORDER BY `product_id` IS NULL DESC, `product_id`";
    sql(query).dialect(mySqlDialect(NullCollation.HIGH)).ok(expected);
  }

  @Test void testMySqlWithHighNullsSelectWithOverAscNullsFirstAndNullEmulation() {
    final String query = "SELECT row_number() "
        + "over (order by \"hire_date\" nulls first) FROM \"employee\"";
    final String expected = "SELECT ROW_NUMBER() "
        + "OVER (ORDER BY `hire_date` IS NULL DESC, `hire_date`)\n"
        + "FROM `foodmart`.`employee`";
    sql(query).dialect(mySqlDialect(NullCollation.HIGH)).ok(expected);
  }

  @Test void testMySqlWithHighNullsSelectWithOrderByDescNullsFirstAndNoEmulation() {
    final String query = "select \"product_id\" from \"product\"\n"
        + "order by \"product_id\" desc nulls first";
    final String expected = "SELECT `product_id`\n"
        + "FROM `foodmart`.`product`\n"
        + "ORDER BY `product_id` DESC";
    sql(query).dialect(mySqlDialect(NullCollation.HIGH)).ok(expected);
  }

  @Test void testMySqlWithHighNullsSelectWithOverDescNullsFirstAndNoEmulation() {
    final String query = "SELECT row_number() "
        + "over (order by \"hire_date\" desc nulls first) FROM \"employee\"";
    final String expected = "SELECT ROW_NUMBER() OVER (ORDER BY `hire_date` DESC)\n"
        + "FROM `foodmart`.`employee`";
    sql(query).dialect(mySqlDialect(NullCollation.HIGH)).ok(expected);
  }

  @Test void testMySqlWithHighNullsSelectWithOrderByDescNullsLastAndNullEmulation() {
    final String query = "select \"product_id\" from \"product\"\n"
        + "order by \"product_id\" desc nulls last";
    final String expected = "SELECT `product_id`\n"
        + "FROM `foodmart`.`product`\n"
        + "ORDER BY `product_id` IS NULL, `product_id` DESC";
    sql(query).dialect(mySqlDialect(NullCollation.HIGH)).ok(expected);
  }

  @Test void testMySqlWithHighNullsSelectWithOverDescNullsLastAndNullEmulation() {
    final String query = "SELECT row_number() "
        + "over (order by \"hire_date\" desc nulls last) FROM \"employee\"";
    final String expected = "SELECT ROW_NUMBER() "
        + "OVER (ORDER BY `hire_date` IS NULL, `hire_date` DESC)\n"
        + "FROM `foodmart`.`employee`";
    sql(query).dialect(mySqlDialect(NullCollation.HIGH)).ok(expected);
  }

  @Test void testMySqlWithFirstNullsSelectWithOrderByDescAndNullsFirstShouldNotBeEmulated() {
    final String query = "select \"product_id\" from \"product\"\n"
        + "order by \"product_id\" desc nulls first";
    final String expected = "SELECT `product_id`\n"
        + "FROM `foodmart`.`product`\n"
        + "ORDER BY `product_id` DESC";
    sql(query).dialect(mySqlDialect(NullCollation.FIRST)).ok(expected);
  }

  @Test void testMySqlWithFirstNullsSelectWithOverDescAndNullsFirstShouldNotBeEmulated() {
    final String query = "SELECT row_number() "
        + "over (order by \"hire_date\" desc nulls first) FROM \"employee\"";
    final String expected = "SELECT ROW_NUMBER() OVER (ORDER BY `hire_date` DESC)\n"
        + "FROM `foodmart`.`employee`";
    sql(query).dialect(mySqlDialect(NullCollation.FIRST)).ok(expected);
  }

  @Test void testMySqlWithFirstNullsSelectWithOrderByAscAndNullsFirstShouldNotBeEmulated() {
    final String query = "select \"product_id\" from \"product\"\n"
        + "order by \"product_id\" nulls first";
    final String expected = "SELECT `product_id`\n"
        + "FROM `foodmart`.`product`\n"
        + "ORDER BY `product_id`";
    sql(query).dialect(mySqlDialect(NullCollation.FIRST)).ok(expected);
  }

  @Test void testMySqlWithFirstNullsSelectWithOverAscAndNullsFirstShouldNotBeEmulated() {
    final String query = "SELECT row_number() "
        + "over (order by \"hire_date\" nulls first) FROM \"employee\"";
    final String expected = "SELECT ROW_NUMBER() OVER (ORDER BY `hire_date`)\n"
        + "FROM `foodmart`.`employee`";
    sql(query).dialect(mySqlDialect(NullCollation.FIRST)).ok(expected);
  }

  @Test void testMySqlWithFirstNullsSelectWithOrderByDescAndNullsLastShouldBeEmulated() {
    final String query = "select \"product_id\" from \"product\"\n"
        + "order by \"product_id\" desc nulls last";
    final String expected = "SELECT `product_id`\n"
        + "FROM `foodmart`.`product`\n"
        + "ORDER BY `product_id` IS NULL, `product_id` DESC";
    sql(query).dialect(mySqlDialect(NullCollation.FIRST)).ok(expected);
  }

  @Test void testMySqlWithFirstNullsSelectWithOverDescAndNullsLastShouldBeEmulated() {
    final String query = "SELECT row_number() "
        + "over (order by \"hire_date\" desc nulls last) FROM \"employee\"";
    final String expected = "SELECT ROW_NUMBER() "
        + "OVER (ORDER BY `hire_date` IS NULL, `hire_date` DESC)\n"
        + "FROM `foodmart`.`employee`";
    sql(query).dialect(mySqlDialect(NullCollation.FIRST)).ok(expected);
  }

  @Test void testMySqlWithFirstNullsSelectWithOrderByAscAndNullsLastShouldBeEmulated() {
    final String query = "select \"product_id\" from \"product\"\n"
        + "order by \"product_id\" nulls last";
    final String expected = "SELECT `product_id`\n"
        + "FROM `foodmart`.`product`\n"
        + "ORDER BY `product_id` IS NULL, `product_id`";
    sql(query).dialect(mySqlDialect(NullCollation.FIRST)).ok(expected);
  }

  @Test void testMySqlWithFirstNullsSelectWithOverAscAndNullsLastShouldBeEmulated() {
    final String query = "SELECT row_number() "
        + "over (order by \"hire_date\" nulls last) FROM \"employee\"";
    final String expected = "SELECT ROW_NUMBER() "
        + "OVER (ORDER BY `hire_date` IS NULL, `hire_date`)\n"
        + "FROM `foodmart`.`employee`";
    sql(query).dialect(mySqlDialect(NullCollation.FIRST)).ok(expected);
  }

  @Test void testMySqlWithLastNullsSelectWithOrderByDescAndNullsFirstShouldBeEmulated() {
    final String query = "select \"product_id\" from \"product\"\n"
        + "order by \"product_id\" desc nulls first";
    final String expected = "SELECT `product_id`\n"
        + "FROM `foodmart`.`product`\n"
        + "ORDER BY `product_id` IS NULL DESC, `product_id` DESC";
    sql(query).dialect(mySqlDialect(NullCollation.LAST)).ok(expected);
  }

  @Test void testMySqlWithLastNullsSelectWithOverDescAndNullsFirstShouldBeEmulated() {
    final String query = "SELECT row_number() "
        + "over (order by \"hire_date\" desc nulls first) FROM \"employee\"";
    final String expected = "SELECT ROW_NUMBER() "
        + "OVER (ORDER BY `hire_date` IS NULL DESC, `hire_date` DESC)\n"
        + "FROM `foodmart`.`employee`";
    sql(query).dialect(mySqlDialect(NullCollation.LAST)).ok(expected);
  }

  @Test void testMySqlWithLastNullsSelectWithOrderByAscAndNullsFirstShouldBeEmulated() {
    final String query = "select \"product_id\" from \"product\"\n"
        + "order by \"product_id\" nulls first";
    final String expected = "SELECT `product_id`\n"
        + "FROM `foodmart`.`product`\n"
        + "ORDER BY `product_id` IS NULL DESC, `product_id`";
    sql(query).dialect(mySqlDialect(NullCollation.LAST)).ok(expected);
  }

  @Test void testMySqlWithLastNullsSelectWithOverAscAndNullsFirstShouldBeEmulated() {
    final String query = "SELECT row_number() "
        + "over (order by \"hire_date\" nulls first) FROM \"employee\"";
    final String expected = "SELECT ROW_NUMBER() "
        + "OVER (ORDER BY `hire_date` IS NULL DESC, `hire_date`)\n"
        + "FROM `foodmart`.`employee`";
    sql(query).dialect(mySqlDialect(NullCollation.LAST)).ok(expected);
  }

  @Test void testMySqlWithLastNullsSelectWithOrderByDescAndNullsLastShouldNotBeEmulated() {
    final String query = "select \"product_id\" from \"product\"\n"
        + "order by \"product_id\" desc nulls last";
    final String expected = "SELECT `product_id`\n"
        + "FROM `foodmart`.`product`\n"
        + "ORDER BY `product_id` DESC";
    sql(query).dialect(mySqlDialect(NullCollation.LAST)).ok(expected);
  }

  @Test void testMySqlWithLastNullsSelectWithOverDescAndNullsLastShouldNotBeEmulated() {
    final String query = "SELECT row_number() "
        + "over (order by \"hire_date\" desc nulls last) FROM \"employee\"";
    final String expected = "SELECT ROW_NUMBER() OVER (ORDER BY `hire_date` DESC)\n"
        + "FROM `foodmart`.`employee`";
    sql(query).dialect(mySqlDialect(NullCollation.LAST)).ok(expected);
  }

  @Test void testMySqlWithLastNullsSelectWithOrderByAscAndNullsLastShouldNotBeEmulated() {
    final String query = "select \"product_id\" from \"product\"\n"
        + "order by \"product_id\" nulls last";
    final String expected = "SELECT `product_id`\n"
        + "FROM `foodmart`.`product`\n"
        + "ORDER BY `product_id`";
    sql(query).dialect(mySqlDialect(NullCollation.LAST)).ok(expected);
  }

  @Test void testMySqlWithLastNullsSelectWithOverAscAndNullsLastShouldNotBeEmulated() {
    final String query = "SELECT row_number() over "
        + "(order by \"hire_date\" nulls last) FROM \"employee\"";
    final String expected = "SELECT ROW_NUMBER() OVER (ORDER BY `hire_date`)\n"
        + "FROM `foodmart`.`employee`";
    sql(query).dialect(mySqlDialect(NullCollation.LAST)).ok(expected);
  }

  @Test void testCastToVarchar() {
    String query = "select cast(\"product_id\" as varchar) from \"product\"";
    final String expectedClickHouse = "SELECT CAST(`product_id` AS `String`)\n"
        + "FROM `foodmart`.`product`";
    final String expectedMysql = "SELECT CAST(`product_id` AS CHAR)\n"
        + "FROM `foodmart`.`product`";
    sql(query)
        .withClickHouse()
        .ok(expectedClickHouse)
        .withMysql()
        .ok(expectedMysql);
  }

  @Test void testSelectQueryWithLimitClauseWithoutOrder() {
    String query = "select \"product_id\" from \"product\" limit 100 offset 10";
    final String expected = "SELECT \"product_id\"\n"
        + "FROM \"foodmart\".\"product\"\n"
        + "OFFSET 10 ROWS\n"
        + "FETCH NEXT 100 ROWS ONLY";
    final String expectedClickHouse = "SELECT `product_id`\n"
        + "FROM `foodmart`.`product`\n"
        + "LIMIT 10, 100";
    sql(query)
        .ok(expected)
        .withClickHouse()
        .ok(expectedClickHouse);

    final String expectedPresto = "SELECT \"product_id\"\n"
        + "FROM \"foodmart\".\"product\"\n"
        + "OFFSET 10\n"
        + "LIMIT 100";
    sql(query)
        .ok(expected)
        .withPresto()
        .ok(expectedPresto);
  }

  @Test void testSelectQueryWithLimitOffsetClause() {
    String query = "select \"product_id\" from \"product\"\n"
        + "order by \"net_weight\" asc limit 100 offset 10";
    final String expected = "SELECT \"product_id\", \"net_weight\"\n"
        + "FROM \"foodmart\".\"product\"\n"
        + "ORDER BY \"net_weight\"\n"
        + "OFFSET 10 ROWS\n"
        + "FETCH NEXT 100 ROWS ONLY";
    // BigQuery uses LIMIT/OFFSET, and nulls sort low by default
    final String expectedBigQuery = "SELECT product_id, net_weight\n"
        + "FROM foodmart.product\n"
        + "ORDER BY net_weight IS NULL, net_weight\n"
        + "LIMIT 100\n"
        + "OFFSET 10";
    sql(query).ok(expected)
        .withBigQuery().ok(expectedBigQuery);
  }

  @Test void testSelectQueryWithParameters() {
    String query = "select * from \"product\" "
        + "where \"product_id\" = ? "
        + "AND ? >= \"shelf_width\"";
    final String expected = "SELECT *\n"
        + "FROM \"foodmart\".\"product\"\n"
        + "WHERE \"product_id\" = ? "
        + "AND ? >= \"shelf_width\"";
    sql(query).ok(expected);
  }

  @Test void testSelectQueryWithFetchOffsetClause() {
    String query = "select \"product_id\" from \"product\"\n"
        + "order by \"product_id\" offset 10 rows fetch next 100 rows only";
    final String expected = "SELECT \"product_id\"\n"
        + "FROM \"foodmart\".\"product\"\n"
        + "ORDER BY \"product_id\"\n"
        + "OFFSET 10 ROWS\n"
        + "FETCH NEXT 100 ROWS ONLY";
    sql(query).ok(expected);
  }

  @Test void testSelectQueryWithFetchClause() {
    String query = "select \"product_id\"\n"
        + "from \"product\"\n"
        + "order by \"product_id\" fetch next 100 rows only";
    final String expected = "SELECT \"product_id\"\n"
        + "FROM \"foodmart\".\"product\"\n"
        + "ORDER BY \"product_id\"\n"
        + "FETCH NEXT 100 ROWS ONLY";
    final String expectedMssql10 = "SELECT TOP (100) [product_id]\n"
        + "FROM [foodmart].[product]\n"
        + "ORDER BY CASE WHEN [product_id] IS NULL THEN 1 ELSE 0 END, [product_id]";
    final String expectedMssql = "SELECT [product_id]\n"
        + "FROM [foodmart].[product]\n"
        + "ORDER BY CASE WHEN [product_id] IS NULL THEN 1 ELSE 0 END, [product_id]\n"
        + "FETCH NEXT 100 ROWS ONLY";
    final String expectedSybase = "SELECT TOP (100) product_id\n"
        + "FROM foodmart.product\n"
        + "ORDER BY product_id";
    sql(query).ok(expected)
        .withMssql(10).ok(expectedMssql10)
        .withMssql(11).ok(expectedMssql)
        .withMssql(14).ok(expectedMssql)
        .withSybase().ok(expectedSybase);
  }

  @Test void testSelectQueryComplex() {
    String query =
        "select count(*), \"units_per_case\" from \"product\" where \"cases_per_pallet\" > 100 "
            + "group by \"product_id\", \"units_per_case\" order by \"units_per_case\" desc";
    final String expected = "SELECT COUNT(*), \"units_per_case\"\n"
        + "FROM \"foodmart\".\"product\"\n"
        + "WHERE \"cases_per_pallet\" > 100\n"
        + "GROUP BY \"product_id\", \"units_per_case\"\n"
        + "ORDER BY \"units_per_case\" DESC";
    sql(query).ok(expected);
  }

  @Test void testSelectQueryWithGroup() {
    String query = "select"
        + " count(*), sum(\"employee_id\") from \"reserve_employee\" "
        + "where \"hire_date\" > '2015-01-01' "
        + "and (\"position_title\" = 'SDE' or \"position_title\" = 'SDM') "
        + "group by \"store_id\", \"position_title\"";
    final String expected = "SELECT COUNT(*), SUM(\"employee_id\")\n"
        + "FROM \"foodmart\".\"reserve_employee\"\n"
        + "WHERE \"hire_date\" > '2015-01-01' "
        + "AND (\"position_title\" = 'SDE' OR \"position_title\" = 'SDM')\n"
        + "GROUP BY \"store_id\", \"position_title\"";
    sql(query).ok(expected);
  }

  @Test void testSimpleJoin() {
    String query = "select *\n"
        + "from \"sales_fact_1997\" as s\n"
        + "join \"customer\" as c on s.\"customer_id\" = c.\"customer_id\"\n"
        + "join \"product\" as p on s.\"product_id\" = p.\"product_id\"\n"
        + "join \"product_class\" as pc\n"
        + "  on p.\"product_class_id\" = pc.\"product_class_id\"\n"
        + "where c.\"city\" = 'San Francisco'\n"
        + "and pc.\"product_department\" = 'Snacks'\n";
    final String expected = "SELECT *\n"
        + "FROM \"foodmart\".\"sales_fact_1997\"\n"
        + "INNER JOIN \"foodmart\".\"customer\" "
        + "ON \"sales_fact_1997\".\"customer_id\" = \"customer\""
        + ".\"customer_id\"\n"
        + "INNER JOIN \"foodmart\".\"product\" "
        + "ON \"sales_fact_1997\".\"product_id\" = \"product\".\"product_id\"\n"
        + "INNER JOIN \"foodmart\".\"product_class\" "
        + "ON \"product\".\"product_class_id\" = \"product_class\""
        + ".\"product_class_id\"\n"
        + "WHERE \"customer\".\"city\" = 'San Francisco' AND "
        + "\"product_class\".\"product_department\" = 'Snacks'";
    sql(query).ok(expected);
  }

  @Test void testSimpleJoinUsing() {
    String query = "select *\n"
        + "from \"sales_fact_1997\" as s\n"
        + "  join \"customer\" as c using (\"customer_id\")\n"
        + "  join \"product\" as p using (\"product_id\")\n"
        + "  join \"product_class\" as pc using (\"product_class_id\")\n"
        + "where c.\"city\" = 'San Francisco'\n"
        + "and pc.\"product_department\" = 'Snacks'\n";
    final String expected = "SELECT"
        + " \"product\".\"product_class_id\","
        + " \"sales_fact_1997\".\"product_id\","
        + " \"sales_fact_1997\".\"customer_id\","
        + " \"sales_fact_1997\".\"time_id\","
        + " \"sales_fact_1997\".\"promotion_id\","
        + " \"sales_fact_1997\".\"store_id\","
        + " \"sales_fact_1997\".\"store_sales\","
        + " \"sales_fact_1997\".\"store_cost\","
        + " \"sales_fact_1997\".\"unit_sales\","
        + " \"customer\".\"account_num\","
        + " \"customer\".\"lname\","
        + " \"customer\".\"fname\","
        + " \"customer\".\"mi\","
        + " \"customer\".\"address1\","
        + " \"customer\".\"address2\","
        + " \"customer\".\"address3\","
        + " \"customer\".\"address4\","
        + " \"customer\".\"city\","
        + " \"customer\".\"state_province\","
        + " \"customer\".\"postal_code\","
        + " \"customer\".\"country\","
        + " \"customer\".\"customer_region_id\","
        + " \"customer\".\"phone1\","
        + " \"customer\".\"phone2\","
        + " \"customer\".\"birthdate\","
        + " \"customer\".\"marital_status\","
        + " \"customer\".\"yearly_income\","
        + " \"customer\".\"gender\","
        + " \"customer\".\"total_children\","
        + " \"customer\".\"num_children_at_home\","
        + " \"customer\".\"education\","
        + " \"customer\".\"date_accnt_opened\","
        + " \"customer\".\"member_card\","
        + " \"customer\".\"occupation\","
        + " \"customer\".\"houseowner\","
        + " \"customer\".\"num_cars_owned\","
        + " \"customer\".\"fullname\","
        + " \"product\".\"brand_name\","
        + " \"product\".\"product_name\","
        + " \"product\".\"SKU\","
        + " \"product\".\"SRP\","
        + " \"product\".\"gross_weight\","
        + " \"product\".\"net_weight\","
        + " \"product\".\"recyclable_package\","
        + " \"product\".\"low_fat\","
        + " \"product\".\"units_per_case\","
        + " \"product\".\"cases_per_pallet\","
        + " \"product\".\"shelf_width\","
        + " \"product\".\"shelf_height\","
        + " \"product\".\"shelf_depth\","
        + " \"product_class\".\"product_subcategory\","
        + " \"product_class\".\"product_category\","
        + " \"product_class\".\"product_department\","
        + " \"product_class\".\"product_family\"\n"
        + "FROM \"foodmart\".\"sales_fact_1997\"\n"
        + "INNER JOIN \"foodmart\".\"customer\" "
        + "ON \"sales_fact_1997\".\"customer_id\" = \"customer\""
        + ".\"customer_id\"\n"
        + "INNER JOIN \"foodmart\".\"product\" "
        + "ON \"sales_fact_1997\".\"product_id\" = \"product\".\"product_id\"\n"
        + "INNER JOIN \"foodmart\".\"product_class\" "
        + "ON \"product\".\"product_class_id\" = \"product_class\""
        + ".\"product_class_id\"\n"
        + "WHERE \"customer\".\"city\" = 'San Francisco' AND "
        + "\"product_class\".\"product_department\" = 'Snacks'";
    sql(query).ok(expected);
  }

  /** Test case for
   * <a href="https://issues.apache.org/jira/browse/CALCITE-1636">[CALCITE-1636]
   * JDBC adapter generates wrong SQL for self join with sub-query</a>. */
  @Test void testSubQueryAlias() {
    String query = "select t1.\"customer_id\", t2.\"customer_id\"\n"
        + "from (select \"customer_id\" from \"sales_fact_1997\") as t1\n"
        + "inner join (select \"customer_id\" from \"sales_fact_1997\") t2\n"
        + "on t1.\"customer_id\" = t2.\"customer_id\"";
    final String expected = "SELECT *\n"
        + "FROM (SELECT sales_fact_1997.customer_id\n"
        + "FROM foodmart.sales_fact_1997 AS sales_fact_1997) AS t\n"
        + "INNER JOIN (SELECT sales_fact_19970.customer_id\n"
        + "FROM foodmart.sales_fact_1997 AS sales_fact_19970) AS t0 ON t.customer_id = t0"
        + ".customer_id";

    sql(query).withDb2().ok(expected);
  }

  @Test void testCartesianProductWithCommaSyntax() {
    String query = "select * from \"department\" , \"employee\"";
    String expected = "SELECT *\n"
        + "FROM \"foodmart\".\"department\",\n"
        + "\"foodmart\".\"employee\"";
    sql(query).ok(expected);
  }

  /** Test case for
   * <a href="https://issues.apache.org/jira/browse/CALCITE-2652">[CALCITE-2652]
   * SqlNode to SQL conversion fails if the join condition references a BOOLEAN
   * column</a>. */
  @Test void testJoinOnBoolean() {
    final String sql = "SELECT 1\n"
        + "from emps\n"
        + "join emp on (emp.deptno = emps.empno and manager)";
    final String s = sql(sql).schema(CalciteAssert.SchemaSpec.POST).exec();
    assertThat(s, notNullValue()); // sufficient that conversion did not throw
  }

  /** Test case for
   * <a href="https://issues.apache.org/jira/browse/CALCITE-4249">[CALCITE-4249]
   * JDBC adapter cannot translate NOT LIKE in join condition</a>. */
  @Test void testJoinOnNotLike() {
    final Function<RelBuilder, RelNode> relFn = b ->
        b.scan("EMP")
            .scan("DEPT")
            .join(JoinRelType.LEFT,
                b.and(
                    b.equals(b.field(2, 0, "DEPTNO"),
                        b.field(2, 1, "DEPTNO")),
                    b.not(
                        b.call(SqlStdOperatorTable.LIKE,
                            b.field(2, 1, "DNAME"),
                            b.literal("ACCOUNTING")))))
            .build();
    final String expectedSql = "SELECT *\n"
        + "FROM \"scott\".\"EMP\"\n"
        + "LEFT JOIN \"scott\".\"DEPT\" "
        + "ON \"EMP\".\"DEPTNO\" = \"DEPT\".\"DEPTNO\" "
        + "AND \"DEPT\".\"DNAME\" NOT LIKE 'ACCOUNTING'";
    relFn(relFn).ok(expectedSql);
  }

  @Test void testCartesianProductWithInnerJoinSyntax() {
    String query = "select * from \"department\"\n"
        + "INNER JOIN \"employee\" ON TRUE";
    String expected = "SELECT *\n"
        + "FROM \"foodmart\".\"department\",\n"
        + "\"foodmart\".\"employee\"";
    sql(query).ok(expected);
  }

  @Test void testFullJoinOnTrueCondition() {
    String query = "select * from \"department\"\n"
        + "FULL JOIN \"employee\" ON TRUE";
    String expected = "SELECT *\n"
        + "FROM \"foodmart\".\"department\"\n"
        + "FULL JOIN \"foodmart\".\"employee\" ON TRUE";
    sql(query).ok(expected);
  }

  @Disabled
  @Test void testCaseOnSubQuery() {
    String query = "SELECT CASE WHEN v.g IN (0, 1) THEN 0 ELSE 1 END\n"
        + "FROM (SELECT * FROM \"foodmart\".\"customer\") AS c,\n"
        + "  (SELECT 0 AS g) AS v\n"
        + "GROUP BY v.g";
    final String expected = "SELECT"
        + " CASE WHEN \"t0\".\"G\" IN (0, 1) THEN 0 ELSE 1 END\n"
        + "FROM (SELECT *\nFROM \"foodmart\".\"customer\") AS \"t\",\n"
        + "(VALUES (0)) AS \"t0\" (\"G\")\n"
        + "GROUP BY \"t0\".\"G\"";
    sql(query).ok(expected);
  }

  @Test void testSimpleIn() {
    String query = "select * from \"department\" where \"department_id\" in (\n"
        + "  select \"department_id\" from \"employee\"\n"
        + "  where \"store_id\" < 150)";
    final String expected = "SELECT "
        + "\"department\".\"department_id\", \"department\""
        + ".\"department_description\"\n"
        + "FROM \"foodmart\".\"department\"\nINNER JOIN "
        + "(SELECT \"department_id\"\nFROM \"foodmart\".\"employee\"\n"
        + "WHERE \"store_id\" < 150\nGROUP BY \"department_id\") AS \"t1\" "
        + "ON \"department\".\"department_id\" = \"t1\".\"department_id\"";
    sql(query).ok(expected);
  }

  /** Test case for
   * <a href="https://issues.apache.org/jira/browse/CALCITE-1332">[CALCITE-1332]
   * DB2 should always use aliases for tables: x.y.z AS z</a>. */
  @Test void testDb2DialectJoinStar() {
    String query = "select * "
        + "from \"foodmart\".\"employee\" A "
        + "join \"foodmart\".\"department\" B\n"
        + "on A.\"department_id\" = B.\"department_id\"";
    final String expected = "SELECT *\n"
        + "FROM foodmart.employee AS employee\n"
        + "INNER JOIN foodmart.department AS department "
        + "ON employee.department_id = department.department_id";
    sql(query).withDb2().ok(expected);
  }

  @Test void testDb2DialectSelfJoinStar() {
    String query = "select * "
        + "from \"foodmart\".\"employee\" A join \"foodmart\".\"employee\" B\n"
        + "on A.\"department_id\" = B.\"department_id\"";
    final String expected = "SELECT *\n"
        + "FROM foodmart.employee AS employee\n"
        + "INNER JOIN foodmart.employee AS employee0 "
        + "ON employee.department_id = employee0.department_id";
    sql(query).withDb2().ok(expected);
  }

  @Test void testDb2DialectJoin() {
    String query = "select A.\"employee_id\", B.\"department_id\" "
        + "from \"foodmart\".\"employee\" A join \"foodmart\".\"department\" B\n"
        + "on A.\"department_id\" = B.\"department_id\"";
    final String expected = "SELECT"
        + " employee.employee_id, department.department_id\n"
        + "FROM foodmart.employee AS employee\n"
        + "INNER JOIN foodmart.department AS department "
        + "ON employee.department_id = department.department_id";
    sql(query).withDb2().ok(expected);
  }

  @Test void testDb2DialectSelfJoin() {
    String query = "select A.\"employee_id\", B.\"employee_id\" from "
        + "\"foodmart\".\"employee\" A join \"foodmart\".\"employee\" B\n"
        + "on A.\"department_id\" = B.\"department_id\"";
    final String expected = "SELECT"
        + " employee.employee_id, employee0.employee_id AS employee_id0\n"
        + "FROM foodmart.employee AS employee\n"
        + "INNER JOIN foodmart.employee AS employee0 "
        + "ON employee.department_id = employee0.department_id";
    sql(query).withDb2().ok(expected);
  }

  @Test void testDb2DialectWhere() {
    String query = "select A.\"employee_id\" from "
        + "\"foodmart\".\"employee\" A where A.\"department_id\" < 1000";
    final String expected = "SELECT employee.employee_id\n"
        + "FROM foodmart.employee AS employee\n"
        + "WHERE employee.department_id < 1000";
    sql(query).withDb2().ok(expected);
  }

  @Test void testDb2DialectJoinWhere() {
    String query = "select A.\"employee_id\", B.\"department_id\" "
        + "from \"foodmart\".\"employee\" A join \"foodmart\".\"department\" B\n"
        + "on A.\"department_id\" = B.\"department_id\" "
        + "where A.\"employee_id\" < 1000";
    final String expected = "SELECT"
        + " employee.employee_id, department.department_id\n"
        + "FROM foodmart.employee AS employee\n"
        + "INNER JOIN foodmart.department AS department "
        + "ON employee.department_id = department.department_id\n"
        + "WHERE employee.employee_id < 1000";
    sql(query).withDb2().ok(expected);
  }

  @Test void testDb2DialectSelfJoinWhere() {
    String query = "select A.\"employee_id\", B.\"employee_id\" from "
        + "\"foodmart\".\"employee\" A join \"foodmart\".\"employee\" B\n"
        + "on A.\"department_id\" = B.\"department_id\" "
        + "where B.\"employee_id\" < 2000";
    final String expected = "SELECT "
        + "employee.employee_id, employee0.employee_id AS employee_id0\n"
        + "FROM foodmart.employee AS employee\n"
        + "INNER JOIN foodmart.employee AS employee0 "
        + "ON employee.department_id = employee0.department_id\n"
        + "WHERE employee0.employee_id < 2000";
    sql(query).withDb2().ok(expected);
  }

  @Test void testDb2DialectCast() {
    String query = "select \"hire_date\", cast(\"hire_date\" as varchar(10)) "
        + "from \"foodmart\".\"reserve_employee\"";
    final String expected = "SELECT reserve_employee.hire_date, "
        + "CAST(reserve_employee.hire_date AS VARCHAR(10))\n"
        + "FROM foodmart.reserve_employee AS reserve_employee";
    sql(query).withDb2().ok(expected);
  }

  @Test void testDb2DialectSelectQueryWithGroupByHaving() {
    String query = "select count(*) from \"product\" "
        + "group by \"product_class_id\", \"product_id\" "
        + "having \"product_id\"  > 10";
    final String expected = "SELECT COUNT(*)\n"
        + "FROM foodmart.product AS product\n"
        + "GROUP BY product.product_class_id, product.product_id\n"
        + "HAVING product.product_id > 10";
    sql(query).withDb2().ok(expected);
  }


  @Test void testDb2DialectSelectQueryComplex() {
    String query = "select count(*), \"units_per_case\" "
        + "from \"product\" where \"cases_per_pallet\" > 100 "
        + "group by \"product_id\", \"units_per_case\" "
        + "order by \"units_per_case\" desc";
    final String expected = "SELECT COUNT(*), product.units_per_case\n"
        + "FROM foodmart.product AS product\n"
        + "WHERE product.cases_per_pallet > 100\n"
        + "GROUP BY product.product_id, product.units_per_case\n"
        + "ORDER BY product.units_per_case DESC";
    sql(query).withDb2().ok(expected);
  }

  /** Test case for
   * <a href="https://issues.apache.org/jira/browse/CALCITE-4090">[CALCITE-4090]
   * DB2 aliasing breaks with a complex SELECT above a sub-query</a>. */
  @Test void testDb2SubQueryAlias() {
    String query = "select count(foo), \"units_per_case\"\n"
        + "from (select \"units_per_case\", \"cases_per_pallet\",\n"
        + "      \"product_id\", 1 as foo\n"
        + "  from \"product\")\n"
        + "where \"cases_per_pallet\" > 100\n"
        + "group by \"product_id\", \"units_per_case\"\n"
        + "order by \"units_per_case\" desc";
    final String expected = "SELECT COUNT(*), t.units_per_case\n"
        + "FROM (SELECT product.units_per_case, product.cases_per_pallet, "
        + "product.product_id, 1 AS FOO\n"
        + "FROM foodmart.product AS product) AS t\n"
        + "WHERE t.cases_per_pallet > 100\n"
        + "GROUP BY t.product_id, t.units_per_case\n"
        + "ORDER BY t.units_per_case DESC";
    sql(query).withDb2().ok(expected);
  }

  @Test void testDb2SubQueryFromUnion() {
    String query = "select count(foo), \"units_per_case\"\n"
        + "from (select \"units_per_case\", \"cases_per_pallet\",\n"
        + "      \"product_id\", 1 as foo\n"
        + "  from \"product\"\n"
        + "  where \"cases_per_pallet\" > 100\n"
        + "  union all\n"
        + "  select \"units_per_case\", \"cases_per_pallet\",\n"
        + "      \"product_id\", 1 as foo\n"
        + "  from \"product\"\n"
        + "  where \"cases_per_pallet\" < 100)\n"
        + "where \"cases_per_pallet\" > 100\n"
        + "group by \"product_id\", \"units_per_case\"\n"
        + "order by \"units_per_case\" desc";
    final String expected = "SELECT COUNT(*), t3.units_per_case\n"
        + "FROM (SELECT product.units_per_case, product.cases_per_pallet, "
        + "product.product_id, 1 AS FOO\n"
        + "FROM foodmart.product AS product\n"
        + "WHERE product.cases_per_pallet > 100\n"
        + "UNION ALL\n"
        + "SELECT product0.units_per_case, product0.cases_per_pallet, "
        + "product0.product_id, 1 AS FOO\n"
        + "FROM foodmart.product AS product0\n"
        + "WHERE product0.cases_per_pallet < 100) AS t3\n"
        + "WHERE t3.cases_per_pallet > 100\n"
        + "GROUP BY t3.product_id, t3.units_per_case\n"
        + "ORDER BY t3.units_per_case DESC";
    sql(query).withDb2().ok(expected);
  }

  @Test void testDb2DialectSelectQueryWithGroup() {
    String query = "select count(*), sum(\"employee_id\") "
        + "from \"reserve_employee\" "
        + "where \"hire_date\" > '2015-01-01' "
        + "and (\"position_title\" = 'SDE' or \"position_title\" = 'SDM') "
        + "group by \"store_id\", \"position_title\"";
    final String expected = "SELECT"
        + " COUNT(*), SUM(reserve_employee.employee_id)\n"
        + "FROM foodmart.reserve_employee AS reserve_employee\n"
        + "WHERE reserve_employee.hire_date > '2015-01-01' "
        + "AND (reserve_employee.position_title = 'SDE' OR "
        + "reserve_employee.position_title = 'SDM')\n"
        + "GROUP BY reserve_employee.store_id, reserve_employee.position_title";
    sql(query).withDb2().ok(expected);
  }

  /** Test case for
   * <a href="https://issues.apache.org/jira/browse/CALCITE-1372">[CALCITE-1372]
   * JDBC adapter generates SQL with wrong field names</a>. */
  @Test void testJoinPlan2() {
    final String sql = "SELECT v1.deptno, v2.deptno\n"
        + "FROM dept v1 LEFT JOIN emp v2 ON v1.deptno = v2.deptno\n"
        + "WHERE v2.job LIKE 'PRESIDENT'";
    final String expected = "SELECT \"DEPT\".\"DEPTNO\","
        + " \"EMP\".\"DEPTNO\" AS \"DEPTNO0\"\n"
        + "FROM \"SCOTT\".\"DEPT\"\n"
        + "LEFT JOIN \"SCOTT\".\"EMP\""
        + " ON \"DEPT\".\"DEPTNO\" = \"EMP\".\"DEPTNO\"\n"
        + "WHERE \"EMP\".\"JOB\" LIKE 'PRESIDENT'";
    // DB2 does not have implicit aliases, so generates explicit "AS DEPT"
    // and "AS EMP"
    final String expectedDb2 = "SELECT DEPT.DEPTNO, EMP.DEPTNO AS DEPTNO0\n"
        + "FROM SCOTT.DEPT AS DEPT\n"
        + "LEFT JOIN SCOTT.EMP AS EMP ON DEPT.DEPTNO = EMP.DEPTNO\n"
        + "WHERE EMP.JOB LIKE 'PRESIDENT'";
    sql(sql)
        .schema(CalciteAssert.SchemaSpec.JDBC_SCOTT)
        .ok(expected)
        .withDb2()
        .ok(expectedDb2);
  }

  /** Test case for
   * <a href="https://issues.apache.org/jira/browse/CALCITE-1422">[CALCITE-1422]
   * In JDBC adapter, allow IS NULL and IS NOT NULL operators in generated SQL
   * join condition</a>. */
  @Test void testSimpleJoinConditionWithIsNullOperators() {
    String query = "select *\n"
        + "from \"foodmart\".\"sales_fact_1997\" as \"t1\"\n"
        + "inner join \"foodmart\".\"customer\" as \"t2\"\n"
        + "on \"t1\".\"customer_id\" = \"t2\".\"customer_id\" or "
        + "(\"t1\".\"customer_id\" is null "
        + "and \"t2\".\"customer_id\" is null) or\n"
        + "\"t2\".\"occupation\" is null\n"
        + "inner join \"foodmart\".\"product\" as \"t3\"\n"
        + "on \"t1\".\"product_id\" = \"t3\".\"product_id\" or "
        + "(\"t1\".\"product_id\" is not null or "
        + "\"t3\".\"product_id\" is not null)";
    // Some of the "IS NULL" and "IS NOT NULL" are reduced to TRUE or FALSE,
    // but not all.
    String expected = "SELECT *\nFROM \"foodmart\".\"sales_fact_1997\"\n"
        + "INNER JOIN \"foodmart\".\"customer\" "
        + "ON \"sales_fact_1997\".\"customer_id\" = \"customer\".\"customer_id\""
        + " OR FALSE AND FALSE"
        + " OR \"customer\".\"occupation\" IS NULL\n"
        + "INNER JOIN \"foodmart\".\"product\" "
        + "ON \"sales_fact_1997\".\"product_id\" = \"product\".\"product_id\""
        + " OR TRUE"
        + " OR TRUE";
    // The hook prevents RelBuilder from removing "FALSE AND FALSE" and such
    try (Hook.Closeable ignore =
             Hook.REL_BUILDER_SIMPLIFY.addThread(Hook.propertyJ(false))) {
      sql(query).ok(expected);
    }
  }


  /** Test case for
   * <a href="https://issues.apache.org/jira/browse/CALCITE-1586">[CALCITE-1586]
   * JDBC adapter generates wrong SQL if UNION has more than two inputs</a>. */
  @Test void testThreeQueryUnion() {
    String query = "SELECT \"product_id\" FROM \"product\" "
        + " UNION ALL "
        + "SELECT \"product_id\" FROM \"sales_fact_1997\" "
        + " UNION ALL "
        + "SELECT \"product_class_id\" AS product_id FROM \"product_class\"";
    String expected = "SELECT \"product_id\"\n"
        + "FROM \"foodmart\".\"product\"\n"
        + "UNION ALL\n"
        + "SELECT \"product_id\"\n"
        + "FROM \"foodmart\".\"sales_fact_1997\"\n"
        + "UNION ALL\n"
        + "SELECT \"product_class_id\" AS \"PRODUCT_ID\"\n"
        + "FROM \"foodmart\".\"product_class\"";

    final RuleSet rules = RuleSets.ofList(CoreRules.UNION_MERGE);
    sql(query)
        .optimize(rules, null)
        .ok(expected);
  }

  /** Test case for
   * <a href="https://issues.apache.org/jira/browse/CALCITE-1800">[CALCITE-1800]
   * JDBC adapter fails to SELECT FROM a UNION query</a>. */
  @Test void testUnionWrappedInASelect() {
    final String query = "select sum(\n"
        + "  case when \"product_id\"=0 then \"net_weight\" else 0 end)"
        + " as net_weight\n"
        + "from (\n"
        + "  select \"product_id\", \"net_weight\"\n"
        + "  from \"product\"\n"
        + "  union all\n"
        + "  select \"product_id\", 0 as \"net_weight\"\n"
        + "  from \"sales_fact_1997\") t0";
    final String expected = "SELECT SUM(CASE WHEN \"product_id\" = 0"
        + " THEN \"net_weight\" ELSE 0 END) AS \"NET_WEIGHT\"\n"
        + "FROM (SELECT \"product_id\", \"net_weight\"\n"
        + "FROM \"foodmart\".\"product\"\n"
        + "UNION ALL\n"
        + "SELECT \"product_id\", 0 AS \"net_weight\"\n"
        + "FROM \"foodmart\".\"sales_fact_1997\") AS \"t1\"";
    sql(query).ok(expected);
  }

  @Test void testLiteral() {
    checkLiteral("DATE '1978-05-02'");
    checkLiteral2("DATE '1978-5-2'", "DATE '1978-05-02'");
    checkLiteral("TIME '12:34:56'");
    checkLiteral("TIME '12:34:56.78'");
    checkLiteral2("TIME '1:4:6.080'", "TIME '01:04:06.080'");
    checkLiteral("TIMESTAMP '1978-05-02 12:34:56.78'");
    checkLiteral2("TIMESTAMP '1978-5-2 2:4:6.80'",
        "TIMESTAMP '1978-05-02 02:04:06.80'");
    checkLiteral("'I can''t explain'");
    checkLiteral("''");
    checkLiteral("TRUE");
    checkLiteral("123");
    checkLiteral("123.45");
    checkLiteral("-123.45");
    checkLiteral("INTERVAL '1-2' YEAR TO MONTH");
    checkLiteral("INTERVAL -'1-2' YEAR TO MONTH");
    checkLiteral("INTERVAL '12-11' YEAR TO MONTH");
    checkLiteral("INTERVAL '1' YEAR");
    checkLiteral("INTERVAL '1' MONTH");
    checkLiteral("INTERVAL '12' DAY");
    checkLiteral("INTERVAL -'12' DAY");
    checkLiteral2("INTERVAL '1 2' DAY TO HOUR",
        "INTERVAL '1 02' DAY TO HOUR");
    checkLiteral2("INTERVAL '1 2:10' DAY TO MINUTE",
        "INTERVAL '1 02:10' DAY TO MINUTE");
    checkLiteral2("INTERVAL '1 2:00' DAY TO MINUTE",
        "INTERVAL '1 02:00' DAY TO MINUTE");
    checkLiteral2("INTERVAL '1 2:34:56' DAY TO SECOND",
        "INTERVAL '1 02:34:56' DAY TO SECOND");
    checkLiteral2("INTERVAL '1 2:34:56.789' DAY TO SECOND",
        "INTERVAL '1 02:34:56.789' DAY TO SECOND");
    checkLiteral2("INTERVAL '1 2:34:56.78' DAY TO SECOND",
        "INTERVAL '1 02:34:56.78' DAY TO SECOND");
    checkLiteral2("INTERVAL '1 2:34:56.078' DAY TO SECOND",
        "INTERVAL '1 02:34:56.078' DAY TO SECOND");
    checkLiteral2("INTERVAL -'1 2:34:56.078' DAY TO SECOND",
        "INTERVAL -'1 02:34:56.078' DAY TO SECOND");
    checkLiteral2("INTERVAL '1 2:3:5.070' DAY TO SECOND",
        "INTERVAL '1 02:03:05.07' DAY TO SECOND");
    checkLiteral("INTERVAL '1:23' HOUR TO MINUTE");
    checkLiteral("INTERVAL '1:02' HOUR TO MINUTE");
    checkLiteral("INTERVAL -'1:02' HOUR TO MINUTE");
    checkLiteral("INTERVAL '1:23:45' HOUR TO SECOND");
    checkLiteral("INTERVAL '1:03:05' HOUR TO SECOND");
    checkLiteral("INTERVAL '1:23:45.678' HOUR TO SECOND");
    checkLiteral("INTERVAL '1:03:05.06' HOUR TO SECOND");
    checkLiteral("INTERVAL '12' MINUTE");
    checkLiteral("INTERVAL '12:34' MINUTE TO SECOND");
    checkLiteral("INTERVAL '12:34.567' MINUTE TO SECOND");
    checkLiteral("INTERVAL '12' SECOND");
    checkLiteral("INTERVAL '12.345' SECOND");
  }

  private void checkLiteral(String expression) {
    checkLiteral2(expression, expression);
  }

  private void checkLiteral2(String expression, String expected) {
    sql("VALUES " + expression)
        .withHsqldb()
        .ok("SELECT *\n"
            + "FROM (VALUES (" + expected + ")) AS t (EXPR$0)");
  }

  /** Test case for
   * <a href="https://issues.apache.org/jira/browse/CALCITE-2625">[CALCITE-2625]
   * Removing Window Boundaries from SqlWindow of Aggregate Function which do
   * not allow Framing</a>. */
  @Test void testRowNumberFunctionForPrintingOfFrameBoundary() {
    String query = "SELECT row_number() over (order by \"hire_date\") FROM \"employee\"";
    String expected = "SELECT ROW_NUMBER() OVER (ORDER BY \"hire_date\")\n"
        + "FROM \"foodmart\".\"employee\"";
    sql(query).ok(expected);
  }

  /** Test case for
   * <a href="https://issues.apache.org/jira/browse/CALCITE-3112">[CALCITE-3112]
   * Support Window in RelToSqlConverter</a>. */
  @Test void testConvertWindowToSql() {
    String query0 = "SELECT row_number() over (order by \"hire_date\") FROM \"employee\"";
    String expected0 = "SELECT ROW_NUMBER() OVER (ORDER BY \"hire_date\") AS \"$0\"\n"
        + "FROM \"foodmart\".\"employee\"";

    String query1 = "SELECT rank() over (order by \"hire_date\") FROM \"employee\"";
    String expected1 = "SELECT RANK() OVER (ORDER BY \"hire_date\") AS \"$0\"\n"
        + "FROM \"foodmart\".\"employee\"";

    String query2 = "SELECT lead(\"employee_id\",1,'NA') over "
        + "(partition by \"hire_date\" order by \"employee_id\")\n"
        + "FROM \"employee\"";
    String expected2 = "SELECT LEAD(\"employee_id\", 1, 'NA') OVER "
        + "(PARTITION BY \"hire_date\" "
        + "ORDER BY \"employee_id\") AS \"$0\"\n"
        + "FROM \"foodmart\".\"employee\"";

    String query3 = "SELECT lag(\"employee_id\",1,'NA') over "
        + "(partition by \"hire_date\" order by \"employee_id\")\n"
        + "FROM \"employee\"";
    String expected3 = "SELECT LAG(\"employee_id\", 1, 'NA') OVER "
        + "(PARTITION BY \"hire_date\" ORDER BY \"employee_id\") AS \"$0\"\n"
        + "FROM \"foodmart\".\"employee\"";

    String query4 = "SELECT lag(\"employee_id\",1,'NA') "
        + "over (partition by \"hire_date\" order by \"employee_id\") as lag1, "
        + "lag(\"employee_id\",1,'NA') "
        + "over (partition by \"birth_date\" order by \"employee_id\") as lag2, "
        + "count(*) over (partition by \"hire_date\" order by \"employee_id\") as count1, "
        + "count(*) over (partition by \"birth_date\" order by \"employee_id\") as count2\n"
        + "FROM \"employee\"";
    String expected4 = "SELECT LAG(\"employee_id\", 1, 'NA') OVER "
        + "(PARTITION BY \"hire_date\" ORDER BY \"employee_id\") AS \"$0\", "
        + "LAG(\"employee_id\", 1, 'NA') OVER "
        + "(PARTITION BY \"birth_date\" ORDER BY \"employee_id\") AS \"$1\", "
        + "COUNT(*) OVER (PARTITION BY \"hire_date\" ORDER BY \"employee_id\" "
        + "RANGE BETWEEN UNBOUNDED PRECEDING AND CURRENT ROW) AS \"$2\", "
        + "COUNT(*) OVER (PARTITION BY \"birth_date\" ORDER BY \"employee_id\" "
        + "RANGE BETWEEN UNBOUNDED PRECEDING AND CURRENT ROW) AS \"$3\"\n"
        + "FROM \"foodmart\".\"employee\"";

    String query5 = "SELECT lag(\"employee_id\",1,'NA') "
        + "over (partition by \"hire_date\" order by \"employee_id\") as lag1, "
        + "lag(\"employee_id\",1,'NA') "
        + "over (partition by \"birth_date\" order by \"employee_id\") as lag2, "
        + "max(sum(\"employee_id\")) over (partition by \"hire_date\" order by \"employee_id\") "
        + "as count1, "
        + "max(sum(\"employee_id\")) over (partition by \"birth_date\" order by \"employee_id\") "
        + "as count2\n"
        + "FROM \"employee\" group by \"employee_id\", \"hire_date\", \"birth_date\"";
    String expected5 = "SELECT LAG(\"employee_id\", 1, 'NA') OVER "
        + "(PARTITION BY \"hire_date\" ORDER BY \"employee_id\") AS \"$0\", "
        + "LAG(\"employee_id\", 1, 'NA') OVER "
        + "(PARTITION BY \"birth_date\" ORDER BY \"employee_id\") AS \"$1\", "
        + "MAX(SUM(\"employee_id\")) OVER (PARTITION BY \"hire_date\" ORDER BY \"employee_id\" "
        + "RANGE BETWEEN UNBOUNDED PRECEDING AND CURRENT ROW) AS \"$2\", "
        + "MAX(SUM(\"employee_id\")) OVER (PARTITION BY \"birth_date\" ORDER BY \"employee_id\" "
        + "RANGE BETWEEN UNBOUNDED PRECEDING AND CURRENT ROW) AS \"$3\"\n"
        + "FROM \"foodmart\".\"employee\"\n"
        + "GROUP BY \"employee_id\", \"hire_date\", \"birth_date\"";

    String query6 = "SELECT lag(\"employee_id\",1,'NA') over "
        + "(partition by \"hire_date\" order by \"employee_id\"), \"hire_date\"\n"
        + "FROM \"employee\"\n"
        + "group by \"hire_date\", \"employee_id\"";
    String expected6 = "SELECT LAG(\"employee_id\", 1, 'NA') "
        + "OVER (PARTITION BY \"hire_date\" ORDER BY \"employee_id\"), \"hire_date\"\n"
        + "FROM \"foodmart\".\"employee\"\n"
        + "GROUP BY \"hire_date\", \"employee_id\"";
    String query7 = "SELECT "
        + "count(distinct \"employee_id\") over (order by \"hire_date\") FROM \"employee\"";
    String expected7 = "SELECT "
        + "COUNT(DISTINCT \"employee_id\") "
        + "OVER (ORDER BY \"hire_date\" RANGE BETWEEN UNBOUNDED PRECEDING AND CURRENT ROW) AS \"$0\""
        + "\nFROM \"foodmart\".\"employee\"";

    String query8 = "SELECT "
        + "sum(distinct \"position_id\") over (order by \"hire_date\") FROM \"employee\"";
    String expected8 =
        "SELECT CASE WHEN (COUNT(DISTINCT \"position_id\") OVER (ORDER BY \"hire_date\" "
            + "RANGE"
            + " BETWEEN UNBOUNDED PRECEDING AND CURRENT ROW)) > 0 THEN COALESCE(SUM(DISTINCT "
            + "\"position_id\") OVER (ORDER BY \"hire_date\" RANGE BETWEEN UNBOUNDED "
            + "PRECEDING AND CURRENT ROW), 0) ELSE NULL END\n"
            + "FROM \"foodmart\".\"employee\"";

    HepProgramBuilder builder = new HepProgramBuilder();
    builder.addRuleClass(ProjectToWindowRule.class);
    HepPlanner hepPlanner = new HepPlanner(builder.build());
    RuleSet rules = RuleSets.ofList(CoreRules.PROJECT_TO_LOGICAL_PROJECT_AND_WINDOW);

    sql(query0).optimize(rules, hepPlanner).ok(expected0);
    sql(query1).optimize(rules, hepPlanner).ok(expected1);
    sql(query2).optimize(rules, hepPlanner).ok(expected2);
    sql(query3).optimize(rules, hepPlanner).ok(expected3);
    sql(query4).optimize(rules, hepPlanner).ok(expected4);
    sql(query5).optimize(rules, hepPlanner).ok(expected5);
    sql(query6).optimize(rules, hepPlanner).ok(expected6);
    sql(query7).optimize(rules, hepPlanner).ok(expected7);
    sql(query8).optimize(rules, hepPlanner).ok(expected8);
  }

  /**
   * Test case for
   * <a href="https://issues.apache.org/jira/browse/CALCITE-3866">[CALCITE-3866]
   * "numeric field overflow" when running the generated SQL in PostgreSQL </a>.
   */
  @Test void testSumReturnType() {
    String query =
        "select sum(e1.\"store_sales\"), sum(e2.\"store_sales\") from \"sales_fact_dec_1998\" as "
            + "e1 , \"sales_fact_dec_1998\" as e2 where e1.\"product_id\" = e2.\"product_id\"";

    String expect = "SELECT SUM(CAST(SUM(\"store_sales\") * \"t0\".\"$f1\" AS DECIMAL"
        + "(19, 4))), SUM(CAST(\"t\".\"$f2\" * SUM(\"store_sales\") AS DECIMAL(19, 4)))\n"
        + "FROM (SELECT \"product_id\", SUM(\"store_sales\"), COUNT(*) AS \"$f2\"\n"
        + "FROM \"foodmart\".\"sales_fact_dec_1998\"\n"
        + "GROUP BY \"product_id\") AS \"t\"\n"
        + "INNER JOIN "
        + "(SELECT \"product_id\", COUNT(*) AS \"$f1\", SUM(\"store_sales\")\n"
        + "FROM \"foodmart\".\"sales_fact_dec_1998\"\n"
        + "GROUP BY \"product_id\") AS \"t0\" ON \"t\".\"product_id\" = \"t0\".\"product_id\"";

    HepProgramBuilder builder = new HepProgramBuilder();
    builder.addRuleClass(FilterJoinRule.class);
    builder.addRuleClass(AggregateProjectMergeRule.class);
    builder.addRuleClass(AggregateJoinTransposeRule.class);
    HepPlanner hepPlanner = new HepPlanner(builder.build());
    RuleSet rules = RuleSets.ofList(
        CoreRules.FILTER_INTO_JOIN,
        CoreRules.JOIN_CONDITION_PUSH,
        CoreRules.AGGREGATE_PROJECT_MERGE, CoreRules.AGGREGATE_JOIN_TRANSPOSE_EXTENDED);
    sql(query).withPostgresql().optimize(rules, hepPlanner).ok(expect);
  }

  @Test void testRankFunctionForPrintingOfFrameBoundary() {
    String query = "SELECT rank() over (order by \"hire_date\") FROM \"employee\"";
    String expected = "SELECT RANK() OVER (ORDER BY \"hire_date\")\n"
        + "FROM \"foodmart\".\"employee\"";
    sql(query).ok(expected);
  }

  @Test void testLeadFunctionForPrintingOfFrameBoundary() {
    String query = "SELECT lead(\"employee_id\",1,'NA') over "
        + "(partition by \"hire_date\" order by \"employee_id\") FROM \"employee\"";
    String expected = "SELECT LEAD(\"employee_id\", 1, 'NA') OVER "
        + "(PARTITION BY \"hire_date\" ORDER BY \"employee_id\")\n"
        + "FROM \"foodmart\".\"employee\"";
    sql(query).ok(expected);
  }

  @Test void testLagFunctionForPrintingOfFrameBoundary() {
    String query = "SELECT lag(\"employee_id\",1,'NA') over "
        + "(partition by \"hire_date\" order by \"employee_id\") FROM \"employee\"";
    String expected = "SELECT LAG(\"employee_id\", 1, 'NA') OVER "
        + "(PARTITION BY \"hire_date\" ORDER BY \"employee_id\")\n"
        + "FROM \"foodmart\".\"employee\"";
    sql(query).ok(expected);
  }

  /** Test case for
   * <a href="https://issues.apache.org/jira/browse/CALCITE-3876">[CALCITE-3876]
   * RelToSqlConverter should not combine Projects when top Project contains
   * window function referencing window function from bottom Project</a>. */
  @Test void testWindowOnWindowDoesNotCombineProjects() {
    final String query = "SELECT ROW_NUMBER() OVER (ORDER BY rn)\n"
        + "FROM (SELECT *,\n"
        + "  ROW_NUMBER() OVER (ORDER BY \"product_id\") as rn\n"
        + "  FROM \"foodmart\".\"product\")";
    final String expected = "SELECT ROW_NUMBER() OVER (ORDER BY \"RN\")\n"
        + "FROM (SELECT \"product_class_id\", \"product_id\", \"brand_name\","
        + " \"product_name\", \"SKU\", \"SRP\", \"gross_weight\","
        + " \"net_weight\", \"recyclable_package\", \"low_fat\","
        + " \"units_per_case\", \"cases_per_pallet\", \"shelf_width\","
        + " \"shelf_height\", \"shelf_depth\","
        + " ROW_NUMBER() OVER (ORDER BY \"product_id\") AS \"RN\"\n"
        + "FROM \"foodmart\".\"product\") AS \"t\"";
    sql(query)
        .withPostgresql()
        .ok(expected);
  }

  /** Test case for
   * <a href="https://issues.apache.org/jira/browse/CALCITE-1798">[CALCITE-1798]
   * Generate dialect-specific SQL for FLOOR operator</a>. */
  @Test void testFloor() {
    String query = "SELECT floor(\"hire_date\" TO MINUTE) FROM \"employee\"";
    String expected = "SELECT TRUNC(hire_date, 'MI')\nFROM foodmart.employee";
    sql(query)
        .withHsqldb()
        .ok(expected);
  }

  @Test void testFloorClickHouse() {
    String query = "SELECT floor(\"hire_date\" TO MINUTE) FROM \"employee\"";
    String expected = "SELECT toStartOfMinute(`hire_date`)\nFROM `foodmart`.`employee`";
    sql(query)
        .withClickHouse()
        .ok(expected);
  }

  @Test void testFloorPostgres() {
    String query = "SELECT floor(\"hire_date\" TO MINUTE) FROM \"employee\"";
    String expected = "SELECT DATE_TRUNC('MINUTE', \"hire_date\")\nFROM \"foodmart\".\"employee\"";
    sql(query)
        .withPostgresql()
        .ok(expected);
  }

  @Test void testFloorOracle() {
    String query = "SELECT floor(\"hire_date\" TO MINUTE) FROM \"employee\"";
    String expected = "SELECT TRUNC(\"hire_date\", 'MINUTE')\nFROM \"foodmart\".\"employee\"";
    sql(query)
        .withOracle()
        .ok(expected);
  }

  @Test void testFloorPresto() {
    String query = "SELECT floor(\"hire_date\" TO MINUTE) FROM \"employee\"";
    String expected = "SELECT DATE_TRUNC('MINUTE', \"hire_date\")\nFROM \"foodmart\".\"employee\"";
    sql(query)
        .withPresto()
        .ok(expected);
  }

  @Test void testFloorMssqlWeek() {
    String query = "SELECT floor(\"hire_date\" TO WEEK) FROM \"employee\"";
    String expected = "SELECT CONVERT(DATETIME, CONVERT(VARCHAR(10), "
        + "DATEADD(day, - (6 + DATEPART(weekday, [hire_date] )) % 7, [hire_date] ), 126))\n"
        + "FROM [foodmart].[employee]";
    sql(query).withMssql()
        .ok(expected);
  }

  @Test void testFloorMssqlMonth() {
    String query = "SELECT floor(\"hire_date\" TO MONTH) FROM \"employee\"";
    String expected = "SELECT CONVERT(DATETIME, CONVERT(VARCHAR(7), [hire_date] , 126)+'-01')\n"
        + "FROM [foodmart].[employee]";
    sql(query)
        .withMssql()
        .ok(expected);
  }

  @Test void testFloorMysqlMonth() {
    String query = "SELECT floor(\"hire_date\" TO MONTH) FROM \"employee\"";
    String expected = "SELECT DATE_FORMAT(`hire_date`, '%Y-%m-01')\n"
        + "FROM `foodmart`.`employee`";
    sql(query)
        .withMysql()
        .ok(expected);
  }

  @Test void testFloorWeek() {
    final String query = "SELECT floor(\"hire_date\" TO WEEK) FROM \"employee\"";
    final String expectedClickHouse = "SELECT toMonday(`hire_date`)\n"
        + "FROM `foodmart`.`employee`";
    final String expectedMssql = "SELECT CONVERT(DATETIME, CONVERT(VARCHAR(10), "
        + "DATEADD(day, - (6 + DATEPART(weekday, [hire_date] )) % 7, [hire_date] ), 126))\n"
        + "FROM [foodmart].[employee]";
    final String expectedMysql = "SELECT STR_TO_DATE(DATE_FORMAT(`hire_date` , '%x%v-1'), "
        + "'%x%v-%w')\n"
        + "FROM `foodmart`.`employee`";
    sql(query)
        .withClickHouse()
        .ok(expectedClickHouse)
        .withMssql()
        .ok(expectedMssql)
        .withMysql()
        .ok(expectedMysql);
  }

  @Test void testUnparseSqlIntervalQualifierDb2() {
    String queryDatePlus = "select  * from \"employee\" where  \"hire_date\" + "
        + "INTERVAL '19800' SECOND(5) > TIMESTAMP '2005-10-17 00:00:00' ";
    String expectedDatePlus = "SELECT *\n"
        + "FROM foodmart.employee AS employee\n"
        + "WHERE (employee.hire_date + 19800 SECOND)"
        + " > TIMESTAMP '2005-10-17 00:00:00'";

    sql(queryDatePlus)
        .withDb2()
        .ok(expectedDatePlus);

    String queryDateMinus = "select  * from \"employee\" where  \"hire_date\" - "
        + "INTERVAL '19800' SECOND(5) > TIMESTAMP '2005-10-17 00:00:00' ";
    String expectedDateMinus = "SELECT *\n"
        + "FROM foodmart.employee AS employee\n"
        + "WHERE (employee.hire_date - 19800 SECOND)"
        + " > TIMESTAMP '2005-10-17 00:00:00'";

    sql(queryDateMinus)
        .withDb2()
        .ok(expectedDateMinus);
  }

  @Test void testUnparseSqlIntervalQualifierMySql() {
    final String sql0 = "select  * from \"employee\" where  \"hire_date\" - "
        + "INTERVAL '19800' SECOND(5) > TIMESTAMP '2005-10-17 00:00:00' ";
    final String expect0 = "SELECT *\n"
        + "FROM `foodmart`.`employee`\n"
        + "WHERE (`hire_date` - INTERVAL '19800' SECOND)"
        + " > TIMESTAMP '2005-10-17 00:00:00'";
    sql(sql0).withMysql().ok(expect0);

    final String sql1 = "select  * from \"employee\" where  \"hire_date\" + "
        + "INTERVAL '10' HOUR > TIMESTAMP '2005-10-17 00:00:00' ";
    final String expect1 = "SELECT *\n"
        + "FROM `foodmart`.`employee`\n"
        + "WHERE (`hire_date` + INTERVAL '10' HOUR)"
        + " > TIMESTAMP '2005-10-17 00:00:00'";
    sql(sql1).withMysql().ok(expect1);

    final String sql2 = "select  * from \"employee\" where  \"hire_date\" + "
        + "INTERVAL '1-2' year to month > TIMESTAMP '2005-10-17 00:00:00' ";
    final String expect2 = "SELECT *\n"
        + "FROM `foodmart`.`employee`\n"
        + "WHERE (`hire_date` + INTERVAL '1-2' YEAR_MONTH)"
        + " > TIMESTAMP '2005-10-17 00:00:00'";
    sql(sql2).withMysql().ok(expect2);

    final String sql3 = "select  * from \"employee\" "
        + "where  \"hire_date\" + INTERVAL '39:12' MINUTE TO SECOND"
        + " > TIMESTAMP '2005-10-17 00:00:00' ";
    final String expect3 = "SELECT *\n"
        + "FROM `foodmart`.`employee`\n"
        + "WHERE (`hire_date` + INTERVAL '39:12' MINUTE_SECOND)"
        + " > TIMESTAMP '2005-10-17 00:00:00'";
    sql(sql3).withMysql().ok(expect3);
  }

  @Test void testUnparseSqlIntervalQualifierMsSql() {
    String queryDatePlus = "select  * from \"employee\" where  \"hire_date\" +"
        + "INTERVAL '19800' SECOND(5) > TIMESTAMP '2005-10-17 00:00:00' ";
    String expectedDatePlus = "SELECT *\n"
        + "FROM [foodmart].[employee]\n"
        + "WHERE DATEADD(SECOND, 19800, [hire_date]) > CAST('2005-10-17 00:00:00' AS TIMESTAMP(0))";

    sql(queryDatePlus)
        .withMssql()
        .ok(expectedDatePlus);

    String queryDateMinus = "select  * from \"employee\" where  \"hire_date\" -"
        + "INTERVAL '19800' SECOND(5) > TIMESTAMP '2005-10-17 00:00:00' ";
    String expectedDateMinus = "SELECT *\n"
        + "FROM [foodmart].[employee]\n"
        + "WHERE DATEADD(SECOND, -19800, [hire_date]) > CAST('2005-10-17 00:00:00' AS TIMESTAMP(0))";

    sql(queryDateMinus)
        .withMssql()
        .ok(expectedDateMinus);

    String queryDateMinusNegate = "select  * from \"employee\" "
        + "where  \"hire_date\" -INTERVAL '-19800' SECOND(5)"
        + " > TIMESTAMP '2005-10-17 00:00:00' ";
    String expectedDateMinusNegate = "SELECT *\n"
        + "FROM [foodmart].[employee]\n"
        + "WHERE DATEADD(SECOND, 19800, [hire_date]) > CAST('2005-10-17 00:00:00' AS TIMESTAMP(0))";

    sql(queryDateMinusNegate)
        .withMssql()
        .ok(expectedDateMinusNegate);
  }

  @Test public void testUnparseTimeLiteral() {
    String queryDatePlus = "select TIME '11:25:18' "
        + "from \"employee\"";
    String expectedBQSql = "SELECT TIME '11:25:18'\n"
        + "FROM foodmart.employee";
    String expectedSql = "SELECT CAST('11:25:18' AS TIME(0))\n"
        + "FROM [foodmart].[employee]";
    sql(queryDatePlus)
        .withBigQuery()
        .ok(expectedBQSql)
        .withMssql()
        .ok(expectedSql);
  }

  @Test void testUnparseSqlIntervalQualifierBigQuery() {
    final String sql0 = "select  * from \"employee\" where  \"hire_date\" - "
        + "INTERVAL '19800' SECOND(5) > TIMESTAMP '2005-10-17 00:00:00' ";
    final String expect0 = "SELECT *\n"
        + "FROM foodmart.employee\n"
        + "WHERE TIMESTAMP_SUB(hire_date, INTERVAL 19800 SECOND)"
        + " > CAST('2005-10-17 00:00:00' AS DATETIME)";
    sql(sql0).withBigQuery().ok(expect0);

    final String sql1 = "select  * from \"employee\" where  \"hire_date\" + "
        + "INTERVAL '10' HOUR > TIMESTAMP '2005-10-17 00:00:00' ";
    final String expect1 = "SELECT *\n"
        + "FROM foodmart.employee\n"
        + "WHERE TIMESTAMP_ADD(hire_date, INTERVAL 10 HOUR)"
        + " > CAST('2005-10-17 00:00:00' AS DATETIME)";
    sql(sql1).withBigQuery().ok(expect1);

    final String sql2 = "select  * from \"employee\" where  \"hire_date\" + "
        + "INTERVAL '1 2:34:56.78' DAY TO SECOND > TIMESTAMP '2005-10-17 00:00:00' ";
    sql(sql2).withBigQuery().throws_("For input string: \"56.78\"");
  }

  @Test public void testFloorMysqlWeek() {
    String query = "SELECT floor(\"hire_date\" TO WEEK) FROM \"employee\"";
    String expected = "SELECT STR_TO_DATE(DATE_FORMAT(`hire_date` , '%x%v-1'), '%x%v-%w')\n"
        + "FROM `foodmart`.`employee`";
    sql(query)
        .withMysql()
        .ok(expected);
  }

  @Test void testFloorMonth() {
    final String query = "SELECT floor(\"hire_date\" TO MONTH) FROM \"employee\"";
    final String expectedClickHouse = "SELECT toStartOfMonth(`hire_date`)\n"
        + "FROM `foodmart`.`employee`";
    final String expectedMssql = "SELECT CONVERT(DATETIME, CONVERT(VARCHAR(7), [hire_date] , "
        + "126)+'-01')\n"
        + "FROM [foodmart].[employee]";
    final String expectedMysql = "SELECT DATE_FORMAT(`hire_date`, '%Y-%m-01')\n"
        + "FROM `foodmart`.`employee`";
    sql(query)
        .withClickHouse()
        .ok(expectedClickHouse)
        .withMssql()
        .ok(expectedMssql)
        .withMysql()
        .ok(expectedMysql);
  }

  @Test void testFloorMysqlHour() {
    String query = "SELECT floor(\"hire_date\" TO HOUR) FROM \"employee\"";
    String expected = "SELECT DATE_FORMAT(`hire_date`, '%Y-%m-%d %H:00:00')\n"
        + "FROM `foodmart`.`employee`";
    sql(query)
        .withMysql()
        .ok(expected);
  }

  @Test void testFloorMysqlMinute() {
    String query = "SELECT floor(\"hire_date\" TO MINUTE) FROM \"employee\"";
    String expected = "SELECT DATE_FORMAT(`hire_date`, '%Y-%m-%d %H:%i:00')\n"
        + "FROM `foodmart`.`employee`";
    sql(query)
        .withMysql()
        .ok(expected);
  }

  @Test void testFloorMysqlSecond() {
    String query = "SELECT floor(\"hire_date\" TO SECOND) FROM \"employee\"";
    String expected = "SELECT DATE_FORMAT(`hire_date`, '%Y-%m-%d %H:%i:%s')\n"
        + "FROM `foodmart`.`employee`";
    sql(query)
        .withMysql()
        .ok(expected);
  }

  /** Test case for
   * <a href="https://issues.apache.org/jira/browse/CALCITE-1826">[CALCITE-1826]
   * JDBC dialect-specific FLOOR fails when in GROUP BY</a>. */
  @Test void testFloorWithGroupBy() {
    final String query = "SELECT floor(\"hire_date\" TO MINUTE)\n"
        + "FROM \"employee\"\n"
        + "GROUP BY floor(\"hire_date\" TO MINUTE)";
    final String expected = "SELECT TRUNC(hire_date, 'MI')\n"
        + "FROM foodmart.employee\n"
        + "GROUP BY TRUNC(hire_date, 'MI')";
    final String expectedClickHouse = "SELECT toStartOfMinute(`hire_date`)\n"
        + "FROM `foodmart`.`employee`\n"
        + "GROUP BY toStartOfMinute(`hire_date`)";
    final String expectedOracle = "SELECT TRUNC(\"hire_date\", 'MINUTE')\n"
        + "FROM \"foodmart\".\"employee\"\n"
        + "GROUP BY TRUNC(\"hire_date\", 'MINUTE')";
    final String expectedPostgresql = "SELECT DATE_TRUNC('MINUTE', \"hire_date\")\n"
        + "FROM \"foodmart\".\"employee\"\n"
        + "GROUP BY DATE_TRUNC('MINUTE', \"hire_date\")";
    final String expectedMysql = "SELECT"
        + " DATE_FORMAT(`hire_date`, '%Y-%m-%d %H:%i:00')\n"
        + "FROM `foodmart`.`employee`\n"
        + "GROUP BY DATE_FORMAT(`hire_date`, '%Y-%m-%d %H:%i:00')";
    sql(query)
        .withHsqldb()
        .ok(expected)
        .withClickHouse()
        .ok(expectedClickHouse)
        .withOracle()
        .ok(expectedOracle)
        .withPostgresql()
        .ok(expectedPostgresql)
        .withMysql()
        .ok(expectedMysql);
  }

  @Test void testSubstring() {
    final String query = "select substring(\"brand_name\" from 2) "
        + "from \"product\"\n";
    final String expectedClickHouse = "SELECT substring(`brand_name`, 2)\n"
        + "FROM `foodmart`.`product`";
    final String expectedOracle = "SELECT SUBSTR(\"brand_name\", 2)\n"
        + "FROM \"foodmart\".\"product\"";
    final String expectedPostgresql = "SELECT SUBSTRING(\"brand_name\" FROM 2)\n"
        + "FROM \"foodmart\".\"product\"";
    final String expectedPresto = "SELECT SUBSTR(\"brand_name\", 2)\n"
        + "FROM \"foodmart\".\"product\"";
    final String expectedSnowflake = "SELECT SUBSTR(\"brand_name\", 2)\n"
            + "FROM \"foodmart\".\"product\"";
    final String expectedRedshift = expectedPostgresql;
    final String expectedMysql = "SELECT SUBSTRING(`brand_name` FROM 2)\n"
        + "FROM `foodmart`.`product`";
    final String expectedHive = "SELECT SUBSTRING(brand_name, 2)\n"
        + "FROM foodmart.product";
    final String expectedSpark = "SELECT SUBSTRING(brand_name, 2)\n"
        + "FROM foodmart.product";
    final String expectedBiqQuery = "SELECT SUBSTR(brand_name, 2)\n"
        + "FROM foodmart.product";
    sql(query)
        .withClickHouse()
        .ok(expectedClickHouse)
        .withOracle()
        .ok(expectedOracle)
        .withPostgresql()
        .ok(expectedPostgresql)
        .withPresto()
        .ok(expectedPresto)
        .withSnowflake()
        .ok(expectedSnowflake)
        .withRedshift()
        .ok(expectedRedshift)
        .withMysql()
        .ok(expectedMysql)
        .withMssql()
        // mssql does not support this syntax and so should fail
        .throws_("MSSQL SUBSTRING requires FROM and FOR arguments")
        .withHive()
        .ok(expectedHive)
        .withSpark()
        .ok(expectedSpark)
        .withBigQuery()
        .ok(expectedBiqQuery);
  }

  @Test void testSubstringWithFor() {
    final String query = "select substring(\"brand_name\" from 2 for 3) "
        + "from \"product\"\n";
    final String expectedClickHouse = "SELECT substring(`brand_name`, 2, 3)\n"
        + "FROM `foodmart`.`product`";
    final String expectedOracle = "SELECT SUBSTR(\"brand_name\", 2, 3)\n"
        + "FROM \"foodmart\".\"product\"";
    final String expectedPostgresql = "SELECT SUBSTRING(\"brand_name\" FROM 2 FOR 3)\n"
        + "FROM \"foodmart\".\"product\"";
    final String expectedPresto = "SELECT SUBSTR(\"brand_name\", 2, 3)\n"
        + "FROM \"foodmart\".\"product\"";
    final String expectedSnowflake = "SELECT SUBSTR(\"brand_name\", 2, 3)\n"
            + "FROM \"foodmart\".\"product\"";
    final String expectedRedshift = expectedPostgresql;
    final String expectedMysql = "SELECT SUBSTRING(`brand_name` FROM 2 FOR 3)\n"
        + "FROM `foodmart`.`product`";
    final String expectedMssql = "SELECT SUBSTRING([brand_name], 2, 3)\n"
        + "FROM [foodmart].[product]";
    final String expectedHive = "SELECT SUBSTRING(brand_name, 2, 3)\n"
        + "FROM foodmart.product";
    final String expectedSpark = "SELECT SUBSTRING(brand_name, 2, 3)\n"
        + "FROM foodmart.product";
    sql(query)
        .withClickHouse()
        .ok(expectedClickHouse)
        .withOracle()
        .ok(expectedOracle)
        .withPostgresql()
        .ok(expectedPostgresql)
        .withPresto()
        .ok(expectedPresto)
        .withSnowflake()
        .ok(expectedSnowflake)
        .withRedshift()
        .ok(expectedRedshift)
        .withMysql()
        .ok(expectedMysql)
        .withMssql()
        .ok(expectedMssql)
        .withSpark()
        .ok(expectedSpark)
        .withHive()
        .ok(expectedHive);
  }

  /** Test case for
   * <a href="https://issues.apache.org/jira/browse/CALCITE-1849">[CALCITE-1849]
   * Support sub-queries (RexSubQuery) in RelToSqlConverter</a>. */
  @Test void testExistsWithExpand() {
    String query = "select \"product_name\" from \"product\" a "
        + "where exists (select count(*) "
        + "from \"sales_fact_1997\"b "
        + "where b.\"product_id\" = a.\"product_id\")";
    String expected = "SELECT \"product_name\"\n"
        + "FROM \"foodmart\".\"product\"\n"
        + "WHERE EXISTS (SELECT COUNT(*)\n"
        + "FROM \"foodmart\".\"sales_fact_1997\"\n"
        + "WHERE \"product_id\" = \"product\".\"product_id\")";
    sql(query).withConfig(c -> c.withExpand(false)).ok(expected);
  }

  @Test void testNotExistsWithExpand() {
    String query = "select \"product_name\" from \"product\" a "
        + "where not exists (select count(*) "
        + "from \"sales_fact_1997\"b "
        + "where b.\"product_id\" = a.\"product_id\")";
    String expected = "SELECT \"product_name\"\n"
        + "FROM \"foodmart\".\"product\"\n"
        + "WHERE NOT EXISTS (SELECT COUNT(*)\n"
        + "FROM \"foodmart\".\"sales_fact_1997\"\n"
        + "WHERE \"product_id\" = \"product\".\"product_id\")";
    sql(query).withConfig(c -> c.withExpand(false)).ok(expected);
  }

  @Test void testSubQueryInWithExpand() {
    String query = "select \"product_name\" from \"product\" a "
        + "where \"product_id\" in (select \"product_id\" "
        + "from \"sales_fact_1997\"b "
        + "where b.\"product_id\" = a.\"product_id\")";
    String expected = "SELECT \"product_name\"\n"
        + "FROM \"foodmart\".\"product\"\n"
        + "WHERE \"product_id\" IN (SELECT \"product_id\"\n"
        + "FROM \"foodmart\".\"sales_fact_1997\"\n"
        + "WHERE \"product_id\" = \"product\".\"product_id\")";
    sql(query).withConfig(c -> c.withExpand(false)).ok(expected);
  }

  @Test void testSubQueryInWithExpand2() {
    String query = "select \"product_name\" from \"product\" a "
        + "where \"product_id\" in (1, 2)";
    String expected = "SELECT \"product_name\"\n"
        + "FROM \"foodmart\".\"product\"\n"
        + "WHERE \"product_id\" = 1 OR \"product_id\" = 2";
    sql(query).withConfig(c -> c.withExpand(false)).ok(expected);
  }

  @Test void testSubQueryNotInWithExpand() {
    String query = "select \"product_name\" from \"product\" a "
        + "where \"product_id\" not in (select \"product_id\" "
        + "from \"sales_fact_1997\"b "
        + "where b.\"product_id\" = a.\"product_id\")";
    String expected = "SELECT \"product_name\"\n"
        + "FROM \"foodmart\".\"product\"\n"
        + "WHERE \"product_id\" NOT IN (SELECT \"product_id\"\n"
        + "FROM \"foodmart\".\"sales_fact_1997\"\n"
        + "WHERE \"product_id\" = \"product\".\"product_id\")";
    sql(query).withConfig(c -> c.withExpand(false)).ok(expected);
  }

  @Test void testLike() {
    String query = "select \"product_name\" from \"product\" a "
        + "where \"product_name\" like 'abc'";
    String expected = "SELECT \"product_name\"\n"
        + "FROM \"foodmart\".\"product\"\n"
        + "WHERE \"product_name\" LIKE 'abc'";
    sql(query).ok(expected);
  }

  @Test void testNotLike() {
    String query = "select \"product_name\" from \"product\" a "
        + "where \"product_name\" not like 'abc'";
    String expected = "SELECT \"product_name\"\n"
        + "FROM \"foodmart\".\"product\"\n"
        + "WHERE \"product_name\" NOT LIKE 'abc'";
    sql(query).ok(expected);
  }

  @Test void testMatchRecognizePatternExpression() {
    String sql = "select *\n"
        + "  from \"product\" match_recognize\n"
        + "  (\n"
        + "    partition by \"product_class_id\", \"brand_name\"\n"
        + "    order by \"product_class_id\" asc, \"brand_name\" desc\n"
        + "    pattern (strt down+ up+)\n"
        + "    define\n"
        + "      down as down.\"net_weight\" < PREV(down.\"net_weight\"),\n"
        + "      up as up.\"net_weight\" > prev(up.\"net_weight\")\n"
        + "  ) mr";
    String expected = "SELECT *\n"
        + "FROM (SELECT *\n"
        + "FROM \"foodmart\".\"product\") MATCH_RECOGNIZE(\n"
        + "PARTITION BY \"product_class_id\", \"brand_name\"\n"
        + "ORDER BY \"product_class_id\", \"brand_name\" DESC\n"
        + "ONE ROW PER MATCH\n"
        + "AFTER MATCH SKIP TO NEXT ROW\n"
        + "PATTERN (\"STRT\" \"DOWN\" + \"UP\" +)\n"
        + "DEFINE "
        + "\"DOWN\" AS PREV(\"DOWN\".\"net_weight\", 0) < "
        + "PREV(\"DOWN\".\"net_weight\", 1), "
        + "\"UP\" AS PREV(\"UP\".\"net_weight\", 0) > "
        + "PREV(\"UP\".\"net_weight\", 1))";
    sql(sql).ok(expected);
  }

  @Test void testMatchRecognizePatternExpression2() {
    final String sql = "select *\n"
        + "  from \"product\" match_recognize\n"
        + "  (\n"
        + "    pattern (strt down+ up+$)\n"
        + "    define\n"
        + "      down as down.\"net_weight\" < PREV(down.\"net_weight\"),\n"
        + "      up as up.\"net_weight\" > prev(up.\"net_weight\")\n"
        + "  ) mr";
    final String expected = "SELECT *\n"
        + "FROM (SELECT *\n"
        + "FROM \"foodmart\".\"product\") MATCH_RECOGNIZE(\n"
        + "ONE ROW PER MATCH\n"
        + "AFTER MATCH SKIP TO NEXT ROW\n"
        + "PATTERN (\"STRT\" \"DOWN\" + \"UP\" + $)\n"
        + "DEFINE "
        + "\"DOWN\" AS PREV(\"DOWN\".\"net_weight\", 0) < "
        + "PREV(\"DOWN\".\"net_weight\", 1), "
        + "\"UP\" AS PREV(\"UP\".\"net_weight\", 0) > "
        + "PREV(\"UP\".\"net_weight\", 1))";
    sql(sql).ok(expected);
  }

  @Test void testMatchRecognizePatternExpression3() {
    final String sql = "select *\n"
        + "  from \"product\" match_recognize\n"
        + "  (\n"
        + "    pattern (^strt down+ up+)\n"
        + "    define\n"
        + "      down as down.\"net_weight\" < PREV(down.\"net_weight\"),\n"
        + "      up as up.\"net_weight\" > prev(up.\"net_weight\")\n"
        + "  ) mr";
    final String expected = "SELECT *\n"
        + "FROM (SELECT *\n"
        + "FROM \"foodmart\".\"product\") MATCH_RECOGNIZE(\n"
        + "ONE ROW PER MATCH\n"
        + "AFTER MATCH SKIP TO NEXT ROW\n"
        + "PATTERN (^ \"STRT\" \"DOWN\" + \"UP\" +)\n"
        + "DEFINE "
        + "\"DOWN\" AS PREV(\"DOWN\".\"net_weight\", 0) < "
        + "PREV(\"DOWN\".\"net_weight\", 1), "
        + "\"UP\" AS PREV(\"UP\".\"net_weight\", 0) > "
        + "PREV(\"UP\".\"net_weight\", 1))";
    sql(sql).ok(expected);
  }

  @Test void testMatchRecognizePatternExpression4() {
    final String sql = "select *\n"
        + "  from \"product\" match_recognize\n"
        + "  (\n"
        + "    pattern (^strt down+ up+$)\n"
        + "    define\n"
        + "      down as down.\"net_weight\" < PREV(down.\"net_weight\"),\n"
        + "      up as up.\"net_weight\" > prev(up.\"net_weight\")\n"
        + "  ) mr";
    final String expected = "SELECT *\n"
        + "FROM (SELECT *\n"
        + "FROM \"foodmart\".\"product\") MATCH_RECOGNIZE(\n"
        + "ONE ROW PER MATCH\n"
        + "AFTER MATCH SKIP TO NEXT ROW\n"
        + "PATTERN (^ \"STRT\" \"DOWN\" + \"UP\" + $)\n"
        + "DEFINE "
        + "\"DOWN\" AS PREV(\"DOWN\".\"net_weight\", 0) < "
        + "PREV(\"DOWN\".\"net_weight\", 1), "
        + "\"UP\" AS PREV(\"UP\".\"net_weight\", 0) > "
        + "PREV(\"UP\".\"net_weight\", 1))";
    sql(sql).ok(expected);
  }

  @Test void testMatchRecognizePatternExpression5() {
    final String sql = "select *\n"
        + "  from \"product\" match_recognize\n"
        + "  (\n"
        + "    pattern (strt down* up?)\n"
        + "    define\n"
        + "      down as down.\"net_weight\" < PREV(down.\"net_weight\"),\n"
        + "      up as up.\"net_weight\" > prev(up.\"net_weight\")\n"
        + "  ) mr";
    final String expected = "SELECT *\n"
        + "FROM (SELECT *\n"
        + "FROM \"foodmart\".\"product\") MATCH_RECOGNIZE(\n"
        + "ONE ROW PER MATCH\n"
        + "AFTER MATCH SKIP TO NEXT ROW\n"
        + "PATTERN (\"STRT\" \"DOWN\" * \"UP\" ?)\n"
        + "DEFINE "
        + "\"DOWN\" AS PREV(\"DOWN\".\"net_weight\", 0) < "
        + "PREV(\"DOWN\".\"net_weight\", 1), "
        + "\"UP\" AS PREV(\"UP\".\"net_weight\", 0) > "
        + "PREV(\"UP\".\"net_weight\", 1))";
    sql(sql).ok(expected);
  }

  @Test void testMatchRecognizePatternExpression6() {
    final String sql = "select *\n"
        + "  from \"product\" match_recognize\n"
        + "  (\n"
        + "    pattern (strt {-down-} up?)\n"
        + "    define\n"
        + "      down as down.\"net_weight\" < PREV(down.\"net_weight\"),\n"
        + "      up as up.\"net_weight\" > prev(up.\"net_weight\")\n"
        + "  ) mr";
    final String expected = "SELECT *\n"
        + "FROM (SELECT *\n"
        + "FROM \"foodmart\".\"product\") MATCH_RECOGNIZE(\n"
        + "ONE ROW PER MATCH\n"
        + "AFTER MATCH SKIP TO NEXT ROW\n"
        + "PATTERN (\"STRT\" {- \"DOWN\" -} \"UP\" ?)\n"
        + "DEFINE "
        + "\"DOWN\" AS PREV(\"DOWN\".\"net_weight\", 0) < "
        + "PREV(\"DOWN\".\"net_weight\", 1), "
        + "\"UP\" AS PREV(\"UP\".\"net_weight\", 0) > "
        + "PREV(\"UP\".\"net_weight\", 1))";
    sql(sql).ok(expected);
  }

  @Test void testMatchRecognizePatternExpression7() {
    final String sql = "select *\n"
        + "  from \"product\" match_recognize\n"
        + "  (\n"
        + "    pattern (strt down{2} up{3,})\n"
        + "    define\n"
        + "      down as down.\"net_weight\" < PREV(down.\"net_weight\"),\n"
        + "      up as up.\"net_weight\" > prev(up.\"net_weight\")\n"
        + "  ) mr";
    final String expected = "SELECT *\n"
        + "FROM (SELECT *\n"
        + "FROM \"foodmart\".\"product\") MATCH_RECOGNIZE(\n"
        + "ONE ROW PER MATCH\n"
        + "AFTER MATCH SKIP TO NEXT ROW\n"
        + "PATTERN (\"STRT\" \"DOWN\" { 2 } \"UP\" { 3, })\n"
        + "DEFINE "
        + "\"DOWN\" AS PREV(\"DOWN\".\"net_weight\", 0) < "
        + "PREV(\"DOWN\".\"net_weight\", 1), "
        + "\"UP\" AS PREV(\"UP\".\"net_weight\", 0) > "
        + "PREV(\"UP\".\"net_weight\", 1))";
    sql(sql).ok(expected);
  }

  @Test void testMatchRecognizePatternExpression8() {
    final String sql = "select *\n"
        + "  from \"product\" match_recognize\n"
        + "  (\n"
        + "    pattern (strt down{,2} up{3,5})\n"
        + "    define\n"
        + "      down as down.\"net_weight\" < PREV(down.\"net_weight\"),\n"
        + "      up as up.\"net_weight\" > prev(up.\"net_weight\")\n"
        + "  ) mr";
    final String expected = "SELECT *\n"
        + "FROM (SELECT *\n"
        + "FROM \"foodmart\".\"product\") MATCH_RECOGNIZE(\n"
        + "ONE ROW PER MATCH\n"
        + "AFTER MATCH SKIP TO NEXT ROW\n"
        + "PATTERN (\"STRT\" \"DOWN\" { , 2 } \"UP\" { 3, 5 })\n"
        + "DEFINE "
        + "\"DOWN\" AS PREV(\"DOWN\".\"net_weight\", 0) < "
        + "PREV(\"DOWN\".\"net_weight\", 1), "
        + "\"UP\" AS PREV(\"UP\".\"net_weight\", 0) > "
        + "PREV(\"UP\".\"net_weight\", 1))";
    sql(sql).ok(expected);
  }

  @Test void testMatchRecognizePatternExpression9() {
    final String sql = "select *\n"
        + "  from \"product\" match_recognize\n"
        + "  (\n"
        + "    pattern (strt {-down+-} {-up*-})\n"
        + "    define\n"
        + "      down as down.\"net_weight\" < PREV(down.\"net_weight\"),\n"
        + "      up as up.\"net_weight\" > prev(up.\"net_weight\")\n"
        + "  ) mr";
    final String expected = "SELECT *\n"
        + "FROM (SELECT *\n"
        + "FROM \"foodmart\".\"product\") MATCH_RECOGNIZE(\n"
        + "ONE ROW PER MATCH\n"
        + "AFTER MATCH SKIP TO NEXT ROW\n"
        + "PATTERN (\"STRT\" {- \"DOWN\" + -} {- \"UP\" * -})\n"
        + "DEFINE "
        + "\"DOWN\" AS PREV(\"DOWN\".\"net_weight\", 0) < "
        + "PREV(\"DOWN\".\"net_weight\", 1), "
        + "\"UP\" AS PREV(\"UP\".\"net_weight\", 0) > "
        + "PREV(\"UP\".\"net_weight\", 1))";
    sql(sql).ok(expected);
  }

  @Test void testMatchRecognizePatternExpression10() {
    final String sql = "select *\n"
        + "  from \"product\" match_recognize\n"
        + "  (\n"
        + "    pattern (A B C | A C B | B A C | B C A | C A B | C B A)\n"
        + "    define\n"
        + "      A as A.\"net_weight\" < PREV(A.\"net_weight\"),\n"
        + "      B as B.\"net_weight\" > PREV(B.\"net_weight\"),\n"
        + "      C as C.\"net_weight\" < PREV(C.\"net_weight\")\n"
        + "  ) mr";
    final String expected = "SELECT *\n"
        + "FROM (SELECT *\n"
        + "FROM \"foodmart\".\"product\") MATCH_RECOGNIZE(\n"
        + "ONE ROW PER MATCH\n"
        + "AFTER MATCH SKIP TO NEXT ROW\n"
        + "PATTERN "
        + "(\"A\" \"B\" \"C\" | \"A\" \"C\" \"B\" | \"B\" \"A\" \"C\" "
        + "| \"B\" \"C\" \"A\" | \"C\" \"A\" \"B\" | \"C\" \"B\" \"A\")\n"
        + "DEFINE "
        + "\"A\" AS PREV(\"A\".\"net_weight\", 0) < PREV(\"A\".\"net_weight\", 1), "
        + "\"B\" AS PREV(\"B\".\"net_weight\", 0) > PREV(\"B\".\"net_weight\", 1), "
        + "\"C\" AS PREV(\"C\".\"net_weight\", 0) < PREV(\"C\".\"net_weight\", 1))";
    sql(sql).ok(expected);
  }

  @Test void testMatchRecognizePatternExpression11() {
    final String sql = "select *\n"
        + "  from (select * from \"product\") match_recognize\n"
        + "  (\n"
        + "    pattern (strt down+ up+)\n"
        + "    define\n"
        + "      down as down.\"net_weight\" < PREV(down.\"net_weight\"),\n"
        + "      up as up.\"net_weight\" > prev(up.\"net_weight\")\n"
        + "  ) mr";
    final String expected = "SELECT *\n"
        + "FROM (SELECT *\n"
        + "FROM \"foodmart\".\"product\") MATCH_RECOGNIZE(\n"
        + "ONE ROW PER MATCH\n"
        + "AFTER MATCH SKIP TO NEXT ROW\n"
        + "PATTERN (\"STRT\" \"DOWN\" + \"UP\" +)\n"
        + "DEFINE "
        + "\"DOWN\" AS PREV(\"DOWN\".\"net_weight\", 0) < "
        + "PREV(\"DOWN\".\"net_weight\", 1), "
        + "\"UP\" AS PREV(\"UP\".\"net_weight\", 0) > "
        + "PREV(\"UP\".\"net_weight\", 1))";
    sql(sql).ok(expected);
  }

  @Test void testMatchRecognizePatternExpression12() {
    final String sql = "select *\n"
        + "  from \"product\" match_recognize\n"
        + "  (\n"
        + "    pattern (strt down+ up+)\n"
        + "    define\n"
        + "      down as down.\"net_weight\" < PREV(down.\"net_weight\"),\n"
        + "      up as up.\"net_weight\" > prev(up.\"net_weight\")\n"
        + "  ) mr order by MR.\"net_weight\"";
    final String expected = "SELECT *\n"
        + "FROM (SELECT *\n"
        + "FROM \"foodmart\".\"product\") MATCH_RECOGNIZE(\n"
        + "ONE ROW PER MATCH\n"
        + "AFTER MATCH SKIP TO NEXT ROW\n"
        + "PATTERN (\"STRT\" \"DOWN\" + \"UP\" +)\n"
        + "DEFINE "
        + "\"DOWN\" AS PREV(\"DOWN\".\"net_weight\", 0) < "
        + "PREV(\"DOWN\".\"net_weight\", 1), "
        + "\"UP\" AS PREV(\"UP\".\"net_weight\", 0) > "
        + "PREV(\"UP\".\"net_weight\", 1))\n"
        + "ORDER BY \"net_weight\"";
    sql(sql).ok(expected);
  }

  @Test void testMatchRecognizePatternExpression13() {
    final String sql = "select *\n"
        + "  from (\n"
        + "select *\n"
        + "from \"sales_fact_1997\" as s\n"
        + "join \"customer\" as c\n"
        + "  on s.\"customer_id\" = c.\"customer_id\"\n"
        + "join \"product\" as p\n"
        + "  on s.\"product_id\" = p.\"product_id\"\n"
        + "join \"product_class\" as pc\n"
        + "  on p.\"product_class_id\" = pc.\"product_class_id\"\n"
        + "where c.\"city\" = 'San Francisco'\n"
        + "and pc.\"product_department\" = 'Snacks'"
        + ") match_recognize\n"
        + "  (\n"
        + "    pattern (strt down+ up+)\n"
        + "    define\n"
        + "      down as down.\"net_weight\" < PREV(down.\"net_weight\"),\n"
        + "      up as up.\"net_weight\" > prev(up.\"net_weight\")\n"
        + "  ) mr order by MR.\"net_weight\"";
    final String expected = "SELECT *\n"
        + "FROM (SELECT *\n"
        + "FROM \"foodmart\".\"sales_fact_1997\"\n"
        + "INNER JOIN \"foodmart\".\"customer\" "
        + "ON \"sales_fact_1997\".\"customer_id\" = \"customer\".\"customer_id\"\n"
        + "INNER JOIN \"foodmart\".\"product\" "
        + "ON \"sales_fact_1997\".\"product_id\" = \"product\".\"product_id\"\n"
        + "INNER JOIN \"foodmart\".\"product_class\" "
        + "ON \"product\".\"product_class_id\" = \"product_class\".\"product_class_id\"\n"
        + "WHERE \"customer\".\"city\" = 'San Francisco' "
        + "AND \"product_class\".\"product_department\" = 'Snacks') "
        + "MATCH_RECOGNIZE(\n"
        + "ONE ROW PER MATCH\n"
        + "AFTER MATCH SKIP TO NEXT ROW\n"
        + "PATTERN (\"STRT\" \"DOWN\" + \"UP\" +)\n"
        + "DEFINE "
        + "\"DOWN\" AS PREV(\"DOWN\".\"net_weight\", 0) < "
        + "PREV(\"DOWN\".\"net_weight\", 1), "
        + "\"UP\" AS PREV(\"UP\".\"net_weight\", 0) > "
        + "PREV(\"UP\".\"net_weight\", 1))\n"
        + "ORDER BY \"net_weight\"";
    sql(sql).ok(expected);
  }

  @Test void testMatchRecognizeDefineClause() {
    final String sql = "select *\n"
        + "  from \"product\" match_recognize\n"
        + "  (\n"
        + "    pattern (strt down+ up+)\n"
        + "    define\n"
        + "      down as down.\"net_weight\" < PREV(down.\"net_weight\"),\n"
        + "      up as up.\"net_weight\" > NEXT(up.\"net_weight\")\n"
        + "  ) mr";
    final String expected = "SELECT *\n"
        + "FROM (SELECT *\n"
        + "FROM \"foodmart\".\"product\") MATCH_RECOGNIZE(\n"
        + "ONE ROW PER MATCH\n"
        + "AFTER MATCH SKIP TO NEXT ROW\n"
        + "PATTERN (\"STRT\" \"DOWN\" + \"UP\" +)\n"
        + "DEFINE "
        + "\"DOWN\" AS PREV(\"DOWN\".\"net_weight\", 0) < "
        + "PREV(\"DOWN\".\"net_weight\", 1), "
        + "\"UP\" AS PREV(\"UP\".\"net_weight\", 0) > "
        + "NEXT(PREV(\"UP\".\"net_weight\", 0), 1))";
    sql(sql).ok(expected);
  }

  @Test void testMatchRecognizeDefineClause2() {
    final String sql = "select *\n"
        + "  from \"product\" match_recognize\n"
        + "  (\n"
        + "    pattern (strt down+ up+)\n"
        + "    define\n"
        + "      down as down.\"net_weight\" < FIRST(down.\"net_weight\"),\n"
        + "      up as up.\"net_weight\" > LAST(up.\"net_weight\")\n"
        + "  ) mr";
    final String expected = "SELECT *\n"
        + "FROM (SELECT *\n"
        + "FROM \"foodmart\".\"product\") MATCH_RECOGNIZE(\n"
        + "ONE ROW PER MATCH\n"
        + "AFTER MATCH SKIP TO NEXT ROW\n"
        + "PATTERN (\"STRT\" \"DOWN\" + \"UP\" +)\n"
        + "DEFINE "
        + "\"DOWN\" AS PREV(\"DOWN\".\"net_weight\", 0) < "
        + "FIRST(\"DOWN\".\"net_weight\", 0), "
        + "\"UP\" AS PREV(\"UP\".\"net_weight\", 0) > "
        + "LAST(\"UP\".\"net_weight\", 0))";
    sql(sql).ok(expected);
  }

  @Test void testMatchRecognizeDefineClause3() {
    final String sql = "select *\n"
        + "  from \"product\" match_recognize\n"
        + "  (\n"
        + "    pattern (strt down+ up+)\n"
        + "    define\n"
        + "      down as down.\"net_weight\" < PREV(down.\"net_weight\",1),\n"
        + "      up as up.\"net_weight\" > LAST(up.\"net_weight\" + up.\"gross_weight\")\n"
        + "  ) mr";
    final String expected = "SELECT *\n"
        + "FROM (SELECT *\n"
        + "FROM \"foodmart\".\"product\") MATCH_RECOGNIZE(\n"
        + "ONE ROW PER MATCH\n"
        + "AFTER MATCH SKIP TO NEXT ROW\n"
        + "PATTERN (\"STRT\" \"DOWN\" + \"UP\" +)\n"
        + "DEFINE "
        + "\"DOWN\" AS PREV(\"DOWN\".\"net_weight\", 0) < "
        + "PREV(\"DOWN\".\"net_weight\", 1), "
        + "\"UP\" AS PREV(\"UP\".\"net_weight\", 0) > "
        + "LAST(\"UP\".\"net_weight\", 0) + LAST(\"UP\".\"gross_weight\", 0))";
    sql(sql).ok(expected);
  }

  @Test void testMatchRecognizeDefineClause4() {
    final String sql = "select *\n"
        + "  from \"product\" match_recognize\n"
        + "  (\n"
        + "    pattern (strt down+ up+)\n"
        + "    define\n"
        + "      down as down.\"net_weight\" < PREV(down.\"net_weight\",1),\n"
        + "      up as up.\"net_weight\" > "
        + "PREV(LAST(up.\"net_weight\" + up.\"gross_weight\"),3)\n"
        + "  ) mr";
    final String expected = "SELECT *\n"
        + "FROM (SELECT *\n"
        + "FROM \"foodmart\".\"product\") MATCH_RECOGNIZE(\n"
        + "ONE ROW PER MATCH\n"
        + "AFTER MATCH SKIP TO NEXT ROW\n"
        + "PATTERN (\"STRT\" \"DOWN\" + \"UP\" +)\n"
        + "DEFINE "
        + "\"DOWN\" AS PREV(\"DOWN\".\"net_weight\", 0) < "
        + "PREV(\"DOWN\".\"net_weight\", 1), "
        + "\"UP\" AS PREV(\"UP\".\"net_weight\", 0) > "
        + "PREV(LAST(\"UP\".\"net_weight\", 0) + "
        + "LAST(\"UP\".\"gross_weight\", 0), 3))";
    sql(sql).ok(expected);
  }

  @Test void testMatchRecognizeMeasures1() {
    final String sql = "select *\n"
        + "  from \"product\" match_recognize\n"
        + "  (\n"
        + "   measures MATCH_NUMBER() as match_num, "
        + "   CLASSIFIER() as var_match, "
        + "   STRT.\"net_weight\" as start_nw,"
        + "   LAST(DOWN.\"net_weight\") as bottom_nw,"
        + "   LAST(up.\"net_weight\") as end_nw"
        + "    pattern (strt down+ up+)\n"
        + "    define\n"
        + "      down as down.\"net_weight\" < PREV(down.\"net_weight\"),\n"
        + "      up as up.\"net_weight\" > prev(up.\"net_weight\")\n"
        + "  ) mr";

    final String expected = "SELECT *\n"
        + "FROM (SELECT *\n"
        + "FROM \"foodmart\".\"product\") "
        + "MATCH_RECOGNIZE(\n"
        + "MEASURES "
        + "FINAL MATCH_NUMBER () AS \"MATCH_NUM\", "
        + "FINAL CLASSIFIER() AS \"VAR_MATCH\", "
        + "FINAL \"STRT\".\"net_weight\" AS \"START_NW\", "
        + "FINAL LAST(\"DOWN\".\"net_weight\", 0) AS \"BOTTOM_NW\", "
        + "FINAL LAST(\"UP\".\"net_weight\", 0) AS \"END_NW\"\n"
        + "ONE ROW PER MATCH\n"
        + "AFTER MATCH SKIP TO NEXT ROW\n"
        + "PATTERN (\"STRT\" \"DOWN\" + \"UP\" +)\n"
        + "DEFINE "
        + "\"DOWN\" AS PREV(\"DOWN\".\"net_weight\", 0) < "
        + "PREV(\"DOWN\".\"net_weight\", 1), "
        + "\"UP\" AS PREV(\"UP\".\"net_weight\", 0) > "
        + "PREV(\"UP\".\"net_weight\", 1))";
    sql(sql).ok(expected);
  }

  @Test void testMatchRecognizeMeasures2() {
    final String sql = "select *\n"
        + "  from \"product\" match_recognize\n"
        + "  (\n"
        + "   measures STRT.\"net_weight\" as start_nw,"
        + "   FINAL LAST(DOWN.\"net_weight\") as bottom_nw,"
        + "   LAST(up.\"net_weight\") as end_nw"
        + "    pattern (strt down+ up+)\n"
        + "    define\n"
        + "      down as down.\"net_weight\" < PREV(down.\"net_weight\"),\n"
        + "      up as up.\"net_weight\" > prev(up.\"net_weight\")\n"
        + "  ) mr";

    final String expected = "SELECT *\n"
        + "FROM (SELECT *\n"
        + "FROM \"foodmart\".\"product\") "
        + "MATCH_RECOGNIZE(\n"
        + "MEASURES "
        + "FINAL \"STRT\".\"net_weight\" AS \"START_NW\", "
        + "FINAL LAST(\"DOWN\".\"net_weight\", 0) AS \"BOTTOM_NW\", "
        + "FINAL LAST(\"UP\".\"net_weight\", 0) AS \"END_NW\"\n"
        + "ONE ROW PER MATCH\n"
        + "AFTER MATCH SKIP TO NEXT ROW\n"
        + "PATTERN (\"STRT\" \"DOWN\" + \"UP\" +)\n"
        + "DEFINE "
        + "\"DOWN\" AS PREV(\"DOWN\".\"net_weight\", 0) < "
        + "PREV(\"DOWN\".\"net_weight\", 1), "
        + "\"UP\" AS PREV(\"UP\".\"net_weight\", 0) > "
        + "PREV(\"UP\".\"net_weight\", 1))";
    sql(sql).ok(expected);
  }

  @Test void testMatchRecognizeMeasures3() {
    final String sql = "select *\n"
        + "  from \"product\" match_recognize\n"
        + "  (\n"
        + "   measures STRT.\"net_weight\" as start_nw,"
        + "   RUNNING LAST(DOWN.\"net_weight\") as bottom_nw,"
        + "   LAST(up.\"net_weight\") as end_nw"
        + "    pattern (strt down+ up+)\n"
        + "    define\n"
        + "      down as down.\"net_weight\" < PREV(down.\"net_weight\"),\n"
        + "      up as up.\"net_weight\" > prev(up.\"net_weight\")\n"
        + "  ) mr";

    final String expected = "SELECT *\n"
        + "FROM (SELECT *\n"
        + "FROM \"foodmart\".\"product\") "
        + "MATCH_RECOGNIZE(\n"
        + "MEASURES "
        + "FINAL \"STRT\".\"net_weight\" AS \"START_NW\", "
        + "FINAL (RUNNING LAST(\"DOWN\".\"net_weight\", 0)) AS \"BOTTOM_NW\", "
        + "FINAL LAST(\"UP\".\"net_weight\", 0) AS \"END_NW\"\n"
        + "ONE ROW PER MATCH\n"
        + "AFTER MATCH SKIP TO NEXT ROW\n"
        + "PATTERN (\"STRT\" \"DOWN\" + \"UP\" +)\n"
        + "DEFINE "
        + "\"DOWN\" AS PREV(\"DOWN\".\"net_weight\", 0) < "
        + "PREV(\"DOWN\".\"net_weight\", 1), "
        + "\"UP\" AS PREV(\"UP\".\"net_weight\", 0) > "
        + "PREV(\"UP\".\"net_weight\", 1))";
    sql(sql).ok(expected);
  }

  @Test void testMatchRecognizeMeasures4() {
    final String sql = "select *\n"
        + "  from \"product\" match_recognize\n"
        + "  (\n"
        + "   measures STRT.\"net_weight\" as start_nw,"
        + "   FINAL COUNT(up.\"net_weight\") as up_cnt,"
        + "   FINAL COUNT(\"net_weight\") as down_cnt,"
        + "   RUNNING COUNT(\"net_weight\") as running_cnt"
        + "    pattern (strt down+ up+)\n"
        + "    define\n"
        + "      down as down.\"net_weight\" < PREV(down.\"net_weight\"),\n"
        + "      up as up.\"net_weight\" > prev(up.\"net_weight\")\n"
        + "  ) mr";
    final String expected = "SELECT *\n"
        + "FROM (SELECT *\n"
        + "FROM \"foodmart\".\"product\") "
        + "MATCH_RECOGNIZE(\n"
        + "MEASURES "
        + "FINAL \"STRT\".\"net_weight\" AS \"START_NW\", "
        + "FINAL COUNT(\"UP\".\"net_weight\") AS \"UP_CNT\", "
        + "FINAL COUNT(\"*\".\"net_weight\") AS \"DOWN_CNT\", "
        + "FINAL (RUNNING COUNT(\"*\".\"net_weight\")) AS \"RUNNING_CNT\"\n"
        + "ONE ROW PER MATCH\n"
        + "AFTER MATCH SKIP TO NEXT ROW\n"
        + "PATTERN (\"STRT\" \"DOWN\" + \"UP\" +)\n"
        + "DEFINE "
        + "\"DOWN\" AS PREV(\"DOWN\".\"net_weight\", 0) < "
        + "PREV(\"DOWN\".\"net_weight\", 1), "
        + "\"UP\" AS PREV(\"UP\".\"net_weight\", 0) > "
        + "PREV(\"UP\".\"net_weight\", 1))";
    sql(sql).ok(expected);
  }

  @Test void testMatchRecognizeMeasures5() {
    final String sql = "select *\n"
        + "  from \"product\" match_recognize\n"
        + "  (\n"
        + "   measures "
        + "   FIRST(STRT.\"net_weight\") as start_nw,"
        + "   LAST(UP.\"net_weight\") as up_cnt,"
        + "   AVG(DOWN.\"net_weight\") as down_cnt"
        + "    pattern (strt down+ up+)\n"
        + "    define\n"
        + "      down as down.\"net_weight\" < PREV(down.\"net_weight\"),\n"
        + "      up as up.\"net_weight\" > prev(up.\"net_weight\")\n"
        + "  ) mr";

    final String expected = "SELECT *\n"
        + "FROM (SELECT *\n"
        + "FROM \"foodmart\".\"product\") "
        + "MATCH_RECOGNIZE(\n"
        + "MEASURES "
        + "FINAL FIRST(\"STRT\".\"net_weight\", 0) AS \"START_NW\", "
        + "FINAL LAST(\"UP\".\"net_weight\", 0) AS \"UP_CNT\", "
        + "FINAL (SUM(\"DOWN\".\"net_weight\") / "
        + "COUNT(\"DOWN\".\"net_weight\")) AS \"DOWN_CNT\"\n"
        + "ONE ROW PER MATCH\n"
        + "AFTER MATCH SKIP TO NEXT ROW\n"
        + "PATTERN (\"STRT\" \"DOWN\" + \"UP\" +)\n"
        + "DEFINE "
        + "\"DOWN\" AS PREV(\"DOWN\".\"net_weight\", 0) < "
        + "PREV(\"DOWN\".\"net_weight\", 1), "
        + "\"UP\" AS PREV(\"UP\".\"net_weight\", 0) > "
        + "PREV(\"UP\".\"net_weight\", 1))";
    sql(sql).ok(expected);
  }

  @Test void testMatchRecognizeMeasures6() {
    final String sql = "select *\n"
        + "  from \"product\" match_recognize\n"
        + "  (\n"
        + "   measures "
        + "   FIRST(STRT.\"net_weight\") as start_nw,"
        + "   LAST(DOWN.\"net_weight\") as up_cnt,"
        + "   FINAL SUM(DOWN.\"net_weight\") as down_cnt"
        + "    pattern (strt down+ up+)\n"
        + "    define\n"
        + "      down as down.\"net_weight\" < PREV(down.\"net_weight\"),\n"
        + "      up as up.\"net_weight\" > prev(up.\"net_weight\")\n"
        + "  ) mr";

    final String expected = "SELECT *\n"
        + "FROM (SELECT *\n"
        + "FROM \"foodmart\".\"product\") MATCH_RECOGNIZE(\n"
        + "MEASURES "
        + "FINAL FIRST(\"STRT\".\"net_weight\", 0) AS \"START_NW\", "
        + "FINAL LAST(\"DOWN\".\"net_weight\", 0) AS \"UP_CNT\", "
        + "FINAL SUM(\"DOWN\".\"net_weight\") AS \"DOWN_CNT\"\n"
        + "ONE ROW PER MATCH\n"
        + "AFTER MATCH SKIP TO NEXT ROW\n"
        + "PATTERN "
        + "(\"STRT\" \"DOWN\" + \"UP\" +)\n"
        + "DEFINE "
        + "\"DOWN\" AS PREV(\"DOWN\".\"net_weight\", 0) < "
        + "PREV(\"DOWN\".\"net_weight\", 1), "
        + "\"UP\" AS PREV(\"UP\".\"net_weight\", 0) > "
        + "PREV(\"UP\".\"net_weight\", 1))";
    sql(sql).ok(expected);
  }

  @Test void testMatchRecognizeMeasures7() {
    final String sql = "select *\n"
        + "  from \"product\" match_recognize\n"
        + "  (\n"
        + "   measures "
        + "   FIRST(STRT.\"net_weight\") as start_nw,"
        + "   LAST(DOWN.\"net_weight\") as up_cnt,"
        + "   FINAL SUM(DOWN.\"net_weight\") as down_cnt"
        + "    pattern (strt down+ up+)\n"
        + "    define\n"
        + "      down as down.\"net_weight\" < PREV(down.\"net_weight\"),\n"
        + "      up as up.\"net_weight\" > prev(up.\"net_weight\")\n"
        + "  ) mr order by start_nw, up_cnt";

    final String expected = "SELECT *\n"
        + "FROM (SELECT *\n"
        + "FROM \"foodmart\".\"product\") MATCH_RECOGNIZE(\n"
        + "MEASURES "
        + "FINAL FIRST(\"STRT\".\"net_weight\", 0) AS \"START_NW\", "
        + "FINAL LAST(\"DOWN\".\"net_weight\", 0) AS \"UP_CNT\", "
        + "FINAL SUM(\"DOWN\".\"net_weight\") AS \"DOWN_CNT\"\n"
        + "ONE ROW PER MATCH\n"
        + "AFTER MATCH SKIP TO NEXT ROW\n"
        + "PATTERN "
        + "(\"STRT\" \"DOWN\" + \"UP\" +)\n"
        + "DEFINE "
        + "\"DOWN\" AS PREV(\"DOWN\".\"net_weight\", 0) < "
        + "PREV(\"DOWN\".\"net_weight\", 1), "
        + "\"UP\" AS PREV(\"UP\".\"net_weight\", 0) > "
        + "PREV(\"UP\".\"net_weight\", 1))\n"
        + "ORDER BY \"START_NW\", \"UP_CNT\"";
    sql(sql).ok(expected);
  }

  @Test void testMatchRecognizePatternSkip1() {
    final String sql = "select *\n"
        + "  from \"product\" match_recognize\n"
        + "  (\n"
        + "    after match skip to next row\n"
        + "    pattern (strt down+ up+)\n"
        + "    define\n"
        + "      down as down.\"net_weight\" < PREV(down.\"net_weight\"),\n"
        + "      up as up.\"net_weight\" > NEXT(up.\"net_weight\")\n"
        + "  ) mr";
    final String expected = "SELECT *\n"
        + "FROM (SELECT *\n"
        + "FROM \"foodmart\".\"product\") MATCH_RECOGNIZE(\n"
        + "ONE ROW PER MATCH\n"
        + "AFTER MATCH SKIP TO NEXT ROW\n"
        + "PATTERN (\"STRT\" \"DOWN\" + \"UP\" +)\n"
        + "DEFINE "
        + "\"DOWN\" AS PREV(\"DOWN\".\"net_weight\", 0) < "
        + "PREV(\"DOWN\".\"net_weight\", 1), "
        + "\"UP\" AS PREV(\"UP\".\"net_weight\", 0) > "
        + "NEXT(PREV(\"UP\".\"net_weight\", 0), 1))";
    sql(sql).ok(expected);
  }

  @Test void testMatchRecognizePatternSkip2() {
    final String sql = "select *\n"
        + "  from \"product\" match_recognize\n"
        + "  (\n"
        + "    after match skip past last row\n"
        + "    pattern (strt down+ up+)\n"
        + "    define\n"
        + "      down as down.\"net_weight\" < PREV(down.\"net_weight\"),\n"
        + "      up as up.\"net_weight\" > NEXT(up.\"net_weight\")\n"
        + "  ) mr";
    final String expected = "SELECT *\n"
        + "FROM (SELECT *\n"
        + "FROM \"foodmart\".\"product\") MATCH_RECOGNIZE(\n"
        + "ONE ROW PER MATCH\n"
        + "AFTER MATCH SKIP PAST LAST ROW\n"
        + "PATTERN (\"STRT\" \"DOWN\" + \"UP\" +)\n"
        + "DEFINE "
        + "\"DOWN\" AS PREV(\"DOWN\".\"net_weight\", 0) < "
        + "PREV(\"DOWN\".\"net_weight\", 1), "
        + "\"UP\" AS PREV(\"UP\".\"net_weight\", 0) > "
        + "NEXT(PREV(\"UP\".\"net_weight\", 0), 1))";
    sql(sql).ok(expected);
  }

  @Test void testMatchRecognizePatternSkip3() {
    final String sql = "select *\n"
        + "  from \"product\" match_recognize\n"
        + "  (\n"
        + "    after match skip to FIRST down\n"
        + "    pattern (strt down+ up+)\n"
        + "    define\n"
        + "      down as down.\"net_weight\" < PREV(down.\"net_weight\"),\n"
        + "      up as up.\"net_weight\" > NEXT(up.\"net_weight\")\n"
        + "  ) mr";
    final String expected = "SELECT *\n"
        + "FROM (SELECT *\n"
        + "FROM \"foodmart\".\"product\") MATCH_RECOGNIZE(\n"
        + "ONE ROW PER MATCH\n"
        + "AFTER MATCH SKIP TO FIRST \"DOWN\"\n"
        + "PATTERN (\"STRT\" \"DOWN\" + \"UP\" +)\n"
        + "DEFINE \"DOWN\" AS PREV(\"DOWN\".\"net_weight\", 0) < "
        + "PREV(\"DOWN\".\"net_weight\", 1), "
        + "\"UP\" AS PREV(\"UP\".\"net_weight\", 0) > "
        + "NEXT(PREV(\"UP\".\"net_weight\", 0), 1))";
    sql(sql).ok(expected);
  }

  @Test void testMatchRecognizePatternSkip4() {
    final String sql = "select *\n"
        + "  from \"product\" match_recognize\n"
        + "  (\n"
        + "    after match skip to last down\n"
        + "    pattern (strt down+ up+)\n"
        + "    define\n"
        + "      down as down.\"net_weight\" < PREV(down.\"net_weight\"),\n"
        + "      up as up.\"net_weight\" > NEXT(up.\"net_weight\")\n"
        + "  ) mr";
    final String expected = "SELECT *\n"
        + "FROM (SELECT *\n"
        + "FROM \"foodmart\".\"product\") MATCH_RECOGNIZE(\n"
        + "ONE ROW PER MATCH\n"
        + "AFTER MATCH SKIP TO LAST \"DOWN\"\n"
        + "PATTERN (\"STRT\" \"DOWN\" + \"UP\" +)\n"
        + "DEFINE "
        + "\"DOWN\" AS PREV(\"DOWN\".\"net_weight\", 0) < "
        + "PREV(\"DOWN\".\"net_weight\", 1), "
        + "\"UP\" AS PREV(\"UP\".\"net_weight\", 0) > "
        + "NEXT(PREV(\"UP\".\"net_weight\", 0), 1))";
    sql(sql).ok(expected);
  }

  @Test void testMatchRecognizePatternSkip5() {
    final String sql = "select *\n"
        + "  from \"product\" match_recognize\n"
        + "  (\n"
        + "    after match skip to down\n"
        + "    pattern (strt down+ up+)\n"
        + "    define\n"
        + "      down as down.\"net_weight\" < PREV(down.\"net_weight\"),\n"
        + "      up as up.\"net_weight\" > NEXT(up.\"net_weight\")\n"
        + "  ) mr";
    final String expected = "SELECT *\n"
        + "FROM (SELECT *\n"
        + "FROM \"foodmart\".\"product\") MATCH_RECOGNIZE(\n"
        + "ONE ROW PER MATCH\n"
        + "AFTER MATCH SKIP TO LAST \"DOWN\"\n"
        + "PATTERN (\"STRT\" \"DOWN\" + \"UP\" +)\n"
        + "DEFINE "
        + "\"DOWN\" AS PREV(\"DOWN\".\"net_weight\", 0) < "
        + "PREV(\"DOWN\".\"net_weight\", 1), "
        + "\"UP\" AS PREV(\"UP\".\"net_weight\", 0) > "
        + "NEXT(PREV(\"UP\".\"net_weight\", 0), 1))";
    sql(sql).ok(expected);
  }

  @Test void testMatchRecognizeSubset1() {
    final String sql = "select *\n"
        + "  from \"product\" match_recognize\n"
        + "  (\n"
        + "    after match skip to down\n"
        + "    pattern (strt down+ up+)\n"
        + "    subset stdn = (strt, down)\n"
        + "    define\n"
        + "      down as down.\"net_weight\" < PREV(down.\"net_weight\"),\n"
        + "      up as up.\"net_weight\" > NEXT(up.\"net_weight\")\n"
        + "  ) mr";
    final String expected = "SELECT *\n"
        + "FROM (SELECT *\n"
        + "FROM \"foodmart\".\"product\") MATCH_RECOGNIZE(\n"
        + "ONE ROW PER MATCH\n"
        + "AFTER MATCH SKIP TO LAST \"DOWN\"\n"
        + "PATTERN (\"STRT\" \"DOWN\" + \"UP\" +)\n"
        + "SUBSET \"STDN\" = (\"DOWN\", \"STRT\")\n"
        + "DEFINE "
        + "\"DOWN\" AS PREV(\"DOWN\".\"net_weight\", 0) < "
        + "PREV(\"DOWN\".\"net_weight\", 1), "
        + "\"UP\" AS PREV(\"UP\".\"net_weight\", 0) > "
        + "NEXT(PREV(\"UP\".\"net_weight\", 0), 1))";
    sql(sql).ok(expected);
  }

  @Test void testMatchRecognizeSubset2() {
    final String sql = "select *\n"
        + "  from \"product\" match_recognize\n"
        + "  (\n"
        + "   measures STRT.\"net_weight\" as start_nw,"
        + "   LAST(DOWN.\"net_weight\") as bottom_nw,"
        + "   AVG(STDN.\"net_weight\") as avg_stdn"
        + "    pattern (strt down+ up+)\n"
        + "    subset stdn = (strt, down)\n"
        + "    define\n"
        + "      down as down.\"net_weight\" < PREV(down.\"net_weight\"),\n"
        + "      up as up.\"net_weight\" > prev(up.\"net_weight\")\n"
        + "  ) mr";

    final String expected = "SELECT *\n"
        + "FROM (SELECT *\n"
        + "FROM \"foodmart\".\"product\") "
        + "MATCH_RECOGNIZE(\n"
        + "MEASURES "
        + "FINAL \"STRT\".\"net_weight\" AS \"START_NW\", "
        + "FINAL LAST(\"DOWN\".\"net_weight\", 0) AS \"BOTTOM_NW\", "
        + "FINAL (SUM(\"STDN\".\"net_weight\") / "
        + "COUNT(\"STDN\".\"net_weight\")) AS \"AVG_STDN\"\n"
        + "ONE ROW PER MATCH\n"
        + "AFTER MATCH SKIP TO NEXT ROW\n"
        + "PATTERN (\"STRT\" \"DOWN\" + \"UP\" +)\n"
        + "SUBSET \"STDN\" = (\"DOWN\", \"STRT\")\n"
        + "DEFINE "
        + "\"DOWN\" AS PREV(\"DOWN\".\"net_weight\", 0) < "
        + "PREV(\"DOWN\".\"net_weight\", 1), "
        + "\"UP\" AS PREV(\"UP\".\"net_weight\", 0) > "
        + "PREV(\"UP\".\"net_weight\", 1))";
    sql(sql).ok(expected);
  }

  @Test void testMatchRecognizeSubset3() {
    final String sql = "select *\n"
        + "  from \"product\" match_recognize\n"
        + "  (\n"
        + "   measures STRT.\"net_weight\" as start_nw,"
        + "   LAST(DOWN.\"net_weight\") as bottom_nw,"
        + "   SUM(STDN.\"net_weight\") as avg_stdn"
        + "    pattern (strt down+ up+)\n"
        + "    subset stdn = (strt, down)\n"
        + "    define\n"
        + "      down as down.\"net_weight\" < PREV(down.\"net_weight\"),\n"
        + "      up as up.\"net_weight\" > prev(up.\"net_weight\")\n"
        + "  ) mr";

    final String expected = "SELECT *\n"
        + "FROM (SELECT *\n"
        + "FROM \"foodmart\".\"product\") "
        + "MATCH_RECOGNIZE(\n"
        + "MEASURES "
        + "FINAL \"STRT\".\"net_weight\" AS \"START_NW\", "
        + "FINAL LAST(\"DOWN\".\"net_weight\", 0) AS \"BOTTOM_NW\", "
        + "FINAL SUM(\"STDN\".\"net_weight\") AS \"AVG_STDN\"\n"
        + "ONE ROW PER MATCH\n"
        + "AFTER MATCH SKIP TO NEXT ROW\n"
        + "PATTERN (\"STRT\" \"DOWN\" + \"UP\" +)\n"
        + "SUBSET \"STDN\" = (\"DOWN\", \"STRT\")\n"
        + "DEFINE "
        + "\"DOWN\" AS PREV(\"DOWN\".\"net_weight\", 0) < "
        + "PREV(\"DOWN\".\"net_weight\", 1), "
        + "\"UP\" AS PREV(\"UP\".\"net_weight\", 0) > "
        + "PREV(\"UP\".\"net_weight\", 1))";
    sql(sql).ok(expected);
  }

  @Test void testMatchRecognizeSubset4() {
    final String sql = "select *\n"
        + "  from \"product\" match_recognize\n"
        + "  (\n"
        + "   measures STRT.\"net_weight\" as start_nw,"
        + "   LAST(DOWN.\"net_weight\") as bottom_nw,"
        + "   SUM(STDN.\"net_weight\") as avg_stdn"
        + "    pattern (strt down+ up+)\n"
        + "    subset stdn = (strt, down), stdn2 = (strt, down)\n"
        + "    define\n"
        + "      down as down.\"net_weight\" < PREV(down.\"net_weight\"),\n"
        + "      up as up.\"net_weight\" > prev(up.\"net_weight\")\n"
        + "  ) mr";

    final String expected = "SELECT *\n"
        + "FROM (SELECT *\n"
        + "FROM \"foodmart\".\"product\") "
        + "MATCH_RECOGNIZE(\n"
        + "MEASURES "
        + "FINAL \"STRT\".\"net_weight\" AS \"START_NW\", "
        + "FINAL LAST(\"DOWN\".\"net_weight\", 0) AS \"BOTTOM_NW\", "
        + "FINAL SUM(\"STDN\".\"net_weight\") AS \"AVG_STDN\"\n"
        + "ONE ROW PER MATCH\n"
        + "AFTER MATCH SKIP TO NEXT ROW\n"
        + "PATTERN (\"STRT\" \"DOWN\" + \"UP\" +)\n"
        + "SUBSET \"STDN\" = (\"DOWN\", \"STRT\"), \"STDN2\" = (\"DOWN\", \"STRT\")\n"
        + "DEFINE "
        + "\"DOWN\" AS PREV(\"DOWN\".\"net_weight\", 0) < "
        + "PREV(\"DOWN\".\"net_weight\", 1), "
        + "\"UP\" AS PREV(\"UP\".\"net_weight\", 0) > "
        + "PREV(\"UP\".\"net_weight\", 1))";
    sql(sql).ok(expected);
  }

  @Test void testMatchRecognizeRowsPerMatch1() {
    final String sql = "select *\n"
        + "  from \"product\" match_recognize\n"
        + "  (\n"
        + "   measures STRT.\"net_weight\" as start_nw,"
        + "   LAST(DOWN.\"net_weight\") as bottom_nw,"
        + "   SUM(STDN.\"net_weight\") as avg_stdn"
        + "    ONE ROW PER MATCH\n"
        + "    pattern (strt down+ up+)\n"
        + "    subset stdn = (strt, down), stdn2 = (strt, down)\n"
        + "    define\n"
        + "      down as down.\"net_weight\" < PREV(down.\"net_weight\"),\n"
        + "      up as up.\"net_weight\" > prev(up.\"net_weight\")\n"
        + "  ) mr";

    final String expected = "SELECT *\n"
        + "FROM (SELECT *\n"
        + "FROM \"foodmart\".\"product\") "
        + "MATCH_RECOGNIZE(\n"
        + "MEASURES "
        + "FINAL \"STRT\".\"net_weight\" AS \"START_NW\", "
        + "FINAL LAST(\"DOWN\".\"net_weight\", 0) AS \"BOTTOM_NW\", "
        + "FINAL SUM(\"STDN\".\"net_weight\") AS \"AVG_STDN\"\n"
        + "ONE ROW PER MATCH\n"
        + "AFTER MATCH SKIP TO NEXT ROW\n"
        + "PATTERN (\"STRT\" \"DOWN\" + \"UP\" +)\n"
        + "SUBSET \"STDN\" = (\"DOWN\", \"STRT\"), \"STDN2\" = (\"DOWN\", \"STRT\")\n"
        + "DEFINE "
        + "\"DOWN\" AS PREV(\"DOWN\".\"net_weight\", 0) < "
        + "PREV(\"DOWN\".\"net_weight\", 1), "
        + "\"UP\" AS PREV(\"UP\".\"net_weight\", 0) > "
        + "PREV(\"UP\".\"net_weight\", 1))";
    sql(sql).ok(expected);
  }

  @Test void testMatchRecognizeRowsPerMatch2() {
    final String sql = "select *\n"
        + "  from \"product\" match_recognize\n"
        + "  (\n"
        + "   measures STRT.\"net_weight\" as start_nw,"
        + "   LAST(DOWN.\"net_weight\") as bottom_nw,"
        + "   SUM(STDN.\"net_weight\") as avg_stdn"
        + "    ALL ROWS PER MATCH\n"
        + "    pattern (strt down+ up+)\n"
        + "    subset stdn = (strt, down), stdn2 = (strt, down)\n"
        + "    define\n"
        + "      down as down.\"net_weight\" < PREV(down.\"net_weight\"),\n"
        + "      up as up.\"net_weight\" > prev(up.\"net_weight\")\n"
        + "  ) mr";

    final String expected = "SELECT *\n"
        + "FROM (SELECT *\n"
        + "FROM \"foodmart\".\"product\") "
        + "MATCH_RECOGNIZE(\n"
        + "MEASURES "
        + "RUNNING \"STRT\".\"net_weight\" AS \"START_NW\", "
        + "RUNNING LAST(\"DOWN\".\"net_weight\", 0) AS \"BOTTOM_NW\", "
        + "RUNNING SUM(\"STDN\".\"net_weight\") AS \"AVG_STDN\"\n"
        + "ALL ROWS PER MATCH\n"
        + "AFTER MATCH SKIP TO NEXT ROW\n"
        + "PATTERN (\"STRT\" \"DOWN\" + \"UP\" +)\n"
        + "SUBSET \"STDN\" = (\"DOWN\", \"STRT\"), \"STDN2\" = (\"DOWN\", \"STRT\")\n"
        + "DEFINE "
        + "\"DOWN\" AS PREV(\"DOWN\".\"net_weight\", 0) < "
        + "PREV(\"DOWN\".\"net_weight\", 1), "
        + "\"UP\" AS PREV(\"UP\".\"net_weight\", 0) > "
        + "PREV(\"UP\".\"net_weight\", 1))";
    sql(sql).ok(expected);
  }

  @Test void testMatchRecognizeWithin() {
    final String sql = "select *\n"
        + "  from \"employee\" match_recognize\n"
        + "  (\n"
        + "   order by \"hire_date\"\n"
        + "   ALL ROWS PER MATCH\n"
        + "   pattern (strt down+ up+) within interval '3:12:22.123' hour to second\n"
        + "   define\n"
        + "     down as down.\"salary\" < PREV(down.\"salary\"),\n"
        + "     up as up.\"salary\" > prev(up.\"salary\")\n"
        + "  ) mr";

    final String expected = "SELECT *\n"
        + "FROM (SELECT *\n"
        + "FROM \"foodmart\".\"employee\") "
        + "MATCH_RECOGNIZE(\n"
        + "ORDER BY \"hire_date\"\n"
        + "ALL ROWS PER MATCH\n"
        + "AFTER MATCH SKIP TO NEXT ROW\n"
        + "PATTERN (\"STRT\" \"DOWN\" + \"UP\" +) WITHIN INTERVAL '3:12:22.123' HOUR TO SECOND\n"
        + "DEFINE "
        + "\"DOWN\" AS PREV(\"DOWN\".\"salary\", 0) < "
        + "PREV(\"DOWN\".\"salary\", 1), "
        + "\"UP\" AS PREV(\"UP\".\"salary\", 0) > "
        + "PREV(\"UP\".\"salary\", 1))";
    sql(sql).ok(expected);
  }

  @Test void testMatchRecognizeIn() {
    final String sql = "select *\n"
        + "  from \"product\" match_recognize\n"
        + "  (\n"
        + "    partition by \"product_class_id\", \"brand_name\"\n"
        + "    order by \"product_class_id\" asc, \"brand_name\" desc\n"
        + "    pattern (strt down+ up+)\n"
        + "    define\n"
        + "      down as down.\"net_weight\" in (0, 1),\n"
        + "      up as up.\"net_weight\" > prev(up.\"net_weight\")\n"
        + "  ) mr";

    final String expected = "SELECT *\n"
        + "FROM (SELECT *\n"
        + "FROM \"foodmart\".\"product\") MATCH_RECOGNIZE(\n"
        + "PARTITION BY \"product_class_id\", \"brand_name\"\n"
        + "ORDER BY \"product_class_id\", \"brand_name\" DESC\n"
        + "ONE ROW PER MATCH\n"
        + "AFTER MATCH SKIP TO NEXT ROW\n"
        + "PATTERN (\"STRT\" \"DOWN\" + \"UP\" +)\n"
        + "DEFINE "
        + "\"DOWN\" AS PREV(\"DOWN\".\"net_weight\", 0) = "
        + "0 OR PREV(\"DOWN\".\"net_weight\", 0) = 1, "
        + "\"UP\" AS PREV(\"UP\".\"net_weight\", 0) > "
        + "PREV(\"UP\".\"net_weight\", 1))";
    sql(sql).ok(expected);
  }

  @Test void testValues() {
    final String sql = "select \"a\"\n"
        + "from (values (1, 'x'), (2, 'yy')) as t(\"a\", \"b\")";
    final String expectedHsqldb = "SELECT a\n"
        + "FROM (VALUES (1, 'x '),\n"
        + "(2, 'yy')) AS t (a, b)";
    final String expectedMysql = "SELECT `a`\n"
        + "FROM (SELECT 1 AS `a`, 'x ' AS `b`\n"
        + "UNION ALL\n"
        + "SELECT 2 AS `a`, 'yy' AS `b`) AS `t`";
    final String expectedPostgresql = "SELECT \"a\"\n"
        + "FROM (VALUES (1, 'x '),\n"
        + "(2, 'yy')) AS \"t\" (\"a\", \"b\")";
    final String expectedOracle = "SELECT \"a\"\n"
        + "FROM (SELECT 1 \"a\", 'x ' \"b\"\n"
        + "FROM \"DUAL\"\n"
        + "UNION ALL\n"
        + "SELECT 2 \"a\", 'yy' \"b\"\n"
        + "FROM \"DUAL\")";
    final String expectedHive = "SELECT a\n"
        + "FROM (SELECT 1 a, 'x ' b\n"
        + "UNION ALL\n"
        + "SELECT 2 a, 'yy' b)";
    final String expectedSpark = "SELECT a\n"
        + "FROM (SELECT 1 a, 'x ' b\n"
        + "UNION ALL\n"
        + "SELECT 2 a, 'yy' b)";
    final String expectedBigQuery = "SELECT a\n"
        + "FROM (SELECT 1 AS a, 'x ' AS b\n"
        + "UNION ALL\n"
        + "SELECT 2 AS a, 'yy' AS b)";
    final String expectedSnowflake = "SELECT \"a\"\n"
        + "FROM (SELECT 1 AS \"a\", 'x ' AS \"b\"\n"
        + "UNION ALL\n"
        + "SELECT 2 AS \"a\", 'yy' AS \"b\")";
    final String expectedRedshift = expectedPostgresql;
    sql(sql)
        .withHsqldb()
        .ok(expectedHsqldb)
        .withMysql()
        .ok(expectedMysql)
        .withPostgresql()
        .ok(expectedPostgresql)
        .withOracle()
        .ok(expectedOracle)
        .withHive()
        .ok(expectedHive)
        .withSpark()
        .ok(expectedSpark)
        .withBigQuery()
        .ok(expectedBigQuery)
        .withSnowflake()
        .ok(expectedSnowflake)
        .withRedshift()
        .ok(expectedRedshift);
  }

  @Test void testValuesEmpty() {
    final String sql = "select *\n"
        + "from (values (1, 'a'), (2, 'bb')) as t(x, y)\n"
        + "limit 0";
    final RuleSet rules =
        RuleSets.ofList(PruneEmptyRules.SORT_FETCH_ZERO_INSTANCE);
    final String expectedMysql = "SELECT *\n"
        + "FROM (SELECT NULL AS `X`, NULL AS `Y`) AS `t`\n"
        + "WHERE 1 = 0";
    final String expectedOracle = "SELECT NULL \"X\", NULL \"Y\"\n"
        + "FROM \"DUAL\"\n"
        + "WHERE 1 = 0";
    final String expectedPostgresql = "SELECT *\n"
        + "FROM (VALUES (NULL, NULL)) AS \"t\" (\"X\", \"Y\")\n"
        + "WHERE 1 = 0";
    sql(sql)
        .optimize(rules, null)
        .withMysql()
        .ok(expectedMysql)
        .withOracle()
        .ok(expectedOracle)
        .withPostgresql()
        .ok(expectedPostgresql);
  }

  /** Test case for
   * <a href="https://issues.apache.org/jira/browse/CALCITE-3840">[CALCITE-3840]
   * Re-aliasing of VALUES that has column aliases produces wrong SQL in the
   * JDBC adapter</a>. */
  @Test void testValuesReAlias() {
    final RelBuilder builder = relBuilder();
    final RelNode root = builder
        .values(new String[]{ "a", "b" }, 1, "x ", 2, "yy")
        .values(new String[]{ "a", "b" }, 1, "x ", 2, "yy")
        .join(JoinRelType.FULL)
        .project(builder.field("a"))
        .build();
    final String expectedSql = "SELECT \"t\".\"a\"\n"
        + "FROM (VALUES (1, 'x '),\n"
        + "(2, 'yy')) AS \"t\" (\"a\", \"b\")\n"
        + "FULL JOIN (VALUES (1, 'x '),\n"
        + "(2, 'yy')) AS \"t0\" (\"a\", \"b\") ON TRUE";
    assertThat(toSql(root), isLinux(expectedSql));

    // Now with indentation.
    final String expectedSql2 = "SELECT \"t\".\"a\"\n"
        + "FROM (VALUES (1, 'x '),\n"
        + "        (2, 'yy')) AS \"t\" (\"a\", \"b\")\n"
        + "  FULL JOIN (VALUES (1, 'x '),\n"
        + "        (2, 'yy')) AS \"t0\" (\"a\", \"b\") ON TRUE";
    assertThat(
        toSql(root, DatabaseProduct.CALCITE.getDialect(),
            c -> c.withIndentation(2)),
        isLinux(expectedSql2));
  }

  @Test void testSelectWithoutFromEmulationForHiveAndBigQuery() {
    String query = "select 2 + 2";
    final String expected = "SELECT 2 + 2";
    sql(query)
        .withHive().ok(expected)
        .withBigQuery().ok(expected);
  }

  /** Test case for
   * <a href="https://issues.apache.org/jira/browse/CALCITE-2118">[CALCITE-2118]
   * RelToSqlConverter should only generate "*" if field names match</a>. */
  @Test void testPreserveAlias() {
    final String sql = "select \"warehouse_class_id\" as \"id\",\n"
        + " \"description\"\n"
        + "from \"warehouse_class\"";
    final String expected = ""
        + "SELECT \"warehouse_class_id\" AS \"id\", \"description\"\n"
        + "FROM \"foodmart\".\"warehouse_class\"";
    sql(sql).ok(expected);

    final String sql2 = "select \"warehouse_class_id\", \"description\"\n"
        + "from \"warehouse_class\"";
    final String expected2 = "SELECT *\n"
        + "FROM \"foodmart\".\"warehouse_class\"";
    sql(sql2).ok(expected2);
  }

  @Test void testPreservePermutation() {
    final String sql = "select \"description\", \"warehouse_class_id\"\n"
        + "from \"warehouse_class\"";
    final String expected = "SELECT \"description\", \"warehouse_class_id\"\n"
        + "FROM \"foodmart\".\"warehouse_class\"";
    sql(sql).ok(expected);
  }

  @Test void testFieldNamesWithAggregateSubQuery() {
    final String query = "select mytable.\"city\",\n"
        + "  sum(mytable.\"store_sales\") as \"my-alias\"\n"
        + "from (select c.\"city\", s.\"store_sales\"\n"
        + "  from \"sales_fact_1997\" as s\n"
        + "    join \"customer\" as c using (\"customer_id\")\n"
        + "  group by c.\"city\", s.\"store_sales\") AS mytable\n"
        + "group by mytable.\"city\"";

    final String expected = "SELECT \"t0\".\"city\","
        + " SUM(\"t0\".\"store_sales\") AS \"my-alias\"\n"
        + "FROM (SELECT \"customer\".\"city\","
        + " \"sales_fact_1997\".\"store_sales\"\n"
        + "FROM \"foodmart\".\"sales_fact_1997\"\n"
        + "INNER JOIN \"foodmart\".\"customer\""
        + " ON \"sales_fact_1997\".\"customer_id\""
        + " = \"customer\".\"customer_id\"\n"
        + "GROUP BY \"customer\".\"city\","
        + " \"sales_fact_1997\".\"store_sales\") AS \"t0\"\n"
        + "GROUP BY \"t0\".\"city\"";
    sql(query).ok(expected);
  }

  @Test void testUnparseSelectMustUseDialect() {
    final String query = "select * from \"product\"";
    final String expected = "SELECT *\n"
        + "FROM foodmart.product";

    final boolean[] callsUnparseCallOnSqlSelect = {false};
    final SqlDialect dialect = new SqlDialect(SqlDialect.EMPTY_CONTEXT) {
      @Override public void unparseCall(SqlWriter writer, SqlCall call,
          int leftPrec, int rightPrec) {
        if (call instanceof SqlSelect) {
          callsUnparseCallOnSqlSelect[0] = true;
        }
        super.unparseCall(writer, call, leftPrec, rightPrec);
      }
    };
    sql(query).dialect(dialect).ok(expected);

    assertThat("Dialect must be able to customize unparseCall() for SqlSelect",
        callsUnparseCallOnSqlSelect[0], is(true));
  }

  @Test void testCorrelate() {
    final String sql = "select d.\"department_id\", d_plusOne "
        + "from \"department\" as d, "
        + "       lateral (select d.\"department_id\" + 1 as d_plusOne"
        + "                from (values(true)))";

    final String expected = "SELECT \"$cor0\".\"department_id\", \"$cor0\".\"D_PLUSONE\"\n"
        + "FROM \"foodmart\".\"department\" AS \"$cor0\",\n"
        + "LATERAL (SELECT \"$cor0\".\"department_id\" + 1 AS \"D_PLUSONE\"\n"
        + "FROM (VALUES (TRUE)) AS \"t\" (\"EXPR$0\")) AS \"t0\"";
    sql(sql).ok(expected);
  }

  /** Test case for
   * <a href="https://issues.apache.org/jira/browse/CALCITE-3651">[CALCITE-3651]
   * NullPointerException when convert relational algebra that correlates TableFunctionScan</a>. */
  @Test void testLateralCorrelate() {
    final String query = "select * from \"product\",\n"
        + "lateral table(RAMP(\"product\".\"product_id\"))";
    final String expected = "SELECT *\n"
        + "FROM \"foodmart\".\"product\" AS \"$cor0\",\n"
        + "LATERAL (SELECT *\n"
        + "FROM TABLE(RAMP(\"$cor0\".\"product_id\"))) AS \"t\"";
    sql(query).ok(expected);
  }

  @Test void testUncollectExplicitAlias() {
    final String sql = "select did + 1\n"
        + "from unnest(select collect(\"department_id\") as deptid"
        + "            from \"department\") as t(did)";

    final String expected = "SELECT \"DEPTID\" + 1\n"
        + "FROM UNNEST (SELECT COLLECT(\"department_id\") AS \"DEPTID\"\n"
        + "FROM \"foodmart\".\"department\") AS \"t0\" (\"DEPTID\")";
    sql(sql).ok(expected);
  }

  @Test void testUncollectImplicitAlias() {
    final String sql = "select did + 1\n"
        + "from unnest(select collect(\"department_id\") "
        + "            from \"department\") as t(did)";

    final String expected = "SELECT \"col_0\" + 1\n"
        + "FROM UNNEST (SELECT COLLECT(\"department_id\")\n"
        + "FROM \"foodmart\".\"department\") AS \"t0\" (\"col_0\")";
    sql(sql).ok(expected);
  }


  @Test void testWithinGroup1() {
    final String query = "select \"product_class_id\", collect(\"net_weight\") "
        + "within group (order by \"net_weight\" desc) "
        + "from \"product\" group by \"product_class_id\"";
    final String expected = "SELECT \"product_class_id\", COLLECT(\"net_weight\") "
        + "WITHIN GROUP (ORDER BY \"net_weight\" DESC)\n"
        + "FROM \"foodmart\".\"product\"\n"
        + "GROUP BY \"product_class_id\"";
    sql(query).ok(expected);
  }

  @Test void testWithinGroup2() {
    final String query = "select \"product_class_id\", collect(\"net_weight\") "
        + "within group (order by \"low_fat\", \"net_weight\" desc nulls last) "
        + "from \"product\" group by \"product_class_id\"";
    final String expected = "SELECT \"product_class_id\", COLLECT(\"net_weight\") "
        + "WITHIN GROUP (ORDER BY \"low_fat\", \"net_weight\" DESC NULLS LAST)\n"
        + "FROM \"foodmart\".\"product\"\n"
        + "GROUP BY \"product_class_id\"";
    sql(query).ok(expected);
  }

  @Test void testWithinGroup3() {
    final String query = "select \"product_class_id\", collect(\"net_weight\") "
        + "within group (order by \"net_weight\" desc), "
        + "min(\"low_fat\")"
        + "from \"product\" group by \"product_class_id\"";
    final String expected = "SELECT \"product_class_id\", COLLECT(\"net_weight\") "
        + "WITHIN GROUP (ORDER BY \"net_weight\" DESC), MIN(\"low_fat\")\n"
        + "FROM \"foodmart\".\"product\"\n"
        + "GROUP BY \"product_class_id\"";
    sql(query).ok(expected);
  }

  @Test void testWithinGroup4() {
    final String query = "select \"product_class_id\", collect(\"net_weight\") "
        + "within group (order by \"net_weight\" desc) filter (where \"net_weight\" > 0)"
        + "from \"product\" group by \"product_class_id\"";
    final String expected = "SELECT \"product_class_id\", COLLECT(\"net_weight\") "
        + "FILTER (WHERE \"net_weight\" > 0 IS TRUE) "
        + "WITHIN GROUP (ORDER BY \"net_weight\" DESC)\n"
        + "FROM \"foodmart\".\"product\"\n"
        + "GROUP BY \"product_class_id\"";
    sql(query).ok(expected);
  }

  @Test void testJsonValueExpressionOperator() {
    String query = "select \"product_name\" format json, "
        + "\"product_name\" format json encoding utf8, "
        + "\"product_name\" format json encoding utf16, "
        + "\"product_name\" format json encoding utf32 from \"product\"";
    final String expected = "SELECT \"product_name\" FORMAT JSON, "
        + "\"product_name\" FORMAT JSON, "
        + "\"product_name\" FORMAT JSON, "
        + "\"product_name\" FORMAT JSON\n"
        + "FROM \"foodmart\".\"product\"";
    sql(query).ok(expected);
  }

  @Test void testJsonExists() {
    String query = "select json_exists(\"product_name\", 'lax $') from \"product\"";
    final String expected = "SELECT JSON_EXISTS(\"product_name\", 'lax $')\n"
        + "FROM \"foodmart\".\"product\"";
    sql(query).ok(expected);
  }

  @Test void testJsonPretty() {
    String query = "select json_pretty(\"product_name\") from \"product\"";
    final String expected = "SELECT JSON_PRETTY(\"product_name\")\n"
        + "FROM \"foodmart\".\"product\"";
    sql(query).ok(expected);
  }

  @Test void testJsonValue() {
    String query = "select json_value(\"product_name\", 'lax $') from \"product\"";
    final String expected = "SELECT JSON_VALUE(\"product_name\", 'lax $')\n"
        + "FROM \"foodmart\".\"product\"";
    sql(query).ok(expected);
  }

  @Test void testJsonQuery() {
    String query = "select json_query(\"product_name\", 'lax $') from \"product\"";
    final String expected = "SELECT JSON_QUERY(\"product_name\", 'lax $' "
        + "WITHOUT ARRAY WRAPPER NULL ON EMPTY NULL ON ERROR)\n"
        + "FROM \"foodmart\".\"product\"";
    sql(query).ok(expected);
  }

  @Test void testJsonArray() {
    String query = "select json_array(\"product_name\", \"product_name\") from \"product\"";
    final String expected = "SELECT JSON_ARRAY(\"product_name\", \"product_name\" ABSENT ON NULL)\n"
        + "FROM \"foodmart\".\"product\"";
    sql(query).ok(expected);
  }

  @Test void testJsonArrayAgg() {
    String query = "select json_arrayagg(\"product_name\") from \"product\"";
    final String expected = "SELECT JSON_ARRAYAGG(\"product_name\" ABSENT ON NULL)\n"
        + "FROM \"foodmart\".\"product\"";
    sql(query).ok(expected);
  }

  @Test void testJsonObject() {
    String query = "select json_object(\"product_name\": \"product_id\") from \"product\"";
    final String expected = "SELECT "
        + "JSON_OBJECT(KEY \"product_name\" VALUE \"product_id\" NULL ON NULL)\n"
        + "FROM \"foodmart\".\"product\"";
    sql(query).ok(expected);
  }

  @Test void testJsonObjectAgg() {
    String query = "select json_objectagg(\"product_name\": \"product_id\") from \"product\"";
    final String expected = "SELECT "
        + "JSON_OBJECTAGG(KEY \"product_name\" VALUE \"product_id\" NULL ON NULL)\n"
        + "FROM \"foodmart\".\"product\"";
    sql(query).ok(expected);
  }

  @Test void testJsonPredicate() {
    String query = "select "
        + "\"product_name\" is json, "
        + "\"product_name\" is json value, "
        + "\"product_name\" is json object, "
        + "\"product_name\" is json array, "
        + "\"product_name\" is json scalar, "
        + "\"product_name\" is not json, "
        + "\"product_name\" is not json value, "
        + "\"product_name\" is not json object, "
        + "\"product_name\" is not json array, "
        + "\"product_name\" is not json scalar "
        + "from \"product\"";
    final String expected = "SELECT "
        + "\"product_name\" IS JSON VALUE, "
        + "\"product_name\" IS JSON VALUE, "
        + "\"product_name\" IS JSON OBJECT, "
        + "\"product_name\" IS JSON ARRAY, "
        + "\"product_name\" IS JSON SCALAR, "
        + "\"product_name\" IS NOT JSON VALUE, "
        + "\"product_name\" IS NOT JSON VALUE, "
        + "\"product_name\" IS NOT JSON OBJECT, "
        + "\"product_name\" IS NOT JSON ARRAY, "
        + "\"product_name\" IS NOT JSON SCALAR\n"
        + "FROM \"foodmart\".\"product\"";
    sql(query).ok(expected);
  }

  @Test void testCrossJoinEmulationForSpark() {
    String query = "select * from \"employee\", \"department\"";
    final String expected = "SELECT *\n"
        + "FROM foodmart.employee\n"
        + "CROSS JOIN foodmart.department";
    sql(query).withSpark().ok(expected);
  }

  @Test void testCrossJoinEmulationForBigQuery() {
    String query = "select * from \"employee\", \"department\"";
    final String expected = "SELECT *\n"
        + "FROM foodmart.employee\n"
        + "INNER JOIN foodmart.department ON TRUE";
    sql(query).withBigQuery().ok(expected);
  }

  @Test void testSubstringInSpark() {
    final String query = "select substring(\"brand_name\" from 2) "
        + "from \"product\"\n";
    final String expected = "SELECT SUBSTRING(brand_name, 2)\n"
        + "FROM foodmart.product";
    sql(query).withSpark().ok(expected);
  }

  @Test void testSubstringWithForInSpark() {
    final String query = "select substring(\"brand_name\" from 2 for 3) "
        + "from \"product\"\n";
    final String expected = "SELECT SUBSTRING(brand_name, 2, 3)\n"
        + "FROM foodmart.product";
    sql(query).withSpark().ok(expected);
  }

  @Test void testFloorInSpark() {
    final String query = "select floor(\"hire_date\" TO MINUTE) "
        + "from \"employee\"";
    final String expected = "SELECT DATE_TRUNC('MINUTE', hire_date)\n"
        + "FROM foodmart.employee";
    sql(query).withSpark().ok(expected);
  }

  @Test void testNumericFloorInSpark() {
    final String query = "select floor(\"salary\") "
        + "from \"employee\"";
    final String expected = "SELECT FLOOR(salary)\n"
        + "FROM foodmart.employee";
    sql(query).withSpark().ok(expected);
  }

  @Test void testJsonStorageSize() {
    String query = "select json_storage_size(\"product_name\") from \"product\"";
    final String expected = "SELECT JSON_STORAGE_SIZE(\"product_name\")\n"
        + "FROM \"foodmart\".\"product\"";
    sql(query).ok(expected);
  }

  @Test void testCubeWithGroupBy() {
    final String query = "select count(*) "
        + "from \"foodmart\".\"product\" "
        + "group by cube(\"product_id\",\"product_class_id\")";
    final String expected = "SELECT COUNT(*)\n"
        + "FROM \"foodmart\".\"product\"\n"
        + "GROUP BY CUBE(\"product_id\", \"product_class_id\")";
    final String expectedInSpark = "SELECT COUNT(*)\n"
        + "FROM foodmart.product\n"
        + "GROUP BY product_id, product_class_id WITH CUBE";
    final String expectedPresto = "SELECT COUNT(*)\n"
        + "FROM \"foodmart\".\"product\"\n"
        + "GROUP BY CUBE(\"product_id\", \"product_class_id\")";
    sql(query)
        .ok(expected)
        .withSpark()
        .ok(expectedInSpark)
        .withPresto()
        .ok(expectedPresto);
  }

  @Test void testRollupWithGroupBy() {
    final String query = "select count(*) "
        + "from \"foodmart\".\"product\" "
        + "group by rollup(\"product_id\",\"product_class_id\")";
    final String expected = "SELECT COUNT(*)\n"
        + "FROM \"foodmart\".\"product\"\n"
        + "GROUP BY ROLLUP(\"product_id\", \"product_class_id\")";
    final String expectedInSpark = "SELECT COUNT(*)\n"
        + "FROM foodmart.product\n"
        + "GROUP BY product_id, product_class_id WITH ROLLUP";
    final String expectedPresto = "SELECT COUNT(*)\n"
        + "FROM \"foodmart\".\"product\"\n"
        + "GROUP BY ROLLUP(\"product_id\", \"product_class_id\")";
    sql(query)
        .ok(expected)
        .withSpark()
        .ok(expectedInSpark)
        .withPresto()
        .ok(expectedPresto);
  }

  @Test public void testCastInStringOperandOfComparison() {
    final String query = "select \"employee_id\" "
        + "from \"foodmart\".\"employee\" "
        + "where 10 = cast('10' as int) and \"birth_date\" = cast('1914-02-02' as date) or "
        + "\"hire_date\" = cast('1996-01-01 '||'00:00:00' as timestamp)";
    final String expected = "SELECT \"employee_id\"\n"
        + "FROM \"foodmart\".\"employee\"\n"
        + "WHERE 10 = '10' AND \"birth_date\" = '1914-02-02' OR \"hire_date\" = '1996-01-01 ' || "
        + "'00:00:00'";
    final String expectedBiqquery = "SELECT employee_id\n"
        + "FROM foodmart.employee\n"
        + "WHERE 10 = CAST('10' AS INT64) AND birth_date = '1914-02-02' OR hire_date = CAST"
        + "(CONCAT('1996-01-01 ', '00:00:00') AS DATETIME)";
    final String mssql = "SELECT [employee_id]\n"
        + "FROM [foodmart].[employee]\n"
        + "WHERE 10 = '10' AND [birth_date] = '1914-02-02' OR [hire_date] = CONCAT('1996-01-01 ', '00:00:00')";
    sql(query)
        .ok(expected)
        .withBigQuery()
        .ok(expectedBiqquery)
        .withMssql()
        .ok(mssql);
  }

  @Test public void testRegexSubstrFunction2Args() {
    final String query = "select regexp_substr('choco chico chipo', '.*cho*p*c*?.*')"
        + "from \"foodmart\".\"product\"";
    final String expected = "SELECT REGEXP_SUBSTR('choco chico chipo', '.*cho*p*c*?.*')\n"
        + "FROM foodmart.product";
    sql(query)
        .withBigQuery()
        .ok(expected);
  }

  @Test public void testRegexSubstrFunction3Args() {
    final String query = "select \"product_id\", regexp_substr('choco chico chipo', "
        + "'.*cho*p*c*?.*', 7)\n"
        + "from \"foodmart\".\"product\" where \"product_id\" = 1";
    final String expected = "SELECT product_id, REGEXP_SUBSTR('choco chico chipo', "
        + "'.*cho*p*c*?.*', 7)\n"
        + "FROM foodmart.product\n"
        + "WHERE product_id = 1";
    sql(query)
        .withBigQuery()
        .ok(expected);
  }

  @Test public void testRegexSubstrFunction4Args() {
    final String query = "select \"product_id\", regexp_substr('chocolate chip cookies', 'c+.{2}',"
        + " 4, 2)\n"
        + "from \"foodmart\".\"product\" where \"product_id\" in (1, 2, 3)";
    final String expected = "SELECT product_id, REGEXP_SUBSTR('chocolate chip "
        + "cookies', 'c+.{2}', 4, 2)\n"
        + "FROM foodmart.product\n"
        + "WHERE product_id = 1 OR product_id = 2 OR product_id = 3";
    sql(query)
        .withBigQuery()
        .ok(expected);
  }

  @Test public void testRegexSubstrFunction5Args() {
    final String query = "select regexp_substr('chocolate Chip cookies', 'c+.{2}',"
        + " 1, 2, 'i')\n"
        + "from \"foodmart\".\"product\" where \"product_id\" in (1, 2, 3, 4)";
    final String expected = "SELECT "
        + "REGEXP_SUBSTR('chocolate Chip cookies', '(?i)c+.{2}', 1, 2)\n"
        + "FROM foodmart.product\n"
        + "WHERE product_id = 1 OR product_id = 2 OR product_id = 3 OR product_id = 4";
    sql(query)
        .withBigQuery()
        .ok(expected);
  }

  @Test public void testRegexSubstrFunction5ArgswithBackSlash() {
    final String query = "select regexp_substr('chocolate Chip cookies','[-\\_] V[0-9]+',"
        + "1,1,'i')\n"
        + "from \"foodmart\".\"product\" where \"product_id\" in (1, 2, 3, 4)";
    final String expected = "SELECT "
        + "REGEXP_SUBSTR('chocolate Chip cookies', '(?i)[-\\\\_] V[0-9]+', 1, 1)\n"
        + "FROM foodmart.product\n"
        + "WHERE product_id = 1 OR product_id = 2 OR product_id = 3 OR product_id = 4";
    sql(query)
        .withBigQuery()
        .ok(expected);
  }

  @Test public void testTimestampFunctionRelToSql() {
    final RelBuilder builder = relBuilder();
    final RexNode currentTimestampRexNode = builder.call(SqlLibraryOperators.CURRENT_TIMESTAMP,
        builder.literal(6));
    final RelNode root = builder
        .scan("EMP")
        .project(builder.alias(currentTimestampRexNode, "CT"))
        .build();
    final String expectedSql = "SELECT CURRENT_TIMESTAMP(6) AS \"CT\"\n"
        + "FROM \"scott\".\"EMP\"";
    final String expectedBiqQuery = "SELECT CAST(FORMAT_TIMESTAMP('%F %H:%M:%E6S', "
        + "CURRENT_DATETIME()) AS DATETIME) AS CT\n"
        + "FROM scott.EMP";
    final String expectedSpark = "SELECT CAST(DATE_FORMAT(CURRENT_TIMESTAMP, 'yyyy-MM-dd HH:mm:ss"
        + ".SSSSSS') AS TIMESTAMP) CT\nFROM scott.EMP";
    final String expectedHive = "SELECT CAST(DATE_FORMAT(CURRENT_TIMESTAMP, 'yyyy-MM-dd HH:mm:ss"
        + ".ssssss') AS TIMESTAMP) CT\n"
        + "FROM scott.EMP";
    assertThat(toSql(root, DatabaseProduct.CALCITE.getDialect()), isLinux(expectedSql));
    assertThat(toSql(root, DatabaseProduct.BIG_QUERY.getDialect()), isLinux(expectedBiqQuery));
    assertThat(toSql(root, DatabaseProduct.SPARK.getDialect()), isLinux(expectedSpark));
    assertThat(toSql(root, DatabaseProduct.HIVE.getDialect()), isLinux(expectedHive));
  }

  @Test void testJsonType() {
    String query = "select json_type(\"product_name\") from \"product\"";
    final String expected = "SELECT "
        + "JSON_TYPE(\"product_name\")\n"
        + "FROM \"foodmart\".\"product\"";
    sql(query).ok(expected);
  }

  @Test void testJsonDepth() {
    String query = "select json_depth(\"product_name\") from \"product\"";
    final String expected = "SELECT "
        + "JSON_DEPTH(\"product_name\")\n"
        + "FROM \"foodmart\".\"product\"";
    sql(query).ok(expected);
  }

  @Test void testJsonLength() {
    String query = "select json_length(\"product_name\", 'lax $'), "
        + "json_length(\"product_name\") from \"product\"";
    final String expected = "SELECT JSON_LENGTH(\"product_name\", 'lax $'), "
        + "JSON_LENGTH(\"product_name\")\n"
        + "FROM \"foodmart\".\"product\"";
    sql(query).ok(expected);
  }

  @Test void testJsonKeys() {
    String query = "select json_keys(\"product_name\", 'lax $') from \"product\"";
    final String expected = "SELECT JSON_KEYS(\"product_name\", 'lax $')\n"
        + "FROM \"foodmart\".\"product\"";
    sql(query).ok(expected);
  }

  @Test public void testDateSubIntervalMonthFunction() {
    String query = "select \"birth_date\" - INTERVAL -'1' MONTH from \"employee\"";
    final String expectedHive = "SELECT ADD_MONTHS(birth_date, -1)\n"
        + "FROM foodmart.employee";
    final String expectedSpark = "SELECT ADD_MONTHS(birth_date, -1)\nFROM foodmart.employee";
    final String expectedBigQuery = "SELECT DATE_SUB(birth_date, INTERVAL -1 MONTH)\n"
        + "FROM foodmart.employee";
    sql(query)
        .withHive()
        .ok(expectedHive)
        .withBigQuery()
        .ok(expectedBigQuery)
        .withSpark()
        .ok(expectedSpark);
  }

  @Test public void testDatePlusIntervalMonthFunctionWithArthOps() {
    String query = "select \"birth_date\" + -10 * INTERVAL '1' MONTH from \"employee\"";
    final String expectedHive = "SELECT ADD_MONTHS(birth_date, -10)\n"
        + "FROM foodmart.employee";
    final String expectedSpark = "SELECT ADD_MONTHS(birth_date, -10)\nFROM foodmart"
        + ".employee";
    final String expectedBigQuery = "SELECT DATE_ADD(birth_date, INTERVAL -10 MONTH)\n"
        + "FROM foodmart.employee";
    sql(query)
        .withHive()
        .ok(expectedHive)
        .withBigQuery()
        .ok(expectedBigQuery)
        .withSpark()
        .ok(expectedSpark);
  }

  @Test public void testTimestampPlusIntervalMonthFunctionWithArthOps() {
    String query = "select \"hire_date\" + -10 * INTERVAL '1' MONTH from \"employee\"";
    final String expectedBigQuery = "SELECT CAST(DATETIME_ADD(CAST(hire_date AS DATETIME), "
        + "INTERVAL "
        + "-10 MONTH) AS DATETIME)\n"
        + "FROM foodmart.employee";
    sql(query)
        .withBigQuery()
        .ok(expectedBigQuery);
  }

  @Test public void testDatePlusIntervalMonthFunctionWithCol() {
    String query = "select \"birth_date\" +  \"store_id\" * INTERVAL '10' MONTH from \"employee\"";
    final String expectedHive = "SELECT ADD_MONTHS(birth_date, store_id * 10)\n"
        + "FROM foodmart.employee";
    final String expectedSpark = "SELECT ADD_MONTHS(birth_date, store_id * 10)\nFROM "
        + "foodmart.employee";
    final String expectedBigQuery = "SELECT DATE_ADD(birth_date, INTERVAL store_id * 10 MONTH)\n"
        + "FROM foodmart.employee";
    sql(query)
        .withHive()
        .ok(expectedHive)
        .withBigQuery()
        .ok(expectedBigQuery)
        .withSpark()
        .ok(expectedSpark);
  }

  @Test public void testDatePlusIntervalMonthFunctionWithArithOp() {
    String query = "select \"birth_date\" + 10 * INTERVAL '2' MONTH from \"employee\"";
    final String expectedHive = "SELECT ADD_MONTHS(birth_date, 10 * 2)\n"
        + "FROM foodmart.employee";
    final String expectedSpark = "SELECT ADD_MONTHS(birth_date, 10 * 2)\nFROM foodmart"
        + ".employee";
    final String expectedBigQuery = "SELECT DATE_ADD(birth_date, INTERVAL 10 * 2 MONTH)\n"
        + "FROM foodmart.employee";
    sql(query)
        .withHive()
        .ok(expectedHive)
        .withBigQuery()
        .ok(expectedBigQuery)
        .withSpark()
        .ok(expectedSpark);
  }

  @Test public void testDatePlusColumnFunction() {
    String query = "select \"birth_date\" + INTERVAL '1' DAY from \"employee\"";
    final String expectedHive = "SELECT CAST(DATE_ADD(birth_date, 1) AS DATE)\n"
        + "FROM foodmart.employee";
    final String expectedSpark = "SELECT birth_date + 1\nFROM foodmart.employee";
    final String expectedBigQuery = "SELECT DATE_ADD(birth_date, INTERVAL 1 DAY)\n"
        + "FROM foodmart.employee";
    final String expectedSnowflake = "SELECT DATEADD(DAY, 1, \"birth_date\")\n"
        + "FROM \"foodmart\".\"employee\"";
    sql(query)
        .withHive()
        .ok(expectedHive)
        .withBigQuery()
        .ok(expectedBigQuery)
        .withSpark()
        .ok(expectedSpark)
        .withSnowflake()
        .ok(expectedSnowflake);
  }

  @Test public void testDateSubColumnFunction() {
    String query = "select \"birth_date\" - INTERVAL '1' DAY from \"employee\"";
    final String expectedHive = "SELECT CAST(DATE_SUB(birth_date, 1) AS DATE)\n"
        + "FROM foodmart.employee";
    final String expectedSpark = "SELECT birth_date - 1\nFROM foodmart.employee";
    final String expectedBigQuery = "SELECT DATE_SUB(birth_date, INTERVAL 1 DAY)\n"
        + "FROM foodmart.employee";
    final String expectedSnowflake = "SELECT DATEADD(DAY, -1, \"birth_date\")\n"
        + "FROM \"foodmart\".\"employee\"";
    sql(query)
        .withHive()
        .ok(expectedHive)
        .withBigQuery()
        .ok(expectedBigQuery)
        .withSpark()
        .ok(expectedSpark)
        .withSnowflake()
        .ok(expectedSnowflake);
  }

  @Test public void testDateValuePlusColumnFunction() {
    String query = "select DATE'2018-01-01' + INTERVAL '1' DAY from \"employee\"";
    final String expectedHive = "SELECT CAST(DATE_ADD(DATE '2018-01-01', 1) AS DATE)\n"
        + "FROM foodmart.employee";
    final String expectedSpark = "SELECT DATE '2018-01-01' + 1\nFROM foodmart"
        + ".employee";
    final String expectedBigQuery = "SELECT DATE_ADD(DATE '2018-01-01', INTERVAL 1 DAY)\n"
        + "FROM foodmart.employee";
    final String expectedSnowflake = "SELECT DATEADD(DAY, 1, DATE '2018-01-01')\n"
        + "FROM \"foodmart\".\"employee\"";
    sql(query)
        .withHive()
        .ok(expectedHive)
        .withBigQuery()
        .ok(expectedBigQuery)
        .withSpark()
        .ok(expectedSpark)
        .withSnowflake()
        .ok(expectedSnowflake);
  }

  @Test public void testDateValueSubColumnFunction() {
    String query = "select DATE'2018-01-01' - INTERVAL '1' DAY from \"employee\"";
    final String expectedHive = "SELECT CAST(DATE_SUB(DATE '2018-01-01', 1) AS DATE)\n"
        + "FROM foodmart.employee";
    final String expectedSpark = "SELECT DATE '2018-01-01' - 1\n"
        + "FROM foodmart.employee";
    final String expectedBigQuery = "SELECT DATE_SUB(DATE '2018-01-01', INTERVAL 1 DAY)\n"
        + "FROM foodmart.employee";
    final String expectedSnowflake = "SELECT DATEADD(DAY, -1, DATE '2018-01-01')\n"
        + "FROM \"foodmart\".\"employee\"";
    sql(query)
        .withHive()
        .ok(expectedHive)
        .withBigQuery()
        .ok(expectedBigQuery)
        .withSpark()
        .ok(expectedSpark)
        .withSnowflake()
        .ok(expectedSnowflake);
  }

  @Test public void testDateIntColumnFunction() {
    String query = "select \"birth_date\" + INTERVAL '2' day from \"employee\"";
    final String expectedHive = "SELECT CAST(DATE_ADD(birth_date, 2) AS DATE)\n"
        + "FROM foodmart.employee";
    final String expectedSpark = "SELECT birth_date + 2\nFROM foodmart.employee";
    final String expectedBigQuery = "SELECT DATE_ADD(birth_date, INTERVAL 2 DAY)\n"
        + "FROM foodmart.employee";
    final String expectedSnowflake = "SELECT DATEADD(DAY, 2, \"birth_date\")\n"
        + "FROM \"foodmart\".\"employee\"";
    sql(query)
        .withHive()
        .ok(expectedHive)
        .withBigQuery()
        .ok(expectedBigQuery)
        .withSpark()
        .ok(expectedSpark)
        .withSnowflake()
        .ok(expectedSnowflake);
  }

  @Test public void testIntervalMinute() {
    String query = "select cast(\"birth_date\" as timestamp) + INTERVAL\n"
            + "'2' minute from \"employee\"";
    final String expectedBigQuery = "SELECT TIMESTAMP_ADD(CAST(birth_date AS "
            + "DATETIME), INTERVAL 2 MINUTE)\n"
            + "FROM foodmart.employee";
    sql(query)
            .withBigQuery()
            .ok(expectedBigQuery);
  }

  @Test public void testIntervalHour() {
    String query = "select cast(\"birth_date\" as timestamp) + INTERVAL\n"
            + "'2' hour from \"employee\"";
    final String expectedBigQuery = "SELECT TIMESTAMP_ADD(CAST(birth_date AS "
            + "DATETIME), INTERVAL 2 HOUR)\n"
            + "FROM foodmart.employee";
    sql(query)
            .withBigQuery()
            .ok(expectedBigQuery);
  }
  @Test public void testIntervalSecond() {
    String query = "select cast(\"birth_date\" as timestamp) + INTERVAL '2'\n"
            + "second from \"employee\"";
    final String expectedBigQuery = "SELECT TIMESTAMP_ADD(CAST(birth_date AS"
            + " DATETIME), INTERVAL 2 SECOND)\n"
            + "FROM foodmart.employee";
    sql(query)
            .withBigQuery()
            .ok(expectedBigQuery);
  }

  @Test public void testDateSubInterFunction() {
    String query = "select \"birth_date\" - INTERVAL '2' day from \"employee\"";
    final String expectedHive = "SELECT CAST(DATE_SUB(birth_date, 2) AS DATE)\n"
        + "FROM foodmart.employee";
    final String expectedSpark = "SELECT birth_date - 2"
        + "\nFROM foodmart.employee";
    final String expectedBigQuery = "SELECT DATE_SUB(birth_date, INTERVAL 2 DAY)\n"
        + "FROM foodmart.employee";
    final String expectedSnowflake = "SELECT DATEADD(DAY, -2, \"birth_date\")\n"
        + "FROM \"foodmart\".\"employee\"";
    sql(query)
        .withHive()
        .ok(expectedHive)
        .withBigQuery()
        .ok(expectedBigQuery)
        .withSpark()
        .ok(expectedSpark)
        .withSnowflake()
        .ok(expectedSnowflake);
  }

  @Test public void testDatePlusColumnVariFunction() {
    String query = "select \"birth_date\" + \"store_id\" * INTERVAL '1' DAY from \"employee\"";
    final String expectedHive = "SELECT CAST(DATE_ADD(birth_date, store_id) AS DATE)\n"
        + "FROM foodmart.employee";
    final String expectedSpark = "SELECT birth_date + store_id"
        + "\nFROM foodmart.employee";
    final String expectedBigQuery = "SELECT DATE_ADD(birth_date, INTERVAL store_id DAY)\n"
        + "FROM foodmart.employee";
    final String expectedSnowflake = "SELECT (\"birth_date\" + \"store_id\")\n"
        + "FROM \"foodmart\".\"employee\"";
    sql(query)
        .withHive()
        .ok(expectedHive)
        .withBigQuery()
        .ok(expectedBigQuery)
        .withSpark()
        .ok(expectedSpark)
        .withSnowflake()
        .ok(expectedSnowflake);
  }

  @Test public void testDatePlusIntervalColumnFunction() {
    String query = "select \"birth_date\" +  INTERVAL '1' DAY * \"store_id\" from \"employee\"";
    final String expectedHive = "SELECT CAST(DATE_ADD(birth_date, store_id) AS DATE)\n"
        + "FROM foodmart.employee";
    final String expectedSpark = "SELECT birth_date + store_id\nFROM foodmart"
        + ".employee";
    final String expectedBigQuery = "SELECT DATE_ADD(birth_date, INTERVAL store_id DAY)\n"
        + "FROM foodmart.employee";
    final String expectedSnowflake = "SELECT DATEADD(DAY, '1' * \"store_id\", \"birth_date\")\n"
        + "FROM \"foodmart\".\"employee\"";
    sql(query)
        .withHive()
        .ok(expectedHive)
        .withBigQuery()
        .ok(expectedBigQuery)
        .withSpark()
        .ok(expectedSpark)
        .withSnowflake()
        .ok(expectedSnowflake);
  }

  @Test public void testDatePlusIntervalIntFunction() {
    String query = "select \"birth_date\" +  INTERVAL '1' DAY * 10 from \"employee\"";
    final String expectedHive = "SELECT CAST(DATE_ADD(birth_date, 10) AS DATE)\n"
        + "FROM foodmart.employee";
    final String expectedSpark = "SELECT birth_date + 10\n"
        + "FROM foodmart.employee";
    final String expectedBigQuery = "SELECT DATE_ADD(birth_date, INTERVAL 10 DAY)\n"
        + "FROM foodmart.employee";
    final String expectedSnowflake = "SELECT DATEADD(DAY, '1' * 10, \"birth_date\")\n"
        + "FROM \"foodmart\".\"employee\"";
    sql(query)
        .withHive()
        .ok(expectedHive)
        .withBigQuery()
        .ok(expectedBigQuery)
        .withSpark()
        .ok(expectedSpark)
        .withSnowflake()
        .ok(expectedSnowflake);
  }

  @Test public void testDateSubColumnVariFunction() {
    String query = "select \"birth_date\" - \"store_id\" * INTERVAL '1' DAY from \"employee\"";
    final String expectedHive = "SELECT CAST(DATE_SUB(birth_date, store_id) AS DATE)\n"
        + "FROM foodmart.employee";
    final String expectedSpark = "SELECT birth_date - store_id"
        + "\nFROM foodmart.employee";
    final String expectedBigQuery = "SELECT DATE_SUB(birth_date, INTERVAL store_id DAY)\n"
        + "FROM foodmart.employee";
    final String expectedSnowflake = "SELECT (\"birth_date\" - \"store_id\")\n"
        + "FROM \"foodmart\".\"employee\"";
    sql(query)
        .withHive()
        .ok(expectedHive)
        .withBigQuery()
        .ok(expectedBigQuery)
        .withSpark()
        .ok(expectedSpark)
        .withSnowflake()
        .ok(expectedSnowflake);
  }

  @Test public void testDateValuePlusColumnVariFunction() {
    String query = "select DATE'2018-01-01' + \"store_id\" * INTERVAL '1' DAY from \"employee\"";
    final String expectedHive = "SELECT CAST(DATE_ADD(DATE '2018-01-01', store_id) AS DATE)\n"
        + "FROM foodmart.employee";
    final String expectedSpark = "SELECT DATE '2018-01-01' + store_id\nFROM "
        + "foodmart.employee";
    final String expectedBigQuery = "SELECT DATE_ADD(DATE '2018-01-01', INTERVAL store_id DAY)\n"
        + "FROM foodmart.employee";
    final String expectedSnowflake = "SELECT (DATE '2018-01-01' + \"store_id\")\n"
        + "FROM \"foodmart\".\"employee\"";
    sql(query)
        .withHive()
        .ok(expectedHive)
        .withBigQuery()
        .ok(expectedBigQuery)
        .withSpark()
        .ok(expectedSpark)
        .withSnowflake()
        .ok(expectedSnowflake);
  }

  @Test public void testDatePlusColumnFunctionWithArithOp() {
    String query = "select \"birth_date\" + \"store_id\" *11 * INTERVAL '1' DAY from \"employee\"";
    final String expectedHive = "SELECT CAST(DATE_ADD(birth_date, store_id * 11) AS DATE)\n"
        + "FROM foodmart.employee";
    final String expectedSpark = "SELECT birth_date + store_id * 11\nFROM "
        +  "foodmart.employee";
    final String expectedBigQuery = "SELECT DATE_ADD(birth_date, INTERVAL store_id * 11 DAY)\n"
        + "FROM foodmart.employee";
    final String expectedSnowflake = "SELECT (\"birth_date\" + \"store_id\" * 11)\n"
        + "FROM \"foodmart\".\"employee\"";
    sql(query)
        .withHive()
        .ok(expectedHive)
        .withBigQuery()
        .ok(expectedBigQuery)
        .withSpark()
        .ok(expectedSpark)
        .withSnowflake()
        .ok(expectedSnowflake);
  }

  @Test public void testDatePlusColumnFunctionVariWithArithOp() {
    String query = "select \"birth_date\" + \"store_id\"  * INTERVAL '11' DAY from \"employee\"";
    final String expectedHive = "SELECT CAST(DATE_ADD(birth_date, store_id * 11) AS DATE)\n"
        + "FROM foodmart.employee";
    final String expectedSpark = "SELECT birth_date + store_id * 11\nFROM "
        + "foodmart.employee";
    final String expectedBigQuery = "SELECT DATE_ADD(birth_date, INTERVAL store_id * 11 DAY)\n"
        + "FROM foodmart.employee";
    final String expectedSnowflake = "SELECT (\"birth_date\" + \"store_id\" * 11)\n"
        + "FROM \"foodmart\".\"employee\"";
    sql(query)
        .withHive()
        .ok(expectedHive)
        .withBigQuery()
        .ok(expectedBigQuery)
        .withSpark()
        .ok(expectedSpark)
        .withSnowflake()
        .ok(expectedSnowflake);
  }

  @Test public void testDateSubColumnFunctionVariWithArithOp() {
    String query = "select \"birth_date\" - \"store_id\"  * INTERVAL '11' DAY from \"employee\"";
    final String expectedHive = "SELECT CAST(DATE_SUB(birth_date, store_id * 11) AS DATE)\n"
        + "FROM foodmart.employee";
    final String expectedSpark = "SELECT birth_date - store_id * 11\nFROM "
        + "foodmart.employee";
    final String expectedBigQuery = "SELECT DATE_SUB(birth_date, INTERVAL store_id * 11 DAY)\n"
        + "FROM foodmart.employee";
    final String expectedSnowflake = "SELECT (\"birth_date\" - \"store_id\" * 11)\n"
        + "FROM \"foodmart\".\"employee\"";
    sql(query)
        .withHive()
        .ok(expectedHive)
        .withBigQuery()
        .ok(expectedBigQuery)
        .withSpark()
        .ok(expectedSpark)
        .withSnowflake()
        .ok(expectedSnowflake);
  }

  @Test public void testDatePlusIntervalDayFunctionWithArithOp() {
    String query = "select \"birth_date\" + 10 * INTERVAL '2' DAY from \"employee\"";
    final String expectedHive = "SELECT CAST(DATE_ADD(birth_date, 10 * 2) AS DATE)\n"
        + "FROM foodmart.employee";
    final String expectedSpark = "SELECT birth_date + 10 * 2\n"
        + "FROM foodmart.employee";
    final String expectedBigQuery = "SELECT DATE_ADD(birth_date, INTERVAL 10 * 2 DAY)\n"
        + "FROM foodmart.employee";
    final String expectedSnowflake = "SELECT (\"birth_date\" + 10 * 2)\n"
        + "FROM \"foodmart\".\"employee\"";
    sql(query)
        .withHive()
        .ok(expectedHive)
        .withBigQuery()
        .ok(expectedBigQuery)
        .withSpark()
        .ok(expectedSpark)
        .withSnowflake()
        .ok(expectedSnowflake);
  }

  @Test public void testIntervalDayPlusDateFunction() {
    String query = "select  INTERVAL '1' DAY + \"birth_date\" from \"employee\"";
    final String expectedHive = "SELECT CAST(DATE_ADD(birth_date, 1) AS DATE)\n"
        + "FROM foodmart.employee";
    final String expectedSpark = "SELECT birth_date + 1\n"
        + "FROM foodmart.employee";
    final String expectedBigQuery = "SELECT DATE_ADD(birth_date, INTERVAL 1 DAY)\n"
        + "FROM foodmart.employee";
    final String expectedSnowflake = "SELECT DATEADD(DAY, 1, \"birth_date\")\n"
        + "FROM \"foodmart\".\"employee\"";
    sql(query)
        .withHive()
        .ok(expectedHive)
        .withBigQuery()
        .ok(expectedBigQuery)
        .withSpark()
        .ok(expectedSpark)
        .withSnowflake()
        .ok(expectedSnowflake);
  }

  @Test public void testIntervalHourToSecond() {
    String query = "SELECT CURRENT_TIMESTAMP + INTERVAL '06:10:30' HOUR TO SECOND,"
        + "CURRENT_TIMESTAMP - INTERVAL '06:10:30' HOUR TO SECOND "
        + "FROM \"employee\"";
    final String expectedBQ = "SELECT TIMESTAMP_ADD(CURRENT_DATETIME(), INTERVAL 22230 SECOND), "
            + "TIMESTAMP_SUB(CURRENT_DATETIME(), INTERVAL 22230 SECOND)\n"
            + "FROM foodmart.employee";
    sql(query)
        .withBigQuery()
        .ok(expectedBQ);
  }

  @Test public void testUnparseMinusCallWithReturnTypeOfTimestampWithZoneToTimestampSub() {
    final RelBuilder relBuilder = relBuilder();
    final RexBuilder rexBuilder = relBuilder.getRexBuilder();

    final RexLiteral literalTimestampLTZ =
        rexBuilder.makeTimestampWithLocalTimeZoneLiteral(
            new TimestampString(2022, 2, 18, 8, 23, 45), 0);

    final RexLiteral intervalLiteral = rexBuilder.makeIntervalLiteral(new BigDecimal(1000),
        new SqlIntervalQualifier(MICROSECOND, null, SqlParserPos.ZERO));

    final RexNode minusCall =
        relBuilder.call(SqlStdOperatorTable.MINUS, literalTimestampLTZ, intervalLiteral);

    final RelNode root = relBuilder
                            .values(new String[] {"c"}, 1)
                            .project(minusCall)
                            .build();

    final String expectedBigQuery = "SELECT TIMESTAMP_SUB(TIMESTAMP '2022-02-18 08:23:45'"
        + ", INTERVAL 1 MICROSECOND) AS `$f0`";

    assertThat(toSql(root, DatabaseProduct.BIG_QUERY.getDialect()), isLinux(expectedBigQuery));
  }

  @Test public void testUnparsePlusCallWithReturnTypeOfTimestampWithZoneToTimestampAdd() {
    final RelBuilder relBuilder = relBuilder();
    final RexBuilder rexBuilder = relBuilder.getRexBuilder();

    final RexLiteral literalTimestampLTZ =
        rexBuilder.makeTimestampWithLocalTimeZoneLiteral(
            new TimestampString(2022, 2, 18, 8, 23, 45), 0);

    final RexLiteral intervalLiteral = rexBuilder.makeIntervalLiteral(new BigDecimal(1000),
        new SqlIntervalQualifier(MICROSECOND, null, SqlParserPos.ZERO));

    final RexNode plusCall =
        relBuilder.call(SqlStdOperatorTable.PLUS, literalTimestampLTZ, intervalLiteral);

    final RelNode root = relBuilder
        .values(new String[] {"c"}, 1)
        .project(plusCall)
        .build();

    final String expectedBigQuery = "SELECT TIMESTAMP_ADD(TIMESTAMP '2022-02-18 08:23:45',"
        + " INTERVAL 1 MICROSECOND) AS `$f0`";

    assertThat(toSql(root, DatabaseProduct.BIG_QUERY.getDialect()), isLinux(expectedBigQuery));
  }

  @Test public void truncateFunctionEmulationForBigQuery() {
    String query = "select truncate(2.30259, 3) from \"employee\"";
    final String expectedBigQuery = "SELECT TRUNC(2.30259, 3)\n"
        + "FROM foodmart.employee";
    sql(query)
        .withBigQuery().ok(expectedBigQuery);
  }

  @Test public void truncateFunctionWithSingleOperandEmulationForBigQuery() {
    String query = "select truncate(2.30259) from \"employee\"";
    final String expectedBigQuery = "SELECT TRUNC(2.30259)\n"
        + "FROM foodmart.employee";
    sql(query)
        .withBigQuery().ok(expectedBigQuery);
  }

  @Test public void extractFunctionEmulation() {
    String query = "select extract(year from \"hire_date\") from \"employee\"";
    final String expectedHive = "SELECT YEAR(hire_date)\n"
        + "FROM foodmart.employee";
    final String expectedSpark = "SELECT YEAR(hire_date)\n"
        + "FROM foodmart.employee";
    final String expectedBigQuery = "SELECT EXTRACT(YEAR FROM hire_date)\n"
        + "FROM foodmart.employee";
    final String expectedMsSql = "SELECT YEAR([hire_date])\n"
        + "FROM [foodmart].[employee]";
    sql(query)
        .withHive()
        .ok(expectedHive)
        .withSpark()
        .ok(expectedSpark)
        .withBigQuery()
        .ok(expectedBigQuery)
        .withMssql()
        .ok(expectedMsSql);
  }

  @Test public void extractMinuteFunctionEmulation() {
    String query = "select extract(minute from \"hire_date\") from \"employee\"";
    final String expectedBigQuery = "SELECT EXTRACT(MINUTE FROM hire_date)\n"
        + "FROM foodmart.employee";
    final String expectedMsSql = "SELECT DATEPART(MINUTE, [hire_date])\n"
        + "FROM [foodmart].[employee]";
    sql(query)
        .withBigQuery()
        .ok(expectedBigQuery)
        .withMssql()
        .ok(expectedMsSql);
  }

  @Test public void extractSecondFunctionEmulation() {
    String query = "select extract(second from \"hire_date\") from \"employee\"";
    final String expectedBigQuery = "SELECT EXTRACT(SECOND FROM hire_date)\n"
        + "FROM foodmart.employee";
    final String expectedMsSql = "SELECT DATEPART(SECOND, [hire_date])\n"
        + "FROM [foodmart].[employee]";
    sql(query)
        .withBigQuery()
        .ok(expectedBigQuery)
        .withMssql()
        .ok(expectedMsSql);
  }

  @Test public void selectWithoutFromEmulationForHiveAndSparkAndBigquery() {
    String query = "select 2 + 2";
    final String expected = "SELECT 2 + 2";
    sql(query)
        .withHive()
        .ok(expected)
        .withSpark()
        .ok(expected)
        .withBigQuery()
        .ok(expected);
  }

  @Test public void currentTimestampFunctionForHiveAndSparkAndBigquery() {
    String query = "select current_timestamp";
    final String expectedHiveQuery = "SELECT CURRENT_TIMESTAMP `CURRENT_TIMESTAMP`";
    final String expectedSparkQuery = "SELECT CURRENT_TIMESTAMP `CURRENT_TIMESTAMP`";
    final String expectedBigQuery = "SELECT CURRENT_DATETIME() AS CURRENT_TIMESTAMP";

    sql(query)
        .withHiveIdentifierQuoteString()
        .ok(expectedHiveQuery)
        .withSparkIdentifierQuoteString()
        .ok(expectedSparkQuery)
        .withBigQuery()
        .ok(expectedBigQuery);
  }

  @Test public void concatFunctionEmulationForHiveAndSparkAndBigQuery() {
    String query = "select 'foo' || 'bar' from \"employee\"";
    final String expected = "SELECT CONCAT('foo', 'bar')\n"
        + "FROM foodmart.employee";
    final String mssql = "SELECT CONCAT('foo', 'bar')\n"
            + "FROM [foodmart].[employee]";
    final String expectedSpark = "SELECT 'foo' || 'bar'\n"
        + "FROM foodmart.employee";
    sql(query)
        .withHive()
        .ok(expected)
        .withSpark()
        .ok(expectedSpark)
        .withBigQuery()
        .ok(expected)
        .withMssql()
        .ok(mssql);
  }

  @Test void testJsonRemove() {
    String query = "select json_remove(\"product_name\", '$[0]') from \"product\"";
    final String expected = "SELECT JSON_REMOVE(\"product_name\", '$[0]')\n"
        + "FROM \"foodmart\".\"product\"";
    sql(query).ok(expected);
  }
/*
  @Test void testUnionAllWithNoOperandsUsingOracleDialect() {
    String query = "select A.\"department_id\" "
        + "from \"foodmart\".\"employee\" A "
        + " where A.\"department_id\" = ( select min( A.\"department_id\") from \"foodmart\""
        + ".\"department\" B where 1=2 )";
    final String expected = "SELECT \"employee\".\"department_id\"\n"
        + "FROM \"foodmart\".\"employee\"\n"
        + "INNER JOIN (SELECT \"t1\".\"department_id\" \"department_id0\", MIN(\"t1\""
        + ".\"department_id\") \"EXPR$0\"\n"
        + "FROM (SELECT NULL \"department_id\", NULL \"department_description\"\nFROM "
        + "\"DUAL\"\nWHERE 1 = 0) \"t\",\n"
        + "(SELECT \"department_id\"\nFROM \"foodmart\".\"employee\"\nGROUP BY \"department_id\")"
        + " \"t1\"\n"
        + "GROUP BY \"t1\".\"department_id\") \"t3\" ON \"employee\".\"department_id\" = \"t3\""
        + ".\"department_id0\""
        + " AND \"employee\".\"department_id\" = \"t3\".\"EXPR$0\"";
    sql(query).withOracle().ok(expected);
  }*/

  /*@Test void testUnionAllWithNoOperands() {
    String query = "select A.\"department_id\" "
        + "from \"foodmart\".\"employee\" A "
        + " where A.\"department_id\" = ( select min( A.\"department_id\") from \"foodmart\""
        + ".\"department\" B where 1=2 )";
    final String expected = "SELECT \"employee\".\"department_id\"\n"
        + "FROM \"foodmart\".\"employee\"\n"
        + "INNER JOIN (SELECT \"t1\".\"department_id\" AS \"department_id0\","
        + " MIN(\"t1\".\"department_id\") AS \"EXPR$0\"\n"
        + "FROM (SELECT *\nFROM (VALUES (NULL, NULL))"
        + " AS \"t\" (\"department_id\", \"department_description\")"
        + "\nWHERE 1 = 0) AS \"t\","
        + "\n(SELECT \"department_id\"\nFROM \"foodmart\".\"employee\""
        + "\nGROUP BY \"department_id\") AS \"t1\""
        + "\nGROUP BY \"t1\".\"department_id\") AS \"t3\" "
        + "ON \"employee\".\"department_id\" = \"t3\".\"department_id0\""
        + " AND \"employee\".\"department_id\" = \"t3\".\"EXPR$0\"";
    sql(query).ok(expected);
  }*/

  @Test void testSmallintOracle() {
    String query = "SELECT CAST(\"department_id\" AS SMALLINT) FROM \"employee\"";
    String expected = "SELECT CAST(\"department_id\" AS NUMBER(5))\n"
        + "FROM \"foodmart\".\"employee\"";
    sql(query)
        .withOracle()
        .ok(expected);
  }

  @Test void testBigintOracle() {
    String query = "SELECT CAST(\"department_id\" AS BIGINT) FROM \"employee\"";
    String expected = "SELECT CAST(\"department_id\" AS NUMBER(19))\n"
        + "FROM \"foodmart\".\"employee\"";
    sql(query)
        .withOracle()
        .ok(expected);
  }

  @Test void testDoubleOracle() {
    String query = "SELECT CAST(\"department_id\" AS DOUBLE) FROM \"employee\"";
    String expected = "SELECT CAST(\"department_id\" AS DOUBLE PRECISION)\n"
        + "FROM \"foodmart\".\"employee\"";
    sql(query)
        .withOracle()
        .ok(expected);
  }

  @Test void testDateLiteralOracle() {
    String query = "SELECT DATE '1978-05-02' FROM \"employee\"";
    String expected = "SELECT TO_DATE('1978-05-02', 'YYYY-MM-DD')\n"
        + "FROM \"foodmart\".\"employee\"";
    sql(query)
        .withOracle()
        .ok(expected);
  }

  @Test void testTimestampLiteralOracle() {
    String query = "SELECT TIMESTAMP '1978-05-02 12:34:56.78' FROM \"employee\"";
    String expected = "SELECT TO_TIMESTAMP('1978-05-02 12:34:56.78',"
        + " 'YYYY-MM-DD HH24:MI:SS.FF')\n"
        + "FROM \"foodmart\".\"employee\"";
    sql(query)
        .withOracle()
        .ok(expected);
  }

  @Test void testTimeLiteralOracle() {
    String query = "SELECT TIME '12:34:56.78' FROM \"employee\"";
    String expected = "SELECT TO_TIME('12:34:56.78', 'HH24:MI:SS.FF')\n"
        + "FROM \"foodmart\".\"employee\"";
    sql(query)
        .withOracle()
        .ok(expected);
  }


  @Test public void testSelectWithGroupByOnColumnNotPresentInProjection() {
    String query = "select \"t1\".\"department_id\" from\n"
        + "\"foodmart\".\"employee\" as \"t1\" inner join \"foodmart\".\"department\" as \"t2\"\n"
        + "on \"t1\".\"department_id\" = \"t2\".\"department_id\"\n"
        + "group by \"t2\".\"department_id\", \"t1\".\"department_id\"";
    final String expected = "SELECT t0.department_id\n"
        + "FROM (SELECT department.department_id AS department_id0, employee.department_id\n"
        + "FROM foodmart.employee\n"
        + "INNER JOIN foodmart.department ON employee.department_id = department.department_id\n"
        + "GROUP BY department_id0, employee.department_id) AS t0";
    sql(query).withBigQuery().ok(expected);
  }

  @Test void testSupportsDataType() {
    final RelDataTypeFactory typeFactory =
        new SqlTypeFactoryImpl(RelDataTypeSystem.DEFAULT);
    final RelDataType booleanDataType = typeFactory.createSqlType(SqlTypeName.BOOLEAN);
    final RelDataType integerDataType = typeFactory.createSqlType(SqlTypeName.INTEGER);
    final SqlDialect oracleDialect = SqlDialect.DatabaseProduct.ORACLE.getDialect();
    assertFalse(oracleDialect.supportsDataType(booleanDataType));
    assertTrue(oracleDialect.supportsDataType(integerDataType));
    final SqlDialect postgresqlDialect = SqlDialect.DatabaseProduct.POSTGRESQL.getDialect();
    assertTrue(postgresqlDialect.supportsDataType(booleanDataType));
    assertTrue(postgresqlDialect.supportsDataType(integerDataType));
  }

  /** Test case for
   * <a href="https://issues.apache.org/jira/browse/CALCITE-4150">[CALCITE-4150]
   * JDBC adapter throws UnsupportedOperationException when generating SQL
   * for untyped NULL literal</a>. */
  @Test void testSelectRawNull() {
    final String query = "SELECT NULL FROM \"product\"";
    final String expected = "SELECT NULL\n"
        + "FROM \"foodmart\".\"product\"";
    sql(query).ok(expected);
  }

  @Test void testSelectRawNullWithAlias() {
    final String query = "SELECT NULL AS DUMMY FROM \"product\"";
    final String expected = "SELECT NULL AS \"DUMMY\"\n"
        + "FROM \"foodmart\".\"product\"";
    sql(query).ok(expected);
  }

  @Test void testSelectNullWithCast() {
    final String query = "SELECT CAST(NULL AS INT)";
    final String expected = "SELECT *\n"
        + "FROM (VALUES (NULL)) AS \"t\" (\"EXPR$0\")";
    sql(query).ok(expected);
    // validate
    sql(expected).exec();
  }

  @Test void testSelectNullWithCount() {
    final String query = "SELECT COUNT(CAST(NULL AS INT))";
    final String expected = "SELECT COUNT(\"$f0\")\n"
        + "FROM (VALUES (NULL)) AS \"t\" (\"$f0\")";
    sql(query).ok(expected);
    // validate
    sql(expected).exec();
  }

  @Test void testSelectNullWithGroupByNull() {
    final String query = "SELECT COUNT(CAST(NULL AS INT))\n"
        + "FROM (VALUES  (0))AS \"t\"\n"
        + "GROUP BY CAST(NULL AS VARCHAR CHARACTER SET \"ISO-8859-1\")";
    final String expected = "SELECT COUNT(\"$f1\")\n"
        + "FROM (VALUES (NULL, NULL)) AS \"t\" (\"$f0\", \"$f1\")\n"
        + "GROUP BY \"$f0\"";
    sql(query).ok(expected);
    // validate
    sql(expected).exec();
  }

  @Test void testSelectNullWithGroupByVar() {
    final String query = "SELECT COUNT(CAST(NULL AS INT))\n"
        + "FROM \"account\" AS \"t\"\n"
        + "GROUP BY \"account_type\"";
    final String expected = "SELECT COUNT(CAST(NULL AS INTEGER))\n"
        + "FROM \"foodmart\".\"account\"\n"
        + "GROUP BY \"account_type\"";
    sql(query).ok(expected);
    // validate
    sql(expected).exec();
  }

  @Test void testSelectNullWithInsert() {
    final String query = "insert into\n"
        + "\"account\"(\"account_id\",\"account_parent\",\"account_type\",\"account_rollup\")\n"
        + "select 1, cast(NULL AS INT), cast(123 as varchar), cast(123 as varchar)";
    final String expected = "INSERT INTO \"foodmart\".\"account\" ("
        + "\"account_id\", \"account_parent\", \"account_description\", "
        + "\"account_type\", \"account_rollup\", \"Custom_Members\")\n"
        + "(SELECT \"EXPR$0\" AS \"account_id\","
        + " \"EXPR$1\" AS \"account_parent\","
        + " CAST(NULL AS VARCHAR(30) CHARACTER SET \"ISO-8859-1\") "
        + "AS \"account_description\","
        + " \"EXPR$2\" AS \"account_type\", "
        + "\"EXPR$3\" AS \"account_rollup\","
        + " CAST(NULL AS VARCHAR(255) CHARACTER SET \"ISO-8859-1\") "
        + "AS \"Custom_Members\"\n"
        + "FROM (VALUES (1, NULL, '123', '123')) "
        + "AS \"t\" (\"EXPR$0\", \"EXPR$1\", \"EXPR$2\", \"EXPR$3\"))";
    sql(query).ok(expected);
    // validate
    sql(expected).exec();
  }

  @Test void testSelectNullWithInsertFromJoin() {
    final String query = "insert into\n"
        + "\"account\"(\"account_id\",\"account_parent\",\n"
        + "\"account_type\",\"account_rollup\")\n"
        + "select \"product\".\"product_id\",\n"
        + "cast(NULL AS INT),\n"
        + "cast(\"product\".\"product_id\" as varchar),\n"
        + "cast(\"sales_fact_1997\".\"store_id\" as varchar)\n"
        + "from \"product\"\n"
        + "inner join \"sales_fact_1997\"\n"
        + "on \"product\".\"product_id\" = \"sales_fact_1997\".\"product_id\"";
    final String expected = "INSERT INTO \"foodmart\".\"account\" "
        + "(\"account_id\", \"account_parent\", \"account_description\", "
        + "\"account_type\", \"account_rollup\", \"Custom_Members\")\n"
        + "(SELECT \"product\".\"product_id\" AS \"account_id\", "
        + "CAST(NULL AS INTEGER) AS \"account_parent\", CAST(NULL AS VARCHAR"
        + "(30) CHARACTER SET \"ISO-8859-1\") AS \"account_description\", "
        + "CAST(\"product\".\"product_id\" AS VARCHAR CHARACTER SET "
        + "\"ISO-8859-1\") AS \"account_type\", "
        + "CAST(\"sales_fact_1997\".\"store_id\" AS VARCHAR CHARACTER SET \"ISO-8859-1\") AS "
        + "\"account_rollup\", "
        + "CAST(NULL AS VARCHAR(255) CHARACTER SET \"ISO-8859-1\") AS \"Custom_Members\"\n"
        + "FROM \"foodmart\".\"product\"\n"
        + "INNER JOIN \"foodmart\".\"sales_fact_1997\" "
        + "ON \"product\".\"product_id\" = \"sales_fact_1997\".\"product_id\")";
    sql(query).ok(expected);
    // validate
    sql(expected).exec();
  }

  @Test void testCastDecimalOverflow() {
    final String query =
        "SELECT CAST('11111111111111111111111111111111.111111' AS DECIMAL(38,6)) AS \"num\" from \"product\"";
    final String expected =
        "SELECT CAST('11111111111111111111111111111111.111111' AS DECIMAL(19, 6)) AS \"num\"\n"
            + "FROM \"foodmart\".\"product\"";
    sql(query).ok(expected);

    final String query2 =
        "SELECT CAST(1111111 AS DECIMAL(5,2)) AS \"num\" from \"product\"";
    final String expected2 =
        "SELECT CAST(1111111 AS DECIMAL(5, 2)) AS \"num\"\nFROM \"foodmart\".\"product\"";
    sql(query2).ok(expected2);
  }

  @Test void testCastInStringIntegerComparison() {
    final String query = "select \"employee_id\" "
        + "from \"foodmart\".\"employee\" "
        + "where 10 = cast('10' as int) and \"birth_date\" = cast('1914-02-02' as date) or "
        + "\"hire_date\" = cast('1996-01-01 '||'00:00:00' as timestamp)";
    final String expected = "SELECT \"employee_id\"\n"
        + "FROM \"foodmart\".\"employee\"\n"
        + "WHERE 10 = '10' AND \"birth_date\" = '1914-02-02' OR \"hire_date\" = '1996-01-01 ' || "
        + "'00:00:00'";
    final String expectedBiqquery = "SELECT employee_id\n"
        + "FROM foodmart.employee\n"
        + "WHERE 10 = CAST('10' AS INT64) AND birth_date = '1914-02-02' OR hire_date = "
        + "CAST(CONCAT('1996-01-01 ', '00:00:00') AS DATETIME)";
    sql(query)
        .ok(expected)
        .withBigQuery()
        .ok(expectedBiqquery);
  }

  @Test void testDialectQuoteStringLiteral() {
    dialects().forEach((dialect, databaseProduct) -> {
      assertThat(dialect.quoteStringLiteral(""), is("''"));
      assertThat(dialect.quoteStringLiteral("can't run"),
          databaseProduct == DatabaseProduct.BIG_QUERY
              ? is("'can\\'t run'")
              : is("'can''t run'"));

      assertThat(dialect.unquoteStringLiteral("''"), is(""));
      if (databaseProduct == DatabaseProduct.BIG_QUERY) {
        assertThat(dialect.unquoteStringLiteral("'can\\'t run'"),
            is("can't run"));
      } else {
        assertThat(dialect.unquoteStringLiteral("'can't run'"),
            is("can't run"));
      }
    });
  }

  @Test public void testToNumberFunctionHandlingHexaToInt() {
    String query = "select TO_NUMBER('03ea02653f6938ba','XXXXXXXXXXXXXXXX')";
    final String expected = "SELECT CAST(CONV('03ea02653f6938ba', 16, 10) AS BIGINT)";
    final String expectedBigQuery = "SELECT CAST(CONCAT('0x', '03ea02653f6938ba') AS INT64)";
    final String expectedSnowFlake = "SELECT TO_NUMBER('03ea02653f6938ba', 'XXXXXXXXXXXXXXXX')";
    sql(query)
        .withHive()
        .ok(expected)
        .withSpark()
        .ok(expected)
        .withBigQuery()
        .ok(expectedBigQuery)
        .withSnowflake()
        .ok(expectedSnowFlake);
  }

  @Test public void testToNumberFunctionHandlingFloatingPoint() {
    String query = "select TO_NUMBER('-1.7892','9.9999')";
    final String expected = "SELECT CAST('-1.7892' AS FLOAT)";
    final String expectedBigQuery = "SELECT CAST('-1.7892' AS FLOAT64)";
    final String expectedSnowFlake = "SELECT TO_NUMBER('-1.7892', 38, 4)";
    sql(query)
        .withHive()
        .ok(expected)
        .withSpark()
        .ok(expected)
        .withBigQuery()
        .ok(expectedBigQuery)
        .withSnowflake()
        .ok(expectedSnowFlake);
  }

  @Test public void testToNumberFunctionWithColumns() {
    String query = "SELECT TO_NUMBER(\"first_name\", '000') FROM \"foodmart\""
        + ".\"employee\"";
    final String expectedBigQuery = "SELECT CAST(first_name AS INT64)\n"
        + "FROM foodmart.employee";
    sql(query)
        .withBigQuery()
        .ok(expectedBigQuery);
  }

  @Test public void testOver() {
    String query = "SELECT distinct \"product_id\", MAX(\"product_id\") \n"
        + "OVER(PARTITION BY \"product_id\") AS abc\n"
        + "FROM \"product\"";
    final String expected = "SELECT product_id, MAX(product_id) OVER "
        + "(PARTITION BY product_id RANGE BETWEEN UNBOUNDED PRECEDING AND UNBOUNDED FOLLOWING) ABC\n"
        + "FROM foodmart.product\n"
        + "GROUP BY product_id, MAX(product_id) OVER (PARTITION BY product_id "
        + "RANGE BETWEEN UNBOUNDED PRECEDING AND UNBOUNDED FOLLOWING)";
    final String expectedBQ = "SELECT product_id, ABC\n"
        + "FROM (SELECT product_id, MAX(product_id) OVER "
        + "(PARTITION BY product_id RANGE BETWEEN UNBOUNDED PRECEDING AND UNBOUNDED FOLLOWING) AS ABC\n"
        + "FROM foodmart.product) AS t\n"
        + "GROUP BY product_id, ABC";
    final String expectedSnowFlake = "SELECT \"product_id\", MAX(\"product_id\") OVER "
        + "(PARTITION BY \"product_id\" ORDER BY \"product_id\" ROWS "
        + "BETWEEN UNBOUNDED PRECEDING AND UNBOUNDED FOLLOWING) AS \"ABC\"\n"
        + "FROM \"foodmart\".\"product\"\n"
        + "GROUP BY \"product_id\", MAX(\"product_id\") OVER (PARTITION BY \"product_id\" "
        + "ORDER BY \"product_id\" ROWS BETWEEN UNBOUNDED PRECEDING AND "
        + "UNBOUNDED FOLLOWING)";
    final String mssql = "SELECT [product_id], MAX([product_id]) OVER (PARTITION "
        + "BY [product_id] ORDER BY [product_id] ROWS BETWEEN UNBOUNDED PRECEDING AND "
        + "UNBOUNDED FOLLOWING) AS [ABC]\n"
        + "FROM [foodmart].[product]\n"
        + "GROUP BY [product_id], MAX([product_id]) OVER (PARTITION BY [product_id] "
        + "ORDER BY [product_id] ROWS BETWEEN UNBOUNDED PRECEDING AND UNBOUNDED FOLLOWING)";
    final String expectedSpark = "SELECT product_id, ABC\n"
        + "FROM (SELECT product_id, MAX(product_id) OVER (PARTITION BY product_id RANGE BETWEEN "
        + "UNBOUNDED PRECEDING AND UNBOUNDED FOLLOWING) ABC\n"
        + "FROM foodmart.product) t\n"
        + "GROUP BY product_id, ABC";
    sql(query)
      .withHive()
      .ok(expected)
      .withSpark()
      .ok(expectedSpark)
      .withBigQuery()
      .ok(expectedBQ)
      .withSnowflake()
      .ok(expectedSnowFlake)
      .withMssql()
      .ok(mssql);
  }

  @Test public void testNtileFunction() {
    String query = "SELECT ntile(2)\n"
        + "OVER(order BY \"product_id\") AS abc\n"
        + "FROM \"product\"";
    final String expectedBQ = "SELECT NTILE(2) OVER (ORDER BY product_id IS NULL, product_id) "
        + "AS ABC\n"
        + "FROM foodmart.product";
    sql(query)
      .withBigQuery()
      .ok(expectedBQ);
  }

  @Test public void testCountWithWindowFunction() {
    String query = "Select count(*) over() from \"product\"";
    String expected = "SELECT COUNT(*) OVER (RANGE BETWEEN UNBOUNDED PRECEDING "
        + "AND UNBOUNDED FOLLOWING)\n"
        + "FROM foodmart.product";
    String expectedBQ = "SELECT COUNT(*) OVER (RANGE BETWEEN UNBOUNDED PRECEDING "
        + "AND UNBOUNDED FOLLOWING)\n"
        + "FROM foodmart.product";
    final String expectedSnowFlake = "SELECT COUNT(*) OVER (ORDER BY 0 "
        + "ROWS BETWEEN UNBOUNDED PRECEDING AND UNBOUNDED FOLLOWING)\n"
        + "FROM \"foodmart\".\"product\"";
    final String mssql = "SELECT COUNT(*) OVER ()\n"
        + "FROM [foodmart].[product]";
    sql(query)
      .withHive()
      .ok(expected)
      .withSpark()
      .ok(expected)
      .withBigQuery()
      .ok(expectedBQ)
      .withSnowflake()
      .ok(expectedSnowFlake)
      .withMssql()
      .ok(mssql);
  }

  @Test public void testOrderByInWindowFunction() {
    String query = "select \"first_name\", COUNT(\"department_id\") as "
        + "\"department_id_number\", ROW_NUMBER() OVER (ORDER BY "
        + "\"department_id\" ASC), SUM(\"department_id\") OVER "
        + "(ORDER BY \"department_id\" ASC) \n"
        + "from \"foodmart\".\"employee\" \n"
        + "GROUP by \"first_name\", \"department_id\"";
    final String expected = "SELECT first_name, department_id_number, ROW_NUMBER() "
        + "OVER (ORDER BY department_id IS NULL, department_id), SUM(department_id) "
        + "OVER (ORDER BY department_id IS NULL, department_id "
        + "RANGE BETWEEN UNBOUNDED PRECEDING AND CURRENT ROW)\n"
        + "FROM (SELECT first_name, department_id, COUNT(*) department_id_number\n"
        + "FROM foodmart.employee\n"
        + "GROUP BY first_name, department_id) t0";
    final String expectedSpark = "SELECT first_name, department_id_number, ROW_NUMBER() "
        + "OVER (ORDER BY department_id NULLS LAST), SUM(department_id) "
        + "OVER (ORDER BY department_id NULLS LAST "
        + "RANGE BETWEEN UNBOUNDED PRECEDING AND CURRENT ROW)\n"
        + "FROM (SELECT first_name, department_id, COUNT(*) department_id_number\n"
        + "FROM foodmart.employee\n"
        + "GROUP BY first_name, department_id) t0";
    final String expectedBQ = "SELECT first_name, department_id_number, "
        + "ROW_NUMBER() OVER (ORDER BY department_id IS NULL, department_id), SUM(department_id) "
        + "OVER (ORDER BY department_id IS NULL, department_id "
        + "RANGE BETWEEN UNBOUNDED PRECEDING AND CURRENT ROW)\n"
        + "FROM (SELECT first_name, department_id, COUNT(*) AS department_id_number\n"
        + "FROM foodmart.employee\n"
        + "GROUP BY first_name, department_id) AS t0";
    final String expectedSnowFlake = "SELECT \"first_name\", \"department_id_number\", "
        + "ROW_NUMBER() OVER (ORDER BY \"department_id\"), SUM(\"department_id\") "
        + "OVER (ORDER BY \"department_id\" RANGE BETWEEN UNBOUNDED PRECEDING AND CURRENT ROW)\n"
        + "FROM (SELECT \"first_name\", \"department_id\", COUNT(*) AS \"department_id_number\"\n"
        + "FROM \"foodmart\".\"employee\"\n"
        + "GROUP BY \"first_name\", \"department_id\") AS \"t0\"";
    final String mssql = "SELECT [first_name], [department_id_number], ROW_NUMBER()"
        + " OVER (ORDER BY CASE WHEN [department_id] IS NULL THEN 1 ELSE 0 END,"
        + " [department_id]), SUM([department_id]) OVER (ORDER BY CASE WHEN [department_id] IS NULL"
        + " THEN 1 ELSE 0 END, [department_id] RANGE BETWEEN UNBOUNDED PRECEDING AND CURRENT ROW)\n"
        + "FROM (SELECT [first_name], [department_id], COUNT(*) AS [department_id_number]\n"
        + "FROM [foodmart].[employee]\n"
        + "GROUP BY [first_name], [department_id]) AS [t0]";
    sql(query)
      .withHive()
      .ok(expected)
      .withSpark()
      .ok(expectedSpark)
      .withBigQuery()
      .ok(expectedBQ)
      .withSnowflake()
      .ok(expectedSnowFlake)
      .withMssql()
      .ok(mssql);
  }

  @Test public void testToNumberFunctionHandlingFloatingPointWithD() {
    String query = "select TO_NUMBER('1.789','9D999')";
    final String expected = "SELECT CAST('1.789' AS FLOAT)";
    final String expectedBigQuery = "SELECT CAST('1.789' AS FLOAT64)";
    final String expectedSnowFlake = "SELECT TO_NUMBER('1.789', 38, 3)";
    sql(query)
        .withHive()
        .ok(expected)
        .withSpark()
        .ok(expected)
        .withBigQuery()
        .ok(expectedBigQuery)
        .withSnowflake()
        .ok(expectedSnowFlake);
  }

  @Test public void testToNumberFunctionHandlingWithSingleFloatingPoint() {
    String query = "select TO_NUMBER('1.789')";
    final String expected = "SELECT CAST('1.789' AS FLOAT)";
    final String expectedBigQuery = "SELECT CAST('1.789' AS FLOAT64)";
    final String expectedSnowFlake = "SELECT TO_NUMBER('1.789', 38, 3)";
    sql(query)
        .withHive()
        .ok(expected)
        .withSpark()
        .ok(expected)
        .withBigQuery()
        .ok(expectedBigQuery)
        .withSnowflake()
        .ok(expectedSnowFlake);
  }

  @Test public void testToNumberFunctionHandlingWithComma() {
    String query = "SELECT TO_NUMBER ('1,789', '9,999')";
    final String expected = "SELECT CAST('1789' AS BIGINT)";
    final String expectedBigQuery = "SELECT CAST('1789' AS INT64)";
    final String expectedSnowFlake = "SELECT TO_NUMBER('1,789', '9,999')";
    sql(query)
        .withHive()
        .ok(expected)
        .withSpark()
        .ok(expected)
        .withBigQuery()
        .ok(expectedBigQuery)
        .withSnowflake()
        .ok(expectedSnowFlake);
  }

  @Test public void testToNumberFunctionHandlingWithCurrency() {
    String query = "SELECT TO_NUMBER ('$1789', '$9999')";
    final String expected = "SELECT CAST('1789' AS BIGINT)";
    final String expectedBigQuery = "SELECT CAST('1789' AS INT64)";
    final String expectedSnowFlake = "SELECT TO_NUMBER('$1789', '$9999')";
    sql(query)
        .withHive()
        .ok(expected)
        .withSpark()
        .ok(expected)
        .withBigQuery()
        .ok(expectedBigQuery)
        .withSnowflake()
        .ok(expectedSnowFlake);
  }

  @Test public void testToNumberFunctionHandlingWithCurrencyAndL() {
    String query = "SELECT TO_NUMBER ('$1789', 'L9999')";
    final String expected = "SELECT CAST('1789' AS BIGINT)";
    final String expectedBigQuery = "SELECT CAST('1789' AS INT64)";
    final String expectedSnowFlake = "SELECT TO_NUMBER('$1789', '$9999')";
    sql(query)
        .withHive()
        .ok(expected)
        .withSpark()
        .ok(expected)
        .withBigQuery()
        .ok(expectedBigQuery)
        .withSnowflake()
        .ok(expectedSnowFlake);
  }

  @Test public void testToNumberFunctionHandlingWithMinus() {
    String query = "SELECT TO_NUMBER ('-12334', 'S99999')";
    final String expected = "SELECT CAST('-12334' AS BIGINT)";
    final String expectedBigQuery = "SELECT CAST('-12334' AS INT64)";
    final String expectedSnowFlake = "SELECT TO_NUMBER('-12334', 'S99999')";
    sql(query)
        .withHive()
        .ok(expected)
        .withSpark()
        .ok(expected)
        .withBigQuery()
        .ok(expectedBigQuery)
        .withSnowflake()
        .ok(expectedSnowFlake);
  }

  @Test public void testToNumberFunctionHandlingWithMinusLast() {
    String query = "SELECT TO_NUMBER ('12334-', '99999S')";
    final String expected = "SELECT CAST('-12334' AS BIGINT)";
    final String expectedBigQuery = "SELECT CAST('-12334' AS INT64)";
    final String expectedSnowFlake = "SELECT TO_NUMBER('12334-', '99999S')";
    sql(query)
        .withHive()
        .ok(expected)
        .withSpark()
        .ok(expected)
        .withBigQuery()
        .ok(expectedBigQuery)
        .withSnowflake()
        .ok(expectedSnowFlake);
  }

  @Test public void testToNumberFunctionHandlingWithE() {
    String query = "SELECT TO_NUMBER ('12E3', '99EEEE')";
    final String expected = "SELECT CAST('12E3' AS DECIMAL(19, 0))";
    final String expectedBigQuery = "SELECT CAST('12E3' AS NUMERIC)";
    final String expectedSnowFlake = "SELECT TO_NUMBER('12E3', '99EEEE')";
    sql(query)
        .withHive()
        .ok(expected)
        .withSpark()
        .ok(expected)
        .withBigQuery()
        .ok(expectedBigQuery)
        .withSnowflake()
        .ok(expectedSnowFlake);
  }

  @Test public void testToNumberFunctionHandlingWithCurrencyName() {
    String query = "SELECT TO_NUMBER('dollar1234','L9999','NLS_CURRENCY=''dollar''')";
    final String expected = "SELECT CAST('1234' AS BIGINT)";
    final String expectedBigQuery = "SELECT CAST('1234' AS INT64)";
    final String expectedSnowFlake = "SELECT TO_NUMBER('1234')";
    sql(query)
        .withHive()
        .ok(expected)
        .withSpark()
        .ok(expected)
        .withBigQuery()
        .ok(expectedBigQuery)
        .withSnowflake()
        .ok(expectedSnowFlake);
  }

  @Test public void testToNumberFunctionHandlingWithCurrencyNameFloat() {
    String query = "SELECT TO_NUMBER('dollar12.34','L99D99','NLS_CURRENCY=''dollar''')";
    final String expected = "SELECT CAST('12.34' AS FLOAT)";
    final String expectedBigQuery = "SELECT CAST('12.34' AS FLOAT64)";
    final String expectedSnowFlake = "SELECT TO_NUMBER('12.34', 38, 2)";
    sql(query)
        .withHive()
        .ok(expected)
        .withSpark()
        .ok(expected)
        .withBigQuery()
        .ok(expectedBigQuery)
        .withSnowflake()
        .ok(expectedSnowFlake);
  }

  @Test public void testToNumberFunctionHandlingWithCurrencyNameNull() {
    String query = "SELECT TO_NUMBER('dollar12.34','L99D99',null)";
    final String expected = "SELECT CAST(NULL AS INT)";
    final String expectedBigQuery = "SELECT CAST(NULL AS INT64)";
    final String expectedSnowFlake = "SELECT TO_NUMBER(NULL)";
    sql(query)
        .withHive()
        .ok(expected)
        .withSpark()
        .ok(expected)
        .withBigQuery()
        .ok(expectedBigQuery)
        .withSnowflake()
        .ok(expectedSnowFlake);
  }

  @Test public void testToNumberFunctionHandlingWithCurrencyNameMinus() {
    String query = "SELECT TO_NUMBER('-dollar1234','L9999','NLS_CURRENCY=''dollar''')";
    final String expected = "SELECT CAST('-1234' AS BIGINT)";
    final String expectedBigQuery = "SELECT CAST('-1234' AS INT64)";
    final String expectedSnowFlake = "SELECT TO_NUMBER('-1234')";
    sql(query)
        .withHive()
        .ok(expected)
        .withSpark()
        .ok(expected)
        .withBigQuery()
        .ok(expectedBigQuery)
        .withSnowflake()
        .ok(expectedSnowFlake);
  }

  @Test public void testToNumberFunctionHandlingWithG() {
    String query = "SELECT TO_NUMBER ('1,2345', '9G9999')";
    final String expected = "SELECT CAST('12345' AS BIGINT)";
    final String expectedBigQuery = "SELECT CAST('12345' AS INT64)";
    final String expectedSnowFlake = "SELECT TO_NUMBER('1,2345', '9G9999')";
    sql(query)
        .withHive()
        .ok(expected)
        .withSpark()
        .ok(expected)
        .withBigQuery()
        .ok(expectedBigQuery)
        .withSnowflake()
        .ok(expectedSnowFlake);
  }

  @Test public void testToNumberFunctionHandlingWithU() {
    String query = "SELECT TO_NUMBER ('$1234', 'U9999')";
    final String expected = "SELECT CAST('1234' AS BIGINT)";
    final String expectedBigQuery = "SELECT CAST('1234' AS INT64)";
    final String expectedSnowFlake = "SELECT TO_NUMBER('$1234', '$9999')";
    sql(query)
        .withHive()
        .ok(expected)
        .withSpark()
        .ok(expected)
        .withBigQuery()
        .ok(expectedBigQuery)
        .withSnowflake()
        .ok(expectedSnowFlake);
  }

  @Test public void testToNumberFunctionHandlingWithPR() {
    String query = "SELECT TO_NUMBER (' 123 ', '999PR')";
    final String expected = "SELECT CAST('123' AS BIGINT)";
    final String expectedBigQuery = "SELECT CAST('123' AS INT64)";
    final String expectedSnowFlake = "SELECT TO_NUMBER('123')";
    sql(query)
        .withHive()
        .ok(expected)
        .withSpark()
        .ok(expected)
        .withBigQuery()
        .ok(expectedBigQuery)
        .withSnowflake()
        .ok(expectedSnowFlake);
  }

  @Test public void testToNumberFunctionHandlingWithMI() {
    String query = "SELECT TO_NUMBER ('1234-', '9999MI')";
    final String expected = "SELECT CAST('-1234' AS BIGINT)";
    final String expectedBigQuery = "SELECT CAST('-1234' AS INT64)";
    final String expectedSnowFlake = "SELECT TO_NUMBER('1234-', '9999MI')";
    sql(query)
        .withHive()
        .ok(expected)
        .withSpark()
        .ok(expected)
        .withBigQuery()
        .ok(expectedBigQuery)
        .withSnowflake()
        .ok(expectedSnowFlake);
  }

  @Test public void testToNumberFunctionHandlingWithMIDecimal() {
    String query = "SELECT TO_NUMBER ('1.234-', '9.999MI')";
    final String expected = "SELECT CAST('-1.234' AS FLOAT)";
    final String expectedBigQuery = "SELECT CAST('-1.234' AS FLOAT64)";
    final String expectedSnowFlake = "SELECT TO_NUMBER('-1.234', 38, 3)";
    sql(query)
        .withHive()
        .ok(expected)
        .withSpark()
        .ok(expected)
        .withBigQuery()
        .ok(expectedBigQuery)
        .withSnowflake()
        .ok(expectedSnowFlake);
  }

  @Test public void testToNumberFunctionHandlingWithZero() {
    String query = "select TO_NUMBER('01234','09999')";
    final String expected = "SELECT CAST('01234' AS BIGINT)";
    final String expectedBigQuery = "SELECT CAST('01234' AS INT64)";
    final String expectedSnowFlake = "SELECT TO_NUMBER('01234', '09999')";
    sql(query)
        .withHive()
        .ok(expected)
        .withSpark()
        .ok(expected)
        .withBigQuery()
        .ok(expectedBigQuery)
        .withSnowflake()
        .ok(expectedSnowFlake);
  }

  @Test public void testToNumberFunctionHandlingWithB() {
    String query = "select TO_NUMBER('1234','B9999')";
    final String expected = "SELECT CAST('1234' AS BIGINT)";
    final String expectedBigQuery = "SELECT CAST('1234' AS INT64)";
    final String expectedSnowFlake = "SELECT TO_NUMBER('1234', 'B9999')";
    sql(query)
        .withHive()
        .ok(expected)
        .withSpark()
        .ok(expected)
        .withBigQuery()
        .ok(expectedBigQuery)
        .withSnowflake()
        .ok(expectedSnowFlake);
  }

  @Test public void testToNumberFunctionHandlingWithC() {
    String query = "select TO_NUMBER('USD1234','C9999')";
    final String expected = "SELECT CAST('1234' AS BIGINT)";
    final String expectedBigQuery = "SELECT CAST('1234' AS INT64)";
    final String expectedSnowFlake = "SELECT TO_NUMBER('1234')";
    sql(query)
        .withHive()
        .ok(expected)
        .withSpark()
        .ok(expected)
        .withBigQuery()
        .ok(expectedBigQuery)
        .withSnowflake()
        .ok(expectedSnowFlake);
  }

  @Test public void testToNumberFunctionHandling() {
    final String query = "SELECT TO_NUMBER ('1234', '9999')";
    final String expected = "SELECT CAST('1234' AS BIGINT)";
    final String expectedBigQuery = "SELECT CAST('1234' AS INT64)";
    final String expectedSnowFlake = "SELECT TO_NUMBER('1234', '9999')";
    sql(query)
        .withHive()
        .ok(expected)
        .withSpark()
        .ok(expected)
        .withBigQuery()
        .ok(expectedBigQuery)
        .withSnowflake()
        .ok(expectedSnowFlake);
  }

  @Test public void testToNumberFunctionHandlingSingleArgumentInt() {
    final String query = "SELECT TO_NUMBER ('1234')";
    final String expected = "SELECT CAST('1234' AS BIGINT)";
    final String expectedBigQuery = "SELECT CAST('1234' AS INT64)";
    final String expectedSnowFlake = "SELECT TO_NUMBER('1234')";
    sql(query)
        .withHive()
        .ok(expected)
        .withSpark()
        .ok(expected)
        .withBigQuery()
        .ok(expectedBigQuery)
        .withSnowflake()
        .ok(expectedSnowFlake);
  }

  @Test public void testToNumberFunctionHandlingSingleArgumentFloat() {
    final String query = "SELECT TO_NUMBER ('-1.234')";
    final String expected = "SELECT CAST('-1.234' AS FLOAT)";
    final String expectedBigQuery = "SELECT CAST('-1.234' AS FLOAT64)";
    final String expectedSnowFlake = "SELECT TO_NUMBER('-1.234', 38, 3)";
    sql(query)
        .withHive()
        .ok(expected)
        .withSpark()
        .ok(expected)
        .withBigQuery()
        .ok(expectedBigQuery)
        .withSnowflake()
        .ok(expectedSnowFlake);
  }

  @Test public void testToNumberFunctionHandlingNull() {
    final String query = "SELECT TO_NUMBER ('-1.234',null)";
    final String expected = "SELECT CAST(NULL AS INT)";
    final String expectedBigQuery = "SELECT CAST(NULL AS INT64)";
    final String expectedSnowFlake = "SELECT TO_NUMBER(NULL)";
    sql(query)
        .withHive()
        .ok(expected)
        .withSpark()
        .ok(expected)
        .withBigQuery()
        .ok(expectedBigQuery)
        .withSnowflake()
        .ok(expectedSnowFlake);
  }

  @Test public void testToNumberFunctionHandlingNullOperand() {
    final String query = "SELECT TO_NUMBER (null)";
    final String expected = "SELECT CAST(NULL AS INT)";
    final String expectedBigQuery = "SELECT CAST(NULL AS INT64)";
    final String expectedSnowFlake = "SELECT TO_NUMBER(NULL)";
    sql(query)
        .withHive()
        .ok(expected)
        .withSpark()
        .ok(expected)
        .withBigQuery()
        .ok(expectedBigQuery)
        .withSnowflake()
        .ok(expectedSnowFlake);
  }

  @Test public void testToNumberFunctionHandlingSecoNull() {
    final String query = "SELECT TO_NUMBER(null,'9D99')";
    final String expected = "SELECT CAST(NULL AS INT)";
    final String expectedBigQuery = "SELECT CAST(NULL AS INT64)";
    final String expectedSnowFlake = "SELECT TO_NUMBER(NULL)";
    sql(query)
        .withHive()
        .ok(expected)
        .withSpark()
        .ok(expected)
        .withBigQuery()
        .ok(expectedBigQuery)
        .withSnowflake()
        .ok(expectedSnowFlake);
  }

  @Test public void testToNumberFunctionHandlingFunctionAsArgument() {
    final String query = "SELECT TO_NUMBER(SUBSTRING('12345',2))";
    final String expected = "SELECT CAST(SUBSTRING('12345', 2) AS BIGINT)";
    final String expectedSpark = "SELECT CAST(SUBSTRING('12345', 2) AS BIGINT)";
    final String expectedBigQuery = "SELECT CAST(SUBSTR('12345', 2) AS INT64)";
    final String expectedSnowFlake = "SELECT TO_NUMBER(SUBSTR('12345', 2))";
    sql(query)
        .withHive()
        .ok(expected)
        .withSpark()
        .ok(expectedSpark)
        .withBigQuery()
        .ok(expectedBigQuery)
        .withSnowflake()
        .ok(expectedSnowFlake);
  }

  @Test public void testToNumberFunctionHandlingWithNullArgument() {
    final String query = "SELECT TO_NUMBER (null)";
    final String expected = "SELECT CAST(NULL AS INT)";
    final String expectedBigQuery = "SELECT CAST(NULL AS INT64)";
    final String expectedSnowFlake = "SELECT TO_NUMBER(NULL)";
    sql(query)
        .withHive()
        .ok(expected)
        .withSpark()
        .ok(expected)
        .withBigQuery()
        .ok(expectedBigQuery)
        .withSnowflake()
        .ok(expectedSnowFlake);
  }

  @Test public void testToNumberFunctionHandlingCaseWhenThen() {
    final String query = "select case when TO_NUMBER('12.77') is not null then "
            + "'is_numeric' else 'is not numeric' end";
    final String expected = "SELECT CASE WHEN CAST('12.77' AS FLOAT) IS NOT NULL THEN "
            + "'is_numeric    ' ELSE 'is not numeric' END";
    final String expectedBigQuery = "SELECT CASE WHEN CAST('12.77' AS FLOAT64) IS NOT NULL THEN "
            + "'is_numeric    ' ELSE 'is not numeric' END";
    final String expectedSnowFlake = "SELECT CASE WHEN TO_NUMBER('12.77', 38, 2) IS NOT NULL THEN"
            + " 'is_numeric    ' ELSE 'is not numeric' END";
    sql(query)
        .withHive()
        .ok(expected)
        .withSpark()
        .ok(expected)
        .withBigQuery()
        .ok(expectedBigQuery)
        .withSnowflake()
        .ok(expectedSnowFlake);
  }

  @Test public void testToNumberFunctionHandlingWithGDS() {
    String query = "SELECT TO_NUMBER ('12,454.8-', '99G999D9S')";
    final String expected = "SELECT CAST('-12454.8' AS FLOAT)";
    final String expectedBigQuery = "SELECT CAST('-12454.8' AS FLOAT64)";
    final String expectedSnowFlake = "SELECT TO_NUMBER('-12454.8', 38, 1)";
    sql(query)
        .withHive()
        .ok(expected)
        .withSpark()
        .ok(expected)
        .withBigQuery()
        .ok(expectedBigQuery)
        .withSnowflake()
        .ok(expectedSnowFlake)
        .withMssql()
        .ok(expected);
  }

  @Test public void testAscii() {
    String query = "SELECT ASCII ('ABC')";
    final String expected = "SELECT ASCII('ABC')";
    final String expectedBigQuery = "SELECT TO_CODE_POINTS('ABC') [OFFSET(0)]";
    sql(query)
        .withBigQuery()
        .ok(expectedBigQuery)
        .withHive()
        .ok(expected)
        .withSpark()
        .ok(expected);
  }

  @Test public void testAsciiMethodArgument() {
    String query = "SELECT ASCII (SUBSTRING('ABC',1,1))";
    final String expected = "SELECT ASCII(SUBSTRING('ABC', 1, 1))";
    final String expectedSpark = "SELECT ASCII(SUBSTRING('ABC', 1, 1))";
    final String expectedBigQuery = "SELECT TO_CODE_POINTS(SUBSTR('ABC', 1, 1)) [OFFSET(0)]";
    sql(query)
        .withBigQuery()
        .ok(expectedBigQuery)
        .withHive()
        .ok(expected)
        .withSpark()
        .ok(expectedSpark);
  }

  @Test public void testAsciiColumnArgument() {
    final String query = "select ASCII(\"product_name\") from \"product\" ";
    final String bigQueryExpected = "SELECT TO_CODE_POINTS(product_name) [OFFSET(0)]\n"
        + "FROM foodmart.product";
    final String hiveExpected = "SELECT ASCII(product_name)\n"
        + "FROM foodmart.product";
    sql(query)
        .withBigQuery()
        .ok(bigQueryExpected)
        .withHive()
        .ok(hiveExpected);
  }

  @Test public void testNullIfFunctionRelToSql() {
    final RelBuilder builder = relBuilder();
    final RexNode nullifRexNode = builder.call(SqlStdOperatorTable.NULLIF,
        builder.scan("EMP").field(0), builder.literal(20));
    final RelNode root = builder
        .scan("EMP")
        .project(builder.alias(nullifRexNode, "NI"))
        .build();
    final String expectedSql = "SELECT NULLIF(\"EMPNO\", 20) AS \"NI\"\n"
        + "FROM \"scott\".\"EMP\"";
    final String expectedBiqQuery = "SELECT NULLIF(EMPNO, 20) AS NI\n"
        + "FROM scott.EMP";
    final String expectedSpark = "SELECT NULLIF(EMPNO, 20) NI\n"
        + "FROM scott.EMP";
    final String expectedHive = "SELECT IF(EMPNO = 20, NULL, EMPNO) NI\n"
        + "FROM scott.EMP";
    assertThat(toSql(root, DatabaseProduct.CALCITE.getDialect()), isLinux(expectedSql));
    assertThat(toSql(root, DatabaseProduct.BIG_QUERY.getDialect()), isLinux(expectedBiqQuery));
    assertThat(toSql(root, DatabaseProduct.SPARK.getDialect()), isLinux(expectedSpark));
    assertThat(toSql(root, DatabaseProduct.HIVE.getDialect()), isLinux(expectedHive));
  }

  @Test public void testCurrentUser() {
    String query = "select CURRENT_USER";
    final String expectedSql = "SELECT CURRENT_USER() CURRENT_USER";
    final String expectedSqlBQ = "SELECT SESSION_USER() AS CURRENT_USER";
    sql(query)
        .withHive()
        .ok(expectedSql)
        .withBigQuery()
        .ok(expectedSqlBQ);
  }

  @Test public void testCurrentUserWithAlias() {
    String query = "select CURRENT_USER myuser from \"product\" where \"product_id\" = 1";
    final String expectedSql = "SELECT CURRENT_USER() MYUSER\n"
        + "FROM foodmart.product\n"
        + "WHERE product_id = 1";
    final String expected = "SELECT SESSION_USER() AS MYUSER\n"
        + "FROM foodmart.product\n"
        + "WHERE product_id = 1";
    sql(query)
        .withHive()
        .ok(expectedSql)
        .withBigQuery()
        .ok(expected);
  }
  @Test void testSelectCountStar() {
    final String query = "select count(*) from \"product\"";
    final String expected = "SELECT COUNT(*)\n"
        + "FROM \"foodmart\".\"product\"";
    Sql sql = sql(query);
    sql.ok(expected);
  }

  @Test void testRowValueExpression() {
    String sql = "insert into \"DEPT\"\n"
        + "values ROW(1,'Fred', 'San Francisco'),\n"
        + "  ROW(2, 'Eric', 'Washington')";
    final String expectedDefault = "INSERT INTO \"SCOTT\".\"DEPT\""
        + " (\"DEPTNO\", \"DNAME\", \"LOC\")\n"
        + "VALUES (1, 'Fred', 'San Francisco'),\n"
        + "(2, 'Eric', 'Washington')";
    final String expectedDefaultX = "INSERT INTO \"SCOTT\".\"DEPT\""
        + " (\"DEPTNO\", \"DNAME\", \"LOC\")\n"
        + "SELECT 1, 'Fred', 'San Francisco'\n"
        + "FROM (VALUES (0)) AS \"t\" (\"ZERO\")\n"
        + "UNION ALL\n"
        + "SELECT 2, 'Eric', 'Washington'\n"
        + "FROM (VALUES (0)) AS \"t\" (\"ZERO\")";
    final String expectedHive = "INSERT INTO SCOTT.DEPT (DEPTNO, DNAME, LOC)\n"
        + "VALUES (1, 'Fred', 'San Francisco'),\n"
        + "(2, 'Eric', 'Washington')";
    final String expectedHiveX = "INSERT INTO SCOTT.DEPT (DEPTNO, DNAME, LOC)\n"
        + "SELECT 1, 'Fred', 'San Francisco'\n"
        + "UNION ALL\n"
        + "SELECT 2, 'Eric', 'Washington'";
    final String expectedMysql = "INSERT INTO `SCOTT`.`DEPT`"
        + " (`DEPTNO`, `DNAME`, `LOC`)\n"
        + "VALUES (1, 'Fred', 'San Francisco'),\n"
        + "(2, 'Eric', 'Washington')";
    final String expectedMysqlX = "INSERT INTO `SCOTT`.`DEPT`"
        + " (`DEPTNO`, `DNAME`, `LOC`)\nSELECT 1, 'Fred', 'San Francisco'\n"
        + "UNION ALL\n"
        + "SELECT 2, 'Eric', 'Washington'";
    final String expectedOracle = "INSERT INTO \"SCOTT\".\"DEPT\""
        + " (\"DEPTNO\", \"DNAME\", \"LOC\")\n"
        + "VALUES (1, 'Fred', 'San Francisco'),\n"
        + "(2, 'Eric', 'Washington')";
    final String expectedOracleX = "INSERT INTO \"SCOTT\".\"DEPT\""
        + " (\"DEPTNO\", \"DNAME\", \"LOC\")\n"
        + "SELECT 1, 'Fred', 'San Francisco'\n"
        + "FROM \"DUAL\"\n"
        + "UNION ALL\n"
        + "SELECT 2, 'Eric', 'Washington'\n"
        + "FROM \"DUAL\"";
    final String expectedMssql = "INSERT INTO [SCOTT].[DEPT]"
        + " ([DEPTNO], [DNAME], [LOC])\n"
        + "VALUES (1, 'Fred', 'San Francisco'),\n"
        + "(2, 'Eric', 'Washington')";
    final String expectedMssqlX = "INSERT INTO [SCOTT].[DEPT]"
        + " ([DEPTNO], [DNAME], [LOC])\n"
        + "SELECT 1, 'Fred', 'San Francisco'\n"
        + "UNION ALL\n"
        + "SELECT 2, 'Eric', 'Washington'";
    final String expectedCalcite = "INSERT INTO \"SCOTT\".\"DEPT\""
        + " (\"DEPTNO\", \"DNAME\", \"LOC\")\n"
        + "VALUES (1, 'Fred', 'San Francisco'),\n"
        + "(2, 'Eric', 'Washington')";
    final String expectedCalciteX = "INSERT INTO \"SCOTT\".\"DEPT\""
        + " (\"DEPTNO\", \"DNAME\", \"LOC\")\n"
        + "SELECT 1, 'Fred', 'San Francisco'\n"
        + "FROM (VALUES (0)) AS \"t\" (\"ZERO\")\n"
        + "UNION ALL\n"
        + "SELECT 2, 'Eric', 'Washington'\n"
        + "FROM (VALUES (0)) AS \"t\" (\"ZERO\")";
    sql(sql)
        .schema(CalciteAssert.SchemaSpec.JDBC_SCOTT)
        .ok(expectedDefault)
        .withHive().ok(expectedHive)
        .withMysql().ok(expectedMysql)
        .withOracle().ok(expectedOracle)
        .withMssql().ok(expectedMssql)
        .withCalcite().ok(expectedCalcite)
        .withConfig(c ->
            c.withRelBuilderConfigTransform(b ->
                b.withSimplifyValues(false)))
        .withCalcite().ok(expectedDefaultX)
        .withHive().ok(expectedHiveX)
        .withMysql().ok(expectedMysqlX)
        .withOracle().ok(expectedOracleX)
        .withMssql().ok(expectedMssqlX)
        .withCalcite().ok(expectedCalciteX);
  }

  @Test void testInsertValuesWithDynamicParams() {
    final String sql = "insert into \"DEPT\" values (?,?,?), (?,?,?)";
    final String expected = ""
        + "INSERT INTO \"SCOTT\".\"DEPT\" (\"DEPTNO\", \"DNAME\", \"LOC\")\n"
        + "SELECT ?, ?, ?\n"
        + "FROM (VALUES (0)) AS \"t\" (\"ZERO\")\n"
        + "UNION ALL\n"
        + "SELECT ?, ?, ?\n"
        + "FROM (VALUES (0)) AS \"t\" (\"ZERO\")";
    sql(sql)
        .schema(CalciteAssert.SchemaSpec.JDBC_SCOTT)
        .ok(expected);
  }

  @Test void testInsertValuesWithExplicitColumnsAndDynamicParams() {
    final String sql = ""
        + "insert into \"DEPT\" (\"DEPTNO\", \"DNAME\", \"LOC\")\n"
        + "values (?,?,?), (?,?,?)";
    final String expected = ""
        + "INSERT INTO \"SCOTT\".\"DEPT\" (\"DEPTNO\", \"DNAME\", \"LOC\")\n"
        + "SELECT ?, ?, ?\n"
        + "FROM (VALUES (0)) AS \"t\" (\"ZERO\")\n"
        + "UNION ALL\n"
        + "SELECT ?, ?, ?\n"
        + "FROM (VALUES (0)) AS \"t\" (\"ZERO\")";
    sql(sql)
        .schema(CalciteAssert.SchemaSpec.JDBC_SCOTT)
        .ok(expected);
  }

  @Test void testTableFunctionScan() {
    final String query = "SELECT *\n"
        + "FROM TABLE(DEDUP(CURSOR(select \"product_id\", \"product_name\"\n"
        + "from \"product\"), CURSOR(select  \"employee_id\", \"full_name\"\n"
        + "from \"employee\"), 'NAME'))";

    final String expected = "SELECT *\n"
        + "FROM TABLE(DEDUP(CURSOR ((SELECT \"product_id\", \"product_name\"\n"
        + "FROM \"foodmart\".\"product\")), CURSOR ((SELECT \"employee_id\", \"full_name\"\n"
        + "FROM \"foodmart\".\"employee\")), 'NAME'))";
    sql(query).ok(expected);

    final String query2 = "select * from table(ramp(3))";
    sql(query2).ok("SELECT *\n"
        + "FROM TABLE(RAMP(3))");
  }

  @Test void testTableFunctionScanWithComplexQuery() {
    final String query = "SELECT *\n"
        + "FROM TABLE(DEDUP(CURSOR(select \"product_id\", \"product_name\"\n"
        + "from \"product\"\n"
        + "where \"net_weight\" > 100 and \"product_name\" = 'Hello World')\n"
        + ",CURSOR(select  \"employee_id\", \"full_name\"\n"
        + "from \"employee\"\n"
        + "group by \"employee_id\", \"full_name\"), 'NAME'))";

    final String expected = "SELECT *\n"
        + "FROM TABLE(DEDUP(CURSOR ((SELECT \"product_id\", \"product_name\"\n"
        + "FROM \"foodmart\".\"product\"\n"
        + "WHERE \"net_weight\" > 100 AND \"product_name\" = 'Hello World')), "
        + "CURSOR ((SELECT \"employee_id\", \"full_name\"\n"
        + "FROM \"foodmart\".\"employee\"\n"
        + "GROUP BY \"employee_id\", \"full_name\")), 'NAME'))";
    sql(query).ok(expected);
  }

  /** Test case for
   * <a href="https://issues.apache.org/jira/browse/CALCITE-3593">[CALCITE-3593]
   * RelToSqlConverter changes target of ambiguous HAVING clause with a Project
   * on Filter on Aggregate</a>. */


  /*@Test void testBigQueryHaving() {
    final String sql = ""
        + "SELECT \"DEPTNO\" - 10 \"DEPT\"\n"
        + "FROM \"EMP\"\n"
        + "GROUP BY \"DEPTNO\"\n"
        + "HAVING \"DEPTNO\" > 0";
    final String expected = ""
        + "SELECT DEPTNO - 10 AS DEPTNO\n"
        + "FROM (SELECT DEPTNO\n"
        + "FROM SCOTT.EMP\n"
        + "GROUP BY DEPTNO\n"
        + "HAVING DEPTNO > 0) AS t1";

    // Parse the input SQL with PostgreSQL dialect,
    // in which "isHavingAlias" is false.
    final SqlParser.Config parserConfig =
        PostgresqlSqlDialect.DEFAULT.configureParser(SqlParser.config());

    // Convert rel node to SQL with BigQuery dialect,
    // in which "isHavingAlias" is true.
    sql(sql)
        .parserConfig(parserConfig)
        .schema(CalciteAssert.SchemaSpec.JDBC_SCOTT)
        .withBigQuery()
        .ok(expected);
  }
*/


  @Test public void testCastToTimestamp() {
    String query = "SELECT cast(\"birth_date\" as TIMESTAMP) "
        + "FROM \"foodmart\".\"employee\"";
    final String expected = "SELECT CAST(birth_date AS TIMESTAMP)\n"
        + "FROM foodmart.employee";
    final String expectedBigQuery = "SELECT CAST(birth_date AS DATETIME)\n"
        + "FROM foodmart.employee";
    sql(query)
        .withHive()
        .ok(expected)
        .withSpark()
        .ok(expected)
        .withBigQuery()
        .ok(expectedBigQuery);
  }

  @Test public void testCastToTimestampWithPrecision() {
    String query = "SELECT cast(\"birth_date\" as TIMESTAMP(3)) "
        + "FROM \"foodmart\".\"employee\"";
    final String expectedHive = "SELECT CAST(DATE_FORMAT(CAST(birth_date AS TIMESTAMP), "
        + "'yyyy-MM-dd HH:mm:ss.sss') AS TIMESTAMP)\n"
        + "FROM foodmart.employee";
    final String expectedSpark = "SELECT CAST(DATE_FORMAT(CAST(birth_date AS TIMESTAMP), "
        + "'yyyy-MM-dd HH:mm:ss.SSS') AS TIMESTAMP)\nFROM foodmart.employee";
    final String expectedBigQuery = "SELECT CAST(FORMAT_TIMESTAMP('%F %H:%M:%E3S', CAST"
        + "(birth_date AS DATETIME)) AS DATETIME)\n"
        + "FROM foodmart.employee";
    sql(query)
        .withHive()
        .ok(expectedHive)
        .withSpark()
        .ok(expectedSpark)
        .withBigQuery()
        .ok(expectedBigQuery);
  }

  @Test public void testCastToTime() {
    String query = "SELECT cast(\"hire_date\" as TIME) "
        + "FROM \"foodmart\".\"employee\"";
    final String expected = "SELECT SPLIT(DATE_FORMAT(hire_date, 'yyyy-MM-dd HH:mm:ss'), ' ')[1]\n"
        + "FROM foodmart.employee";
    final String expectedSpark = "SELECT CAST('1970-01-01 ' || DATE_FORMAT(hire_date, 'HH:mm:ss') "
        + "AS TIMESTAMP)\nFROM foodmart.employee";
    final String expectedBigQuery = "SELECT CAST(hire_date AS TIME)\n"
        + "FROM foodmart.employee";
    sql(query)
        .withHive()
        .ok(expected)
        .withSpark()
        .ok(expectedSpark)
        .withBigQuery()
        .ok(expectedBigQuery);
  }

  @Test public void testCastToTimeWithPrecision() {
    String query = "SELECT cast(\"hire_date\" as TIME(5)) "
        + "FROM \"foodmart\".\"employee\"";
    final String expectedHive = "SELECT SPLIT(DATE_FORMAT(hire_date, 'yyyy-MM-dd HH:mm:ss.sss'), "
        + "' ')[1]\n"
        + "FROM foodmart.employee";
    final String expectedSpark = "SELECT CAST('1970-01-01 ' || DATE_FORMAT(hire_date, 'HH:mm:ss"
        + ".SSS') AS TIMESTAMP)\nFROM foodmart.employee";
    final String expectedBigQuery = "SELECT CAST(FORMAT_TIME('%H:%M:%E3S', CAST(hire_date AS TIME))"
        + " AS TIME)\n"
        + "FROM foodmart.employee";
    sql(query)
        .withHive()
        .ok(expectedHive)
        .withSpark()
        .ok(expectedSpark)
        .withBigQuery()
        .ok(expectedBigQuery);
  }

  @Test public void testCastToTimeWithPrecisionWithStringInput() {
    String query = "SELECT cast('12:00'||':05' as TIME(5)) "
        + "FROM \"foodmart\".\"employee\"";
    final String expectedHive = "SELECT CONCAT('12:00', ':05')\n"
        + "FROM foodmart.employee";
    final String expectedSpark = "SELECT CAST('1970-01-01 ' || "
        + "DATE_FORMAT('12:00' || ':05', 'HH:mm:ss.SSS') AS TIMESTAMP)\nFROM foodmart.employee";
    final String expectedBigQuery = "SELECT CAST(FORMAT_TIME('%H:%M:%E3S', CAST(CONCAT('12:00', "
        + "':05') AS TIME)) AS TIME)\n"
        + "FROM foodmart.employee";
    final String mssql = "SELECT CAST(CONCAT('12:00', ':05') AS TIME(3))\n"
            + "FROM [foodmart].[employee]";
    sql(query)
        .withHive()
        .ok(expectedHive)
        .withSpark()
        .ok(expectedSpark)
        .withBigQuery()
        .ok(expectedBigQuery)
        .withMssql()
        .ok(mssql);
  }

  @Test public void testCastToTimeWithPrecisionWithStringLiteral() {
    String query = "SELECT cast('12:00:05' as TIME(3)) "
        + "FROM \"foodmart\".\"employee\"";
    final String expectedHive = "SELECT '12:00:05'\n"
        + "FROM foodmart.employee";
    final String expectedSpark = "SELECT TIMESTAMP '1970-01-01 12:00:05.000'\n"
        + "FROM foodmart.employee";
    final String expectedBigQuery = "SELECT TIME '12:00:05.000'\n"
        + "FROM foodmart.employee";
    sql(query)
        .withHive()
        .ok(expectedHive)
        .withSpark()
        .ok(expectedSpark)
        .withBigQuery()
        .ok(expectedBigQuery);
  }

  @Test public void testCastToTimeWithPrecisionWithTimeZoneStringLiteral() {
    String query = "SELECT cast('12:00:05+08:30' as TIME(3)) "
        + "FROM \"foodmart\".\"employee\"";
    final String expectedSpark =  "SELECT CAST('1970-01-01 ' || "
        + "DATE_FORMAT('12:00:05+08:30', 'HH:mm:ss.SSS') AS TIMESTAMP)\nFROM foodmart.employee";
    sql(query)
        .withSpark()
        .ok(expectedSpark);
  }

  @Test public void testFormatDateRelToSql() {
    final RelBuilder builder = relBuilder();
    final RexNode formatDateRexNode = builder.call(SqlLibraryOperators.FORMAT_DATE,
        builder.literal("YYYY-MM-DD"), builder.scan("EMP").field(4));
    final RelNode root = builder
        .scan("EMP")
        .project(builder.alias(formatDateRexNode, "FD"))
        .build();
    final String expectedSql = "SELECT FORMAT_DATE('YYYY-MM-DD', \"HIREDATE\") AS \"FD\"\n"
        + "FROM \"scott\".\"EMP\"";
    final String expectedBiqQuery = "SELECT FORMAT_DATE('%F', HIREDATE) AS FD\n"
        + "FROM scott.EMP";
    final String expectedHive = "SELECT DATE_FORMAT(HIREDATE, 'yyyy-MM-dd') FD\n"
        + "FROM scott.EMP";
    final String expectedSnowFlake = "SELECT TO_VARCHAR(\"HIREDATE\", 'YYYY-MM-DD') AS \"FD\"\n"
        + "FROM \"scott\".\"EMP\"";
    final String expectedSpark = expectedHive;
    assertThat(toSql(root, DatabaseProduct.CALCITE.getDialect()), isLinux(expectedSql));
    assertThat(toSql(root, DatabaseProduct.BIG_QUERY.getDialect()), isLinux(expectedBiqQuery));
    assertThat(toSql(root, DatabaseProduct.HIVE.getDialect()), isLinux(expectedHive));
    assertThat(toSql(root, DatabaseProduct.SPARK.getDialect()), isLinux(expectedSpark));
    assertThat(toSql(root, DatabaseProduct.SNOWFLAKE.getDialect()), isLinux(expectedSnowFlake));
  }

  @Test public void testDOMAndDOY() {
    final RelBuilder builder = relBuilder();
    final RexNode dayOfMonthRexNode = builder.call(SqlLibraryOperators.FORMAT_DATE,
            builder.literal("W"), builder.scan("EMP").field(4));
    final RexNode dayOfYearRexNode = builder.call(SqlLibraryOperators.FORMAT_DATE,
            builder.literal("WW"), builder.scan("EMP").field(4));

    final RelNode domRoot = builder
            .scan("EMP")
            .project(builder.alias(dayOfMonthRexNode, "FD"))
            .build();
    final RelNode doyRoot = builder
            .scan("EMP")
            .project(builder.alias(dayOfYearRexNode, "FD"))
            .build();

    final String expectedDOMBiqQuery = "SELECT CAST(CEIL(EXTRACT(DAY "
            + "FROM HIREDATE) / 7) AS STRING) AS FD\n"
            + "FROM scott.EMP";
    final String expectedDOYBiqQuery = "SELECT CAST(CEIL(EXTRACT(DAYOFYEAR "
            + "FROM HIREDATE) / 7) AS STRING) AS FD\n"
            + "FROM scott.EMP";

    assertThat(toSql(doyRoot, DatabaseProduct.BIG_QUERY.getDialect()),
            isLinux(expectedDOYBiqQuery));
    assertThat(toSql(domRoot, DatabaseProduct.BIG_QUERY.getDialect()),
            isLinux(expectedDOMBiqQuery));
  }

  @Test public void testFormatTimestampRelToSql() {
    final RelBuilder builder = relBuilder();
    final RexNode formatTimestampRexNode = builder.call(SqlLibraryOperators.FORMAT_TIMESTAMP,
        builder.literal("YYYY-MM-DD HH:MI:SS.S(5)"), builder.scan("EMP").field(4));
    final RelNode root = builder
        .scan("EMP")
        .project(builder.alias(formatTimestampRexNode, "FD"))
        .build();
    final String expectedSql = "SELECT FORMAT_TIMESTAMP('YYYY-MM-DD HH:MI:SS.S(5)', \"HIREDATE\") "
        + "AS \"FD\"\n"
        + "FROM \"scott\".\"EMP\"";
    final String expectedSpark = "SELECT DATE_FORMAT(HIREDATE, 'yyyy-MM-dd hh:mm:ss.SSSSS') FD\n"
        + "FROM scott.EMP";
    final String expectedBiqQuery = "SELECT FORMAT_TIMESTAMP('%F %I:%M:%E5S', HIREDATE) AS FD\n"
        + "FROM scott.EMP";
    final String expectedHive = "SELECT DATE_FORMAT(HIREDATE, 'yyyy-MM-dd hh:mm:ss.sssss') FD\n"
        + "FROM scott.EMP";
    assertThat(toSql(root, DatabaseProduct.CALCITE.getDialect()), isLinux(expectedSql));
    assertThat(toSql(root, DatabaseProduct.BIG_QUERY.getDialect()), isLinux(expectedBiqQuery));
    assertThat(toSql(root, DatabaseProduct.HIVE.getDialect()), isLinux(expectedHive));
    assertThat(toSql(root, DatabaseProduct.SPARK.getDialect()), isLinux(expectedSpark));
  }

  @Test public void testFormatTimestampFormatsRelToSql() {
    final RelBuilder builder = relBuilder();
    final RexNode formatTimestampRexNode2 = builder.call(SqlLibraryOperators.FORMAT_TIMESTAMP,
        builder.literal("HH24MI"), builder.scan("EMP").field(4));
    final RexNode formatTimestampRexNode3 = builder.call(SqlLibraryOperators.FORMAT_TIMESTAMP,
        builder.literal("HH24MISS"), builder.scan("EMP").field(4));
    final RexNode formatTimestampRexNode4 = builder.call(SqlLibraryOperators.FORMAT_TIMESTAMP,
        builder.literal("YYYYMMDDHH24MISS"), builder.scan("EMP").field(4));
    final RexNode formatTimestampRexNode5 = builder.call(SqlLibraryOperators.FORMAT_TIMESTAMP,
        builder.literal("YYYYMMDDHHMISS"), builder.scan("EMP").field(4));
    final RexNode formatTimestampRexNode6 = builder.call(SqlLibraryOperators.FORMAT_TIMESTAMP,
        builder.literal("YYYYMMDDHH24MI"), builder.scan("EMP").field(4));
    final RexNode formatTimestampRexNode7 = builder.call(SqlLibraryOperators.FORMAT_TIMESTAMP,
        builder.literal("YYYYMMDDHH24"), builder.scan("EMP").field(4));
    final RexNode formatTimestampRexNode8 = builder.call(SqlLibraryOperators.FORMAT_TIMESTAMP,
        builder.literal("MS"), builder.scan("EMP").field(4));
    final RelNode root = builder
        .scan("EMP")
        .project(builder.alias(formatTimestampRexNode2, "FD2"),
            builder.alias(formatTimestampRexNode3, "FD3"),
            builder.alias(formatTimestampRexNode4, "FD4"),
            builder.alias(formatTimestampRexNode5, "FD5"),
            builder.alias(formatTimestampRexNode6, "FD6"),
            builder.alias(formatTimestampRexNode7, "FD7"),
            builder.alias(formatTimestampRexNode8, "FD8"))
        .build();
    final String expectedSql = "SELECT FORMAT_TIMESTAMP('HH24MI', \"HIREDATE\") AS \"FD2\", "
        + "FORMAT_TIMESTAMP('HH24MISS', \"HIREDATE\") AS \"FD3\", "
        + "FORMAT_TIMESTAMP('YYYYMMDDHH24MISS', \"HIREDATE\") AS \"FD4\", "
        + "FORMAT_TIMESTAMP('YYYYMMDDHHMISS', \"HIREDATE\") AS \"FD5\", FORMAT_TIMESTAMP"
        + "('YYYYMMDDHH24MI', \"HIREDATE\") AS \"FD6\", FORMAT_TIMESTAMP('YYYYMMDDHH24', "
        + "\"HIREDATE\") AS \"FD7\", FORMAT_TIMESTAMP('MS', \"HIREDATE\") AS \"FD8\"\n"
        + "FROM \"scott\".\"EMP\"";
    final String expectedBiqQuery = "SELECT FORMAT_TIMESTAMP('%H%M', HIREDATE) AS FD2, "
        + "FORMAT_TIMESTAMP('%H%M%S', HIREDATE) AS FD3, FORMAT_TIMESTAMP('%Y%m%d%H%M%S', "
        + "HIREDATE) AS FD4, FORMAT_TIMESTAMP('%Y%m%d%I%M%S', HIREDATE) AS FD5, FORMAT_TIMESTAMP"
        + "('%Y%m%d%H%M', HIREDATE) AS FD6, FORMAT_TIMESTAMP('%Y%m%d%H', HIREDATE) AS FD7, "
        + "FORMAT_TIMESTAMP('%E', HIREDATE) AS FD8\n"
        + "FROM scott.EMP";
    assertThat(toSql(root, DatabaseProduct.CALCITE.getDialect()), isLinux(expectedSql));
    assertThat(toSql(root, DatabaseProduct.BIG_QUERY.getDialect()), isLinux(expectedBiqQuery));
  }

  @Test public void testFormatTimeRelToSql() {
    final RelBuilder builder = relBuilder();
    final RexNode formatTimeRexNode = builder.call(SqlLibraryOperators.FORMAT_TIME,
        builder.literal("HH:MI:SS"), builder.scan("EMP").field(4));
    final RelNode root = builder
        .scan("EMP")
        .project(builder.alias(formatTimeRexNode, "FD"))
        .build();
    final String expectedSql = "SELECT FORMAT_TIME('HH:MI:SS', \"HIREDATE\") AS \"FD\"\n"
        + "FROM \"scott\".\"EMP\"";
    final String expectedBiqQuery = "SELECT FORMAT_TIME('%I:%M:%S', HIREDATE) AS FD\n"
        + "FROM scott.EMP";
    final String expectedHive = "SELECT DATE_FORMAT(HIREDATE, 'hh:mm:ss') FD\n"
        + "FROM scott.EMP";
    final String expectedSpark = expectedHive;
    assertThat(toSql(root, DatabaseProduct.CALCITE.getDialect()), isLinux(expectedSql));
    assertThat(toSql(root, DatabaseProduct.BIG_QUERY.getDialect()), isLinux(expectedBiqQuery));
    assertThat(toSql(root, DatabaseProduct.HIVE.getDialect()), isLinux(expectedHive));
    assertThat(toSql(root, DatabaseProduct.SPARK.getDialect()), isLinux(expectedSpark));
  }

  @Test public void testStrToDateRelToSql() {
    final RelBuilder builder = relBuilder();
    final RexNode strToDateNode1 = builder.call(SqlLibraryOperators.STR_TO_DATE,
        builder.literal("20181106"), builder.literal("YYYYMMDD"));
    final RexNode strToDateNode2 = builder.call(SqlLibraryOperators.STR_TO_DATE,
        builder.literal("2018/11/06"), builder.literal("YYYY/MM/DD"));
    final RelNode root = builder
        .scan("EMP")
        .project(builder.alias(strToDateNode1, "date1"), builder.alias(strToDateNode2, "date2"))
        .build();
    final String expectedSql = "SELECT STR_TO_DATE('20181106', 'YYYYMMDD') AS \"date1\", "
        + "STR_TO_DATE('2018/11/06', 'YYYY/MM/DD') AS \"date2\"\n"
        + "FROM \"scott\".\"EMP\"";
    final String expectedBiqQuery = "SELECT PARSE_DATE('%Y%m%d', '20181106') AS date1, "
        + "PARSE_DATE('%Y/%m/%d', '2018/11/06') AS date2\n"
        + "FROM scott.EMP";
    final String expectedHive = "SELECT CAST(FROM_UNIXTIME("
        + "UNIX_TIMESTAMP('20181106', 'yyyyMMdd'), 'yyyy-MM-dd') AS DATE) date1, "
        + "CAST(FROM_UNIXTIME(UNIX_TIMESTAMP('2018/11/06', 'yyyy/MM/dd'), 'yyyy-MM-dd') AS DATE) date2\n"
        + "FROM scott.EMP";
    final String expectedSpark = "SELECT TO_DATE('20181106', 'yyyyMMdd') date1, "
        + "TO_DATE('2018/11/06', 'yyyy/MM/dd') date2\nFROM scott.EMP";
    final String expectedSnowflake =
        "SELECT TO_DATE('20181106', 'YYYYMMDD') AS \"date1\", "
        + "TO_DATE('2018/11/06', 'YYYY/MM/DD') AS \"date2\"\n"
        + "FROM \"scott\".\"EMP\"";
    assertThat(toSql(root, DatabaseProduct.CALCITE.getDialect()), isLinux(expectedSql));
    assertThat(toSql(root, DatabaseProduct.BIG_QUERY.getDialect()), isLinux(expectedBiqQuery));
    assertThat(toSql(root, DatabaseProduct.HIVE.getDialect()), isLinux(expectedHive));
    assertThat(toSql(root, DatabaseProduct.SPARK.getDialect()), isLinux(expectedSpark));
    assertThat(toSql(root, DatabaseProduct.SNOWFLAKE.getDialect()), isLinux(expectedSnowflake));
  }

  @Test public void testFormatDatetimeRelToSql() {
    final RelBuilder builder = relBuilder();
    final RexNode formatDateNode1 = builder.call(SqlLibraryOperators.FORMAT_DATETIME,
            builder.literal("DDMMYY"), builder.literal("2008-12-25 15:30:00"));
    final RexNode formatDateNode2 = builder.call(SqlLibraryOperators.FORMAT_DATETIME,
            builder.literal("YY/MM/DD"), builder.literal("2012-12-25 12:50:10"));
    final RexNode formatDateNode3 = builder.call(SqlLibraryOperators.FORMAT_DATETIME,
        builder.literal("YY-MM-01"), builder.literal("2012-12-25 12:50:10"));
    final RexNode formatDateNode4 = builder.call(SqlLibraryOperators.FORMAT_DATETIME,
        builder.literal("YY-MM-DD 00:00:00"), builder.literal("2012-12-25 12:50:10"));
    final RelNode root = builder
            .scan("EMP")
            .project(builder.alias(formatDateNode1, "date1"),
                    builder.alias(formatDateNode2, "date2"),
                    builder.alias(formatDateNode3, "date3"),
                    builder.alias(formatDateNode4, "date4"))
            .build();
    final String expectedSql = "SELECT FORMAT_DATETIME('DDMMYY', '2008-12-25 15:30:00') AS "
            + "\"date1\", FORMAT_DATETIME('YY/MM/DD', '2012-12-25 12:50:10') AS \"date2\", "
            + "FORMAT_DATETIME('YY-MM-01', '2012-12-25 12:50:10') AS \"date3\", FORMAT_DATETIME"
            + "('YY-MM-DD 00:00:00', '2012-12-25 12:50:10') AS \"date4\"\n"
            + "FROM \"scott\".\"EMP\"";
    final String expectedBiqQuery = "SELECT FORMAT_DATETIME('%d%m%y', '2008-12-25 15:30:00') "
            + "AS date1, FORMAT_DATETIME('%y/%m/%d', '2012-12-25 12:50:10') AS date2,"
            + " FORMAT_DATETIME('%y-%m-01', '2012-12-25 12:50:10') AS date3,"
            + " FORMAT_DATETIME('%y-%m-%d 00:00:00', '2012-12-25 12:50:10') AS date4\n"
            + "FROM scott.EMP";
    final String expectedSpark = "SELECT DATE_FORMAT('2008-12-25 15:30:00', 'ddMMyy') date1, "
            + "DATE_FORMAT('2012-12-25 12:50:10', 'yy/MM/dd') date2,"
            + " DATE_FORMAT('2012-12-25 12:50:10', 'yy-MM-01') date3,"
            + " DATE_FORMAT('2012-12-25 12:50:10', 'yy-MM-dd 00:00:00') date4\n"
            + "FROM scott.EMP";
    assertThat(toSql(root, DatabaseProduct.CALCITE.getDialect()), isLinux(expectedSql));
    assertThat(toSql(root, DatabaseProduct.BIG_QUERY.getDialect()), isLinux(expectedBiqQuery));
    assertThat(toSql(root, DatabaseProduct.SPARK.getDialect()), isLinux(expectedSpark));
  }

  @Test public void testParseTimestampFunctionFormat() {
    final RelBuilder builder = relBuilder();
    final RexNode parseTSNode1 = builder.call(SqlLibraryOperators.PARSE_TIMESTAMP,
        builder.literal("YYYY-MM-dd HH24:MI:SS"), builder.literal("2009-03-20 12:25:50"));
    final RexNode parseTSNode2 = builder.call(SqlLibraryOperators.PARSE_TIMESTAMP,
        builder.literal("MI dd-YYYY-MM SS HH24"), builder.literal("25 20-2009-03 50 12"));
    final RexNode parseTSNode3 = builder.call(SqlLibraryOperators.PARSE_TIMESTAMP,
        builder.literal("yyyy@MM@dd@hh@mm@ss"), builder.literal("20200903020211"));
    final RexNode parseTSNode4 = builder.call(SqlLibraryOperators.PARSE_TIMESTAMP,
        builder.literal("yyyy@MM@dd@HH@mm@ss"), builder.literal("20200903210211"));
    final RexNode parseTSNode5 = builder.call(SqlLibraryOperators.PARSE_TIMESTAMP,
        builder.literal("HH@mm@ss"), builder.literal("215313"));
    final RexNode parseTSNode6 = builder.call(SqlLibraryOperators.PARSE_TIMESTAMP,
        builder.literal("MM@dd@yy"), builder.literal("090415"));
    final RexNode parseTSNode7 = builder.call(SqlLibraryOperators.PARSE_TIMESTAMP,
        builder.literal("MM@dd@yy"), builder.literal("Jun1215"));
    final RexNode parseTSNode8 = builder.call(SqlLibraryOperators.PARSE_TIMESTAMP,
        builder.literal("yyyy@MM@dd@HH"), builder.literal("2015061221"));
    final RexNode parseTSNode9 = builder.call(SqlLibraryOperators.PARSE_TIMESTAMP,
        builder.literal("yyyy@dd@mm"), builder.literal("20150653"));
    final RexNode parseTSNode10 = builder.call(SqlLibraryOperators.PARSE_TIMESTAMP,
        builder.literal("yyyy@mm@dd"), builder.literal("20155308"));
    final RexNode parseTSNode11 = builder.call(SqlLibraryOperators.PARSE_TIMESTAMP,
        builder.literal("YYYY-MM-dd@HH:mm:ss"), builder.literal("2009-03-2021:25:50"));
    final RexNode parseTSNode12 = builder.call(SqlLibraryOperators.PARSE_TIMESTAMP,
        builder.literal("YYYY-MM-dd@hh:mm:ss"), builder.literal("2009-03-2007:25:50"));
    final RexNode parseTSNode13 = builder.call(SqlLibraryOperators.PARSE_TIMESTAMP,
        builder.literal("YYYY-MM-dd@hh:mm:ss z"), builder.literal("2009-03-20 12:25:50.222"));
    final RexNode parseTSNode14 = builder.call(SqlLibraryOperators.PARSE_TIMESTAMP,
        builder.literal("YYYY-MM-dd'T'hh:mm:ss"), builder.literal("2012-05-09T04:12:12"));
    final RexNode parseTSNode15 = builder.call(SqlLibraryOperators.PARSE_TIMESTAMP,
        builder.literal("yyyy- MM-dd  HH: -mm:ss"), builder.literal("2015- 09-11  09: -07:23"));
    final RexNode parseTSNode16 = builder.call(SqlLibraryOperators.PARSE_TIMESTAMP,
        builder.literal("yyyy- MM-dd@HH: -mm:ss"), builder.literal("2015- 09-1109: -07:23"));
    final RexNode parseTSNode17 = builder.call(SqlLibraryOperators.PARSE_TIMESTAMP,
        builder.literal("yyyy-MM-dd-HH:mm:ss.S(3)@ZZ"), builder.literal("2015-09-11-09:07:23"));
    final RelNode root = builder
        .scan("EMP")
        .project(builder.alias(parseTSNode1, "date1"), builder.alias(parseTSNode2, "date2"),
            builder.alias(parseTSNode3, "timestamp1"), builder.alias(parseTSNode4, "timestamp2"),
            builder.alias(parseTSNode5, "time1"), builder.alias(parseTSNode6, "date1"),
            builder.alias(parseTSNode7, "date2"), builder.alias(parseTSNode8, "date3"),
            builder.alias(parseTSNode9, "date5"),
            builder.alias(parseTSNode10, "date6"), builder.alias(parseTSNode11, "timestamp3"),
            builder.alias(parseTSNode12, "timestamp4"), builder.alias(parseTSNode13, "timestamp5"),
            builder.alias(parseTSNode14, "timestamp6"), builder.alias(parseTSNode15, "timestamp7"),
            builder.alias(parseTSNode16, "timestamp8"), builder.alias(parseTSNode17, "timestamp9"))
        .build();
    final String expectedSql =
        "SELECT PARSE_TIMESTAMP('YYYY-MM-dd HH24:MI:SS', '2009-03-20 12:25:50') AS \"date1\","
            + " PARSE_TIMESTAMP('MI dd-YYYY-MM SS HH24', '25 20-2009-03 50 12') AS \"date2\","
            + " PARSE_TIMESTAMP('yyyy@MM@dd@hh@mm@ss', '20200903020211') AS \"timestamp1\","
            + " PARSE_TIMESTAMP('yyyy@MM@dd@HH@mm@ss', '20200903210211') AS \"timestamp2\","
            + " PARSE_TIMESTAMP('HH@mm@ss', '215313') AS \"time1\", "
            + "PARSE_TIMESTAMP('MM@dd@yy', '090415') AS \"date10\", "
            + "PARSE_TIMESTAMP('MM@dd@yy', 'Jun1215') AS \"date20\", "
            + "PARSE_TIMESTAMP('yyyy@MM@dd@HH', '2015061221') AS \"date3\", "
            + "PARSE_TIMESTAMP('yyyy@dd@mm', '20150653') AS \"date5\", "
            + "PARSE_TIMESTAMP('yyyy@mm@dd', '20155308') AS \"date6\", "
            + "PARSE_TIMESTAMP('YYYY-MM-dd@HH:mm:ss', '2009-03-2021:25:50') AS \"timestamp3\", "
            + "PARSE_TIMESTAMP('YYYY-MM-dd@hh:mm:ss', '2009-03-2007:25:50') AS \"timestamp4\", "
            + "PARSE_TIMESTAMP('YYYY-MM-dd@hh:mm:ss z', '2009-03-20 12:25:50.222') AS \"timestamp5\", "
            + "PARSE_TIMESTAMP('YYYY-MM-dd''T''hh:mm:ss', '2012-05-09T04:12:12') AS \"timestamp6\""
            + ", PARSE_TIMESTAMP('yyyy- MM-dd  HH: -mm:ss', '2015- 09-11  09: -07:23') AS \"timestamp7\""
            + ", PARSE_TIMESTAMP('yyyy- MM-dd@HH: -mm:ss', '2015- 09-1109: -07:23') AS \"timestamp8\""
            + ", PARSE_TIMESTAMP('yyyy-MM-dd-HH:mm:ss.S(3)@ZZ', '2015-09-11-09:07:23') AS \"timestamp9\"\n"
            + "FROM \"scott\".\"EMP\"";
    final String expectedBiqQuery =
        "SELECT PARSE_DATETIME('%F %H:%M:%S', '2009-03-20 12:25:50') AS date1,"
            + " PARSE_DATETIME('%M %d-%Y-%m %S %H', '25 20-2009-03 50 12') AS date2,"
            + " PARSE_DATETIME('%Y%m%d%I%m%S', '20200903020211') AS timestamp1,"
            + " PARSE_DATETIME('%Y%m%d%I%m%S', '20200903210211') AS timestamp2,"
            + " PARSE_DATETIME('%I%m%S', '215313') AS time1,"
            + " PARSE_DATETIME('%m%d%y', '090415') AS date10,"
            + " PARSE_DATETIME('%m%d%y', 'Jun1215') AS date20,"
            + " PARSE_DATETIME('%Y%m%d%I', '2015061221') AS date3,"
            + " PARSE_DATETIME('%Y%d%m', '20150653') AS date5,"
            + " PARSE_DATETIME('%Y%m%d', '20155308') AS date6,"
            + " PARSE_DATETIME('%F%I:%m:%S', '2009-03-2021:25:50') AS timestamp3,"
            + " PARSE_DATETIME('%F%I:%m:%S', '2009-03-2007:25:50') AS timestamp4, "
            + "PARSE_DATETIME('%F%I:%m:%S %Z', '2009-03-20 12:25:50.222') AS timestamp5, "
            + "PARSE_DATETIME('%FT%I:%m:%S', '2012-05-09T04:12:12') AS timestamp6,"
            + " PARSE_DATETIME('%Y- %m-%d  %I: -%m:%S', '2015- 09-11  09: -07:23') AS timestamp7,"
            + " PARSE_DATETIME('%Y- %m-%d%I: -%m:%S', '2015- 09-1109: -07:23') AS timestamp8,"
            + " PARSE_DATETIME('%F-%I:%m:%E3S%Ez', '2015-09-11-09:07:23') AS timestamp9\n"
            + "FROM scott.EMP";

    assertThat(toSql(root, DatabaseProduct.CALCITE.getDialect()), isLinux(expectedSql));
    assertThat(toSql(root, DatabaseProduct.BIG_QUERY.getDialect()), isLinux(expectedBiqQuery));
  }

  @Test public void testToTimestampFunction() {
    final RelBuilder builder = relBuilder();
    final RexNode parseTSNode1 = builder.call(SqlLibraryOperators.TO_TIMESTAMP,
        builder.literal("2009-03-20 12:25:50"), builder.literal("yyyy-MM-dd HH24:MI:SS"));
    final RelNode root = builder
        .scan("EMP")
        .project(builder.alias(parseTSNode1, "timestamp_value"))
        .build();
    final String expectedSql =
        "SELECT TO_TIMESTAMP('2009-03-20 12:25:50', 'yyyy-MM-dd HH24:MI:SS') AS "
            + "\"timestamp_value\"\nFROM \"scott\".\"EMP\"";
    final String expectedBiqQuery =
        "SELECT PARSE_DATETIME('%F %H:%M:%S', '2009-03-20 12:25:50') AS timestamp_value\n"
            + "FROM scott.EMP";

    assertThat(toSql(root, DatabaseProduct.CALCITE.getDialect()), isLinux(expectedSql));
    assertThat(toSql(root, DatabaseProduct.BIG_QUERY.getDialect()), isLinux(expectedBiqQuery));
  }

  @Test public void toTimestampFunction() {
    final RelBuilder builder = relBuilder();
    final RexNode parseTSNode1 = builder.call(SqlLibraryOperators.TO_TIMESTAMP,
        builder.literal("Jan 15, 1989, 11:00:06 AM"), builder.literal("MMM dd, YYYY,HH:MI:SS AM"));
    final RelNode root = builder
        .scan("EMP")
        .project(builder.alias(parseTSNode1, "timestamp_value"))
        .build();
    final String expectedSql =
        "SELECT TO_TIMESTAMP('Jan 15, 1989, 11:00:06 AM', 'MMM dd, YYYY,HH:MI:SS AM') AS "
        + "\"timestamp_value\"\nFROM \"scott\".\"EMP\"";
    final String expectedSF =
        "SELECT TO_TIMESTAMP('Jan 15, 1989, 11:00:06 AM' , 'MON DD, YYYY,HH:MI:SS AM') AS "
        + "\"timestamp_value\"\nFROM \"scott\".\"EMP\"";

    assertThat(toSql(root, DatabaseProduct.CALCITE.getDialect()), isLinux(expectedSql));
    assertThat(toSql(root, DatabaseProduct.SNOWFLAKE.getDialect()), isLinux(expectedSF));
  }

  @Test public void datediffFunctionWithTwoOperands() {
    final RelBuilder builder = relBuilder();
    final RexNode parseTSNode1 = builder.call(SqlLibraryOperators.DATE_DIFF,
        builder.literal("1994-07-21"), builder.literal("1993-07-21"));
    final RelNode root = builder
        .scan("EMP")
        .project(builder.alias(parseTSNode1, "date_diff_value"))
        .build();
    final String expectedSql =
        "SELECT DATE_DIFF('1994-07-21', '1993-07-21') AS \"date_diff_value\"\n"
        + "FROM \"scott\".\"EMP\"";
    final String expectedBQ =
        "SELECT DATE_DIFF('1994-07-21', '1993-07-21') AS date_diff_value\n"
        + "FROM scott.EMP";

    assertThat(toSql(root, DatabaseProduct.CALCITE.getDialect()), isLinux(expectedSql));
    assertThat(toSql(root, DatabaseProduct.BIG_QUERY.getDialect()), isLinux(expectedBQ));
  }

  @Test public void datediffFunctionWithThreeOperands() {
    final RelBuilder builder = relBuilder();
    final RexNode parseTSNode1 = builder.call(SqlLibraryOperators.DATE_DIFF,
        builder.literal("1994-07-21"), builder.literal("1993-07-21"), builder.literal("Month"));
    final RelNode root = builder
        .scan("EMP")
        .project(builder.alias(parseTSNode1, "date_diff_value"))
        .build();
    final String expectedSql =
        "SELECT DATE_DIFF('1994-07-21', '1993-07-21', 'Month') AS \"date_diff_value\"\n"
        + "FROM \"scott\".\"EMP\"";
    final String expectedBQ =
        "SELECT DATE_DIFF('1994-07-21', '1993-07-21', Month) AS date_diff_value\n"
        + "FROM scott.EMP";

    assertThat(toSql(root, DatabaseProduct.CALCITE.getDialect()), isLinux(expectedSql));
    assertThat(toSql(root, DatabaseProduct.BIG_QUERY.getDialect()), isLinux(expectedBQ));
  }

  @Test public void testToDateFunction() {
    final RelBuilder builder = relBuilder();
    final RexNode parseTSNode1 = builder.call(SqlLibraryOperators.TO_DATE,
        builder.literal("2009/03/20"), builder.literal("yyyy/MM/dd"));
    final RelNode root = builder
        .scan("EMP")
        .project(builder.alias(parseTSNode1, "date_value"))
        .build();
    final String expectedSql =
        "SELECT TO_DATE('2009/03/20', 'yyyy/MM/dd') AS \"date_value\"\n"
            + "FROM \"scott\".\"EMP\"";
    final String expectedBiqQuery =
        "SELECT DATE(PARSE_DATETIME('%Y/%m/%d', '2009/03/20')) AS date_value\n"
            + "FROM scott.EMP";

    assertThat(toSql(root, DatabaseProduct.CALCITE.getDialect()), isLinux(expectedSql));
    assertThat(toSql(root, DatabaseProduct.BIG_QUERY.getDialect()), isLinux(expectedBiqQuery));
  }

  /** Fluid interface to run tests. */
  static class Sql {
    private final SchemaPlus schema;
    private final String sql;
    private final SqlDialect dialect;
    private final Function<RelBuilder, RelNode> relFn;
    private final List<Function<RelNode, RelNode>> transforms;
    private final SqlParser.Config parserConfig;
    private final UnaryOperator<SqlToRelConverter.Config> config;

    Sql(CalciteAssert.SchemaSpec schemaSpec, String sql, SqlDialect dialect,
        SqlParser.Config parserConfig,
        UnaryOperator<SqlToRelConverter.Config> config,
        Function<RelBuilder, RelNode> relFn,
        List<Function<RelNode, RelNode>> transforms) {
      final SchemaPlus rootSchema = Frameworks.createRootSchema(true);
      this.schema = CalciteAssert.addSchema(rootSchema, schemaSpec);
      this.sql = sql;
      this.dialect = dialect;
      this.relFn = relFn;
      this.transforms = ImmutableList.copyOf(transforms);
      this.parserConfig = parserConfig;
      this.config = config;
    }

    Sql(SchemaPlus schema, String sql, SqlDialect dialect,
        SqlParser.Config parserConfig,
        UnaryOperator<SqlToRelConverter.Config> config,
        Function<RelBuilder, RelNode> relFn,
        List<Function<RelNode, RelNode>> transforms) {
      this.schema = schema;
      this.sql = sql;
      this.dialect = dialect;
      this.relFn = relFn;
      this.transforms = ImmutableList.copyOf(transforms);
      this.parserConfig = parserConfig;
      this.config = config;
    }

    Sql dialect(SqlDialect dialect) {
      return new Sql(schema, sql, dialect, parserConfig, config, relFn,
          transforms);
    }

    Sql relFn(Function<RelBuilder, RelNode> relFn) {
      return new Sql(schema, sql, dialect, parserConfig, config, relFn,
          transforms);
    }

    Sql withCalcite() {
      return dialect(SqlDialect.DatabaseProduct.CALCITE.getDialect());
    }

    Sql withClickHouse() {
      return dialect(SqlDialect.DatabaseProduct.CLICKHOUSE.getDialect());
    }

    Sql withDb2() {
      return dialect(SqlDialect.DatabaseProduct.DB2.getDialect());
    }

    Sql withHive() {
      return dialect(SqlDialect.DatabaseProduct.HIVE.getDialect());
    }

    Sql withHive2() {
      return dialect(
          new HiveSqlDialect(HiveSqlDialect.DEFAULT_CONTEXT
              .withDatabaseMajorVersion(2)
              .withDatabaseMinorVersion(1)
              .withNullCollation(NullCollation.LOW)));
    }


    Sql withHsqldb() {
      return dialect(SqlDialect.DatabaseProduct.HSQLDB.getDialect());
    }

    Sql withMssql() {
      return withMssql(14); // MSSQL 2008 = 10.0, 2012 = 11.0, 2017 = 14.0
    }

    Sql withMssql(int majorVersion) {
      final SqlDialect mssqlDialect = DatabaseProduct.MSSQL.getDialect();
      return dialect(
          new MssqlSqlDialect(MssqlSqlDialect.DEFAULT_CONTEXT
              .withDatabaseMajorVersion(majorVersion)
              .withIdentifierQuoteString(mssqlDialect.quoteIdentifier("")
                  .substring(0, 1))
              .withNullCollation(mssqlDialect.getNullCollation())));
    }

    Sql withMysql() {
      return dialect(SqlDialect.DatabaseProduct.MYSQL.getDialect());
    }

    Sql withMysql8() {
      final SqlDialect mysqlDialect = DatabaseProduct.MYSQL.getDialect();
      return dialect(
          new SqlDialect(MysqlSqlDialect.DEFAULT_CONTEXT
              .withDatabaseMajorVersion(8)
              .withIdentifierQuoteString(mysqlDialect.quoteIdentifier("")
                  .substring(0, 1))
              .withNullCollation(mysqlDialect.getNullCollation())));
    }

    Sql withOracle() {
      return dialect(SqlDialect.DatabaseProduct.ORACLE.getDialect());
    }

    Sql withPostgresql() {
      return dialect(SqlDialect.DatabaseProduct.POSTGRESQL.getDialect());
    }

    Sql withPresto() {
      return dialect(DatabaseProduct.PRESTO.getDialect());
    }

    Sql withRedshift() {
      return dialect(DatabaseProduct.REDSHIFT.getDialect());
    }

    Sql withSnowflake() {
      return dialect(DatabaseProduct.SNOWFLAKE.getDialect());
    }

    Sql withSybase() {
      return dialect(DatabaseProduct.SYBASE.getDialect());
    }

    Sql withVertica() {
      return dialect(SqlDialect.DatabaseProduct.VERTICA.getDialect());
    }

    Sql withBigQuery() {
      return dialect(SqlDialect.DatabaseProduct.BIG_QUERY.getDialect());
    }

    Sql withSpark() {
      return dialect(DatabaseProduct.SPARK.getDialect());
    }

    Sql withHiveIdentifierQuoteString() {
      final HiveSqlDialect hiveSqlDialect =
          new HiveSqlDialect((SqlDialect.EMPTY_CONTEXT)
              .withDatabaseProduct(DatabaseProduct.HIVE)
              .withIdentifierQuoteString("`"));
      return dialect(hiveSqlDialect);
    }

    Sql withSparkIdentifierQuoteString() {
      final SparkSqlDialect sparkSqlDialect =
          new SparkSqlDialect((SqlDialect.EMPTY_CONTEXT)
              .withDatabaseProduct(DatabaseProduct.SPARK)
              .withIdentifierQuoteString("`"));
      return dialect(sparkSqlDialect);
    }

    Sql withPostgresqlModifiedTypeSystem() {
      // Postgresql dialect with max length for varchar set to 256
      final PostgresqlSqlDialect postgresqlSqlDialect =
          new PostgresqlSqlDialect(PostgresqlSqlDialect.DEFAULT_CONTEXT
              .withDataTypeSystem(new RelDataTypeSystemImpl() {
                @Override public int getMaxPrecision(SqlTypeName typeName) {
                  switch (typeName) {
                  case VARCHAR:
                    return 256;
                  default:
                    return super.getMaxPrecision(typeName);
                  }
                }
              }));
      return dialect(postgresqlSqlDialect);
    }

    Sql withOracleModifiedTypeSystem() {
      // Oracle dialect with max length for varchar set to 512
      final OracleSqlDialect oracleSqlDialect =
          new OracleSqlDialect(OracleSqlDialect.DEFAULT_CONTEXT
              .withDataTypeSystem(new RelDataTypeSystemImpl() {
                @Override public int getMaxPrecision(SqlTypeName typeName) {
                  switch (typeName) {
                  case VARCHAR:
                    return 512;
                  default:
                    return super.getMaxPrecision(typeName);
                  }
                }
              }));
      return dialect(oracleSqlDialect);
    }

    Sql parserConfig(SqlParser.Config parserConfig) {
      return new Sql(schema, sql, dialect, parserConfig, config, relFn,
          transforms);
    }

    Sql withConfig(UnaryOperator<SqlToRelConverter.Config> config) {
      return new Sql(schema, sql, dialect, parserConfig, config, relFn,
          transforms);
    }

    Sql optimize(final RuleSet ruleSet, final RelOptPlanner relOptPlanner) {
      return new Sql(schema, sql, dialect, parserConfig, config, relFn,
          FlatLists.append(transforms, r -> {
            Program program = Programs.of(ruleSet);
            final RelOptPlanner p =
                Util.first(relOptPlanner,
                    new HepPlanner(
                        new HepProgramBuilder().addRuleClass(RelOptRule.class)
                            .build()));
            return program.run(p, r, r.getTraitSet(),
                ImmutableList.of(), ImmutableList.of());
          }));
    }

    Sql ok(String expectedQuery) {
      assertThat(exec(), isLinux(expectedQuery));
      return this;
    }

    Sql throws_(String errorMessage) {
      try {
        final String s = exec();
        throw new AssertionError("Expected exception with message `"
            + errorMessage + "` but nothing was thrown; got " + s);
      } catch (Exception e) {
        assertThat(e.getMessage(), is(errorMessage));
        return this;
      }
    }

    String exec() {
      try {
        RelNode rel;
        if (relFn != null) {
          rel = relFn.apply(relBuilder());
        } else {
          final SqlToRelConverter.Config config = this.config.apply(SqlToRelConverter.config()
              .withTrimUnusedFields(false));
          final Planner planner =
              getPlanner(null, parserConfig, schema, config);
          SqlNode parse = planner.parse(sql);
          SqlNode validate = planner.validate(parse);
          rel = planner.rel(validate).rel;
        }
        for (Function<RelNode, RelNode> transform : transforms) {
          rel = transform.apply(rel);
        }
        return toSql(rel, dialect);
      } catch (Exception e) {
        throw TestUtil.rethrow(e);
      }
    }

    public Sql schema(CalciteAssert.SchemaSpec schemaSpec) {
      return new Sql(schemaSpec, sql, dialect, parserConfig, config, relFn,
          transforms);
    }
  }

  @Test public void testIsNotTrueWithEqualCondition() {
    final String query = "select \"product_name\" from \"product\" where "
        + "\"product_name\" = 'Hello World' is not true";
    final String bigQueryExpected = "SELECT product_name\n"
        + "FROM foodmart.product\n"
        + "WHERE product_name <> 'Hello World'";
    sql(query)
        .withBigQuery()
        .ok(bigQueryExpected);
  }

  @Test public void testCoalseceWithCast() {
    final String query = "Select coalesce(cast('2099-12-31 00:00:00.123' as TIMESTAMP),\n"
            + "cast('2010-12-31 01:00:00.123' as TIMESTAMP))";
    final String expectedHive = "SELECT TIMESTAMP '2099-12-31 00:00:00'";
    final String expectedSpark = "SELECT TIMESTAMP '2099-12-31 00:00:00'";
    final String bigQueryExpected = "SELECT CAST('2099-12-31 00:00:00' AS DATETIME)";
    sql(query)
            .withHive()
            .ok(expectedHive)
            .withSpark()
            .ok(expectedSpark)
            .withBigQuery()
            .ok(bigQueryExpected);
  }

  @Test public void testCoalseceWithLiteral() {
    final String query = "Select coalesce('abc','xyz')";
    final String expectedHive = "SELECT 'abc'";
    final String expectedSpark = "SELECT 'abc'";
    final String bigQueryExpected = "SELECT 'abc'";
    sql(query)
            .withHive()
            .ok(expectedHive)
            .withSpark()
            .ok(expectedSpark)
            .withBigQuery()
            .ok(bigQueryExpected);
  }
  @Test public void testCoalseceWithNull() {
    final String query = "Select coalesce(null, 'abc')";
    final String expectedHive = "SELECT 'abc'";
    final String expectedSpark = "SELECT 'abc'";
    final String bigQueryExpected = "SELECT 'abc'";
    sql(query)
            .withHive()
            .ok(expectedHive)
            .withSpark()
            .ok(expectedSpark)
            .withBigQuery()
            .ok(bigQueryExpected);
  }

  @Test public void testLog10Function() {
    final String query = "SELECT LOG10(2) as dd";
    final String expectedSnowFlake = "SELECT LOG(10, 2) AS \"DD\"";
    sql(query)
        .withSnowflake()
        .ok(expectedSnowFlake);
  }

  @Test public void testLog10ForOne() {
    final String query = "SELECT LOG10(1) as dd";
    final String expectedSnowFlake = "SELECT 0 AS \"DD\"";
    sql(query)
        .withSnowflake()
        .ok(expectedSnowFlake);
  }

  @Test public void testLog10ForColumn() {
    final String query = "SELECT LOG10(\"product_id\") as dd from \"product\"";
    final String expectedSnowFlake = "SELECT LOG(10, \"product_id\") AS \"DD\"\n"
                      + "FROM \"foodmart\".\"product\"";
    sql(query)
        .withSnowflake()
        .ok(expectedSnowFlake);
  }

  @Test public void testDivideIntegerSnowflake() {
    final RelBuilder builder = relBuilder();
    final RexNode intdivideRexNode = builder.call(SqlStdOperatorTable.DIVIDE_INTEGER,
            builder.scan("EMP").field(0), builder.scan("EMP").field(3));
    final RelNode root = builder
            .scan("EMP")
            .project(builder.alias(intdivideRexNode, "a"))
            .build();
    final String expectedSql = "SELECT \"EMPNO\" /INT \"MGR\" AS \"a\"\n"
            + "FROM \"scott\".\"EMP\"";
    final String expectedSF = "SELECT FLOOR(\"EMPNO\" / \"MGR\") AS \"a\"\n"
            + "FROM \"scott\".\"EMP\"";
    assertThat(toSql(root, DatabaseProduct.CALCITE.getDialect()), isLinux(expectedSql));
    assertThat(toSql(root, DatabaseProduct.SNOWFLAKE.getDialect()), isLinux(expectedSF));
  }

  @Test public void testRoundFunctionWithColumnPlaceHandling() {
    final String query = "SELECT ROUND(123.41445, \"product_id\") AS \"a\"\n"
            + "FROM \"foodmart\".\"product\"";
    final String expectedBq = "SELECT ROUND(123.41445, product_id) AS a\nFROM foodmart.product";
    final String expected = "SELECT ROUND(123.41445, product_id) a\n"
            + "FROM foodmart.product";
    final String expectedSparkSql = "SELECT UDF_ROUND(123.41445, product_id) a\n"
            + "FROM foodmart.product";
    final String expectedSnowFlake = "SELECT TO_DECIMAL(ROUND(123.41445, "
            + "CASE WHEN \"product_id\" > 38 THEN 38 WHEN \"product_id\" < -12 "
            + "THEN -12 ELSE \"product_id\" END) ,38, 4) AS \"a\"\n"
            + "FROM \"foodmart\".\"product\"";
    final String expectedMssql = "SELECT ROUND(123.41445, [product_id]) AS [a]\n"
            + "FROM [foodmart].[product]";
    sql(query)
            .withBigQuery()
            .ok(expectedBq)
            .withHive()
            .ok(expected)
            .withSpark()
            .ok(expectedSparkSql)
            .withSnowflake()
            .ok(expectedSnowFlake)
            .withMssql()
            .ok(expectedMssql);
  }

  @Test public void testRoundFunctionWithOneParameter() {
    final String query = "SELECT ROUND(123.41445) AS \"a\"\n"
            + "FROM \"foodmart\".\"product\"";
    final String expectedMssql = "SELECT ROUND(123.41445, 0) AS [a]\n"
            + "FROM [foodmart].[product]";
    final String expectedSparkSql = "SELECT ROUND(123.41445) a\n"
            + "FROM foodmart.product";
    sql(query)
            .withMssql()
            .ok(expectedMssql)
            .withSpark()
            .ok(expectedSparkSql);
  }

  @Test public void testTruncateFunctionWithColumnPlaceHandling() {
    String query = "select truncate(2.30259, \"employee_id\") from \"employee\"";
    final String expectedBigQuery = "SELECT TRUNC(2.30259, employee_id)\n"
            + "FROM foodmart.employee";
    final String expectedSnowFlake = "SELECT TRUNCATE(2.30259, CASE WHEN \"employee_id\" > 38"
            + " THEN 38 WHEN \"employee_id\" < -12 THEN -12 ELSE \"employee_id\" END)\n"
            + "FROM \"foodmart\".\"employee\"";
    final String expectedMssql = "SELECT ROUND(2.30259, [employee_id])"
            + "\nFROM [foodmart].[employee]";
    sql(query)
            .withBigQuery()
            .ok(expectedBigQuery)
            .withSnowflake()
            .ok(expectedSnowFlake)
            .withMssql()
            .ok(expectedMssql);
  }

  @Test public void testTruncateFunctionWithOneParameter() {
    String query = "select truncate(2.30259) from \"employee\"";
    final String expectedMssql = "SELECT ROUND(2.30259, 0)"
            + "\nFROM [foodmart].[employee]";
    sql(query)
            .withMssql()
            .ok(expectedMssql);
  }

  @Test public void testWindowFunctionWithOrderByWithoutcolumn() {
    String query = "Select count(*) over() from \"employee\"";
    final String expectedSnowflake = "SELECT COUNT(*) OVER (ORDER BY 0 ROWS BETWEEN UNBOUNDED "
            + "PRECEDING AND UNBOUNDED FOLLOWING)\n"
            + "FROM \"foodmart\".\"employee\"";
    final String mssql = "SELECT COUNT(*) OVER ()\n"
            + "FROM [foodmart].[employee]";
    sql(query)
            .withSnowflake()
            .ok(expectedSnowflake)
            .withMssql()
            .ok(mssql);
  }

  @Test public void testWindowFunctionWithOrderByWithcolumn() {
    String query = "select count(\"employee_id\") over () as a from \"employee\"";
    final String expectedSnowflake = "SELECT COUNT(\"employee_id\") OVER (ORDER BY \"employee_id\" "
            + "ROWS BETWEEN UNBOUNDED PRECEDING AND UNBOUNDED FOLLOWING) AS \"A\"\n"
            + "FROM \"foodmart\".\"employee\"";
    sql(query)
            .withSnowflake()
            .ok(expectedSnowflake);
  }

  @Test public void testRoundFunction() {
    final String query = "SELECT ROUND(123.41445, \"product_id\") AS \"a\"\n"
            + "FROM \"foodmart\".\"product\"";
    final String expectedSnowFlake = "SELECT TO_DECIMAL(ROUND(123.41445, CASE "
            + "WHEN \"product_id\" > 38 THEN 38 WHEN \"product_id\" < -12 THEN -12 "
            + "ELSE \"product_id\" END) ,38, 4) AS \"a\"\n"
            + "FROM \"foodmart\".\"product\"";
    sql(query)
            .withSnowflake()
            .ok(expectedSnowFlake);
  }

  @Test public void testRandomFunction() {
    String query = "select rand_integer(1,3) from \"employee\"";
    final String expectedSnowFlake = "SELECT UNIFORM(1, 3, RANDOM())\n"
            + "FROM \"foodmart\".\"employee\"";
    final String expectedHive = "SELECT FLOOR(RAND() * (3 - 1 + 1)) + 1\n"
            + "FROM foodmart.employee";
    final String expectedBQ = "SELECT FLOOR(RAND() * (3 - 1 + 1)) + 1\n"
            + "FROM foodmart.employee";
    final String expectedSpark = "SELECT FLOOR(RAND() * (3 - 1 + 1)) + 1\n"
            + "FROM foodmart.employee";
    sql(query)
            .withHive()
            .ok(expectedHive)
            .withSpark()
            .ok(expectedSpark)
            .withBigQuery()
            .ok(expectedBQ)
            .withSnowflake()
            .ok(expectedSnowFlake);
  }

  @Test public void testCaseExprForE4() {
    final RelBuilder builder = relBuilder().scan("EMP");
    final RexNode condition = builder.call(SqlLibraryOperators.FORMAT_DATE,
            builder.literal("E4"), builder.field("HIREDATE"));
    final RelNode root = relBuilder().scan("EMP").filter(condition).build();
    final String expectedSF = "SELECT *\n"
            + "FROM \"scott\".\"EMP\"\n"
            + "WHERE CASE WHEN TO_VARCHAR(\"HIREDATE\", 'DY') = 'Sun' "
            + "THEN 'Sunday' WHEN TO_VARCHAR(\"HIREDATE\", 'DY') = 'Mon' "
            + "THEN 'Monday' WHEN TO_VARCHAR(\"HIREDATE\", 'DY') = 'Tue' "
            + "THEN 'Tuesday' WHEN TO_VARCHAR(\"HIREDATE\", 'DY') = 'Wed' "
            + "THEN 'Wednesday' WHEN TO_VARCHAR(\"HIREDATE\", 'DY') = 'Thu' "
            + "THEN 'Thursday' WHEN TO_VARCHAR(\"HIREDATE\", 'DY') = 'Fri' "
            + "THEN 'Friday' WHEN TO_VARCHAR(\"HIREDATE\", 'DY') = 'Sat' "
            + "THEN 'Saturday' END";
    assertThat(toSql(root, DatabaseProduct.SNOWFLAKE.getDialect()), isLinux(expectedSF));
  }

  @Test public void testCaseExprForEEEE() {
    final RelBuilder builder = relBuilder().scan("EMP");
    final RexNode condition = builder.call(SqlLibraryOperators.FORMAT_DATE,
            builder.literal("EEEE"), builder.field("HIREDATE"));
    final RelNode root = relBuilder().scan("EMP").filter(condition).build();
    final String expectedSF = "SELECT *\n"
            + "FROM \"scott\".\"EMP\"\n"
            + "WHERE CASE WHEN TO_VARCHAR(\"HIREDATE\", 'DY') = 'Sun' "
            + "THEN 'Sunday' WHEN TO_VARCHAR(\"HIREDATE\", 'DY') = 'Mon' "
            + "THEN 'Monday' WHEN TO_VARCHAR(\"HIREDATE\", 'DY') = 'Tue' "
            + "THEN 'Tuesday' WHEN TO_VARCHAR(\"HIREDATE\", 'DY') = 'Wed' "
            + "THEN 'Wednesday' WHEN TO_VARCHAR(\"HIREDATE\", 'DY') = 'Thu' "
            + "THEN 'Thursday' WHEN TO_VARCHAR(\"HIREDATE\", 'DY') = 'Fri' "
            + "THEN 'Friday' WHEN TO_VARCHAR(\"HIREDATE\", 'DY') = 'Sat' "
            + "THEN 'Saturday' END";
    assertThat(toSql(root, DatabaseProduct.SNOWFLAKE.getDialect()), isLinux(expectedSF));
  }

  @Test public void testCaseExprForE3() {
    final RelBuilder builder = relBuilder().scan("EMP");
    final RexNode condition = builder.call(SqlLibraryOperators.FORMAT_DATE,
            builder.literal("E3"), builder.field("HIREDATE"));
    final RelNode root = relBuilder().scan("EMP").filter(condition).build();
    final String expectedSF = "SELECT *\n"
            + "FROM \"scott\".\"EMP\"\n"
            + "WHERE TO_VARCHAR(\"HIREDATE\", 'DY')";
    assertThat(toSql(root, DatabaseProduct.SNOWFLAKE.getDialect()), isLinux(expectedSF));
  }

  @Test public void testCaseExprForEEE() {
    final RelBuilder builder = relBuilder().scan("EMP");
    final RexNode condition = builder.call(SqlLibraryOperators.FORMAT_DATE,
            builder.literal("EEE"), builder.field("HIREDATE"));
    final RelNode root = relBuilder().scan("EMP").filter(condition).build();
    final String expectedSF = "SELECT *\n"
            + "FROM \"scott\".\"EMP\"\n"
            + "WHERE TO_VARCHAR(\"HIREDATE\", 'DY')";
    assertThat(toSql(root, DatabaseProduct.SNOWFLAKE.getDialect()), isLinux(expectedSF));
  }

  @Test public void octetLength() {
    final RelBuilder builder = relBuilder().scan("EMP");
    final RexNode condition = builder.call(SqlLibraryOperators.OCTET_LENGTH,
            builder.field("ENAME"));
    final RelNode root = relBuilder().scan("EMP").filter(condition).build();

    final String expectedBQ = "SELECT *\n"
            + "FROM scott.EMP\n"
            + "WHERE OCTET_LENGTH(ENAME)";
    assertThat(toSql(root, DatabaseProduct.BIG_QUERY.getDialect()), isLinux(expectedBQ));
  }

  @Test public void octetLengthWithLiteral() {
    final RelBuilder builder = relBuilder().scan("EMP");
    final RexNode condition = builder.call(SqlLibraryOperators.OCTET_LENGTH,
            builder.literal("ENAME"));
    final RelNode root = relBuilder().scan("EMP").filter(condition).build();

    final String expectedBQ = "SELECT *\n"
            + "FROM scott.EMP\n"
            + "WHERE OCTET_LENGTH('ENAME')";
    assertThat(toSql(root, DatabaseProduct.BIG_QUERY.getDialect()), isLinux(expectedBQ));
  }

  @Test public void testInt2Shr() {
    final RelBuilder builder = relBuilder().scan("EMP");
    final RexNode condition = builder.call(SqlLibraryOperators.INT2SHR,
            builder.literal(3), builder.literal(1), builder.literal(6));
    final RelNode root = relBuilder().scan("EMP").filter(condition).build();

    final String expectedBQ = "SELECT *\n"
            + "FROM scott.EMP\n"
            + "WHERE (3 & 6 ) >> 1";
    assertThat(toSql(root, DatabaseProduct.BIG_QUERY.getDialect()), isLinux(expectedBQ));
  }

  @Test public void testInt8Xor() {
    final RelBuilder builder = relBuilder().scan("EMP");
    final RexNode condition = builder.call(SqlLibraryOperators.BITWISE_XOR,
            builder.literal(3), builder.literal(6));
    final RelNode root = relBuilder().scan("EMP").filter(condition).build();

    final String expectedBQ = "SELECT *\n"
            + "FROM scott.EMP\n"
            + "WHERE 3 ^ 6";
    final String expectedSpark = "SELECT *\n"
            + "FROM scott.EMP\n"
            + "WHERE 3 ^ 6";
    assertThat(toSql(root, DatabaseProduct.BIG_QUERY.getDialect()), isLinux(expectedBQ));
    assertThat(toSql(root, DatabaseProduct.SPARK.getDialect()), isLinux(expectedSpark));
  }

  @Test public void testInt2Shl() {
    final RelBuilder builder = relBuilder().scan("EMP");
    final RexNode condition = builder.call(SqlLibraryOperators.INT2SHL,
            builder.literal(3), builder.literal(1), builder.literal(6));
    final RelNode root = relBuilder().scan("EMP").filter(condition).build();

    final String expectedBQ = "SELECT *\n"
            + "FROM scott.EMP\n"
            + "WHERE (3 & 6 ) << 1";
    assertThat(toSql(root, DatabaseProduct.BIG_QUERY.getDialect()), isLinux(expectedBQ));
  }

  @Test public void testInt2And() {
    final RelBuilder builder = relBuilder().scan("EMP");
    final RexNode condition = builder.call(SqlLibraryOperators.BITWISE_AND,
            builder.literal(3), builder.literal(6));
    final RelNode root = relBuilder().scan("EMP").filter(condition).build();

    final String expectedBQ = "SELECT *\n"
            + "FROM scott.EMP\n"
            + "WHERE 3 & 6";
    final String expectedSpark = "SELECT *\n"
            + "FROM scott.EMP\n"
            + "WHERE 3 & 6";
    assertThat(toSql(root, DatabaseProduct.BIG_QUERY.getDialect()), isLinux(expectedBQ));
    assertThat(toSql(root, DatabaseProduct.SPARK.getDialect()), isLinux(expectedSpark));
  }

  @Test public void testInt1Or() {
    final RelBuilder builder = relBuilder().scan("EMP");
    final RexNode condition = builder.call(SqlLibraryOperators.BITWISE_OR,
            builder.literal(3), builder.literal(6));
    final RelNode root = relBuilder().scan("EMP").filter(condition).build();

    final String expectedBQ = "SELECT *\n"
            + "FROM scott.EMP\n"
            + "WHERE 3 | 6";
    final String expectedSpark = "SELECT *\n"
            + "FROM scott.EMP\n"
            + "WHERE 3 | 6";
    assertThat(toSql(root, DatabaseProduct.BIG_QUERY.getDialect()), isLinux(expectedBQ));
    assertThat(toSql(root, DatabaseProduct.SPARK.getDialect()), isLinux(expectedSpark));
  }

  @Test public void testCot() {
    final String query = "SELECT COT(0.12)";

    final String expectedBQ = "SELECT 1 / TAN(0.12)";
    sql(query)
            .withBigQuery()
            .ok(expectedBQ);
  }

  @Test public void testTimestampLiteral() {
    final String query = "SELECT Timestamp '1993-07-21 10:10:10'";
    final String expectedBQ = "SELECT CAST('1993-07-21 10:10:10' AS DATETIME)";
    sql(query)
        .withBigQuery()
        .ok(expectedBQ);
  }

  @Test public void testCaseForLnFunction() {
    final String query = "SELECT LN(\"product_id\") as dd from \"product\"";
    final String expectedMssql = "SELECT LOG([product_id]) AS [DD]"
            + "\nFROM [foodmart].[product]";
    sql(query)
            .withMssql()
            .ok(expectedMssql);
  }

  @Test public void testCaseForCeilToCeilingMSSQL() {
    final String query = "SELECT CEIL(12345) FROM \"product\"";
    final String expected = "SELECT CEILING(12345)\n"
            + "FROM [foodmart].[product]";
    sql(query)
      .withMssql()
      .ok(expected);
  }

  @Test public void testLastDayMSSQL() {
    final String query = "SELECT LAST_DAY(DATE '2009-12-20')";
    final String expected = "SELECT EOMONTH('2009-12-20')";
    sql(query)
            .withMssql()
            .ok(expected);
  }

  @Test public void testCurrentDate() {
    String query =
        "select CURRENT_DATE from \"product\" where \"product_id\" < 10";
    final String expected = "SELECT CAST(GETDATE() AS DATE) AS [CURRENT_DATE]\n"
        + "FROM [foodmart].[product]\n"
        + "WHERE [product_id] < 10";
    sql(query).withMssql().ok(expected);
  }

  @Test public void testCurrentTime() {
    String query =
        "select CURRENT_TIME from \"product\" where \"product_id\" < 10";
    final String expected = "SELECT CAST(GETDATE() AS TIME) AS [CURRENT_TIME]\n"
        + "FROM [foodmart].[product]\n"
        + "WHERE [product_id] < 10";
    sql(query).withMssql().ok(expected);
  }

  @Test public void testCurrentTimestamp() {
    String query =
        "select CURRENT_TIMESTAMP from \"product\" where \"product_id\" < 10";
    final String expected = "SELECT GETDATE() AS [CURRENT_TIMESTAMP]\n"
        + "FROM [foodmart].[product]\n"
        + "WHERE [product_id] < 10";
    sql(query).withMssql().ok(expected);
  }

  @Test public void testDayOfMonth() {
    String query = "select DAYOFMONTH( DATE '2008-08-29')";
    final String expectedMssql = "SELECT DAY('2008-08-29')";
    final String expectedBQ = "SELECT EXTRACT(DAY FROM DATE '2008-08-29')";

    sql(query)
      .withMssql()
      .ok(expectedMssql)
      .withBigQuery()
      .ok(expectedBQ);
  }

  @Test public void testExtractDecade() {
    String query = "SELECT EXTRACT(DECADE FROM DATE '2008-08-29')";
    final String expectedBQ = "SELECT CAST(SUBSTR(CAST("
            + "EXTRACT(YEAR FROM DATE '2008-08-29') AS STRING), 0, 3) AS INTEGER)";

    sql(query)
            .withBigQuery()
            .ok(expectedBQ);
  }

  @Test public void testExtractCentury() {
    String query = "SELECT EXTRACT(CENTURY FROM DATE '2008-08-29')";
    final String expectedBQ = "SELECT CAST(CEIL(EXTRACT(YEAR FROM DATE '2008-08-29') / 100) "
            + "AS INTEGER)";

    sql(query)
            .withBigQuery()
            .ok(expectedBQ);
  }

  @Test public void testExtractDOY() {
    String query = "SELECT EXTRACT(DOY FROM DATE '2008-08-29')";
    final String expectedBQ = "SELECT EXTRACT(DAYOFYEAR FROM DATE '2008-08-29')";

    sql(query)
            .withBigQuery()
            .ok(expectedBQ);
  }

  @Test public void testExtractDOW() {
    String query = "SELECT EXTRACT(DOW FROM DATE '2008-08-29')";
    final String expectedBQ = "SELECT EXTRACT(DAYOFWEEK FROM DATE '2008-08-29')";

    sql(query)
            .withBigQuery()
            .ok(expectedBQ);
  }

  @Test public void testExtractEpoch() {
    String query = "SELECT EXTRACT(EPOCH FROM DATE '2008-08-29')";
    final String expectedBQ = "SELECT UNIX_SECONDS(CAST(DATE '2008-08-29' AS TIMESTAMP))";

    sql(query)
        .withBigQuery()
        .ok(expectedBQ);
  }

  @Test public void testExtractEpochWithDifferentOperands() {
    String query = "SELECT EXTRACT(EPOCH FROM \"birth_date\"), "
        + "EXTRACT(EPOCH FROM TIMESTAMP '2018-01-01 00:00:00'), "
        + "EXTRACT(EPOCH FROM TIMESTAMP'2018-01-01 12:12:12'), "
        + "EXTRACT(EPOCH FROM CURRENT_TIMESTAMP)\n"
        + "FROM  \"employee\"";
    final String expectedBQ = "SELECT UNIX_SECONDS(CAST(birth_date AS TIMESTAMP)), "
        + "UNIX_SECONDS(CAST('2018-01-01 00:00:00' AS TIMESTAMP)), "
        + "UNIX_SECONDS(CAST('2018-01-01 12:12:12' AS TIMESTAMP)), "
        + "UNIX_SECONDS(CURRENT_TIMESTAMP())\n"
        + "FROM foodmart.employee";

    sql(query)
            .withBigQuery()
            .ok(expectedBQ);
  }

  @Test public void testExtractEpochWithMinusOperandBetweenCurrentTimestamp() {
    final RelBuilder builder = relBuilder();
    final RexNode extractEpochRexNode = builder.call(SqlStdOperatorTable.EXTRACT,
        builder.literal(TimeUnitRange.EPOCH), builder.call(SqlStdOperatorTable.MINUS,
            builder.call(SqlStdOperatorTable.CURRENT_TIMESTAMP),
            builder.call(SqlStdOperatorTable.CURRENT_TIMESTAMP)));
    final RelNode root = builder
        .scan("EMP")
        .project(builder.alias(extractEpochRexNode, "EE"))
        .build();
    final String expectedSql = "SELECT EXTRACT(EPOCH FROM CURRENT_TIMESTAMP - CURRENT_TIMESTAMP) "
        + "AS \"EE\"\n"
        + "FROM \"scott\".\"EMP\"";
    final String expectedBiqQuery = "SELECT UNIX_SECONDS(CURRENT_TIMESTAMP())  - UNIX_SECONDS"
        + "(CURRENT_TIMESTAMP()) AS EE\n"
        + "FROM scott.EMP";
    assertThat(toSql(root, DatabaseProduct.CALCITE.getDialect()), isLinux(expectedSql));
    assertThat(toSql(root, DatabaseProduct.BIG_QUERY.getDialect()), isLinux(expectedBiqQuery));
  }

  @Test public void testExtractEpochWithCurrentDate() {
    final RelBuilder builder = relBuilder();
    final RexNode extractEpochRexNode = builder.call(SqlStdOperatorTable.EXTRACT,
        builder.literal(TimeUnitRange.EPOCH), builder.call(SqlStdOperatorTable.CURRENT_DATE));
    final RelNode root = builder
        .scan("EMP")
        .project(builder.alias(extractEpochRexNode, "EE"))
        .build();
    final String expectedSql = "SELECT EXTRACT(EPOCH FROM CURRENT_DATE) AS \"EE\"\n"
        + "FROM \"scott\".\"EMP\"";
    final String expectedBiqQuery = "SELECT UNIX_SECONDS() AS EE\n"
        + "FROM scott.EMP";
    assertThat(toSql(root, DatabaseProduct.CALCITE.getDialect()), isLinux(expectedSql));
    assertThat(toSql(root, DatabaseProduct.BIG_QUERY.getDialect()), isLinux(expectedBiqQuery));
  }

  @Test public void testExtractMillennium() {
    String query = "SELECT EXTRACT(MILLENNIUM FROM DATE '2008-08-29')";
    final String expectedBQ = "SELECT CAST(SUBSTR(CAST("
            + "EXTRACT(YEAR FROM DATE '2008-08-29') AS STRING), 0, 1) AS INTEGER)";

    sql(query)
            .withBigQuery()
            .ok(expectedBQ);
  }

  @Test public void testSecFromMidnightFormatTimestamp() {
    final RelBuilder builder = relBuilder();
    final RexNode formatTimestampRexNode = builder.call(SqlLibraryOperators.FORMAT_TIMESTAMP,
        builder.literal("SEC_FROM_MIDNIGHT"), builder.scan("EMP").field(4));
    final RelNode root = builder
        .scan("EMP")
        .project(builder.alias(formatTimestampRexNode, "FD"))
        .build();
    final String expectedSql = "SELECT FORMAT_TIMESTAMP('SEC_FROM_MIDNIGHT', \"HIREDATE\") AS"
        + " \"FD\"\n"
        + "FROM \"scott\".\"EMP\"";
    final String expectedBiqQuery = "SELECT CAST(DATE_DIFF(HIREDATE, CAST(CAST(HIREDATE AS DATE) "
        + "AS DATETIME), SECOND) AS STRING) AS FD\n"
        + "FROM scott.EMP";
    assertThat(toSql(root, DatabaseProduct.CALCITE.getDialect()), isLinux(expectedSql));
    assertThat(toSql(root, DatabaseProduct.BIG_QUERY.getDialect()), isLinux(expectedBiqQuery));
  }

  @Test public void testGetQuarterFromDate() {
    final RelBuilder builder = relBuilder();
    final RexNode formatDateRexNode = builder.call(SqlLibraryOperators.FORMAT_DATE,
        builder.literal("QUARTER"), builder.scan("EMP").field(4));
    final RelNode root = builder
        .scan("EMP")
        .project(builder.alias(formatDateRexNode, "FD"))
        .build();

    final String expectedBiqQuery = "SELECT FORMAT_DATE('%Q', HIREDATE) AS FD\n"
        + "FROM scott.EMP";
    assertThat(toSql(root, DatabaseProduct.BIG_QUERY.getDialect()), isLinux(expectedBiqQuery));
  }


  @Test public void testExtractDay() {
    String query = "SELECT EXTRACT(DAY FROM CURRENT_DATE), EXTRACT(DAY FROM CURRENT_TIMESTAMP)";
    final String expectedSFSql = "SELECT DAY(CURRENT_DATE), DAY(CURRENT_TIMESTAMP)";
    final String expectedBQSql = "SELECT EXTRACT(DAY FROM CURRENT_DATE), "
        + "EXTRACT(DAY FROM CURRENT_DATETIME())";
    final String expectedMsSql = "SELECT DAY(CAST(GETDATE() AS DATE)), DAY(GETDATE())";

    sql(query)
        .withSnowflake()
        .ok(expectedSFSql)
        .withBigQuery()
        .ok(expectedBQSql)
        .withMssql()
        .ok(expectedMsSql);
  }

  @Test public void testExtractMonth() {
    String query = "SELECT EXTRACT(MONTH FROM CURRENT_DATE), EXTRACT(MONTH FROM CURRENT_TIMESTAMP)";
    final String expectedSFSql = "SELECT MONTH(CURRENT_DATE), MONTH(CURRENT_TIMESTAMP)";
    final String expectedBQSql = "SELECT EXTRACT(MONTH FROM CURRENT_DATE), "
        + "EXTRACT(MONTH FROM CURRENT_DATETIME())";
    final String expectedMsSql = "SELECT MONTH(CAST(GETDATE() AS DATE)), MONTH(GETDATE())";

    sql(query)
        .withSnowflake()
        .ok(expectedSFSql)
        .withBigQuery()
        .ok(expectedBQSql)
        .withMssql()
        .ok(expectedMsSql);
  }

  @Test public void testExtractYear() {
    String query = "SELECT EXTRACT(YEAR FROM CURRENT_DATE), EXTRACT(YEAR FROM CURRENT_TIMESTAMP)";
    final String expectedSFSql = "SELECT YEAR(CURRENT_DATE), YEAR(CURRENT_TIMESTAMP)";
    final String expectedBQSql = "SELECT EXTRACT(YEAR FROM CURRENT_DATE), "
        + "EXTRACT(YEAR FROM CURRENT_DATETIME())";
    final String expectedMsSql = "SELECT YEAR(CAST(GETDATE() AS DATE)), YEAR(GETDATE())";

    sql(query)
        .withSnowflake()
        .ok(expectedSFSql)
        .withBigQuery()
        .ok(expectedBQSql)
        .withMssql()
        .ok(expectedMsSql);
  }

  @Test public void testIntervalMultiplyWithInteger() {
    String query = "select \"hire_date\" + 10 * INTERVAL '00:01:00' HOUR "
        + "TO SECOND from \"employee\"";
    final String expectedBQSql = "SELECT TIMESTAMP_ADD(hire_date, INTERVAL 10 * 60 SECOND)\n"
        + "FROM foodmart.employee";

    sql(query)
        .withBigQuery()
        .ok(expectedBQSql);
  }

  @Test public void testDateUnderscoreSeparator() {
    final RelBuilder builder = relBuilder();
    final RexNode formatTimestampRexNode = builder.call(SqlLibraryOperators.FORMAT_TIMESTAMP,
        builder.literal("YYYYMMDD_HH24MISS"), builder.scan("EMP").field(4));
    final RelNode root = builder
        .scan("EMP")
        .project(builder.alias(formatTimestampRexNode, "FD"))
        .build();
    final String expectedBiqQuery = "SELECT FORMAT_TIMESTAMP('%Y%m%d_%H%M%S', HIREDATE) AS FD\n"
        + "FROM scott.EMP";
    assertThat(toSql(root, DatabaseProduct.BIG_QUERY.getDialect()), isLinux(expectedBiqQuery));
  }

  @Test public void testParseDatetime() {
    final RelBuilder builder = relBuilder();
    final RexNode parseDatetimeRexNode = builder.call(SqlLibraryOperators.PARSE_TIMESTAMP,
        builder.literal("YYYYMMDD_HH24MISS"), builder.scan("EMP").field(4));
    final RelNode root = builder
        .scan("EMP")
        .project(builder.alias(parseDatetimeRexNode, "FD"))
        .build();
    final String expectedBiqQuery = "SELECT PARSE_DATETIME('%Y%m%d_%H%M%S', HIREDATE) AS FD\n"
        + "FROM scott.EMP";
    assertThat(toSql(root, DatabaseProduct.BIG_QUERY.getDialect()), isLinux(expectedBiqQuery));
  }

  @Test public void testUnixFunctions() {
    final RelBuilder builder = relBuilder();
    final RexNode unixSecondsRexNode = builder.call(SqlLibraryOperators.UNIX_SECONDS,
        builder.scan("EMP").field(4));
    final RexNode unixMicrosRexNode = builder.call(SqlLibraryOperators.UNIX_MICROS,
        builder.scan("EMP").field(4));
    final RexNode unixMillisRexNode = builder.call(SqlLibraryOperators.UNIX_MILLIS,
        builder.scan("EMP").field(4));
    final RelNode root = builder
        .scan("EMP")
        .project(builder.alias(unixSecondsRexNode, "US"),
            builder.alias(unixMicrosRexNode,  "UM"),
            builder.alias(unixMillisRexNode, "UMI"))
        .build();
    final String expectedBiqQuery = "SELECT UNIX_SECONDS(CAST(HIREDATE AS TIMESTAMP)) AS US, "
        + "UNIX_MICROS(CAST(HIREDATE AS TIMESTAMP)) AS UM, UNIX_MILLIS(CAST(HIREDATE AS TIMESTAMP)) "
        + "AS UMI\n"
        + "FROM scott.EMP";
    assertThat(toSql(root, DatabaseProduct.BIG_QUERY.getDialect()), isLinux(expectedBiqQuery));
  }

  @Test public void testTimestampFunctions() {
    final RelBuilder builder = relBuilder();
    final RexNode unixSecondsRexNode = builder.call(SqlLibraryOperators.TIMESTAMP_SECONDS,
        builder.scan("EMP").field(4));
    final RexNode unixMicrosRexNode = builder.call(SqlLibraryOperators.TIMESTAMP_MICROS,
        builder.scan("EMP").field(4));
    final RexNode unixMillisRexNode = builder.call(SqlLibraryOperators.TIMESTAMP_MILLIS,
        builder.scan("EMP").field(4));
    final RelNode root = builder
        .scan("EMP")
        .project(builder.alias(unixSecondsRexNode, "TS"),
            builder.alias(unixMicrosRexNode, "TM"),
            builder.alias(unixMillisRexNode, "TMI"))
        .build();
    final String expectedBiqQuery = "SELECT CAST(TIMESTAMP_SECONDS(HIREDATE) AS DATETIME) AS TS, "
        + "CAST(TIMESTAMP_MICROS(HIREDATE) AS DATETIME) AS TM, CAST(TIMESTAMP_MILLIS(HIREDATE) AS "
        + "DATETIME) AS TMI\n"
        + "FROM scott.EMP";
    assertThat(toSql(root, DatabaseProduct.BIG_QUERY.getDialect()), isLinux(expectedBiqQuery));
  }

  @Test public void testFormatTimestamp() {
    final RelBuilder builder = relBuilder();
    final RexNode formatTimestampRexNode = builder.call(SqlLibraryOperators.FORMAT_TIMESTAMP,
        builder.literal("EEEE"),
        builder.cast(builder.literal("1999-07-01 15:00:00-08:00"), SqlTypeName.TIMESTAMP));
    final RelNode root = builder
        .scan("EMP")
        .project(builder.alias(formatTimestampRexNode, "FT"))
        .build();
    final String expectedBiqQuery =
        "SELECT FORMAT_TIMESTAMP('%A', CAST('1999-07-01 15:00:00-08:00' AS TIMESTAMP)) AS FT\n"
            + "FROM scott.EMP";
    assertThat(toSql(root, DatabaseProduct.BIG_QUERY.getDialect()), isLinux(expectedBiqQuery));
  }

  @Test public void testGroupingFunction() {
    String query = "SELECT \"first_name\",\"last_name\", "
        + "grouping(\"first_name\")+ grouping(\"last_name\") "
        + "from \"foodmart\".\"employee\" group by \"first_name\",\"last_name\"";
    final String expectedBQSql = "SELECT first_name, last_name, CASE WHEN first_name IS NULL THEN"
        + " 1 ELSE 0 END + CASE WHEN last_name IS NULL THEN 1 ELSE 0 END\n"
        + "FROM foodmart.employee\n"
        + "GROUP BY first_name, last_name";

    sql(query)
      .withBigQuery()
      .ok(expectedBQSql);
  }

  @Test public void testDateMinus() {
    String query = "SELECT \"birth_date\" - \"birth_date\" from \"foodmart\".\"employee\"";
    final String expectedBQSql = "SELECT DATE_DIFF(birth_date, birth_date, DAY)\n"
        + "FROM foodmart.employee";

    sql(query)
      .withBigQuery()
      .ok(expectedBQSql);
  }

  @Test public void testhashbucket() {
    final RelBuilder builder = relBuilder();
    final RexNode formatDateRexNode = builder.call(SqlLibraryOperators.HASHBUCKET,
        builder.call(SqlLibraryOperators.HASHROW, builder.scan("EMP").field(0)));
    final RelNode root = builder
        .scan("EMP")
        .project(builder.alias(formatDateRexNode, "FD"))
        .build();
    final String expectedSql = "SELECT HASHBUCKET(HASHROW(\"EMPNO\")) AS \"FD\"\n"
        + "FROM \"scott\".\"EMP\"";
    final String expectedBiqQuery = "SELECT FARM_FINGERPRINT(CAST(EMPNO AS STRING)) AS FD\n"
        + "FROM scott.EMP";

    assertThat(toSql(root, DatabaseProduct.CALCITE.getDialect()), isLinux(expectedSql));
    assertThat(toSql(root, DatabaseProduct.BIG_QUERY.getDialect()), isLinux(expectedBiqQuery));
  }

  @Test public void testdatetrunc() {
    final RelBuilder builder = relBuilder();
    final RexNode trunc = builder.call(SqlLibraryOperators.TRUNC,
        builder.literal("2008-19-12"), builder.literal("DAY"));
    final RelNode root = builder
        .scan("EMP")
        .project(builder.alias(trunc, "FD"))
        .build();
    final String expectedSql = "SELECT TRUNC('2008-19-12', 'DAY') AS \"FD\"\n"
        + "FROM \"scott\".\"EMP\"";
    final String expectedBiqQuery = "SELECT DATE_TRUNC('2008-19-12', DAY) AS FD\n"
        + "FROM scott.EMP";

    assertThat(toSql(root, DatabaseProduct.CALCITE.getDialect()), isLinux(expectedSql));
    assertThat(toSql(root, DatabaseProduct.BIG_QUERY.getDialect()), isLinux(expectedBiqQuery));
  }
  @Test public void testdatetruncWithYear() {
    final RelBuilder builder = relBuilder();
    final RexNode trunc = builder.call(SqlLibraryOperators.TRUNC,
        builder.literal("2008-19-12"), builder.literal("YEAR"));
    final RelNode root = builder
        .scan("EMP")
        .project(builder.alias(trunc, "FD"))
        .build();
    final String expectedSql = "SELECT TRUNC('2008-19-12', 'YEAR') AS \"FD\"\n"
        + "FROM \"scott\".\"EMP\"";
    final String expectedBiqQuery = "SELECT DATE_TRUNC('2008-19-12', YEAR) AS FD\n"
        + "FROM scott.EMP";

    assertThat(toSql(root, DatabaseProduct.CALCITE.getDialect()), isLinux(expectedSql));
    assertThat(toSql(root, DatabaseProduct.BIG_QUERY.getDialect()), isLinux(expectedBiqQuery));
  }

  @Test public void testdatetruncWithQuarter() {
    final RelBuilder builder = relBuilder();
    final RexNode trunc = builder.call(SqlLibraryOperators.TRUNC,
        builder.literal("2008-19-12"), builder.literal("QUARTER"));
    final RelNode root = builder
        .scan("EMP")
        .project(builder.alias(trunc, "FD"))
        .build();
    final String expectedSql = "SELECT TRUNC('2008-19-12', 'QUARTER') AS \"FD\"\n"
        + "FROM \"scott\".\"EMP\"";
    final String expectedBiqQuery = "SELECT DATE_TRUNC('2008-19-12', QUARTER) AS FD\n"
        + "FROM scott.EMP";

    assertThat(toSql(root, DatabaseProduct.CALCITE.getDialect()), isLinux(expectedSql));
    assertThat(toSql(root, DatabaseProduct.BIG_QUERY.getDialect()), isLinux(expectedBiqQuery));
  }

  @Test public void testdatetruncWithMonth() {
    final RelBuilder builder = relBuilder();
    final RexNode trunc = builder.call(SqlLibraryOperators.TRUNC,
        builder.literal("2008-19-12"), builder.literal("MONTH"));
    final RelNode root = builder
        .scan("EMP")
        .project(builder.alias(trunc, "FD"))
        .build();
    final String expectedSql = "SELECT TRUNC('2008-19-12', 'MONTH') AS \"FD\"\n"
        + "FROM \"scott\".\"EMP\"";
    final String expectedBiqQuery = "SELECT DATE_TRUNC('2008-19-12', MONTH) AS FD\n"
        + "FROM scott.EMP";

    assertThat(toSql(root, DatabaseProduct.CALCITE.getDialect()), isLinux(expectedSql));
    assertThat(toSql(root, DatabaseProduct.BIG_QUERY.getDialect()), isLinux(expectedBiqQuery));
  }

  @Test public void testdatetruncWithWeek() {
    final RelBuilder builder = relBuilder();
    final RexNode trunc = builder.call(SqlLibraryOperators.TRUNC,
        builder.literal("2008-19-12"), builder.literal("WEEK"));
    final RelNode root = builder
        .scan("EMP")
        .project(builder.alias(trunc, "FD"))
        .build();
    final String expectedSql = "SELECT TRUNC('2008-19-12', 'WEEK') AS \"FD\"\n"
        + "FROM \"scott\".\"EMP\"";
    final String expectedBiqQuery = "SELECT DATE_TRUNC('2008-19-12', WEEK) AS FD\n"
        + "FROM scott.EMP";

    assertThat(toSql(root, DatabaseProduct.CALCITE.getDialect()), isLinux(expectedSql));
    assertThat(toSql(root, DatabaseProduct.BIG_QUERY.getDialect()), isLinux(expectedBiqQuery));
  }

  @Test public void testDateTimeTruncWithYear() {
    final RelBuilder builder = relBuilder();
    final RexNode trunc = builder.call(SqlLibraryOperators.TRUNC,
        builder.cast(builder.literal("2017-02-14 20:38:40"), SqlTypeName.TIMESTAMP),
        builder.literal("YEAR"));
    final RelNode root = builder
        .scan("EMP")
        .project(builder.alias(trunc, "FD"))
        .build();
    final String expectedSql = "SELECT TRUNC(TIMESTAMP '2017-02-14 20:38:40', 'YEAR') AS \"FD\"\n"
        + "FROM \"scott\".\"EMP\"";
    final String expectedBiqQuery = "SELECT DATETIME_TRUNC(CAST('2017-02-14 20:38:40' AS DATETIME),"
        + " YEAR) AS FD\nFROM scott.EMP";
    assertThat(toSql(root, DatabaseProduct.CALCITE.getDialect()), isLinux(expectedSql));
    assertThat(toSql(root, DatabaseProduct.BIG_QUERY.getDialect()), isLinux(expectedBiqQuery));
  }

  @Test public void testDateTimeTruncWithMonth() {
    final RelBuilder builder = relBuilder();
    final RexNode trunc = builder.call(SqlLibraryOperators.TRUNC,
        builder.cast(builder.literal("2017-02-14 20:38:40"), SqlTypeName.TIMESTAMP),
        builder.literal("MONTH"));
    final RelNode root = builder
        .scan("EMP")
        .project(builder.alias(trunc, "FD"))
        .build();
    final String expectedSql = "SELECT TRUNC(TIMESTAMP '2017-02-14 20:38:40', 'MONTH') AS \"FD\"\n"
        + "FROM \"scott\".\"EMP\"";
    final String expectedBiqQuery = "SELECT DATETIME_TRUNC(CAST('2017-02-14 20:38:40' AS DATETIME),"
        + " MONTH) AS FD\nFROM scott.EMP";
    assertThat(toSql(root, DatabaseProduct.CALCITE.getDialect()), isLinux(expectedSql));
    assertThat(toSql(root, DatabaseProduct.BIG_QUERY.getDialect()), isLinux(expectedBiqQuery));
  }

  @Test public void testDateTimeTruncWithQuarter() {
    final RelBuilder builder = relBuilder();
    final RexNode trunc = builder.call(SqlLibraryOperators.TRUNC,
        builder.cast(builder.literal("2017-02-14 20:38:40"), SqlTypeName.TIMESTAMP),
        builder.literal("QUARTER"));
    final RelNode root = builder
        .scan("EMP")
        .project(builder.alias(trunc, "FD"))
        .build();
    final String expectedSql = "SELECT TRUNC(TIMESTAMP '2017-02-14 20:38:40', 'QUARTER') AS \"FD\""
        + "\nFROM \"scott\".\"EMP\"";
    final String expectedBiqQuery = "SELECT DATETIME_TRUNC(CAST('2017-02-14 20:38:40' AS DATETIME),"
        + " QUARTER) AS FD\nFROM scott.EMP";
    assertThat(toSql(root, DatabaseProduct.CALCITE.getDialect()), isLinux(expectedSql));
    assertThat(toSql(root, DatabaseProduct.BIG_QUERY.getDialect()), isLinux(expectedBiqQuery));
  }

  @Test public void testDateTimeTruncWithWeek() {
    final RelBuilder builder = relBuilder();
    final RexNode trunc = builder.call(SqlLibraryOperators.TRUNC,
        builder.cast(builder.literal("2017-02-14 20:38:40"), SqlTypeName.TIMESTAMP),
        builder.literal("WEEK"));
    final RelNode root = builder
        .scan("EMP")
        .project(builder.alias(trunc, "FD"))
        .build();
    final String expectedSql = "SELECT TRUNC(TIMESTAMP '2017-02-14 20:38:40', 'WEEK') AS \"FD\"\n"
        + "FROM \"scott\".\"EMP\"";
    final String expectedBiqQuery = "SELECT DATETIME_TRUNC(CAST('2017-02-14 20:38:40' AS DATETIME),"
        + " WEEK) AS FD\nFROM scott.EMP";
    assertThat(toSql(root, DatabaseProduct.CALCITE.getDialect()), isLinux(expectedSql));
    assertThat(toSql(root, DatabaseProduct.BIG_QUERY.getDialect()), isLinux(expectedBiqQuery));
  }

  @Test public void testDateTimeTruncWithDay() {
    final RelBuilder builder = relBuilder();
    final RexNode trunc = builder.call(SqlLibraryOperators.TRUNC,
        builder.cast(builder.literal("2017-02-14 20:38:40"), SqlTypeName.TIMESTAMP),
        builder.literal("DAY"));
    final RelNode root = builder
        .scan("EMP")
        .project(builder.alias(trunc, "FD"))
        .build();
    final String expectedSql = "SELECT TRUNC(TIMESTAMP '2017-02-14 20:38:40', 'DAY') AS \"FD\"\n"
        + "FROM \"scott\".\"EMP\"";
    final String expectedBiqQuery = "SELECT DATETIME_TRUNC(CAST('2017-02-14 20:38:40' AS DATETIME),"
        + " DAY) AS FD\nFROM scott.EMP";
    assertThat(toSql(root, DatabaseProduct.CALCITE.getDialect()), isLinux(expectedSql));
    assertThat(toSql(root, DatabaseProduct.BIG_QUERY.getDialect()), isLinux(expectedBiqQuery));
  }

  @Test public void testDateTimeTruncWithHour() {
    final RelBuilder builder = relBuilder();
    final RexNode trunc = builder.call(SqlLibraryOperators.TRUNC,
        builder.cast(builder.literal("2017-02-14 20:38:40"), SqlTypeName.TIMESTAMP),
        builder.literal("HOUR"));
    final RelNode root = builder
        .scan("EMP")
        .project(builder.alias(trunc, "FD"))
        .build();
    final String expectedSql = "SELECT TRUNC(TIMESTAMP '2017-02-14 20:38:40', 'HOUR') AS \"FD\"\n"
        + "FROM \"scott\".\"EMP\"";
    final String expectedBiqQuery = "SELECT DATETIME_TRUNC(CAST('2017-02-14 20:38:40' AS DATETIME),"
        + " HOUR) AS FD\nFROM scott.EMP";
    assertThat(toSql(root, DatabaseProduct.CALCITE.getDialect()), isLinux(expectedSql));
    assertThat(toSql(root, DatabaseProduct.BIG_QUERY.getDialect()), isLinux(expectedBiqQuery));
  }

  @Test public void testDateTimeTruncWithMinute() {
    final RelBuilder builder = relBuilder();
    final RexNode trunc = builder.call(SqlLibraryOperators.TRUNC,
        builder.cast(builder.literal("2017-02-14 20:38:40"), SqlTypeName.TIMESTAMP),
        builder.literal("MINUTE"));
    final RelNode root = builder
        .scan("EMP")
        .project(builder.alias(trunc, "FD"))
        .build();
    final String expectedSql = "SELECT TRUNC(TIMESTAMP '2017-02-14 20:38:40', 'MINUTE') AS \"FD\"\n"
        + "FROM \"scott\".\"EMP\"";
    final String expectedBiqQuery = "SELECT DATETIME_TRUNC(CAST('2017-02-14 20:38:40' AS DATETIME),"
        + " MINUTE) AS FD\nFROM scott.EMP";
    assertThat(toSql(root, DatabaseProduct.CALCITE.getDialect()), isLinux(expectedSql));
    assertThat(toSql(root, DatabaseProduct.BIG_QUERY.getDialect()), isLinux(expectedBiqQuery));
  }

  @Test public void testDateTimeTruncWithSecond() {
    final RelBuilder builder = relBuilder();
    final RexNode trunc = builder.call(SqlLibraryOperators.TRUNC,
        builder.cast(builder.literal("2017-02-14 20:38:40"), SqlTypeName.TIMESTAMP),
        builder.literal("SECOND"));
    final RelNode root = builder
        .scan("EMP")
        .project(builder.alias(trunc, "FD"))
        .build();
    final String expectedSql = "SELECT TRUNC(TIMESTAMP '2017-02-14 20:38:40', 'SECOND') AS \"FD\"\n"
        + "FROM \"scott\".\"EMP\"";
    final String expectedBiqQuery = "SELECT DATETIME_TRUNC(CAST('2017-02-14 20:38:40' AS DATETIME),"
        + " SECOND) AS FD\nFROM scott.EMP";
    assertThat(toSql(root, DatabaseProduct.CALCITE.getDialect()), isLinux(expectedSql));
    assertThat(toSql(root, DatabaseProduct.BIG_QUERY.getDialect()), isLinux(expectedBiqQuery));
  }

  @Test public void testDateTimeTruncWithMilliSecond() {
    final RelBuilder builder = relBuilder();
    final RexNode trunc = builder.call(SqlLibraryOperators.TRUNC,
        builder.cast(builder.literal("2017-02-14 20:38:40"), SqlTypeName.TIMESTAMP),
        builder.literal("MILLISECOND"));
    final RelNode root = builder
        .scan("EMP")
        .project(builder.alias(trunc, "FD"))
        .build();
    final String expectedSql = "SELECT TRUNC(TIMESTAMP '2017-02-14 20:38:40', 'MILLISECOND')"
        + " AS \"FD\"\nFROM \"scott\".\"EMP\"";
    final String expectedBiqQuery = "SELECT DATETIME_TRUNC(CAST('2017-02-14 20:38:40' AS DATETIME),"
        + " MILLISECOND) AS FD\nFROM scott.EMP";
    assertThat(toSql(root, DatabaseProduct.CALCITE.getDialect()), isLinux(expectedSql));
    assertThat(toSql(root, DatabaseProduct.BIG_QUERY.getDialect()), isLinux(expectedBiqQuery));
  }

  @Test public void testDateTimeTruncWithMicroSecond() {
    final RelBuilder builder = relBuilder();
    final RexNode trunc = builder.call(SqlLibraryOperators.TRUNC,
        builder.cast(builder.literal("2017-02-14 20:38:40"), SqlTypeName.TIMESTAMP),
        builder.literal("MICROSECOND"));
    final RelNode root = builder
        .scan("EMP")
        .project(builder.alias(trunc, "FD"))
        .build();
    final String expectedSql = "SELECT TRUNC(TIMESTAMP '2017-02-14 20:38:40', 'MICROSECOND')"
        + " AS \"FD\"\nFROM \"scott\".\"EMP\"";
    final String expectedBiqQuery = "SELECT DATETIME_TRUNC(CAST('2017-02-14 20:38:40' AS DATETIME),"
        + " MICROSECOND) AS FD\nFROM scott.EMP";
    assertThat(toSql(root, DatabaseProduct.CALCITE.getDialect()), isLinux(expectedSql));
    assertThat(toSql(root, DatabaseProduct.BIG_QUERY.getDialect()), isLinux(expectedBiqQuery));
  }

  @Test public void testTimeTruncWithHour() {
    final RelBuilder builder = relBuilder();
    final RexNode trunc = builder.call(SqlLibraryOperators.TRUNC,
        builder.literal("20:48:18"), builder.literal("HOUR"));
    final RelNode root = builder
        .scan("EMP")
        .project(builder.alias(trunc, "FD"))
        .build();
    final String expectedSql = "SELECT TRUNC('20:48:18', 'HOUR') AS \"FD\"\n"
        + "FROM \"scott\".\"EMP\"";
    final String expectedBiqQuery = "SELECT TIME_TRUNC('20:48:18', HOUR) AS FD\n"
        + "FROM scott.EMP";

    assertThat(toSql(root, DatabaseProduct.CALCITE.getDialect()), isLinux(expectedSql));
    assertThat(toSql(root, DatabaseProduct.BIG_QUERY.getDialect()), isLinux(expectedBiqQuery));
  }
  @Test public void testTimeTruncWithMinute() {
    final RelBuilder builder = relBuilder();
    final RexNode trunc = builder.call(SqlLibraryOperators.TRUNC,
        builder.literal("20:48:18"), builder.literal("MINUTE"));
    final RelNode root = builder
        .scan("EMP")
        .project(builder.alias(trunc, "FD"))
        .build();
    final String expectedSql = "SELECT TRUNC('20:48:18', 'MINUTE') AS \"FD\"\n"
        + "FROM \"scott\".\"EMP\"";
    final String expectedBiqQuery = "SELECT TIME_TRUNC('20:48:18', MINUTE) AS FD\n"
        + "FROM scott.EMP";

    assertThat(toSql(root, DatabaseProduct.CALCITE.getDialect()), isLinux(expectedSql));
    assertThat(toSql(root, DatabaseProduct.BIG_QUERY.getDialect()), isLinux(expectedBiqQuery));
  }

  @Test public void testTimeTruncWithSecond() {
    final RelBuilder builder = relBuilder();
    final RexNode trunc = builder.call(SqlLibraryOperators.TRUNC,
        builder.literal("20:48:18"), builder.literal("SECOND"));
    final RelNode root = builder
        .scan("EMP")
        .project(builder.alias(trunc, "FD"))
        .build();
    final String expectedSql = "SELECT TRUNC('20:48:18', 'SECOND') AS \"FD\"\n"
        + "FROM \"scott\".\"EMP\"";
    final String expectedBiqQuery = "SELECT TIME_TRUNC('20:48:18', SECOND) AS FD\n"
        + "FROM scott.EMP";

    assertThat(toSql(root, DatabaseProduct.CALCITE.getDialect()), isLinux(expectedSql));
    assertThat(toSql(root, DatabaseProduct.BIG_QUERY.getDialect()), isLinux(expectedBiqQuery));
  }

  @Test public void testTimeTruncWithMiliSecond() {
    final RelBuilder builder = relBuilder();
    final RexNode trunc = builder.call(SqlLibraryOperators.TRUNC,
        builder.literal("20:48:18"), builder.literal("MILLISECOND"));
    final RelNode root = builder
        .scan("EMP")
        .project(builder.alias(trunc, "FD"))
        .build();
    final String expectedSql = "SELECT TRUNC('20:48:18', 'MILLISECOND') AS \"FD\"\n"
        + "FROM \"scott\".\"EMP\"";
    final String expectedBiqQuery = "SELECT TIME_TRUNC('20:48:18', MILLISECOND) AS FD\n"
        + "FROM scott.EMP";

    assertThat(toSql(root, DatabaseProduct.CALCITE.getDialect()), isLinux(expectedSql));
    assertThat(toSql(root, DatabaseProduct.BIG_QUERY.getDialect()), isLinux(expectedBiqQuery));
  }

  @Test public void testTimeTruncWithMicroSecond() {
    final RelBuilder builder = relBuilder();
    final RexNode trunc = builder.call(SqlLibraryOperators.TRUNC,
        builder.literal("20:48:18"), builder.literal("MICROSECOND"));
    final RelNode root = builder
        .scan("EMP")
        .project(builder.alias(trunc, "FD"))
        .build();
    final String expectedSql = "SELECT TRUNC('20:48:18', 'MICROSECOND') AS \"FD\"\n"
        + "FROM \"scott\".\"EMP\"";
    final String expectedBiqQuery = "SELECT TIME_TRUNC('20:48:18', MICROSECOND) AS FD\n"
        + "FROM scott.EMP";

    assertThat(toSql(root, DatabaseProduct.CALCITE.getDialect()), isLinux(expectedSql));
    assertThat(toSql(root, DatabaseProduct.BIG_QUERY.getDialect()), isLinux(expectedBiqQuery));
  }

  @Test public void testhashrow() {
    final RelBuilder builder = relBuilder();
    final RexNode hashrow = builder.call(SqlLibraryOperators.HASHROW,
        builder.scan("EMP").field(1));
    final RelNode root = builder
        .scan("EMP")
        .project(builder.alias(hashrow, "FD"))
        .build();
    final String expectedSql = "SELECT HASHROW(\"ENAME\") AS \"FD\"\n"
        + "FROM \"scott\".\"EMP\"";
    final String expectedBiqQuery = "SELECT FARM_FINGERPRINT(CAST(ENAME AS STRING)) AS FD\n"
        + "FROM scott.EMP";

    assertThat(toSql(root, DatabaseProduct.CALCITE.getDialect()), isLinux(expectedSql));
    assertThat(toSql(root, DatabaseProduct.BIG_QUERY.getDialect()), isLinux(expectedBiqQuery));
  }


  RelNode createLogicalValueRel(RexNode col1, RexNode col2) {
    final RelBuilder builder = relBuilder();
    RelDataTypeField field = new RelDataTypeFieldImpl("ZERO", 0,
        builder.getTypeFactory().createSqlType(SqlTypeName.INTEGER));
    List<RelDataTypeField> fieldList = new ArrayList<>();
    fieldList.add(field);
    RelRecordType type = new RelRecordType(fieldList);
    builder.values(
        ImmutableList.of(
            ImmutableList.of(
                builder.getRexBuilder().makeZeroLiteral(
                    builder.getTypeFactory().createSqlType(SqlTypeName.INTEGER))
            )), type);
    builder.project(col1, col2);
    return builder.build();
  }

  @Test public void testMultipleUnionWithLogicalValue() {
    final RelBuilder builder = relBuilder();
    builder.push(
        createLogicalValueRel(builder.alias(builder.literal("ALA"), "col1"),
            builder.alias(builder.literal("AmericaAnchorage"), "col2")));
    builder.push(
        createLogicalValueRel(builder.alias(builder.literal("ALAW"), "col1"),
            builder.alias(builder.literal("USAleutian"), "col2")));
    builder.union(true);
    builder.push(
        createLogicalValueRel(builder.alias(builder.literal("AST"), "col1"),
            builder.alias(builder.literal("AmericaHalifax"), "col2")));
    builder.union(true);

    final RelNode root = builder.build();
    final String expectedHive = "SELECT 'ALA' col1, 'AmericaAnchorage' col2\n"
        + "UNION ALL\n"
        + "SELECT 'ALAW' col1, 'USAleutian' col2\n"
        + "UNION ALL\n"
        + "SELECT 'AST' col1, 'AmericaHalifax' col2";
    final String expectedBigQuery = "SELECT 'ALA' AS col1, 'AmericaAnchorage' AS col2\n"
        + "UNION ALL\n"
        + "SELECT 'ALAW' AS col1, 'USAleutian' AS col2\n"
        + "UNION ALL\n"
        + "SELECT 'AST' AS col1, 'AmericaHalifax' AS col2";
    relFn(b -> root)
        .withHive2().ok(expectedHive)
        .withBigQuery().ok(expectedBigQuery);
  }

  @Test public void testRowid() {
    final RelBuilder builder = relBuilder();
    final RexNode rowidRexNode = builder.call(SqlLibraryOperators.ROWID);
    final RelNode root = builder
        .scan("EMP")
        .project(builder.alias(rowidRexNode, "FD"))
        .build();
    final String expectedSql = "SELECT ROWID() AS \"FD\"\n"
        + "FROM \"scott\".\"EMP\"";
    final String expectedBiqQuery = "SELECT GENERATE_UUID() AS FD\n"
        + "FROM scott.EMP";

    assertThat(toSql(root, DatabaseProduct.CALCITE.getDialect()), isLinux(expectedSql));
    assertThat(toSql(root, DatabaseProduct.BIG_QUERY.getDialect()), isLinux(expectedBiqQuery));
  }

  @Test public void testEscapeFunction() {
    String query =
        "SELECT '\\\\PWFSNFS01EFS\\imagenowcifs\\debitmemo' AS DM_SENDFILE_PATH1";
    final String expectedBQSql =
        "SELECT '\\\\\\\\PWFSNFS01EFS\\\\imagenowcifs\\\\debitmemo' AS "
            + "DM_SENDFILE_PATH1";

    sql(query)
        .withBigQuery()
        .ok(expectedBQSql);
  }

  @Test public void testTimeAdd() {
    final RelBuilder builder = relBuilder();

    final RexNode createRexNode = builder.call(SqlLibraryOperators.TIME_ADD,
        builder.literal("00:00:00"),
        builder.call(SqlLibraryOperators.INTERVAL_SECONDS, builder.literal(10000)));
    final RelNode root = builder
        .scan("EMP")
        .project(builder.alias(createRexNode, "FD"))
        .build();
    final String expectedBiqQuery = "SELECT TIME_ADD('00:00:00', INTERVAL 10000 SECOND) AS FD\n"
        + "FROM scott.EMP";
    assertThat(toSql(root, DatabaseProduct.BIG_QUERY.getDialect()), isLinux(expectedBiqQuery));
  }
  @Test public void testIntervalSeconds() {
    final RelBuilder builder = relBuilder();

    final RexNode createRexNode = builder.call
        (SqlLibraryOperators.INTERVAL_SECONDS, builder.literal(10000));
    final RelNode root = builder
        .scan("EMP")
        .project(builder.alias(createRexNode, "FD"))
        .build();
    final String expectedBiqQuery = "SELECT INTERVAL 10000 SECOND AS FD\n"
        + "FROM scott.EMP";
    assertThat(toSql(root, DatabaseProduct.BIG_QUERY.getDialect()), isLinux(expectedBiqQuery));
  }

  @Test void testUnicodeCharacters() {
    final String query = "SELECT 'ð', '°C' FROM \"product\"";
    final String expected = "SELECT '\\u00f0', '\\u00b0C'\n"
        + "FROM \"foodmart\".\"product\"";
    sql(query).ok(expected);
  }

  @Test public void testPlusForTimeAdd() {
    final RelBuilder builder = relBuilder();

    final RexNode createRexNode = builder.call(SqlStdOperatorTable.PLUS,
        builder.cast(builder.literal("12:15:07"), SqlTypeName.TIME),
        builder.getRexBuilder().makeIntervalLiteral(new BigDecimal(1000),
            new SqlIntervalQualifier(MICROSECOND, null, SqlParserPos.ZERO)));
    final RelNode root = builder
        .scan("EMP")
        .project(builder.alias(createRexNode, "FD"))
        .build();
    final String expectedBiqQuery = "SELECT TIME_ADD(TIME '12:15:07', INTERVAL 1 MICROSECOND) "
        + "AS FD\n"
        + "FROM scott.EMP";
    assertThat(toSql(root, DatabaseProduct.BIG_QUERY.getDialect()), isLinux(expectedBiqQuery));
  }

  @Test public void testMinusForTimeSub() {
    final RelBuilder builder = relBuilder();

    final RexNode createRexNode = builder.call(SqlStdOperatorTable.MINUS,
        builder.cast(builder.literal("12:15:07"), SqlTypeName.TIME),
        builder.getRexBuilder().makeIntervalLiteral(new BigDecimal(1000),
            new SqlIntervalQualifier(MICROSECOND, null, SqlParserPos.ZERO)));
    final RelNode root = builder
        .scan("EMP")
        .project(builder.alias(createRexNode, "FD"))
        .build();
    final String expectedBiqQuery = "SELECT TIME_SUB(TIME '12:15:07', INTERVAL 1 MICROSECOND) "
        + "AS FD\n"
        + "FROM scott.EMP";
    assertThat(toSql(root, DatabaseProduct.BIG_QUERY.getDialect()), isLinux(expectedBiqQuery));
  }

  @Test public void testPlusForTimestampAdd() {
    final RelBuilder builder = relBuilder();

    final RexNode createRexNode = builder.call(SqlStdOperatorTable.PLUS,
        builder.cast(builder.literal("1999-07-01 15:00:00-08:00"), SqlTypeName.TIMESTAMP),
        builder.getRexBuilder().makeIntervalLiteral(new BigDecimal(1000),
            new SqlIntervalQualifier(MICROSECOND, null, SqlParserPos.ZERO)));
    final RelNode root = builder
        .scan("EMP")
        .project(builder.alias(createRexNode, "FD"))
        .build();
    final String expectedBiqQuery =
        "SELECT TIMESTAMP_ADD(CAST('1999-07-01 15:00:00-08:00' AS DATETIME), "
            + "INTERVAL 1 MICROSECOND) AS FD\n"
            + "FROM scott.EMP";
    assertThat(toSql(root, DatabaseProduct.BIG_QUERY.getDialect()), isLinux(expectedBiqQuery));
  }

  @Test public void testPlusForTimestampSub() {
    final RelBuilder builder = relBuilder();

    final RexNode createRexNode = builder.call(SqlStdOperatorTable.MINUS,
        builder.cast(builder.literal("1999-07-01 15:00:00-08:00"), SqlTypeName.TIMESTAMP),
        builder.getRexBuilder().makeIntervalLiteral(new BigDecimal(1000),
            new SqlIntervalQualifier(MICROSECOND, null, SqlParserPos.ZERO)));
    final RelNode root = builder
        .scan("EMP")
        .project(builder.alias(createRexNode, "FD"))
        .build();
    final String expectedBiqQuery =
        "SELECT TIMESTAMP_SUB(CAST('1999-07-01 15:00:00-08:00' AS DATETIME), "
            + "INTERVAL 1 MICROSECOND) AS FD\n"
            + "FROM scott.EMP";
    assertThat(toSql(root, DatabaseProduct.BIG_QUERY.getDialect()), isLinux(expectedBiqQuery));
  }

  @Test public void testPlusForDateAdd() {
    final RelBuilder builder = relBuilder();

    final RexNode createRexNode = builder.call(SqlStdOperatorTable.PLUS,
        builder.cast(builder.literal("1999-07-01"), SqlTypeName.DATE),
        builder.getRexBuilder().makeIntervalLiteral(new BigDecimal(86400000),
            new SqlIntervalQualifier(DAY, 6, DAY,
                -1, SqlParserPos.ZERO)));
    final RelNode root = builder
        .scan("EMP")
        .project(builder.alias(createRexNode, "FD"))
        .build();
    final String expectedBiqQuery = "SELECT DATE_ADD(DATE '1999-07-01', INTERVAL 1 DAY) AS FD\n"
        + "FROM scott.EMP";
    final String expectedSparkQuery = "SELECT DATE '1999-07-01' + 1 FD\n"
        + "FROM scott.EMP";
    assertThat(toSql(root, DatabaseProduct.BIG_QUERY.getDialect()), isLinux(expectedBiqQuery));
    assertThat(toSql(root, DatabaseProduct.SPARK.getDialect()), isLinux(expectedSparkQuery));
  }

  @Test public void testPlusForDateSub() {
    final RelBuilder builder = relBuilder();

    final RexNode createRexNode = builder.call(SqlStdOperatorTable.MINUS,
        builder.cast(builder.literal("1999-07-01"), SqlTypeName.DATE),
        builder.getRexBuilder().makeIntervalLiteral(new BigDecimal(86400000),
            new SqlIntervalQualifier(DAY, 6, DAY,
                -1, SqlParserPos.ZERO)));
    final RelNode root = builder
        .scan("EMP")
        .project(builder.alias(createRexNode, "FD"))
        .build();
    final String expectedBiqQuery = "SELECT DATE_SUB(DATE '1999-07-01', INTERVAL 1 DAY) AS FD\n"
        + "FROM scott.EMP";
    final String expectedSparkQuery = "SELECT DATE '1999-07-01' - 1 FD\n"
        + "FROM scott.EMP";
    assertThat(toSql(root, DatabaseProduct.BIG_QUERY.getDialect()), isLinux(expectedBiqQuery));
    assertThat(toSql(root, DatabaseProduct.SPARK.getDialect()), isLinux(expectedSparkQuery));
  }

  @Test public void testWhenTableNameAndColumnNameIsSame() {
    String query =
        "select \"test\" from \"foodmart\".\"test\"";
    final String expectedBQSql =
        "SELECT test.test\n"
            + "FROM foodmart.test AS test";
    sqlTest(query)
        .withBigQuery()
        .ok(expectedBQSql);
  }

  @Test public void testTimeOfDayFunction() {
    final RelBuilder builder = relBuilder();
    final RexNode formatTimestampRexNode2 = builder.call(SqlLibraryOperators.FORMAT_TIMESTAMP,
          builder.literal("TIMEOFDAY"), builder.call(SqlLibraryOperators.CURRENT_TIMESTAMP));
    final RelNode root = builder
        .scan("EMP")
        .project(builder.alias(formatTimestampRexNode2, "FD2"))
        .build();
    final String expectedSql = "SELECT FORMAT_TIMESTAMP('TIMEOFDAY', CURRENT_TIMESTAMP) AS "
        + "\"FD2\"\n"
        + "FROM \"scott\".\"EMP\"";
    final String expectedBiqQuery = "SELECT FORMAT_TIMESTAMP('%c', CURRENT_DATETIME()) AS FD2\n"
        + "FROM scott.EMP";
    final String expSprk = "SELECT DATE_FORMAT(CURRENT_TIMESTAMP, 'EE MMM dd HH:mm:ss yyyy zz') "
        + "FD2\nFROM scott.EMP";
    assertThat(toSql(root, DatabaseProduct.CALCITE.getDialect()), isLinux(expectedSql));
    assertThat(toSql(root, DatabaseProduct.BIG_QUERY.getDialect()), isLinux(expectedBiqQuery));
    assertThat(toSql(root, DatabaseProduct.SPARK.getDialect()), isLinux(expSprk));
  }

  @Test void testConversionOfFilterWithCrossJoinToFilterWithInnerJoin() {
    String query =
        "select *\n"
            + " from \"foodmart\".\"employee\" as \"e\", \"foodmart\".\"department\" as \"d\"\n"
            + " where \"e\".\"department_id\" = \"d\".\"department_id\" "
            + "and \"e\".\"employee_id\" > 2";

    String expect = "SELECT *\n"
        + "FROM foodmart.employee\n"
        + "INNER JOIN foodmart.department ON employee.department_id = department.department_id\n"
        + "WHERE employee.employee_id > 2";

    HepProgramBuilder builder = new HepProgramBuilder();
    builder.addRuleClass(FilterExtractInnerJoinRule.class);
    HepPlanner hepPlanner = new HepPlanner(builder.build());
    RuleSet rules = RuleSets.ofList(CoreRules.FILTER_EXTRACT_INNER_JOIN_RULE);
    sql(query).withBigQuery().optimize(rules, hepPlanner).ok(expect);
  }

  @Test void testConversionOfFilterWithCrossJoinToFilterWithInnerJoinWithOneConditionInFilter() {
    String query =
        "select *\n"
            + " from \"foodmart\".\"employee\" as \"e\", \"foodmart\".\"department\" as \"d\"\n"
            + " where \"e\".\"department_id\" = \"d\".\"department_id\"";

    String expect = "SELECT *\n"
        + "FROM foodmart.employee\n"
        + "INNER JOIN foodmart.department ON employee.department_id = department.department_id";

    HepProgramBuilder builder = new HepProgramBuilder();
    builder.addRuleClass(FilterExtractInnerJoinRule.class);
    HepPlanner hepPlanner = new HepPlanner(builder.build());
    RuleSet rules = RuleSets.ofList(CoreRules.FILTER_EXTRACT_INNER_JOIN_RULE);
    sql(query).withBigQuery().optimize(rules, hepPlanner).ok(expect);
  }

  @Test void testConversionOfFilterWithThreeCrossJoinToFilterWithInnerJoin() {
    String query = "select *\n"
        + " from \"foodmart\".\"employee\" as \"e\", \"foodmart\".\"department\" as \"d\", \n"
        + " \"foodmart\".\"reserve_employee\" as \"re\"\n"
        + " where \"e\".\"department_id\" = \"d\".\"department_id\" and \"e\".\"employee_id\" > 2\n"
        + " and \"re\".\"employee_id\" > \"e\".\"employee_id\"\n"
        + " and \"e\".\"department_id\" > 5";

    String expect = "SELECT *\n"
        + "FROM foodmart.employee\n"
        + "INNER JOIN foodmart.department ON employee.department_id = department.department_id\n"
        + "INNER JOIN foodmart.reserve_employee "
        + "ON employee.employee_id < reserve_employee.employee_id\n"
        + "WHERE employee.employee_id > 2 AND employee.department_id > 5";

    HepProgramBuilder builder = new HepProgramBuilder();
    builder.addRuleClass(FilterExtractInnerJoinRule.class);
    HepPlanner hepPlanner = new HepPlanner(builder.build());
    RuleSet rules = RuleSets.ofList(CoreRules.FILTER_EXTRACT_INNER_JOIN_RULE);
    sql(query).withBigQuery().optimize(rules, hepPlanner).ok(expect);
  }

  @Test void testConversionOfFilterWithCompositeConditionWithThreeCrossJoinToFilterWithInnerJoin() {
    String query = "select *\n"
        + " from \"foodmart\".\"employee\" as \"e\", \"foodmart\".\"department\" as \"d\", \n"
        + " \"foodmart\".\"reserve_employee\" as \"re\"\n"
        + " where (\"e\".\"department_id\" = \"d\".\"department_id\"\n"
        + " or \"re\".\"employee_id\" = \"e\".\"employee_id\")\n"
        + " and \"re\".\"employee_id\" = \"d\".\"department_id\"\n";

    String expect = "SELECT *\n"
        + "FROM foodmart.employee\n"
        + "INNER JOIN foodmart.department ON TRUE\n"
        + "INNER JOIN foodmart.reserve_employee ON TRUE\n"
        + "WHERE (employee.department_id = department.department_id "
        + "OR reserve_employee.employee_id = employee.employee_id) "
        + "AND reserve_employee.employee_id = department.department_id";

    HepProgramBuilder builder = new HepProgramBuilder();
    builder.addRuleClass(FilterExtractInnerJoinRule.class);
    HepPlanner hepPlanner = new HepPlanner(builder.build());
    RuleSet rules = RuleSets.ofList(CoreRules.FILTER_EXTRACT_INNER_JOIN_RULE);
    sql(query).withBigQuery().optimize(rules, hepPlanner).ok(expect);
  }
  //WHERE t1.c1 = t2.c1 AND t2.c2 = t3.c2 AND (t1.c3 = t3.c3 OR t1.c4 = t2.c4)
  @Test void testFilterWithParenthesizedConditionsWithThreeCrossJoinToFilterWithInnerJoin() {
    String query = "select *\n"
        + " from \"foodmart\".\"employee\" as \"e\", \"foodmart\".\"department\" as \"d\", \n"
        + " \"foodmart\".\"reserve_employee\" as \"re\"\n"
        + " where \"e\".\"department_id\" = \"d\".\"department_id\"\n"
        + " and \"re\".\"employee_id\" = \"d\".\"department_id\"\n"
        + " and (\"re\".\"department_id\" < \"d\".\"department_id\"\n"
        + " or \"d\".\"department_id\" = \"re\".\"department_id\")\n";

    String expect = "SELECT *\n"
        + "FROM foodmart.employee\n"
        + "INNER JOIN foodmart.department ON TRUE\n"
        + "INNER JOIN foodmart.reserve_employee ON TRUE\n"
        + "WHERE employee.department_id = department.department_id "
        + "AND reserve_employee.employee_id = department.department_id "
        + "AND (reserve_employee.department_id < department.department_id "
        + "OR department.department_id = reserve_employee.department_id)";

    HepProgramBuilder builder = new HepProgramBuilder();
    builder.addRuleClass(FilterExtractInnerJoinRule.class);
    HepPlanner hepPlanner = new HepPlanner(builder.build());
    RuleSet rules = RuleSets.ofList(CoreRules.FILTER_EXTRACT_INNER_JOIN_RULE);
    sql(query).withBigQuery().optimize(rules, hepPlanner).ok(expect);
  }

  @Test void translateCastOfTimestampWithLocalTimeToTimestampInBq() {
    final RelBuilder relBuilder = relBuilder();

    final RexNode castTimestampTimeZoneCall =
        relBuilder.cast(relBuilder.call(SqlStdOperatorTable.CURRENT_TIMESTAMP),
            SqlTypeName.TIMESTAMP_WITH_LOCAL_TIME_ZONE);

    final RelNode root = relBuilder
        .values(new String[] {"c"}, 1)
        .project(castTimestampTimeZoneCall)
        .build();

    final String expectedBigQuery =
        "SELECT CAST(CURRENT_DATETIME() AS TIMESTAMP_WITH_LOCAL_TIME_ZONE) AS `$f0`";

    assertThat(toSql(root, DatabaseProduct.BIG_QUERY.getDialect()), isLinux(expectedBigQuery));
  }


  @Test public void testParseDateTimeFormat() {
    final RelBuilder builder = relBuilder();
    final RexNode parseDateNode = builder.call(SqlLibraryOperators.PARSE_DATE,
        builder.literal("YYYYMMDD"), builder.literal("99991231"));
    final RexNode parseTimeNode = builder.call(SqlLibraryOperators.PARSE_TIME,
        builder.literal("HH24MISS"), builder.literal("122333"));
    final RelNode root = builder.scan("EMP").
        project(builder.alias(parseDateNode, "date1"),
            builder.alias(parseTimeNode, "time1"))
        .build();

    final String expectedSql = "SELECT PARSE_DATE('YYYYMMDD', '99991231') AS \"date1\", "
        + "PARSE_TIME('HH24MISS', '122333') AS \"time1\"\n"
        + "FROM \"scott\".\"EMP\"";
    final String expectedBiqQuery = "SELECT PARSE_DATE('%Y%m%d', '99991231') AS date1, "
        + "PARSE_TIME('%H%M%S', '122333') AS time1\n"
        + "FROM scott.EMP";
    final String expectedSparkQuery = "SELECT PARSE_DATE('YYYYMMDD', '99991231') date1, "
        + "PARSE_TIME('HH24MISS', '122333') time1\n"
        + "FROM scott.EMP";

    assertThat(toSql(root, DatabaseProduct.CALCITE.getDialect()), isLinux(expectedSql));
    assertThat(toSql(root, DatabaseProduct.BIG_QUERY.getDialect()), isLinux(expectedBiqQuery));
    assertThat(toSql(root, DatabaseProduct.SPARK.getDialect()), isLinux(expectedSparkQuery));
  }

  @Test public void testPositionOperator() {
    final RelBuilder builder = relBuilder();

    final RexNode parseTrimNode = builder.call(SqlStdOperatorTable.POSITION,
        builder.literal("a"),
        builder.literal("Name"));
    final RelNode root = builder.scan("EMP").
        project(builder.alias(parseTrimNode, "t"))
        .build();

    final String expectedSql = "SELECT POSITION('a' IN 'Name') AS \"t\"\n"
        + "FROM \"scott\".\"EMP\"";

    final String expectedSparkQuery = "SELECT POSITION('a' IN 'Name') t\nFROM scott.EMP";

    assertThat(toSql(root, DatabaseProduct.CALCITE.getDialect()), isLinux(expectedSql));
    assertThat(toSql(root, DatabaseProduct.SPARK.getDialect()), isLinux(expectedSparkQuery));
  }

  @Test public void testBigQueryErrorOperator() {
    final RelBuilder builder = relBuilder();

    final SqlFunction errorOperator =
        new SqlFunction("ERROR",
            SqlKind.OTHER_FUNCTION,
            ReturnTypes.VARCHAR_2000,
            null,
            OperandTypes.STRING_STRING,
            SqlFunctionCategory.SYSTEM);

    final RexNode parseTrimNode = builder.call(errorOperator,
        builder.literal("Error Message!"));
    final RelNode root = builder.scan("EMP").
        project(builder.alias(parseTrimNode, "t"))
        .build();

    final String expectedSql = "SELECT ERROR('Error Message!') AS \"t\"\n"
        + "FROM \"scott\".\"EMP\"";

    final String expectedSparkQuery = "SELECT RAISE_ERROR('Error Message!') t\n"
        + "FROM scott.EMP";

    assertThat(toSql(root, DatabaseProduct.CALCITE.getDialect()), isLinux(expectedSql));
    assertThat(toSql(root, DatabaseProduct.SPARK.getDialect()), isLinux(expectedSparkQuery));
  }

  @Test public void testTrue() {
    final RelBuilder builder = relBuilder();
    final RexNode trueRexNode = builder.call(TRUE);
    final RelNode root = builder.scan("EMP")
        .project(builder.alias(trueRexNode, "dm"))
        .build();
    final String expectedSql = "SELECT TRUE() AS \"dm\"\n"
        + "FROM \"scott\".\"EMP\"";
    final String expectedBiqQuery = "SELECT TRUE  AS dm\n"
        + "FROM scott.EMP";
    assertThat(toSql(root, DatabaseProduct.CALCITE.getDialect()), isLinux(expectedSql));
    assertThat(toSql(root, DatabaseProduct.BIG_QUERY.getDialect()), isLinux(expectedBiqQuery));
  }

  @Test public void testFalse() {
    final RelBuilder builder = relBuilder();
    final RexNode falseRexNode = builder.call(FALSE);
    final RelNode root = builder.scan("EMP")
        .project(builder.alias(falseRexNode, "dm"))
        .build();
    final String expectedSql = "SELECT FALSE() AS \"dm\"\n"
        + "FROM \"scott\".\"EMP\"";
    final String expectedBiqQuery = "SELECT FALSE  AS dm\n"
        + "FROM scott.EMP";
    assertThat(toSql(root, DatabaseProduct.CALCITE.getDialect()), isLinux(expectedSql));
    assertThat(toSql(root, DatabaseProduct.BIG_QUERY.getDialect()), isLinux(expectedBiqQuery));
  }

  @Test void testFilterWithInnerJoinGivingAssertionError() {
    String query = "SELECT * FROM  \n"
        + "\"foodmart\".\"employee\" E1\n"
        + "INNER JOIN\n"
        + "\"foodmart\".\"employee\" E2\n"
        + "ON CASE WHEN E1.\"first_name\" = '' THEN E1.\"first_name\" <> 'abc' "
        + "ELSE UPPER(E1.\"first_name\") = UPPER(E2.\"first_name\") END AND "
        + "CASE WHEN E1.\"first_name\" = '' THEN E1.\"first_name\" <> 'abc' "
        + "ELSE INITCAP(E1.\"first_name\") = INITCAP(E2.\"first_name\") END";
    String expect = "SELECT *\n"
        + "FROM foodmart.employee\n"
        + "INNER JOIN foodmart.employee AS employee0 ON CASE WHEN employee.first_name = '' THEN employee.first_name <> 'abc' ELSE UPPER(employee.first_name) = UPPER(employee0.first_name) END AND CASE WHEN employee.first_name = '' THEN employee.first_name <> 'abc' ELSE INITCAP(employee.first_name) = INITCAP(employee0.first_name) END";

    HepProgramBuilder builder = new HepProgramBuilder();
    builder.addRuleClass(FilterExtractInnerJoinRule.class);
    HepPlanner hepPlanner = new HepPlanner(builder.build());
    RuleSet rules = RuleSets.ofList(CoreRules.FILTER_EXTRACT_INNER_JOIN_RULE);
    sql(query).withBigQuery().optimize(rules, hepPlanner).ok(expect);
  }

  @Test public void testSubQueryWithFunctionCallInGroupByClause() {
    final RelBuilder builder = relBuilder();
    builder.scan("EMP");
    final RexNode lengthFunctionCall = builder.call(SqlStdOperatorTable.CHAR_LENGTH,
        builder.field(1));
    final RelNode subQueryInClause = builder
        .project(builder.alias(lengthFunctionCall, "A2301"))
        .aggregate(builder.groupKey(builder.field(0)))
        .filter(
            builder.call(SqlStdOperatorTable.EQUALS,
            builder.call(SqlStdOperatorTable.CHARACTER_LENGTH,
                builder.literal("TEST")), builder.literal(2)))
        .project(Arrays.asList(builder.field(0)), Arrays.asList("a2301"), true)
        .build();

    builder.scan("EMP");
    final RelNode root = builder
        .filter(RexSubQuery.in(subQueryInClause, ImmutableList.of(builder.field(0))))
        .project(builder.field(0)).build();

    final String expectedSql = "SELECT \"EMPNO\"\n"
        + "FROM \"scott\".\"EMP\"\n"
        + "WHERE \"EMPNO\" IN (SELECT CHAR_LENGTH(\"ENAME\") AS \"a2301\"\n"
        + "FROM \"scott\".\"EMP\"\n"
        + "GROUP BY CHAR_LENGTH(\"ENAME\")\n"
        + "HAVING CHARACTER_LENGTH('TEST') = 2)";

    final String expectedBiqQuery = "SELECT EMPNO\n"
        + "FROM scott.EMP\n"
        + "WHERE EMPNO IN (SELECT A2301 AS a2301\n"
        + "FROM (SELECT LENGTH(ENAME) AS A2301\n"
        + "FROM scott.EMP\n"
        + "GROUP BY A2301\n"
        + "HAVING LENGTH('TEST') = 2) AS t1)";

    assertThat(toSql(root, DatabaseProduct.CALCITE.getDialect()), isLinux(expectedSql));
    assertThat(toSql(root, DatabaseProduct.BIG_QUERY.getDialect()), isLinux(expectedBiqQuery));
  }

  @Test public void testSubQueryWithFunctionCallInGroupByAndAggregateInHavingClause() {
    final RelBuilder builder = relBuilder();
    builder.scan("EMP");
    final RexNode lengthFunctionCall = builder.call(SqlStdOperatorTable.CHAR_LENGTH,
        builder.field(1));
    final RelNode subQueryInClause = builder
        .project(builder.alias(lengthFunctionCall, "A2301"), builder.field("EMPNO"))
        .aggregate(builder.groupKey(builder.field(0)),
            builder.countStar("EXPR$1354574361"))
        .filter(
            builder.call(SqlStdOperatorTable.EQUALS,
                builder.field("EXPR$1354574361"), builder.literal(2)))
        .project(Arrays.asList(builder.field(0)), Arrays.asList("a2301"), true)
        .build();

    builder.scan("EMP");
    final RelNode root = builder
        .filter(RexSubQuery.in(subQueryInClause, ImmutableList.of(builder.field(0))))
        .project(builder.field(0)).build();

    final String expectedSql = "SELECT \"EMPNO\"\n"
        + "FROM \"scott\".\"EMP\"\n"
        + "WHERE \"EMPNO\" IN (SELECT CHAR_LENGTH(\"ENAME\") AS \"a2301\"\n"
        + "FROM \"scott\".\"EMP\"\n"
        + "GROUP BY CHAR_LENGTH(\"ENAME\")\n"
        + "HAVING COUNT(*) = 2)";

    final String expectedBiqQuery = "SELECT EMPNO\n"
        + "FROM scott.EMP\n"
        + "WHERE EMPNO IN (SELECT A2301 AS a2301\n"
        + "FROM (SELECT LENGTH(ENAME) AS A2301\n"
        + "FROM scott.EMP\n"
        + "GROUP BY A2301\n"
        + "HAVING COUNT(*) = 2) AS t1)";

    assertThat(toSql(root, DatabaseProduct.CALCITE.getDialect()), isLinux(expectedSql));
    assertThat(toSql(root, DatabaseProduct.BIG_QUERY.getDialect()), isLinux(expectedBiqQuery));
  }


  @Test public void dayOccurenceOfMonth() {
    final RelBuilder builder = relBuilder();
    final RexNode dayOccurenceOfMonth = builder.call(DAYOCCURRENCE_OF_MONTH,
        builder.call(CURRENT_DATE));
    final RelNode root = builder.scan("EMP")
        .project(dayOccurenceOfMonth)
        .build();
    final String expectedSql = "SELECT DAYOCCURRENCE_OF_MONTH(CURRENT_DATE) AS \"$f0\"\n"
        + "FROM \"scott\".\"EMP\"";
    final String expectedSpark = "SELECT CEIL(DAY(CURRENT_DATE) / 7) $f0\n"
        + "FROM scott.EMP";
    assertThat(toSql(root, DatabaseProduct.CALCITE.getDialect()), isLinux(expectedSql));
    assertThat(toSql(root, DatabaseProduct.SPARK.getDialect()), isLinux(expectedSpark));
  }

  @Test public void testDateTimeNumberOfYear() {
    final RelBuilder builder = relBuilder();
    final RexNode weekNumberOfYearCall = builder.call(WEEKNUMBER_OF_YEAR,
        builder.call(CURRENT_DATE));
    final RexNode monthNumberOfYearCall = builder.call(MONTHNUMBER_OF_YEAR,
        builder.call(CURRENT_TIMESTAMP));
    final RexNode quarterNumberOfYearCall = builder.call(QUARTERNUMBER_OF_YEAR,
        builder.call(CURRENT_TIMESTAMP));
    final RelNode root = builder.scan("EMP")
        .project(weekNumberOfYearCall,
            monthNumberOfYearCall,
            quarterNumberOfYearCall)
        .build();
    final String expectedSql = "SELECT WEEKNUMBER_OF_YEAR(CURRENT_DATE) AS \"$f0\", "
        + "MONTHNUMBER_OF_YEAR(CURRENT_TIMESTAMP) AS \"$f1\", "
        + "QUARTERNUMBER_OF_YEAR(CURRENT_TIMESTAMP) AS \"$f2\""
        + "\nFROM \"scott\".\"EMP\"";
    final String expectedSpark = "SELECT WEEKOFYEAR(CURRENT_DATE) $f0, "
        + "MONTH(CURRENT_TIMESTAMP) $f1, "
        + "QUARTER(CURRENT_TIMESTAMP) $f2\nFROM scott.EMP";
    assertThat(toSql(root, DatabaseProduct.CALCITE.getDialect()), isLinux(expectedSql));
    assertThat(toSql(root, DatabaseProduct.SPARK.getDialect()), isLinux(expectedSpark));
  }

  @Test public void testXNumberOfCalendar() {
    final RelBuilder builder = relBuilder();
    final RexNode dayNumberOfCalendarCall = builder.call(DAYNUMBER_OF_CALENDAR,
        builder.call(CURRENT_TIMESTAMP));
    final RexNode weekNumberOfCalendarCall = builder.call(WEEKNUMBER_OF_CALENDAR,
        builder.call(CURRENT_TIMESTAMP));
    final RexNode yearNumberOfCalendarCall = builder.call(YEARNUMBER_OF_CALENDAR,
        builder.call(CURRENT_TIMESTAMP));
    final RelNode root = builder.scan("EMP")
        .project(dayNumberOfCalendarCall,
            weekNumberOfCalendarCall,
            yearNumberOfCalendarCall)
        .build();
    final String expectedSql = "SELECT DAYNUMBER_OF_CALENDAR(CURRENT_TIMESTAMP) AS \"$f0\", "
        + "WEEKNUMBER_OF_CALENDAR(CURRENT_TIMESTAMP) AS \"$f1\", "
        + "YEARNUMBER_OF_CALENDAR(CURRENT_TIMESTAMP) AS \"$f2\""
        + "\nFROM \"scott\".\"EMP\"";
    final String expectedSpark = "SELECT DATEDIFF(CURRENT_TIMESTAMP, DATE '1899-12-31') $f0,"
        + " FLOOR((DATEDIFF(CURRENT_TIMESTAMP, DATE '1900-01-01') + 1) / 7) $f1,"
        + " YEAR(CURRENT_TIMESTAMP) $f2"
        + "\nFROM scott.EMP";
    assertThat(toSql(root, DatabaseProduct.CALCITE.getDialect()), isLinux(expectedSql));
    assertThat(toSql(root, DatabaseProduct.SPARK.getDialect()), isLinux(expectedSpark));
  }

  @Test public void testForAddingMonths() {
    final RelBuilder builder = relBuilder();

    final RexNode createRexNode = builder.call(SqlStdOperatorTable.PLUS,
        builder.cast(builder.literal("1999-07-01"), SqlTypeName.DATE),
        builder.getRexBuilder().makeIntervalLiteral(new BigDecimal(10),
            new SqlIntervalQualifier(MONTH, 6, MONTH,
                -1, SqlParserPos.ZERO)));
    final RelNode root = builder
        .scan("EMP")
        .project(builder.alias(createRexNode, "FD"))
        .build();
    final String expectedSparkQuery = "SELECT DATE '1999-07-01' + INTERVAL '10' MONTH FD"
        + "\nFROM scott.EMP";
    assertThat(toSql(root, DatabaseProduct.SPARK.getDialect()), isLinux(expectedSparkQuery));
  }

  @Test public void testForSparkCurrentTime() {
    String query = "SELECT CURRENT_TIME(2) > '08:00:00', "
        + "CAST(\"hire_date\" AS TIME(4)) = '00:00:00'"
        + "FROM \"foodmart\".\"employee\"";
    final String expectedSpark = "SELECT CAST('1970-01-01 ' || DATE_FORMAT(CURRENT_TIMESTAMP, "
        + "'HH:mm:ss.SS') AS TIMESTAMP) > TIMESTAMP '1970-01-01 08:00:00.00', "
        + "CAST('1970-01-01 ' || DATE_FORMAT(hire_date, 'HH:mm:ss.SSS') AS TIMESTAMP) = "
        + "TIMESTAMP '1970-01-01 00:00:00.000'\nFROM foodmart.employee";
    sql(query)
        .withSpark()
        .ok(expectedSpark);
  }

  @Test public void testForHashrowWithMultipleArguments() {
    final RelBuilder builder = relBuilder();
    final RexNode hashrow = builder.call(SqlLibraryOperators.HASHROW,
        builder.literal("employee"), builder.scan("EMP").field(1),
        builder.literal("dm"));
    final RelNode root = builder
        .scan("EMP")
        .project(builder.alias(hashrow, "HASHCODE"))
        .build();

    final String expectedBiqQuery = "SELECT FARM_FINGERPRINT(CONCAT('employee', ENAME, 'dm')) AS "
        + "HASHCODE\nFROM scott.EMP";

    assertThat(toSql(root, DatabaseProduct.BIG_QUERY.getDialect()), isLinux(expectedBiqQuery));
  }

  @Test public void testForPI() {
    final RelBuilder builder = relBuilder();
    final RexNode piNode = builder.call(SqlStdOperatorTable.PI);
    final RelNode root = builder.scan("EMP")
        .project(builder.alias(piNode, "t"))
        .build();

    final String expectedSpark = "SELECT PI() t\nFROM scott.EMP";
    assertThat(toSql(root, DatabaseProduct.SPARK.getDialect()), isLinux(expectedSpark));
  }

  @Test public void testSessionUser() {
    String query = "select SESSION_USER";
    final String expectedSparkSql = "SELECT CURRENT_USER SESSION_USER";
    sql(query)
        .withSpark()
        .ok(expectedSparkSql);
  }

  @Test public void testTruncWithTimestamp() {
    final RelBuilder builder = relBuilder();
    final RexNode trunc = builder.call(SqlLibraryOperators.TRUNC,
        builder.cast(builder.literal("2017-02-14 20:38:40"), SqlTypeName.TIMESTAMP),
        builder.literal("DAY"));
    final RelNode root = builder
        .scan("EMP")
        .project(trunc)
        .build();
    final String expectedSparkSql = "SELECT DATE_TRUNC('DAY', TIMESTAMP '2017-02-14 20:38:40') "
        + "$f0\nFROM scott.EMP";
    assertThat(toSql(root, DatabaseProduct.SPARK.getDialect()), isLinux(expectedSparkSql));
  }

  @Test public void testFormatFunctionCastAsInteger() {
    final RelBuilder builder = relBuilder();
    final RexNode formatIntegerCastRexNode = builder.cast(
        builder.call(SqlLibraryOperators.FORMAT,
        builder.literal("'%.4f'"), builder.scan("EMP").field(5)), SqlTypeName.INTEGER);
    final RelNode root = builder
        .scan("EMP")
        .project(builder.alias(formatIntegerCastRexNode, "FORMATCALL"))
        .build();
    final String expectedSql = "SELECT CAST(FORMAT('''%.4f''', \"SAL\") AS INTEGER) AS "
        + "\"FORMATCALL\"\n"
        + "FROM \"scott\".\"EMP\"";
    final String expectedBiqQuery = "SELECT CAST(CAST(FORMAT('\\'%.4f\\'', SAL) AS FLOAT64) AS "
        + "INTEGER) AS FORMATCALL\n"
        + "FROM scott.EMP";
    assertThat(toSql(root, DatabaseProduct.CALCITE.getDialect()), isLinux(expectedSql));
    assertThat(toSql(root, DatabaseProduct.BIG_QUERY.getDialect()), isLinux(expectedBiqQuery));
  }

  @Test public void testCastAsIntegerForStringLiteral() {
    final RelBuilder builder = relBuilder();
    final RexNode formatIntegerCastRexNode = builder.cast(builder.literal("45.67"),
        SqlTypeName.INTEGER);
    final RelNode root = builder
        .scan("EMP")
        .project(builder.alias(formatIntegerCastRexNode, "c1"))
        .build();
    final String expectedSql = "SELECT CAST('45.67' AS INTEGER) AS \"c1\"\n"
        + "FROM \"scott\".\"EMP\"";
    final String expectedBiqQuery = "SELECT CAST(CAST('45.67' AS FLOAT64) AS INTEGER) AS c1\n"
        + "FROM scott.EMP";
    assertThat(toSql(root, DatabaseProduct.CALCITE.getDialect()), isLinux(expectedSql));
    assertThat(toSql(root, DatabaseProduct.BIG_QUERY.getDialect()), isLinux(expectedBiqQuery));
  }

  @Test public void testForToChar() {
    final RelBuilder builder = relBuilder();

    final RexNode toCharWithDate = builder.call(SqlLibraryOperators.TO_CHAR,
        builder.getRexBuilder().makeDateLiteral(new DateString("1970-01-01")),
        builder.literal("MM-DD-YYYY HH24:MI:SS"));
    final RexNode toCharWithNumber = builder.call(SqlLibraryOperators.TO_CHAR,
        builder.literal(1000), builder.literal("9999"));
    final RelNode root = builder
        .scan("EMP")
        .project(builder.alias(toCharWithDate, "FD"), toCharWithNumber)
        .build();
    final String expectedSparkQuery = "SELECT "
        + "DATE_FORMAT(DATE '1970-01-01', 'MM-dd-yyyy HH:mm:ss') FD, TO_CHAR(1000, '9999') $f1"
        + "\nFROM scott.EMP";
    assertThat(toSql(root, DatabaseProduct.SPARK.getDialect()), isLinux(expectedSparkQuery));
  }

  @Test void testForSparkRound() {
    final String query = "select round(123.41445, 2)";
    final String expected = "SELECT ROUND(123.41445, 2)";
    sql(query).withSpark().ok(expected);
  }

  @Test public void testRoundFunctionWithColumn() {
    final String query = "SELECT round(\"gross_weight\", \"product_id\") AS \"a\"\n"
        + "FROM \"foodmart\".\"product\"";
    final String expectedSparkSql = "SELECT UDF_ROUND(gross_weight, product_id) a\n"
        + "FROM foodmart.product";
    sql(query)
        .withSpark()
        .ok(expectedSparkSql);
  }

  @Test public void testRoundFunctionWithColumnAndLiteral() {
    final String query = "SELECT round(\"gross_weight\", 2) AS \"a\"\n"
        + "FROM \"foodmart\".\"product\"";
    final String expectedSparkSql = "SELECT ROUND(gross_weight, 2) a\n"
        + "FROM foodmart.product";
    sql(query)
        .withSpark()
        .ok(expectedSparkSql);
  }

  @Test public void testRoundFunctionWithOnlyColumn() {
    final String query = "SELECT round(\"gross_weight\") AS \"a\"\n"
        + "FROM \"foodmart\".\"product\"";
    final String expectedSparkSql = "SELECT ROUND(gross_weight) a\n"
        + "FROM foodmart.product";
    sql(query)
        .withSpark()
        .ok(expectedSparkSql);
  }

  @Test public void testSortByOrdinalForSpark() {
    final String query = "SELECT \"product_id\",\"gross_weight\" from \"product\"\n"
        + "order by 2";
    final String expectedSparkSql = "SELECT product_id, gross_weight\n"
        + "FROM foodmart.product\n"
        + "ORDER BY gross_weight NULLS LAST";
    sql(query)
        .withSpark()
        .ok(expectedSparkSql);
  }

<<<<<<< HEAD
  @Test public void testModOperationOnDateField() {
    final RelBuilder builder = relBuilder();
    final RexNode modRex = builder.call(
        DATE_MOD, builder.call(CURRENT_DATE),
        builder.literal(2));
    final RelNode root = builder.scan("EMP")
        .project(builder.alias(modRex, "current_date"))
        .build();
    final String expectedSql = "SELECT"
        + "MOD((YEAR(CURRENT_DATE) - 1900) * 10000 + MONTH(CURRENT_DATE)  * 100 + "
        + "DAY(CURRENT_DATE) , 2) current_date\n"
        + "FROM scott.EMP";
    assertThat(toSql(root, DatabaseProduct.SPARK.getDialect()), isLinux(expectedSql));
=======
  @Test public void newLineInLiteral() {
    final String query = "SELECT 'netezza\n to bq'";
    final String expectedBQSql = "SELECT 'netezza to bq'";
    sql(query)
        .withBigQuery()
        .ok(expectedBQSql);
  }

  @Test public void newLineInWhereClauseLiteral() {
    final String query = "SELECT *\n"
        + "FROM \"foodmart\".\"employee\"\n"
        + "WHERE \"first_name\" ='Maya\n Gutierrez'";
    final String expectedBQSql = "SELECT *\n"
        + "FROM foodmart.employee\n"
        + "WHERE first_name = 'Maya Gutierrez'";
    sql(query)
        .withBigQuery()
        .ok(expectedBQSql);
  }

  @Test public void literalWithBackslashesInSelectWithAlias() {
    final String query = "SELECT 'No IBL' AS \"FIRST_NM\","
        + " 'US\\' AS \"AB\", 'Y' AS \"IBL_FG\", 'IBL' AS "
        + "\"PRSN_ORG_ROLE_CD\"";
    final String expectedBQSql = "SELECT 'No IBL' AS FIRST_NM,"
        + " 'US\\\\' AS AB, 'Y' AS IBL_FG,"
        + " 'IBL' AS PRSN_ORG_ROLE_CD";
    sql(query)
        .withBigQuery()
        .ok(expectedBQSql);
  }

  @Test public void literalWithBackslashesInSelectList() {
    final String query = "SELECT \"first_name\", '', '', '', '', '', '\\'\n"
        + "  FROM \"foodmart\".\"employee\"";
    final String expectedBQSql = "SELECT first_name, '', '', '', '', '', '\\\\'\n"
        + "FROM foodmart.employee";
    sql(query)
        .withBigQuery()
        .ok(expectedBQSql);
>>>>>>> ac52b798
  }
}<|MERGE_RESOLUTION|>--- conflicted
+++ resolved
@@ -10661,7 +10661,48 @@
         .ok(expectedSparkSql);
   }
 
-<<<<<<< HEAD
+  @Test public void newLineInLiteral() {
+    final String query = "SELECT 'netezza\n to bq'";
+    final String expectedBQSql = "SELECT 'netezza to bq'";
+    sql(query)
+        .withBigQuery()
+        .ok(expectedBQSql);
+  }
+
+  @Test public void newLineInWhereClauseLiteral() {
+    final String query = "SELECT *\n"
+        + "FROM \"foodmart\".\"employee\"\n"
+        + "WHERE \"first_name\" ='Maya\n Gutierrez'";
+    final String expectedBQSql = "SELECT *\n"
+        + "FROM foodmart.employee\n"
+        + "WHERE first_name = 'Maya Gutierrez'";
+    sql(query)
+        .withBigQuery()
+        .ok(expectedBQSql);
+  }
+
+  @Test public void literalWithBackslashesInSelectWithAlias() {
+    final String query = "SELECT 'No IBL' AS \"FIRST_NM\","
+        + " 'US\\' AS \"AB\", 'Y' AS \"IBL_FG\", 'IBL' AS "
+        + "\"PRSN_ORG_ROLE_CD\"";
+    final String expectedBQSql = "SELECT 'No IBL' AS FIRST_NM,"
+        + " 'US\\\\' AS AB, 'Y' AS IBL_FG,"
+        + " 'IBL' AS PRSN_ORG_ROLE_CD";
+    sql(query)
+        .withBigQuery()
+        .ok(expectedBQSql);
+  }
+
+  @Test public void literalWithBackslashesInSelectList() {
+    final String query = "SELECT \"first_name\", '', '', '', '', '', '\\'\n"
+        + "  FROM \"foodmart\".\"employee\"";
+    final String expectedBQSql = "SELECT first_name, '', '', '', '', '', '\\\\'\n"
+        + "FROM foodmart.employee";
+    sql(query)
+        .withBigQuery()
+        .ok(expectedBQSql);
+  }
+
   @Test public void testModOperationOnDateField() {
     final RelBuilder builder = relBuilder();
     final RexNode modRex = builder.call(
@@ -10675,47 +10716,5 @@
         + "DAY(CURRENT_DATE) , 2) current_date\n"
         + "FROM scott.EMP";
     assertThat(toSql(root, DatabaseProduct.SPARK.getDialect()), isLinux(expectedSql));
-=======
-  @Test public void newLineInLiteral() {
-    final String query = "SELECT 'netezza\n to bq'";
-    final String expectedBQSql = "SELECT 'netezza to bq'";
-    sql(query)
-        .withBigQuery()
-        .ok(expectedBQSql);
-  }
-
-  @Test public void newLineInWhereClauseLiteral() {
-    final String query = "SELECT *\n"
-        + "FROM \"foodmart\".\"employee\"\n"
-        + "WHERE \"first_name\" ='Maya\n Gutierrez'";
-    final String expectedBQSql = "SELECT *\n"
-        + "FROM foodmart.employee\n"
-        + "WHERE first_name = 'Maya Gutierrez'";
-    sql(query)
-        .withBigQuery()
-        .ok(expectedBQSql);
-  }
-
-  @Test public void literalWithBackslashesInSelectWithAlias() {
-    final String query = "SELECT 'No IBL' AS \"FIRST_NM\","
-        + " 'US\\' AS \"AB\", 'Y' AS \"IBL_FG\", 'IBL' AS "
-        + "\"PRSN_ORG_ROLE_CD\"";
-    final String expectedBQSql = "SELECT 'No IBL' AS FIRST_NM,"
-        + " 'US\\\\' AS AB, 'Y' AS IBL_FG,"
-        + " 'IBL' AS PRSN_ORG_ROLE_CD";
-    sql(query)
-        .withBigQuery()
-        .ok(expectedBQSql);
-  }
-
-  @Test public void literalWithBackslashesInSelectList() {
-    final String query = "SELECT \"first_name\", '', '', '', '', '', '\\'\n"
-        + "  FROM \"foodmart\".\"employee\"";
-    final String expectedBQSql = "SELECT first_name, '', '', '', '', '', '\\\\'\n"
-        + "FROM foodmart.employee";
-    sql(query)
-        .withBigQuery()
-        .ok(expectedBQSql);
->>>>>>> ac52b798
   }
 }