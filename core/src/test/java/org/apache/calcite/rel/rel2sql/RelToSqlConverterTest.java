/*
 * Licensed to the Apache Software Foundation (ASF) under one or more
 * contributor license agreements.  See the NOTICE file distributed with
 * this work for additional information regarding copyright ownership.
 * The ASF licenses this file to you under the Apache License, Version 2.0
 * (the "License"); you may not use this file except in compliance with
 * the License.  You may obtain a copy of the License at
 *
 * http://www.apache.org/licenses/LICENSE-2.0
 *
 * Unless required by applicable law or agreed to in writing, software
 * distributed under the License is distributed on an "AS IS" BASIS,
 * WITHOUT WARRANTIES OR CONDITIONS OF ANY KIND, either express or implied.
 * See the License for the specific language governing permissions and
 * limitations under the License.
 */
package org.apache.calcite.rel.rel2sql;

import org.apache.calcite.config.NullCollation;
import org.apache.calcite.plan.RelOptPlanner;
import org.apache.calcite.plan.RelOptRule;
import org.apache.calcite.plan.RelTraitDef;
import org.apache.calcite.plan.hep.HepPlanner;
import org.apache.calcite.plan.hep.HepProgramBuilder;
import org.apache.calcite.rel.RelNode;
import org.apache.calcite.rel.core.JoinRelType;
import org.apache.calcite.rel.logical.LogicalAggregate;
import org.apache.calcite.rel.logical.LogicalFilter;
import org.apache.calcite.rel.rules.AggregateJoinTransposeRule;
import org.apache.calcite.rel.rules.AggregateProjectMergeRule;
import org.apache.calcite.rel.rules.CoreRules;
import org.apache.calcite.rel.rules.FilterJoinRule;
import org.apache.calcite.rel.rules.ProjectToWindowRule;
import org.apache.calcite.rel.rules.PruneEmptyRules;
import org.apache.calcite.rel.type.RelDataType;
import org.apache.calcite.rel.type.RelDataTypeFactory;
import org.apache.calcite.rel.type.RelDataTypeSystem;
import org.apache.calcite.rel.type.RelDataTypeSystemImpl;
import org.apache.calcite.rex.RexNode;
import org.apache.calcite.rex.RexSubQuery;
import org.apache.calcite.runtime.FlatLists;
import org.apache.calcite.runtime.Hook;
import org.apache.calcite.schema.SchemaPlus;
import org.apache.calcite.sql.SqlCall;
import org.apache.calcite.sql.SqlDialect;
import org.apache.calcite.sql.SqlDialect.Context;
import org.apache.calcite.sql.SqlDialect.DatabaseProduct;
import org.apache.calcite.sql.SqlNode;
import org.apache.calcite.sql.SqlSelect;
import org.apache.calcite.sql.SqlWriter;
import org.apache.calcite.sql.SqlWriterConfig;
import org.apache.calcite.sql.dialect.CalciteSqlDialect;
import org.apache.calcite.sql.dialect.HiveSqlDialect;
import org.apache.calcite.sql.dialect.JethroDataSqlDialect;
import org.apache.calcite.sql.dialect.MssqlSqlDialect;
import org.apache.calcite.sql.dialect.MysqlSqlDialect;
import org.apache.calcite.sql.dialect.OracleSqlDialect;
import org.apache.calcite.sql.dialect.PostgresqlSqlDialect;
import org.apache.calcite.sql.dialect.SparkSqlDialect;
import org.apache.calcite.sql.fun.SqlLibraryOperators;
import org.apache.calcite.sql.fun.SqlStdOperatorTable;
import org.apache.calcite.sql.parser.SqlParser;
import org.apache.calcite.sql.type.SqlTypeFactoryImpl;
import org.apache.calcite.sql.type.SqlTypeName;
import org.apache.calcite.sql.util.SqlShuttle;
import org.apache.calcite.sql.validate.SqlConformance;
import org.apache.calcite.sql2rel.SqlToRelConverter;
import org.apache.calcite.test.CalciteAssert;
import org.apache.calcite.test.MockSqlOperatorTable;
import org.apache.calcite.test.RelBuilderTest;
import org.apache.calcite.tools.FrameworkConfig;
import org.apache.calcite.tools.Frameworks;
import org.apache.calcite.tools.Planner;
import org.apache.calcite.tools.Program;
import org.apache.calcite.tools.Programs;
import org.apache.calcite.tools.RelBuilder;
import org.apache.calcite.tools.RuleSet;
import org.apache.calcite.tools.RuleSets;
import org.apache.calcite.util.TestUtil;
import org.apache.calcite.util.Util;

import com.google.common.collect.ImmutableList;
import com.google.common.collect.ImmutableMap;

import org.junit.jupiter.api.Disabled;
import org.junit.jupiter.api.Test;

import java.util.Arrays;
import java.util.List;
import java.util.Map;
import java.util.function.Function;
import java.util.function.UnaryOperator;
import java.util.stream.Collectors;
import java.util.stream.IntStream;

import static org.apache.calcite.test.Matchers.isLinux;

import static org.hamcrest.CoreMatchers.is;
import static org.hamcrest.CoreMatchers.notNullValue;
import static org.hamcrest.MatcherAssert.assertThat;
import static org.junit.jupiter.api.Assertions.assertFalse;
import static org.junit.jupiter.api.Assertions.assertTrue;

/**
 * Tests for {@link RelToSqlConverter}.
 */
class RelToSqlConverterTest {

  /** Initiates a test case with a given SQL query. */
  private Sql sql(String sql) {
    return new Sql(CalciteAssert.SchemaSpec.JDBC_FOODMART, sql,
        CalciteSqlDialect.DEFAULT, SqlParser.Config.DEFAULT,
        UnaryOperator.identity(), null, ImmutableList.of());
  }

  /** Initiates a test case with a given {@link RelNode} supplier. */
  private Sql relFn(Function<RelBuilder, RelNode> relFn) {
    return sql("?").relFn(relFn);
  }

  private static Planner getPlanner(List<RelTraitDef> traitDefs,
      SqlParser.Config parserConfig, SchemaPlus schema,
      SqlToRelConverter.Config sqlToRelConf, Program... programs) {
    final MockSqlOperatorTable operatorTable =
            new MockSqlOperatorTable(SqlStdOperatorTable.instance());
    MockSqlOperatorTable.addRamp(operatorTable);
    final FrameworkConfig config = Frameworks.newConfigBuilder()
        .parserConfig(parserConfig)
        .defaultSchema(schema)
        .traitDefs(traitDefs)
        .sqlToRelConverterConfig(sqlToRelConf)
        .programs(programs)
        .operatorTable(operatorTable)
        .build();
    return Frameworks.getPlanner(config);
  }

  private static JethroDataSqlDialect jethroDataSqlDialect() {
    Context dummyContext = SqlDialect.EMPTY_CONTEXT
        .withDatabaseProduct(SqlDialect.DatabaseProduct.JETHRO)
        .withDatabaseMajorVersion(1)
        .withDatabaseMinorVersion(0)
        .withDatabaseVersion("1.0")
        .withIdentifierQuoteString("\"")
        .withNullCollation(NullCollation.HIGH)
        .withJethroInfo(JethroDataSqlDialect.JethroInfo.EMPTY);
    return new JethroDataSqlDialect(dummyContext);
  }

  private static MysqlSqlDialect mySqlDialect(NullCollation nullCollation) {
    return new MysqlSqlDialect(MysqlSqlDialect.DEFAULT_CONTEXT
        .withNullCollation(nullCollation));
  }

  /** Returns a collection of common dialects, and the database products they
   * represent. */
  private static Map<SqlDialect, DatabaseProduct> dialects() {
    return ImmutableMap.<SqlDialect, DatabaseProduct>builder()
        .put(SqlDialect.DatabaseProduct.BIG_QUERY.getDialect(),
            SqlDialect.DatabaseProduct.BIG_QUERY)
        .put(SqlDialect.DatabaseProduct.CALCITE.getDialect(),
            SqlDialect.DatabaseProduct.CALCITE)
        .put(SqlDialect.DatabaseProduct.DB2.getDialect(),
            SqlDialect.DatabaseProduct.DB2)
        .put(SqlDialect.DatabaseProduct.HIVE.getDialect(),
            SqlDialect.DatabaseProduct.HIVE)
        .put(jethroDataSqlDialect(),
            SqlDialect.DatabaseProduct.JETHRO)
        .put(SqlDialect.DatabaseProduct.MSSQL.getDialect(),
            SqlDialect.DatabaseProduct.MSSQL)
        .put(SqlDialect.DatabaseProduct.MYSQL.getDialect(),
            SqlDialect.DatabaseProduct.MYSQL)
        .put(mySqlDialect(NullCollation.HIGH),
            SqlDialect.DatabaseProduct.MYSQL)
        .put(SqlDialect.DatabaseProduct.ORACLE.getDialect(),
            SqlDialect.DatabaseProduct.ORACLE)
        .put(SqlDialect.DatabaseProduct.POSTGRESQL.getDialect(),
            SqlDialect.DatabaseProduct.POSTGRESQL)
        .put(DatabaseProduct.PRESTO.getDialect(),
            DatabaseProduct.PRESTO)
        .build();
  }

  /** Creates a RelBuilder. */
  private static RelBuilder relBuilder() {
    return RelBuilder.create(RelBuilderTest.config().build());
  }

  /** Converts a relational expression to SQL. */
  private String toSql(RelNode root) {
    return toSql(root, SqlDialect.DatabaseProduct.CALCITE.getDialect());
  }

  /** Converts a relational expression to SQL in a given dialect. */
  private static String toSql(RelNode root, SqlDialect dialect) {
    return toSql(root, dialect, c ->
        c.withAlwaysUseParentheses(false)
            .withSelectListItemsOnSeparateLines(false)
            .withUpdateSetListNewline(false)
            .withIndentation(0));
  }

  /** Converts a relational expression to SQL in a given dialect
   * and with a particular writer configuration. */
  private static String toSql(RelNode root, SqlDialect dialect,
      UnaryOperator<SqlWriterConfig> transform) {
    final RelToSqlConverter converter = new RelToSqlConverter(dialect);
    final SqlNode sqlNode = converter.visitRoot(root).asStatement();
    return sqlNode.toSqlString(c -> transform.apply(c.withDialect(dialect)))
        .getSql();
  }

  @Test public void testSimpleSelectWithOrderByAliasAsc() {
    final String query = "select sku+1 as a from \"product\" order by a";
    final String bigQueryExpected = "SELECT SKU + 1 AS A\nFROM foodmart.product\n"
        + "ORDER BY A IS NULL, A";
    final String hiveExpected = "SELECT SKU + 1 A\nFROM foodmart.product\n"
        + "ORDER BY A IS NULL, A";
    sql(query)
        .withBigQuery()
        .ok(bigQueryExpected)
        .withHive()
        .ok(hiveExpected);
  }

  @Test public void testSimpleSelectWithOrderByAliasDesc() {
    final String query = "select sku+1 as a from \"product\" order by a desc";
    final String bigQueryExpected = "SELECT SKU + 1 AS A\nFROM foodmart.product\n"
        + "ORDER BY A IS NULL DESC, A DESC";
    final String hiveExpected = "SELECT SKU + 1 A\nFROM foodmart.product\n"
        + "ORDER BY A IS NULL DESC, A DESC";
    sql(query)
        .withBigQuery()
        .ok(bigQueryExpected)
        .withHive()
        .ok(hiveExpected);
  }

  @Test void testSimpleSelectStarFromProductTable() {
    String query = "select * from \"product\"";
    sql(query).ok("SELECT *\nFROM \"foodmart\".\"product\"");
  }

  @Test void testAggregateFilterWhereToSqlFromProductTable() {
    String query = "select\n"
        + "  sum(\"shelf_width\") filter (where \"net_weight\" > 0),\n"
        + "  sum(\"shelf_width\")\n"
        + "from \"foodmart\".\"product\"\n"
        + "where \"product_id\" > 0\n"
        + "group by \"product_id\"";
    final String expected = "SELECT"
        + " SUM(\"shelf_width\") FILTER (WHERE \"net_weight\" > 0 IS TRUE),"
        + " SUM(\"shelf_width\")\n"
        + "FROM \"foodmart\".\"product\"\n"
        + "WHERE \"product_id\" > 0\n"
        + "GROUP BY \"product_id\"";
    sql(query).ok(expected);
  }

  @Test void testAggregateFilterWhereToBigQuerySqlFromProductTable() {
    String query = "select\n"
        + "  sum(\"shelf_width\") filter (where \"net_weight\" > 0),\n"
        + "  sum(\"shelf_width\")\n"
        + "from \"foodmart\".\"product\"\n"
        + "where \"product_id\" > 0\n"
        + "group by \"product_id\"";
    final String expected = "SELECT SUM(CASE WHEN net_weight > 0 IS TRUE"
        + " THEN shelf_width ELSE NULL END), "
        + "SUM(shelf_width)\n"
        + "FROM foodmart.product\n"
        + "WHERE product_id > 0\n"
        + "GROUP BY product_id";
    sql(query).withBigQuery().ok(expected);
  }

  @Test void testPivotToSqlFromProductTable() {
    String query = "select * from (\n"
        + "  select \"shelf_width\", \"net_weight\", \"product_id\"\n"
        + "  from \"foodmart\".\"product\")\n"
        + "  pivot (sum(\"shelf_width\") as w, count(*) as c\n"
        + "    for (\"product_id\") in (10, 20))";
    final String expected = "SELECT \"net_weight\","
        + " SUM(\"shelf_width\") FILTER (WHERE \"product_id\" = 10) AS \"10_W\","
        + " COUNT(*) FILTER (WHERE \"product_id\" = 10) AS \"10_C\","
        + " SUM(\"shelf_width\") FILTER (WHERE \"product_id\" = 20) AS \"20_W\","
        + " COUNT(*) FILTER (WHERE \"product_id\" = 20) AS \"20_C\"\n"
        + "FROM \"foodmart\".\"product\"\n"
        + "GROUP BY \"net_weight\"";
    // BigQuery does not support FILTER, so we generate CASE around the
    // arguments to the aggregate functions.
    final String expectedBigQuery = "SELECT net_weight,"
        + " SUM(CASE WHEN product_id = 10 "
        + "THEN shelf_width ELSE NULL END) AS `10_W`,"
        + " COUNT(CASE WHEN product_id = 10 THEN 1 ELSE NULL END) AS `10_C`,"
        + " SUM(CASE WHEN product_id = 20 "
        + "THEN shelf_width ELSE NULL END) AS `20_W`,"
        + " COUNT(CASE WHEN product_id = 20 THEN 1 ELSE NULL END) AS `20_C`\n"
        + "FROM foodmart.product\n"
        + "GROUP BY net_weight";
    sql(query).ok(expected)
        .withBigQuery().ok(expectedBigQuery);
  }

  @Test void testSimpleSelectQueryFromProductTable() {
    String query = "select \"product_id\", \"product_class_id\" from \"product\"";
    final String expected = "SELECT \"product_id\", \"product_class_id\"\n"
        + "FROM \"foodmart\".\"product\"";
    sql(query).ok(expected);
  }

  @Test void testSelectQueryWithWhereClauseOfLessThan() {
    String query = "select \"product_id\", \"shelf_width\"\n"
        + "from \"product\" where \"product_id\" < 10";
    final String expected = "SELECT \"product_id\", \"shelf_width\"\n"
        + "FROM \"foodmart\".\"product\"\n"
        + "WHERE \"product_id\" < 10";
    sql(query).ok(expected);
  }

  @Test void testSelectWhereNotEqualsOrNull() {
    String query = "select \"product_id\", \"shelf_width\"\n"
        + "from \"product\"\n"
        + "where \"net_weight\" <> 10 or \"net_weight\" is null";
    final String expected = "SELECT \"product_id\", \"shelf_width\"\n"
        + "FROM \"foodmart\".\"product\"\n"
        + "WHERE \"net_weight\" <> 10 OR \"net_weight\" IS NULL";
    sql(query).ok(expected);
  }

  @Test void testSelectQueryWithWhereClauseOfBasicOperators() {
    String query = "select * from \"product\" "
        + "where (\"product_id\" = 10 OR \"product_id\" <= 5) "
        + "AND (80 >= \"shelf_width\" OR \"shelf_width\" > 30)";
    final String expected = "SELECT *\n"
        + "FROM \"foodmart\".\"product\"\n"
        + "WHERE (\"product_id\" = 10 OR \"product_id\" <= 5) "
        + "AND (80 >= \"shelf_width\" OR \"shelf_width\" > 30)";
    sql(query).ok(expected);
  }


  @Test void testSelectQueryWithGroupBy() {
    String query = "select count(*) from \"product\" group by \"product_class_id\", \"product_id\"";
    final String expected = "SELECT COUNT(*)\n"
        + "FROM \"foodmart\".\"product\"\n"
        + "GROUP BY \"product_class_id\", \"product_id\"";
    sql(query).ok(expected);
  }

  @Test void testSelectQueryWithHiveCube() {
    String query = "select \"product_class_id\", \"product_id\", count(*) "
        + "from \"product\" group by cube(\"product_class_id\", \"product_id\")";
    String expected = "SELECT product_class_id, product_id, COUNT(*)\n"
        + "FROM foodmart.product\n"
        + "GROUP BY product_class_id, product_id WITH CUBE";
    sql(query).withHive().ok(expected);
    SqlDialect sqlDialect = sql(query).withHive().dialect;
    assertTrue(sqlDialect.supportsGroupByWithCube());
  }

  @Test void testSelectQueryWithHiveRollup() {
    String query = "select \"product_class_id\", \"product_id\", count(*) "
        + "from \"product\" group by rollup(\"product_class_id\", \"product_id\")";
    String expected = "SELECT product_class_id, product_id, COUNT(*)\n"
        + "FROM foodmart.product\n"
        + "GROUP BY product_class_id, product_id WITH ROLLUP";
    sql(query).withHive().ok(expected);
    SqlDialect sqlDialect = sql(query).withHive().dialect;
    assertTrue(sqlDialect.supportsGroupByWithRollup());
  }

  @Test void testSelectQueryWithGroupByEmpty() {
    final String sql0 = "select count(*) from \"product\" group by ()";
    final String sql1 = "select count(*) from \"product\"";
    final String expected = "SELECT COUNT(*)\n"
        + "FROM \"foodmart\".\"product\"";
    final String expectedMySql = "SELECT COUNT(*)\n"
        + "FROM `foodmart`.`product`";
    final String expectedPresto = "SELECT COUNT(*)\n"
        + "FROM \"foodmart\".\"product\"";
    sql(sql0)
        .ok(expected)
        .withMysql()
        .ok(expectedMySql)
        .withPresto()
        .ok(expectedPresto);
    sql(sql1)
        .ok(expected)
        .withMysql()
        .ok(expectedMySql)
        .withPresto()
        .ok(expectedPresto);
  }

  @Test void testSelectQueryWithGroupByEmpty2() {
    final String query = "select 42 as c from \"product\" group by ()";
    final String expected = "SELECT 42 AS \"C\"\n"
        + "FROM \"foodmart\".\"product\"\n"
        + "GROUP BY ()";
    final String expectedMySql = "SELECT 42 AS `C`\n"
        + "FROM `foodmart`.`product`\n"
        + "GROUP BY ()";
    final String expectedPresto = "SELECT 42 AS \"C\"\n"
        + "FROM \"foodmart\".\"product\"\n"
        + "GROUP BY ()";
    sql(query)
        .ok(expected)
        .withMysql()
        .ok(expectedMySql)
        .withPresto()
        .ok(expectedPresto);
  }

  /** Test case for
   * <a href="https://issues.apache.org/jira/browse/CALCITE-3097">[CALCITE-3097]
   * GROUPING SETS breaks on sets of size &gt; 1 due to precedence issues</a>,
   * in particular, that we maintain proper precedence around nested lists. */
  @Test void testGroupByGroupingSets() {
    final String query = "select \"product_class_id\", \"brand_name\"\n"
        + "from \"product\"\n"
        + "group by GROUPING SETS ((\"product_class_id\", \"brand_name\"),"
        + " (\"product_class_id\"))\n"
        + "order by 2, 1";
    final String expected = "SELECT \"product_class_id\", \"brand_name\"\n"
        + "FROM \"foodmart\".\"product\"\n"
        + "GROUP BY GROUPING SETS((\"product_class_id\", \"brand_name\"),"
        + " \"product_class_id\")\n"
        + "ORDER BY \"brand_name\", \"product_class_id\"";
    sql(query)
        .withPostgresql()
        .ok(expected);
  }

  /** Tests GROUP BY ROLLUP of two columns. The SQL for MySQL has
   * "GROUP BY ... ROLLUP" but no "ORDER BY". */
  @Test void testSelectQueryWithGroupByRollup() {
    final String query = "select \"product_class_id\", \"brand_name\"\n"
        + "from \"product\"\n"
        + "group by rollup(\"product_class_id\", \"brand_name\")\n"
        + "order by 1, 2";
    final String expected = "SELECT \"product_class_id\", \"brand_name\"\n"
        + "FROM \"foodmart\".\"product\"\n"
        + "GROUP BY ROLLUP(\"product_class_id\", \"brand_name\")\n"
        + "ORDER BY \"product_class_id\", \"brand_name\"";
    final String expectedMySql = "SELECT `product_class_id`, `brand_name`\n"
        + "FROM `foodmart`.`product`\n"
        + "GROUP BY `product_class_id`, `brand_name` WITH ROLLUP";
    final String expectedMySql8 = "SELECT `product_class_id`, `brand_name`\n"
        + "FROM `foodmart`.`product`\n"
        + "GROUP BY ROLLUP(`product_class_id`, `brand_name`)\n"
        + "ORDER BY `product_class_id` NULLS LAST, `brand_name` NULLS LAST";
    final String expectedHive = "SELECT product_class_id, brand_name\n"
        + "FROM foodmart.product\n"
        + "GROUP BY product_class_id, brand_name WITH ROLLUP";
    sql(query)
        .ok(expected)
        .withMysql()
        .ok(expectedMySql)
        .withMysql8()
        .ok(expectedMySql8)
        .withHive()
        .ok(expectedHive);
  }

  /** As {@link #testSelectQueryWithGroupByRollup()},
   * but ORDER BY columns reversed. */
  @Test void testSelectQueryWithGroupByRollup2() {
    final String query = "select \"product_class_id\", \"brand_name\"\n"
        + "from \"product\"\n"
        + "group by rollup(\"product_class_id\", \"brand_name\")\n"
        + "order by 2, 1";
    final String expected = "SELECT \"product_class_id\", \"brand_name\"\n"
        + "FROM \"foodmart\".\"product\"\n"
        + "GROUP BY ROLLUP(\"product_class_id\", \"brand_name\")\n"
        + "ORDER BY \"brand_name\", \"product_class_id\"";
    final String expectedMySql = "SELECT `product_class_id`, `brand_name`\n"
        + "FROM `foodmart`.`product`\n"
        + "GROUP BY `brand_name`, `product_class_id` WITH ROLLUP";
    final String expectedHive = "SELECT product_class_id, brand_name\n"
        + "FROM foodmart.product\n"
        + "GROUP BY brand_name, product_class_id WITH ROLLUP";
    sql(query)
        .ok(expected)
        .withMysql()
        .ok(expectedMySql)
        .withHive()
        .ok(expectedHive);
  }

  @Test public void testSimpleSelectWithGroupByAlias() {
    final String query = "select 'literal' as \"a\", sku + 1 as b from"
        + " \"product\" group by 'literal', sku + 1";
    final String bigQueryExpected = "SELECT 'literal' AS a, SKU + 1 AS B\n"
        + "FROM foodmart.product\n"
        + "GROUP BY 1, B";
    sql(query)
        .withBigQuery()
        .ok(bigQueryExpected);
  }

  @Test public void testSimpleSelectWithGroupByAliasAndAggregate() {
    final String query = "select 'literal' as \"a\", sku + 1 as \"b\", sum(\"product_id\") from"
        + " \"product\" group by sku + 1, 'literal'";
    final String bigQueryExpected = "SELECT 'literal' AS a, SKU + 1 AS b, SUM(product_id)\n"
        + "FROM foodmart.product\n"
        + "GROUP BY b, 1";
    sql(query)
        .withBigQuery()
        .ok(bigQueryExpected);
  }


  @Test public void testDuplicateLiteralInSelectForGroupBy() {
    final String query = "select '1' as \"a\", sku + 1 as b, '1' as \"d\" from"
        + " \"product\" group by '1', sku + 1";
    final String expectedSql = "SELECT '1' a, SKU + 1 B, '1' d\n"
        + "FROM foodmart.product\n"
        + "GROUP BY '1', SKU + 1";
    final String bigQueryExpected = "SELECT '1' AS a, SKU + 1 AS B, '1' AS d\n"
        + "FROM foodmart.product\n"
        + "GROUP BY 1, B";
    sql(query)
        .withHive()
        .ok(expectedSql)
        .withSpark()
        .ok(expectedSql)
        .withBigQuery()
        .ok(bigQueryExpected);
  }

  /** Tests a query with GROUP BY and a sub-query which is also with GROUP BY.
   * If we flatten sub-queries, the number of rows going into AVG becomes
   * incorrect. */
  @Test void testSelectQueryWithGroupBySubQuery1() {
    final String query = "select \"product_class_id\", avg(\"product_id\")\n"
        + "from (select \"product_class_id\", \"product_id\", avg(\"product_class_id\")\n"
        + "from \"product\"\n"
        + "group by \"product_class_id\", \"product_id\") as t\n"
        + "group by \"product_class_id\"";
    final String expected = "SELECT \"product_class_id\", AVG(\"product_id\")\n"
        + "FROM (SELECT \"product_class_id\", \"product_id\"\n"
        + "FROM \"foodmart\".\"product\"\n"
        + "GROUP BY \"product_class_id\", \"product_id\") AS \"t1\"\n"
        + "GROUP BY \"product_class_id\"";
    sql(query).ok(expected);
  }

  /** Tests query without GROUP BY but an aggregate function
   * and a sub-query which is with GROUP BY. */
  @Test void testSelectQueryWithGroupBySubQuery2() {
    final String query = "select sum(\"product_id\")\n"
        + "from (select \"product_class_id\", \"product_id\"\n"
        + "from \"product\"\n"
        + "group by \"product_class_id\", \"product_id\") as t";
    final String expected = "SELECT SUM(\"product_id\")\n"
        + "FROM (SELECT \"product_id\"\n"
        + "FROM \"foodmart\".\"product\"\n"
        + "GROUP BY \"product_class_id\", \"product_id\") AS \"t1\"";
    final String expectedMysql = "SELECT SUM(`product_id`)\n"
        + "FROM (SELECT `product_id`\n"
        + "FROM `foodmart`.`product`\n"
        + "GROUP BY `product_class_id`, `product_id`) AS `t1`";
    sql(query)
        .ok(expected)
        .withMysql()
        .ok(expectedMysql);

    // Equivalent sub-query that uses SELECT DISTINCT
    final String query2 = "select sum(\"product_id\")\n"
        + "from (select distinct \"product_class_id\", \"product_id\"\n"
        + "    from \"product\") as t";
    sql(query2)
        .ok(expected)
        .withMysql()
        .ok(expectedMysql);
  }

  /** CUBE of one column is equivalent to ROLLUP, and Calcite recognizes
   * this. */
  @Test void testSelectQueryWithSingletonCube() {
    final String query = "select \"product_class_id\", count(*) as c\n"
        + "from \"product\"\n"
        + "group by cube(\"product_class_id\")\n"
        + "order by 1, 2";
    final String expected = "SELECT \"product_class_id\", COUNT(*) AS \"C\"\n"
        + "FROM \"foodmart\".\"product\"\n"
        + "GROUP BY ROLLUP(\"product_class_id\")\n"
        + "ORDER BY \"product_class_id\", \"C\"";
    final String expectedMySql = "SELECT `product_class_id`, COUNT(*) AS `C`\n"
        + "FROM `foodmart`.`product`\n"
        + "GROUP BY `product_class_id` WITH ROLLUP\n"
        + "ORDER BY `product_class_id` IS NULL, `product_class_id`,"
        + " `C` IS NULL, `C`";
    final String expectedHive = "SELECT product_class_id, COUNT(*) C\n"
        + "FROM foodmart.product\n"
        + "GROUP BY product_class_id WITH ROLLUP\n"
        + "ORDER BY product_class_id IS NULL, product_class_id,"
        + " C IS NULL, C";
    final String expectedPresto = "SELECT \"product_class_id\", COUNT(*) AS \"C\"\n"
        + "FROM \"foodmart\".\"product\"\n"
        + "GROUP BY ROLLUP(\"product_class_id\")\n"
        + "ORDER BY \"product_class_id\" IS NULL, \"product_class_id\", "
        + "COUNT(*) IS NULL, COUNT(*)";
    sql(query)
        .ok(expected)
        .withMysql()
        .ok(expectedMySql)
        .withPresto()
        .ok(expectedPresto)
        .withHive()
        .ok(expectedHive);
  }

  /** As {@link #testSelectQueryWithSingletonCube()}, but no ORDER BY
   * clause. */
  @Test void testSelectQueryWithSingletonCubeNoOrderBy() {
    final String query = "select \"product_class_id\", count(*) as c\n"
        + "from \"product\"\n"
        + "group by cube(\"product_class_id\")";
    final String expected = "SELECT \"product_class_id\", COUNT(*) AS \"C\"\n"
        + "FROM \"foodmart\".\"product\"\n"
        + "GROUP BY ROLLUP(\"product_class_id\")";
    final String expectedMySql = "SELECT `product_class_id`, COUNT(*) AS `C`\n"
        + "FROM `foodmart`.`product`\n"
        + "GROUP BY `product_class_id` WITH ROLLUP";
    final String expectedPresto = "SELECT \"product_class_id\", COUNT(*) AS \"C\"\n"
        + "FROM \"foodmart\".\"product\"\n"
        + "GROUP BY ROLLUP(\"product_class_id\")";
    final String expectedHive = "SELECT product_class_id, COUNT(*) C\n"
        + "FROM foodmart.product\n"
        + "GROUP BY product_class_id WITH ROLLUP";
    sql(query)
        .ok(expected)
        .withMysql()
        .ok(expectedMySql)
        .withPresto()
        .ok(expectedPresto)
        .withHive()
        .ok(expectedHive);
  }

  /** Cannot rewrite if ORDER BY contains a column not in GROUP BY (in this
   * case COUNT(*)). */
  @Test void testSelectQueryWithRollupOrderByCount() {
    final String query = "select \"product_class_id\", \"brand_name\",\n"
        + " count(*) as c\n"
        + "from \"product\"\n"
        + "group by rollup(\"product_class_id\", \"brand_name\")\n"
        + "order by 1, 2, 3";
    final String expected = "SELECT \"product_class_id\", \"brand_name\","
        + " COUNT(*) AS \"C\"\n"
        + "FROM \"foodmart\".\"product\"\n"
        + "GROUP BY ROLLUP(\"product_class_id\", \"brand_name\")\n"
        + "ORDER BY \"product_class_id\", \"brand_name\", \"C\"";
    final String expectedMySql = "SELECT `product_class_id`, `brand_name`,"
        + " COUNT(*) AS `C`\n"
        + "FROM `foodmart`.`product`\n"
        + "GROUP BY `product_class_id`, `brand_name` WITH ROLLUP\n"
        + "ORDER BY `product_class_id` IS NULL, `product_class_id`,"
        + " `brand_name` IS NULL, `brand_name`,"
        + " `C` IS NULL, `C`";
    final String expectedHive = "SELECT product_class_id, brand_name,"
        + " COUNT(*) C\n"
        + "FROM foodmart.product\n"
        + "GROUP BY product_class_id, brand_name WITH ROLLUP\n"
        + "ORDER BY product_class_id IS NULL, product_class_id,"
        + " brand_name IS NULL, brand_name,"
        + " C IS NULL, C";
    sql(query)
        .ok(expected)
        .withMysql()
        .ok(expectedMySql)
        .withHive()
        .ok(expectedHive);
  }

  /** As {@link #testSelectQueryWithSingletonCube()}, but with LIMIT. */
  @Test void testSelectQueryWithCubeLimit() {
    final String query = "select \"product_class_id\", count(*) as c\n"
        + "from \"product\"\n"
        + "group by cube(\"product_class_id\")\n"
        + "limit 5";
    final String expected = "SELECT \"product_class_id\", COUNT(*) AS \"C\"\n"
        + "FROM \"foodmart\".\"product\"\n"
        + "GROUP BY ROLLUP(\"product_class_id\")\n"
        + "FETCH NEXT 5 ROWS ONLY";
    // If a MySQL 5 query has GROUP BY ... ROLLUP, you cannot add ORDER BY,
    // but you can add LIMIT.
    final String expectedMySql = "SELECT `product_class_id`, COUNT(*) AS `C`\n"
        + "FROM `foodmart`.`product`\n"
        + "GROUP BY `product_class_id` WITH ROLLUP\n"
        + "LIMIT 5";
    final String expectedPresto = "SELECT \"product_class_id\", COUNT(*) AS \"C\"\n"
        + "FROM \"foodmart\".\"product\"\n"
        + "GROUP BY ROLLUP(\"product_class_id\")\n"
        + "LIMIT 5";
    final String expectedHive = "SELECT product_class_id, COUNT(*) C\n"
        + "FROM foodmart.product\n"
        + "GROUP BY product_class_id WITH ROLLUP\n"
        + "LIMIT 5";
    sql(query)
        .ok(expected)
        .withMysql()
        .ok(expectedMySql)
        .withPresto()
        .ok(expectedPresto)
        .withHive()
        .ok(expectedHive);
  }

  @Test void testSelectQueryWithMinAggregateFunction() {
    String query = "select min(\"net_weight\") from \"product\" group by \"product_class_id\" ";
    final String expected = "SELECT MIN(\"net_weight\")\n"
        + "FROM \"foodmart\".\"product\"\n"
        + "GROUP BY \"product_class_id\"";
    sql(query).ok(expected);
  }

  @Test void testSelectQueryWithMinAggregateFunction1() {
    String query = "select \"product_class_id\", min(\"net_weight\") from"
        + " \"product\" group by \"product_class_id\"";
    final String expected = "SELECT \"product_class_id\", MIN(\"net_weight\")\n"
        + "FROM \"foodmart\".\"product\"\n"
        + "GROUP BY \"product_class_id\"";
    sql(query).ok(expected);
  }

  @Test void testSelectQueryWithSumAggregateFunction() {
    String query =
        "select sum(\"net_weight\") from \"product\" group by \"product_class_id\" ";
    final String expected = "SELECT SUM(\"net_weight\")\n"
        + "FROM \"foodmart\".\"product\"\n"
        + "GROUP BY \"product_class_id\"";
    sql(query).ok(expected);
  }

  @Test void testSelectQueryWithMultipleAggregateFunction() {
    String query = "select sum(\"net_weight\"), min(\"low_fat\"), count(*)"
        + " from \"product\" group by \"product_class_id\" ";
    final String expected = "SELECT SUM(\"net_weight\"), MIN(\"low_fat\"),"
        + " COUNT(*)\n"
        + "FROM \"foodmart\".\"product\"\n"
        + "GROUP BY \"product_class_id\"";
    sql(query).ok(expected);
  }

  @Test void testSelectQueryWithMultipleAggregateFunction1() {
    String query = "select \"product_class_id\","
        + " sum(\"net_weight\"), min(\"low_fat\"), count(*)"
        + " from \"product\" group by \"product_class_id\" ";
    final String expected = "SELECT \"product_class_id\","
        + " SUM(\"net_weight\"), MIN(\"low_fat\"), COUNT(*)\n"
        + "FROM \"foodmart\".\"product\"\n"
        + "GROUP BY \"product_class_id\"";
    sql(query).ok(expected);
  }

  @Test void testSelectQueryWithGroupByAndProjectList() {
    String query = "select \"product_class_id\", \"product_id\", count(*) "
        + "from \"product\" group by \"product_class_id\", \"product_id\"  ";
    final String expected = "SELECT \"product_class_id\", \"product_id\","
        + " COUNT(*)\n"
        + "FROM \"foodmart\".\"product\"\n"
        + "GROUP BY \"product_class_id\", \"product_id\"";
    sql(query).ok(expected);
  }

  /*@Test public void testGroupByAliasReplacementWithGroupByExpression() {
    String query = "select \"product_class_id\" + \"product_id\" as product_id, "
        + "\"product_id\" + 2 as prod_id, count(1) as num_records"
        + " from \"product\""
        + " group by \"product_class_id\" + \"product_id\", \"product_id\" + 2";
    final String expected = "SELECT product_class_id + product_id AS PRODUCT_ID,"
        + " product_id + 2 AS PROD_ID,"
        + " COUNT(*) AS NUM_RECORDS\n"
        + "FROM foodmart.product\n"
        + "GROUP BY product_class_id + product_id, PROD_ID";
    sql(query).withBigQuery().ok(expected);
  }

  @Test public void testGroupByAliasReplacementWithGroupByExpression2() {
    String query = "select "
        + "(case when \"product_id\" = 1 then \"product_id\" else 1234 end)"
        + " as product_id, count(1) as num_records from \"product\""
        + " group by (case when \"product_id\" = 1 then \"product_id\" else 1234 end)";
    final String expected = "SELECT "
        + "CASE WHEN product_id = 1 THEN product_id ELSE 1234 END AS PRODUCT_ID,"
        + " COUNT(*) AS NUM_RECORDS\n"
        + "FROM foodmart.product\n"
        + "GROUP BY CASE WHEN product_id = 1 THEN product_id ELSE 1234 END";
    sql(query).withBigQuery().ok(expected);
  }*/

  @Test void testCastDecimal1() {
    final String query = "select -0.0000000123\n"
        + " from \"expense_fact\"";
    final String expected = "SELECT -1.23E-8\n"
        + "FROM \"foodmart\".\"expense_fact\"";
    sql(query).ok(expected);
  }

  /** Test case for
   * <a href="https://issues.apache.org/jira/browse/CALCITE-2713">[CALCITE-2713]
   * JDBC adapter may generate casts on PostgreSQL for VARCHAR type exceeding
   * max length</a>. */
  @Test void testCastLongVarchar1() {
    final String query = "select cast(\"store_id\" as VARCHAR(10485761))\n"
        + " from \"expense_fact\"";
    final String expectedPostgreSQL = "SELECT CAST(\"store_id\" AS VARCHAR(256))\n"
        + "FROM \"foodmart\".\"expense_fact\"";
    sql(query)
        .withPostgresqlModifiedTypeSystem()
        .ok(expectedPostgreSQL);

    final String expectedOracle = "SELECT CAST(\"store_id\" AS VARCHAR(512))\n"
        + "FROM \"foodmart\".\"expense_fact\"";
    sql(query)
        .withOracleModifiedTypeSystem()
        .ok(expectedOracle);
  }

  /** Test case for
   * <a href="https://issues.apache.org/jira/browse/CALCITE-2713">[CALCITE-2713]
   * JDBC adapter may generate casts on PostgreSQL for VARCHAR type exceeding
   * max length</a>. */
  @Test void testCastLongVarchar2() {
    final String query = "select cast(\"store_id\" as VARCHAR(175))\n"
        + " from \"expense_fact\"";
    final String expectedPostgreSQL = "SELECT CAST(\"store_id\" AS VARCHAR(175))\n"
        + "FROM \"foodmart\".\"expense_fact\"";
    sql(query)
        .withPostgresqlModifiedTypeSystem()
        .ok(expectedPostgreSQL);

    final String expectedOracle = "SELECT CAST(\"store_id\" AS VARCHAR(175))\n"
        + "FROM \"foodmart\".\"expense_fact\"";
    sql(query)
        .withOracleModifiedTypeSystem()
        .ok(expectedOracle);
  }

  /** Test case for
   * <a href="https://issues.apache.org/jira/browse/CALCITE-1174">[CALCITE-1174]
   * When generating SQL, translate SUM0(x) to COALESCE(SUM(x), 0)</a>. */
  @Test void testSum0BecomesCoalesce() {
    final Function<RelBuilder, RelNode> fn = b -> b.scan("EMP")
        .aggregate(b.groupKey(),
            b.aggregateCall(SqlStdOperatorTable.SUM0, b.field(3))
                .as("s"))
        .build();
    final String expectedMysql = "SELECT COALESCE(SUM(`MGR`), 0) AS `s`\n"
        + "FROM `scott`.`EMP`";
    final String expectedPostgresql = "SELECT COALESCE(SUM(\"MGR\"), 0) AS \"s\"\n"
        + "FROM \"scott\".\"EMP\"";
    relFn(fn)
        .withPostgresql()
        .ok(expectedPostgresql)
        .withMysql()
        .ok(expectedMysql);
  }

  /** As {@link #testSum0BecomesCoalesce()} but for windowed aggregates. */
  @Test void testWindowedSum0BecomesCoalesce() {
    final String query = "select\n"
        + "  AVG(\"net_weight\") OVER (order by \"product_id\" rows 3 preceding)\n"
        + "from \"foodmart\".\"product\"";
    final String expectedPostgresql = "SELECT CASE WHEN (COUNT(\"net_weight\")"
        + " OVER (ORDER BY \"product_id\" ROWS BETWEEN 3 PRECEDING AND CURRENT ROW)) > 0 "
        + "THEN COALESCE(SUM(\"net_weight\")"
        + " OVER (ORDER BY \"product_id\" ROWS BETWEEN 3 PRECEDING AND CURRENT ROW), 0)"
        + " ELSE NULL END / (COUNT(\"net_weight\")"
        + " OVER (ORDER BY \"product_id\" ROWS BETWEEN 3 PRECEDING AND CURRENT ROW))\n"
        + "FROM \"foodmart\".\"product\"";
    sql(query)
        .withPostgresql()
        .ok(expectedPostgresql);
  }

  /** Test case for
   * <a href="https://issues.apache.org/jira/browse/CALCITE-2722">[CALCITE-2722]
   * SqlImplementor createLeftCall method throws StackOverflowError</a>. */
  @Test void testStack() {
    final Function<RelBuilder, RelNode> relFn = b -> b
        .scan("EMP")
        .filter(
            b.or(
                IntStream.range(1, 10000)
                    .mapToObj(i -> b.equals(b.field("EMPNO"), b.literal(i)))
                    .collect(Collectors.toList())))
        .build();
    final SqlDialect dialect = SqlDialect.DatabaseProduct.CALCITE.getDialect();
    final RelNode root = relFn.apply(relBuilder());
    final RelToSqlConverter converter = new RelToSqlConverter(dialect);
    final SqlNode sqlNode = converter.visitRoot(root).asStatement();
    final String sqlString = sqlNode.accept(new SqlShuttle())
        .toSqlString(dialect).getSql();
    assertThat(sqlString, notNullValue());
  }

  @Test void testAntiJoin() {
    final RelBuilder builder = relBuilder();
    final RelNode root = builder
        .scan("DEPT")
        .scan("EMP")
        .join(
            JoinRelType.ANTI, builder.equals(
              builder.field(2, 1, "DEPTNO"),
              builder.field(2, 0, "DEPTNO")))
        .project(builder.field("DEPTNO"))
        .build();
    final String expectedSql = "SELECT \"DEPTNO\"\n"
        + "FROM \"scott\".\"DEPT\"\n"
        + "WHERE NOT EXISTS (SELECT 1\n"
        + "FROM \"scott\".\"EMP\"\n"
        + "WHERE \"DEPT\".\"DEPTNO\" = \"EMP\".\"DEPTNO\")";
    assertThat(toSql(root), isLinux(expectedSql));
  }

  @Test void testSemiJoin() {
    final RelBuilder builder = relBuilder();
    final RelNode root = builder
        .scan("DEPT")
        .scan("EMP")
        .join(
            JoinRelType.SEMI, builder.equals(
              builder.field(2, 1, "DEPTNO"),
              builder.field(2, 0, "DEPTNO")))
        .project(builder.field("DEPTNO"))
        .build();
    final String expectedSql = "SELECT \"DEPTNO\"\n"
        + "FROM \"scott\".\"DEPT\"\n"
        + "WHERE EXISTS (SELECT 1\n"
        + "FROM \"scott\".\"EMP\"\n"
        + "WHERE \"DEPT\".\"DEPTNO\" = \"EMP\".\"DEPTNO\")";
    assertThat(toSql(root), isLinux(expectedSql));
  }

  @Test void testSemiJoinFilter() {
    final RelBuilder builder = relBuilder();
    final RelNode root = builder
        .scan("DEPT")
        .scan("EMP")
        .filter(
            builder.call(SqlStdOperatorTable.GREATER_THAN,
              builder.field(builder.peek().getRowType().getField("EMPNO", false, false).getIndex()),
              builder.literal((short) 10)))
        .join(
            JoinRelType.SEMI, builder.equals(
            builder.field(2, 1, "DEPTNO"),
            builder.field(2, 0, "DEPTNO")))
        .project(builder.field("DEPTNO"))
        .build();
    final String expectedSql = "SELECT \"DEPTNO\"\n"
        + "FROM \"scott\".\"DEPT\"\n"
        + "WHERE EXISTS (SELECT 1\n"
        + "FROM (SELECT *\n"
        + "FROM \"scott\".\"EMP\"\n"
        + "WHERE \"EMPNO\" > 10) AS \"t\"\n"
        + "WHERE \"DEPT\".\"DEPTNO\" = \"t\".\"DEPTNO\")";
    assertThat(toSql(root), isLinux(expectedSql));
  }

  @Test void testSemiJoinProject() {
    final RelBuilder builder = relBuilder();
    final RelNode root = builder
        .scan("DEPT")
        .scan("EMP")
        .project(
            builder.field(builder.peek().getRowType().getField("EMPNO", false, false).getIndex()),
            builder.field(builder.peek().getRowType().getField("DEPTNO", false, false).getIndex()))
        .join(
            JoinRelType.SEMI, builder.equals(
              builder.field(2, 1, "DEPTNO"),
              builder.field(2, 0, "DEPTNO")))
        .project(builder.field("DEPTNO"))
        .build();
    final String expectedSql = "SELECT \"DEPTNO\"\n"
        + "FROM \"scott\".\"DEPT\"\n"
        + "WHERE EXISTS (SELECT 1\n"
        + "FROM (SELECT \"EMPNO\", \"DEPTNO\"\n"
        + "FROM \"scott\".\"EMP\") AS \"t\"\n"
        + "WHERE \"DEPT\".\"DEPTNO\" = \"t\".\"DEPTNO\")";
    assertThat(toSql(root), isLinux(expectedSql));
  }

  @Test void testSemiNestedJoin() {
    final RelBuilder builder = relBuilder();
    final RelNode base = builder
        .scan("EMP")
        .scan("EMP")
        .join(
            JoinRelType.INNER, builder.equals(
              builder.field(2, 0, "EMPNO"),
              builder.field(2, 1, "EMPNO")))
        .build();
    final RelNode root = builder
        .scan("DEPT")
        .push(base)
        .join(
            JoinRelType.SEMI, builder.equals(
              builder.field(2, 1, "DEPTNO"),
              builder.field(2, 0, "DEPTNO")))
        .project(builder.field("DEPTNO"))
        .build();
    final String expectedSql = "SELECT \"DEPTNO\"\n"
        + "FROM \"scott\".\"DEPT\"\n"
        + "WHERE EXISTS (SELECT 1\n"
        + "FROM \"scott\".\"EMP\"\n"
        + "INNER JOIN \"scott\".\"EMP\" AS \"EMP0\" ON \"EMP\".\"EMPNO\" = \"EMP0\".\"EMPNO\"\n"
        + "WHERE \"DEPT\".\"DEPTNO\" = \"EMP\".\"DEPTNO\")";
    assertThat(toSql(root), isLinux(expectedSql));
  }

  /** Test case for
   * <a href="https://issues.apache.org/jira/browse/CALCITE-2792">[CALCITE-2792]
   * Stackoverflow while evaluating filter with large number of OR conditions</a>. */
  @Disabled
  @Test void testBalancedBinaryCall() {
    final Function<RelBuilder, RelNode> relFn = b -> b
        .scan("EMP")
        .filter(
            b.and(
                b.or(IntStream.range(0, 4)
                    .mapToObj(i -> b.equals(b.field("EMPNO"), b.literal(i)))
                    .collect(Collectors.toList())),
                b.or(IntStream.range(5, 8)
                    .mapToObj(i -> b.equals(b.field("DEPTNO"), b.literal(i)))
                    .collect(Collectors.toList()))))
        .build();
    final String expected = "SELECT *\n"
        + "FROM \"scott\".\"EMP\"\n"
        + "WHERE \"EMPNO\" IN (0, 1, 2, 3) AND \"DEPTNO\" IN (5, 6, 7)";
    relFn(relFn).ok(expected);
  }

  /** Test case for
   * <a href="https://issues.apache.org/jira/browse/CALCITE-1946">[CALCITE-1946]
   * JDBC adapter should generate sub-SELECT if dialect does not support nested
   * aggregate functions</a>. */
  @Test void testNestedAggregates() {
    // PostgreSQL, MySQL, Vertica do not support nested aggregate functions, so
    // for these, the JDBC adapter generates a SELECT in the FROM clause.
    // Oracle can do it in a single SELECT.
    final String query = "select\n"
        + "    SUM(\"net_weight1\") as \"net_weight_converted\"\n"
        + "  from ("
        + "    select\n"
        + "       SUM(\"net_weight\") as \"net_weight1\"\n"
        + "    from \"foodmart\".\"product\"\n"
        + "    group by \"product_id\")";
    final String expectedOracle = "SELECT SUM(SUM(\"net_weight\")) \"net_weight_converted\"\n"
        + "FROM \"foodmart\".\"product\"\n"
        + "GROUP BY \"product_id\"";
    final String expectedMySQL = "SELECT SUM(`net_weight1`) AS `net_weight_converted`\n"
        + "FROM (SELECT SUM(`net_weight`) AS `net_weight1`\n"
        + "FROM `foodmart`.`product`\n"
        + "GROUP BY `product_id`) AS `t1`";
    final String expectedPostgresql = "SELECT SUM(\"net_weight1\") AS \"net_weight_converted\"\n"
        + "FROM (SELECT SUM(\"net_weight\") AS \"net_weight1\"\n"
        + "FROM \"foodmart\".\"product\"\n"
        + "GROUP BY \"product_id\") AS \"t1\"";
    final String expectedVertica = expectedPostgresql;
    final String expectedBigQuery = "SELECT SUM(net_weight1) AS net_weight_converted\n"
        + "FROM (SELECT SUM(net_weight) AS net_weight1\n"
        + "FROM foodmart.product\n"
        + "GROUP BY product_id) AS t1";
    final String expectedHive = "SELECT SUM(net_weight1) net_weight_converted\n"
        + "FROM (SELECT SUM(net_weight) net_weight1\n"
        + "FROM foodmart.product\n"
        + "GROUP BY product_id) t1";
    final String expectedSpark = expectedHive;
    sql(query)
        .withOracle()
        .ok(expectedOracle)
        .withMysql()
        .ok(expectedMySQL)
        .withVertica()
        .ok(expectedVertica)
        .withPostgresql()
        .ok(expectedPostgresql)
        .withBigQuery()
        .ok(expectedBigQuery)
        .withHive()
        .ok(expectedHive)
        .withSpark()
        .ok(expectedSpark);
  }

  @Test public void testAnalyticalFunctionInAggregate() {
    final String query = "select\n"
        + "MAX(\"rnk\") AS \"rnk1\""
        + "  from ("
        + "    select\n"
        + "    rank() over (order by \"hire_date\") AS \"rnk\""
        + "    from \"foodmart\".\"employee\"\n)";
    final String expectedSql = "SELECT MAX(RANK() OVER (ORDER BY \"hire_date\")) AS \"rnk1\"\n"
        + "FROM \"foodmart\".\"employee\"";
    final String expectedHive = "SELECT MAX(rnk) rnk1\n"
        + "FROM (SELECT RANK() OVER (ORDER BY hire_date NULLS LAST) rnk\n"
        + "FROM foodmart.employee) t";
    final String expectedSpark = "SELECT MAX(rnk) rnk1\n"
        + "FROM (SELECT RANK() OVER (ORDER BY hire_date IS NULL, hire_date) rnk\n"
        + "FROM foodmart.employee) t";
    final String expectedBigQuery = "SELECT MAX(rnk) AS rnk1\n"
        + "FROM (SELECT RANK() OVER (ORDER BY hire_date IS NULL, hire_date) AS rnk\n"
        + "FROM foodmart.employee) AS t";
    sql(query)
        .ok(expectedSql)
        .withHive2()
        .ok(expectedHive)
        .withSpark()
        .ok(expectedSpark)
        .withBigQuery()
        .ok(expectedBigQuery);
  }

  @Test public void testAnalyticalFunctionInAggregate1() {
    final String query = "select\n"
        + "MAX(\"rnk\") AS \"rnk1\""
        + "  from ("
        + "    select\n"
        + "    case when rank() over (order by \"hire_date\") = 1"
        + "    then 100"
        + "    else 200"
        + "    end as \"rnk\""
        + "    from \"foodmart\".\"employee\"\n)";
    final String expectedSql = "SELECT MAX(CASE WHEN (RANK() OVER (ORDER BY \"hire_date\")) = 1 "
        + "THEN 100 ELSE 200 END) AS \"rnk1\"\n"
        + "FROM \"foodmart\".\"employee\"";
    final String expectedHive = "SELECT MAX(rnk) rnk1\n"
        + "FROM (SELECT CASE WHEN (RANK() OVER (ORDER BY hire_date NULLS LAST)) = 1"
        + " THEN 100 ELSE 200 END rnk\n"
        + "FROM foodmart.employee) t";
    final String expectedSpark = "SELECT MAX(rnk) rnk1\n"
        + "FROM (SELECT CASE WHEN (RANK() OVER (ORDER BY hire_date IS NULL, hire_date)) = 1 "
        + "THEN 100 ELSE 200 END rnk\n"
        + "FROM foodmart.employee) t";
    final String expectedBigQuery = "SELECT MAX(rnk) AS rnk1\n"
        + "FROM (SELECT CASE WHEN (RANK() OVER (ORDER BY hire_date IS NULL, hire_date)) = 1 "
        + "THEN 100 ELSE 200 END AS rnk\n"
        + "FROM foodmart.employee) AS t";
    sql(query)
        .ok(expectedSql)
        .withHive2()
        .ok(expectedHive)
        .withSpark()
        .ok(expectedSpark)
        .withBigQuery()
        .ok(expectedBigQuery);
  }

  @Test public void testAnalyticalFunctionInGroupByWhereAnalyticalFunctionIsInputOfOtherFunction() {
    final String query = "select\n"
        + "\"rnk\""
        + "  from ("
        + "    select\n"
        + "    CASE WHEN \"salary\"=20 THEN MAX(\"salary\") OVER(PARTITION BY \"position_id\") END AS \"rnk\""
        + "    from \"foodmart\".\"employee\"\n) group by \"rnk\"";
    final String expectedSql = "SELECT CASE WHEN CAST(\"salary\" AS DECIMAL(14, 4)) = 20 THEN"
        + " MAX(\"salary\") OVER (PARTITION BY \"position_id\" RANGE BETWEEN UNBOUNDED "
        + "PRECEDING AND UNBOUNDED FOLLOWING) ELSE NULL END AS \"rnk\"\n"
        + "FROM \"foodmart\".\"employee\"\n"
        + "GROUP BY CASE WHEN CAST(\"salary\" AS DECIMAL(14, 4)) = 20 THEN MAX"
        + "(\"salary\") OVER (PARTITION BY \"position_id\" RANGE BETWEEN UNBOUNDED "
        + "PRECEDING AND UNBOUNDED FOLLOWING) ELSE NULL END";
    final String expectedHive = "SELECT CASE WHEN CAST(salary AS DECIMAL(14, 4)) = 20 THEN MAX"
        + "(salary) OVER (PARTITION BY position_id RANGE BETWEEN UNBOUNDED PRECEDING AND UNBOUNDED "
        + "FOLLOWING) ELSE NULL END rnk\n"
        + "FROM foodmart.employee\n"
        + "GROUP BY CASE WHEN CAST(salary AS DECIMAL(14, 4)) = 20 THEN MAX(salary) OVER "
        + "(PARTITION BY position_id RANGE BETWEEN UNBOUNDED PRECEDING AND UNBOUNDED FOLLOWING) "
        + "ELSE NULL END";
    final String expectedSpark = expectedHive;
    final String expectedBigQuery = "SELECT rnk\n"
        + "FROM (SELECT CASE WHEN CAST(salary AS NUMERIC) = 20 THEN MAX(salary) OVER "
        + "(PARTITION BY position_id RANGE BETWEEN UNBOUNDED PRECEDING AND UNBOUNDED FOLLOWING) "
        + "ELSE NULL END AS rnk\n"
        + "FROM foodmart.employee) AS t\n"
        + "GROUP BY rnk";
    final  String mssql = "SELECT CASE WHEN CAST([salary] AS DECIMAL(14, 4)) = 20 THEN MAX("
            + "[salary]) OVER (PARTITION BY [position_id] ORDER BY [salary] ROWS BETWEEN UNBOUNDED "
            + "PRECEDING AND UNBOUNDED FOLLOWING) ELSE NULL END AS [rnk]\n"
            + "FROM [foodmart].[employee]\n"
            + "GROUP BY CASE WHEN CAST([salary] AS DECIMAL(14, 4)) = 20 THEN MAX([salary]) OVER "
            + "(PARTITION BY [position_id] ORDER BY [salary] ROWS BETWEEN UNBOUNDED PRECEDING AND "
            + "UNBOUNDED FOLLOWING) ELSE NULL END";
    sql(query)
        .ok(expectedSql)
        .withHive()
        .ok(expectedHive)
        .withSpark()
        .ok(expectedSpark)
        .withBigQuery()
        .ok(expectedBigQuery)
        .withMssql()
        .ok(mssql);
  }

  /** Test case for
   * <a href="https://issues.apache.org/jira/browse/CALCITE-2628">[CALCITE-2628]
   * JDBC adapter throws NullPointerException while generating GROUP BY query
   * for MySQL</a>.
   *
   * <p>MySQL does not support nested aggregates, so {@link RelToSqlConverter}
   * performs some extra checks, looking for aggregates in the input
   * sub-query, and these would fail with {@code NullPointerException}
   * and {@code ClassCastException} in some cases. */
  @Test void testNestedAggregatesMySqlTable() {
    final Function<RelBuilder, RelNode> relFn = b -> b
        .scan("EMP")
        .aggregate(b.groupKey(),
            b.count(false, "c", b.field(3)))
        .build();
    final String expectedSql = "SELECT COUNT(`MGR`) AS `c`\n"
        + "FROM `scott`.`EMP`";
    relFn(relFn).withMysql().ok(expectedSql);
  }

  /** As {@link #testNestedAggregatesMySqlTable()}, but input is a sub-query,
   * not a table. */
  @Test void testNestedAggregatesMySqlStar() {
    final Function<RelBuilder, RelNode> relFn = b -> b
        .scan("EMP")
        .filter(b.equals(b.field("DEPTNO"), b.literal(10)))
        .aggregate(b.groupKey(),
            b.count(false, "c", b.field(3)))
        .build();
    final String expectedSql = "SELECT COUNT(`MGR`) AS `c`\n"
        + "FROM `scott`.`EMP`\n"
        + "WHERE `DEPTNO` = 10";
    relFn(relFn).withMysql().ok(expectedSql);
  }

  @Test public void testTableFunctionScanWithUnnest() {
    final RelBuilder builder = relBuilder();
    String[] array = {"abc", "bcd", "fdc"};
    RelNode root = builder.functionScan(SqlStdOperatorTable.UNNEST, 0,
            builder.makeArrayLiteral(Arrays.asList(array))).project(builder.field(0)).build();
    final SqlDialect dialect = DatabaseProduct.BIG_QUERY.getDialect();
    final String expectedSql = "SELECT *\nFROM UNNEST(ARRAY['abc', 'bcd', 'fdc'])\nAS EXPR$0";
    assertThat(toSql(root, dialect), isLinux(expectedSql));
  }

  /** Test case for
   * <a href="https://issues.apache.org/jira/browse/CALCITE-3207">[CALCITE-3207]
   * Fail to convert Join RelNode with like condition to sql statement </a>.
   */
  @Test void testJoinWithLikeConditionRel2Sql() {
    final Function<RelBuilder, RelNode> relFn = b -> b
        .scan("EMP")
        .scan("DEPT")
        .join(JoinRelType.LEFT,
            b.and(
                b.call(SqlStdOperatorTable.EQUALS,
                    b.field(2, 0, "DEPTNO"),
                    b.field(2, 1, "DEPTNO")),
                b.call(SqlStdOperatorTable.LIKE,
                    b.field(2, 1, "DNAME"),
                    b.literal("ACCOUNTING"))))
        .build();
    final String expectedSql = "SELECT *\n"
        + "FROM \"scott\".\"EMP\"\n"
        + "LEFT JOIN \"scott\".\"DEPT\" "
        + "ON \"EMP\".\"DEPTNO\" = \"DEPT\".\"DEPTNO\" "
        + "AND \"DEPT\".\"DNAME\" LIKE 'ACCOUNTING'";
    relFn(relFn).ok(expectedSql);
  }

  @Test void testSelectQueryWithGroupByAndProjectList1() {
    String query = "select count(*) from \"product\"\n"
        + "group by \"product_class_id\", \"product_id\"";

    final String expected = "SELECT COUNT(*)\n"
        + "FROM \"foodmart\".\"product\"\n"
        + "GROUP BY \"product_class_id\", \"product_id\"";
    sql(query).ok(expected);
  }

  @Test void testSelectQueryWithGroupByHaving() {
    String query = "select count(*) from \"product\" group by \"product_class_id\","
        + " \"product_id\"  having \"product_id\"  > 10";
    final String expected = "SELECT COUNT(*)\n"
        + "FROM \"foodmart\".\"product\"\n"
        + "GROUP BY \"product_class_id\", \"product_id\"\n"
        + "HAVING \"product_id\" > 10";
    sql(query).ok(expected);
  }

  /** Test case for
   * <a href="https://issues.apache.org/jira/browse/CALCITE-1665">[CALCITE-1665]
   * Aggregates and having cannot be combined</a>. */
  @Test void testSelectQueryWithGroupByHaving2() {
    String query = " select \"product\".\"product_id\",\n"
        + "    min(\"sales_fact_1997\".\"store_id\")\n"
        + "    from \"product\"\n"
        + "    inner join \"sales_fact_1997\"\n"
        + "    on \"product\".\"product_id\" = \"sales_fact_1997\".\"product_id\"\n"
        + "    group by \"product\".\"product_id\"\n"
        + "    having count(*) > 1";

    String expected = "SELECT \"product\".\"product_id\", "
        + "MIN(\"sales_fact_1997\".\"store_id\")\n"
        + "FROM \"foodmart\".\"product\"\n"
        + "INNER JOIN \"foodmart\".\"sales_fact_1997\" "
        + "ON \"product\".\"product_id\" = \"sales_fact_1997\".\"product_id\"\n"
        + "GROUP BY \"product\".\"product_id\"\n"
        + "HAVING COUNT(*) > 1";
    sql(query).ok(expected);
  }

  /** Test case for
   * <a href="https://issues.apache.org/jira/browse/CALCITE-1665">[CALCITE-1665]
   * Aggregates and having cannot be combined</a>. */
  @Test void testSelectQueryWithGroupByHaving3() {
    String query = " select * from (select \"product\".\"product_id\",\n"
        + "    min(\"sales_fact_1997\".\"store_id\")\n"
        + "    from \"product\"\n"
        + "    inner join \"sales_fact_1997\"\n"
        + "    on \"product\".\"product_id\" = \"sales_fact_1997\".\"product_id\"\n"
        + "    group by \"product\".\"product_id\"\n"
        + "    having count(*) > 1) where \"product_id\" > 100";

    String expected = "SELECT *\n"
        + "FROM (SELECT \"product\".\"product_id\","
        + " MIN(\"sales_fact_1997\".\"store_id\")\n"
        + "FROM \"foodmart\".\"product\"\n"
        + "INNER JOIN \"foodmart\".\"sales_fact_1997\" ON \"product\".\"product_id\" = "
        + "\"sales_fact_1997\".\"product_id\"\n"
        + "GROUP BY \"product\".\"product_id\"\n"
        + "HAVING COUNT(*) > 1) AS \"t2\"\n"
        + "WHERE \"t2\".\"product_id\" > 100";
    sql(query).ok(expected);
  }

  /** Test case for
   * <a href="https://issues.apache.org/jira/browse/CALCITE-3811">[CALCITE-3811]
   * JDBC adapter generates SQL with invalid field names if Filter's row type
   * is different from its input</a>. */
  @Test void testHavingAlias() {
    final RelBuilder builder = relBuilder();
    builder.scan("EMP")
        .project(builder.alias(builder.field("DEPTNO"), "D"))
        .aggregate(builder.groupKey(builder.field("D")),
            builder.countStar("emps.count"))
        .filter(
            builder.call(SqlStdOperatorTable.LESS_THAN,
                builder.field("emps.count"), builder.literal(2)));

    final LogicalFilter filter = (LogicalFilter) builder.build();
    assertThat(filter.getRowType().getFieldNames().toString(),
        is("[D, emps.count]"));

    // Create a LogicalAggregate similar to the input of filter, but with different
    // field names.
    final LogicalAggregate newAggregate =
        (LogicalAggregate) builder.scan("EMP")
            .project(builder.alias(builder.field("DEPTNO"), "D2"))
            .aggregate(builder.groupKey(builder.field("D2")),
                builder.countStar("emps.count"))
            .build();
    assertThat(newAggregate.getRowType().getFieldNames().toString(),
        is("[D2, emps.count]"));

    // Change filter's input. Its row type does not change.
    filter.replaceInput(0, newAggregate);
    assertThat(filter.getRowType().getFieldNames().toString(),
        is("[D, emps.count]"));

    final RelNode root =
        builder.push(filter)
            .project(builder.alias(builder.field("D"), "emps.deptno"))
            .build();
    final String expectedMysql = "SELECT `D2` AS `emps.deptno`\n"
        + "FROM (SELECT `DEPTNO` AS `D2`, COUNT(*) AS `emps.count`\n"
        + "FROM `scott`.`EMP`\n"
        + "GROUP BY `D2`\n"
        + "HAVING `emps.count` < 2) AS `t1`";
    final String expectedPostgresql = "SELECT \"DEPTNO\" AS \"emps.deptno\"\n"
        + "FROM \"scott\".\"EMP\"\n"
        + "GROUP BY \"DEPTNO\"\n"
        + "HAVING COUNT(*) < 2";
    final String expectedBigQuery = "SELECT D2 AS `emps.deptno`\n"
        + "FROM (SELECT DEPTNO AS D2, COUNT(*) AS `emps.count`\n"
        + "FROM scott.EMP\n"
        + "GROUP BY D2\n"
        + "HAVING `emps.count` < 2) AS t1";
    relFn(b -> root)
        .withMysql().ok(expectedMysql)
        .withPostgresql().ok(expectedPostgresql)
        .withBigQuery().ok(expectedBigQuery);
  }

  /** Test case for
   * <a href="https://issues.apache.org/jira/browse/CALCITE-3896">[CALCITE-3896]
   * JDBC adapter, when generating SQL, changes target of ambiguous HAVING
   * clause with a Project on Filter on Aggregate</a>.
   *
   * <p>The alias is ambiguous in dialects such as MySQL and BigQuery that
   * have {@link SqlConformance#isHavingAlias()} = true. When the HAVING clause
   * tries to reference a column, it sees the alias instead. */
  @Test void testHavingAliasSameAsColumnIgnoringCase() {
    checkHavingAliasSameAsColumn(true);
  }

  @Test void testHavingAliasSameAsColumn() {
    checkHavingAliasSameAsColumn(false);
  }

  private void checkHavingAliasSameAsColumn(boolean upperAlias) {
    final String alias = upperAlias ? "GROSS_WEIGHT" : "gross_weight";
    final String query = "select \"product_id\" + 1,\n"
        + "  sum(\"gross_weight\") as \"" + alias + "\"\n"
        + "from \"product\"\n"
        + "group by \"product_id\"\n"
        + "having sum(\"product\".\"gross_weight\") < 200";
    // PostgreSQL has isHavingAlias=false, case-sensitive=true
    final String expectedPostgresql = "SELECT \"product_id\" + 1,"
        + " SUM(\"gross_weight\") AS \"" + alias + "\"\n"
        + "FROM \"foodmart\".\"product\"\n"
        + "GROUP BY \"product_id\"\n"
        + "HAVING SUM(\"gross_weight\") < 200";
    // MySQL has isHavingAlias=true, case-sensitive=true
    final String expectedMysql = "SELECT `product_id` + 1, `" + alias + "`\n"
        + "FROM (SELECT `product_id`, SUM(`gross_weight`) AS `" + alias + "`\n"
        + "FROM `foodmart`.`product`\n"
        + "GROUP BY `product_id`\n"
        + "HAVING `" + alias + "` < 200) AS `t1`";
    // BigQuery has isHavingAlias=true, case-sensitive=false
    final String expectedBigQuery = upperAlias
        ? "SELECT product_id + 1, GROSS_WEIGHT\n"
            + "FROM (SELECT product_id, SUM(gross_weight) AS GROSS_WEIGHT\n"
            + "FROM foodmart.product\n"
            + "GROUP BY product_id\n"
            + "HAVING GROSS_WEIGHT < 200) AS t1"
        // Before [CALCITE-3896] was fixed, we got
        // "HAVING SUM(gross_weight) < 200) AS t1"
        // which on BigQuery gives you an error about aggregating aggregates
        : "SELECT product_id + 1, gross_weight\n"
            + "FROM (SELECT product_id, SUM(gross_weight) AS gross_weight\n"
            + "FROM foodmart.product\n"
            + "GROUP BY product_id\n"
            + "HAVING gross_weight < 200) AS t1";
    sql(query)
        .withPostgresql().ok(expectedPostgresql)
        .withMysql().ok(expectedMysql)
        .withBigQuery().ok(expectedBigQuery);
  }

  @Test void testHaving4() {
    final String query = "select \"product_id\"\n"
        + "from (\n"
        + "  select \"product_id\", avg(\"gross_weight\") as agw\n"
        + "  from \"product\"\n"
        + "  where \"net_weight\" < 100\n"
        + "  group by \"product_id\")\n"
        + "where agw > 50\n"
        + "group by \"product_id\"\n"
        + "having avg(agw) > 60\n";
    final String expected = "SELECT \"product_id\"\n"
        + "FROM (SELECT \"product_id\", AVG(\"gross_weight\") AS \"AGW\"\n"
        + "FROM \"foodmart\".\"product\"\n"
        + "WHERE \"net_weight\" < 100\n"
        + "GROUP BY \"product_id\"\n"
        + "HAVING AVG(\"gross_weight\") > 50) AS \"t2\"\n"
        + "GROUP BY \"product_id\"\n"
        + "HAVING AVG(\"AGW\") > 60";
    sql(query).ok(expected);
  }

  @Test void testSelectQueryWithOrderByClause() {
    String query = "select \"product_id\" from \"product\"\n"
        + "order by \"net_weight\"";
    final String expected = "SELECT \"product_id\", \"net_weight\"\n"
        + "FROM \"foodmart\".\"product\"\n"
        + "ORDER BY \"net_weight\"";
    sql(query).ok(expected);
  }

  @Test void testSelectQueryWithOrderByClause1() {
    String query =
        "select \"product_id\", \"net_weight\" from \"product\" order by \"net_weight\"";
    final String expected = "SELECT \"product_id\", \"net_weight\"\n"
        + "FROM \"foodmart\".\"product\"\n"
        + "ORDER BY \"net_weight\"";
    sql(query).ok(expected);
  }

  @Test void testSelectQueryWithTwoOrderByClause() {
    String query = "select \"product_id\" from \"product\"\n"
        + "order by \"net_weight\", \"gross_weight\"";
    final String expected = "SELECT \"product_id\", \"net_weight\","
        + " \"gross_weight\"\n"
        + "FROM \"foodmart\".\"product\"\n"
        + "ORDER BY \"net_weight\", \"gross_weight\"";
    sql(query).ok(expected);
  }

  @Test void testSelectQueryWithAscDescOrderByClause() {
    String query = "select \"product_id\" from \"product\" "
        + "order by \"net_weight\" asc, \"gross_weight\" desc, \"low_fat\"";
    final String expected = "SELECT"
        + " \"product_id\", \"net_weight\", \"gross_weight\", \"low_fat\"\n"
        + "FROM \"foodmart\".\"product\"\n"
        + "ORDER BY \"net_weight\", \"gross_weight\" DESC, \"low_fat\"";
    sql(query).ok(expected);
  }

  /** Test case for
   * <a href="https://issues.apache.org/jira/browse/CALCITE-3440">[CALCITE-3440]
   * RelToSqlConverter does not properly alias ambiguous ORDER BY</a>. */
  @Test void testOrderByColumnWithSameNameAsAlias() {
    String query = "select \"product_id\" as \"p\",\n"
        + " \"net_weight\" as \"product_id\"\n"
        + "from \"product\"\n"
        + "order by 1";
    final String expected = "SELECT \"product_id\" AS \"p\","
        + " \"net_weight\" AS \"product_id\"\n"
        + "FROM \"foodmart\".\"product\"\n"
        + "ORDER BY \"p\"";
    sql(query).ok(expected);
  }

  @Test void testOrderByColumnWithSameNameAsAlias2() {
    // We use ordinal "2" because the column name "product_id" is obscured
    // by alias "product_id".
    String query = "select \"net_weight\" as \"product_id\",\n"
        + "  \"product_id\" as \"product_id\"\n"
        + "from \"product\"\n"
        + "order by \"product\".\"product_id\"";
    final String expected = "SELECT \"net_weight\" AS \"product_id\","
        + " \"product_id\" AS \"product_id0\"\n"
        + "FROM \"foodmart\".\"product\"\n"
        + "ORDER BY \"product_id0\"";
    final String expectedMysql = "SELECT `net_weight` AS `product_id`,"
        + " `product_id` AS `product_id0`\n"
        + "FROM `foodmart`.`product`\n"
        + "ORDER BY `product_id0` IS NULL, `product_id0`";
    sql(query).ok(expected)
        .withMysql().ok(expectedMysql);
  }

  @Test void testHiveSelectCharset() {
    String query = "select \"hire_date\", cast(\"hire_date\" as varchar(10)) "
        + "from \"foodmart\".\"reserve_employee\"";
    final String expected = "SELECT hire_date, CAST(hire_date AS VARCHAR(10))\n"
        + "FROM foodmart.reserve_employee";
    sql(query).withHive().ok(expected);
  }

  /** Test case for
   * <a href="https://issues.apache.org/jira/browse/CALCITE-3282">[CALCITE-3282]
   * HiveSqlDialect unparse Interger type as Int in order
   * to be compatible with Hive1.x</a>. */
  @Test void testHiveCastAsInt() {
    String query = "select cast( cast(\"employee_id\" as varchar) as int) "
        + "from \"foodmart\".\"reserve_employee\" ";
    final String expected = "SELECT CAST(CAST(employee_id AS VARCHAR) AS INT)\n"
        + "FROM foodmart.reserve_employee";
    sql(query).withHive().ok(expected);
  }

  @Test void testBigQueryCast() {
    String query = "select cast(cast(\"employee_id\" as varchar) as bigint), "
        + "cast(cast(\"employee_id\" as varchar) as smallint), "
        + "cast(cast(\"employee_id\" as varchar) as tinyint), "
        + "cast(cast(\"employee_id\" as varchar) as integer), "
        + "cast(cast(\"employee_id\" as varchar) as float), "
        + "cast(cast(\"employee_id\" as varchar) as char), "
        + "cast(cast(\"employee_id\" as varchar) as binary), "
        + "cast(cast(\"employee_id\" as varchar) as varbinary), "
        + "cast(cast(\"employee_id\" as varchar) as timestamp), "
        + "cast(cast(\"employee_id\" as varchar) as double), "
        + "cast(cast(\"employee_id\" as varchar) as decimal), "
        + "cast(cast(\"employee_id\" as varchar) as date), "
        + "cast(cast(\"employee_id\" as varchar) as time), "
        + "cast(cast(\"employee_id\" as varchar) as boolean) "
        + "from \"foodmart\".\"reserve_employee\" ";
    final String expected = "SELECT CAST(CAST(employee_id AS STRING) AS INT64), "
        + "CAST(CAST(employee_id AS STRING) AS INT64), "
        + "CAST(CAST(employee_id AS STRING) AS INT64), "
        + "CAST(CAST(employee_id AS STRING) AS INT64), "
        + "CAST(CAST(employee_id AS STRING) AS FLOAT64), "
        + "CAST(CAST(employee_id AS STRING) AS STRING), "
        + "CAST(CAST(employee_id AS STRING) AS BYTES), "
        + "CAST(CAST(employee_id AS STRING) AS BYTES), "
        + "CAST(CAST(employee_id AS STRING) AS TIMESTAMP), "
        + "CAST(CAST(employee_id AS STRING) AS FLOAT64), "
        + "CAST(CAST(employee_id AS STRING) AS NUMERIC), "
        + "CAST(CAST(employee_id AS STRING) AS DATE), "
        + "CAST(CAST(employee_id AS STRING) AS TIME), "
        + "CAST(CAST(employee_id AS STRING) AS BOOL)\n"
        + "FROM foodmart.reserve_employee";
    sql(query).withBigQuery().ok(expected);
  }

  /** Test case for
   * <a href="https://issues.apache.org/jira/browse/CALCITE-3220">[CALCITE-3220]
   * HiveSqlDialect should transform the SQL-standard TRIM function to TRIM,
   * LTRIM or RTRIM</a>,
   * <a href="https://issues.apache.org/jira/browse/CALCITE-3663">[CALCITE-3663]
   * Support for TRIM function in BigQuery dialect</a>, and
   * <a href="https://issues.apache.org/jira/browse/CALCITE-3771">[CALCITE-3771]
   * Support of TRIM function for SPARK dialect and improvement in HIVE
   * Dialect</a>. */
  @Test void testHiveSparkAndBqTrim() {
    final String query = "SELECT TRIM(' str ')\n"
        + "from \"foodmart\".\"reserve_employee\"";
    final String expected = "SELECT TRIM(' str ')\n"
        + "FROM foodmart.reserve_employee";
    sql(query)
        .withHive()
        .ok(expected)
        .withSpark()
      .ok(expected)
      .withBigQuery()
        .ok(expected);
  }

  @Test void testHiveSparkAndBqTrimWithBoth() {
    final String query = "SELECT TRIM(both ' ' from ' str ')\n"
        + "from \"foodmart\".\"reserve_employee\"";
    final String expected = "SELECT TRIM(' str ')\n"
        + "FROM foodmart.reserve_employee";
    sql(query)
        .withHive()
        .ok(expected)
        .withSpark()
      .ok(expected)
      .withBigQuery()
        .ok(expected);
  }

  @Test void testHiveSparkAndBqTrimWithLeading() {
    final String query = "SELECT TRIM(LEADING ' ' from ' str ')\n"
        + "from \"foodmart\".\"reserve_employee\"";
    final String expected = "SELECT LTRIM(' str ')\n"
        + "FROM foodmart.reserve_employee";
    sql(query)
        .withHive()
        .ok(expected)
        .withSpark()
      .ok(expected)
      .withBigQuery()
        .ok(expected);
  }


  @Test void testHiveSparkAndBqTrimWithTailing() {
    final String query = "SELECT TRIM(TRAILING ' ' from ' str ')\n"
        + "from \"foodmart\".\"reserve_employee\"";
    final String expected = "SELECT RTRIM(' str ')\n"
        + "FROM foodmart.reserve_employee";
    sql(query)
        .withHive()
        .ok(expected)
        .withSpark()
      .ok(expected)
      .withBigQuery()
        .ok(expected);
  }

  /** Test case for
   * <a href="https://issues.apache.org/jira/browse/CALCITE-3663">[CALCITE-3663]
   * Support for TRIM function in BigQuery dialect</a>. */
  @Test void testBqTrimWithLeadingChar() {
    final String query = "SELECT TRIM(LEADING 'a' from 'abcd')\n"
        + "from \"foodmart\".\"reserve_employee\"";
    final String expected = "SELECT LTRIM('abcd', 'a')\n"
        + "FROM foodmart.reserve_employee";
    final String expectedHS = "SELECT REGEXP_REPLACE('abcd', '^(a)*', '')\n"
        + "FROM foodmart.reserve_employee";
    sql(query)
        .withBigQuery()
        .ok(expected);
  }

  /** Test case for
   * <a href="https://issues.apache.org/jira/browse/CALCITE-3771">[CALCITE-3771]
   * Support of TRIM function for SPARK dialect and improvement in HIVE Dialect</a>. */

  @Test void testHiveAndSparkTrimWithLeadingChar() {
    final String query = "SELECT TRIM(LEADING 'a' from 'abcd')\n"
        + "from \"foodmart\".\"reserve_employee\"";
    final String expected = "SELECT REGEXP_REPLACE('abcd', '^(a)*', '')\n"
        + "FROM foodmart.reserve_employee";
    sql(query)
        .withHive()
        .ok(expected)
        .withSpark()
        .ok(expected);
  }

  @Test void testBqTrimWithBothChar() {
    final String query = "SELECT TRIM(both 'a' from 'abcda')\n"
        + "from \"foodmart\".\"reserve_employee\"";
    final String expected = "SELECT TRIM('abcda', 'a')\n"
        + "FROM foodmart.reserve_employee";
    sql(query)
        .withBigQuery()
        .ok(expected);
  }

  @Test void testHiveAndSparkTrimWithBothChar() {
    final String query = "SELECT TRIM(both 'a' from 'abcda')\n"
        + "from \"foodmart\".\"reserve_employee\"";
    final String expected = "SELECT REGEXP_REPLACE('abcda', '^(a)*|(a)*$', '')\n"
        + "FROM foodmart.reserve_employee";
    sql(query)
        .withHive()
        .ok(expected)
        .withSpark()
        .ok(expected);
  }

  @Test void testHiveBqTrimWithTailingChar() {
    final String query = "SELECT TRIM(TRAILING 'a' from 'abcd')\n"
        + "from \"foodmart\".\"reserve_employee\"";
    final String expected = "SELECT RTRIM('abcd', 'a')\n"
        + "FROM foodmart.reserve_employee";
    sql(query)
        .withBigQuery()
        .ok(expected);
  }

  @Test public void testTrim() {
    final String query = "SELECT TRIM(\"full_name\")\n"
        + "from \"foodmart\".\"reserve_employee\"";
    final String expected = "SELECT TRIM(full_name)\n"
        + "FROM foodmart.reserve_employee";
    final String expectedSnowFlake = "SELECT TRIM(\"full_name\")\n"
        + "FROM \"foodmart\".\"reserve_employee\"";
    sql(query)
        .withHive()
        .ok(expected)
        .withSpark()
        .ok(expected)
        .withBigQuery()
        .ok(expected)
        .withSnowflake()
        .ok(expectedSnowFlake);
  }

  @Test public void testTrimWithBoth() {
    final String query = "SELECT TRIM(both ' ' from \"full_name\")\n"
        + "from \"foodmart\".\"reserve_employee\"";
    final String expected = "SELECT TRIM(full_name)\n"
        + "FROM foodmart.reserve_employee";
    final String expectedSnowFlake = "SELECT TRIM(\"full_name\")\n"
        + "FROM \"foodmart\".\"reserve_employee\"";
    final String expectedMsSql = "SELECT TRIM(' ' FROM [full_name])\n"
        + "FROM [foodmart].[reserve_employee]";
    sql(query)
        .withHive()
        .ok(expected)
        .withSpark()
        .ok(expected)
        .withBigQuery()
        .ok(expected)
        .withSnowflake()
        .ok(expectedSnowFlake)
        .withMssql()
        .ok(expectedMsSql);
  }

  @Test public void testTrimWithLeadingSpace() {
    final String query = "SELECT TRIM(LEADING ' ' from ' str ')\n"
        + "from \"foodmart\".\"reserve_employee\"";
    final String expected = "SELECT LTRIM(' str ')\n"
        + "FROM foodmart.reserve_employee";
    final String expectedSnowFlake = "SELECT LTRIM(' str ')\n"
              + "FROM \"foodmart\".\"reserve_employee\"";
    final String expectedMsSql = "SELECT LTRIM(' str ')\n"
        + "FROM [foodmart].[reserve_employee]";
    sql(query)
        .withHive()
        .ok(expected)
        .withSpark()
        .ok(expected)
        .withBigQuery()
        .ok(expected)
        .withSnowflake()
        .ok(expectedSnowFlake)
        .withMssql()
        .ok(expectedMsSql);
  }

  @Test public void testTrimWithTailingSpace() {
    final String query = "SELECT TRIM(TRAILING ' ' from ' str ')\n"
        + "from \"foodmart\".\"reserve_employee\"";
    final String expected = "SELECT RTRIM(' str ')\n"
        + "FROM foodmart.reserve_employee";
    final String expectedSnowFlake = "SELECT RTRIM(' str ')\n"
        + "FROM \"foodmart\".\"reserve_employee\"";
    final String expectedMsSql = "SELECT RTRIM(' str ')\n"
        + "FROM [foodmart].[reserve_employee]";
    sql(query)
        .withHive()
        .ok(expected)
        .withSpark()
        .ok(expected)
        .withBigQuery()
        .ok(expected)
        .withSnowflake()
        .ok(expectedSnowFlake)
        .withMssql()
        .ok(expectedMsSql);
  }

  @Test public void testTrimWithLeadingCharacter() {
    final String query = "SELECT TRIM(LEADING 'A' from \"first_name\")\n"
        + "from \"foodmart\".\"reserve_employee\"";
    final String expected = "SELECT LTRIM(first_name, 'A')\n"
        + "FROM foodmart.reserve_employee";
    final String expectedHS = "SELECT REGEXP_REPLACE(first_name, '^(A)*', '')\n"
        + "FROM foodmart.reserve_employee";
    final String expectedSnowFlake = "SELECT LTRIM(\"first_name\", 'A')\n"
        + "FROM \"foodmart\".\"reserve_employee\"";
    sql(query)
        .withHive()
        .ok(expectedHS)
        .withSpark()
        .ok(expectedHS)
        .withBigQuery()
        .ok(expected)
        .withSnowflake()
        .ok(expectedSnowFlake);
  }

  @Test public void testTrimWithTrailingCharacter() {
    final String query = "SELECT TRIM(TRAILING 'A' from 'AABCAADCAA')\n"
        + "from \"foodmart\".\"reserve_employee\"";
    final String expected = "SELECT RTRIM('AABCAADCAA', 'A')\n"
        + "FROM foodmart.reserve_employee";
    final String expectedHS = "SELECT REGEXP_REPLACE('AABCAADCAA', '(A)*$', '')\n"
        + "FROM foodmart.reserve_employee";
    final String expectedSnowFlake = "SELECT RTRIM('AABCAADCAA', 'A')\n"
        + "FROM \"foodmart\".\"reserve_employee\"";
    sql(query)
        .withHive()
        .ok(expectedHS)
        .withSpark()
        .ok(expectedHS)
        .withBigQuery()
        .ok(expected)
        .withSnowflake()
        .ok(expectedSnowFlake);
  }

  @Test public void testTrimWithBothCharacter() {
    final String query = "SELECT TRIM(BOTH 'A' from 'AABCAADCAA')\n"
        + "from \"foodmart\".\"reserve_employee\"";
    final String expected = "SELECT TRIM('AABCAADCAA', 'A')\n"
        + "FROM foodmart.reserve_employee";
    final String expectedHS = "SELECT REGEXP_REPLACE('AABCAADCAA', '^(A)*|(A)*$', '')\n"
        + "FROM foodmart.reserve_employee";
    final String expectedSnowFlake = "SELECT TRIM('AABCAADCAA', 'A')\n"
              + "FROM \"foodmart\".\"reserve_employee\"";
    sql(query)
        .withHive()
        .ok(expectedHS)
        .withSpark()
        .ok(expectedHS)
        .withBigQuery()
        .ok(expected)
        .withSnowflake()
        .ok(expectedSnowFlake);
  }

  @Test public void testTrimWithLeadingSpecialCharacter() {
    final String query = "SELECT TRIM(LEADING 'A$@*' from 'A$@*AABCA$@*AADCAA$@*')\n"
        + "from \"foodmart\".\"reserve_employee\"";
    final String expected = "SELECT LTRIM('A$@*AABCA$@*AADCAA$@*', 'A$@*')\n"
        + "FROM foodmart.reserve_employee";
    final String expectedHS =
        "SELECT REGEXP_REPLACE('A$@*AABCA$@*AADCAA$@*', '^(A\\$\\@\\*)*', '')\n"
            + "FROM foodmart.reserve_employee";
    final String expectedSnowFlake = "SELECT LTRIM('A$@*AABCA$@*AADCAA$@*', 'A$@*')\n"
        + "FROM \"foodmart\".\"reserve_employee\"";
    sql(query)
        .withHive()
        .ok(expectedHS)
        .withSpark()
        .ok(expectedHS)
        .withBigQuery()
        .ok(expected)
        .withSnowflake()
        .ok(expectedSnowFlake);
  }

  @Test public void testTrimWithTrailingSpecialCharacter() {
    final String query = "SELECT TRIM(TRAILING '$A@*' from '$A@*AABC$@*AADCAA$A@*')\n"
        + "from \"foodmart\".\"reserve_employee\"";
    final String expected = "SELECT RTRIM('$A@*AABC$@*AADCAA$A@*', '$A@*')\n"
        + "FROM foodmart.reserve_employee";
    final String expectedHS =
        "SELECT REGEXP_REPLACE('$A@*AABC$@*AADCAA$A@*', '(\\$A\\@\\*)*$', '')\n"
            + "FROM foodmart.reserve_employee";
    final String expectedSnowFlake = "SELECT RTRIM('$A@*AABC$@*AADCAA$A@*', '$A@*')\n"
        + "FROM \"foodmart\".\"reserve_employee\"";
    sql(query)
        .withHive()
        .ok(expectedHS)
        .withSpark()
        .ok(expectedHS)
        .withBigQuery()
        .ok(expected)
        .withSnowflake()
        .ok(expectedSnowFlake);
  }


  @Test public void testTrimWithBothSpecialCharacter() {
    final String query = "SELECT TRIM(BOTH '$@*A' from '$@*AABC$@*AADCAA$@*A')\n"
        + "from \"foodmart\".\"reserve_employee\"";
    final String expected = "SELECT TRIM('$@*AABC$@*AADCAA$@*A', '$@*A')\n"
        + "FROM foodmart.reserve_employee";
    final String expectedHS =
        "SELECT REGEXP_REPLACE('$@*AABC$@*AADCAA$@*A',"
            + " '^(\\$\\@\\*A)*|(\\$\\@\\*A)*$', '')\n"
            + "FROM foodmart.reserve_employee";
    final String expectedSnowFlake = "SELECT TRIM('$@*AABC$@*AADCAA$@*A', '$@*A')\n"
              + "FROM \"foodmart\".\"reserve_employee\"";
    sql(query)
        .withHive()
        .ok(expectedHS)
        .withSpark()
        .ok(expectedHS)
        .withBigQuery()
        .ok(expected)
        .withSnowflake()
        .ok(expectedSnowFlake);
  }

  @Test public void testTrimWithFunction() {
    final String query = "SELECT TRIM(substring(\"full_name\" from 2 for 3))\n"
        + "from \"foodmart\".\"reserve_employee\"";
    final String expected = "SELECT TRIM(SUBSTR(full_name, 2, 3))\n"
        + "FROM foodmart.reserve_employee";
    final String expectedHS =
        "SELECT TRIM(SUBSTRING(full_name, 2, 3))\n"
            + "FROM foodmart.reserve_employee";
    final String expectedSpark =
        "SELECT TRIM(SUBSTRING(full_name, 2, 3))\n"
            + "FROM foodmart.reserve_employee";
    final String expectedSnowFlake = "SELECT TRIM(SUBSTR(\"full_name\", 2, 3))\n"
        + "FROM \"foodmart\".\"reserve_employee\"";

    sql(query)
        .withHive()
        .ok(expectedHS)
        .withSpark()
        .ok(expectedSpark)
        .withBigQuery()
        .ok(expected)
        .withSnowflake()
        .ok(expectedSnowFlake);
  }

  @Test void testHiveAndSparkTrimWithTailingChar() {
    final String query = "SELECT TRIM(TRAILING 'a' from 'abcd')\n"
        + "from \"foodmart\".\"reserve_employee\"";
    final String expected = "SELECT REGEXP_REPLACE('abcd', '(a)*$', '')\n"
        + "FROM foodmart.reserve_employee";
    sql(query)
        .withHive()
        .ok(expected)
        .withSpark()
        .ok(expected);
  }

  @Test void testBqTrimWithBothSpecialCharacter() {
    final String query = "SELECT TRIM(BOTH '$@*A' from '$@*AABC$@*AADCAA$@*A')\n"
        + "from \"foodmart\".\"reserve_employee\"";
    final String expected = "SELECT TRIM('$@*AABC$@*AADCAA$@*A', '$@*A')\n"
        + "FROM foodmart.reserve_employee";
    sql(query)
      .withBigQuery()
      .ok(expected);
  }

  @Test void testHiveAndSparkTrimWithBothSpecialCharacter() {
    final String query = "SELECT TRIM(BOTH '$@*A' from '$@*AABC$@*AADCAA$@*A')\n"
        + "from \"foodmart\".\"reserve_employee\"";
    final String expected = "SELECT REGEXP_REPLACE('$@*AABC$@*AADCAA$@*A',"
        + " '^(\\$\\@\\*A)*|(\\$\\@\\*A)*$', '')\n"
        + "FROM foodmart.reserve_employee";
    sql(query)
        .withHive()
        .ok(expected)
        .withSpark()
        .ok(expected);
  }

  /** Test case for
   * <a href="https://issues.apache.org/jira/browse/CALCITE-2715">[CALCITE-2715]
   * MS SQL Server does not support character set as part of data type</a>. */
  @Test void testMssqlCharacterSet() {
    String query = "select \"hire_date\", cast(\"hire_date\" as varchar(10))\n"
        + "from \"foodmart\".\"reserve_employee\"";
    final String expected = "SELECT [hire_date], CAST([hire_date] AS VARCHAR(10))\n"
        + "FROM [foodmart].[reserve_employee]";
    sql(query).withMssql().ok(expected);
  }

  /**
   * Tests that IN can be un-parsed.
   *
   * <p>This cannot be tested using "sql", because because Calcite's SQL parser
   * replaces INs with ORs or sub-queries.
   */
  @Test void testUnparseIn1() {
    final Function<RelBuilder, RelNode> relFn = b ->
        b.scan("EMP")
            .filter(b.in(b.field("DEPTNO"), b.literal(21)))
            .build();
    final String expectedSql = "SELECT *\n"
        + "FROM \"scott\".\"EMP\"\n"
        + "WHERE \"DEPTNO\" = 21";
    relFn(relFn).ok(expectedSql);
  }

  @Test void testUnparseIn2() {
    final Function<RelBuilder, RelNode> relFn = b -> b
        .scan("EMP")
        .filter(b.in(b.field("DEPTNO"), b.literal(20), b.literal(21)))
        .build();
    final String expectedSql = "SELECT *\n"
        + "FROM \"scott\".\"EMP\"\n"
        + "WHERE \"DEPTNO\" IN (20, 21)";
    relFn(relFn).ok(expectedSql);
  }

  @Test void testUnparseInStruct1() {
    final Function<RelBuilder, RelNode> relFn = b ->
        b.scan("EMP")
            .filter(
                b.in(
                    b.call(SqlStdOperatorTable.ROW,
                        b.field("DEPTNO"), b.field("JOB")),
                    b.call(SqlStdOperatorTable.ROW, b.literal(1),
                        b.literal("PRESIDENT"))))
            .build();
    final String expectedSql = "SELECT *\n"
        + "FROM \"scott\".\"EMP\"\n"
        + "WHERE ROW(\"DEPTNO\", \"JOB\") = ROW(1, 'PRESIDENT')";
    relFn(relFn).ok(expectedSql);
  }

  @Test void testUnparseInStruct2() {
    final Function<RelBuilder, RelNode> relFn = b ->
        b.scan("EMP")
            .filter(
                b.in(
                    b.call(SqlStdOperatorTable.ROW,
                        b.field("DEPTNO"), b.field("JOB")),
                    b.call(SqlStdOperatorTable.ROW, b.literal(1),
                        b.literal("PRESIDENT")),
                    b.call(SqlStdOperatorTable.ROW, b.literal(2),
                        b.literal("PRESIDENT"))))
            .build();
    final String expectedSql = "SELECT *\n"
        + "FROM \"scott\".\"EMP\"\n"
        + "WHERE ROW(\"DEPTNO\", \"JOB\") IN (ROW(1, 'PRESIDENT'), ROW(2, 'PRESIDENT'))";
    relFn(relFn).ok(expectedSql);
  }

  @Test public void testScalarQueryWithBigQuery() {
    final RelBuilder builder = relBuilder();
    final RelNode scalarQueryRel = builder.
        scan("DEPT")
        .filter(builder.equals(builder.field("DEPTNO"), builder.literal(40)))
        .project(builder.field(0))
        .build();
    final RelNode root = builder
        .scan("EMP")
        .aggregate(builder.groupKey("EMPNO"),
            builder.aggregateCall(SqlStdOperatorTable.SINGLE_VALUE,
                RexSubQuery.scalar(scalarQueryRel)).as("SC_DEPTNO"),
            builder.count(builder.literal(1)).as("pid"))
        .build();
    final String expectedBigQuery = "SELECT EMPNO, (((SELECT DEPTNO\n"
        + "FROM scott.DEPT\n"
        + "WHERE DEPTNO = 40))) AS SC_DEPTNO, COUNT(1) AS pid\n"
        + "FROM scott.EMP\n"
        + "GROUP BY EMPNO";
    final String expectedSnowflake = "SELECT \"EMPNO\", (((SELECT \"DEPTNO\"\n"
        + "FROM \"scott\".\"DEPT\"\n"
        + "WHERE \"DEPTNO\" = 40))) AS \"SC_DEPTNO\", COUNT(1) AS \"pid\"\n"
        + "FROM \"scott\".\"EMP\"\n"
        + "GROUP BY \"EMPNO\"";
    assertThat(toSql(root, DatabaseProduct.BIG_QUERY.getDialect()),
        isLinux(expectedBigQuery));
    assertThat(toSql(root, DatabaseProduct.SNOWFLAKE.getDialect()),
        isLinux(expectedSnowflake));
  }

  @Test void testSelectQueryWithLimitClause() {
    String query = "select \"product_id\" from \"product\" limit 100 offset 10";
    final String expected = "SELECT product_id\n"
        + "FROM foodmart.product\n"
        + "LIMIT 100\nOFFSET 10";
    sql(query).withHive().ok(expected);
  }

  @Test void testPositionFunctionForHive() {
    final String query = "select position('A' IN 'ABC') from \"product\"";
    final String expected = "SELECT INSTR('ABC', 'A')\n"
        + "FROM foodmart.product";
    sql(query).withHive().ok(expected);
  }

  @Test void testPositionFunctionForBigQuery() {
    final String query = "select position('A' IN 'ABC') from \"product\"";
    final String expected = "SELECT STRPOS('ABC', 'A')\n"
        + "FROM foodmart.product";
    sql(query).withBigQuery().ok(expected);
  }

  /** Tests that we escape single-quotes in character literals using back-slash
   * in BigQuery. The norm is to escape single-quotes with single-quotes. */
  @Test void testCharLiteralForBigQuery() {
    final String query = "select 'that''s all folks!' from \"product\"";
    final String expectedPostgresql = "SELECT 'that''s all folks!'\n"
        + "FROM \"foodmart\".\"product\"";
    final String expectedBigQuery = "SELECT 'that\\'s all folks!'\n"
        + "FROM foodmart.product";
    sql(query)
        .withPostgresql().ok(expectedPostgresql)
        .withBigQuery().ok(expectedBigQuery);
  }

  @Test void testIdentifier() {
    // Note that IGNORE is reserved in BigQuery but not in standard SQL
    final String query = "select *\n"
        + "from (\n"
        + "  select 1 as \"one\", 2 as \"tWo\", 3 as \"THREE\",\n"
        + "    4 as \"fo$ur\", 5 as \"ignore\"\n"
        + "  from \"foodmart\".\"days\") as \"my$table\"\n"
        + "where \"one\" < \"tWo\" and \"THREE\" < \"fo$ur\"";
    final String expectedBigQuery = "SELECT *\n"
        + "FROM (SELECT 1 AS one, 2 AS tWo, 3 AS THREE,"
        + " 4 AS `fo$ur`, 5 AS `ignore`\n"
        + "FROM foodmart.days) AS t\n"
        + "WHERE one < tWo AND THREE < `fo$ur`";
    final String expectedMysql = "SELECT *\n"
        + "FROM (SELECT 1 AS `one`, 2 AS `tWo`, 3 AS `THREE`,"
        + " 4 AS `fo$ur`, 5 AS `ignore`\n"
        + "FROM `foodmart`.`days`) AS `t`\n"
        + "WHERE `one` < `tWo` AND `THREE` < `fo$ur`";
    final String expectedPostgresql = "SELECT *\n"
        + "FROM (SELECT 1 AS \"one\", 2 AS \"tWo\", 3 AS \"THREE\","
        + " 4 AS \"fo$ur\", 5 AS \"ignore\"\n"
        + "FROM \"foodmart\".\"days\") AS \"t\"\n"
        + "WHERE \"one\" < \"tWo\" AND \"THREE\" < \"fo$ur\"";
    final String expectedOracle = expectedPostgresql.replace(" AS ", " ");
    sql(query)
        .withBigQuery().ok(expectedBigQuery)
        .withMysql().ok(expectedMysql)
        .withOracle().ok(expectedOracle)
        .withPostgresql().ok(expectedPostgresql);
  }

  @Test void testModFunctionForHive() {
    final String query = "select mod(11,3) from \"product\"";
    final String expected = "SELECT 11 % 3\n"
        + "FROM foodmart.product";
    sql(query).withHive().ok(expected);
  }

  @Test void testUnionOperatorForBigQuery() {
    final String query = "select mod(11,3) from \"product\"\n"
        + "UNION select 1 from \"product\"";
    final String expected = "SELECT MOD(11, 3)\n"
        + "FROM foodmart.product\n"
        + "UNION DISTINCT\n"
        + "SELECT 1\n"
        + "FROM foodmart.product";
    sql(query).withBigQuery().ok(expected);
  }

  @Test void testUnionAllOperatorForBigQuery() {
    final String query = "select mod(11,3) from \"product\"\n"
        + "UNION ALL select 1 from \"product\"";
    final String expected = "SELECT MOD(11, 3)\n"
        + "FROM foodmart.product\n"
        + "UNION ALL\n"
        + "SELECT 1\n"
        + "FROM foodmart.product";
    sql(query).withBigQuery().ok(expected);
  }

  @Test void testIntersectOperatorForBigQuery() {
    final String query = "select mod(11,3) from \"product\"\n"
        + "INTERSECT select 1 from \"product\"";
    final String expected = "SELECT MOD(11, 3)\n"
        + "FROM foodmart.product\n"
        + "INTERSECT DISTINCT\n"
        + "SELECT 1\n"
        + "FROM foodmart.product";
    sql(query).withBigQuery().ok(expected);
  }

  @Test public void testIntersectOrderBy() {
    final String query = "select * from (select \"product_id\" from \"product\"\n"
            + "INTERSECT select \"product_id\" from \"product\") t order by t.\"product_id\"";
    final String expectedBigQuery = "SELECT *\n"
            + "FROM (SELECT product_id\n"
            + "FROM foodmart.product\n"
            + "INTERSECT DISTINCT\n"
            + "SELECT product_id\n"
            + "FROM foodmart.product) AS t1\n"
            + "ORDER BY product_id IS NULL, product_id";
    sql(query).withBigQuery().ok(expectedBigQuery);
  }

  @Test public void testIntersectWithWhere() {
    final String query = "select * from (select \"product_id\" from \"product\"\n"
            + "INTERSECT select \"product_id\" from \"product\") t where t.\"product_id\"<=14";
    final String expectedBigQuery = "SELECT *\n"
            + "FROM (SELECT product_id\n"
            + "FROM foodmart.product\n"
            + "INTERSECT DISTINCT\n"
            + "SELECT product_id\n"
            + "FROM foodmart.product) AS t1\n"
            + "WHERE product_id <= 14";
    sql(query).withBigQuery().ok(expectedBigQuery);
  }

  @Test public void testIntersectWithGroupBy() {
    final String query = "select * from (select \"product_id\" from \"product\"\n"
            + "INTERSECT select \"product_id\" from \"product\") t group by  \"product_id\"";
    final String expectedBigQuery = "SELECT product_id\n"
            + "FROM foodmart.product\n"
            + "INTERSECT DISTINCT\n"
            + "SELECT product_id\n"
            + "FROM foodmart.product";
    sql(query).withBigQuery().ok(expectedBigQuery);
  }

  @Test public void testExceptOperatorForBigQuery() {
    final String query = "select mod(11,3) from \"product\"\n"
        + "EXCEPT select 1 from \"product\"";
    final String expected = "SELECT MOD(11, 3)\n"
        + "FROM foodmart.product\n"
        + "EXCEPT DISTINCT\n"
        + "SELECT 1\n"
        + "FROM foodmart.product";
    sql(query).withBigQuery().ok(expected);
  }

  @Test public void testSelectQueryWithOrderByDescAndNullsFirstShouldBeEmulated() {
    final String query = "select \"product_id\" from \"product\"\n"
        + "order by \"product_id\" desc nulls first";
    // Hive and MSSQL do not support NULLS FIRST, so need to emulate
    final String expected = "SELECT product_id\n"
        + "FROM foodmart.product\n"
        + "ORDER BY product_id IS NULL DESC, product_id DESC";
    final String expectedMssql = "SELECT [product_id]\n"
        + "FROM [foodmart].[product]\n"
        + "ORDER BY CASE WHEN [product_id] IS NULL THEN 0 ELSE 1 END, [product_id] DESC";
    sql(query)
        .withSpark()
        .ok(expected)
        .withHive()
        .ok(expected)
        .withBigQuery()
        .ok(expected)
        .withMssql()
        .ok(expectedMssql);
  }

  @Test void testSelectOrderByDescNullsFirst() {
    final String query = "select \"product_id\" from \"product\"\n"
        + "order by \"product_id\" desc nulls first";
    // Hive and MSSQL do not support NULLS FIRST, so need to emulate
    final String expected = "SELECT product_id\n"
        + "FROM foodmart.product\n"
        + "ORDER BY product_id IS NULL DESC, product_id DESC";
    final String mssqlExpected = "SELECT [product_id]\n"
        + "FROM [foodmart].[product]\n"
        + "ORDER BY CASE WHEN [product_id] IS NULL THEN 0 ELSE 1 END, [product_id] DESC";
    sql(query)
        .dialect(HiveSqlDialect.DEFAULT).ok(expected)
        .dialect(MssqlSqlDialect.DEFAULT).ok(mssqlExpected);
  }

  @Test void testSelectOrderByAscNullsLast() {
    final String query = "select \"product_id\" from \"product\"\n"
        + "order by \"product_id\" nulls last";
    // Hive and MSSQL do not support NULLS LAST, so need to emulate
    final String expected = "SELECT product_id\n"
        + "FROM foodmart.product\n"
        + "ORDER BY product_id IS NULL, product_id";
    final String mssqlExpected = "SELECT [product_id]\n"
        + "FROM [foodmart].[product]\n"
        + "ORDER BY CASE WHEN [product_id] IS NULL THEN 1 ELSE 0 END, [product_id]";
    sql(query)
        .dialect(HiveSqlDialect.DEFAULT).ok(expected)
        .dialect(MssqlSqlDialect.DEFAULT).ok(mssqlExpected);
  }

  @Test public void testSelectQueryWithOrderByAscAndNullsLastShouldBeEmulated() {
    final String query = "select \"product_id\" from \"product\"\n"
        + "order by \"product_id\" nulls last";
    // Hive and MSSQL do not support NULLS LAST, so need to emulate
    final String expected = "SELECT product_id\n"
        + "FROM foodmart.product\n"
        + "ORDER BY product_id IS NULL, product_id";
    final String expectedMssql = "SELECT [product_id]\n"
        + "FROM [foodmart].[product]\n"
        + "ORDER BY CASE WHEN [product_id] IS NULL THEN 1 ELSE 0 END, [product_id]";
    sql(query)
        .withSpark()
        .ok(expected)
        .withHive()
        .ok(expected)
        .withBigQuery()
        .ok(expected)
        .withMssql()
        .ok(expectedMssql);
  }

  @Test public void testSelectQueryWithOrderByAscNullsFirstShouldNotAddNullEmulation() {
    final String query = "select \"product_id\" from \"product\"\n"
        + "order by \"product_id\" nulls first";
    // Hive and MSSQL do not support NULLS FIRST, but nulls sort low, so no
    // need to emulate
    final String expected = "SELECT product_id\n"
        + "FROM foodmart.product\n"
        + "ORDER BY product_id";
    final String expectedMssql = "SELECT [product_id]\n"
        + "FROM [foodmart].[product]\n"
        + "ORDER BY [product_id]";
    sql(query)
        .withSpark()
        .ok(expected)
        .withHive()
        .ok(expected)
        .withBigQuery()
        .ok(expected)
        .withMssql()
        .ok(expectedMssql);
  }

  @Test void testSelectOrderByAscNullsFirst() {
    final String query = "select \"product_id\" from \"product\"\n"
        + "order by \"product_id\" nulls first";
    // Hive and MSSQL do not support NULLS FIRST, but nulls sort low, so no
    // need to emulate
    final String expected = "SELECT product_id\n"
        + "FROM foodmart.product\n"
        + "ORDER BY product_id";
    final String mssqlExpected = "SELECT [product_id]\n"
        + "FROM [foodmart].[product]\n"
        + "ORDER BY [product_id]";
    sql(query)
        .dialect(HiveSqlDialect.DEFAULT).ok(expected)
        .dialect(MssqlSqlDialect.DEFAULT).ok(mssqlExpected);
  }

  @Test public void testSelectQueryWithOrderByDescNullsLastShouldNotAddNullEmulation() {
    final String query = "select \"product_id\" from \"product\"\n"
        + "order by \"product_id\" desc nulls last";
    // Hive and MSSQL do not support NULLS LAST, but nulls sort low, so no
    // need to emulate
    final String expected = "SELECT product_id\n"
        + "FROM foodmart.product\n"
        + "ORDER BY product_id DESC";
    final String expectedMssql = "SELECT [product_id]\n"
        + "FROM [foodmart].[product]\n"
        + "ORDER BY [product_id] DESC";
    sql(query)
        .withSpark()
        .ok(expected)
        .withHive()
        .ok(expected)
        .withBigQuery()
        .ok(expected)
        .withMssql()
        .ok(expectedMssql);
  }

  @Test void testSelectOrderByDescNullsLast() {
    final String query = "select \"product_id\" from \"product\"\n"
        + "order by \"product_id\" desc nulls last";
    // Hive and MSSQL do not support NULLS LAST, but nulls sort low, so no
    // need to emulate
    final String expected = "SELECT product_id\n"
        + "FROM foodmart.product\n"
        + "ORDER BY product_id DESC";
    final String mssqlExpected = "SELECT [product_id]\n"
        + "FROM [foodmart].[product]\n"
        + "ORDER BY [product_id] DESC";
    sql(query)
        .dialect(HiveSqlDialect.DEFAULT).ok(expected)
        .dialect(MssqlSqlDialect.DEFAULT).ok(mssqlExpected);
  }

  @Test void testHiveSelectQueryWithOverDescAndNullsFirstShouldBeEmulated() {
    final String query = "SELECT row_number() over "
        + "(order by \"hire_date\" desc nulls first) FROM \"employee\"";
    final String expected = "SELECT ROW_NUMBER() "
        + "OVER (ORDER BY hire_date IS NULL DESC, hire_date DESC)\n"
        + "FROM foodmart.employee";
    sql(query).dialect(HiveSqlDialect.DEFAULT).ok(expected);
  }

  @Test void testHiveSelectQueryWithOverAscAndNullsLastShouldBeEmulated() {
    final String query = "SELECT row_number() over "
        + "(order by \"hire_date\" nulls last) FROM \"employee\"";
    final String expected = "SELECT ROW_NUMBER() OVER (ORDER BY hire_date IS NULL, hire_date)\n"
        + "FROM foodmart.employee";
    sql(query).dialect(HiveSqlDialect.DEFAULT).ok(expected);
  }

  @Test void testHiveSelectQueryWithOverAscNullsFirstShouldNotAddNullEmulation() {
    final String query = "SELECT row_number() over "
        + "(order by \"hire_date\" nulls first) FROM \"employee\"";
    final String expected = "SELECT ROW_NUMBER() OVER (ORDER BY hire_date)\n"
        + "FROM foodmart.employee";
    sql(query).dialect(HiveSqlDialect.DEFAULT).ok(expected);
  }

  @Test void testCharLengthFunctionEmulationForHiveAndBigqueryAndSpark() {
    final String query = "select char_length('xyz') from \"product\"";
    final String expected = "SELECT LENGTH('xyz')\n"
        + "FROM foodmart.product";
    final String expectedSnowFlake = "SELECT LENGTH('xyz')\n"
            + "FROM \"foodmart\".\"product\"";
    sql(query)
        .withHive()
        .ok(expected)
        .withBigQuery()
        .ok(expected)
        .withSpark()
        .ok(expected)
      .withSnowflake()
      .ok(expectedSnowFlake);
  }

  @Test public void testCharacterLengthFunctionEmulationForHiveAndBigqueryAndSpark() {
    final String query = "select character_length('xyz') from \"product\"";
    final String expected = "SELECT LENGTH('xyz')\n"
        + "FROM foodmart.product";
    final String expectedSnowFlake = "SELECT LENGTH('xyz')\n"
            + "FROM \"foodmart\".\"product\"";
    sql(query)
      .withHive()
      .ok(expected)
      .withBigQuery()
      .ok(expected)
      .withSpark()
      .ok(expected)
      .withSnowflake()
      .ok(expectedSnowFlake);
  }

  @Test void testHiveSubstringWithLength() {
    String query = "SELECT SUBSTRING('ABC', 2, 3)"
            + "from \"foodmart\".\"reserve_employee\"";
    final String expected = "SELECT SUBSTRING('ABC', 2, 3)\n"
            + "FROM foodmart.reserve_employee";
    sql(query).withHive().ok(expected);
  }

  @Test void testHiveSubstringWithANSI() {
    String query = "SELECT SUBSTRING('ABC' FROM 2)"
            + "from \"foodmart\".\"reserve_employee\"";
    final String expected = "SELECT SUBSTRING('ABC', 2)\n"
            + "FROM foodmart.reserve_employee";
    sql(query).withHive().ok(expected);
  }

  @Test void testHiveSubstringWithANSIAndLength() {
    String query = "SELECT SUBSTRING('ABC' FROM 2 FOR 3)"
            + "from \"foodmart\".\"reserve_employee\"";
    final String expected = "SELECT SUBSTRING('ABC', 2, 3)\n"
            + "FROM foodmart.reserve_employee";
    sql(query).withHive().ok(expected);
  }

  @Test void testHiveSelectQueryWithOverDescNullsLastShouldNotAddNullEmulation() {
    final String query = "SELECT row_number() over "
            + "(order by \"hire_date\" desc nulls last) FROM \"employee\"";
    final String expected = "SELECT ROW_NUMBER() OVER (ORDER BY hire_date DESC)\n"
            + "FROM foodmart.employee";
    sql(query).dialect(HiveSqlDialect.DEFAULT).ok(expected);
  }

  @Test void testMysqlCastToBigint() {
    // MySQL does not allow cast to BIGINT; instead cast to SIGNED.
    final String query = "select cast(\"product_id\" as bigint) from \"product\"";
    final String expected = "SELECT CAST(`product_id` AS SIGNED)\n"
        + "FROM `foodmart`.`product`";
    sql(query).withMysql().ok(expected);
  }


  @Test void testMysqlCastToInteger() {
    // MySQL does not allow cast to INTEGER; instead cast to SIGNED.
    final String query = "select \"employee_id\",\n"
        + "  cast(\"salary_paid\" * 10000 as integer)\n"
        + "from \"salary\"";
    final String expected = "SELECT `employee_id`,"
        + " CAST(`salary_paid` * 10000 AS SIGNED)\n"
        + "FROM `foodmart`.`salary`";
    sql(query).withMysql().ok(expected);
  }

  @Test void testHiveSelectQueryWithOrderByDescAndHighNullsWithVersionGreaterThanOrEq21() {
    final HiveSqlDialect hive2_1Dialect =
        new HiveSqlDialect(HiveSqlDialect.DEFAULT_CONTEXT
            .withDatabaseMajorVersion(2)
            .withDatabaseMinorVersion(1)
            .withNullCollation(NullCollation.LOW));

    final HiveSqlDialect hive2_2_Dialect =
        new HiveSqlDialect(HiveSqlDialect.DEFAULT_CONTEXT
            .withDatabaseMajorVersion(2)
            .withDatabaseMinorVersion(2)
            .withNullCollation(NullCollation.LOW));

    final String query = "select \"product_id\" from \"product\"\n"
        + "order by \"product_id\" desc nulls first";
    final String expected = "SELECT product_id\n"
        + "FROM foodmart.product\n"
        + "ORDER BY product_id DESC NULLS FIRST";
    sql(query).dialect(hive2_1Dialect).ok(expected);
    sql(query).dialect(hive2_2_Dialect).ok(expected);
  }

  @Test void testHiveSelectQueryWithOverDescAndHighNullsWithVersionGreaterThanOrEq21() {
    final HiveSqlDialect hive2_1Dialect =
        new HiveSqlDialect(SqlDialect.EMPTY_CONTEXT
            .withDatabaseMajorVersion(2)
            .withDatabaseMinorVersion(1)
            .withNullCollation(NullCollation.LOW));

    final HiveSqlDialect hive2_2_Dialect =
        new HiveSqlDialect(SqlDialect.EMPTY_CONTEXT
            .withDatabaseMajorVersion(2)
            .withDatabaseMinorVersion(2)
            .withNullCollation(NullCollation.LOW));

    final String query = "SELECT row_number() over "
        + "(order by \"hire_date\" desc nulls first) FROM \"employee\"";
    final String expected = "SELECT ROW_NUMBER() OVER (ORDER BY hire_date DESC NULLS FIRST)\n"
        + "FROM foodmart.employee";
    sql(query).dialect(hive2_1Dialect).ok(expected);
    sql(query).dialect(hive2_2_Dialect).ok(expected);
  }

  @Test void testHiveSelectQueryWithOrderByDescAndHighNullsWithVersion20() {
    final HiveSqlDialect hive2_1_0_Dialect =
        new HiveSqlDialect(HiveSqlDialect.DEFAULT_CONTEXT
            .withDatabaseMajorVersion(2)
            .withDatabaseMinorVersion(0)
            .withNullCollation(NullCollation.LOW));
    final String query = "select \"product_id\" from \"product\"\n"
        + "order by \"product_id\" desc nulls first";
    final String expected = "SELECT product_id\n"
        + "FROM foodmart.product\n"
        + "ORDER BY product_id IS NULL DESC, product_id DESC";
    sql(query).dialect(hive2_1_0_Dialect).ok(expected);
  }

  @Test void testHiveSelectQueryWithOverDescAndHighNullsWithVersion20() {
    final HiveSqlDialect hive2_1_0_Dialect =
        new HiveSqlDialect(SqlDialect.EMPTY_CONTEXT
            .withDatabaseMajorVersion(2)
            .withDatabaseMinorVersion(0)
            .withNullCollation(NullCollation.LOW));
    final String query = "SELECT row_number() over "
        + "(order by \"hire_date\" desc nulls first) FROM \"employee\"";
    final String expected = "SELECT ROW_NUMBER() OVER "
        + "(ORDER BY hire_date IS NULL DESC, hire_date DESC)\n"
        + "FROM foodmart.employee";
    sql(query).dialect(hive2_1_0_Dialect).ok(expected);
  }

  @Test void testJethroDataSelectQueryWithOrderByDescAndNullsFirstShouldBeEmulated() {
    final String query = "select \"product_id\" from \"product\"\n"
        + "order by \"product_id\" desc nulls first";

    final String expected = "SELECT \"product_id\"\n"
        + "FROM \"foodmart\".\"product\"\n"
        + "ORDER BY \"product_id\", \"product_id\" DESC";
    sql(query).dialect(jethroDataSqlDialect()).ok(expected);
  }

  @Test void testJethroDataSelectQueryWithOverDescAndNullsFirstShouldBeEmulated() {
    final String query = "SELECT row_number() over "
        + "(order by \"hire_date\" desc nulls first) FROM \"employee\"";

    final String expected = "SELECT ROW_NUMBER() OVER "
        + "(ORDER BY \"hire_date\", \"hire_date\" DESC)\n"
        + "FROM \"foodmart\".\"employee\"";
    sql(query).dialect(jethroDataSqlDialect()).ok(expected);
  }

  @Test void testMySqlSelectQueryWithOrderByDescAndNullsFirstShouldBeEmulated() {
    final String query = "select \"product_id\" from \"product\"\n"
        + "order by \"product_id\" desc nulls first";
    final String expected = "SELECT `product_id`\n"
        + "FROM `foodmart`.`product`\n"
        + "ORDER BY `product_id` IS NULL DESC, `product_id` DESC";
    sql(query).dialect(MysqlSqlDialect.DEFAULT).ok(expected);
  }

  @Test void testMySqlSelectQueryWithOverDescAndNullsFirstShouldBeEmulated() {
    final String query = "SELECT row_number() over "
        + "(order by \"hire_date\" desc nulls first) FROM \"employee\"";
    final String expected = "SELECT ROW_NUMBER() OVER "
        + "(ORDER BY `hire_date` IS NULL DESC, `hire_date` DESC)\n"
        + "FROM `foodmart`.`employee`";
    sql(query).dialect(MysqlSqlDialect.DEFAULT).ok(expected);
  }

  @Test void testMySqlSelectQueryWithOrderByAscAndNullsLastShouldBeEmulated() {
    final String query = "select \"product_id\" from \"product\"\n"
        + "order by \"product_id\" nulls last";
    final String expected = "SELECT `product_id`\n"
        + "FROM `foodmart`.`product`\n"
        + "ORDER BY `product_id` IS NULL, `product_id`";
    sql(query).dialect(MysqlSqlDialect.DEFAULT).ok(expected);
  }

  @Test void testMySqlSelectQueryWithOverAscAndNullsLastShouldBeEmulated() {
    final String query = "SELECT row_number() over "
        + "(order by \"hire_date\" nulls last) FROM \"employee\"";
    final String expected = "SELECT ROW_NUMBER() OVER "
        + "(ORDER BY `hire_date` IS NULL, `hire_date`)\n"
        + "FROM `foodmart`.`employee`";
    sql(query).dialect(MysqlSqlDialect.DEFAULT).ok(expected);
  }

  @Test void testMySqlSelectQueryWithOrderByAscNullsFirstShouldNotAddNullEmulation() {
    final String query = "select \"product_id\" from \"product\"\n"
        + "order by \"product_id\" nulls first";
    final String expected = "SELECT `product_id`\n"
        + "FROM `foodmart`.`product`\n"
        + "ORDER BY `product_id`";
    sql(query).dialect(MysqlSqlDialect.DEFAULT).ok(expected);
  }

  @Test void testMySqlSelectQueryWithOverAscNullsFirstShouldNotAddNullEmulation() {
    final String query = "SELECT row_number() "
        + "over (order by \"hire_date\" nulls first) FROM \"employee\"";
    final String expected = "SELECT ROW_NUMBER() OVER (ORDER BY `hire_date`)\n"
        + "FROM `foodmart`.`employee`";
    sql(query).dialect(MysqlSqlDialect.DEFAULT).ok(expected);
  }

  @Test void testMySqlSelectQueryWithOrderByDescNullsLastShouldNotAddNullEmulation() {
    final String query = "select \"product_id\" from \"product\"\n"
        + "order by \"product_id\" desc nulls last";
    final String expected = "SELECT `product_id`\n"
        + "FROM `foodmart`.`product`\n"
        + "ORDER BY `product_id` DESC";
    sql(query).dialect(MysqlSqlDialect.DEFAULT).ok(expected);
  }

  @Test void testMySqlSelectQueryWithOverDescNullsLastShouldNotAddNullEmulation() {
    final String query = "SELECT row_number() "
        + "over (order by \"hire_date\" desc nulls last) FROM \"employee\"";
    final String expected = "SELECT ROW_NUMBER() OVER (ORDER BY `hire_date` DESC)\n"
        + "FROM `foodmart`.`employee`";
    sql(query).dialect(MysqlSqlDialect.DEFAULT).ok(expected);
  }

  @Test void testMySqlCastToVarcharWithLessThanMaxPrecision() {
    final String query = "select cast(\"product_id\" as varchar(50)), \"product_id\" "
        + "from \"product\" ";
    final String expected = "SELECT CAST(`product_id` AS CHAR(50)), `product_id`\n"
        + "FROM `foodmart`.`product`";
    sql(query).withMysql().ok(expected);
  }

  @Test void testMySqlCastToTimestamp() {
    final String query = "select  * from \"employee\" where  \"hire_date\" - "
        + "INTERVAL '19800' SECOND(5) > cast(\"hire_date\" as TIMESTAMP) ";
    final String expected = "SELECT *\nFROM `foodmart`.`employee`"
        + "\nWHERE (`hire_date` - INTERVAL '19800' SECOND) > CAST(`hire_date` AS DATETIME)";
    sql(query).withMysql().ok(expected);
  }

  @Test void testMySqlCastToVarcharWithGreaterThanMaxPrecision() {
    final String query = "select cast(\"product_id\" as varchar(500)), \"product_id\" "
        + "from \"product\" ";
    final String expected = "SELECT CAST(`product_id` AS CHAR(255)), `product_id`\n"
        + "FROM `foodmart`.`product`";
    sql(query).withMysql().ok(expected);
  }

  @Test void testMySqlWithHighNullsSelectWithOrderByAscNullsLastAndNoEmulation() {
    final String query = "select \"product_id\" from \"product\"\n"
        + "order by \"product_id\" nulls last";
    final String expected = "SELECT `product_id`\n"
        + "FROM `foodmart`.`product`\n"
        + "ORDER BY `product_id`";
    sql(query).dialect(mySqlDialect(NullCollation.HIGH)).ok(expected);
  }

  @Test void testMySqlWithHighNullsSelectWithOverAscNullsLastAndNoEmulation() {
    final String query = "SELECT row_number() "
        + "over (order by \"hire_date\" nulls last) FROM \"employee\"";
    final String expected = "SELECT ROW_NUMBER() OVER (ORDER BY `hire_date`)\n"
        + "FROM `foodmart`.`employee`";
    sql(query).dialect(mySqlDialect(NullCollation.HIGH)).ok(expected);
  }

  @Test void testMySqlWithHighNullsSelectWithOrderByAscNullsFirstAndNullEmulation() {
    final String query = "select \"product_id\" from \"product\"\n"
        + "order by \"product_id\" nulls first";
    final String expected = "SELECT `product_id`\n"
        + "FROM `foodmart`.`product`\n"
        + "ORDER BY `product_id` IS NULL DESC, `product_id`";
    sql(query).dialect(mySqlDialect(NullCollation.HIGH)).ok(expected);
  }

  @Test void testMySqlWithHighNullsSelectWithOverAscNullsFirstAndNullEmulation() {
    final String query = "SELECT row_number() "
        + "over (order by \"hire_date\" nulls first) FROM \"employee\"";
    final String expected = "SELECT ROW_NUMBER() "
        + "OVER (ORDER BY `hire_date` IS NULL DESC, `hire_date`)\n"
        + "FROM `foodmart`.`employee`";
    sql(query).dialect(mySqlDialect(NullCollation.HIGH)).ok(expected);
  }

  @Test void testMySqlWithHighNullsSelectWithOrderByDescNullsFirstAndNoEmulation() {
    final String query = "select \"product_id\" from \"product\"\n"
        + "order by \"product_id\" desc nulls first";
    final String expected = "SELECT `product_id`\n"
        + "FROM `foodmart`.`product`\n"
        + "ORDER BY `product_id` DESC";
    sql(query).dialect(mySqlDialect(NullCollation.HIGH)).ok(expected);
  }

  @Test void testMySqlWithHighNullsSelectWithOverDescNullsFirstAndNoEmulation() {
    final String query = "SELECT row_number() "
        + "over (order by \"hire_date\" desc nulls first) FROM \"employee\"";
    final String expected = "SELECT ROW_NUMBER() OVER (ORDER BY `hire_date` DESC)\n"
        + "FROM `foodmart`.`employee`";
    sql(query).dialect(mySqlDialect(NullCollation.HIGH)).ok(expected);
  }

  @Test void testMySqlWithHighNullsSelectWithOrderByDescNullsLastAndNullEmulation() {
    final String query = "select \"product_id\" from \"product\"\n"
        + "order by \"product_id\" desc nulls last";
    final String expected = "SELECT `product_id`\n"
        + "FROM `foodmart`.`product`\n"
        + "ORDER BY `product_id` IS NULL, `product_id` DESC";
    sql(query).dialect(mySqlDialect(NullCollation.HIGH)).ok(expected);
  }

  @Test void testMySqlWithHighNullsSelectWithOverDescNullsLastAndNullEmulation() {
    final String query = "SELECT row_number() "
        + "over (order by \"hire_date\" desc nulls last) FROM \"employee\"";
    final String expected = "SELECT ROW_NUMBER() "
        + "OVER (ORDER BY `hire_date` IS NULL, `hire_date` DESC)\n"
        + "FROM `foodmart`.`employee`";
    sql(query).dialect(mySqlDialect(NullCollation.HIGH)).ok(expected);
  }

  @Test void testMySqlWithFirstNullsSelectWithOrderByDescAndNullsFirstShouldNotBeEmulated() {
    final String query = "select \"product_id\" from \"product\"\n"
        + "order by \"product_id\" desc nulls first";
    final String expected = "SELECT `product_id`\n"
        + "FROM `foodmart`.`product`\n"
        + "ORDER BY `product_id` DESC";
    sql(query).dialect(mySqlDialect(NullCollation.FIRST)).ok(expected);
  }

  @Test void testMySqlWithFirstNullsSelectWithOverDescAndNullsFirstShouldNotBeEmulated() {
    final String query = "SELECT row_number() "
        + "over (order by \"hire_date\" desc nulls first) FROM \"employee\"";
    final String expected = "SELECT ROW_NUMBER() OVER (ORDER BY `hire_date` DESC)\n"
        + "FROM `foodmart`.`employee`";
    sql(query).dialect(mySqlDialect(NullCollation.FIRST)).ok(expected);
  }

  @Test void testMySqlWithFirstNullsSelectWithOrderByAscAndNullsFirstShouldNotBeEmulated() {
    final String query = "select \"product_id\" from \"product\"\n"
        + "order by \"product_id\" nulls first";
    final String expected = "SELECT `product_id`\n"
        + "FROM `foodmart`.`product`\n"
        + "ORDER BY `product_id`";
    sql(query).dialect(mySqlDialect(NullCollation.FIRST)).ok(expected);
  }

  @Test void testMySqlWithFirstNullsSelectWithOverAscAndNullsFirstShouldNotBeEmulated() {
    final String query = "SELECT row_number() "
        + "over (order by \"hire_date\" nulls first) FROM \"employee\"";
    final String expected = "SELECT ROW_NUMBER() OVER (ORDER BY `hire_date`)\n"
        + "FROM `foodmart`.`employee`";
    sql(query).dialect(mySqlDialect(NullCollation.FIRST)).ok(expected);
  }

  @Test void testMySqlWithFirstNullsSelectWithOrderByDescAndNullsLastShouldBeEmulated() {
    final String query = "select \"product_id\" from \"product\"\n"
        + "order by \"product_id\" desc nulls last";
    final String expected = "SELECT `product_id`\n"
        + "FROM `foodmart`.`product`\n"
        + "ORDER BY `product_id` IS NULL, `product_id` DESC";
    sql(query).dialect(mySqlDialect(NullCollation.FIRST)).ok(expected);
  }

  @Test void testMySqlWithFirstNullsSelectWithOverDescAndNullsLastShouldBeEmulated() {
    final String query = "SELECT row_number() "
        + "over (order by \"hire_date\" desc nulls last) FROM \"employee\"";
    final String expected = "SELECT ROW_NUMBER() "
        + "OVER (ORDER BY `hire_date` IS NULL, `hire_date` DESC)\n"
        + "FROM `foodmart`.`employee`";
    sql(query).dialect(mySqlDialect(NullCollation.FIRST)).ok(expected);
  }

  @Test void testMySqlWithFirstNullsSelectWithOrderByAscAndNullsLastShouldBeEmulated() {
    final String query = "select \"product_id\" from \"product\"\n"
        + "order by \"product_id\" nulls last";
    final String expected = "SELECT `product_id`\n"
        + "FROM `foodmart`.`product`\n"
        + "ORDER BY `product_id` IS NULL, `product_id`";
    sql(query).dialect(mySqlDialect(NullCollation.FIRST)).ok(expected);
  }

  @Test void testMySqlWithFirstNullsSelectWithOverAscAndNullsLastShouldBeEmulated() {
    final String query = "SELECT row_number() "
        + "over (order by \"hire_date\" nulls last) FROM \"employee\"";
    final String expected = "SELECT ROW_NUMBER() "
        + "OVER (ORDER BY `hire_date` IS NULL, `hire_date`)\n"
        + "FROM `foodmart`.`employee`";
    sql(query).dialect(mySqlDialect(NullCollation.FIRST)).ok(expected);
  }

  @Test void testMySqlWithLastNullsSelectWithOrderByDescAndNullsFirstShouldBeEmulated() {
    final String query = "select \"product_id\" from \"product\"\n"
        + "order by \"product_id\" desc nulls first";
    final String expected = "SELECT `product_id`\n"
        + "FROM `foodmart`.`product`\n"
        + "ORDER BY `product_id` IS NULL DESC, `product_id` DESC";
    sql(query).dialect(mySqlDialect(NullCollation.LAST)).ok(expected);
  }

  @Test void testMySqlWithLastNullsSelectWithOverDescAndNullsFirstShouldBeEmulated() {
    final String query = "SELECT row_number() "
        + "over (order by \"hire_date\" desc nulls first) FROM \"employee\"";
    final String expected = "SELECT ROW_NUMBER() "
        + "OVER (ORDER BY `hire_date` IS NULL DESC, `hire_date` DESC)\n"
        + "FROM `foodmart`.`employee`";
    sql(query).dialect(mySqlDialect(NullCollation.LAST)).ok(expected);
  }

  @Test void testMySqlWithLastNullsSelectWithOrderByAscAndNullsFirstShouldBeEmulated() {
    final String query = "select \"product_id\" from \"product\"\n"
        + "order by \"product_id\" nulls first";
    final String expected = "SELECT `product_id`\n"
        + "FROM `foodmart`.`product`\n"
        + "ORDER BY `product_id` IS NULL DESC, `product_id`";
    sql(query).dialect(mySqlDialect(NullCollation.LAST)).ok(expected);
  }

  @Test void testMySqlWithLastNullsSelectWithOverAscAndNullsFirstShouldBeEmulated() {
    final String query = "SELECT row_number() "
        + "over (order by \"hire_date\" nulls first) FROM \"employee\"";
    final String expected = "SELECT ROW_NUMBER() "
        + "OVER (ORDER BY `hire_date` IS NULL DESC, `hire_date`)\n"
        + "FROM `foodmart`.`employee`";
    sql(query).dialect(mySqlDialect(NullCollation.LAST)).ok(expected);
  }

  @Test void testMySqlWithLastNullsSelectWithOrderByDescAndNullsLastShouldNotBeEmulated() {
    final String query = "select \"product_id\" from \"product\"\n"
        + "order by \"product_id\" desc nulls last";
    final String expected = "SELECT `product_id`\n"
        + "FROM `foodmart`.`product`\n"
        + "ORDER BY `product_id` DESC";
    sql(query).dialect(mySqlDialect(NullCollation.LAST)).ok(expected);
  }

  @Test void testMySqlWithLastNullsSelectWithOverDescAndNullsLastShouldNotBeEmulated() {
    final String query = "SELECT row_number() "
        + "over (order by \"hire_date\" desc nulls last) FROM \"employee\"";
    final String expected = "SELECT ROW_NUMBER() OVER (ORDER BY `hire_date` DESC)\n"
        + "FROM `foodmart`.`employee`";
    sql(query).dialect(mySqlDialect(NullCollation.LAST)).ok(expected);
  }

  @Test void testMySqlWithLastNullsSelectWithOrderByAscAndNullsLastShouldNotBeEmulated() {
    final String query = "select \"product_id\" from \"product\"\n"
        + "order by \"product_id\" nulls last";
    final String expected = "SELECT `product_id`\n"
        + "FROM `foodmart`.`product`\n"
        + "ORDER BY `product_id`";
    sql(query).dialect(mySqlDialect(NullCollation.LAST)).ok(expected);
  }

  @Test void testMySqlWithLastNullsSelectWithOverAscAndNullsLastShouldNotBeEmulated() {
    final String query = "SELECT row_number() over "
        + "(order by \"hire_date\" nulls last) FROM \"employee\"";
    final String expected = "SELECT ROW_NUMBER() OVER (ORDER BY `hire_date`)\n"
        + "FROM `foodmart`.`employee`";
    sql(query).dialect(mySqlDialect(NullCollation.LAST)).ok(expected);
  }

  @Test void testCastToVarchar() {
    String query = "select cast(\"product_id\" as varchar) from \"product\"";
    final String expectedClickHouse = "SELECT CAST(`product_id` AS `String`)\n"
        + "FROM `foodmart`.`product`";
    final String expectedMysql = "SELECT CAST(`product_id` AS CHAR)\n"
        + "FROM `foodmart`.`product`";
    sql(query)
        .withClickHouse()
        .ok(expectedClickHouse)
        .withMysql()
        .ok(expectedMysql);
  }

  @Test void testSelectQueryWithLimitClauseWithoutOrder() {
    String query = "select \"product_id\" from \"product\" limit 100 offset 10";
    final String expected = "SELECT \"product_id\"\n"
        + "FROM \"foodmart\".\"product\"\n"
        + "OFFSET 10 ROWS\n"
        + "FETCH NEXT 100 ROWS ONLY";
    final String expectedClickHouse = "SELECT `product_id`\n"
        + "FROM `foodmart`.`product`\n"
        + "LIMIT 10, 100";
    sql(query)
        .ok(expected)
        .withClickHouse()
        .ok(expectedClickHouse);

    final String expectedPresto = "SELECT \"product_id\"\n"
        + "FROM \"foodmart\".\"product\"\n"
        + "OFFSET 10\n"
        + "LIMIT 100";
    sql(query)
        .ok(expected)
        .withPresto()
        .ok(expectedPresto);
  }

  @Test void testSelectQueryWithLimitOffsetClause() {
    String query = "select \"product_id\" from \"product\"\n"
        + "order by \"net_weight\" asc limit 100 offset 10";
    final String expected = "SELECT \"product_id\", \"net_weight\"\n"
        + "FROM \"foodmart\".\"product\"\n"
        + "ORDER BY \"net_weight\"\n"
        + "OFFSET 10 ROWS\n"
        + "FETCH NEXT 100 ROWS ONLY";
    // BigQuery uses LIMIT/OFFSET, and nulls sort low by default
    final String expectedBigQuery = "SELECT product_id, net_weight\n"
        + "FROM foodmart.product\n"
        + "ORDER BY net_weight IS NULL, net_weight\n"
        + "LIMIT 100\n"
        + "OFFSET 10";
    sql(query).ok(expected)
        .withBigQuery().ok(expectedBigQuery);
  }

  @Test void testSelectQueryWithParameters() {
    String query = "select * from \"product\" "
        + "where \"product_id\" = ? "
        + "AND ? >= \"shelf_width\"";
    final String expected = "SELECT *\n"
        + "FROM \"foodmart\".\"product\"\n"
        + "WHERE \"product_id\" = ? "
        + "AND ? >= \"shelf_width\"";
    sql(query).ok(expected);
  }

  @Test void testSelectQueryWithFetchOffsetClause() {
    String query = "select \"product_id\" from \"product\"\n"
        + "order by \"product_id\" offset 10 rows fetch next 100 rows only";
    final String expected = "SELECT \"product_id\"\n"
        + "FROM \"foodmart\".\"product\"\n"
        + "ORDER BY \"product_id\"\n"
        + "OFFSET 10 ROWS\n"
        + "FETCH NEXT 100 ROWS ONLY";
    sql(query).ok(expected);
  }

  @Test void testSelectQueryWithFetchClause() {
    String query = "select \"product_id\"\n"
        + "from \"product\"\n"
        + "order by \"product_id\" fetch next 100 rows only";
    final String expected = "SELECT \"product_id\"\n"
        + "FROM \"foodmart\".\"product\"\n"
        + "ORDER BY \"product_id\"\n"
        + "FETCH NEXT 100 ROWS ONLY";
    final String expectedMssql10 = "SELECT TOP (100) [product_id]\n"
        + "FROM [foodmart].[product]\n"
        + "ORDER BY CASE WHEN [product_id] IS NULL THEN 1 ELSE 0 END, [product_id]";
    final String expectedMssql = "SELECT [product_id]\n"
        + "FROM [foodmart].[product]\n"
        + "ORDER BY CASE WHEN [product_id] IS NULL THEN 1 ELSE 0 END, [product_id]\n"
        + "FETCH NEXT 100 ROWS ONLY";
    final String expectedSybase = "SELECT TOP (100) product_id\n"
        + "FROM foodmart.product\n"
        + "ORDER BY product_id";
    sql(query).ok(expected)
        .withMssql(10).ok(expectedMssql10)
        .withMssql(11).ok(expectedMssql)
        .withMssql(14).ok(expectedMssql)
        .withSybase().ok(expectedSybase);
  }

  @Test void testSelectQueryComplex() {
    String query =
        "select count(*), \"units_per_case\" from \"product\" where \"cases_per_pallet\" > 100 "
            + "group by \"product_id\", \"units_per_case\" order by \"units_per_case\" desc";
    final String expected = "SELECT COUNT(*), \"units_per_case\"\n"
        + "FROM \"foodmart\".\"product\"\n"
        + "WHERE \"cases_per_pallet\" > 100\n"
        + "GROUP BY \"product_id\", \"units_per_case\"\n"
        + "ORDER BY \"units_per_case\" DESC";
    sql(query).ok(expected);
  }

  @Test void testSelectQueryWithGroup() {
    String query = "select"
        + " count(*), sum(\"employee_id\") from \"reserve_employee\" "
        + "where \"hire_date\" > '2015-01-01' "
        + "and (\"position_title\" = 'SDE' or \"position_title\" = 'SDM') "
        + "group by \"store_id\", \"position_title\"";
    final String expected = "SELECT COUNT(*), SUM(\"employee_id\")\n"
        + "FROM \"foodmart\".\"reserve_employee\"\n"
        + "WHERE \"hire_date\" > '2015-01-01' "
        + "AND (\"position_title\" = 'SDE' OR \"position_title\" = 'SDM')\n"
        + "GROUP BY \"store_id\", \"position_title\"";
    sql(query).ok(expected);
  }

  @Test void testSimpleJoin() {
    String query = "select *\n"
        + "from \"sales_fact_1997\" as s\n"
        + "join \"customer\" as c on s.\"customer_id\" = c.\"customer_id\"\n"
        + "join \"product\" as p on s.\"product_id\" = p.\"product_id\"\n"
        + "join \"product_class\" as pc\n"
        + "  on p.\"product_class_id\" = pc.\"product_class_id\"\n"
        + "where c.\"city\" = 'San Francisco'\n"
        + "and pc.\"product_department\" = 'Snacks'\n";
    final String expected = "SELECT *\n"
        + "FROM \"foodmart\".\"sales_fact_1997\"\n"
        + "INNER JOIN \"foodmart\".\"customer\" "
        + "ON \"sales_fact_1997\".\"customer_id\" = \"customer\""
        + ".\"customer_id\"\n"
        + "INNER JOIN \"foodmart\".\"product\" "
        + "ON \"sales_fact_1997\".\"product_id\" = \"product\".\"product_id\"\n"
        + "INNER JOIN \"foodmart\".\"product_class\" "
        + "ON \"product\".\"product_class_id\" = \"product_class\""
        + ".\"product_class_id\"\n"
        + "WHERE \"customer\".\"city\" = 'San Francisco' AND "
        + "\"product_class\".\"product_department\" = 'Snacks'";
    sql(query).ok(expected);
  }

  @Test void testSimpleJoinUsing() {
    String query = "select *\n"
        + "from \"sales_fact_1997\" as s\n"
        + "  join \"customer\" as c using (\"customer_id\")\n"
        + "  join \"product\" as p using (\"product_id\")\n"
        + "  join \"product_class\" as pc using (\"product_class_id\")\n"
        + "where c.\"city\" = 'San Francisco'\n"
        + "and pc.\"product_department\" = 'Snacks'\n";
    final String expected = "SELECT"
        + " \"product\".\"product_class_id\","
        + " \"sales_fact_1997\".\"product_id\","
        + " \"sales_fact_1997\".\"customer_id\","
        + " \"sales_fact_1997\".\"time_id\","
        + " \"sales_fact_1997\".\"promotion_id\","
        + " \"sales_fact_1997\".\"store_id\","
        + " \"sales_fact_1997\".\"store_sales\","
        + " \"sales_fact_1997\".\"store_cost\","
        + " \"sales_fact_1997\".\"unit_sales\","
        + " \"customer\".\"account_num\","
        + " \"customer\".\"lname\","
        + " \"customer\".\"fname\","
        + " \"customer\".\"mi\","
        + " \"customer\".\"address1\","
        + " \"customer\".\"address2\","
        + " \"customer\".\"address3\","
        + " \"customer\".\"address4\","
        + " \"customer\".\"city\","
        + " \"customer\".\"state_province\","
        + " \"customer\".\"postal_code\","
        + " \"customer\".\"country\","
        + " \"customer\".\"customer_region_id\","
        + " \"customer\".\"phone1\","
        + " \"customer\".\"phone2\","
        + " \"customer\".\"birthdate\","
        + " \"customer\".\"marital_status\","
        + " \"customer\".\"yearly_income\","
        + " \"customer\".\"gender\","
        + " \"customer\".\"total_children\","
        + " \"customer\".\"num_children_at_home\","
        + " \"customer\".\"education\","
        + " \"customer\".\"date_accnt_opened\","
        + " \"customer\".\"member_card\","
        + " \"customer\".\"occupation\","
        + " \"customer\".\"houseowner\","
        + " \"customer\".\"num_cars_owned\","
        + " \"customer\".\"fullname\","
        + " \"product\".\"brand_name\","
        + " \"product\".\"product_name\","
        + " \"product\".\"SKU\","
        + " \"product\".\"SRP\","
        + " \"product\".\"gross_weight\","
        + " \"product\".\"net_weight\","
        + " \"product\".\"recyclable_package\","
        + " \"product\".\"low_fat\","
        + " \"product\".\"units_per_case\","
        + " \"product\".\"cases_per_pallet\","
        + " \"product\".\"shelf_width\","
        + " \"product\".\"shelf_height\","
        + " \"product\".\"shelf_depth\","
        + " \"product_class\".\"product_subcategory\","
        + " \"product_class\".\"product_category\","
        + " \"product_class\".\"product_department\","
        + " \"product_class\".\"product_family\"\n"
        + "FROM \"foodmart\".\"sales_fact_1997\"\n"
        + "INNER JOIN \"foodmart\".\"customer\" "
        + "ON \"sales_fact_1997\".\"customer_id\" = \"customer\""
        + ".\"customer_id\"\n"
        + "INNER JOIN \"foodmart\".\"product\" "
        + "ON \"sales_fact_1997\".\"product_id\" = \"product\".\"product_id\"\n"
        + "INNER JOIN \"foodmart\".\"product_class\" "
        + "ON \"product\".\"product_class_id\" = \"product_class\""
        + ".\"product_class_id\"\n"
        + "WHERE \"customer\".\"city\" = 'San Francisco' AND "
        + "\"product_class\".\"product_department\" = 'Snacks'";
    sql(query).ok(expected);
  }

  /** Test case for
   * <a href="https://issues.apache.org/jira/browse/CALCITE-1636">[CALCITE-1636]
   * JDBC adapter generates wrong SQL for self join with sub-query</a>. */
  @Test void testSubQueryAlias() {
    String query = "select t1.\"customer_id\", t2.\"customer_id\"\n"
        + "from (select \"customer_id\" from \"sales_fact_1997\") as t1\n"
        + "inner join (select \"customer_id\" from \"sales_fact_1997\") t2\n"
        + "on t1.\"customer_id\" = t2.\"customer_id\"";
    final String expected = "SELECT *\n"
        + "FROM (SELECT sales_fact_1997.customer_id\n"
        + "FROM foodmart.sales_fact_1997 AS sales_fact_1997) AS t\n"
        + "INNER JOIN (SELECT sales_fact_19970.customer_id\n"
        + "FROM foodmart.sales_fact_1997 AS sales_fact_19970) AS t0 ON t.customer_id = t0"
        + ".customer_id";

    sql(query).withDb2().ok(expected);
  }

  @Test void testCartesianProductWithCommaSyntax() {
    String query = "select * from \"department\" , \"employee\"";
    String expected = "SELECT *\n"
        + "FROM \"foodmart\".\"department\",\n"
        + "\"foodmart\".\"employee\"";
    sql(query).ok(expected);
  }

  /** Test case for
   * <a href="https://issues.apache.org/jira/browse/CALCITE-2652">[CALCITE-2652]
   * SqlNode to SQL conversion fails if the join condition references a BOOLEAN
   * column</a>. */
  @Test void testJoinOnBoolean() {
    final String sql = "SELECT 1\n"
        + "from emps\n"
        + "join emp on (emp.deptno = emps.empno and manager)";
    final String s = sql(sql).schema(CalciteAssert.SchemaSpec.POST).exec();
    assertThat(s, notNullValue()); // sufficient that conversion did not throw
  }

  /** Test case for
   * <a href="https://issues.apache.org/jira/browse/CALCITE-4249">[CALCITE-4249]
   * JDBC adapter cannot translate NOT LIKE in join condition</a>. */
  @Test void testJoinOnNotLike() {
    final Function<RelBuilder, RelNode> relFn = b ->
        b.scan("EMP")
            .scan("DEPT")
            .join(JoinRelType.LEFT,
                b.and(
                    b.equals(b.field(2, 0, "DEPTNO"),
                        b.field(2, 1, "DEPTNO")),
                    b.not(
                        b.call(SqlStdOperatorTable.LIKE,
                            b.field(2, 1, "DNAME"),
                            b.literal("ACCOUNTING")))))
            .build();
    final String expectedSql = "SELECT *\n"
        + "FROM \"scott\".\"EMP\"\n"
        + "LEFT JOIN \"scott\".\"DEPT\" "
        + "ON \"EMP\".\"DEPTNO\" = \"DEPT\".\"DEPTNO\" "
        + "AND \"DEPT\".\"DNAME\" NOT LIKE 'ACCOUNTING'";
    relFn(relFn).ok(expectedSql);
  }

  @Test void testCartesianProductWithInnerJoinSyntax() {
    String query = "select * from \"department\"\n"
        + "INNER JOIN \"employee\" ON TRUE";
    String expected = "SELECT *\n"
        + "FROM \"foodmart\".\"department\",\n"
        + "\"foodmart\".\"employee\"";
    sql(query).ok(expected);
  }

  @Test void testFullJoinOnTrueCondition() {
    String query = "select * from \"department\"\n"
        + "FULL JOIN \"employee\" ON TRUE";
    String expected = "SELECT *\n"
        + "FROM \"foodmart\".\"department\"\n"
        + "FULL JOIN \"foodmart\".\"employee\" ON TRUE";
    sql(query).ok(expected);
  }

  @Disabled
  @Test void testCaseOnSubQuery() {
    String query = "SELECT CASE WHEN v.g IN (0, 1) THEN 0 ELSE 1 END\n"
        + "FROM (SELECT * FROM \"foodmart\".\"customer\") AS c,\n"
        + "  (SELECT 0 AS g) AS v\n"
        + "GROUP BY v.g";
    final String expected = "SELECT"
        + " CASE WHEN \"t0\".\"G\" IN (0, 1) THEN 0 ELSE 1 END\n"
        + "FROM (SELECT *\nFROM \"foodmart\".\"customer\") AS \"t\",\n"
        + "(VALUES (0)) AS \"t0\" (\"G\")\n"
        + "GROUP BY \"t0\".\"G\"";
    sql(query).ok(expected);
  }

  @Test void testSimpleIn() {
    String query = "select * from \"department\" where \"department_id\" in (\n"
        + "  select \"department_id\" from \"employee\"\n"
        + "  where \"store_id\" < 150)";
    final String expected = "SELECT "
        + "\"department\".\"department_id\", \"department\""
        + ".\"department_description\"\n"
        + "FROM \"foodmart\".\"department\"\nINNER JOIN "
        + "(SELECT \"department_id\"\nFROM \"foodmart\".\"employee\"\n"
        + "WHERE \"store_id\" < 150\nGROUP BY \"department_id\") AS \"t1\" "
        + "ON \"department\".\"department_id\" = \"t1\".\"department_id\"";
    sql(query).ok(expected);
  }

  /** Test case for
   * <a href="https://issues.apache.org/jira/browse/CALCITE-1332">[CALCITE-1332]
   * DB2 should always use aliases for tables: x.y.z AS z</a>. */
  @Test void testDb2DialectJoinStar() {
    String query = "select * "
        + "from \"foodmart\".\"employee\" A "
        + "join \"foodmart\".\"department\" B\n"
        + "on A.\"department_id\" = B.\"department_id\"";
    final String expected = "SELECT *\n"
        + "FROM foodmart.employee AS employee\n"
        + "INNER JOIN foodmart.department AS department "
        + "ON employee.department_id = department.department_id";
    sql(query).withDb2().ok(expected);
  }

  @Test void testDb2DialectSelfJoinStar() {
    String query = "select * "
        + "from \"foodmart\".\"employee\" A join \"foodmart\".\"employee\" B\n"
        + "on A.\"department_id\" = B.\"department_id\"";
    final String expected = "SELECT *\n"
        + "FROM foodmart.employee AS employee\n"
        + "INNER JOIN foodmart.employee AS employee0 "
        + "ON employee.department_id = employee0.department_id";
    sql(query).withDb2().ok(expected);
  }

  @Test void testDb2DialectJoin() {
    String query = "select A.\"employee_id\", B.\"department_id\" "
        + "from \"foodmart\".\"employee\" A join \"foodmart\".\"department\" B\n"
        + "on A.\"department_id\" = B.\"department_id\"";
    final String expected = "SELECT"
        + " employee.employee_id, department.department_id\n"
        + "FROM foodmart.employee AS employee\n"
        + "INNER JOIN foodmart.department AS department "
        + "ON employee.department_id = department.department_id";
    sql(query).withDb2().ok(expected);
  }

  @Test void testDb2DialectSelfJoin() {
    String query = "select A.\"employee_id\", B.\"employee_id\" from "
        + "\"foodmart\".\"employee\" A join \"foodmart\".\"employee\" B\n"
        + "on A.\"department_id\" = B.\"department_id\"";
    final String expected = "SELECT"
        + " employee.employee_id, employee0.employee_id AS employee_id0\n"
        + "FROM foodmart.employee AS employee\n"
        + "INNER JOIN foodmart.employee AS employee0 "
        + "ON employee.department_id = employee0.department_id";
    sql(query).withDb2().ok(expected);
  }

  @Test void testDb2DialectWhere() {
    String query = "select A.\"employee_id\" from "
        + "\"foodmart\".\"employee\" A where A.\"department_id\" < 1000";
    final String expected = "SELECT employee.employee_id\n"
        + "FROM foodmart.employee AS employee\n"
        + "WHERE employee.department_id < 1000";
    sql(query).withDb2().ok(expected);
  }

  @Test void testDb2DialectJoinWhere() {
    String query = "select A.\"employee_id\", B.\"department_id\" "
        + "from \"foodmart\".\"employee\" A join \"foodmart\".\"department\" B\n"
        + "on A.\"department_id\" = B.\"department_id\" "
        + "where A.\"employee_id\" < 1000";
    final String expected = "SELECT"
        + " employee.employee_id, department.department_id\n"
        + "FROM foodmart.employee AS employee\n"
        + "INNER JOIN foodmart.department AS department "
        + "ON employee.department_id = department.department_id\n"
        + "WHERE employee.employee_id < 1000";
    sql(query).withDb2().ok(expected);
  }

  @Test void testDb2DialectSelfJoinWhere() {
    String query = "select A.\"employee_id\", B.\"employee_id\" from "
        + "\"foodmart\".\"employee\" A join \"foodmart\".\"employee\" B\n"
        + "on A.\"department_id\" = B.\"department_id\" "
        + "where B.\"employee_id\" < 2000";
    final String expected = "SELECT "
        + "employee.employee_id, employee0.employee_id AS employee_id0\n"
        + "FROM foodmart.employee AS employee\n"
        + "INNER JOIN foodmart.employee AS employee0 "
        + "ON employee.department_id = employee0.department_id\n"
        + "WHERE employee0.employee_id < 2000";
    sql(query).withDb2().ok(expected);
  }

  @Test void testDb2DialectCast() {
    String query = "select \"hire_date\", cast(\"hire_date\" as varchar(10)) "
        + "from \"foodmart\".\"reserve_employee\"";
    final String expected = "SELECT reserve_employee.hire_date, "
        + "CAST(reserve_employee.hire_date AS VARCHAR(10))\n"
        + "FROM foodmart.reserve_employee AS reserve_employee";
    sql(query).withDb2().ok(expected);
  }

  @Test void testDb2DialectSelectQueryWithGroupByHaving() {
    String query = "select count(*) from \"product\" "
        + "group by \"product_class_id\", \"product_id\" "
        + "having \"product_id\"  > 10";
    final String expected = "SELECT COUNT(*)\n"
        + "FROM foodmart.product AS product\n"
        + "GROUP BY product.product_class_id, product.product_id\n"
        + "HAVING product.product_id > 10";
    sql(query).withDb2().ok(expected);
  }


  @Test void testDb2DialectSelectQueryComplex() {
    String query = "select count(*), \"units_per_case\" "
        + "from \"product\" where \"cases_per_pallet\" > 100 "
        + "group by \"product_id\", \"units_per_case\" "
        + "order by \"units_per_case\" desc";
    final String expected = "SELECT COUNT(*), product.units_per_case\n"
        + "FROM foodmart.product AS product\n"
        + "WHERE product.cases_per_pallet > 100\n"
        + "GROUP BY product.product_id, product.units_per_case\n"
        + "ORDER BY product.units_per_case DESC";
    sql(query).withDb2().ok(expected);
  }

  /** Test case for
   * <a href="https://issues.apache.org/jira/browse/CALCITE-4090">[CALCITE-4090]
   * DB2 aliasing breaks with a complex SELECT above a sub-query</a>. */
  @Test void testDb2SubQueryAlias() {
    String query = "select count(foo), \"units_per_case\"\n"
        + "from (select \"units_per_case\", \"cases_per_pallet\",\n"
        + "      \"product_id\", 1 as foo\n"
        + "  from \"product\")\n"
        + "where \"cases_per_pallet\" > 100\n"
        + "group by \"product_id\", \"units_per_case\"\n"
        + "order by \"units_per_case\" desc";
    final String expected = "SELECT COUNT(*), t.units_per_case\n"
        + "FROM (SELECT product.units_per_case, product.cases_per_pallet, "
        + "product.product_id, 1 AS FOO\n"
        + "FROM foodmart.product AS product) AS t\n"
        + "WHERE t.cases_per_pallet > 100\n"
        + "GROUP BY t.product_id, t.units_per_case\n"
        + "ORDER BY t.units_per_case DESC";
    sql(query).withDb2().ok(expected);
  }

  @Test void testDb2SubQueryFromUnion() {
    String query = "select count(foo), \"units_per_case\"\n"
        + "from (select \"units_per_case\", \"cases_per_pallet\",\n"
        + "      \"product_id\", 1 as foo\n"
        + "  from \"product\"\n"
        + "  where \"cases_per_pallet\" > 100\n"
        + "  union all\n"
        + "  select \"units_per_case\", \"cases_per_pallet\",\n"
        + "      \"product_id\", 1 as foo\n"
        + "  from \"product\"\n"
        + "  where \"cases_per_pallet\" < 100)\n"
        + "where \"cases_per_pallet\" > 100\n"
        + "group by \"product_id\", \"units_per_case\"\n"
        + "order by \"units_per_case\" desc";
    final String expected = "SELECT COUNT(*), t3.units_per_case\n"
        + "FROM (SELECT product.units_per_case, product.cases_per_pallet, "
        + "product.product_id, 1 AS FOO\n"
        + "FROM foodmart.product AS product\n"
        + "WHERE product.cases_per_pallet > 100\n"
        + "UNION ALL\n"
        + "SELECT product0.units_per_case, product0.cases_per_pallet, "
        + "product0.product_id, 1 AS FOO\n"
        + "FROM foodmart.product AS product0\n"
        + "WHERE product0.cases_per_pallet < 100) AS t3\n"
        + "WHERE t3.cases_per_pallet > 100\n"
        + "GROUP BY t3.product_id, t3.units_per_case\n"
        + "ORDER BY t3.units_per_case DESC";
    sql(query).withDb2().ok(expected);
  }

  @Test void testDb2DialectSelectQueryWithGroup() {
    String query = "select count(*), sum(\"employee_id\") "
        + "from \"reserve_employee\" "
        + "where \"hire_date\" > '2015-01-01' "
        + "and (\"position_title\" = 'SDE' or \"position_title\" = 'SDM') "
        + "group by \"store_id\", \"position_title\"";
    final String expected = "SELECT"
        + " COUNT(*), SUM(reserve_employee.employee_id)\n"
        + "FROM foodmart.reserve_employee AS reserve_employee\n"
        + "WHERE reserve_employee.hire_date > '2015-01-01' "
        + "AND (reserve_employee.position_title = 'SDE' OR "
        + "reserve_employee.position_title = 'SDM')\n"
        + "GROUP BY reserve_employee.store_id, reserve_employee.position_title";
    sql(query).withDb2().ok(expected);
  }

  /** Test case for
   * <a href="https://issues.apache.org/jira/browse/CALCITE-1372">[CALCITE-1372]
   * JDBC adapter generates SQL with wrong field names</a>. */
  @Test void testJoinPlan2() {
    final String sql = "SELECT v1.deptno, v2.deptno\n"
        + "FROM dept v1 LEFT JOIN emp v2 ON v1.deptno = v2.deptno\n"
        + "WHERE v2.job LIKE 'PRESIDENT'";
    final String expected = "SELECT \"DEPT\".\"DEPTNO\","
        + " \"EMP\".\"DEPTNO\" AS \"DEPTNO0\"\n"
        + "FROM \"SCOTT\".\"DEPT\"\n"
        + "LEFT JOIN \"SCOTT\".\"EMP\""
        + " ON \"DEPT\".\"DEPTNO\" = \"EMP\".\"DEPTNO\"\n"
        + "WHERE \"EMP\".\"JOB\" LIKE 'PRESIDENT'";
    // DB2 does not have implicit aliases, so generates explicit "AS DEPT"
    // and "AS EMP"
    final String expectedDb2 = "SELECT DEPT.DEPTNO, EMP.DEPTNO AS DEPTNO0\n"
        + "FROM SCOTT.DEPT AS DEPT\n"
        + "LEFT JOIN SCOTT.EMP AS EMP ON DEPT.DEPTNO = EMP.DEPTNO\n"
        + "WHERE EMP.JOB LIKE 'PRESIDENT'";
    sql(sql)
        .schema(CalciteAssert.SchemaSpec.JDBC_SCOTT)
        .ok(expected)
        .withDb2()
        .ok(expectedDb2);
  }

  /** Test case for
   * <a href="https://issues.apache.org/jira/browse/CALCITE-1422">[CALCITE-1422]
   * In JDBC adapter, allow IS NULL and IS NOT NULL operators in generated SQL
   * join condition</a>. */
  @Test void testSimpleJoinConditionWithIsNullOperators() {
    String query = "select *\n"
        + "from \"foodmart\".\"sales_fact_1997\" as \"t1\"\n"
        + "inner join \"foodmart\".\"customer\" as \"t2\"\n"
        + "on \"t1\".\"customer_id\" = \"t2\".\"customer_id\" or "
        + "(\"t1\".\"customer_id\" is null "
        + "and \"t2\".\"customer_id\" is null) or\n"
        + "\"t2\".\"occupation\" is null\n"
        + "inner join \"foodmart\".\"product\" as \"t3\"\n"
        + "on \"t1\".\"product_id\" = \"t3\".\"product_id\" or "
        + "(\"t1\".\"product_id\" is not null or "
        + "\"t3\".\"product_id\" is not null)";
    // Some of the "IS NULL" and "IS NOT NULL" are reduced to TRUE or FALSE,
    // but not all.
    String expected = "SELECT *\nFROM \"foodmart\".\"sales_fact_1997\"\n"
        + "INNER JOIN \"foodmart\".\"customer\" "
        + "ON \"sales_fact_1997\".\"customer_id\" = \"customer\".\"customer_id\""
        + " OR FALSE AND FALSE"
        + " OR \"customer\".\"occupation\" IS NULL\n"
        + "INNER JOIN \"foodmart\".\"product\" "
        + "ON \"sales_fact_1997\".\"product_id\" = \"product\".\"product_id\""
        + " OR TRUE"
        + " OR TRUE";
    // The hook prevents RelBuilder from removing "FALSE AND FALSE" and such
    try (Hook.Closeable ignore =
             Hook.REL_BUILDER_SIMPLIFY.addThread(Hook.propertyJ(false))) {
      sql(query).ok(expected);
    }
  }


  /** Test case for
   * <a href="https://issues.apache.org/jira/browse/CALCITE-1586">[CALCITE-1586]
   * JDBC adapter generates wrong SQL if UNION has more than two inputs</a>. */
  @Test void testThreeQueryUnion() {
    String query = "SELECT \"product_id\" FROM \"product\" "
        + " UNION ALL "
        + "SELECT \"product_id\" FROM \"sales_fact_1997\" "
        + " UNION ALL "
        + "SELECT \"product_class_id\" AS product_id FROM \"product_class\"";
    String expected = "SELECT \"product_id\"\n"
        + "FROM \"foodmart\".\"product\"\n"
        + "UNION ALL\n"
        + "SELECT \"product_id\"\n"
        + "FROM \"foodmart\".\"sales_fact_1997\"\n"
        + "UNION ALL\n"
        + "SELECT \"product_class_id\" AS \"PRODUCT_ID\"\n"
        + "FROM \"foodmart\".\"product_class\"";

    final RuleSet rules = RuleSets.ofList(CoreRules.UNION_MERGE);
    sql(query)
        .optimize(rules, null)
        .ok(expected);
  }

  /** Test case for
   * <a href="https://issues.apache.org/jira/browse/CALCITE-1800">[CALCITE-1800]
   * JDBC adapter fails to SELECT FROM a UNION query</a>. */
  @Test void testUnionWrappedInASelect() {
    final String query = "select sum(\n"
        + "  case when \"product_id\"=0 then \"net_weight\" else 0 end)"
        + " as net_weight\n"
        + "from (\n"
        + "  select \"product_id\", \"net_weight\"\n"
        + "  from \"product\"\n"
        + "  union all\n"
        + "  select \"product_id\", 0 as \"net_weight\"\n"
        + "  from \"sales_fact_1997\") t0";
    final String expected = "SELECT SUM(CASE WHEN \"product_id\" = 0"
        + " THEN \"net_weight\" ELSE 0 END) AS \"NET_WEIGHT\"\n"
        + "FROM (SELECT \"product_id\", \"net_weight\"\n"
        + "FROM \"foodmart\".\"product\"\n"
        + "UNION ALL\n"
        + "SELECT \"product_id\", 0 AS \"net_weight\"\n"
        + "FROM \"foodmart\".\"sales_fact_1997\") AS \"t1\"";
    sql(query).ok(expected);
  }

  @Test void testLiteral() {
    checkLiteral("DATE '1978-05-02'");
    checkLiteral2("DATE '1978-5-2'", "DATE '1978-05-02'");
    checkLiteral("TIME '12:34:56'");
    checkLiteral("TIME '12:34:56.78'");
    checkLiteral2("TIME '1:4:6.080'", "TIME '01:04:06.080'");
    checkLiteral("TIMESTAMP '1978-05-02 12:34:56.78'");
    checkLiteral2("TIMESTAMP '1978-5-2 2:4:6.80'",
        "TIMESTAMP '1978-05-02 02:04:06.80'");
    checkLiteral("'I can''t explain'");
    checkLiteral("''");
    checkLiteral("TRUE");
    checkLiteral("123");
    checkLiteral("123.45");
    checkLiteral("-123.45");
    checkLiteral("INTERVAL '1-2' YEAR TO MONTH");
    checkLiteral("INTERVAL -'1-2' YEAR TO MONTH");
    checkLiteral("INTERVAL '12-11' YEAR TO MONTH");
    checkLiteral("INTERVAL '1' YEAR");
    checkLiteral("INTERVAL '1' MONTH");
    checkLiteral("INTERVAL '12' DAY");
    checkLiteral("INTERVAL -'12' DAY");
    checkLiteral2("INTERVAL '1 2' DAY TO HOUR",
        "INTERVAL '1 02' DAY TO HOUR");
    checkLiteral2("INTERVAL '1 2:10' DAY TO MINUTE",
        "INTERVAL '1 02:10' DAY TO MINUTE");
    checkLiteral2("INTERVAL '1 2:00' DAY TO MINUTE",
        "INTERVAL '1 02:00' DAY TO MINUTE");
    checkLiteral2("INTERVAL '1 2:34:56' DAY TO SECOND",
        "INTERVAL '1 02:34:56' DAY TO SECOND");
    checkLiteral2("INTERVAL '1 2:34:56.789' DAY TO SECOND",
        "INTERVAL '1 02:34:56.789' DAY TO SECOND");
    checkLiteral2("INTERVAL '1 2:34:56.78' DAY TO SECOND",
        "INTERVAL '1 02:34:56.78' DAY TO SECOND");
    checkLiteral2("INTERVAL '1 2:34:56.078' DAY TO SECOND",
        "INTERVAL '1 02:34:56.078' DAY TO SECOND");
    checkLiteral2("INTERVAL -'1 2:34:56.078' DAY TO SECOND",
        "INTERVAL -'1 02:34:56.078' DAY TO SECOND");
    checkLiteral2("INTERVAL '1 2:3:5.070' DAY TO SECOND",
        "INTERVAL '1 02:03:05.07' DAY TO SECOND");
    checkLiteral("INTERVAL '1:23' HOUR TO MINUTE");
    checkLiteral("INTERVAL '1:02' HOUR TO MINUTE");
    checkLiteral("INTERVAL -'1:02' HOUR TO MINUTE");
    checkLiteral("INTERVAL '1:23:45' HOUR TO SECOND");
    checkLiteral("INTERVAL '1:03:05' HOUR TO SECOND");
    checkLiteral("INTERVAL '1:23:45.678' HOUR TO SECOND");
    checkLiteral("INTERVAL '1:03:05.06' HOUR TO SECOND");
    checkLiteral("INTERVAL '12' MINUTE");
    checkLiteral("INTERVAL '12:34' MINUTE TO SECOND");
    checkLiteral("INTERVAL '12:34.567' MINUTE TO SECOND");
    checkLiteral("INTERVAL '12' SECOND");
    checkLiteral("INTERVAL '12.345' SECOND");
  }

  private void checkLiteral(String expression) {
    checkLiteral2(expression, expression);
  }

  private void checkLiteral2(String expression, String expected) {
    sql("VALUES " + expression)
        .withHsqldb()
        .ok("SELECT *\n"
            + "FROM (VALUES (" + expected + ")) AS t (EXPR$0)");
  }

  /** Test case for
   * <a href="https://issues.apache.org/jira/browse/CALCITE-2625">[CALCITE-2625]
   * Removing Window Boundaries from SqlWindow of Aggregate Function which do
   * not allow Framing</a>. */
  @Test void testRowNumberFunctionForPrintingOfFrameBoundary() {
    String query = "SELECT row_number() over (order by \"hire_date\") FROM \"employee\"";
    String expected = "SELECT ROW_NUMBER() OVER (ORDER BY \"hire_date\")\n"
        + "FROM \"foodmart\".\"employee\"";
    sql(query).ok(expected);
  }

  /** Test case for
   * <a href="https://issues.apache.org/jira/browse/CALCITE-3112">[CALCITE-3112]
   * Support Window in RelToSqlConverter</a>. */
  @Test void testConvertWindowToSql() {
    String query0 = "SELECT row_number() over (order by \"hire_date\") FROM \"employee\"";
    String expected0 = "SELECT ROW_NUMBER() OVER (ORDER BY \"hire_date\") AS \"$0\"\n"
        + "FROM \"foodmart\".\"employee\"";

    String query1 = "SELECT rank() over (order by \"hire_date\") FROM \"employee\"";
    String expected1 = "SELECT RANK() OVER (ORDER BY \"hire_date\") AS \"$0\"\n"
        + "FROM \"foodmart\".\"employee\"";

    String query2 = "SELECT lead(\"employee_id\",1,'NA') over "
        + "(partition by \"hire_date\" order by \"employee_id\")\n"
        + "FROM \"employee\"";
    String expected2 = "SELECT LEAD(\"employee_id\", 1, 'NA') OVER "
        + "(PARTITION BY \"hire_date\" "
        + "ORDER BY \"employee_id\") AS \"$0\"\n"
        + "FROM \"foodmart\".\"employee\"";

    String query3 = "SELECT lag(\"employee_id\",1,'NA') over "
        + "(partition by \"hire_date\" order by \"employee_id\")\n"
        + "FROM \"employee\"";
    String expected3 = "SELECT LAG(\"employee_id\", 1, 'NA') OVER "
        + "(PARTITION BY \"hire_date\" ORDER BY \"employee_id\") AS \"$0\"\n"
        + "FROM \"foodmart\".\"employee\"";

    String query4 = "SELECT lag(\"employee_id\",1,'NA') "
        + "over (partition by \"hire_date\" order by \"employee_id\") as lag1, "
        + "lag(\"employee_id\",1,'NA') "
        + "over (partition by \"birth_date\" order by \"employee_id\") as lag2, "
        + "count(*) over (partition by \"hire_date\" order by \"employee_id\") as count1, "
        + "count(*) over (partition by \"birth_date\" order by \"employee_id\") as count2\n"
        + "FROM \"employee\"";
    String expected4 = "SELECT LAG(\"employee_id\", 1, 'NA') OVER "
        + "(PARTITION BY \"hire_date\" ORDER BY \"employee_id\") AS \"$0\", "
        + "LAG(\"employee_id\", 1, 'NA') OVER "
        + "(PARTITION BY \"birth_date\" ORDER BY \"employee_id\") AS \"$1\", "
        + "COUNT(*) OVER (PARTITION BY \"hire_date\" ORDER BY \"employee_id\" "
        + "RANGE BETWEEN UNBOUNDED PRECEDING AND CURRENT ROW) AS \"$2\", "
        + "COUNT(*) OVER (PARTITION BY \"birth_date\" ORDER BY \"employee_id\" "
        + "RANGE BETWEEN UNBOUNDED PRECEDING AND CURRENT ROW) AS \"$3\"\n"
        + "FROM \"foodmart\".\"employee\"";

    String query5 = "SELECT lag(\"employee_id\",1,'NA') "
        + "over (partition by \"hire_date\" order by \"employee_id\") as lag1, "
        + "lag(\"employee_id\",1,'NA') "
        + "over (partition by \"birth_date\" order by \"employee_id\") as lag2, "
        + "max(sum(\"employee_id\")) over (partition by \"hire_date\" order by \"employee_id\") "
        + "as count1, "
        + "max(sum(\"employee_id\")) over (partition by \"birth_date\" order by \"employee_id\") "
        + "as count2\n"
        + "FROM \"employee\" group by \"employee_id\", \"hire_date\", \"birth_date\"";
    String expected5 = "SELECT LAG(\"employee_id\", 1, 'NA') OVER "
        + "(PARTITION BY \"hire_date\" ORDER BY \"employee_id\") AS \"$0\", "
        + "LAG(\"employee_id\", 1, 'NA') OVER "
        + "(PARTITION BY \"birth_date\" ORDER BY \"employee_id\") AS \"$1\", "
        + "MAX(SUM(\"employee_id\")) OVER (PARTITION BY \"hire_date\" ORDER BY \"employee_id\" "
        + "RANGE BETWEEN UNBOUNDED PRECEDING AND CURRENT ROW) AS \"$2\", "
        + "MAX(SUM(\"employee_id\")) OVER (PARTITION BY \"birth_date\" ORDER BY \"employee_id\" "
        + "RANGE BETWEEN UNBOUNDED PRECEDING AND CURRENT ROW) AS \"$3\"\n"
        + "FROM \"foodmart\".\"employee\"\n"
        + "GROUP BY \"employee_id\", \"hire_date\", \"birth_date\"";

    String query6 = "SELECT lag(\"employee_id\",1,'NA') over "
        + "(partition by \"hire_date\" order by \"employee_id\"), \"hire_date\"\n"
        + "FROM \"employee\"\n"
        + "group by \"hire_date\", \"employee_id\"";
    String expected6 = "SELECT LAG(\"employee_id\", 1, 'NA') "
        + "OVER (PARTITION BY \"hire_date\" ORDER BY \"employee_id\"), \"hire_date\"\n"
        + "FROM \"foodmart\".\"employee\"\n"
        + "GROUP BY \"hire_date\", \"employee_id\"";
    String query7 = "SELECT "
        + "count(distinct \"employee_id\") over (order by \"hire_date\") FROM \"employee\"";
    String expected7 = "SELECT "
        + "COUNT(DISTINCT \"employee_id\") "
        + "OVER (ORDER BY \"hire_date\" RANGE BETWEEN UNBOUNDED PRECEDING AND CURRENT ROW) AS \"$0\""
        + "\nFROM \"foodmart\".\"employee\"";

    String query8 = "SELECT "
        + "sum(distinct \"position_id\") over (order by \"hire_date\") FROM \"employee\"";
    String expected8 =
        "SELECT CASE WHEN (COUNT(DISTINCT \"position_id\") OVER (ORDER BY \"hire_date\" "
            + "RANGE"
            + " BETWEEN UNBOUNDED PRECEDING AND CURRENT ROW)) > 0 THEN COALESCE(SUM(DISTINCT "
            + "\"position_id\") OVER (ORDER BY \"hire_date\" RANGE BETWEEN UNBOUNDED "
            + "PRECEDING AND CURRENT ROW), 0) ELSE NULL END\n"
            + "FROM \"foodmart\".\"employee\"";

    HepProgramBuilder builder = new HepProgramBuilder();
    builder.addRuleClass(ProjectToWindowRule.class);
    HepPlanner hepPlanner = new HepPlanner(builder.build());
    RuleSet rules = RuleSets.ofList(CoreRules.PROJECT_TO_LOGICAL_PROJECT_AND_WINDOW);

    sql(query0).optimize(rules, hepPlanner).ok(expected0);
    sql(query1).optimize(rules, hepPlanner).ok(expected1);
    sql(query2).optimize(rules, hepPlanner).ok(expected2);
    sql(query3).optimize(rules, hepPlanner).ok(expected3);
    sql(query4).optimize(rules, hepPlanner).ok(expected4);
    sql(query5).optimize(rules, hepPlanner).ok(expected5);
    sql(query6).optimize(rules, hepPlanner).ok(expected6);
    sql(query7).optimize(rules, hepPlanner).ok(expected7);
    sql(query8).optimize(rules, hepPlanner).ok(expected8);
  }

  /**
   * Test case for
   * <a href="https://issues.apache.org/jira/browse/CALCITE-3866">[CALCITE-3866]
   * "numeric field overflow" when running the generated SQL in PostgreSQL </a>.
   */
  @Test void testSumReturnType() {
    String query =
        "select sum(e1.\"store_sales\"), sum(e2.\"store_sales\") from \"sales_fact_dec_1998\" as "
            + "e1 , \"sales_fact_dec_1998\" as e2 where e1.\"product_id\" = e2.\"product_id\"";

    String expect = "SELECT SUM(CAST(SUM(\"store_sales\") * \"t0\".\"$f1\" AS DECIMAL"
        + "(19, 4))), SUM(CAST(\"t\".\"$f2\" * SUM(\"store_sales\") AS DECIMAL(19, 4)))\n"
        + "FROM (SELECT \"product_id\", SUM(\"store_sales\"), COUNT(*) AS \"$f2\"\n"
        + "FROM \"foodmart\".\"sales_fact_dec_1998\"\n"
        + "GROUP BY \"product_id\") AS \"t\"\n"
        + "INNER JOIN "
        + "(SELECT \"product_id\", COUNT(*) AS \"$f1\", SUM(\"store_sales\")\n"
        + "FROM \"foodmart\".\"sales_fact_dec_1998\"\n"
        + "GROUP BY \"product_id\") AS \"t0\" ON \"t\".\"product_id\" = \"t0\".\"product_id\"";

    HepProgramBuilder builder = new HepProgramBuilder();
    builder.addRuleClass(FilterJoinRule.class);
    builder.addRuleClass(AggregateProjectMergeRule.class);
    builder.addRuleClass(AggregateJoinTransposeRule.class);
    HepPlanner hepPlanner = new HepPlanner(builder.build());
    RuleSet rules = RuleSets.ofList(
        CoreRules.FILTER_INTO_JOIN,
        CoreRules.JOIN_CONDITION_PUSH,
        CoreRules.AGGREGATE_PROJECT_MERGE, CoreRules.AGGREGATE_JOIN_TRANSPOSE_EXTENDED);
    sql(query).withPostgresql().optimize(rules, hepPlanner).ok(expect);
  }

  @Test void testRankFunctionForPrintingOfFrameBoundary() {
    String query = "SELECT rank() over (order by \"hire_date\") FROM \"employee\"";
    String expected = "SELECT RANK() OVER (ORDER BY \"hire_date\")\n"
        + "FROM \"foodmart\".\"employee\"";
    sql(query).ok(expected);
  }

  @Test void testLeadFunctionForPrintingOfFrameBoundary() {
    String query = "SELECT lead(\"employee_id\",1,'NA') over "
        + "(partition by \"hire_date\" order by \"employee_id\") FROM \"employee\"";
    String expected = "SELECT LEAD(\"employee_id\", 1, 'NA') OVER "
        + "(PARTITION BY \"hire_date\" ORDER BY \"employee_id\")\n"
        + "FROM \"foodmart\".\"employee\"";
    sql(query).ok(expected);
  }

  @Test void testLagFunctionForPrintingOfFrameBoundary() {
    String query = "SELECT lag(\"employee_id\",1,'NA') over "
        + "(partition by \"hire_date\" order by \"employee_id\") FROM \"employee\"";
    String expected = "SELECT LAG(\"employee_id\", 1, 'NA') OVER "
        + "(PARTITION BY \"hire_date\" ORDER BY \"employee_id\")\n"
        + "FROM \"foodmart\".\"employee\"";
    sql(query).ok(expected);
  }

  /** Test case for
   * <a href="https://issues.apache.org/jira/browse/CALCITE-3876">[CALCITE-3876]
   * RelToSqlConverter should not combine Projects when top Project contains
   * window function referencing window function from bottom Project</a>. */
  @Test void testWindowOnWindowDoesNotCombineProjects() {
    final String query = "SELECT ROW_NUMBER() OVER (ORDER BY rn)\n"
        + "FROM (SELECT *,\n"
        + "  ROW_NUMBER() OVER (ORDER BY \"product_id\") as rn\n"
        + "  FROM \"foodmart\".\"product\")";
    final String expected = "SELECT ROW_NUMBER() OVER (ORDER BY \"RN\")\n"
        + "FROM (SELECT \"product_class_id\", \"product_id\", \"brand_name\","
        + " \"product_name\", \"SKU\", \"SRP\", \"gross_weight\","
        + " \"net_weight\", \"recyclable_package\", \"low_fat\","
        + " \"units_per_case\", \"cases_per_pallet\", \"shelf_width\","
        + " \"shelf_height\", \"shelf_depth\","
        + " ROW_NUMBER() OVER (ORDER BY \"product_id\") AS \"RN\"\n"
        + "FROM \"foodmart\".\"product\") AS \"t\"";
    sql(query)
        .withPostgresql()
        .ok(expected);
  }

  /** Test case for
   * <a href="https://issues.apache.org/jira/browse/CALCITE-1798">[CALCITE-1798]
   * Generate dialect-specific SQL for FLOOR operator</a>. */
  @Test void testFloor() {
    String query = "SELECT floor(\"hire_date\" TO MINUTE) FROM \"employee\"";
    String expected = "SELECT TRUNC(hire_date, 'MI')\nFROM foodmart.employee";
    sql(query)
        .withHsqldb()
        .ok(expected);
  }

  @Test void testFloorClickHouse() {
    String query = "SELECT floor(\"hire_date\" TO MINUTE) FROM \"employee\"";
    String expected = "SELECT toStartOfMinute(`hire_date`)\nFROM `foodmart`.`employee`";
    sql(query)
        .withClickHouse()
        .ok(expected);
  }

  @Test void testFloorPostgres() {
    String query = "SELECT floor(\"hire_date\" TO MINUTE) FROM \"employee\"";
    String expected = "SELECT DATE_TRUNC('MINUTE', \"hire_date\")\nFROM \"foodmart\".\"employee\"";
    sql(query)
        .withPostgresql()
        .ok(expected);
  }

  @Test void testFloorOracle() {
    String query = "SELECT floor(\"hire_date\" TO MINUTE) FROM \"employee\"";
    String expected = "SELECT TRUNC(\"hire_date\", 'MINUTE')\nFROM \"foodmart\".\"employee\"";
    sql(query)
        .withOracle()
        .ok(expected);
  }

  @Test void testFloorPresto() {
    String query = "SELECT floor(\"hire_date\" TO MINUTE) FROM \"employee\"";
    String expected = "SELECT DATE_TRUNC('MINUTE', \"hire_date\")\nFROM \"foodmart\".\"employee\"";
    sql(query)
        .withPresto()
        .ok(expected);
  }

  @Test void testFloorMssqlWeek() {
    String query = "SELECT floor(\"hire_date\" TO WEEK) FROM \"employee\"";
    String expected = "SELECT CONVERT(DATETIME, CONVERT(VARCHAR(10), "
        + "DATEADD(day, - (6 + DATEPART(weekday, [hire_date] )) % 7, [hire_date] ), 126))\n"
        + "FROM [foodmart].[employee]";
    sql(query).withMssql()
        .ok(expected);
  }

  @Test void testFloorMssqlMonth() {
    String query = "SELECT floor(\"hire_date\" TO MONTH) FROM \"employee\"";
    String expected = "SELECT CONVERT(DATETIME, CONVERT(VARCHAR(7), [hire_date] , 126)+'-01')\n"
        + "FROM [foodmart].[employee]";
    sql(query)
        .withMssql()
        .ok(expected);
  }

  @Test void testFloorMysqlMonth() {
    String query = "SELECT floor(\"hire_date\" TO MONTH) FROM \"employee\"";
    String expected = "SELECT DATE_FORMAT(`hire_date`, '%Y-%m-01')\n"
        + "FROM `foodmart`.`employee`";
    sql(query)
        .withMysql()
        .ok(expected);
  }

  @Test void testFloorWeek() {
    final String query = "SELECT floor(\"hire_date\" TO WEEK) FROM \"employee\"";
    final String expectedClickHouse = "SELECT toMonday(`hire_date`)\n"
        + "FROM `foodmart`.`employee`";
    final String expectedMssql = "SELECT CONVERT(DATETIME, CONVERT(VARCHAR(10), "
        + "DATEADD(day, - (6 + DATEPART(weekday, [hire_date] )) % 7, [hire_date] ), 126))\n"
        + "FROM [foodmart].[employee]";
    final String expectedMysql = "SELECT STR_TO_DATE(DATE_FORMAT(`hire_date` , '%x%v-1'), "
        + "'%x%v-%w')\n"
        + "FROM `foodmart`.`employee`";
    sql(query)
        .withClickHouse()
        .ok(expectedClickHouse)
        .withMssql()
        .ok(expectedMssql)
        .withMysql()
        .ok(expectedMysql);
  }

  @Test void testUnparseSqlIntervalQualifierDb2() {
    String queryDatePlus = "select  * from \"employee\" where  \"hire_date\" + "
        + "INTERVAL '19800' SECOND(5) > TIMESTAMP '2005-10-17 00:00:00' ";
    String expectedDatePlus = "SELECT *\n"
        + "FROM foodmart.employee AS employee\n"
        + "WHERE (employee.hire_date + 19800 SECOND)"
        + " > TIMESTAMP '2005-10-17 00:00:00'";

    sql(queryDatePlus)
        .withDb2()
        .ok(expectedDatePlus);

    String queryDateMinus = "select  * from \"employee\" where  \"hire_date\" - "
        + "INTERVAL '19800' SECOND(5) > TIMESTAMP '2005-10-17 00:00:00' ";
    String expectedDateMinus = "SELECT *\n"
        + "FROM foodmart.employee AS employee\n"
        + "WHERE (employee.hire_date - 19800 SECOND)"
        + " > TIMESTAMP '2005-10-17 00:00:00'";

    sql(queryDateMinus)
        .withDb2()
        .ok(expectedDateMinus);
  }

  @Test void testUnparseSqlIntervalQualifierMySql() {
    final String sql0 = "select  * from \"employee\" where  \"hire_date\" - "
        + "INTERVAL '19800' SECOND(5) > TIMESTAMP '2005-10-17 00:00:00' ";
    final String expect0 = "SELECT *\n"
        + "FROM `foodmart`.`employee`\n"
        + "WHERE (`hire_date` - INTERVAL '19800' SECOND)"
        + " > TIMESTAMP '2005-10-17 00:00:00'";
    sql(sql0).withMysql().ok(expect0);

    final String sql1 = "select  * from \"employee\" where  \"hire_date\" + "
        + "INTERVAL '10' HOUR > TIMESTAMP '2005-10-17 00:00:00' ";
    final String expect1 = "SELECT *\n"
        + "FROM `foodmart`.`employee`\n"
        + "WHERE (`hire_date` + INTERVAL '10' HOUR)"
        + " > TIMESTAMP '2005-10-17 00:00:00'";
    sql(sql1).withMysql().ok(expect1);

    final String sql2 = "select  * from \"employee\" where  \"hire_date\" + "
        + "INTERVAL '1-2' year to month > TIMESTAMP '2005-10-17 00:00:00' ";
    final String expect2 = "SELECT *\n"
        + "FROM `foodmart`.`employee`\n"
        + "WHERE (`hire_date` + INTERVAL '1-2' YEAR_MONTH)"
        + " > TIMESTAMP '2005-10-17 00:00:00'";
    sql(sql2).withMysql().ok(expect2);

    final String sql3 = "select  * from \"employee\" "
        + "where  \"hire_date\" + INTERVAL '39:12' MINUTE TO SECOND"
        + " > TIMESTAMP '2005-10-17 00:00:00' ";
    final String expect3 = "SELECT *\n"
        + "FROM `foodmart`.`employee`\n"
        + "WHERE (`hire_date` + INTERVAL '39:12' MINUTE_SECOND)"
        + " > TIMESTAMP '2005-10-17 00:00:00'";
    sql(sql3).withMysql().ok(expect3);
  }

  @Test void testUnparseSqlIntervalQualifierMsSql() {
    String queryDatePlus = "select  * from \"employee\" where  \"hire_date\" +"
        + "INTERVAL '19800' SECOND(5) > TIMESTAMP '2005-10-17 00:00:00' ";
    String expectedDatePlus = "SELECT *\n"
        + "FROM [foodmart].[employee]\n"
        + "WHERE DATEADD(SECOND, 19800, [hire_date]) > CAST('2005-10-17 00:00:00' AS TIMESTAMP(0))";

    sql(queryDatePlus)
        .withMssql()
        .ok(expectedDatePlus);

    String queryDateMinus = "select  * from \"employee\" where  \"hire_date\" -"
        + "INTERVAL '19800' SECOND(5) > TIMESTAMP '2005-10-17 00:00:00' ";
    String expectedDateMinus = "SELECT *\n"
        + "FROM [foodmart].[employee]\n"
        + "WHERE DATEADD(SECOND, -19800, [hire_date]) > CAST('2005-10-17 00:00:00' AS TIMESTAMP(0))";

    sql(queryDateMinus)
        .withMssql()
        .ok(expectedDateMinus);

    String queryDateMinusNegate = "select  * from \"employee\" "
        + "where  \"hire_date\" -INTERVAL '-19800' SECOND(5)"
        + " > TIMESTAMP '2005-10-17 00:00:00' ";
    String expectedDateMinusNegate = "SELECT *\n"
        + "FROM [foodmart].[employee]\n"
        + "WHERE DATEADD(SECOND, 19800, [hire_date]) > CAST('2005-10-17 00:00:00' AS TIMESTAMP(0))";

    sql(queryDateMinusNegate)
        .withMssql()
        .ok(expectedDateMinusNegate);
  }

  @Test public void testUnparseTimeLiteral() {
    String queryDatePlus = "select TIME '11:25:18' "
        + "from \"employee\"";
    String expectedBQSql = "SELECT TIME '11:25:18'\n"
        + "FROM foodmart.employee";
    String expectedSql = "SELECT CAST('11:25:18' AS TIME(0))\n"
        + "FROM [foodmart].[employee]";
    sql(queryDatePlus)
        .withBigQuery()
        .ok(expectedBQSql)
        .withMssql()
        .ok(expectedSql);
  }

  @Test void testUnparseSqlIntervalQualifierBigQuery() {
    final String sql0 = "select  * from \"employee\" where  \"hire_date\" - "
        + "INTERVAL '19800' SECOND(5) > TIMESTAMP '2005-10-17 00:00:00' ";
    final String expect0 = "SELECT *\n"
        + "FROM foodmart.employee\n"
        + "WHERE TIMESTAMP_SUB(hire_date, INTERVAL 19800 SECOND)"
        + " > TIMESTAMP '2005-10-17 00:00:00'";
    sql(sql0).withBigQuery().ok(expect0);

    final String sql1 = "select  * from \"employee\" where  \"hire_date\" + "
        + "INTERVAL '10' HOUR > TIMESTAMP '2005-10-17 00:00:00' ";
    final String expect1 = "SELECT *\n"
        + "FROM foodmart.employee\n"
        + "WHERE TIMESTAMP_ADD(hire_date, INTERVAL 10 HOUR)"
        + " > TIMESTAMP '2005-10-17 00:00:00'";
    sql(sql1).withBigQuery().ok(expect1);

    final String sql2 = "select  * from \"employee\" where  \"hire_date\" + "
        + "INTERVAL '1 2:34:56.78' DAY TO SECOND > TIMESTAMP '2005-10-17 00:00:00' ";
    sql(sql2).withBigQuery().throws_("For input string: \"56.78\"");
  }

  @Test public void testFloorMysqlWeek() {
    String query = "SELECT floor(\"hire_date\" TO WEEK) FROM \"employee\"";
    String expected = "SELECT STR_TO_DATE(DATE_FORMAT(`hire_date` , '%x%v-1'), '%x%v-%w')\n"
        + "FROM `foodmart`.`employee`";
    sql(query)
        .withMysql()
        .ok(expected);
  }

  @Test void testFloorMonth() {
    final String query = "SELECT floor(\"hire_date\" TO MONTH) FROM \"employee\"";
    final String expectedClickHouse = "SELECT toStartOfMonth(`hire_date`)\n"
        + "FROM `foodmart`.`employee`";
    final String expectedMssql = "SELECT CONVERT(DATETIME, CONVERT(VARCHAR(7), [hire_date] , "
        + "126)+'-01')\n"
        + "FROM [foodmart].[employee]";
    final String expectedMysql = "SELECT DATE_FORMAT(`hire_date`, '%Y-%m-01')\n"
        + "FROM `foodmart`.`employee`";
    sql(query)
        .withClickHouse()
        .ok(expectedClickHouse)
        .withMssql()
        .ok(expectedMssql)
        .withMysql()
        .ok(expectedMysql);
  }

  @Test void testFloorMysqlHour() {
    String query = "SELECT floor(\"hire_date\" TO HOUR) FROM \"employee\"";
    String expected = "SELECT DATE_FORMAT(`hire_date`, '%Y-%m-%d %H:00:00')\n"
        + "FROM `foodmart`.`employee`";
    sql(query)
        .withMysql()
        .ok(expected);
  }

  @Test void testFloorMysqlMinute() {
    String query = "SELECT floor(\"hire_date\" TO MINUTE) FROM \"employee\"";
    String expected = "SELECT DATE_FORMAT(`hire_date`, '%Y-%m-%d %H:%i:00')\n"
        + "FROM `foodmart`.`employee`";
    sql(query)
        .withMysql()
        .ok(expected);
  }

  @Test void testFloorMysqlSecond() {
    String query = "SELECT floor(\"hire_date\" TO SECOND) FROM \"employee\"";
    String expected = "SELECT DATE_FORMAT(`hire_date`, '%Y-%m-%d %H:%i:%s')\n"
        + "FROM `foodmart`.`employee`";
    sql(query)
        .withMysql()
        .ok(expected);
  }

  /** Test case for
   * <a href="https://issues.apache.org/jira/browse/CALCITE-1826">[CALCITE-1826]
   * JDBC dialect-specific FLOOR fails when in GROUP BY</a>. */
  @Test void testFloorWithGroupBy() {
    final String query = "SELECT floor(\"hire_date\" TO MINUTE)\n"
        + "FROM \"employee\"\n"
        + "GROUP BY floor(\"hire_date\" TO MINUTE)";
    final String expected = "SELECT TRUNC(hire_date, 'MI')\n"
        + "FROM foodmart.employee\n"
        + "GROUP BY TRUNC(hire_date, 'MI')";
    final String expectedClickHouse = "SELECT toStartOfMinute(`hire_date`)\n"
        + "FROM `foodmart`.`employee`\n"
        + "GROUP BY toStartOfMinute(`hire_date`)";
    final String expectedOracle = "SELECT TRUNC(\"hire_date\", 'MINUTE')\n"
        + "FROM \"foodmart\".\"employee\"\n"
        + "GROUP BY TRUNC(\"hire_date\", 'MINUTE')";
    final String expectedPostgresql = "SELECT DATE_TRUNC('MINUTE', \"hire_date\")\n"
        + "FROM \"foodmart\".\"employee\"\n"
        + "GROUP BY DATE_TRUNC('MINUTE', \"hire_date\")";
    final String expectedMysql = "SELECT"
        + " DATE_FORMAT(`hire_date`, '%Y-%m-%d %H:%i:00')\n"
        + "FROM `foodmart`.`employee`\n"
        + "GROUP BY DATE_FORMAT(`hire_date`, '%Y-%m-%d %H:%i:00')";
    sql(query)
        .withHsqldb()
        .ok(expected)
        .withClickHouse()
        .ok(expectedClickHouse)
        .withOracle()
        .ok(expectedOracle)
        .withPostgresql()
        .ok(expectedPostgresql)
        .withMysql()
        .ok(expectedMysql);
  }

  @Test void testSubstring() {
    final String query = "select substring(\"brand_name\" from 2) "
        + "from \"product\"\n";
    final String expectedClickHouse = "SELECT substring(`brand_name`, 2)\n"
        + "FROM `foodmart`.`product`";
    final String expectedOracle = "SELECT SUBSTR(\"brand_name\", 2)\n"
        + "FROM \"foodmart\".\"product\"";
    final String expectedPostgresql = "SELECT SUBSTRING(\"brand_name\" FROM 2)\n"
        + "FROM \"foodmart\".\"product\"";
    final String expectedPresto = "SELECT SUBSTR(\"brand_name\", 2)\n"
        + "FROM \"foodmart\".\"product\"";
    final String expectedSnowflake = "SELECT SUBSTR(\"brand_name\", 2)\n"
            + "FROM \"foodmart\".\"product\"";
    final String expectedRedshift = expectedPostgresql;
    final String expectedMysql = "SELECT SUBSTRING(`brand_name` FROM 2)\n"
        + "FROM `foodmart`.`product`";
    final String expectedHive = "SELECT SUBSTRING(brand_name, 2)\n"
        + "FROM foodmart.product";
    final String expectedSpark = "SELECT SUBSTRING(brand_name, 2)\n"
        + "FROM foodmart.product";
    final String expectedBiqQuery = "SELECT SUBSTR(brand_name, 2)\n"
        + "FROM foodmart.product";
    sql(query)
        .withClickHouse()
        .ok(expectedClickHouse)
        .withOracle()
        .ok(expectedOracle)
        .withPostgresql()
        .ok(expectedPostgresql)
        .withPresto()
        .ok(expectedPresto)
        .withSnowflake()
        .ok(expectedSnowflake)
        .withRedshift()
        .ok(expectedRedshift)
        .withMysql()
        .ok(expectedMysql)
        .withMssql()
        // mssql does not support this syntax and so should fail
        .throws_("MSSQL SUBSTRING requires FROM and FOR arguments")
        .withHive()
        .ok(expectedHive)
        .withSpark()
        .ok(expectedSpark)
        .withBigQuery()
        .ok(expectedBiqQuery);
  }

  @Test void testSubstringWithFor() {
    final String query = "select substring(\"brand_name\" from 2 for 3) "
        + "from \"product\"\n";
    final String expectedClickHouse = "SELECT substring(`brand_name`, 2, 3)\n"
        + "FROM `foodmart`.`product`";
    final String expectedOracle = "SELECT SUBSTR(\"brand_name\", 2, 3)\n"
        + "FROM \"foodmart\".\"product\"";
    final String expectedPostgresql = "SELECT SUBSTRING(\"brand_name\" FROM 2 FOR 3)\n"
        + "FROM \"foodmart\".\"product\"";
    final String expectedPresto = "SELECT SUBSTR(\"brand_name\", 2, 3)\n"
        + "FROM \"foodmart\".\"product\"";
    final String expectedSnowflake = "SELECT SUBSTR(\"brand_name\", 2, 3)\n"
            + "FROM \"foodmart\".\"product\"";
    final String expectedRedshift = expectedPostgresql;
    final String expectedMysql = "SELECT SUBSTRING(`brand_name` FROM 2 FOR 3)\n"
        + "FROM `foodmart`.`product`";
    final String expectedMssql = "SELECT SUBSTRING([brand_name], 2, 3)\n"
        + "FROM [foodmart].[product]";
    final String expectedHive = "SELECT SUBSTRING(brand_name, 2, 3)\n"
        + "FROM foodmart.product";
    final String expectedSpark = "SELECT SUBSTRING(brand_name, 2, 3)\n"
        + "FROM foodmart.product";
    sql(query)
        .withClickHouse()
        .ok(expectedClickHouse)
        .withOracle()
        .ok(expectedOracle)
        .withPostgresql()
        .ok(expectedPostgresql)
        .withPresto()
        .ok(expectedPresto)
        .withSnowflake()
        .ok(expectedSnowflake)
        .withRedshift()
        .ok(expectedRedshift)
        .withMysql()
        .ok(expectedMysql)
        .withMssql()
        .ok(expectedMssql)
        .withSpark()
        .ok(expectedSpark)
        .withHive()
        .ok(expectedHive);
  }

  /** Test case for
   * <a href="https://issues.apache.org/jira/browse/CALCITE-1849">[CALCITE-1849]
   * Support sub-queries (RexSubQuery) in RelToSqlConverter</a>. */
  @Test void testExistsWithExpand() {
    String query = "select \"product_name\" from \"product\" a "
        + "where exists (select count(*) "
        + "from \"sales_fact_1997\"b "
        + "where b.\"product_id\" = a.\"product_id\")";
    String expected = "SELECT \"product_name\"\n"
        + "FROM \"foodmart\".\"product\"\n"
        + "WHERE EXISTS (SELECT COUNT(*)\n"
        + "FROM \"foodmart\".\"sales_fact_1997\"\n"
        + "WHERE \"product_id\" = \"product\".\"product_id\")";
    sql(query).withConfig(c -> c.withExpand(false)).ok(expected);
  }

  @Test void testNotExistsWithExpand() {
    String query = "select \"product_name\" from \"product\" a "
        + "where not exists (select count(*) "
        + "from \"sales_fact_1997\"b "
        + "where b.\"product_id\" = a.\"product_id\")";
    String expected = "SELECT \"product_name\"\n"
        + "FROM \"foodmart\".\"product\"\n"
        + "WHERE NOT EXISTS (SELECT COUNT(*)\n"
        + "FROM \"foodmart\".\"sales_fact_1997\"\n"
        + "WHERE \"product_id\" = \"product\".\"product_id\")";
    sql(query).withConfig(c -> c.withExpand(false)).ok(expected);
  }

  @Test void testSubQueryInWithExpand() {
    String query = "select \"product_name\" from \"product\" a "
        + "where \"product_id\" in (select \"product_id\" "
        + "from \"sales_fact_1997\"b "
        + "where b.\"product_id\" = a.\"product_id\")";
    String expected = "SELECT \"product_name\"\n"
        + "FROM \"foodmart\".\"product\"\n"
        + "WHERE \"product_id\" IN (SELECT \"product_id\"\n"
        + "FROM \"foodmart\".\"sales_fact_1997\"\n"
        + "WHERE \"product_id\" = \"product\".\"product_id\")";
    sql(query).withConfig(c -> c.withExpand(false)).ok(expected);
  }

  @Test void testSubQueryInWithExpand2() {
    String query = "select \"product_name\" from \"product\" a "
        + "where \"product_id\" in (1, 2)";
    String expected = "SELECT \"product_name\"\n"
        + "FROM \"foodmart\".\"product\"\n"
        + "WHERE \"product_id\" = 1 OR \"product_id\" = 2";
    sql(query).withConfig(c -> c.withExpand(false)).ok(expected);
  }

  @Test void testSubQueryNotInWithExpand() {
    String query = "select \"product_name\" from \"product\" a "
        + "where \"product_id\" not in (select \"product_id\" "
        + "from \"sales_fact_1997\"b "
        + "where b.\"product_id\" = a.\"product_id\")";
    String expected = "SELECT \"product_name\"\n"
        + "FROM \"foodmart\".\"product\"\n"
        + "WHERE \"product_id\" NOT IN (SELECT \"product_id\"\n"
        + "FROM \"foodmart\".\"sales_fact_1997\"\n"
        + "WHERE \"product_id\" = \"product\".\"product_id\")";
    sql(query).withConfig(c -> c.withExpand(false)).ok(expected);
  }

  @Test void testLike() {
    String query = "select \"product_name\" from \"product\" a "
        + "where \"product_name\" like 'abc'";
    String expected = "SELECT \"product_name\"\n"
        + "FROM \"foodmart\".\"product\"\n"
        + "WHERE \"product_name\" LIKE 'abc'";
    sql(query).ok(expected);
  }

  @Test void testNotLike() {
    String query = "select \"product_name\" from \"product\" a "
        + "where \"product_name\" not like 'abc'";
    String expected = "SELECT \"product_name\"\n"
        + "FROM \"foodmart\".\"product\"\n"
        + "WHERE \"product_name\" NOT LIKE 'abc'";
    sql(query).ok(expected);
  }

  @Test void testMatchRecognizePatternExpression() {
    String sql = "select *\n"
        + "  from \"product\" match_recognize\n"
        + "  (\n"
        + "    partition by \"product_class_id\", \"brand_name\"\n"
        + "    order by \"product_class_id\" asc, \"brand_name\" desc\n"
        + "    pattern (strt down+ up+)\n"
        + "    define\n"
        + "      down as down.\"net_weight\" < PREV(down.\"net_weight\"),\n"
        + "      up as up.\"net_weight\" > prev(up.\"net_weight\")\n"
        + "  ) mr";
    String expected = "SELECT *\n"
        + "FROM (SELECT *\n"
        + "FROM \"foodmart\".\"product\") MATCH_RECOGNIZE(\n"
        + "PARTITION BY \"product_class_id\", \"brand_name\"\n"
        + "ORDER BY \"product_class_id\", \"brand_name\" DESC\n"
        + "ONE ROW PER MATCH\n"
        + "AFTER MATCH SKIP TO NEXT ROW\n"
        + "PATTERN (\"STRT\" \"DOWN\" + \"UP\" +)\n"
        + "DEFINE "
        + "\"DOWN\" AS PREV(\"DOWN\".\"net_weight\", 0) < "
        + "PREV(\"DOWN\".\"net_weight\", 1), "
        + "\"UP\" AS PREV(\"UP\".\"net_weight\", 0) > "
        + "PREV(\"UP\".\"net_weight\", 1))";
    sql(sql).ok(expected);
  }

  @Test void testMatchRecognizePatternExpression2() {
    final String sql = "select *\n"
        + "  from \"product\" match_recognize\n"
        + "  (\n"
        + "    pattern (strt down+ up+$)\n"
        + "    define\n"
        + "      down as down.\"net_weight\" < PREV(down.\"net_weight\"),\n"
        + "      up as up.\"net_weight\" > prev(up.\"net_weight\")\n"
        + "  ) mr";
    final String expected = "SELECT *\n"
        + "FROM (SELECT *\n"
        + "FROM \"foodmart\".\"product\") MATCH_RECOGNIZE(\n"
        + "ONE ROW PER MATCH\n"
        + "AFTER MATCH SKIP TO NEXT ROW\n"
        + "PATTERN (\"STRT\" \"DOWN\" + \"UP\" + $)\n"
        + "DEFINE "
        + "\"DOWN\" AS PREV(\"DOWN\".\"net_weight\", 0) < "
        + "PREV(\"DOWN\".\"net_weight\", 1), "
        + "\"UP\" AS PREV(\"UP\".\"net_weight\", 0) > "
        + "PREV(\"UP\".\"net_weight\", 1))";
    sql(sql).ok(expected);
  }

  @Test void testMatchRecognizePatternExpression3() {
    final String sql = "select *\n"
        + "  from \"product\" match_recognize\n"
        + "  (\n"
        + "    pattern (^strt down+ up+)\n"
        + "    define\n"
        + "      down as down.\"net_weight\" < PREV(down.\"net_weight\"),\n"
        + "      up as up.\"net_weight\" > prev(up.\"net_weight\")\n"
        + "  ) mr";
    final String expected = "SELECT *\n"
        + "FROM (SELECT *\n"
        + "FROM \"foodmart\".\"product\") MATCH_RECOGNIZE(\n"
        + "ONE ROW PER MATCH\n"
        + "AFTER MATCH SKIP TO NEXT ROW\n"
        + "PATTERN (^ \"STRT\" \"DOWN\" + \"UP\" +)\n"
        + "DEFINE "
        + "\"DOWN\" AS PREV(\"DOWN\".\"net_weight\", 0) < "
        + "PREV(\"DOWN\".\"net_weight\", 1), "
        + "\"UP\" AS PREV(\"UP\".\"net_weight\", 0) > "
        + "PREV(\"UP\".\"net_weight\", 1))";
    sql(sql).ok(expected);
  }

  @Test void testMatchRecognizePatternExpression4() {
    final String sql = "select *\n"
        + "  from \"product\" match_recognize\n"
        + "  (\n"
        + "    pattern (^strt down+ up+$)\n"
        + "    define\n"
        + "      down as down.\"net_weight\" < PREV(down.\"net_weight\"),\n"
        + "      up as up.\"net_weight\" > prev(up.\"net_weight\")\n"
        + "  ) mr";
    final String expected = "SELECT *\n"
        + "FROM (SELECT *\n"
        + "FROM \"foodmart\".\"product\") MATCH_RECOGNIZE(\n"
        + "ONE ROW PER MATCH\n"
        + "AFTER MATCH SKIP TO NEXT ROW\n"
        + "PATTERN (^ \"STRT\" \"DOWN\" + \"UP\" + $)\n"
        + "DEFINE "
        + "\"DOWN\" AS PREV(\"DOWN\".\"net_weight\", 0) < "
        + "PREV(\"DOWN\".\"net_weight\", 1), "
        + "\"UP\" AS PREV(\"UP\".\"net_weight\", 0) > "
        + "PREV(\"UP\".\"net_weight\", 1))";
    sql(sql).ok(expected);
  }

  @Test void testMatchRecognizePatternExpression5() {
    final String sql = "select *\n"
        + "  from \"product\" match_recognize\n"
        + "  (\n"
        + "    pattern (strt down* up?)\n"
        + "    define\n"
        + "      down as down.\"net_weight\" < PREV(down.\"net_weight\"),\n"
        + "      up as up.\"net_weight\" > prev(up.\"net_weight\")\n"
        + "  ) mr";
    final String expected = "SELECT *\n"
        + "FROM (SELECT *\n"
        + "FROM \"foodmart\".\"product\") MATCH_RECOGNIZE(\n"
        + "ONE ROW PER MATCH\n"
        + "AFTER MATCH SKIP TO NEXT ROW\n"
        + "PATTERN (\"STRT\" \"DOWN\" * \"UP\" ?)\n"
        + "DEFINE "
        + "\"DOWN\" AS PREV(\"DOWN\".\"net_weight\", 0) < "
        + "PREV(\"DOWN\".\"net_weight\", 1), "
        + "\"UP\" AS PREV(\"UP\".\"net_weight\", 0) > "
        + "PREV(\"UP\".\"net_weight\", 1))";
    sql(sql).ok(expected);
  }

  @Test void testMatchRecognizePatternExpression6() {
    final String sql = "select *\n"
        + "  from \"product\" match_recognize\n"
        + "  (\n"
        + "    pattern (strt {-down-} up?)\n"
        + "    define\n"
        + "      down as down.\"net_weight\" < PREV(down.\"net_weight\"),\n"
        + "      up as up.\"net_weight\" > prev(up.\"net_weight\")\n"
        + "  ) mr";
    final String expected = "SELECT *\n"
        + "FROM (SELECT *\n"
        + "FROM \"foodmart\".\"product\") MATCH_RECOGNIZE(\n"
        + "ONE ROW PER MATCH\n"
        + "AFTER MATCH SKIP TO NEXT ROW\n"
        + "PATTERN (\"STRT\" {- \"DOWN\" -} \"UP\" ?)\n"
        + "DEFINE "
        + "\"DOWN\" AS PREV(\"DOWN\".\"net_weight\", 0) < "
        + "PREV(\"DOWN\".\"net_weight\", 1), "
        + "\"UP\" AS PREV(\"UP\".\"net_weight\", 0) > "
        + "PREV(\"UP\".\"net_weight\", 1))";
    sql(sql).ok(expected);
  }

  @Test void testMatchRecognizePatternExpression7() {
    final String sql = "select *\n"
        + "  from \"product\" match_recognize\n"
        + "  (\n"
        + "    pattern (strt down{2} up{3,})\n"
        + "    define\n"
        + "      down as down.\"net_weight\" < PREV(down.\"net_weight\"),\n"
        + "      up as up.\"net_weight\" > prev(up.\"net_weight\")\n"
        + "  ) mr";
    final String expected = "SELECT *\n"
        + "FROM (SELECT *\n"
        + "FROM \"foodmart\".\"product\") MATCH_RECOGNIZE(\n"
        + "ONE ROW PER MATCH\n"
        + "AFTER MATCH SKIP TO NEXT ROW\n"
        + "PATTERN (\"STRT\" \"DOWN\" { 2 } \"UP\" { 3, })\n"
        + "DEFINE "
        + "\"DOWN\" AS PREV(\"DOWN\".\"net_weight\", 0) < "
        + "PREV(\"DOWN\".\"net_weight\", 1), "
        + "\"UP\" AS PREV(\"UP\".\"net_weight\", 0) > "
        + "PREV(\"UP\".\"net_weight\", 1))";
    sql(sql).ok(expected);
  }

  @Test void testMatchRecognizePatternExpression8() {
    final String sql = "select *\n"
        + "  from \"product\" match_recognize\n"
        + "  (\n"
        + "    pattern (strt down{,2} up{3,5})\n"
        + "    define\n"
        + "      down as down.\"net_weight\" < PREV(down.\"net_weight\"),\n"
        + "      up as up.\"net_weight\" > prev(up.\"net_weight\")\n"
        + "  ) mr";
    final String expected = "SELECT *\n"
        + "FROM (SELECT *\n"
        + "FROM \"foodmart\".\"product\") MATCH_RECOGNIZE(\n"
        + "ONE ROW PER MATCH\n"
        + "AFTER MATCH SKIP TO NEXT ROW\n"
        + "PATTERN (\"STRT\" \"DOWN\" { , 2 } \"UP\" { 3, 5 })\n"
        + "DEFINE "
        + "\"DOWN\" AS PREV(\"DOWN\".\"net_weight\", 0) < "
        + "PREV(\"DOWN\".\"net_weight\", 1), "
        + "\"UP\" AS PREV(\"UP\".\"net_weight\", 0) > "
        + "PREV(\"UP\".\"net_weight\", 1))";
    sql(sql).ok(expected);
  }

  @Test void testMatchRecognizePatternExpression9() {
    final String sql = "select *\n"
        + "  from \"product\" match_recognize\n"
        + "  (\n"
        + "    pattern (strt {-down+-} {-up*-})\n"
        + "    define\n"
        + "      down as down.\"net_weight\" < PREV(down.\"net_weight\"),\n"
        + "      up as up.\"net_weight\" > prev(up.\"net_weight\")\n"
        + "  ) mr";
    final String expected = "SELECT *\n"
        + "FROM (SELECT *\n"
        + "FROM \"foodmart\".\"product\") MATCH_RECOGNIZE(\n"
        + "ONE ROW PER MATCH\n"
        + "AFTER MATCH SKIP TO NEXT ROW\n"
        + "PATTERN (\"STRT\" {- \"DOWN\" + -} {- \"UP\" * -})\n"
        + "DEFINE "
        + "\"DOWN\" AS PREV(\"DOWN\".\"net_weight\", 0) < "
        + "PREV(\"DOWN\".\"net_weight\", 1), "
        + "\"UP\" AS PREV(\"UP\".\"net_weight\", 0) > "
        + "PREV(\"UP\".\"net_weight\", 1))";
    sql(sql).ok(expected);
  }

  @Test void testMatchRecognizePatternExpression10() {
    final String sql = "select *\n"
        + "  from \"product\" match_recognize\n"
        + "  (\n"
        + "    pattern (A B C | A C B | B A C | B C A | C A B | C B A)\n"
        + "    define\n"
        + "      A as A.\"net_weight\" < PREV(A.\"net_weight\"),\n"
        + "      B as B.\"net_weight\" > PREV(B.\"net_weight\"),\n"
        + "      C as C.\"net_weight\" < PREV(C.\"net_weight\")\n"
        + "  ) mr";
    final String expected = "SELECT *\n"
        + "FROM (SELECT *\n"
        + "FROM \"foodmart\".\"product\") MATCH_RECOGNIZE(\n"
        + "ONE ROW PER MATCH\n"
        + "AFTER MATCH SKIP TO NEXT ROW\n"
        + "PATTERN "
        + "(\"A\" \"B\" \"C\" | \"A\" \"C\" \"B\" | \"B\" \"A\" \"C\" "
        + "| \"B\" \"C\" \"A\" | \"C\" \"A\" \"B\" | \"C\" \"B\" \"A\")\n"
        + "DEFINE "
        + "\"A\" AS PREV(\"A\".\"net_weight\", 0) < PREV(\"A\".\"net_weight\", 1), "
        + "\"B\" AS PREV(\"B\".\"net_weight\", 0) > PREV(\"B\".\"net_weight\", 1), "
        + "\"C\" AS PREV(\"C\".\"net_weight\", 0) < PREV(\"C\".\"net_weight\", 1))";
    sql(sql).ok(expected);
  }

  @Test void testMatchRecognizePatternExpression11() {
    final String sql = "select *\n"
        + "  from (select * from \"product\") match_recognize\n"
        + "  (\n"
        + "    pattern (strt down+ up+)\n"
        + "    define\n"
        + "      down as down.\"net_weight\" < PREV(down.\"net_weight\"),\n"
        + "      up as up.\"net_weight\" > prev(up.\"net_weight\")\n"
        + "  ) mr";
    final String expected = "SELECT *\n"
        + "FROM (SELECT *\n"
        + "FROM \"foodmart\".\"product\") MATCH_RECOGNIZE(\n"
        + "ONE ROW PER MATCH\n"
        + "AFTER MATCH SKIP TO NEXT ROW\n"
        + "PATTERN (\"STRT\" \"DOWN\" + \"UP\" +)\n"
        + "DEFINE "
        + "\"DOWN\" AS PREV(\"DOWN\".\"net_weight\", 0) < "
        + "PREV(\"DOWN\".\"net_weight\", 1), "
        + "\"UP\" AS PREV(\"UP\".\"net_weight\", 0) > "
        + "PREV(\"UP\".\"net_weight\", 1))";
    sql(sql).ok(expected);
  }

  @Test void testMatchRecognizePatternExpression12() {
    final String sql = "select *\n"
        + "  from \"product\" match_recognize\n"
        + "  (\n"
        + "    pattern (strt down+ up+)\n"
        + "    define\n"
        + "      down as down.\"net_weight\" < PREV(down.\"net_weight\"),\n"
        + "      up as up.\"net_weight\" > prev(up.\"net_weight\")\n"
        + "  ) mr order by MR.\"net_weight\"";
    final String expected = "SELECT *\n"
        + "FROM (SELECT *\n"
        + "FROM \"foodmart\".\"product\") MATCH_RECOGNIZE(\n"
        + "ONE ROW PER MATCH\n"
        + "AFTER MATCH SKIP TO NEXT ROW\n"
        + "PATTERN (\"STRT\" \"DOWN\" + \"UP\" +)\n"
        + "DEFINE "
        + "\"DOWN\" AS PREV(\"DOWN\".\"net_weight\", 0) < "
        + "PREV(\"DOWN\".\"net_weight\", 1), "
        + "\"UP\" AS PREV(\"UP\".\"net_weight\", 0) > "
        + "PREV(\"UP\".\"net_weight\", 1))\n"
        + "ORDER BY \"net_weight\"";
    sql(sql).ok(expected);
  }

  @Test void testMatchRecognizePatternExpression13() {
    final String sql = "select *\n"
        + "  from (\n"
        + "select *\n"
        + "from \"sales_fact_1997\" as s\n"
        + "join \"customer\" as c\n"
        + "  on s.\"customer_id\" = c.\"customer_id\"\n"
        + "join \"product\" as p\n"
        + "  on s.\"product_id\" = p.\"product_id\"\n"
        + "join \"product_class\" as pc\n"
        + "  on p.\"product_class_id\" = pc.\"product_class_id\"\n"
        + "where c.\"city\" = 'San Francisco'\n"
        + "and pc.\"product_department\" = 'Snacks'"
        + ") match_recognize\n"
        + "  (\n"
        + "    pattern (strt down+ up+)\n"
        + "    define\n"
        + "      down as down.\"net_weight\" < PREV(down.\"net_weight\"),\n"
        + "      up as up.\"net_weight\" > prev(up.\"net_weight\")\n"
        + "  ) mr order by MR.\"net_weight\"";
    final String expected = "SELECT *\n"
        + "FROM (SELECT *\n"
        + "FROM \"foodmart\".\"sales_fact_1997\"\n"
        + "INNER JOIN \"foodmart\".\"customer\" "
        + "ON \"sales_fact_1997\".\"customer_id\" = \"customer\".\"customer_id\"\n"
        + "INNER JOIN \"foodmart\".\"product\" "
        + "ON \"sales_fact_1997\".\"product_id\" = \"product\".\"product_id\"\n"
        + "INNER JOIN \"foodmart\".\"product_class\" "
        + "ON \"product\".\"product_class_id\" = \"product_class\".\"product_class_id\"\n"
        + "WHERE \"customer\".\"city\" = 'San Francisco' "
        + "AND \"product_class\".\"product_department\" = 'Snacks') "
        + "MATCH_RECOGNIZE(\n"
        + "ONE ROW PER MATCH\n"
        + "AFTER MATCH SKIP TO NEXT ROW\n"
        + "PATTERN (\"STRT\" \"DOWN\" + \"UP\" +)\n"
        + "DEFINE "
        + "\"DOWN\" AS PREV(\"DOWN\".\"net_weight\", 0) < "
        + "PREV(\"DOWN\".\"net_weight\", 1), "
        + "\"UP\" AS PREV(\"UP\".\"net_weight\", 0) > "
        + "PREV(\"UP\".\"net_weight\", 1))\n"
        + "ORDER BY \"net_weight\"";
    sql(sql).ok(expected);
  }

  @Test void testMatchRecognizeDefineClause() {
    final String sql = "select *\n"
        + "  from \"product\" match_recognize\n"
        + "  (\n"
        + "    pattern (strt down+ up+)\n"
        + "    define\n"
        + "      down as down.\"net_weight\" < PREV(down.\"net_weight\"),\n"
        + "      up as up.\"net_weight\" > NEXT(up.\"net_weight\")\n"
        + "  ) mr";
    final String expected = "SELECT *\n"
        + "FROM (SELECT *\n"
        + "FROM \"foodmart\".\"product\") MATCH_RECOGNIZE(\n"
        + "ONE ROW PER MATCH\n"
        + "AFTER MATCH SKIP TO NEXT ROW\n"
        + "PATTERN (\"STRT\" \"DOWN\" + \"UP\" +)\n"
        + "DEFINE "
        + "\"DOWN\" AS PREV(\"DOWN\".\"net_weight\", 0) < "
        + "PREV(\"DOWN\".\"net_weight\", 1), "
        + "\"UP\" AS PREV(\"UP\".\"net_weight\", 0) > "
        + "NEXT(PREV(\"UP\".\"net_weight\", 0), 1))";
    sql(sql).ok(expected);
  }

  @Test void testMatchRecognizeDefineClause2() {
    final String sql = "select *\n"
        + "  from \"product\" match_recognize\n"
        + "  (\n"
        + "    pattern (strt down+ up+)\n"
        + "    define\n"
        + "      down as down.\"net_weight\" < FIRST(down.\"net_weight\"),\n"
        + "      up as up.\"net_weight\" > LAST(up.\"net_weight\")\n"
        + "  ) mr";
    final String expected = "SELECT *\n"
        + "FROM (SELECT *\n"
        + "FROM \"foodmart\".\"product\") MATCH_RECOGNIZE(\n"
        + "ONE ROW PER MATCH\n"
        + "AFTER MATCH SKIP TO NEXT ROW\n"
        + "PATTERN (\"STRT\" \"DOWN\" + \"UP\" +)\n"
        + "DEFINE "
        + "\"DOWN\" AS PREV(\"DOWN\".\"net_weight\", 0) < "
        + "FIRST(\"DOWN\".\"net_weight\", 0), "
        + "\"UP\" AS PREV(\"UP\".\"net_weight\", 0) > "
        + "LAST(\"UP\".\"net_weight\", 0))";
    sql(sql).ok(expected);
  }

  @Test void testMatchRecognizeDefineClause3() {
    final String sql = "select *\n"
        + "  from \"product\" match_recognize\n"
        + "  (\n"
        + "    pattern (strt down+ up+)\n"
        + "    define\n"
        + "      down as down.\"net_weight\" < PREV(down.\"net_weight\",1),\n"
        + "      up as up.\"net_weight\" > LAST(up.\"net_weight\" + up.\"gross_weight\")\n"
        + "  ) mr";
    final String expected = "SELECT *\n"
        + "FROM (SELECT *\n"
        + "FROM \"foodmart\".\"product\") MATCH_RECOGNIZE(\n"
        + "ONE ROW PER MATCH\n"
        + "AFTER MATCH SKIP TO NEXT ROW\n"
        + "PATTERN (\"STRT\" \"DOWN\" + \"UP\" +)\n"
        + "DEFINE "
        + "\"DOWN\" AS PREV(\"DOWN\".\"net_weight\", 0) < "
        + "PREV(\"DOWN\".\"net_weight\", 1), "
        + "\"UP\" AS PREV(\"UP\".\"net_weight\", 0) > "
        + "LAST(\"UP\".\"net_weight\", 0) + LAST(\"UP\".\"gross_weight\", 0))";
    sql(sql).ok(expected);
  }

  @Test void testMatchRecognizeDefineClause4() {
    final String sql = "select *\n"
        + "  from \"product\" match_recognize\n"
        + "  (\n"
        + "    pattern (strt down+ up+)\n"
        + "    define\n"
        + "      down as down.\"net_weight\" < PREV(down.\"net_weight\",1),\n"
        + "      up as up.\"net_weight\" > "
        + "PREV(LAST(up.\"net_weight\" + up.\"gross_weight\"),3)\n"
        + "  ) mr";
    final String expected = "SELECT *\n"
        + "FROM (SELECT *\n"
        + "FROM \"foodmart\".\"product\") MATCH_RECOGNIZE(\n"
        + "ONE ROW PER MATCH\n"
        + "AFTER MATCH SKIP TO NEXT ROW\n"
        + "PATTERN (\"STRT\" \"DOWN\" + \"UP\" +)\n"
        + "DEFINE "
        + "\"DOWN\" AS PREV(\"DOWN\".\"net_weight\", 0) < "
        + "PREV(\"DOWN\".\"net_weight\", 1), "
        + "\"UP\" AS PREV(\"UP\".\"net_weight\", 0) > "
        + "PREV(LAST(\"UP\".\"net_weight\", 0) + "
        + "LAST(\"UP\".\"gross_weight\", 0), 3))";
    sql(sql).ok(expected);
  }

  @Test void testMatchRecognizeMeasures1() {
    final String sql = "select *\n"
        + "  from \"product\" match_recognize\n"
        + "  (\n"
        + "   measures MATCH_NUMBER() as match_num, "
        + "   CLASSIFIER() as var_match, "
        + "   STRT.\"net_weight\" as start_nw,"
        + "   LAST(DOWN.\"net_weight\") as bottom_nw,"
        + "   LAST(up.\"net_weight\") as end_nw"
        + "    pattern (strt down+ up+)\n"
        + "    define\n"
        + "      down as down.\"net_weight\" < PREV(down.\"net_weight\"),\n"
        + "      up as up.\"net_weight\" > prev(up.\"net_weight\")\n"
        + "  ) mr";

    final String expected = "SELECT *\n"
        + "FROM (SELECT *\n"
        + "FROM \"foodmart\".\"product\") "
        + "MATCH_RECOGNIZE(\n"
        + "MEASURES "
        + "FINAL MATCH_NUMBER () AS \"MATCH_NUM\", "
        + "FINAL CLASSIFIER() AS \"VAR_MATCH\", "
        + "FINAL \"STRT\".\"net_weight\" AS \"START_NW\", "
        + "FINAL LAST(\"DOWN\".\"net_weight\", 0) AS \"BOTTOM_NW\", "
        + "FINAL LAST(\"UP\".\"net_weight\", 0) AS \"END_NW\"\n"
        + "ONE ROW PER MATCH\n"
        + "AFTER MATCH SKIP TO NEXT ROW\n"
        + "PATTERN (\"STRT\" \"DOWN\" + \"UP\" +)\n"
        + "DEFINE "
        + "\"DOWN\" AS PREV(\"DOWN\".\"net_weight\", 0) < "
        + "PREV(\"DOWN\".\"net_weight\", 1), "
        + "\"UP\" AS PREV(\"UP\".\"net_weight\", 0) > "
        + "PREV(\"UP\".\"net_weight\", 1))";
    sql(sql).ok(expected);
  }

  @Test void testMatchRecognizeMeasures2() {
    final String sql = "select *\n"
        + "  from \"product\" match_recognize\n"
        + "  (\n"
        + "   measures STRT.\"net_weight\" as start_nw,"
        + "   FINAL LAST(DOWN.\"net_weight\") as bottom_nw,"
        + "   LAST(up.\"net_weight\") as end_nw"
        + "    pattern (strt down+ up+)\n"
        + "    define\n"
        + "      down as down.\"net_weight\" < PREV(down.\"net_weight\"),\n"
        + "      up as up.\"net_weight\" > prev(up.\"net_weight\")\n"
        + "  ) mr";

    final String expected = "SELECT *\n"
        + "FROM (SELECT *\n"
        + "FROM \"foodmart\".\"product\") "
        + "MATCH_RECOGNIZE(\n"
        + "MEASURES "
        + "FINAL \"STRT\".\"net_weight\" AS \"START_NW\", "
        + "FINAL LAST(\"DOWN\".\"net_weight\", 0) AS \"BOTTOM_NW\", "
        + "FINAL LAST(\"UP\".\"net_weight\", 0) AS \"END_NW\"\n"
        + "ONE ROW PER MATCH\n"
        + "AFTER MATCH SKIP TO NEXT ROW\n"
        + "PATTERN (\"STRT\" \"DOWN\" + \"UP\" +)\n"
        + "DEFINE "
        + "\"DOWN\" AS PREV(\"DOWN\".\"net_weight\", 0) < "
        + "PREV(\"DOWN\".\"net_weight\", 1), "
        + "\"UP\" AS PREV(\"UP\".\"net_weight\", 0) > "
        + "PREV(\"UP\".\"net_weight\", 1))";
    sql(sql).ok(expected);
  }

  @Test void testMatchRecognizeMeasures3() {
    final String sql = "select *\n"
        + "  from \"product\" match_recognize\n"
        + "  (\n"
        + "   measures STRT.\"net_weight\" as start_nw,"
        + "   RUNNING LAST(DOWN.\"net_weight\") as bottom_nw,"
        + "   LAST(up.\"net_weight\") as end_nw"
        + "    pattern (strt down+ up+)\n"
        + "    define\n"
        + "      down as down.\"net_weight\" < PREV(down.\"net_weight\"),\n"
        + "      up as up.\"net_weight\" > prev(up.\"net_weight\")\n"
        + "  ) mr";

    final String expected = "SELECT *\n"
        + "FROM (SELECT *\n"
        + "FROM \"foodmart\".\"product\") "
        + "MATCH_RECOGNIZE(\n"
        + "MEASURES "
        + "FINAL \"STRT\".\"net_weight\" AS \"START_NW\", "
        + "FINAL (RUNNING LAST(\"DOWN\".\"net_weight\", 0)) AS \"BOTTOM_NW\", "
        + "FINAL LAST(\"UP\".\"net_weight\", 0) AS \"END_NW\"\n"
        + "ONE ROW PER MATCH\n"
        + "AFTER MATCH SKIP TO NEXT ROW\n"
        + "PATTERN (\"STRT\" \"DOWN\" + \"UP\" +)\n"
        + "DEFINE "
        + "\"DOWN\" AS PREV(\"DOWN\".\"net_weight\", 0) < "
        + "PREV(\"DOWN\".\"net_weight\", 1), "
        + "\"UP\" AS PREV(\"UP\".\"net_weight\", 0) > "
        + "PREV(\"UP\".\"net_weight\", 1))";
    sql(sql).ok(expected);
  }

  @Test void testMatchRecognizeMeasures4() {
    final String sql = "select *\n"
        + "  from \"product\" match_recognize\n"
        + "  (\n"
        + "   measures STRT.\"net_weight\" as start_nw,"
        + "   FINAL COUNT(up.\"net_weight\") as up_cnt,"
        + "   FINAL COUNT(\"net_weight\") as down_cnt,"
        + "   RUNNING COUNT(\"net_weight\") as running_cnt"
        + "    pattern (strt down+ up+)\n"
        + "    define\n"
        + "      down as down.\"net_weight\" < PREV(down.\"net_weight\"),\n"
        + "      up as up.\"net_weight\" > prev(up.\"net_weight\")\n"
        + "  ) mr";
    final String expected = "SELECT *\n"
        + "FROM (SELECT *\n"
        + "FROM \"foodmart\".\"product\") "
        + "MATCH_RECOGNIZE(\n"
        + "MEASURES "
        + "FINAL \"STRT\".\"net_weight\" AS \"START_NW\", "
        + "FINAL COUNT(\"UP\".\"net_weight\") AS \"UP_CNT\", "
        + "FINAL COUNT(\"*\".\"net_weight\") AS \"DOWN_CNT\", "
        + "FINAL (RUNNING COUNT(\"*\".\"net_weight\")) AS \"RUNNING_CNT\"\n"
        + "ONE ROW PER MATCH\n"
        + "AFTER MATCH SKIP TO NEXT ROW\n"
        + "PATTERN (\"STRT\" \"DOWN\" + \"UP\" +)\n"
        + "DEFINE "
        + "\"DOWN\" AS PREV(\"DOWN\".\"net_weight\", 0) < "
        + "PREV(\"DOWN\".\"net_weight\", 1), "
        + "\"UP\" AS PREV(\"UP\".\"net_weight\", 0) > "
        + "PREV(\"UP\".\"net_weight\", 1))";
    sql(sql).ok(expected);
  }

  @Test void testMatchRecognizeMeasures5() {
    final String sql = "select *\n"
        + "  from \"product\" match_recognize\n"
        + "  (\n"
        + "   measures "
        + "   FIRST(STRT.\"net_weight\") as start_nw,"
        + "   LAST(UP.\"net_weight\") as up_cnt,"
        + "   AVG(DOWN.\"net_weight\") as down_cnt"
        + "    pattern (strt down+ up+)\n"
        + "    define\n"
        + "      down as down.\"net_weight\" < PREV(down.\"net_weight\"),\n"
        + "      up as up.\"net_weight\" > prev(up.\"net_weight\")\n"
        + "  ) mr";

    final String expected = "SELECT *\n"
        + "FROM (SELECT *\n"
        + "FROM \"foodmart\".\"product\") "
        + "MATCH_RECOGNIZE(\n"
        + "MEASURES "
        + "FINAL FIRST(\"STRT\".\"net_weight\", 0) AS \"START_NW\", "
        + "FINAL LAST(\"UP\".\"net_weight\", 0) AS \"UP_CNT\", "
        + "FINAL (SUM(\"DOWN\".\"net_weight\") / "
        + "COUNT(\"DOWN\".\"net_weight\")) AS \"DOWN_CNT\"\n"
        + "ONE ROW PER MATCH\n"
        + "AFTER MATCH SKIP TO NEXT ROW\n"
        + "PATTERN (\"STRT\" \"DOWN\" + \"UP\" +)\n"
        + "DEFINE "
        + "\"DOWN\" AS PREV(\"DOWN\".\"net_weight\", 0) < "
        + "PREV(\"DOWN\".\"net_weight\", 1), "
        + "\"UP\" AS PREV(\"UP\".\"net_weight\", 0) > "
        + "PREV(\"UP\".\"net_weight\", 1))";
    sql(sql).ok(expected);
  }

  @Test void testMatchRecognizeMeasures6() {
    final String sql = "select *\n"
        + "  from \"product\" match_recognize\n"
        + "  (\n"
        + "   measures "
        + "   FIRST(STRT.\"net_weight\") as start_nw,"
        + "   LAST(DOWN.\"net_weight\") as up_cnt,"
        + "   FINAL SUM(DOWN.\"net_weight\") as down_cnt"
        + "    pattern (strt down+ up+)\n"
        + "    define\n"
        + "      down as down.\"net_weight\" < PREV(down.\"net_weight\"),\n"
        + "      up as up.\"net_weight\" > prev(up.\"net_weight\")\n"
        + "  ) mr";

    final String expected = "SELECT *\n"
        + "FROM (SELECT *\n"
        + "FROM \"foodmart\".\"product\") MATCH_RECOGNIZE(\n"
        + "MEASURES "
        + "FINAL FIRST(\"STRT\".\"net_weight\", 0) AS \"START_NW\", "
        + "FINAL LAST(\"DOWN\".\"net_weight\", 0) AS \"UP_CNT\", "
        + "FINAL SUM(\"DOWN\".\"net_weight\") AS \"DOWN_CNT\"\n"
        + "ONE ROW PER MATCH\n"
        + "AFTER MATCH SKIP TO NEXT ROW\n"
        + "PATTERN "
        + "(\"STRT\" \"DOWN\" + \"UP\" +)\n"
        + "DEFINE "
        + "\"DOWN\" AS PREV(\"DOWN\".\"net_weight\", 0) < "
        + "PREV(\"DOWN\".\"net_weight\", 1), "
        + "\"UP\" AS PREV(\"UP\".\"net_weight\", 0) > "
        + "PREV(\"UP\".\"net_weight\", 1))";
    sql(sql).ok(expected);
  }

  @Test void testMatchRecognizeMeasures7() {
    final String sql = "select *\n"
        + "  from \"product\" match_recognize\n"
        + "  (\n"
        + "   measures "
        + "   FIRST(STRT.\"net_weight\") as start_nw,"
        + "   LAST(DOWN.\"net_weight\") as up_cnt,"
        + "   FINAL SUM(DOWN.\"net_weight\") as down_cnt"
        + "    pattern (strt down+ up+)\n"
        + "    define\n"
        + "      down as down.\"net_weight\" < PREV(down.\"net_weight\"),\n"
        + "      up as up.\"net_weight\" > prev(up.\"net_weight\")\n"
        + "  ) mr order by start_nw, up_cnt";

    final String expected = "SELECT *\n"
        + "FROM (SELECT *\n"
        + "FROM \"foodmart\".\"product\") MATCH_RECOGNIZE(\n"
        + "MEASURES "
        + "FINAL FIRST(\"STRT\".\"net_weight\", 0) AS \"START_NW\", "
        + "FINAL LAST(\"DOWN\".\"net_weight\", 0) AS \"UP_CNT\", "
        + "FINAL SUM(\"DOWN\".\"net_weight\") AS \"DOWN_CNT\"\n"
        + "ONE ROW PER MATCH\n"
        + "AFTER MATCH SKIP TO NEXT ROW\n"
        + "PATTERN "
        + "(\"STRT\" \"DOWN\" + \"UP\" +)\n"
        + "DEFINE "
        + "\"DOWN\" AS PREV(\"DOWN\".\"net_weight\", 0) < "
        + "PREV(\"DOWN\".\"net_weight\", 1), "
        + "\"UP\" AS PREV(\"UP\".\"net_weight\", 0) > "
        + "PREV(\"UP\".\"net_weight\", 1))\n"
        + "ORDER BY \"START_NW\", \"UP_CNT\"";
    sql(sql).ok(expected);
  }

  @Test void testMatchRecognizePatternSkip1() {
    final String sql = "select *\n"
        + "  from \"product\" match_recognize\n"
        + "  (\n"
        + "    after match skip to next row\n"
        + "    pattern (strt down+ up+)\n"
        + "    define\n"
        + "      down as down.\"net_weight\" < PREV(down.\"net_weight\"),\n"
        + "      up as up.\"net_weight\" > NEXT(up.\"net_weight\")\n"
        + "  ) mr";
    final String expected = "SELECT *\n"
        + "FROM (SELECT *\n"
        + "FROM \"foodmart\".\"product\") MATCH_RECOGNIZE(\n"
        + "ONE ROW PER MATCH\n"
        + "AFTER MATCH SKIP TO NEXT ROW\n"
        + "PATTERN (\"STRT\" \"DOWN\" + \"UP\" +)\n"
        + "DEFINE "
        + "\"DOWN\" AS PREV(\"DOWN\".\"net_weight\", 0) < "
        + "PREV(\"DOWN\".\"net_weight\", 1), "
        + "\"UP\" AS PREV(\"UP\".\"net_weight\", 0) > "
        + "NEXT(PREV(\"UP\".\"net_weight\", 0), 1))";
    sql(sql).ok(expected);
  }

  @Test void testMatchRecognizePatternSkip2() {
    final String sql = "select *\n"
        + "  from \"product\" match_recognize\n"
        + "  (\n"
        + "    after match skip past last row\n"
        + "    pattern (strt down+ up+)\n"
        + "    define\n"
        + "      down as down.\"net_weight\" < PREV(down.\"net_weight\"),\n"
        + "      up as up.\"net_weight\" > NEXT(up.\"net_weight\")\n"
        + "  ) mr";
    final String expected = "SELECT *\n"
        + "FROM (SELECT *\n"
        + "FROM \"foodmart\".\"product\") MATCH_RECOGNIZE(\n"
        + "ONE ROW PER MATCH\n"
        + "AFTER MATCH SKIP PAST LAST ROW\n"
        + "PATTERN (\"STRT\" \"DOWN\" + \"UP\" +)\n"
        + "DEFINE "
        + "\"DOWN\" AS PREV(\"DOWN\".\"net_weight\", 0) < "
        + "PREV(\"DOWN\".\"net_weight\", 1), "
        + "\"UP\" AS PREV(\"UP\".\"net_weight\", 0) > "
        + "NEXT(PREV(\"UP\".\"net_weight\", 0), 1))";
    sql(sql).ok(expected);
  }

  @Test void testMatchRecognizePatternSkip3() {
    final String sql = "select *\n"
        + "  from \"product\" match_recognize\n"
        + "  (\n"
        + "    after match skip to FIRST down\n"
        + "    pattern (strt down+ up+)\n"
        + "    define\n"
        + "      down as down.\"net_weight\" < PREV(down.\"net_weight\"),\n"
        + "      up as up.\"net_weight\" > NEXT(up.\"net_weight\")\n"
        + "  ) mr";
    final String expected = "SELECT *\n"
        + "FROM (SELECT *\n"
        + "FROM \"foodmart\".\"product\") MATCH_RECOGNIZE(\n"
        + "ONE ROW PER MATCH\n"
        + "AFTER MATCH SKIP TO FIRST \"DOWN\"\n"
        + "PATTERN (\"STRT\" \"DOWN\" + \"UP\" +)\n"
        + "DEFINE \"DOWN\" AS PREV(\"DOWN\".\"net_weight\", 0) < "
        + "PREV(\"DOWN\".\"net_weight\", 1), "
        + "\"UP\" AS PREV(\"UP\".\"net_weight\", 0) > "
        + "NEXT(PREV(\"UP\".\"net_weight\", 0), 1))";
    sql(sql).ok(expected);
  }

  @Test void testMatchRecognizePatternSkip4() {
    final String sql = "select *\n"
        + "  from \"product\" match_recognize\n"
        + "  (\n"
        + "    after match skip to last down\n"
        + "    pattern (strt down+ up+)\n"
        + "    define\n"
        + "      down as down.\"net_weight\" < PREV(down.\"net_weight\"),\n"
        + "      up as up.\"net_weight\" > NEXT(up.\"net_weight\")\n"
        + "  ) mr";
    final String expected = "SELECT *\n"
        + "FROM (SELECT *\n"
        + "FROM \"foodmart\".\"product\") MATCH_RECOGNIZE(\n"
        + "ONE ROW PER MATCH\n"
        + "AFTER MATCH SKIP TO LAST \"DOWN\"\n"
        + "PATTERN (\"STRT\" \"DOWN\" + \"UP\" +)\n"
        + "DEFINE "
        + "\"DOWN\" AS PREV(\"DOWN\".\"net_weight\", 0) < "
        + "PREV(\"DOWN\".\"net_weight\", 1), "
        + "\"UP\" AS PREV(\"UP\".\"net_weight\", 0) > "
        + "NEXT(PREV(\"UP\".\"net_weight\", 0), 1))";
    sql(sql).ok(expected);
  }

  @Test void testMatchRecognizePatternSkip5() {
    final String sql = "select *\n"
        + "  from \"product\" match_recognize\n"
        + "  (\n"
        + "    after match skip to down\n"
        + "    pattern (strt down+ up+)\n"
        + "    define\n"
        + "      down as down.\"net_weight\" < PREV(down.\"net_weight\"),\n"
        + "      up as up.\"net_weight\" > NEXT(up.\"net_weight\")\n"
        + "  ) mr";
    final String expected = "SELECT *\n"
        + "FROM (SELECT *\n"
        + "FROM \"foodmart\".\"product\") MATCH_RECOGNIZE(\n"
        + "ONE ROW PER MATCH\n"
        + "AFTER MATCH SKIP TO LAST \"DOWN\"\n"
        + "PATTERN (\"STRT\" \"DOWN\" + \"UP\" +)\n"
        + "DEFINE "
        + "\"DOWN\" AS PREV(\"DOWN\".\"net_weight\", 0) < "
        + "PREV(\"DOWN\".\"net_weight\", 1), "
        + "\"UP\" AS PREV(\"UP\".\"net_weight\", 0) > "
        + "NEXT(PREV(\"UP\".\"net_weight\", 0), 1))";
    sql(sql).ok(expected);
  }

  @Test void testMatchRecognizeSubset1() {
    final String sql = "select *\n"
        + "  from \"product\" match_recognize\n"
        + "  (\n"
        + "    after match skip to down\n"
        + "    pattern (strt down+ up+)\n"
        + "    subset stdn = (strt, down)\n"
        + "    define\n"
        + "      down as down.\"net_weight\" < PREV(down.\"net_weight\"),\n"
        + "      up as up.\"net_weight\" > NEXT(up.\"net_weight\")\n"
        + "  ) mr";
    final String expected = "SELECT *\n"
        + "FROM (SELECT *\n"
        + "FROM \"foodmart\".\"product\") MATCH_RECOGNIZE(\n"
        + "ONE ROW PER MATCH\n"
        + "AFTER MATCH SKIP TO LAST \"DOWN\"\n"
        + "PATTERN (\"STRT\" \"DOWN\" + \"UP\" +)\n"
        + "SUBSET \"STDN\" = (\"DOWN\", \"STRT\")\n"
        + "DEFINE "
        + "\"DOWN\" AS PREV(\"DOWN\".\"net_weight\", 0) < "
        + "PREV(\"DOWN\".\"net_weight\", 1), "
        + "\"UP\" AS PREV(\"UP\".\"net_weight\", 0) > "
        + "NEXT(PREV(\"UP\".\"net_weight\", 0), 1))";
    sql(sql).ok(expected);
  }

  @Test void testMatchRecognizeSubset2() {
    final String sql = "select *\n"
        + "  from \"product\" match_recognize\n"
        + "  (\n"
        + "   measures STRT.\"net_weight\" as start_nw,"
        + "   LAST(DOWN.\"net_weight\") as bottom_nw,"
        + "   AVG(STDN.\"net_weight\") as avg_stdn"
        + "    pattern (strt down+ up+)\n"
        + "    subset stdn = (strt, down)\n"
        + "    define\n"
        + "      down as down.\"net_weight\" < PREV(down.\"net_weight\"),\n"
        + "      up as up.\"net_weight\" > prev(up.\"net_weight\")\n"
        + "  ) mr";

    final String expected = "SELECT *\n"
        + "FROM (SELECT *\n"
        + "FROM \"foodmart\".\"product\") "
        + "MATCH_RECOGNIZE(\n"
        + "MEASURES "
        + "FINAL \"STRT\".\"net_weight\" AS \"START_NW\", "
        + "FINAL LAST(\"DOWN\".\"net_weight\", 0) AS \"BOTTOM_NW\", "
        + "FINAL (SUM(\"STDN\".\"net_weight\") / "
        + "COUNT(\"STDN\".\"net_weight\")) AS \"AVG_STDN\"\n"
        + "ONE ROW PER MATCH\n"
        + "AFTER MATCH SKIP TO NEXT ROW\n"
        + "PATTERN (\"STRT\" \"DOWN\" + \"UP\" +)\n"
        + "SUBSET \"STDN\" = (\"DOWN\", \"STRT\")\n"
        + "DEFINE "
        + "\"DOWN\" AS PREV(\"DOWN\".\"net_weight\", 0) < "
        + "PREV(\"DOWN\".\"net_weight\", 1), "
        + "\"UP\" AS PREV(\"UP\".\"net_weight\", 0) > "
        + "PREV(\"UP\".\"net_weight\", 1))";
    sql(sql).ok(expected);
  }

  @Test void testMatchRecognizeSubset3() {
    final String sql = "select *\n"
        + "  from \"product\" match_recognize\n"
        + "  (\n"
        + "   measures STRT.\"net_weight\" as start_nw,"
        + "   LAST(DOWN.\"net_weight\") as bottom_nw,"
        + "   SUM(STDN.\"net_weight\") as avg_stdn"
        + "    pattern (strt down+ up+)\n"
        + "    subset stdn = (strt, down)\n"
        + "    define\n"
        + "      down as down.\"net_weight\" < PREV(down.\"net_weight\"),\n"
        + "      up as up.\"net_weight\" > prev(up.\"net_weight\")\n"
        + "  ) mr";

    final String expected = "SELECT *\n"
        + "FROM (SELECT *\n"
        + "FROM \"foodmart\".\"product\") "
        + "MATCH_RECOGNIZE(\n"
        + "MEASURES "
        + "FINAL \"STRT\".\"net_weight\" AS \"START_NW\", "
        + "FINAL LAST(\"DOWN\".\"net_weight\", 0) AS \"BOTTOM_NW\", "
        + "FINAL SUM(\"STDN\".\"net_weight\") AS \"AVG_STDN\"\n"
        + "ONE ROW PER MATCH\n"
        + "AFTER MATCH SKIP TO NEXT ROW\n"
        + "PATTERN (\"STRT\" \"DOWN\" + \"UP\" +)\n"
        + "SUBSET \"STDN\" = (\"DOWN\", \"STRT\")\n"
        + "DEFINE "
        + "\"DOWN\" AS PREV(\"DOWN\".\"net_weight\", 0) < "
        + "PREV(\"DOWN\".\"net_weight\", 1), "
        + "\"UP\" AS PREV(\"UP\".\"net_weight\", 0) > "
        + "PREV(\"UP\".\"net_weight\", 1))";
    sql(sql).ok(expected);
  }

  @Test void testMatchRecognizeSubset4() {
    final String sql = "select *\n"
        + "  from \"product\" match_recognize\n"
        + "  (\n"
        + "   measures STRT.\"net_weight\" as start_nw,"
        + "   LAST(DOWN.\"net_weight\") as bottom_nw,"
        + "   SUM(STDN.\"net_weight\") as avg_stdn"
        + "    pattern (strt down+ up+)\n"
        + "    subset stdn = (strt, down), stdn2 = (strt, down)\n"
        + "    define\n"
        + "      down as down.\"net_weight\" < PREV(down.\"net_weight\"),\n"
        + "      up as up.\"net_weight\" > prev(up.\"net_weight\")\n"
        + "  ) mr";

    final String expected = "SELECT *\n"
        + "FROM (SELECT *\n"
        + "FROM \"foodmart\".\"product\") "
        + "MATCH_RECOGNIZE(\n"
        + "MEASURES "
        + "FINAL \"STRT\".\"net_weight\" AS \"START_NW\", "
        + "FINAL LAST(\"DOWN\".\"net_weight\", 0) AS \"BOTTOM_NW\", "
        + "FINAL SUM(\"STDN\".\"net_weight\") AS \"AVG_STDN\"\n"
        + "ONE ROW PER MATCH\n"
        + "AFTER MATCH SKIP TO NEXT ROW\n"
        + "PATTERN (\"STRT\" \"DOWN\" + \"UP\" +)\n"
        + "SUBSET \"STDN\" = (\"DOWN\", \"STRT\"), \"STDN2\" = (\"DOWN\", \"STRT\")\n"
        + "DEFINE "
        + "\"DOWN\" AS PREV(\"DOWN\".\"net_weight\", 0) < "
        + "PREV(\"DOWN\".\"net_weight\", 1), "
        + "\"UP\" AS PREV(\"UP\".\"net_weight\", 0) > "
        + "PREV(\"UP\".\"net_weight\", 1))";
    sql(sql).ok(expected);
  }

  @Test void testMatchRecognizeRowsPerMatch1() {
    final String sql = "select *\n"
        + "  from \"product\" match_recognize\n"
        + "  (\n"
        + "   measures STRT.\"net_weight\" as start_nw,"
        + "   LAST(DOWN.\"net_weight\") as bottom_nw,"
        + "   SUM(STDN.\"net_weight\") as avg_stdn"
        + "    ONE ROW PER MATCH\n"
        + "    pattern (strt down+ up+)\n"
        + "    subset stdn = (strt, down), stdn2 = (strt, down)\n"
        + "    define\n"
        + "      down as down.\"net_weight\" < PREV(down.\"net_weight\"),\n"
        + "      up as up.\"net_weight\" > prev(up.\"net_weight\")\n"
        + "  ) mr";

    final String expected = "SELECT *\n"
        + "FROM (SELECT *\n"
        + "FROM \"foodmart\".\"product\") "
        + "MATCH_RECOGNIZE(\n"
        + "MEASURES "
        + "FINAL \"STRT\".\"net_weight\" AS \"START_NW\", "
        + "FINAL LAST(\"DOWN\".\"net_weight\", 0) AS \"BOTTOM_NW\", "
        + "FINAL SUM(\"STDN\".\"net_weight\") AS \"AVG_STDN\"\n"
        + "ONE ROW PER MATCH\n"
        + "AFTER MATCH SKIP TO NEXT ROW\n"
        + "PATTERN (\"STRT\" \"DOWN\" + \"UP\" +)\n"
        + "SUBSET \"STDN\" = (\"DOWN\", \"STRT\"), \"STDN2\" = (\"DOWN\", \"STRT\")\n"
        + "DEFINE "
        + "\"DOWN\" AS PREV(\"DOWN\".\"net_weight\", 0) < "
        + "PREV(\"DOWN\".\"net_weight\", 1), "
        + "\"UP\" AS PREV(\"UP\".\"net_weight\", 0) > "
        + "PREV(\"UP\".\"net_weight\", 1))";
    sql(sql).ok(expected);
  }

  @Test void testMatchRecognizeRowsPerMatch2() {
    final String sql = "select *\n"
        + "  from \"product\" match_recognize\n"
        + "  (\n"
        + "   measures STRT.\"net_weight\" as start_nw,"
        + "   LAST(DOWN.\"net_weight\") as bottom_nw,"
        + "   SUM(STDN.\"net_weight\") as avg_stdn"
        + "    ALL ROWS PER MATCH\n"
        + "    pattern (strt down+ up+)\n"
        + "    subset stdn = (strt, down), stdn2 = (strt, down)\n"
        + "    define\n"
        + "      down as down.\"net_weight\" < PREV(down.\"net_weight\"),\n"
        + "      up as up.\"net_weight\" > prev(up.\"net_weight\")\n"
        + "  ) mr";

    final String expected = "SELECT *\n"
        + "FROM (SELECT *\n"
        + "FROM \"foodmart\".\"product\") "
        + "MATCH_RECOGNIZE(\n"
        + "MEASURES "
        + "RUNNING \"STRT\".\"net_weight\" AS \"START_NW\", "
        + "RUNNING LAST(\"DOWN\".\"net_weight\", 0) AS \"BOTTOM_NW\", "
        + "RUNNING SUM(\"STDN\".\"net_weight\") AS \"AVG_STDN\"\n"
        + "ALL ROWS PER MATCH\n"
        + "AFTER MATCH SKIP TO NEXT ROW\n"
        + "PATTERN (\"STRT\" \"DOWN\" + \"UP\" +)\n"
        + "SUBSET \"STDN\" = (\"DOWN\", \"STRT\"), \"STDN2\" = (\"DOWN\", \"STRT\")\n"
        + "DEFINE "
        + "\"DOWN\" AS PREV(\"DOWN\".\"net_weight\", 0) < "
        + "PREV(\"DOWN\".\"net_weight\", 1), "
        + "\"UP\" AS PREV(\"UP\".\"net_weight\", 0) > "
        + "PREV(\"UP\".\"net_weight\", 1))";
    sql(sql).ok(expected);
  }

  @Test void testMatchRecognizeWithin() {
    final String sql = "select *\n"
        + "  from \"employee\" match_recognize\n"
        + "  (\n"
        + "   order by \"hire_date\"\n"
        + "   ALL ROWS PER MATCH\n"
        + "   pattern (strt down+ up+) within interval '3:12:22.123' hour to second\n"
        + "   define\n"
        + "     down as down.\"salary\" < PREV(down.\"salary\"),\n"
        + "     up as up.\"salary\" > prev(up.\"salary\")\n"
        + "  ) mr";

    final String expected = "SELECT *\n"
        + "FROM (SELECT *\n"
        + "FROM \"foodmart\".\"employee\") "
        + "MATCH_RECOGNIZE(\n"
        + "ORDER BY \"hire_date\"\n"
        + "ALL ROWS PER MATCH\n"
        + "AFTER MATCH SKIP TO NEXT ROW\n"
        + "PATTERN (\"STRT\" \"DOWN\" + \"UP\" +) WITHIN INTERVAL '3:12:22.123' HOUR TO SECOND\n"
        + "DEFINE "
        + "\"DOWN\" AS PREV(\"DOWN\".\"salary\", 0) < "
        + "PREV(\"DOWN\".\"salary\", 1), "
        + "\"UP\" AS PREV(\"UP\".\"salary\", 0) > "
        + "PREV(\"UP\".\"salary\", 1))";
    sql(sql).ok(expected);
  }

  @Test void testMatchRecognizeIn() {
    final String sql = "select *\n"
        + "  from \"product\" match_recognize\n"
        + "  (\n"
        + "    partition by \"product_class_id\", \"brand_name\"\n"
        + "    order by \"product_class_id\" asc, \"brand_name\" desc\n"
        + "    pattern (strt down+ up+)\n"
        + "    define\n"
        + "      down as down.\"net_weight\" in (0, 1),\n"
        + "      up as up.\"net_weight\" > prev(up.\"net_weight\")\n"
        + "  ) mr";

    final String expected = "SELECT *\n"
        + "FROM (SELECT *\n"
        + "FROM \"foodmart\".\"product\") MATCH_RECOGNIZE(\n"
        + "PARTITION BY \"product_class_id\", \"brand_name\"\n"
        + "ORDER BY \"product_class_id\", \"brand_name\" DESC\n"
        + "ONE ROW PER MATCH\n"
        + "AFTER MATCH SKIP TO NEXT ROW\n"
        + "PATTERN (\"STRT\" \"DOWN\" + \"UP\" +)\n"
        + "DEFINE "
        + "\"DOWN\" AS PREV(\"DOWN\".\"net_weight\", 0) = "
        + "0 OR PREV(\"DOWN\".\"net_weight\", 0) = 1, "
        + "\"UP\" AS PREV(\"UP\".\"net_weight\", 0) > "
        + "PREV(\"UP\".\"net_weight\", 1))";
    sql(sql).ok(expected);
  }

  @Test void testValues() {
    final String sql = "select \"a\"\n"
        + "from (values (1, 'x'), (2, 'yy')) as t(\"a\", \"b\")";
    final String expectedHsqldb = "SELECT a\n"
        + "FROM (VALUES (1, 'x '),\n"
        + "(2, 'yy')) AS t (a, b)";
    final String expectedMysql = "SELECT `a`\n"
        + "FROM (SELECT 1 AS `a`, 'x ' AS `b`\n"
        + "UNION ALL\n"
        + "SELECT 2 AS `a`, 'yy' AS `b`) AS `t`";
    final String expectedPostgresql = "SELECT \"a\"\n"
        + "FROM (VALUES (1, 'x '),\n"
        + "(2, 'yy')) AS \"t\" (\"a\", \"b\")";
    final String expectedOracle = "SELECT \"a\"\n"
        + "FROM (SELECT 1 \"a\", 'x ' \"b\"\n"
        + "FROM \"DUAL\"\n"
        + "UNION ALL\n"
        + "SELECT 2 \"a\", 'yy' \"b\"\n"
        + "FROM \"DUAL\")";
    final String expectedHive = "SELECT a\n"
        + "FROM (SELECT 1 a, 'x ' b\n"
        + "UNION ALL\n"
        + "SELECT 2 a, 'yy' b)";
    final String expectedSpark = "SELECT a\n"
        + "FROM (SELECT 1 a, 'x ' b\n"
        + "UNION ALL\n"
        + "SELECT 2 a, 'yy' b)";
    final String expectedBigQuery = "SELECT a\n"
        + "FROM (SELECT 1 AS a, 'x ' AS b\n"
        + "UNION ALL\n"
        + "SELECT 2 AS a, 'yy' AS b)";
    final String expectedSnowflake = "SELECT \"a\"\n"
        + "FROM (SELECT 1 AS \"a\", 'x ' AS \"b\"\n"
        + "UNION ALL\n"
        + "SELECT 2 AS \"a\", 'yy' AS \"b\")";
    final String expectedRedshift = expectedPostgresql;
    sql(sql)
        .withHsqldb()
        .ok(expectedHsqldb)
        .withMysql()
        .ok(expectedMysql)
        .withPostgresql()
        .ok(expectedPostgresql)
        .withOracle()
        .ok(expectedOracle)
        .withHive()
        .ok(expectedHive)
        .withSpark()
        .ok(expectedSpark)
        .withBigQuery()
        .ok(expectedBigQuery)
        .withSnowflake()
        .ok(expectedSnowflake)
        .withRedshift()
        .ok(expectedRedshift);
  }

  @Test void testValuesEmpty() {
    final String sql = "select *\n"
        + "from (values (1, 'a'), (2, 'bb')) as t(x, y)\n"
        + "limit 0";
    final RuleSet rules =
        RuleSets.ofList(PruneEmptyRules.SORT_FETCH_ZERO_INSTANCE);
    final String expectedMysql = "SELECT *\n"
        + "FROM (SELECT NULL AS `X`, NULL AS `Y`) AS `t`\n"
        + "WHERE 1 = 0";
    final String expectedOracle = "SELECT NULL \"X\", NULL \"Y\"\n"
        + "FROM \"DUAL\"\n"
        + "WHERE 1 = 0";
    final String expectedPostgresql = "SELECT *\n"
        + "FROM (VALUES (NULL, NULL)) AS \"t\" (\"X\", \"Y\")\n"
        + "WHERE 1 = 0";
    sql(sql)
        .optimize(rules, null)
        .withMysql()
        .ok(expectedMysql)
        .withOracle()
        .ok(expectedOracle)
        .withPostgresql()
        .ok(expectedPostgresql);
  }

  /** Test case for
   * <a href="https://issues.apache.org/jira/browse/CALCITE-3840">[CALCITE-3840]
   * Re-aliasing of VALUES that has column aliases produces wrong SQL in the
   * JDBC adapter</a>. */
  @Test void testValuesReAlias() {
    final RelBuilder builder = relBuilder();
    final RelNode root = builder
        .values(new String[]{ "a", "b" }, 1, "x ", 2, "yy")
        .values(new String[]{ "a", "b" }, 1, "x ", 2, "yy")
        .join(JoinRelType.FULL)
        .project(builder.field("a"))
        .build();
    final String expectedSql = "SELECT \"t\".\"a\"\n"
        + "FROM (VALUES (1, 'x '),\n"
        + "(2, 'yy')) AS \"t\" (\"a\", \"b\")\n"
        + "FULL JOIN (VALUES (1, 'x '),\n"
        + "(2, 'yy')) AS \"t0\" (\"a\", \"b\") ON TRUE";
    assertThat(toSql(root), isLinux(expectedSql));

    // Now with indentation.
    final String expectedSql2 = "SELECT \"t\".\"a\"\n"
        + "FROM (VALUES (1, 'x '),\n"
        + "        (2, 'yy')) AS \"t\" (\"a\", \"b\")\n"
        + "  FULL JOIN (VALUES (1, 'x '),\n"
        + "        (2, 'yy')) AS \"t0\" (\"a\", \"b\") ON TRUE";
    assertThat(
        toSql(root, DatabaseProduct.CALCITE.getDialect(),
            c -> c.withIndentation(2)),
        isLinux(expectedSql2));
  }

  @Test void testSelectWithoutFromEmulationForHiveAndBigQuery() {
    String query = "select 2 + 2";
    final String expected = "SELECT 2 + 2";
    sql(query)
        .withHive().ok(expected)
        .withBigQuery().ok(expected);
  }

  /** Test case for
   * <a href="https://issues.apache.org/jira/browse/CALCITE-2118">[CALCITE-2118]
   * RelToSqlConverter should only generate "*" if field names match</a>. */
  @Test void testPreserveAlias() {
    final String sql = "select \"warehouse_class_id\" as \"id\",\n"
        + " \"description\"\n"
        + "from \"warehouse_class\"";
    final String expected = ""
        + "SELECT \"warehouse_class_id\" AS \"id\", \"description\"\n"
        + "FROM \"foodmart\".\"warehouse_class\"";
    sql(sql).ok(expected);

    final String sql2 = "select \"warehouse_class_id\", \"description\"\n"
        + "from \"warehouse_class\"";
    final String expected2 = "SELECT *\n"
        + "FROM \"foodmart\".\"warehouse_class\"";
    sql(sql2).ok(expected2);
  }

  @Test void testPreservePermutation() {
    final String sql = "select \"description\", \"warehouse_class_id\"\n"
        + "from \"warehouse_class\"";
    final String expected = "SELECT \"description\", \"warehouse_class_id\"\n"
        + "FROM \"foodmart\".\"warehouse_class\"";
    sql(sql).ok(expected);
  }

  @Test void testFieldNamesWithAggregateSubQuery() {
    final String query = "select mytable.\"city\",\n"
        + "  sum(mytable.\"store_sales\") as \"my-alias\"\n"
        + "from (select c.\"city\", s.\"store_sales\"\n"
        + "  from \"sales_fact_1997\" as s\n"
        + "    join \"customer\" as c using (\"customer_id\")\n"
        + "  group by c.\"city\", s.\"store_sales\") AS mytable\n"
        + "group by mytable.\"city\"";

    final String expected = "SELECT \"t0\".\"city\","
        + " SUM(\"t0\".\"store_sales\") AS \"my-alias\"\n"
        + "FROM (SELECT \"customer\".\"city\","
        + " \"sales_fact_1997\".\"store_sales\"\n"
        + "FROM \"foodmart\".\"sales_fact_1997\"\n"
        + "INNER JOIN \"foodmart\".\"customer\""
        + " ON \"sales_fact_1997\".\"customer_id\""
        + " = \"customer\".\"customer_id\"\n"
        + "GROUP BY \"customer\".\"city\","
        + " \"sales_fact_1997\".\"store_sales\") AS \"t0\"\n"
        + "GROUP BY \"t0\".\"city\"";
    sql(query).ok(expected);
  }

  @Test void testUnparseSelectMustUseDialect() {
    final String query = "select * from \"product\"";
    final String expected = "SELECT *\n"
        + "FROM foodmart.product";

    final boolean[] callsUnparseCallOnSqlSelect = {false};
    final SqlDialect dialect = new SqlDialect(SqlDialect.EMPTY_CONTEXT) {
      @Override public void unparseCall(SqlWriter writer, SqlCall call,
          int leftPrec, int rightPrec) {
        if (call instanceof SqlSelect) {
          callsUnparseCallOnSqlSelect[0] = true;
        }
        super.unparseCall(writer, call, leftPrec, rightPrec);
      }
    };
    sql(query).dialect(dialect).ok(expected);

    assertThat("Dialect must be able to customize unparseCall() for SqlSelect",
        callsUnparseCallOnSqlSelect[0], is(true));
  }

  @Test void testCorrelate() {
    final String sql = "select d.\"department_id\", d_plusOne "
        + "from \"department\" as d, "
        + "       lateral (select d.\"department_id\" + 1 as d_plusOne"
        + "                from (values(true)))";

    final String expected = "SELECT \"$cor0\".\"department_id\", \"$cor0\".\"D_PLUSONE\"\n"
        + "FROM \"foodmart\".\"department\" AS \"$cor0\",\n"
        + "LATERAL (SELECT \"$cor0\".\"department_id\" + 1 AS \"D_PLUSONE\"\n"
        + "FROM (VALUES (TRUE)) AS \"t\" (\"EXPR$0\")) AS \"t0\"";
    sql(sql).ok(expected);
  }

  /** Test case for
   * <a href="https://issues.apache.org/jira/browse/CALCITE-3651">[CALCITE-3651]
   * NullPointerException when convert relational algebra that correlates TableFunctionScan</a>. */
  @Test void testLateralCorrelate() {
    final String query = "select * from \"product\",\n"
        + "lateral table(RAMP(\"product\".\"product_id\"))";
    final String expected = "SELECT *\n"
        + "FROM \"foodmart\".\"product\" AS \"$cor0\",\n"
        + "LATERAL (SELECT *\n"
        + "FROM TABLE(RAMP(\"$cor0\".\"product_id\"))) AS \"t\"";
    sql(query).ok(expected);
  }

  @Test void testUncollectExplicitAlias() {
    final String sql = "select did + 1\n"
        + "from unnest(select collect(\"department_id\") as deptid"
        + "            from \"department\") as t(did)";

    final String expected = "SELECT \"DEPTID\" + 1\n"
        + "FROM UNNEST (SELECT COLLECT(\"department_id\") AS \"DEPTID\"\n"
        + "FROM \"foodmart\".\"department\") AS \"t0\" (\"DEPTID\")";
    sql(sql).ok(expected);
  }

  @Test void testUncollectImplicitAlias() {
    final String sql = "select did + 1\n"
        + "from unnest(select collect(\"department_id\") "
        + "            from \"department\") as t(did)";

    final String expected = "SELECT \"col_0\" + 1\n"
        + "FROM UNNEST (SELECT COLLECT(\"department_id\")\n"
        + "FROM \"foodmart\".\"department\") AS \"t0\" (\"col_0\")";
    sql(sql).ok(expected);
  }


  @Test void testWithinGroup1() {
    final String query = "select \"product_class_id\", collect(\"net_weight\") "
        + "within group (order by \"net_weight\" desc) "
        + "from \"product\" group by \"product_class_id\"";
    final String expected = "SELECT \"product_class_id\", COLLECT(\"net_weight\") "
        + "WITHIN GROUP (ORDER BY \"net_weight\" DESC)\n"
        + "FROM \"foodmart\".\"product\"\n"
        + "GROUP BY \"product_class_id\"";
    sql(query).ok(expected);
  }

  @Test void testWithinGroup2() {
    final String query = "select \"product_class_id\", collect(\"net_weight\") "
        + "within group (order by \"low_fat\", \"net_weight\" desc nulls last) "
        + "from \"product\" group by \"product_class_id\"";
    final String expected = "SELECT \"product_class_id\", COLLECT(\"net_weight\") "
        + "WITHIN GROUP (ORDER BY \"low_fat\", \"net_weight\" DESC NULLS LAST)\n"
        + "FROM \"foodmart\".\"product\"\n"
        + "GROUP BY \"product_class_id\"";
    sql(query).ok(expected);
  }

  @Test void testWithinGroup3() {
    final String query = "select \"product_class_id\", collect(\"net_weight\") "
        + "within group (order by \"net_weight\" desc), "
        + "min(\"low_fat\")"
        + "from \"product\" group by \"product_class_id\"";
    final String expected = "SELECT \"product_class_id\", COLLECT(\"net_weight\") "
        + "WITHIN GROUP (ORDER BY \"net_weight\" DESC), MIN(\"low_fat\")\n"
        + "FROM \"foodmart\".\"product\"\n"
        + "GROUP BY \"product_class_id\"";
    sql(query).ok(expected);
  }

  @Test void testWithinGroup4() {
    final String query = "select \"product_class_id\", collect(\"net_weight\") "
        + "within group (order by \"net_weight\" desc) filter (where \"net_weight\" > 0)"
        + "from \"product\" group by \"product_class_id\"";
    final String expected = "SELECT \"product_class_id\", COLLECT(\"net_weight\") "
        + "FILTER (WHERE \"net_weight\" > 0 IS TRUE) "
        + "WITHIN GROUP (ORDER BY \"net_weight\" DESC)\n"
        + "FROM \"foodmart\".\"product\"\n"
        + "GROUP BY \"product_class_id\"";
    sql(query).ok(expected);
  }

  @Test void testJsonValueExpressionOperator() {
    String query = "select \"product_name\" format json, "
        + "\"product_name\" format json encoding utf8, "
        + "\"product_name\" format json encoding utf16, "
        + "\"product_name\" format json encoding utf32 from \"product\"";
    final String expected = "SELECT \"product_name\" FORMAT JSON, "
        + "\"product_name\" FORMAT JSON, "
        + "\"product_name\" FORMAT JSON, "
        + "\"product_name\" FORMAT JSON\n"
        + "FROM \"foodmart\".\"product\"";
    sql(query).ok(expected);
  }

  @Test void testJsonExists() {
    String query = "select json_exists(\"product_name\", 'lax $') from \"product\"";
    final String expected = "SELECT JSON_EXISTS(\"product_name\", 'lax $')\n"
        + "FROM \"foodmart\".\"product\"";
    sql(query).ok(expected);
  }

  @Test void testJsonPretty() {
    String query = "select json_pretty(\"product_name\") from \"product\"";
    final String expected = "SELECT JSON_PRETTY(\"product_name\")\n"
        + "FROM \"foodmart\".\"product\"";
    sql(query).ok(expected);
  }

  @Test void testJsonValue() {
    String query = "select json_value(\"product_name\", 'lax $') from \"product\"";
    final String expected = "SELECT JSON_VALUE(\"product_name\", 'lax $')\n"
        + "FROM \"foodmart\".\"product\"";
    sql(query).ok(expected);
  }

  @Test void testJsonQuery() {
    String query = "select json_query(\"product_name\", 'lax $') from \"product\"";
    final String expected = "SELECT JSON_QUERY(\"product_name\", 'lax $' "
        + "WITHOUT ARRAY WRAPPER NULL ON EMPTY NULL ON ERROR)\n"
        + "FROM \"foodmart\".\"product\"";
    sql(query).ok(expected);
  }

  @Test void testJsonArray() {
    String query = "select json_array(\"product_name\", \"product_name\") from \"product\"";
    final String expected = "SELECT JSON_ARRAY(\"product_name\", \"product_name\" ABSENT ON NULL)\n"
        + "FROM \"foodmart\".\"product\"";
    sql(query).ok(expected);
  }

  @Test void testJsonArrayAgg() {
    String query = "select json_arrayagg(\"product_name\") from \"product\"";
    final String expected = "SELECT JSON_ARRAYAGG(\"product_name\" ABSENT ON NULL)\n"
        + "FROM \"foodmart\".\"product\"";
    sql(query).ok(expected);
  }

  @Test void testJsonObject() {
    String query = "select json_object(\"product_name\": \"product_id\") from \"product\"";
    final String expected = "SELECT "
        + "JSON_OBJECT(KEY \"product_name\" VALUE \"product_id\" NULL ON NULL)\n"
        + "FROM \"foodmart\".\"product\"";
    sql(query).ok(expected);
  }

  @Test void testJsonObjectAgg() {
    String query = "select json_objectagg(\"product_name\": \"product_id\") from \"product\"";
    final String expected = "SELECT "
        + "JSON_OBJECTAGG(KEY \"product_name\" VALUE \"product_id\" NULL ON NULL)\n"
        + "FROM \"foodmart\".\"product\"";
    sql(query).ok(expected);
  }

  @Test void testJsonPredicate() {
    String query = "select "
        + "\"product_name\" is json, "
        + "\"product_name\" is json value, "
        + "\"product_name\" is json object, "
        + "\"product_name\" is json array, "
        + "\"product_name\" is json scalar, "
        + "\"product_name\" is not json, "
        + "\"product_name\" is not json value, "
        + "\"product_name\" is not json object, "
        + "\"product_name\" is not json array, "
        + "\"product_name\" is not json scalar "
        + "from \"product\"";
    final String expected = "SELECT "
        + "\"product_name\" IS JSON VALUE, "
        + "\"product_name\" IS JSON VALUE, "
        + "\"product_name\" IS JSON OBJECT, "
        + "\"product_name\" IS JSON ARRAY, "
        + "\"product_name\" IS JSON SCALAR, "
        + "\"product_name\" IS NOT JSON VALUE, "
        + "\"product_name\" IS NOT JSON VALUE, "
        + "\"product_name\" IS NOT JSON OBJECT, "
        + "\"product_name\" IS NOT JSON ARRAY, "
        + "\"product_name\" IS NOT JSON SCALAR\n"
        + "FROM \"foodmart\".\"product\"";
    sql(query).ok(expected);
  }

  @Test void testCrossJoinEmulationForSpark() {
    String query = "select * from \"employee\", \"department\"";
    final String expected = "SELECT *\n"
        + "FROM foodmart.employee\n"
        + "CROSS JOIN foodmart.department";
    sql(query).withSpark().ok(expected);
  }

  @Test void testCrossJoinEmulationForBigQuery() {
    String query = "select * from \"employee\", \"department\"";
    final String expected = "SELECT *\n"
        + "FROM foodmart.employee\n"
        + "CROSS JOIN foodmart.department";
    sql(query).withBigQuery().ok(expected);
  }

  @Test void testSubstringInSpark() {
    final String query = "select substring(\"brand_name\" from 2) "
        + "from \"product\"\n";
    final String expected = "SELECT SUBSTRING(brand_name, 2)\n"
        + "FROM foodmart.product";
    sql(query).withSpark().ok(expected);
  }

  @Test void testSubstringWithForInSpark() {
    final String query = "select substring(\"brand_name\" from 2 for 3) "
        + "from \"product\"\n";
    final String expected = "SELECT SUBSTRING(brand_name, 2, 3)\n"
        + "FROM foodmart.product";
    sql(query).withSpark().ok(expected);
  }

  @Test void testFloorInSpark() {
    final String query = "select floor(\"hire_date\" TO MINUTE) "
        + "from \"employee\"";
    final String expected = "SELECT DATE_TRUNC('MINUTE', hire_date)\n"
        + "FROM foodmart.employee";
    sql(query).withSpark().ok(expected);
  }

  @Test void testNumericFloorInSpark() {
    final String query = "select floor(\"salary\") "
        + "from \"employee\"";
    final String expected = "SELECT FLOOR(salary)\n"
        + "FROM foodmart.employee";
    sql(query).withSpark().ok(expected);
  }

  @Test void testJsonStorageSize() {
    String query = "select json_storage_size(\"product_name\") from \"product\"";
    final String expected = "SELECT JSON_STORAGE_SIZE(\"product_name\")\n"
        + "FROM \"foodmart\".\"product\"";
    sql(query).ok(expected);
  }

  @Test void testCubeWithGroupBy() {
    final String query = "select count(*) "
        + "from \"foodmart\".\"product\" "
        + "group by cube(\"product_id\",\"product_class_id\")";
    final String expected = "SELECT COUNT(*)\n"
        + "FROM \"foodmart\".\"product\"\n"
        + "GROUP BY CUBE(\"product_id\", \"product_class_id\")";
    final String expectedInSpark = "SELECT COUNT(*)\n"
        + "FROM foodmart.product\n"
        + "GROUP BY product_id, product_class_id WITH CUBE";
    final String expectedPresto = "SELECT COUNT(*)\n"
        + "FROM \"foodmart\".\"product\"\n"
        + "GROUP BY CUBE(\"product_id\", \"product_class_id\")";
    sql(query)
        .ok(expected)
        .withSpark()
        .ok(expectedInSpark)
        .withPresto()
        .ok(expectedPresto);
  }

  @Test void testRollupWithGroupBy() {
    final String query = "select count(*) "
        + "from \"foodmart\".\"product\" "
        + "group by rollup(\"product_id\",\"product_class_id\")";
    final String expected = "SELECT COUNT(*)\n"
        + "FROM \"foodmart\".\"product\"\n"
        + "GROUP BY ROLLUP(\"product_id\", \"product_class_id\")";
    final String expectedInSpark = "SELECT COUNT(*)\n"
        + "FROM foodmart.product\n"
        + "GROUP BY product_id, product_class_id WITH ROLLUP";
    final String expectedPresto = "SELECT COUNT(*)\n"
        + "FROM \"foodmart\".\"product\"\n"
        + "GROUP BY ROLLUP(\"product_id\", \"product_class_id\")";
    sql(query)
        .ok(expected)
        .withSpark()
        .ok(expectedInSpark)
        .withPresto()
        .ok(expectedPresto);
  }

  @Test public void testCastInStringOperandOfComparison() {
    final String query = "select \"employee_id\" "
        + "from \"foodmart\".\"employee\" "
        + "where 10 = cast('10' as int) and \"birth_date\" = cast('1914-02-02' as date) or "
        + "\"hire_date\" = cast('1996-01-01 '||'00:00:00' as timestamp)";
    final String expected = "SELECT \"employee_id\"\n"
        + "FROM \"foodmart\".\"employee\"\n"
        + "WHERE 10 = '10' AND \"birth_date\" = '1914-02-02' OR \"hire_date\" = '1996-01-01 ' || "
        + "'00:00:00'";
    final String expectedBiqquery = "SELECT employee_id\n"
        + "FROM foodmart.employee\n"
        + "WHERE 10 = CAST('10' AS INT64) AND birth_date = '1914-02-02' OR hire_date = CAST"
        + "(CONCAT('1996-01-01 ', '00:00:00') AS TIMESTAMP)";
    final String mssql = "SELECT [employee_id]\n"
        + "FROM [foodmart].[employee]\n"
        + "WHERE 10 = '10' AND [birth_date] = '1914-02-02' OR [hire_date] = CONCAT('1996-01-01 ', '00:00:00')";
    sql(query)
        .ok(expected)
        .withBigQuery()
        .ok(expectedBiqquery)
        .withMssql()
        .ok(mssql);
  }

  @Test public void testRegexSubstrFunction2Args() {
    final String query = "select regexp_substr('choco chico chipo', '.*cho*p*c*?.*')"
        + "from \"foodmart\".\"product\"";
    final String expected = "SELECT REGEXP_SUBSTR('choco chico chipo', '.*cho*p*c*?.*')\n"
        + "FROM foodmart.product";
    sql(query)
        .withBigQuery()
        .ok(expected);
  }

  @Test public void testRegexSubstrFunction3Args() {
    final String query = "select \"product_id\", regexp_substr('choco chico chipo', "
        + "'.*cho*p*c*?.*', 7)\n"
        + "from \"foodmart\".\"product\" where \"product_id\" = 1";
    final String expected = "SELECT product_id, REGEXP_SUBSTR('choco chico chipo', "
        + "'.*cho*p*c*?.*', 7)\n"
        + "FROM foodmart.product\n"
        + "WHERE product_id = 1";
    sql(query)
        .withBigQuery()
        .ok(expected);
  }

  @Test public void testRegexSubstrFunction4Args() {
    final String query = "select \"product_id\", regexp_substr('chocolate chip cookies', 'c+.{2}',"
        + " 4, 2)\n"
        + "from \"foodmart\".\"product\" where \"product_id\" in (1, 2, 3)";
    final String expected = "SELECT product_id, REGEXP_SUBSTR('chocolate chip "
        + "cookies', 'c+.{2}', 4, 2)\n"
        + "FROM foodmart.product\n"
        + "WHERE product_id = 1 OR product_id = 2 OR product_id = 3";
    sql(query)
        .withBigQuery()
        .ok(expected);
  }

  @Test public void testRegexSubstrFunction5Args() {
    final String query = "select regexp_substr('chocolate Chip cookies', 'c+.{2}',"
        + " 1, 2, 'i')\n"
        + "from \"foodmart\".\"product\" where \"product_id\" in (1, 2, 3, 4)";
    final String expected = "SELECT "
        + "REGEXP_SUBSTR('chocolate Chip cookies', '(?i)c+.{2}', 1, 2)\n"
        + "FROM foodmart.product\n"
        + "WHERE product_id = 1 OR product_id = 2 OR product_id = 3 OR product_id = 4";
    sql(query)
        .withBigQuery()
        .ok(expected);
  }

  @Test public void testRegexSubstrFunction5ArgswithBackSlash() {
    final String query = "select regexp_substr('chocolate Chip cookies','[-\\_] V[0-9]+',"
        + "1,1,'i')\n"
        + "from \"foodmart\".\"product\" where \"product_id\" in (1, 2, 3, 4)";
    final String expected = "SELECT "
        + "REGEXP_SUBSTR('chocolate Chip cookies', '(?i)[-\\\\_] V[0-9]+', 1, 1)\n"
        + "FROM foodmart.product\n"
        + "WHERE product_id = 1 OR product_id = 2 OR product_id = 3 OR product_id = 4";
    sql(query)
        .withBigQuery()
        .ok(expected);
  }

  @Test public void testTimestampFunctionRelToSql() {
    final RelBuilder builder = relBuilder();
    final RexNode currentTimestampRexNode = builder.call(SqlLibraryOperators.CURRENT_TIMESTAMP,
        builder.literal(6));
    final RelNode root = builder
        .scan("EMP")
        .project(builder.alias(currentTimestampRexNode, "CT"))
        .build();
    final String expectedSql = "SELECT CURRENT_TIMESTAMP(6) AS \"CT\"\n"
        + "FROM \"scott\".\"EMP\"";
    final String expectedBiqQuery = "SELECT CAST(FORMAT_TIMESTAMP('%F %H:%M:%E6S', "
        + "CURRENT_TIMESTAMP) AS TIMESTAMP) AS CT\n"
        + "FROM scott.EMP";
    final String expectedSpark = "SELECT CAST(DATE_FORMAT(CURRENT_TIMESTAMP, 'yyyy-MM-dd HH:mm:ss"
        + ".ssssss') AS TIMESTAMP) CT\n"
        + "FROM scott.EMP";
    final String expectedHive = "SELECT CAST(DATE_FORMAT(CURRENT_TIMESTAMP, 'yyyy-MM-dd HH:mm:ss"
        + ".ssssss') AS TIMESTAMP) CT\n"
        + "FROM scott.EMP";
    assertThat(toSql(root, DatabaseProduct.CALCITE.getDialect()), isLinux(expectedSql));
    assertThat(toSql(root, DatabaseProduct.BIG_QUERY.getDialect()), isLinux(expectedBiqQuery));
    assertThat(toSql(root, DatabaseProduct.SPARK.getDialect()), isLinux(expectedSpark));
    assertThat(toSql(root, DatabaseProduct.HIVE.getDialect()), isLinux(expectedHive));
  }

  @Test void testJsonType() {
    String query = "select json_type(\"product_name\") from \"product\"";
    final String expected = "SELECT "
        + "JSON_TYPE(\"product_name\")\n"
        + "FROM \"foodmart\".\"product\"";
    sql(query).ok(expected);
  }

  @Test void testJsonDepth() {
    String query = "select json_depth(\"product_name\") from \"product\"";
    final String expected = "SELECT "
        + "JSON_DEPTH(\"product_name\")\n"
        + "FROM \"foodmart\".\"product\"";
    sql(query).ok(expected);
  }

  @Test void testJsonLength() {
    String query = "select json_length(\"product_name\", 'lax $'), "
        + "json_length(\"product_name\") from \"product\"";
    final String expected = "SELECT JSON_LENGTH(\"product_name\", 'lax $'), "
        + "JSON_LENGTH(\"product_name\")\n"
        + "FROM \"foodmart\".\"product\"";
    sql(query).ok(expected);
  }

  @Test void testJsonKeys() {
    String query = "select json_keys(\"product_name\", 'lax $') from \"product\"";
    final String expected = "SELECT JSON_KEYS(\"product_name\", 'lax $')\n"
        + "FROM \"foodmart\".\"product\"";
    sql(query).ok(expected);
  }

  @Test public void testDateSubIntervalMonthFunction() {
    String query = "select \"birth_date\" - INTERVAL -'1' MONTH from \"employee\"";
    final String expectedHive = "SELECT ADD_MONTHS(birth_date, -1)\n"
        + "FROM foodmart.employee";
    final String expectedSpark = "SELECT ADD_MONTHS(birth_date, -1)\n"
        + "FROM foodmart.employee";
    final String expectedBigQuery = "SELECT DATE_SUB(birth_date, INTERVAL -1 MONTH)\n"
        + "FROM foodmart.employee";
    sql(query)
        .withHive()
        .ok(expectedHive)
        .withBigQuery()
        .ok(expectedBigQuery)
        .withSpark()
        .ok(expectedSpark);
  }

  @Test public void testDatePlusIntervalMonthFunctionWithArthOps() {
    String query = "select \"birth_date\" + -10 * INTERVAL '1' MONTH from \"employee\"";
    final String expectedHive = "SELECT ADD_MONTHS(birth_date, -10)\n"
        + "FROM foodmart.employee";
    final String expectedSpark = "SELECT ADD_MONTHS(birth_date, -10)\n"
        + "FROM foodmart.employee";
    final String expectedBigQuery = "SELECT DATE_ADD(birth_date, INTERVAL -10 MONTH)\n"
        + "FROM foodmart.employee";
    sql(query)
        .withHive()
        .ok(expectedHive)
        .withBigQuery()
        .ok(expectedBigQuery)
        .withSpark()
        .ok(expectedSpark);
  }

  @Test public void testTimestampPlusIntervalMonthFunctionWithArthOps() {
    String query = "select \"hire_date\" + -10 * INTERVAL '1' MONTH from \"employee\"";
    final String expectedBigQuery = "SELECT CAST(DATETIME_ADD(CAST(hire_date AS DATETIME), "
        + "INTERVAL "
        + "-10 MONTH) AS TIMESTAMP)\n"
        + "FROM foodmart.employee";
    sql(query)
        .withBigQuery()
        .ok(expectedBigQuery);
  }

  @Test public void testDatePlusIntervalMonthFunctionWithCol() {
    String query = "select \"birth_date\" +  \"store_id\" * INTERVAL '10' MONTH from \"employee\"";
    final String expectedHive = "SELECT ADD_MONTHS(birth_date, store_id * 10)\n"
        + "FROM foodmart.employee";
    final String expectedSpark = "SELECT ADD_MONTHS(birth_date, store_id * 10)\n"
        + "FROM foodmart.employee";
    final String expectedBigQuery = "SELECT DATE_ADD(birth_date, INTERVAL store_id * 10 MONTH)\n"
        + "FROM foodmart.employee";
    sql(query)
        .withHive()
        .ok(expectedHive)
        .withBigQuery()
        .ok(expectedBigQuery)
        .withSpark()
        .ok(expectedSpark);
  }

  @Test public void testDatePlusIntervalMonthFunctionWithArithOp() {
    String query = "select \"birth_date\" + 10 * INTERVAL '2' MONTH from \"employee\"";
    final String expectedHive = "SELECT ADD_MONTHS(birth_date, 10 * 2)\n"
        + "FROM foodmart.employee";
    final String expectedSpark = "SELECT ADD_MONTHS(birth_date, 10 * 2)\n"
        + "FROM foodmart.employee";
    final String expectedBigQuery = "SELECT DATE_ADD(birth_date, INTERVAL 10 * 2 MONTH)\n"
        + "FROM foodmart.employee";
    sql(query)
        .withHive()
        .ok(expectedHive)
        .withBigQuery()
        .ok(expectedBigQuery)
        .withSpark()
        .ok(expectedSpark);
  }

  @Test public void testDatePlusColumnFunction() {
    String query = "select \"birth_date\" + INTERVAL '1' DAY from \"employee\"";
    final String expectedHive = "SELECT CAST(DATE_ADD(birth_date, 1) AS DATE)\n"
        + "FROM foodmart.employee";
    final String expectedSpark = "SELECT DATE_ADD(birth_date, 1)\n"
        + "FROM foodmart.employee";
    final String expectedBigQuery = "SELECT DATE_ADD(birth_date, INTERVAL 1 DAY)\n"
        + "FROM foodmart.employee";
    final String expectedSnowflake = "SELECT DATEADD(DAY, 1, \"birth_date\")\n"
        + "FROM \"foodmart\".\"employee\"";
    sql(query)
        .withHive()
        .ok(expectedHive)
        .withBigQuery()
        .ok(expectedBigQuery)
        .withSpark()
        .ok(expectedSpark)
        .withSnowflake()
        .ok(expectedSnowflake);
  }

  @Test public void testDateSubColumnFunction() {
    String query = "select \"birth_date\" - INTERVAL '1' DAY from \"employee\"";
    final String expectedHive = "SELECT CAST(DATE_SUB(birth_date, 1) AS DATE)\n"
        + "FROM foodmart.employee";
    final String expectedSpark = "SELECT DATE_SUB(birth_date, 1)\n"
        + "FROM foodmart.employee";
    final String expectedBigQuery = "SELECT DATE_SUB(birth_date, INTERVAL 1 DAY)\n"
        + "FROM foodmart.employee";
    final String expectedSnowflake = "SELECT DATEADD(DAY, -1, \"birth_date\")\n"
        + "FROM \"foodmart\".\"employee\"";
    sql(query)
        .withHive()
        .ok(expectedHive)
        .withBigQuery()
        .ok(expectedBigQuery)
        .withSpark()
        .ok(expectedSpark)
        .withSnowflake()
        .ok(expectedSnowflake);
  }

  @Test public void testDateValuePlusColumnFunction() {
    String query = "select DATE'2018-01-01' + INTERVAL '1' DAY from \"employee\"";
    final String expectedHive = "SELECT CAST(DATE_ADD(DATE '2018-01-01', 1) AS DATE)\n"
        + "FROM foodmart.employee";
    final String expectedSpark = "SELECT DATE_ADD(DATE '2018-01-01', 1)\n"
        + "FROM foodmart.employee";
    final String expectedBigQuery = "SELECT DATE_ADD(DATE '2018-01-01', INTERVAL 1 DAY)\n"
        + "FROM foodmart.employee";
    final String expectedSnowflake = "SELECT DATEADD(DAY, 1, DATE '2018-01-01')\n"
        + "FROM \"foodmart\".\"employee\"";
    sql(query)
        .withHive()
        .ok(expectedHive)
        .withBigQuery()
        .ok(expectedBigQuery)
        .withSpark()
        .ok(expectedSpark)
        .withSnowflake()
        .ok(expectedSnowflake);
  }

  @Test public void testDateValueSubColumnFunction() {
    String query = "select DATE'2018-01-01' - INTERVAL '1' DAY from \"employee\"";
    final String expectedHive = "SELECT CAST(DATE_SUB(DATE '2018-01-01', 1) AS DATE)\n"
        + "FROM foodmart.employee";
    final String expectedSpark = "SELECT DATE_SUB(DATE '2018-01-01', 1)\n"
        + "FROM foodmart.employee";
    final String expectedBigQuery = "SELECT DATE_SUB(DATE '2018-01-01', INTERVAL 1 DAY)\n"
        + "FROM foodmart.employee";
    final String expectedSnowflake = "SELECT DATEADD(DAY, -1, DATE '2018-01-01')\n"
        + "FROM \"foodmart\".\"employee\"";
    sql(query)
        .withHive()
        .ok(expectedHive)
        .withBigQuery()
        .ok(expectedBigQuery)
        .withSpark()
        .ok(expectedSpark)
        .withSnowflake()
        .ok(expectedSnowflake);
  }

  @Test public void testDateIntColumnFunction() {
    String query = "select \"birth_date\" + INTERVAL '2' day from \"employee\"";
    final String expectedHive = "SELECT CAST(DATE_ADD(birth_date, 2) AS DATE)\n"
        + "FROM foodmart.employee";
    final String expectedSpark = "SELECT DATE_ADD(birth_date, 2)\n"
        + "FROM foodmart.employee";
    final String expectedBigQuery = "SELECT DATE_ADD(birth_date, INTERVAL 2 DAY)\n"
        + "FROM foodmart.employee";
    final String expectedSnowflake = "SELECT DATEADD(DAY, 2, \"birth_date\")\n"
        + "FROM \"foodmart\".\"employee\"";
    sql(query)
        .withHive()
        .ok(expectedHive)
        .withBigQuery()
        .ok(expectedBigQuery)
        .withSpark()
        .ok(expectedSpark)
        .withSnowflake()
        .ok(expectedSnowflake);
  }

  @Test public void testIntervalMinute() {
    String query = "select cast(\"birth_date\" as timestamp) + INTERVAL\n"
            + "'2' minute from \"employee\"";
    final String expectedBigQuery = "SELECT TIMESTAMP_ADD(CAST(birth_date AS "
            + "TIMESTAMP), INTERVAL 2 MINUTE)\n"
            + "FROM foodmart.employee";
    sql(query)
            .withBigQuery()
            .ok(expectedBigQuery);
  }

  @Test public void testIntervalHour() {
    String query = "select cast(\"birth_date\" as timestamp) + INTERVAL\n"
            + "'2' hour from \"employee\"";
    final String expectedBigQuery = "SELECT TIMESTAMP_ADD(CAST(birth_date AS "
            + "TIMESTAMP), INTERVAL 2 HOUR)\n"
            + "FROM foodmart.employee";
    sql(query)
            .withBigQuery()
            .ok(expectedBigQuery);
  }
  @Test public void testIntervalSecond() {
    String query = "select cast(\"birth_date\" as timestamp) + INTERVAL '2'\n"
            + "second from \"employee\"";
    final String expectedBigQuery = "SELECT TIMESTAMP_ADD(CAST(birth_date AS"
            + " TIMESTAMP), INTERVAL 2 SECOND)\n"
            + "FROM foodmart.employee";
    sql(query)
            .withBigQuery()
            .ok(expectedBigQuery);
  }

  @Test public void testDateSubInterFunction() {
    String query = "select \"birth_date\" - INTERVAL '2' day from \"employee\"";
    final String expectedHive = "SELECT CAST(DATE_SUB(birth_date, 2) AS DATE)\n"
        + "FROM foodmart.employee";
    final String expectedSpark = "SELECT DATE_SUB(birth_date, 2)\n"
        + "FROM foodmart.employee";
    final String expectedBigQuery = "SELECT DATE_SUB(birth_date, INTERVAL 2 DAY)\n"
        + "FROM foodmart.employee";
    final String expectedSnowflake = "SELECT DATEADD(DAY, -2, \"birth_date\")\n"
        + "FROM \"foodmart\".\"employee\"";
    sql(query)
        .withHive()
        .ok(expectedHive)
        .withBigQuery()
        .ok(expectedBigQuery)
        .withSpark()
        .ok(expectedSpark)
        .withSnowflake()
        .ok(expectedSnowflake);
  }

  @Test public void testDatePlusColumnVariFunction() {
    String query = "select \"birth_date\" + \"store_id\" * INTERVAL '1' DAY from \"employee\"";
    final String expectedHive = "SELECT CAST(DATE_ADD(birth_date, store_id) AS DATE)\n"
        + "FROM foodmart.employee";
    final String expectedSpark = "SELECT DATE_ADD(birth_date, store_id)\n"
        + "FROM foodmart.employee";
    final String expectedBigQuery = "SELECT DATE_ADD(birth_date, INTERVAL store_id DAY)\n"
        + "FROM foodmart.employee";
    final String expectedSnowflake = "SELECT (\"birth_date\" + \"store_id\")\n"
        + "FROM \"foodmart\".\"employee\"";
    sql(query)
        .withHive()
        .ok(expectedHive)
        .withBigQuery()
        .ok(expectedBigQuery)
        .withSpark()
        .ok(expectedSpark)
        .withSnowflake()
        .ok(expectedSnowflake);
  }

  @Test public void testDatePlusIntervalColumnFunction() {
    String query = "select \"birth_date\" +  INTERVAL '1' DAY * \"store_id\" from \"employee\"";
    final String expectedHive = "SELECT CAST(DATE_ADD(birth_date, store_id) AS DATE)\n"
        + "FROM foodmart.employee";
    final String expectedSpark = "SELECT DATE_ADD(birth_date, store_id)\n"
        + "FROM foodmart.employee";
    final String expectedBigQuery = "SELECT DATE_ADD(birth_date, INTERVAL store_id DAY)\n"
        + "FROM foodmart.employee";
    final String expectedSnowflake = "SELECT DATEADD(DAY, '1' * \"store_id\", \"birth_date\")\n"
        + "FROM \"foodmart\".\"employee\"";
    sql(query)
        .withHive()
        .ok(expectedHive)
        .withBigQuery()
        .ok(expectedBigQuery)
        .withSpark()
        .ok(expectedSpark)
        .withSnowflake()
        .ok(expectedSnowflake);
  }

  @Test public void testDatePlusIntervalIntFunction() {
    String query = "select \"birth_date\" +  INTERVAL '1' DAY * 10 from \"employee\"";
    final String expectedHive = "SELECT CAST(DATE_ADD(birth_date, 10) AS DATE)\n"
        + "FROM foodmart.employee";
    final String expectedSpark = "SELECT DATE_ADD(birth_date, 10)\n"
        + "FROM foodmart.employee";
    final String expectedBigQuery = "SELECT DATE_ADD(birth_date, INTERVAL 10 DAY)\n"
        + "FROM foodmart.employee";
    final String expectedSnowflake = "SELECT DATEADD(DAY, '1' * 10, \"birth_date\")\n"
        + "FROM \"foodmart\".\"employee\"";
    sql(query)
        .withHive()
        .ok(expectedHive)
        .withBigQuery()
        .ok(expectedBigQuery)
        .withSpark()
        .ok(expectedSpark)
        .withSnowflake()
        .ok(expectedSnowflake);
  }

  @Test public void testDateSubColumnVariFunction() {
    String query = "select \"birth_date\" - \"store_id\" * INTERVAL '1' DAY from \"employee\"";
    final String expectedHive = "SELECT CAST(DATE_SUB(birth_date, store_id) AS DATE)\n"
        + "FROM foodmart.employee";
    final String expectedSpark = "SELECT DATE_SUB(birth_date, store_id)\n"
        + "FROM foodmart.employee";
    final String expectedBigQuery = "SELECT DATE_SUB(birth_date, INTERVAL store_id DAY)\n"
        + "FROM foodmart.employee";
    final String expectedSnowflake = "SELECT (\"birth_date\" - \"store_id\")\n"
        + "FROM \"foodmart\".\"employee\"";
    sql(query)
        .withHive()
        .ok(expectedHive)
        .withBigQuery()
        .ok(expectedBigQuery)
        .withSpark()
        .ok(expectedSpark)
        .withSnowflake()
        .ok(expectedSnowflake);
  }

  @Test public void testDateValuePlusColumnVariFunction() {
    String query = "select DATE'2018-01-01' + \"store_id\" * INTERVAL '1' DAY from \"employee\"";
    final String expectedHive = "SELECT CAST(DATE_ADD(DATE '2018-01-01', store_id) AS DATE)\n"
        + "FROM foodmart.employee";
    final String expectedSpark = "SELECT DATE_ADD(DATE '2018-01-01', store_id)\n"
        + "FROM foodmart.employee";
    final String expectedBigQuery = "SELECT DATE_ADD(DATE '2018-01-01', INTERVAL store_id DAY)\n"
        + "FROM foodmart.employee";
    final String expectedSnowflake = "SELECT (DATE '2018-01-01' + \"store_id\")\n"
        + "FROM \"foodmart\".\"employee\"";
    sql(query)
        .withHive()
        .ok(expectedHive)
        .withBigQuery()
        .ok(expectedBigQuery)
        .withSpark()
        .ok(expectedSpark)
        .withSnowflake()
        .ok(expectedSnowflake);
  }

  @Test public void testDatePlusColumnFunctionWithArithOp() {
    String query = "select \"birth_date\" + \"store_id\" *11 * INTERVAL '1' DAY from \"employee\"";
    final String expectedHive = "SELECT CAST(DATE_ADD(birth_date, store_id * 11) AS DATE)\n"
        + "FROM foodmart.employee";
    final String expectedSpark = "SELECT DATE_ADD(birth_date, store_id * 11)\n"
        + "FROM foodmart.employee";
    final String expectedBigQuery = "SELECT DATE_ADD(birth_date, INTERVAL store_id * 11 DAY)\n"
        + "FROM foodmart.employee";
    final String expectedSnowflake = "SELECT (\"birth_date\" + \"store_id\" * 11)\n"
        + "FROM \"foodmart\".\"employee\"";
    sql(query)
        .withHive()
        .ok(expectedHive)
        .withBigQuery()
        .ok(expectedBigQuery)
        .withSpark()
        .ok(expectedSpark)
        .withSnowflake()
        .ok(expectedSnowflake);
  }

  @Test public void testDatePlusColumnFunctionVariWithArithOp() {
    String query = "select \"birth_date\" + \"store_id\"  * INTERVAL '11' DAY from \"employee\"";
    final String expectedHive = "SELECT CAST(DATE_ADD(birth_date, store_id * 11) AS DATE)\n"
        + "FROM foodmart.employee";
    final String expectedSpark = "SELECT DATE_ADD(birth_date, store_id * 11)\n"
        + "FROM foodmart.employee";
    final String expectedBigQuery = "SELECT DATE_ADD(birth_date, INTERVAL store_id * 11 DAY)\n"
        + "FROM foodmart.employee";
    final String expectedSnowflake = "SELECT (\"birth_date\" + \"store_id\" * 11)\n"
        + "FROM \"foodmart\".\"employee\"";
    sql(query)
        .withHive()
        .ok(expectedHive)
        .withBigQuery()
        .ok(expectedBigQuery)
        .withSpark()
        .ok(expectedSpark)
        .withSnowflake()
        .ok(expectedSnowflake);
  }

  @Test public void testDateSubColumnFunctionVariWithArithOp() {
    String query = "select \"birth_date\" - \"store_id\"  * INTERVAL '11' DAY from \"employee\"";
    final String expectedHive = "SELECT CAST(DATE_SUB(birth_date, store_id * 11) AS DATE)\n"
        + "FROM foodmart.employee";
    final String expectedSpark = "SELECT DATE_SUB(birth_date, store_id * 11)\n"
        + "FROM foodmart.employee";
    final String expectedBigQuery = "SELECT DATE_SUB(birth_date, INTERVAL store_id * 11 DAY)\n"
        + "FROM foodmart.employee";
    final String expectedSnowflake = "SELECT (\"birth_date\" - \"store_id\" * 11)\n"
        + "FROM \"foodmart\".\"employee\"";
    sql(query)
        .withHive()
        .ok(expectedHive)
        .withBigQuery()
        .ok(expectedBigQuery)
        .withSpark()
        .ok(expectedSpark)
        .withSnowflake()
        .ok(expectedSnowflake);
  }

  @Test public void testDatePlusIntervalDayFunctionWithArithOp() {
    String query = "select \"birth_date\" + 10 * INTERVAL '2' DAY from \"employee\"";
    final String expectedHive = "SELECT CAST(DATE_ADD(birth_date, 10 * 2) AS DATE)\n"
        + "FROM foodmart.employee";
    final String expectedSpark = "SELECT DATE_ADD(birth_date, 10 * 2)\n"
        + "FROM foodmart.employee";
    final String expectedBigQuery = "SELECT DATE_ADD(birth_date, INTERVAL 10 * 2 DAY)\n"
        + "FROM foodmart.employee";
    final String expectedSnowflake = "SELECT (\"birth_date\" + 10 * 2)\n"
        + "FROM \"foodmart\".\"employee\"";
    sql(query)
        .withHive()
        .ok(expectedHive)
        .withBigQuery()
        .ok(expectedBigQuery)
        .withSpark()
        .ok(expectedSpark)
        .withSnowflake()
        .ok(expectedSnowflake);
  }

  @Test public void testIntervalDayPlusDateFunction() {
    String query = "select  INTERVAL '1' DAY + \"birth_date\" from \"employee\"";
    final String expectedHive = "SELECT CAST(DATE_ADD(birth_date, 1) AS DATE)\n"
        + "FROM foodmart.employee";
    final String expectedSpark = "SELECT DATE_ADD(birth_date, 1)\n"
        + "FROM foodmart.employee";
    final String expectedBigQuery = "SELECT DATE_ADD(birth_date, INTERVAL 1 DAY)\n"
        + "FROM foodmart.employee";
    final String expectedSnowflake = "SELECT DATEADD(DAY, 1, \"birth_date\")\n"
        + "FROM \"foodmart\".\"employee\"";
    sql(query)
        .withHive()
        .ok(expectedHive)
        .withBigQuery()
        .ok(expectedBigQuery)
        .withSpark()
        .ok(expectedSpark)
        .withSnowflake()
        .ok(expectedSnowflake);
  }

  @Test public void testIntervalHourToSecond() {
    String query = "SELECT CURRENT_TIMESTAMP + INTERVAL '06:10:30' HOUR TO SECOND,"
        + "CURRENT_TIMESTAMP - INTERVAL '06:10:30' HOUR TO SECOND "
        + "FROM \"employee\"";
    final String expectedBQ = "SELECT TIMESTAMP_ADD(CURRENT_TIMESTAMP, INTERVAL 22230 SECOND), "
            + "TIMESTAMP_SUB(CURRENT_TIMESTAMP, INTERVAL 22230 SECOND)\n"
            + "FROM foodmart.employee";
    sql(query)
        .withBigQuery()
        .ok(expectedBQ);
  }

  @Test public void truncateFunctionEmulationForBigQuery() {
    String query = "select truncate(2.30259, 3) from \"employee\"";
    final String expectedBigQuery = "SELECT TRUNC(2.30259, 3)\n"
        + "FROM foodmart.employee";
    sql(query)
        .withBigQuery().ok(expectedBigQuery);
  }

  @Test public void truncateFunctionWithSingleOperandEmulationForBigQuery() {
    String query = "select truncate(2.30259) from \"employee\"";
    final String expectedBigQuery = "SELECT TRUNC(2.30259)\n"
        + "FROM foodmart.employee";
    sql(query)
        .withBigQuery().ok(expectedBigQuery);
  }

  @Test public void extractFunctionEmulation() {
    String query = "select extract(year from \"hire_date\") from \"employee\"";
    final String expectedHive = "SELECT YEAR(hire_date)\n"
        + "FROM foodmart.employee";
    final String expectedSpark = "SELECT YEAR(hire_date)\n"
        + "FROM foodmart.employee";
    final String expectedBigQuery = "SELECT EXTRACT(YEAR FROM hire_date)\n"
        + "FROM foodmart.employee";
    final String expectedMsSql = "SELECT YEAR([hire_date])\n"
        + "FROM [foodmart].[employee]";
    sql(query)
        .withHive()
        .ok(expectedHive)
        .withSpark()
        .ok(expectedSpark)
        .withBigQuery()
        .ok(expectedBigQuery)
        .withMssql()
        .ok(expectedMsSql);
  }

  @Test public void extractMinuteFunctionEmulation() {
    String query = "select extract(minute from \"hire_date\") from \"employee\"";
    final String expectedBigQuery = "SELECT EXTRACT(MINUTE FROM hire_date)\n"
        + "FROM foodmart.employee";
    final String expectedMsSql = "SELECT DATEPART(MINUTE, [hire_date])\n"
        + "FROM [foodmart].[employee]";
    sql(query)
        .withBigQuery()
        .ok(expectedBigQuery)
        .withMssql()
        .ok(expectedMsSql);
  }

  @Test public void extractSecondFunctionEmulation() {
    String query = "select extract(second from \"hire_date\") from \"employee\"";
    final String expectedBigQuery = "SELECT EXTRACT(SECOND FROM hire_date)\n"
        + "FROM foodmart.employee";
    final String expectedMsSql = "SELECT DATEPART(SECOND, [hire_date])\n"
        + "FROM [foodmart].[employee]";
    sql(query)
        .withBigQuery()
        .ok(expectedBigQuery)
        .withMssql()
        .ok(expectedMsSql);
  }

  @Test public void selectWithoutFromEmulationForHiveAndSparkAndBigquery() {
    String query = "select 2 + 2";
    final String expected = "SELECT 2 + 2";
    sql(query)
        .withHive()
        .ok(expected)
        .withSpark()
        .ok(expected)
        .withBigQuery()
        .ok(expected);
  }

  @Test public void currentTimestampFunctionForHiveAndSparkAndBigquery() {
    String query = "select current_timestamp";
    final String expectedHiveQuery = "SELECT CURRENT_TIMESTAMP `CURRENT_TIMESTAMP`";
    final String expectedSparkQuery = "SELECT CURRENT_TIMESTAMP `CURRENT_TIMESTAMP`";
    final String expectedBigQuery = "SELECT CURRENT_TIMESTAMP AS CURRENT_TIMESTAMP";

    sql(query)
        .withHiveIdentifierQuoteString()
        .ok(expectedHiveQuery)
        .withSparkIdentifierQuoteString()
        .ok(expectedSparkQuery)
        .withBigQuery()
        .ok(expectedBigQuery);
  }

  @Test public void concatFunctionEmulationForHiveAndSparkAndBigQuery() {
    String query = "select 'foo' || 'bar' from \"employee\"";
    final String expected = "SELECT CONCAT('foo', 'bar')\n"
        + "FROM foodmart.employee";
    final String mssql = "SELECT CONCAT('foo', 'bar')\n"
            + "FROM [foodmart].[employee]";
    sql(query)
        .withHive()
        .ok(expected)
        .withSpark()
        .ok(expected)
        .withBigQuery()
        .ok(expected)
        .withMssql()
        .ok(mssql);
  }

  @Test void testJsonRemove() {
    String query = "select json_remove(\"product_name\", '$[0]') from \"product\"";
    final String expected = "SELECT JSON_REMOVE(\"product_name\", '$[0]')\n"
        + "FROM \"foodmart\".\"product\"";
    sql(query).ok(expected);
  }
/*
  @Test void testUnionAllWithNoOperandsUsingOracleDialect() {
    String query = "select A.\"department_id\" "
        + "from \"foodmart\".\"employee\" A "
        + " where A.\"department_id\" = ( select min( A.\"department_id\") from \"foodmart\""
        + ".\"department\" B where 1=2 )";
    final String expected = "SELECT \"employee\".\"department_id\"\n"
        + "FROM \"foodmart\".\"employee\"\n"
        + "INNER JOIN (SELECT \"t1\".\"department_id\" \"department_id0\", MIN(\"t1\""
        + ".\"department_id\") \"EXPR$0\"\n"
        + "FROM (SELECT NULL \"department_id\", NULL \"department_description\"\nFROM "
        + "\"DUAL\"\nWHERE 1 = 0) \"t\",\n"
        + "(SELECT \"department_id\"\nFROM \"foodmart\".\"employee\"\nGROUP BY \"department_id\")"
        + " \"t1\"\n"
        + "GROUP BY \"t1\".\"department_id\") \"t3\" ON \"employee\".\"department_id\" = \"t3\""
        + ".\"department_id0\""
        + " AND \"employee\".\"department_id\" = \"t3\".\"EXPR$0\"";
    sql(query).withOracle().ok(expected);
  }*/

  /*@Test void testUnionAllWithNoOperands() {
    String query = "select A.\"department_id\" "
        + "from \"foodmart\".\"employee\" A "
        + " where A.\"department_id\" = ( select min( A.\"department_id\") from \"foodmart\""
        + ".\"department\" B where 1=2 )";
    final String expected = "SELECT \"employee\".\"department_id\"\n"
        + "FROM \"foodmart\".\"employee\"\n"
        + "INNER JOIN (SELECT \"t1\".\"department_id\" AS \"department_id0\","
        + " MIN(\"t1\".\"department_id\") AS \"EXPR$0\"\n"
        + "FROM (SELECT *\nFROM (VALUES (NULL, NULL))"
        + " AS \"t\" (\"department_id\", \"department_description\")"
        + "\nWHERE 1 = 0) AS \"t\","
        + "\n(SELECT \"department_id\"\nFROM \"foodmart\".\"employee\""
        + "\nGROUP BY \"department_id\") AS \"t1\""
        + "\nGROUP BY \"t1\".\"department_id\") AS \"t3\" "
        + "ON \"employee\".\"department_id\" = \"t3\".\"department_id0\""
        + " AND \"employee\".\"department_id\" = \"t3\".\"EXPR$0\"";
    sql(query).ok(expected);
  }*/

  @Test void testSmallintOracle() {
    String query = "SELECT CAST(\"department_id\" AS SMALLINT) FROM \"employee\"";
    String expected = "SELECT CAST(\"department_id\" AS NUMBER(5))\n"
        + "FROM \"foodmart\".\"employee\"";
    sql(query)
        .withOracle()
        .ok(expected);
  }

  @Test void testBigintOracle() {
    String query = "SELECT CAST(\"department_id\" AS BIGINT) FROM \"employee\"";
    String expected = "SELECT CAST(\"department_id\" AS NUMBER(19))\n"
        + "FROM \"foodmart\".\"employee\"";
    sql(query)
        .withOracle()
        .ok(expected);
  }

  @Test void testDoubleOracle() {
    String query = "SELECT CAST(\"department_id\" AS DOUBLE) FROM \"employee\"";
    String expected = "SELECT CAST(\"department_id\" AS DOUBLE PRECISION)\n"
        + "FROM \"foodmart\".\"employee\"";
    sql(query)
        .withOracle()
        .ok(expected);
  }

  @Test void testDateLiteralOracle() {
    String query = "SELECT DATE '1978-05-02' FROM \"employee\"";
    String expected = "SELECT TO_DATE('1978-05-02', 'YYYY-MM-DD')\n"
        + "FROM \"foodmart\".\"employee\"";
    sql(query)
        .withOracle()
        .ok(expected);
  }

  @Test void testTimestampLiteralOracle() {
    String query = "SELECT TIMESTAMP '1978-05-02 12:34:56.78' FROM \"employee\"";
    String expected = "SELECT TO_TIMESTAMP('1978-05-02 12:34:56.78',"
        + " 'YYYY-MM-DD HH24:MI:SS.FF')\n"
        + "FROM \"foodmart\".\"employee\"";
    sql(query)
        .withOracle()
        .ok(expected);
  }

  @Test void testTimeLiteralOracle() {
    String query = "SELECT TIME '12:34:56.78' FROM \"employee\"";
    String expected = "SELECT TO_TIME('12:34:56.78', 'HH24:MI:SS.FF')\n"
        + "FROM \"foodmart\".\"employee\"";
    sql(query)
        .withOracle()
        .ok(expected);
  }


  @Test public void testSelectWithGroupByOnColumnNotPresentInProjection() {
    String query = "select \"t1\".\"department_id\" from\n"
        + "\"foodmart\".\"employee\" as \"t1\" inner join \"foodmart\".\"department\" as \"t2\"\n"
        + "on \"t1\".\"department_id\" = \"t2\".\"department_id\"\n"
        + "group by \"t2\".\"department_id\", \"t1\".\"department_id\"";
    final String expected = "SELECT t0.department_id\n"
        + "FROM (SELECT department.department_id AS department_id0, employee.department_id\n"
        + "FROM foodmart.employee\n"
        + "INNER JOIN foodmart.department ON employee.department_id = department.department_id\n"
        + "GROUP BY department_id0, employee.department_id) AS t0";
    sql(query).withBigQuery().ok(expected);
  }

  @Test void testSupportsDataType() {
    final RelDataTypeFactory typeFactory =
        new SqlTypeFactoryImpl(RelDataTypeSystem.DEFAULT);
    final RelDataType booleanDataType = typeFactory.createSqlType(SqlTypeName.BOOLEAN);
    final RelDataType integerDataType = typeFactory.createSqlType(SqlTypeName.INTEGER);
    final SqlDialect oracleDialect = SqlDialect.DatabaseProduct.ORACLE.getDialect();
    assertFalse(oracleDialect.supportsDataType(booleanDataType));
    assertTrue(oracleDialect.supportsDataType(integerDataType));
    final SqlDialect postgresqlDialect = SqlDialect.DatabaseProduct.POSTGRESQL.getDialect();
    assertTrue(postgresqlDialect.supportsDataType(booleanDataType));
    assertTrue(postgresqlDialect.supportsDataType(integerDataType));
  }

  /** Test case for
   * <a href="https://issues.apache.org/jira/browse/CALCITE-4150">[CALCITE-4150]
   * JDBC adapter throws UnsupportedOperationException when generating SQL
   * for untyped NULL literal</a>. */
  @Test void testSelectRawNull() {
    final String query = "SELECT NULL FROM \"product\"";
    final String expected = "SELECT NULL\n"
        + "FROM \"foodmart\".\"product\"";
    sql(query).ok(expected);
  }

  @Test void testSelectRawNullWithAlias() {
    final String query = "SELECT NULL AS DUMMY FROM \"product\"";
    final String expected = "SELECT NULL AS \"DUMMY\"\n"
        + "FROM \"foodmart\".\"product\"";
    sql(query).ok(expected);
  }

  @Test void testSelectNullWithCast() {
    final String query = "SELECT CAST(NULL AS INT)";
    final String expected = "SELECT *\n"
        + "FROM (VALUES (NULL)) AS \"t\" (\"EXPR$0\")";
    sql(query).ok(expected);
    // validate
    sql(expected).exec();
  }

  @Test void testSelectNullWithCount() {
    final String query = "SELECT COUNT(CAST(NULL AS INT))";
    final String expected = "SELECT COUNT(\"$f0\")\n"
        + "FROM (VALUES (NULL)) AS \"t\" (\"$f0\")";
    sql(query).ok(expected);
    // validate
    sql(expected).exec();
  }

  @Test void testSelectNullWithGroupByNull() {
    final String query = "SELECT COUNT(CAST(NULL AS INT))\n"
        + "FROM (VALUES  (0))AS \"t\"\n"
        + "GROUP BY CAST(NULL AS VARCHAR CHARACTER SET \"ISO-8859-1\")";
    final String expected = "SELECT COUNT(\"$f1\")\n"
        + "FROM (VALUES (NULL, NULL)) AS \"t\" (\"$f0\", \"$f1\")\n"
        + "GROUP BY \"$f0\"";
    sql(query).ok(expected);
    // validate
    sql(expected).exec();
  }

  @Test void testSelectNullWithGroupByVar() {
    final String query = "SELECT COUNT(CAST(NULL AS INT))\n"
        + "FROM \"account\" AS \"t\"\n"
        + "GROUP BY \"account_type\"";
    final String expected = "SELECT COUNT(CAST(NULL AS INTEGER))\n"
        + "FROM \"foodmart\".\"account\"\n"
        + "GROUP BY \"account_type\"";
    sql(query).ok(expected);
    // validate
    sql(expected).exec();
  }

  @Test void testSelectNullWithInsert() {
    final String query = "insert into\n"
        + "\"account\"(\"account_id\",\"account_parent\",\"account_type\",\"account_rollup\")\n"
        + "select 1, cast(NULL AS INT), cast(123 as varchar), cast(123 as varchar)";
    final String expected = "INSERT INTO \"foodmart\".\"account\" ("
        + "\"account_id\", \"account_parent\", \"account_description\", "
        + "\"account_type\", \"account_rollup\", \"Custom_Members\")\n"
        + "(SELECT \"EXPR$0\" AS \"account_id\","
        + " \"EXPR$1\" AS \"account_parent\","
        + " CAST(NULL AS VARCHAR(30) CHARACTER SET \"ISO-8859-1\") "
        + "AS \"account_description\","
        + " \"EXPR$2\" AS \"account_type\", "
        + "\"EXPR$3\" AS \"account_rollup\","
        + " CAST(NULL AS VARCHAR(255) CHARACTER SET \"ISO-8859-1\") "
        + "AS \"Custom_Members\"\n"
        + "FROM (VALUES (1, NULL, '123', '123')) "
        + "AS \"t\" (\"EXPR$0\", \"EXPR$1\", \"EXPR$2\", \"EXPR$3\"))";
    sql(query).ok(expected);
    // validate
    sql(expected).exec();
  }

  @Test void testSelectNullWithInsertFromJoin() {
    final String query = "insert into\n"
        + "\"account\"(\"account_id\",\"account_parent\",\n"
        + "\"account_type\",\"account_rollup\")\n"
        + "select \"product\".\"product_id\",\n"
        + "cast(NULL AS INT),\n"
        + "cast(\"product\".\"product_id\" as varchar),\n"
        + "cast(\"sales_fact_1997\".\"store_id\" as varchar)\n"
        + "from \"product\"\n"
        + "inner join \"sales_fact_1997\"\n"
        + "on \"product\".\"product_id\" = \"sales_fact_1997\".\"product_id\"";
    final String expected = "INSERT INTO \"foodmart\".\"account\" "
        + "(\"account_id\", \"account_parent\", \"account_description\", "
        + "\"account_type\", \"account_rollup\", \"Custom_Members\")\n"
        + "(SELECT \"product\".\"product_id\" AS \"account_id\", "
        + "CAST(NULL AS INTEGER) AS \"account_parent\", CAST(NULL AS VARCHAR"
        + "(30) CHARACTER SET \"ISO-8859-1\") AS \"account_description\", "
        + "CAST(\"product\".\"product_id\" AS VARCHAR CHARACTER SET "
        + "\"ISO-8859-1\") AS \"account_type\", "
        + "CAST(\"sales_fact_1997\".\"store_id\" AS VARCHAR CHARACTER SET \"ISO-8859-1\") AS "
        + "\"account_rollup\", "
        + "CAST(NULL AS VARCHAR(255) CHARACTER SET \"ISO-8859-1\") AS \"Custom_Members\"\n"
        + "FROM \"foodmart\".\"product\"\n"
        + "INNER JOIN \"foodmart\".\"sales_fact_1997\" "
        + "ON \"product\".\"product_id\" = \"sales_fact_1997\".\"product_id\")";
    sql(query).ok(expected);
    // validate
    sql(expected).exec();
  }

  @Test void testCastDecimalOverflow() {
    final String query =
        "SELECT CAST('11111111111111111111111111111111.111111' AS DECIMAL(38,6)) AS \"num\" from \"product\"";
    final String expected =
        "SELECT CAST('11111111111111111111111111111111.111111' AS DECIMAL(19, 6)) AS \"num\"\n"
            + "FROM \"foodmart\".\"product\"";
    sql(query).ok(expected);

    final String query2 =
        "SELECT CAST(1111111 AS DECIMAL(5,2)) AS \"num\" from \"product\"";
    final String expected2 =
        "SELECT CAST(1111111 AS DECIMAL(5, 2)) AS \"num\"\nFROM \"foodmart\".\"product\"";
    sql(query2).ok(expected2);
  }

  @Test void testCastInStringIntegerComparison() {
    final String query = "select \"employee_id\" "
        + "from \"foodmart\".\"employee\" "
        + "where 10 = cast('10' as int) and \"birth_date\" = cast('1914-02-02' as date) or "
        + "\"hire_date\" = cast('1996-01-01 '||'00:00:00' as timestamp)";
    final String expected = "SELECT \"employee_id\"\n"
        + "FROM \"foodmart\".\"employee\"\n"
        + "WHERE 10 = '10' AND \"birth_date\" = '1914-02-02' OR \"hire_date\" = '1996-01-01 ' || "
        + "'00:00:00'";
    final String expectedBiqquery = "SELECT employee_id\n"
        + "FROM foodmart.employee\n"
        + "WHERE 10 = CAST('10' AS INT64) AND birth_date = '1914-02-02' OR hire_date = "
        + "CAST(CONCAT('1996-01-01 ', '00:00:00') AS TIMESTAMP)";
    sql(query)
        .ok(expected)
        .withBigQuery()
        .ok(expectedBiqquery);
  }

  @Test void testDialectQuoteStringLiteral() {
    dialects().forEach((dialect, databaseProduct) -> {
      assertThat(dialect.quoteStringLiteral(""), is("''"));
      assertThat(dialect.quoteStringLiteral("can't run"),
          databaseProduct == DatabaseProduct.BIG_QUERY
              ? is("'can\\'t run'")
              : is("'can''t run'"));

      assertThat(dialect.unquoteStringLiteral("''"), is(""));
      if (databaseProduct == DatabaseProduct.BIG_QUERY) {
        assertThat(dialect.unquoteStringLiteral("'can\\'t run'"),
            is("can't run"));
      } else {
        assertThat(dialect.unquoteStringLiteral("'can't run'"),
            is("can't run"));
      }
    });
  }

  @Test public void testToNumberFunctionHandlingHexaToInt() {
    String query = "select TO_NUMBER('03ea02653f6938ba','XXXXXXXXXXXXXXXX')";
    final String expected = "SELECT CAST(CONV('03ea02653f6938ba', 16, 10) AS BIGINT)";
    final String expectedBigQuery = "SELECT CAST(CONCAT('0x', '03ea02653f6938ba') AS INT64)";
    final String expectedSnowFlake = "SELECT TO_NUMBER('03ea02653f6938ba', 'XXXXXXXXXXXXXXXX')";
    sql(query)
        .withHive()
        .ok(expected)
        .withSpark()
        .ok(expected)
        .withBigQuery()
        .ok(expectedBigQuery)
        .withSnowflake()
        .ok(expectedSnowFlake);
  }

  @Test public void testToNumberFunctionHandlingFloatingPoint() {
    String query = "select TO_NUMBER('-1.7892','9.9999')";
    final String expected = "SELECT CAST('-1.7892' AS FLOAT)";
    final String expectedBigQuery = "SELECT CAST('-1.7892' AS FLOAT64)";
    final String expectedSnowFlake = "SELECT TO_NUMBER('-1.7892', 38, 4)";
    sql(query)
        .withHive()
        .ok(expected)
        .withSpark()
        .ok(expected)
        .withBigQuery()
        .ok(expectedBigQuery)
        .withSnowflake()
        .ok(expectedSnowFlake);
  }

  @Test public void testOver() {
    String query = "SELECT distinct \"product_id\", MAX(\"product_id\") \n"
        + "OVER(PARTITION BY \"product_id\") AS abc\n"
        + "FROM \"product\"";
    final String expected = "SELECT product_id, MAX(product_id) OVER "
        + "(PARTITION BY product_id RANGE BETWEEN UNBOUNDED PRECEDING AND UNBOUNDED FOLLOWING) ABC\n"
        + "FROM foodmart.product\n"
        + "GROUP BY product_id, MAX(product_id) OVER (PARTITION BY product_id "
        + "RANGE BETWEEN UNBOUNDED PRECEDING AND UNBOUNDED FOLLOWING)";
    final String expectedBQ = "SELECT product_id, ABC\n"
        + "FROM (SELECT product_id, MAX(product_id) OVER "
        + "(PARTITION BY product_id RANGE BETWEEN UNBOUNDED PRECEDING AND UNBOUNDED FOLLOWING) AS ABC\n"
        + "FROM foodmart.product) AS t\n"
        + "GROUP BY product_id, ABC";
    final String expectedSnowFlake = "SELECT \"product_id\", MAX(\"product_id\") OVER "
        + "(PARTITION BY \"product_id\" ORDER BY \"product_id\" ROWS "
        + "BETWEEN UNBOUNDED PRECEDING AND UNBOUNDED FOLLOWING) AS \"ABC\"\n"
        + "FROM \"foodmart\".\"product\"\n"
        + "GROUP BY \"product_id\", MAX(\"product_id\") OVER (PARTITION BY \"product_id\" "
        + "ORDER BY \"product_id\" ROWS BETWEEN UNBOUNDED PRECEDING AND "
        + "UNBOUNDED FOLLOWING)";
    final String mssql = "SELECT [product_id], MAX([product_id]) OVER (PARTITION "
        + "BY [product_id] ORDER BY [product_id] ROWS BETWEEN UNBOUNDED PRECEDING AND "
        + "UNBOUNDED FOLLOWING) AS [ABC]\n"
        + "FROM [foodmart].[product]\n"
        + "GROUP BY [product_id], MAX([product_id]) OVER (PARTITION BY [product_id] "
        + "ORDER BY [product_id] ROWS BETWEEN UNBOUNDED PRECEDING AND UNBOUNDED FOLLOWING)";
    sql(query)
      .withHive()
      .ok(expected)
      .withSpark()
      .ok(expected)
      .withBigQuery()
      .ok(expectedBQ)
      .withSnowflake()
      .ok(expectedSnowFlake)
      .withMssql()
      .ok(mssql);
  }

  @Test public void testNtileFunction() {
    String query = "SELECT ntile(2)\n"
        + "OVER(order BY \"product_id\") AS abc\n"
        + "FROM \"product\"";
    final String expectedBQ = "SELECT NTILE(2) OVER (ORDER BY product_id IS NULL, product_id) "
        + "AS ABC\n"
        + "FROM foodmart.product";
    sql(query)
      .withBigQuery()
      .ok(expectedBQ);
  }

  @Test public void testCountWithWindowFunction() {
    String query = "Select count(*) over() from \"product\"";
    String expected = "SELECT COUNT(*) OVER (RANGE BETWEEN UNBOUNDED PRECEDING "
        + "AND UNBOUNDED FOLLOWING)\n"
        + "FROM foodmart.product";
    String expectedBQ = "SELECT COUNT(*) OVER (RANGE BETWEEN UNBOUNDED PRECEDING "
        + "AND UNBOUNDED FOLLOWING)\n"
        + "FROM foodmart.product";
    final String expectedSnowFlake = "SELECT COUNT(*) OVER (ORDER BY 0 "
        + "ROWS BETWEEN UNBOUNDED PRECEDING AND UNBOUNDED FOLLOWING)\n"
        + "FROM \"foodmart\".\"product\"";
    final String mssql = "SELECT COUNT(*) OVER ()\n"
        + "FROM [foodmart].[product]";
    sql(query)
      .withHive()
      .ok(expected)
      .withSpark()
      .ok(expected)
      .withBigQuery()
      .ok(expectedBQ)
      .withSnowflake()
      .ok(expectedSnowFlake)
      .withMssql()
      .ok(mssql);
  }

  @Test public void testOrderByInWindowFunction() {
    String query = "select \"first_name\", COUNT(\"department_id\") as "
        + "\"department_id_number\", ROW_NUMBER() OVER (ORDER BY "
        + "\"department_id\" ASC), SUM(\"department_id\") OVER "
        + "(ORDER BY \"department_id\" ASC) \n"
        + "from \"foodmart\".\"employee\" \n"
        + "GROUP by \"first_name\", \"department_id\"";
    final String expected = "SELECT first_name, department_id_number, ROW_NUMBER() "
        + "OVER (ORDER BY department_id IS NULL, department_id), SUM(department_id) "
        + "OVER (ORDER BY department_id IS NULL, department_id "
        + "RANGE BETWEEN UNBOUNDED PRECEDING AND CURRENT ROW)\n"
        + "FROM (SELECT first_name, department_id, COUNT(*) department_id_number\n"
        + "FROM foodmart.employee\n"
        + "GROUP BY first_name, department_id) t0";
    final String expectedBQ = "SELECT first_name, department_id_number, "
        + "ROW_NUMBER() OVER (ORDER BY department_id IS NULL, department_id), SUM(department_id) "
        + "OVER (ORDER BY department_id IS NULL, department_id "
        + "RANGE BETWEEN UNBOUNDED PRECEDING AND CURRENT ROW)\n"
        + "FROM (SELECT first_name, department_id, COUNT(*) AS department_id_number\n"
        + "FROM foodmart.employee\n"
        + "GROUP BY first_name, department_id) AS t0";
    final String expectedSnowFlake = "SELECT \"first_name\", \"department_id_number\", "
        + "ROW_NUMBER() OVER (ORDER BY \"department_id\"), SUM(\"department_id\") "
        + "OVER (ORDER BY \"department_id\" RANGE BETWEEN UNBOUNDED PRECEDING AND CURRENT ROW)\n"
        + "FROM (SELECT \"first_name\", \"department_id\", COUNT(*) AS \"department_id_number\"\n"
        + "FROM \"foodmart\".\"employee\"\n"
        + "GROUP BY \"first_name\", \"department_id\") AS \"t0\"";
    final String mssql = "SELECT [first_name], [department_id_number], ROW_NUMBER()"
        + " OVER (ORDER BY CASE WHEN [department_id] IS NULL THEN 1 ELSE 0 END,"
        + " [department_id]), SUM([department_id]) OVER (ORDER BY CASE WHEN [department_id] IS NULL"
        + " THEN 1 ELSE 0 END, [department_id] RANGE BETWEEN UNBOUNDED PRECEDING AND CURRENT ROW)\n"
        + "FROM (SELECT [first_name], [department_id], COUNT(*) AS [department_id_number]\n"
        + "FROM [foodmart].[employee]\n"
        + "GROUP BY [first_name], [department_id]) AS [t0]";
    sql(query)
      .withHive()
      .ok(expected)
      .withSpark()
      .ok(expected)
      .withBigQuery()
      .ok(expectedBQ)
      .withSnowflake()
      .ok(expectedSnowFlake)
      .withMssql()
      .ok(mssql);
  }

  @Test public void testToNumberFunctionHandlingFloatingPointWithD() {
    String query = "select TO_NUMBER('1.789','9D999')";
    final String expected = "SELECT CAST('1.789' AS FLOAT)";
    final String expectedBigQuery = "SELECT CAST('1.789' AS FLOAT64)";
    final String expectedSnowFlake = "SELECT TO_NUMBER('1.789', 38, 3)";
    sql(query)
        .withHive()
        .ok(expected)
        .withSpark()
        .ok(expected)
        .withBigQuery()
        .ok(expectedBigQuery)
        .withSnowflake()
        .ok(expectedSnowFlake);
  }

  @Test public void testToNumberFunctionHandlingWithSingleFloatingPoint() {
    String query = "select TO_NUMBER('1.789')";
    final String expected = "SELECT CAST('1.789' AS FLOAT)";
    final String expectedBigQuery = "SELECT CAST('1.789' AS FLOAT64)";
    final String expectedSnowFlake = "SELECT TO_NUMBER('1.789', 38, 3)";
    sql(query)
        .withHive()
        .ok(expected)
        .withSpark()
        .ok(expected)
        .withBigQuery()
        .ok(expectedBigQuery)
        .withSnowflake()
        .ok(expectedSnowFlake);
  }

  @Test public void testToNumberFunctionHandlingWithComma() {
    String query = "SELECT TO_NUMBER ('1,789', '9,999')";
    final String expected = "SELECT CAST('1789' AS BIGINT)";
    final String expectedBigQuery = "SELECT CAST('1789' AS INT64)";
    final String expectedSnowFlake = "SELECT TO_NUMBER('1,789', '9,999')";
    sql(query)
        .withHive()
        .ok(expected)
        .withSpark()
        .ok(expected)
        .withBigQuery()
        .ok(expectedBigQuery)
        .withSnowflake()
        .ok(expectedSnowFlake);
  }

  @Test public void testToNumberFunctionHandlingWithCurrency() {
    String query = "SELECT TO_NUMBER ('$1789', '$9999')";
    final String expected = "SELECT CAST('1789' AS BIGINT)";
    final String expectedBigQuery = "SELECT CAST('1789' AS INT64)";
    final String expectedSnowFlake = "SELECT TO_NUMBER('$1789', '$9999')";
    sql(query)
        .withHive()
        .ok(expected)
        .withSpark()
        .ok(expected)
        .withBigQuery()
        .ok(expectedBigQuery)
        .withSnowflake()
        .ok(expectedSnowFlake);
  }

  @Test public void testToNumberFunctionHandlingWithCurrencyAndL() {
    String query = "SELECT TO_NUMBER ('$1789', 'L9999')";
    final String expected = "SELECT CAST('1789' AS BIGINT)";
    final String expectedBigQuery = "SELECT CAST('1789' AS INT64)";
    final String expectedSnowFlake = "SELECT TO_NUMBER('$1789', '$9999')";
    sql(query)
        .withHive()
        .ok(expected)
        .withSpark()
        .ok(expected)
        .withBigQuery()
        .ok(expectedBigQuery)
        .withSnowflake()
        .ok(expectedSnowFlake);
  }

  @Test public void testToNumberFunctionHandlingWithMinus() {
    String query = "SELECT TO_NUMBER ('-12334', 'S99999')";
    final String expected = "SELECT CAST('-12334' AS BIGINT)";
    final String expectedBigQuery = "SELECT CAST('-12334' AS INT64)";
    final String expectedSnowFlake = "SELECT TO_NUMBER('-12334', 'S99999')";
    sql(query)
        .withHive()
        .ok(expected)
        .withSpark()
        .ok(expected)
        .withBigQuery()
        .ok(expectedBigQuery)
        .withSnowflake()
        .ok(expectedSnowFlake);
  }

  @Test public void testToNumberFunctionHandlingWithMinusLast() {
    String query = "SELECT TO_NUMBER ('12334-', '99999S')";
    final String expected = "SELECT CAST('-12334' AS BIGINT)";
    final String expectedBigQuery = "SELECT CAST('-12334' AS INT64)";
    final String expectedSnowFlake = "SELECT TO_NUMBER('12334-', '99999S')";
    sql(query)
        .withHive()
        .ok(expected)
        .withSpark()
        .ok(expected)
        .withBigQuery()
        .ok(expectedBigQuery)
        .withSnowflake()
        .ok(expectedSnowFlake);
  }

  @Test public void testToNumberFunctionHandlingWithE() {
    String query = "SELECT TO_NUMBER ('12E3', '99EEEE')";
    final String expected = "SELECT CAST('12E3' AS DECIMAL(19, 0))";
    final String expectedBigQuery = "SELECT CAST('12E3' AS NUMERIC)";
    final String expectedSnowFlake = "SELECT TO_NUMBER('12E3', '99EEEE')";
    sql(query)
        .withHive()
        .ok(expected)
        .withSpark()
        .ok(expected)
        .withBigQuery()
        .ok(expectedBigQuery)
        .withSnowflake()
        .ok(expectedSnowFlake);
  }

  @Test public void testToNumberFunctionHandlingWithCurrencyName() {
    String query = "SELECT TO_NUMBER('dollar1234','L9999','NLS_CURRENCY=''dollar''')";
    final String expected = "SELECT CAST('1234' AS BIGINT)";
    final String expectedBigQuery = "SELECT CAST('1234' AS INT64)";
    final String expectedSnowFlake = "SELECT TO_NUMBER('1234')";
    sql(query)
        .withHive()
        .ok(expected)
        .withSpark()
        .ok(expected)
        .withBigQuery()
        .ok(expectedBigQuery)
        .withSnowflake()
        .ok(expectedSnowFlake);
  }

  @Test public void testToNumberFunctionHandlingWithCurrencyNameFloat() {
    String query = "SELECT TO_NUMBER('dollar12.34','L99D99','NLS_CURRENCY=''dollar''')";
    final String expected = "SELECT CAST('12.34' AS FLOAT)";
    final String expectedBigQuery = "SELECT CAST('12.34' AS FLOAT64)";
    final String expectedSnowFlake = "SELECT TO_NUMBER('12.34', 38, 2)";
    sql(query)
        .withHive()
        .ok(expected)
        .withSpark()
        .ok(expected)
        .withBigQuery()
        .ok(expectedBigQuery)
        .withSnowflake()
        .ok(expectedSnowFlake);
  }

  @Test public void testToNumberFunctionHandlingWithCurrencyNameNull() {
    String query = "SELECT TO_NUMBER('dollar12.34','L99D99',null)";
    final String expected = "SELECT CAST(NULL AS INT)";
    final String expectedBigQuery = "SELECT CAST(NULL AS INT64)";
    final String expectedSnowFlake = "SELECT TO_NUMBER(NULL)";
    sql(query)
        .withHive()
        .ok(expected)
        .withSpark()
        .ok(expected)
        .withBigQuery()
        .ok(expectedBigQuery)
        .withSnowflake()
        .ok(expectedSnowFlake);
  }

  @Test public void testToNumberFunctionHandlingWithCurrencyNameMinus() {
    String query = "SELECT TO_NUMBER('-dollar1234','L9999','NLS_CURRENCY=''dollar''')";
    final String expected = "SELECT CAST('-1234' AS BIGINT)";
    final String expectedBigQuery = "SELECT CAST('-1234' AS INT64)";
    final String expectedSnowFlake = "SELECT TO_NUMBER('-1234')";
    sql(query)
        .withHive()
        .ok(expected)
        .withSpark()
        .ok(expected)
        .withBigQuery()
        .ok(expectedBigQuery)
        .withSnowflake()
        .ok(expectedSnowFlake);
  }

  @Test public void testToNumberFunctionHandlingWithG() {
    String query = "SELECT TO_NUMBER ('1,2345', '9G9999')";
    final String expected = "SELECT CAST('12345' AS BIGINT)";
    final String expectedBigQuery = "SELECT CAST('12345' AS INT64)";
    final String expectedSnowFlake = "SELECT TO_NUMBER('1,2345', '9G9999')";
    sql(query)
        .withHive()
        .ok(expected)
        .withSpark()
        .ok(expected)
        .withBigQuery()
        .ok(expectedBigQuery)
        .withSnowflake()
        .ok(expectedSnowFlake);
  }

  @Test public void testToNumberFunctionHandlingWithU() {
    String query = "SELECT TO_NUMBER ('$1234', 'U9999')";
    final String expected = "SELECT CAST('1234' AS BIGINT)";
    final String expectedBigQuery = "SELECT CAST('1234' AS INT64)";
    final String expectedSnowFlake = "SELECT TO_NUMBER('$1234', '$9999')";
    sql(query)
        .withHive()
        .ok(expected)
        .withSpark()
        .ok(expected)
        .withBigQuery()
        .ok(expectedBigQuery)
        .withSnowflake()
        .ok(expectedSnowFlake);
  }

  @Test public void testToNumberFunctionHandlingWithPR() {
    String query = "SELECT TO_NUMBER (' 123 ', '999PR')";
    final String expected = "SELECT CAST('123' AS BIGINT)";
    final String expectedBigQuery = "SELECT CAST('123' AS INT64)";
    final String expectedSnowFlake = "SELECT TO_NUMBER('123')";
    sql(query)
        .withHive()
        .ok(expected)
        .withSpark()
        .ok(expected)
        .withBigQuery()
        .ok(expectedBigQuery)
        .withSnowflake()
        .ok(expectedSnowFlake);
  }

  @Test public void testToNumberFunctionHandlingWithMI() {
    String query = "SELECT TO_NUMBER ('1234-', '9999MI')";
    final String expected = "SELECT CAST('-1234' AS BIGINT)";
    final String expectedBigQuery = "SELECT CAST('-1234' AS INT64)";
    final String expectedSnowFlake = "SELECT TO_NUMBER('1234-', '9999MI')";
    sql(query)
        .withHive()
        .ok(expected)
        .withSpark()
        .ok(expected)
        .withBigQuery()
        .ok(expectedBigQuery)
        .withSnowflake()
        .ok(expectedSnowFlake);
  }

  @Test public void testToNumberFunctionHandlingWithMIDecimal() {
    String query = "SELECT TO_NUMBER ('1.234-', '9.999MI')";
    final String expected = "SELECT CAST('-1.234' AS FLOAT)";
    final String expectedBigQuery = "SELECT CAST('-1.234' AS FLOAT64)";
    final String expectedSnowFlake = "SELECT TO_NUMBER('-1.234', 38, 3)";
    sql(query)
        .withHive()
        .ok(expected)
        .withSpark()
        .ok(expected)
        .withBigQuery()
        .ok(expectedBigQuery)
        .withSnowflake()
        .ok(expectedSnowFlake);
  }

  @Test public void testToNumberFunctionHandlingWithZero() {
    String query = "select TO_NUMBER('01234','09999')";
    final String expected = "SELECT CAST('01234' AS BIGINT)";
    final String expectedBigQuery = "SELECT CAST('01234' AS INT64)";
    final String expectedSnowFlake = "SELECT TO_NUMBER('01234', '09999')";
    sql(query)
        .withHive()
        .ok(expected)
        .withSpark()
        .ok(expected)
        .withBigQuery()
        .ok(expectedBigQuery)
        .withSnowflake()
        .ok(expectedSnowFlake);
  }

  @Test public void testToNumberFunctionHandlingWithB() {
    String query = "select TO_NUMBER('1234','B9999')";
    final String expected = "SELECT CAST('1234' AS BIGINT)";
    final String expectedBigQuery = "SELECT CAST('1234' AS INT64)";
    final String expectedSnowFlake = "SELECT TO_NUMBER('1234', 'B9999')";
    sql(query)
        .withHive()
        .ok(expected)
        .withSpark()
        .ok(expected)
        .withBigQuery()
        .ok(expectedBigQuery)
        .withSnowflake()
        .ok(expectedSnowFlake);
  }

  @Test public void testToNumberFunctionHandlingWithC() {
    String query = "select TO_NUMBER('USD1234','C9999')";
    final String expected = "SELECT CAST('1234' AS BIGINT)";
    final String expectedBigQuery = "SELECT CAST('1234' AS INT64)";
    final String expectedSnowFlake = "SELECT TO_NUMBER('1234')";
    sql(query)
        .withHive()
        .ok(expected)
        .withSpark()
        .ok(expected)
        .withBigQuery()
        .ok(expectedBigQuery)
        .withSnowflake()
        .ok(expectedSnowFlake);
  }

  @Test public void testToNumberFunctionHandling() {
    final String query = "SELECT TO_NUMBER ('1234', '9999')";
    final String expected = "SELECT CAST('1234' AS BIGINT)";
    final String expectedBigQuery = "SELECT CAST('1234' AS INT64)";
    final String expectedSnowFlake = "SELECT TO_NUMBER('1234', '9999')";
    sql(query)
        .withHive()
        .ok(expected)
        .withSpark()
        .ok(expected)
        .withBigQuery()
        .ok(expectedBigQuery)
        .withSnowflake()
        .ok(expectedSnowFlake);
  }

  @Test public void testToNumberFunctionHandlingSingleArgumentInt() {
    final String query = "SELECT TO_NUMBER ('1234')";
    final String expected = "SELECT CAST('1234' AS BIGINT)";
    final String expectedBigQuery = "SELECT CAST('1234' AS INT64)";
    final String expectedSnowFlake = "SELECT TO_NUMBER('1234')";
    sql(query)
        .withHive()
        .ok(expected)
        .withSpark()
        .ok(expected)
        .withBigQuery()
        .ok(expectedBigQuery)
        .withSnowflake()
        .ok(expectedSnowFlake);
  }

  @Test public void testToNumberFunctionHandlingSingleArgumentFloat() {
    final String query = "SELECT TO_NUMBER ('-1.234')";
    final String expected = "SELECT CAST('-1.234' AS FLOAT)";
    final String expectedBigQuery = "SELECT CAST('-1.234' AS FLOAT64)";
    final String expectedSnowFlake = "SELECT TO_NUMBER('-1.234', 38, 3)";
    sql(query)
        .withHive()
        .ok(expected)
        .withSpark()
        .ok(expected)
        .withBigQuery()
        .ok(expectedBigQuery)
        .withSnowflake()
        .ok(expectedSnowFlake);
  }

  @Test public void testToNumberFunctionHandlingNull() {
    final String query = "SELECT TO_NUMBER ('-1.234',null)";
    final String expected = "SELECT CAST(NULL AS INT)";
    final String expectedBigQuery = "SELECT CAST(NULL AS INT64)";
    final String expectedSnowFlake = "SELECT TO_NUMBER(NULL)";
    sql(query)
        .withHive()
        .ok(expected)
        .withSpark()
        .ok(expected)
        .withBigQuery()
        .ok(expectedBigQuery)
        .withSnowflake()
        .ok(expectedSnowFlake);
  }

  @Test public void testToNumberFunctionHandlingNullOperand() {
    final String query = "SELECT TO_NUMBER (null)";
    final String expected = "SELECT CAST(NULL AS INT)";
    final String expectedBigQuery = "SELECT CAST(NULL AS INT64)";
    final String expectedSnowFlake = "SELECT TO_NUMBER(NULL)";
    sql(query)
        .withHive()
        .ok(expected)
        .withSpark()
        .ok(expected)
        .withBigQuery()
        .ok(expectedBigQuery)
        .withSnowflake()
        .ok(expectedSnowFlake);
  }

  @Test public void testToNumberFunctionHandlingSecoNull() {
    final String query = "SELECT TO_NUMBER(null,'9D99')";
    final String expected = "SELECT CAST(NULL AS INT)";
    final String expectedBigQuery = "SELECT CAST(NULL AS INT64)";
    final String expectedSnowFlake = "SELECT TO_NUMBER(NULL)";
    sql(query)
        .withHive()
        .ok(expected)
        .withSpark()
        .ok(expected)
        .withBigQuery()
        .ok(expectedBigQuery)
        .withSnowflake()
        .ok(expectedSnowFlake);
  }

  @Test public void testToNumberFunctionHandlingFunctionAsArgument() {
    final String query = "SELECT TO_NUMBER(SUBSTRING('12345',2))";
    final String expected = "SELECT CAST(SUBSTRING('12345', 2) AS BIGINT)";
    final String expectedSpark = "SELECT CAST(SUBSTRING('12345', 2) AS BIGINT)";
    final String expectedBigQuery = "SELECT CAST(SUBSTR('12345', 2) AS INT64)";
    final String expectedSnowFlake = "SELECT TO_NUMBER(SUBSTR('12345', 2))";
    sql(query)
        .withHive()
        .ok(expected)
        .withSpark()
        .ok(expectedSpark)
        .withBigQuery()
        .ok(expectedBigQuery)
        .withSnowflake()
        .ok(expectedSnowFlake);
  }

  @Test public void testToNumberFunctionHandlingWithNullArgument() {
    final String query = "SELECT TO_NUMBER (null)";
    final String expected = "SELECT CAST(NULL AS INT)";
    final String expectedBigQuery = "SELECT CAST(NULL AS INT64)";
    final String expectedSnowFlake = "SELECT TO_NUMBER(NULL)";
    sql(query)
        .withHive()
        .ok(expected)
        .withSpark()
        .ok(expected)
        .withBigQuery()
        .ok(expectedBigQuery)
        .withSnowflake()
        .ok(expectedSnowFlake);
  }

  @Test public void testToNumberFunctionHandlingCaseWhenThen() {
    final String query = "select case when TO_NUMBER('12.77') is not null then "
            + "'is_numeric' else 'is not numeric' end";
    final String expected = "SELECT CASE WHEN CAST('12.77' AS FLOAT) IS NOT NULL THEN "
            + "'is_numeric    ' ELSE 'is not numeric' END";
    final String expectedBigQuery = "SELECT CASE WHEN CAST('12.77' AS FLOAT64) IS NOT NULL THEN "
            + "'is_numeric    ' ELSE 'is not numeric' END";
    final String expectedSnowFlake = "SELECT CASE WHEN TO_NUMBER('12.77', 38, 2) IS NOT NULL THEN"
            + " 'is_numeric    ' ELSE 'is not numeric' END";
    sql(query)
        .withHive()
        .ok(expected)
        .withSpark()
        .ok(expected)
        .withBigQuery()
        .ok(expectedBigQuery)
        .withSnowflake()
        .ok(expectedSnowFlake);
  }

  @Test public void testToNumberFunctionHandlingWithGDS() {
    String query = "SELECT TO_NUMBER ('12,454.8-', '99G999D9S')";
    final String expected = "SELECT CAST('-12454.8' AS FLOAT)";
    final String expectedBigQuery = "SELECT CAST('-12454.8' AS FLOAT64)";
    final String expectedSnowFlake = "SELECT TO_NUMBER('-12454.8', 38, 1)";
    sql(query)
        .withHive()
        .ok(expected)
        .withSpark()
        .ok(expected)
        .withBigQuery()
        .ok(expectedBigQuery)
        .withSnowflake()
        .ok(expectedSnowFlake)
        .withMssql()
        .ok(expected);
  }

  @Test public void testAscii() {
    String query = "SELECT ASCII ('ABC')";
    final String expected = "SELECT ASCII('ABC')";
    final String expectedBigQuery = "SELECT TO_CODE_POINTS('ABC') [OFFSET(0)]";
    sql(query)
        .withBigQuery()
        .ok(expectedBigQuery)
        .withHive()
        .ok(expected)
        .withSpark()
        .ok(expected);
  }

  @Test public void testAsciiMethodArgument() {
    String query = "SELECT ASCII (SUBSTRING('ABC',1,1))";
    final String expected = "SELECT ASCII(SUBSTRING('ABC', 1, 1))";
    final String expectedSpark = "SELECT ASCII(SUBSTRING('ABC', 1, 1))";
    final String expectedBigQuery = "SELECT TO_CODE_POINTS(SUBSTR('ABC', 1, 1)) [OFFSET(0)]";
    sql(query)
        .withBigQuery()
        .ok(expectedBigQuery)
        .withHive()
        .ok(expected)
        .withSpark()
        .ok(expectedSpark);
  }

  @Test public void testAsciiColumnArgument() {
    final String query = "select ASCII(\"product_name\") from \"product\" ";
    final String bigQueryExpected = "SELECT TO_CODE_POINTS(product_name) [OFFSET(0)]\n"
        + "FROM foodmart.product";
    final String hiveExpected = "SELECT ASCII(product_name)\n"
        + "FROM foodmart.product";
    sql(query)
        .withBigQuery()
        .ok(bigQueryExpected)
        .withHive()
        .ok(hiveExpected);
  }

  @Test public void testNullIfFunctionRelToSql() {
    final RelBuilder builder = relBuilder();
    final RexNode nullifRexNode = builder.call(SqlStdOperatorTable.NULLIF,
        builder.scan("EMP").field(0), builder.literal(20));
    final RelNode root = builder
        .scan("EMP")
        .project(builder.alias(nullifRexNode, "NI"))
        .build();
    final String expectedSql = "SELECT NULLIF(\"EMPNO\", 20) AS \"NI\"\n"
        + "FROM \"scott\".\"EMP\"";
    final String expectedBiqQuery = "SELECT NULLIF(EMPNO, 20) AS NI\n"
        + "FROM scott.EMP";
    final String expectedSpark = "SELECT NULLIF(EMPNO, 20) NI\n"
        + "FROM scott.EMP";
    final String expectedHive = "SELECT IF(EMPNO = 20, NULL, EMPNO) NI\n"
        + "FROM scott.EMP";
    assertThat(toSql(root, DatabaseProduct.CALCITE.getDialect()), isLinux(expectedSql));
    assertThat(toSql(root, DatabaseProduct.BIG_QUERY.getDialect()), isLinux(expectedBiqQuery));
    assertThat(toSql(root, DatabaseProduct.SPARK.getDialect()), isLinux(expectedSpark));
    assertThat(toSql(root, DatabaseProduct.HIVE.getDialect()), isLinux(expectedHive));
  }

  @Test public void testCurrentUser() {
    String query = "select CURRENT_USER";
    final String expectedSql = "SELECT CURRENT_USER() CURRENT_USER";
    final String expectedSqlBQ = "SELECT SESSION_USER() AS CURRENT_USER";
    sql(query)
        .withHive()
        .ok(expectedSql)
        .withBigQuery()
        .ok(expectedSqlBQ);
  }

  @Test public void testCurrentUserWithAlias() {
    String query = "select CURRENT_USER myuser from \"product\" where \"product_id\" = 1";
    final String expectedSql = "SELECT CURRENT_USER() MYUSER\n"
        + "FROM foodmart.product\n"
        + "WHERE product_id = 1";
    final String expected = "SELECT SESSION_USER() AS MYUSER\n"
        + "FROM foodmart.product\n"
        + "WHERE product_id = 1";
    sql(query)
        .withHive()
        .ok(expectedSql)
        .withBigQuery()
        .ok(expected);
  }
  @Test void testSelectCountStar() {
    final String query = "select count(*) from \"product\"";
    final String expected = "SELECT COUNT(*)\n"
        + "FROM \"foodmart\".\"product\"";
    Sql sql = sql(query);
    sql.ok(expected);
  }

  @Test void testRowValueExpression() {
    String sql = "insert into \"DEPT\"\n"
        + "values ROW(1,'Fred', 'San Francisco'),\n"
        + "  ROW(2, 'Eric', 'Washington')";
    final String expectedDefault = "INSERT INTO \"SCOTT\".\"DEPT\""
        + " (\"DEPTNO\", \"DNAME\", \"LOC\")\n"
        + "VALUES (1, 'Fred', 'San Francisco'),\n"
        + "(2, 'Eric', 'Washington')";
    final String expectedDefaultX = "INSERT INTO \"SCOTT\".\"DEPT\""
        + " (\"DEPTNO\", \"DNAME\", \"LOC\")\n"
        + "SELECT 1, 'Fred', 'San Francisco'\n"
        + "FROM (VALUES (0)) AS \"t\" (\"ZERO\")\n"
        + "UNION ALL\n"
        + "SELECT 2, 'Eric', 'Washington'\n"
        + "FROM (VALUES (0)) AS \"t\" (\"ZERO\")";
    final String expectedHive = "INSERT INTO SCOTT.DEPT (DEPTNO, DNAME, LOC)\n"
        + "VALUES (1, 'Fred', 'San Francisco'),\n"
        + "(2, 'Eric', 'Washington')";
    final String expectedHiveX = "INSERT INTO SCOTT.DEPT (DEPTNO, DNAME, LOC)\n"
        + "SELECT 1, 'Fred', 'San Francisco'\n"
        + "UNION ALL\n"
        + "SELECT 2, 'Eric', 'Washington'";
    final String expectedMysql = "INSERT INTO `SCOTT`.`DEPT`"
        + " (`DEPTNO`, `DNAME`, `LOC`)\n"
        + "VALUES (1, 'Fred', 'San Francisco'),\n"
        + "(2, 'Eric', 'Washington')";
    final String expectedMysqlX = "INSERT INTO `SCOTT`.`DEPT`"
        + " (`DEPTNO`, `DNAME`, `LOC`)\nSELECT 1, 'Fred', 'San Francisco'\n"
        + "UNION ALL\n"
        + "SELECT 2, 'Eric', 'Washington'";
    final String expectedOracle = "INSERT INTO \"SCOTT\".\"DEPT\""
        + " (\"DEPTNO\", \"DNAME\", \"LOC\")\n"
        + "VALUES (1, 'Fred', 'San Francisco'),\n"
        + "(2, 'Eric', 'Washington')";
    final String expectedOracleX = "INSERT INTO \"SCOTT\".\"DEPT\""
        + " (\"DEPTNO\", \"DNAME\", \"LOC\")\n"
        + "SELECT 1, 'Fred', 'San Francisco'\n"
        + "FROM \"DUAL\"\n"
        + "UNION ALL\n"
        + "SELECT 2, 'Eric', 'Washington'\n"
        + "FROM \"DUAL\"";
    final String expectedMssql = "INSERT INTO [SCOTT].[DEPT]"
        + " ([DEPTNO], [DNAME], [LOC])\n"
        + "VALUES (1, 'Fred', 'San Francisco'),\n"
        + "(2, 'Eric', 'Washington')";
    final String expectedMssqlX = "INSERT INTO [SCOTT].[DEPT]"
        + " ([DEPTNO], [DNAME], [LOC])\n"
        + "SELECT 1, 'Fred', 'San Francisco'\n"
        + "UNION ALL\n"
        + "SELECT 2, 'Eric', 'Washington'";
    final String expectedCalcite = "INSERT INTO \"SCOTT\".\"DEPT\""
        + " (\"DEPTNO\", \"DNAME\", \"LOC\")\n"
        + "VALUES (1, 'Fred', 'San Francisco'),\n"
        + "(2, 'Eric', 'Washington')";
    final String expectedCalciteX = "INSERT INTO \"SCOTT\".\"DEPT\""
        + " (\"DEPTNO\", \"DNAME\", \"LOC\")\n"
        + "SELECT 1, 'Fred', 'San Francisco'\n"
        + "FROM (VALUES (0)) AS \"t\" (\"ZERO\")\n"
        + "UNION ALL\n"
        + "SELECT 2, 'Eric', 'Washington'\n"
        + "FROM (VALUES (0)) AS \"t\" (\"ZERO\")";
    sql(sql)
        .schema(CalciteAssert.SchemaSpec.JDBC_SCOTT)
        .ok(expectedDefault)
        .withHive().ok(expectedHive)
        .withMysql().ok(expectedMysql)
        .withOracle().ok(expectedOracle)
        .withMssql().ok(expectedMssql)
        .withCalcite().ok(expectedCalcite)
        .withConfig(c ->
            c.withRelBuilderConfigTransform(b ->
                b.withSimplifyValues(false)))
        .withCalcite().ok(expectedDefaultX)
        .withHive().ok(expectedHiveX)
        .withMysql().ok(expectedMysqlX)
        .withOracle().ok(expectedOracleX)
        .withMssql().ok(expectedMssqlX)
        .withCalcite().ok(expectedCalciteX);
  }

  @Test void testInsertValuesWithDynamicParams() {
    final String sql = "insert into \"DEPT\" values (?,?,?), (?,?,?)";
    final String expected = ""
        + "INSERT INTO \"SCOTT\".\"DEPT\" (\"DEPTNO\", \"DNAME\", \"LOC\")\n"
        + "SELECT ?, ?, ?\n"
        + "FROM (VALUES (0)) AS \"t\" (\"ZERO\")\n"
        + "UNION ALL\n"
        + "SELECT ?, ?, ?\n"
        + "FROM (VALUES (0)) AS \"t\" (\"ZERO\")";
    sql(sql)
        .schema(CalciteAssert.SchemaSpec.JDBC_SCOTT)
        .ok(expected);
  }

  @Test void testInsertValuesWithExplicitColumnsAndDynamicParams() {
    final String sql = ""
        + "insert into \"DEPT\" (\"DEPTNO\", \"DNAME\", \"LOC\")\n"
        + "values (?,?,?), (?,?,?)";
    final String expected = ""
        + "INSERT INTO \"SCOTT\".\"DEPT\" (\"DEPTNO\", \"DNAME\", \"LOC\")\n"
        + "SELECT ?, ?, ?\n"
        + "FROM (VALUES (0)) AS \"t\" (\"ZERO\")\n"
        + "UNION ALL\n"
        + "SELECT ?, ?, ?\n"
        + "FROM (VALUES (0)) AS \"t\" (\"ZERO\")";
    sql(sql)
        .schema(CalciteAssert.SchemaSpec.JDBC_SCOTT)
        .ok(expected);
  }

  @Test void testTableFunctionScan() {
    final String query = "SELECT *\n"
        + "FROM TABLE(DEDUP(CURSOR(select \"product_id\", \"product_name\"\n"
        + "from \"product\"), CURSOR(select  \"employee_id\", \"full_name\"\n"
        + "from \"employee\"), 'NAME'))";

    final String expected = "SELECT *\n"
        + "FROM TABLE(DEDUP(CURSOR ((SELECT \"product_id\", \"product_name\"\n"
        + "FROM \"foodmart\".\"product\")), CURSOR ((SELECT \"employee_id\", \"full_name\"\n"
        + "FROM \"foodmart\".\"employee\")), 'NAME'))";
    sql(query).ok(expected);

    final String query2 = "select * from table(ramp(3))";
    sql(query2).ok("SELECT *\n"
        + "FROM TABLE(RAMP(3))");
  }

  @Test void testTableFunctionScanWithComplexQuery() {
    final String query = "SELECT *\n"
        + "FROM TABLE(DEDUP(CURSOR(select \"product_id\", \"product_name\"\n"
        + "from \"product\"\n"
        + "where \"net_weight\" > 100 and \"product_name\" = 'Hello World')\n"
        + ",CURSOR(select  \"employee_id\", \"full_name\"\n"
        + "from \"employee\"\n"
        + "group by \"employee_id\", \"full_name\"), 'NAME'))";

    final String expected = "SELECT *\n"
        + "FROM TABLE(DEDUP(CURSOR ((SELECT \"product_id\", \"product_name\"\n"
        + "FROM \"foodmart\".\"product\"\n"
        + "WHERE \"net_weight\" > 100 AND \"product_name\" = 'Hello World')), "
        + "CURSOR ((SELECT \"employee_id\", \"full_name\"\n"
        + "FROM \"foodmart\".\"employee\"\n"
        + "GROUP BY \"employee_id\", \"full_name\")), 'NAME'))";
    sql(query).ok(expected);
  }

  /** Test case for
   * <a href="https://issues.apache.org/jira/browse/CALCITE-3593">[CALCITE-3593]
   * RelToSqlConverter changes target of ambiguous HAVING clause with a Project
   * on Filter on Aggregate</a>. */


  /*@Test void testBigQueryHaving() {
    final String sql = ""
        + "SELECT \"DEPTNO\" - 10 \"DEPT\"\n"
        + "FROM \"EMP\"\n"
        + "GROUP BY \"DEPTNO\"\n"
        + "HAVING \"DEPTNO\" > 0";
    final String expected = ""
        + "SELECT DEPTNO - 10 AS DEPTNO\n"
        + "FROM (SELECT DEPTNO\n"
        + "FROM SCOTT.EMP\n"
        + "GROUP BY DEPTNO\n"
        + "HAVING DEPTNO > 0) AS t1";

    // Parse the input SQL with PostgreSQL dialect,
    // in which "isHavingAlias" is false.
    final SqlParser.Config parserConfig =
        PostgresqlSqlDialect.DEFAULT.configureParser(SqlParser.config());

    // Convert rel node to SQL with BigQuery dialect,
    // in which "isHavingAlias" is true.
    sql(sql)
        .parserConfig(parserConfig)
        .schema(CalciteAssert.SchemaSpec.JDBC_SCOTT)
        .withBigQuery()
        .ok(expected);
  }
*/


  @Test public void testCastToTimestamp() {
    String query = "SELECT cast(\"birth_date\" as TIMESTAMP) "
        + "FROM \"foodmart\".\"employee\"";
    final String expected = "SELECT CAST(birth_date AS TIMESTAMP)\n"
        + "FROM foodmart.employee";
    sql(query)
        .withHive()
        .ok(expected)
        .withSpark()
        .ok(expected)
        .withBigQuery()
        .ok(expected);
  }

  @Test public void testCastToTimestampWithPrecision() {
    String query = "SELECT cast(\"birth_date\" as TIMESTAMP(3)) "
        + "FROM \"foodmart\".\"employee\"";
    final String expectedHive = "SELECT CAST(DATE_FORMAT(CAST(birth_date AS TIMESTAMP), "
        + "'yyyy-MM-dd HH:mm:ss.sss') AS TIMESTAMP)\n"
        + "FROM foodmart.employee";
    final String expectedSpark = expectedHive;
    final String expectedBigQuery = "SELECT CAST(FORMAT_TIMESTAMP('%F %H:%M:%E3S', CAST"
        + "(birth_date AS TIMESTAMP)) AS TIMESTAMP)\n"
        + "FROM foodmart.employee";
    sql(query)
        .withHive()
        .ok(expectedHive)
        .withSpark()
        .ok(expectedSpark)
        .withBigQuery()
        .ok(expectedBigQuery);
  }

  @Test public void testCastToTime() {
    String query = "SELECT cast(\"hire_date\" as TIME) "
        + "FROM \"foodmart\".\"employee\"";
    final String expected = "SELECT SPLIT(DATE_FORMAT(hire_date, 'yyyy-MM-dd HH:mm:ss'), ' ')[1]\n"
        + "FROM foodmart.employee";
    final String expectedBigQuery = "SELECT CAST(hire_date AS TIME)\n"
        + "FROM foodmart.employee";
    sql(query)
        .withHive()
        .ok(expected)
        .withSpark()
        .ok(expected)
        .withBigQuery()
        .ok(expectedBigQuery);
  }

  @Test public void testCastToTimeWithPrecision() {
    String query = "SELECT cast(\"hire_date\" as TIME(5)) "
        + "FROM \"foodmart\".\"employee\"";
    final String expectedHive = "SELECT SPLIT(DATE_FORMAT(hire_date, 'yyyy-MM-dd HH:mm:ss.sss'), "
        + "' ')[1]\n"
        + "FROM foodmart.employee";
    final String expectedSpark = expectedHive;
    final String expectedBigQuery = "SELECT CAST(FORMAT_TIME('%H:%M:%E3S', CAST(hire_date AS TIME))"
        + " AS TIME)\n"
        + "FROM foodmart.employee";
    sql(query)
        .withHive()
        .ok(expectedHive)
        .withSpark()
        .ok(expectedSpark)
        .withBigQuery()
        .ok(expectedBigQuery);
  }

  @Test public void testCastToTimeWithPrecisionWithStringInput() {
    String query = "SELECT cast('12:00'||':05' as TIME(5)) "
        + "FROM \"foodmart\".\"employee\"";
    final String expectedHive = "SELECT CONCAT('12:00', ':05')\n"
        + "FROM foodmart.employee";
    final String expectedSpark = expectedHive;
    final String expectedBigQuery = "SELECT CAST(FORMAT_TIME('%H:%M:%E3S', CAST(CONCAT('12:00', "
        + "':05') AS TIME)) AS TIME)\n"
        + "FROM foodmart.employee";
    final String mssql = "SELECT CAST(CONCAT('12:00', ':05') AS TIME(3))\n"
            + "FROM [foodmart].[employee]";
    sql(query)
        .withHive()
        .ok(expectedHive)
        .withSpark()
        .ok(expectedSpark)
        .withBigQuery()
        .ok(expectedBigQuery)
        .withMssql()
        .ok(mssql);
  }

  @Test public void testCastToTimeWithPrecisionWithStringLiteral() {
    String query = "SELECT cast('12:00:05' as TIME(3)) "
        + "FROM \"foodmart\".\"employee\"";
    final String expectedHive = "SELECT '12:00:05'\n"
        + "FROM foodmart.employee";
    final String expectedSpark = expectedHive;
    final String expectedBigQuery = "SELECT TIME '12:00:05.000'\n"
        + "FROM foodmart.employee";
    sql(query)
        .withHive()
        .ok(expectedHive)
        .withSpark()
        .ok(expectedSpark)
        .withBigQuery()
        .ok(expectedBigQuery);
  }

  @Test public void testFormatDateRelToSql() {
    final RelBuilder builder = relBuilder();
    final RexNode formatDateRexNode = builder.call(SqlLibraryOperators.FORMAT_DATE,
        builder.literal("YYYY-MM-DD"), builder.scan("EMP").field(4));
    final RelNode root = builder
        .scan("EMP")
        .project(builder.alias(formatDateRexNode, "FD"))
        .build();
    final String expectedSql = "SELECT FORMAT_DATE('YYYY-MM-DD', \"HIREDATE\") AS \"FD\"\n"
        + "FROM \"scott\".\"EMP\"";
    final String expectedBiqQuery = "SELECT FORMAT_DATE('%F', HIREDATE) AS FD\n"
        + "FROM scott.EMP";
    final String expectedHive = "SELECT DATE_FORMAT(HIREDATE, 'yyyy-MM-dd') FD\n"
        + "FROM scott.EMP";
    final String expectedSnowFlake = "SELECT TO_VARCHAR(\"HIREDATE\", 'YYYY-MM-DD') AS \"FD\"\n"
        + "FROM \"scott\".\"EMP\"";
    final String expectedSpark = expectedHive;
    assertThat(toSql(root, DatabaseProduct.CALCITE.getDialect()), isLinux(expectedSql));
    assertThat(toSql(root, DatabaseProduct.BIG_QUERY.getDialect()), isLinux(expectedBiqQuery));
    assertThat(toSql(root, DatabaseProduct.HIVE.getDialect()), isLinux(expectedHive));
    assertThat(toSql(root, DatabaseProduct.SPARK.getDialect()), isLinux(expectedSpark));
    assertThat(toSql(root, DatabaseProduct.SNOWFLAKE.getDialect()), isLinux(expectedSnowFlake));
  }

  @Test public void testDOMAndDOY() {
    final RelBuilder builder = relBuilder();
    final RexNode dayOfMonthRexNode = builder.call(SqlLibraryOperators.FORMAT_DATE,
            builder.literal("W"), builder.scan("EMP").field(4));
    final RexNode dayOfYearRexNode = builder.call(SqlLibraryOperators.FORMAT_DATE,
            builder.literal("WW"), builder.scan("EMP").field(4));

    final RelNode domRoot = builder
            .scan("EMP")
            .project(builder.alias(dayOfMonthRexNode, "FD"))
            .build();
    final RelNode doyRoot = builder
            .scan("EMP")
            .project(builder.alias(dayOfYearRexNode, "FD"))
            .build();

    final String expectedDOMBiqQuery = "SELECT CAST(CEIL(EXTRACT(DAY "
            + "FROM HIREDATE) / 7) AS STRING) AS FD\n"
            + "FROM scott.EMP";
    final String expectedDOYBiqQuery = "SELECT CAST(CEIL(EXTRACT(DAYOFYEAR "
            + "FROM HIREDATE) / 7) AS STRING) AS FD\n"
            + "FROM scott.EMP";

    assertThat(toSql(doyRoot, DatabaseProduct.BIG_QUERY.getDialect()),
            isLinux(expectedDOYBiqQuery));
    assertThat(toSql(domRoot, DatabaseProduct.BIG_QUERY.getDialect()),
            isLinux(expectedDOMBiqQuery));
  }

  @Test public void testFormatTimestampRelToSql() {
    final RelBuilder builder = relBuilder();
    final RexNode formatTimestampRexNode = builder.call(SqlLibraryOperators.FORMAT_TIMESTAMP,
        builder.literal("YYYY-MM-DD HH:MI:SS.S(5)"), builder.scan("EMP").field(4));
    final RelNode root = builder
        .scan("EMP")
        .project(builder.alias(formatTimestampRexNode, "FD"))
        .build();
    final String expectedSql = "SELECT FORMAT_TIMESTAMP('YYYY-MM-DD HH:MI:SS.S(5)', \"HIREDATE\") "
        + "AS \"FD\"\n"
        + "FROM \"scott\".\"EMP\"";
    final String expectedBiqQuery = "SELECT FORMAT_TIMESTAMP('%F %I:%M:%E5S', HIREDATE) AS FD\n"
        + "FROM scott.EMP";
    final String expectedHive = "SELECT DATE_FORMAT(HIREDATE, 'yyyy-MM-dd hh:mm:ss.sssss') FD\n"
        + "FROM scott.EMP";
    final String expectedSpark = expectedHive;
    assertThat(toSql(root, DatabaseProduct.CALCITE.getDialect()), isLinux(expectedSql));
    assertThat(toSql(root, DatabaseProduct.BIG_QUERY.getDialect()), isLinux(expectedBiqQuery));
    assertThat(toSql(root, DatabaseProduct.HIVE.getDialect()), isLinux(expectedHive));
    assertThat(toSql(root, DatabaseProduct.SPARK.getDialect()), isLinux(expectedSpark));
  }

  @Test public void testFormatTimestampFormatsRelToSql() {
    final RelBuilder builder = relBuilder();
    final RexNode formatTimestampRexNode2 = builder.call(SqlLibraryOperators.FORMAT_TIMESTAMP,
        builder.literal("HH24MI"), builder.scan("EMP").field(4));
    final RexNode formatTimestampRexNode3 = builder.call(SqlLibraryOperators.FORMAT_TIMESTAMP,
        builder.literal("HH24MISS"), builder.scan("EMP").field(4));
    final RexNode formatTimestampRexNode4 = builder.call(SqlLibraryOperators.FORMAT_TIMESTAMP,
        builder.literal("YYYYMMDDHH24MISS"), builder.scan("EMP").field(4));
    final RexNode formatTimestampRexNode5 = builder.call(SqlLibraryOperators.FORMAT_TIMESTAMP,
        builder.literal("YYYYMMDDHHMISS"), builder.scan("EMP").field(4));
    final RexNode formatTimestampRexNode6 = builder.call(SqlLibraryOperators.FORMAT_TIMESTAMP,
        builder.literal("YYYYMMDDHH24MI"), builder.scan("EMP").field(4));
    final RexNode formatTimestampRexNode7 = builder.call(SqlLibraryOperators.FORMAT_TIMESTAMP,
        builder.literal("YYYYMMDDHH24"), builder.scan("EMP").field(4));
    final RelNode root = builder
        .scan("EMP")
        .project(builder.alias(formatTimestampRexNode2, "FD2"),
            builder.alias(formatTimestampRexNode3, "FD3"),
            builder.alias(formatTimestampRexNode4, "FD4"),
            builder.alias(formatTimestampRexNode5, "FD5"),
            builder.alias(formatTimestampRexNode6, "FD6"),
            builder.alias(formatTimestampRexNode7, "FD7"))
        .build();
    final String expectedSql = "SELECT FORMAT_TIMESTAMP('HH24MI', \"HIREDATE\") AS \"FD2\", "
        + "FORMAT_TIMESTAMP('HH24MISS', \"HIREDATE\") AS \"FD3\", "
        + "FORMAT_TIMESTAMP('YYYYMMDDHH24MISS', \"HIREDATE\") AS \"FD4\", "
        + "FORMAT_TIMESTAMP('YYYYMMDDHHMISS', \"HIREDATE\") AS \"FD5\", FORMAT_TIMESTAMP"
        + "('YYYYMMDDHH24MI', \"HIREDATE\") AS \"FD6\", FORMAT_TIMESTAMP('YYYYMMDDHH24', "
        + "\"HIREDATE\") AS \"FD7\"\n"
        + "FROM \"scott\".\"EMP\"";
    final String expectedBiqQuery = "SELECT FORMAT_TIMESTAMP('%H%M', HIREDATE) AS FD2, "
        + "FORMAT_TIMESTAMP('%H%M%S', HIREDATE) AS FD3, FORMAT_TIMESTAMP('%Y%m%d%H%M%S', "
        + "HIREDATE) AS FD4, FORMAT_TIMESTAMP('%Y%m%d%I%M%S', HIREDATE) AS FD5, FORMAT_TIMESTAMP"
        + "('%Y%m%d%H%M', HIREDATE) AS FD6, FORMAT_TIMESTAMP('%Y%m%d%H', HIREDATE) AS FD7\n"
        + "FROM scott.EMP";
    assertThat(toSql(root, DatabaseProduct.CALCITE.getDialect()), isLinux(expectedSql));
    assertThat(toSql(root, DatabaseProduct.BIG_QUERY.getDialect()), isLinux(expectedBiqQuery));
  }

  @Test public void testFormatTimeRelToSql() {
    final RelBuilder builder = relBuilder();
    final RexNode formatTimeRexNode = builder.call(SqlLibraryOperators.FORMAT_TIME,
        builder.literal("HH:MI:SS"), builder.scan("EMP").field(4));
    final RelNode root = builder
        .scan("EMP")
        .project(builder.alias(formatTimeRexNode, "FD"))
        .build();
    final String expectedSql = "SELECT FORMAT_TIME('HH:MI:SS', \"HIREDATE\") AS \"FD\"\n"
        + "FROM \"scott\".\"EMP\"";
    final String expectedBiqQuery = "SELECT FORMAT_TIME('%I:%M:%S', HIREDATE) AS FD\n"
        + "FROM scott.EMP";
    final String expectedHive = "SELECT DATE_FORMAT(HIREDATE, 'hh:mm:ss') FD\n"
        + "FROM scott.EMP";
    final String expectedSpark = expectedHive;
    assertThat(toSql(root, DatabaseProduct.CALCITE.getDialect()), isLinux(expectedSql));
    assertThat(toSql(root, DatabaseProduct.BIG_QUERY.getDialect()), isLinux(expectedBiqQuery));
    assertThat(toSql(root, DatabaseProduct.HIVE.getDialect()), isLinux(expectedHive));
    assertThat(toSql(root, DatabaseProduct.SPARK.getDialect()), isLinux(expectedSpark));
  }

  @Test public void testStrToDateRelToSql() {
    final RelBuilder builder = relBuilder();
    final RexNode strToDateNode1 = builder.call(SqlLibraryOperators.STR_TO_DATE,
        builder.literal("20181106"), builder.literal("YYYYMMDD"));
    final RexNode strToDateNode2 = builder.call(SqlLibraryOperators.STR_TO_DATE,
        builder.literal("2018/11/06"), builder.literal("YYYY/MM/DD"));
    final RelNode root = builder
        .scan("EMP")
        .project(builder.alias(strToDateNode1, "date1"), builder.alias(strToDateNode2, "date2"))
        .build();
    final String expectedSql = "SELECT STR_TO_DATE('20181106', 'YYYYMMDD') AS \"date1\", "
        + "STR_TO_DATE('2018/11/06', 'YYYY/MM/DD') AS \"date2\"\n"
        + "FROM \"scott\".\"EMP\"";
    final String expectedBiqQuery = "SELECT PARSE_DATE('%Y%m%d', '20181106') AS date1, "
        + "PARSE_DATE('%Y/%m/%d', '2018/11/06') AS date2\n"
        + "FROM scott.EMP";
    final String expectedHive = "SELECT CAST(FROM_UNIXTIME("
        + "UNIX_TIMESTAMP('20181106', 'yyyyMMdd'), 'yyyy-MM-dd') AS DATE) date1, "
        + "CAST(FROM_UNIXTIME(UNIX_TIMESTAMP('2018/11/06', 'yyyy/MM/dd'), 'yyyy-MM-dd') AS DATE) date2\n"
        + "FROM scott.EMP";
    final String expectedSpark = expectedHive;
    final String expectedSnowflake =
        "SELECT TO_DATE('20181106', 'YYYYMMDD') AS \"date1\", "
        + "TO_DATE('2018/11/06', 'YYYY/MM/DD') AS \"date2\"\n"
        + "FROM \"scott\".\"EMP\"";
    assertThat(toSql(root, DatabaseProduct.CALCITE.getDialect()), isLinux(expectedSql));
    assertThat(toSql(root, DatabaseProduct.BIG_QUERY.getDialect()), isLinux(expectedBiqQuery));
    assertThat(toSql(root, DatabaseProduct.HIVE.getDialect()), isLinux(expectedHive));
    assertThat(toSql(root, DatabaseProduct.SPARK.getDialect()), isLinux(expectedSpark));
    assertThat(toSql(root, DatabaseProduct.SNOWFLAKE.getDialect()), isLinux(expectedSnowflake));
  }

  @Test public void testFormatDatetimeRelToSql() {
    final RelBuilder builder = relBuilder();
    final RexNode formatDateNode1 = builder.call(SqlLibraryOperators.FORMAT_DATETIME,
            builder.literal("DDMMYY"), builder.literal("2008-12-25 15:30:00"));
    final RexNode formatDateNode2 = builder.call(SqlLibraryOperators.FORMAT_DATETIME,
            builder.literal("YY/MM/DD"), builder.literal("2012-12-25 12:50:10"));
    final RexNode formatDateNode3 = builder.call(SqlLibraryOperators.FORMAT_DATETIME,
        builder.literal("YY-MM-01"), builder.literal("2012-12-25 12:50:10"));
    final RexNode formatDateNode4 = builder.call(SqlLibraryOperators.FORMAT_DATETIME,
        builder.literal("YY-MM-DD 00:00:00"), builder.literal("2012-12-25 12:50:10"));
    final RelNode root = builder
            .scan("EMP")
            .project(builder.alias(formatDateNode1, "date1"),
                    builder.alias(formatDateNode2, "date2"),
                    builder.alias(formatDateNode3, "date3"),
                    builder.alias(formatDateNode4, "date4"))
            .build();
    final String expectedSql = "SELECT FORMAT_DATETIME('DDMMYY', '2008-12-25 15:30:00') AS "
            + "\"date1\", FORMAT_DATETIME('YY/MM/DD', '2012-12-25 12:50:10') AS \"date2\", "
            + "FORMAT_DATETIME('YY-MM-01', '2012-12-25 12:50:10') AS \"date3\", FORMAT_DATETIME"
            + "('YY-MM-DD 00:00:00', '2012-12-25 12:50:10') AS \"date4\"\n"
            + "FROM \"scott\".\"EMP\"";
    final String expectedBiqQuery = "SELECT FORMAT_DATETIME('%d%m%y', '2008-12-25 15:30:00') "
            + "AS date1, FORMAT_DATETIME('%y/%m/%d', '2012-12-25 12:50:10') AS date2,"
            + " FORMAT_DATETIME('%y-%m-01', '2012-12-25 12:50:10') AS date3,"
            + " FORMAT_DATETIME('%y-%m-%d 00:00:00', '2012-12-25 12:50:10') AS date4\n"
            + "FROM scott.EMP";
    final String expectedSpark = "SELECT DATE_FORMAT('2008-12-25 15:30:00', 'ddMMyy') date1, "
            + "DATE_FORMAT('2012-12-25 12:50:10', 'yy/MM/dd') date2,"
            + " DATE_FORMAT('2012-12-25 12:50:10', 'yy-MM-01') date3,"
            + " DATE_FORMAT('2012-12-25 12:50:10', 'yy-MM-dd 00:00:00') date4\n"
            + "FROM scott.EMP";
    assertThat(toSql(root, DatabaseProduct.CALCITE.getDialect()), isLinux(expectedSql));
    assertThat(toSql(root, DatabaseProduct.BIG_QUERY.getDialect()), isLinux(expectedBiqQuery));
    assertThat(toSql(root, DatabaseProduct.SPARK.getDialect()), isLinux(expectedSpark));
  }

  @Test public void testParseTimestampFunctionFormat() {
    final RelBuilder builder = relBuilder();
    final RexNode parseTSNode1 = builder.call(SqlLibraryOperators.PARSE_TIMESTAMP,
        builder.literal("YYYY-MM-dd HH24:MI:SS"), builder.literal("2009-03-20 12:25:50"));
    final RexNode parseTSNode2 = builder.call(SqlLibraryOperators.PARSE_TIMESTAMP,
        builder.literal("MI dd-YYYY-MM SS HH24"), builder.literal("25 20-2009-03 50 12"));
    final RexNode parseTSNode3 = builder.call(SqlLibraryOperators.PARSE_TIMESTAMP,
        builder.literal("yyyy@MM@dd@hh@mm@ss"), builder.literal("20200903020211"));
    final RexNode parseTSNode4 = builder.call(SqlLibraryOperators.PARSE_TIMESTAMP,
        builder.literal("yyyy@MM@dd@HH@mm@ss"), builder.literal("20200903210211"));
    final RexNode parseTSNode5 = builder.call(SqlLibraryOperators.PARSE_TIMESTAMP,
        builder.literal("HH@mm@ss"), builder.literal("215313"));
    final RexNode parseTSNode6 = builder.call(SqlLibraryOperators.PARSE_TIMESTAMP,
        builder.literal("MM@dd@yy"), builder.literal("090415"));
    final RexNode parseTSNode7 = builder.call(SqlLibraryOperators.PARSE_TIMESTAMP,
        builder.literal("MM@dd@yy"), builder.literal("Jun1215"));
    final RexNode parseTSNode8 = builder.call(SqlLibraryOperators.PARSE_TIMESTAMP,
        builder.literal("yyyy@MM@dd@HH"), builder.literal("2015061221"));
    final RexNode parseTSNode9 = builder.call(SqlLibraryOperators.PARSE_TIMESTAMP,
        builder.literal("yyyy@dd@mm"), builder.literal("20150653"));
    final RexNode parseTSNode10 = builder.call(SqlLibraryOperators.PARSE_TIMESTAMP,
        builder.literal("yyyy@mm@dd"), builder.literal("20155308"));
    final RexNode parseTSNode11 = builder.call(SqlLibraryOperators.PARSE_TIMESTAMP,
        builder.literal("YYYY-MM-dd@HH:mm:ss"), builder.literal("2009-03-2021:25:50"));
    final RexNode parseTSNode12 = builder.call(SqlLibraryOperators.PARSE_TIMESTAMP,
        builder.literal("YYYY-MM-dd@hh:mm:ss"), builder.literal("2009-03-2007:25:50"));
    final RexNode parseTSNode13 = builder.call(SqlLibraryOperators.PARSE_TIMESTAMP,
        builder.literal("YYYY-MM-dd@hh:mm:ss z"), builder.literal("2009-03-20 12:25:50.222"));
    final RexNode parseTSNode14 = builder.call(SqlLibraryOperators.PARSE_TIMESTAMP,
        builder.literal("YYYY-MM-dd'T'hh:mm:ss"), builder.literal("2012-05-09T04:12:12"));
    final RexNode parseTSNode15 = builder.call(SqlLibraryOperators.PARSE_TIMESTAMP,
        builder.literal("yyyy- MM-dd  HH: -mm:ss"), builder.literal("2015- 09-11  09: -07:23"));
    final RexNode parseTSNode16 = builder.call(SqlLibraryOperators.PARSE_TIMESTAMP,
        builder.literal("yyyy- MM-dd@HH: -mm:ss"), builder.literal("2015- 09-1109: -07:23"));
    final RexNode parseTSNode17 = builder.call(SqlLibraryOperators.PARSE_TIMESTAMP,
        builder.literal("yyyy-MM-dd-HH:mm:ss.S(3)@ZZ"), builder.literal("2015-09-11-09:07:23"));
    final RelNode root = builder
        .scan("EMP")
        .project(builder.alias(parseTSNode1, "date1"), builder.alias(parseTSNode2, "date2"),
            builder.alias(parseTSNode3, "timestamp1"), builder.alias(parseTSNode4, "timestamp2"),
            builder.alias(parseTSNode5, "time1"), builder.alias(parseTSNode6, "date1"),
            builder.alias(parseTSNode7, "date2"), builder.alias(parseTSNode8, "date3"),
            builder.alias(parseTSNode9, "date5"),
            builder.alias(parseTSNode10, "date6"), builder.alias(parseTSNode11, "timestamp3"),
            builder.alias(parseTSNode12, "timestamp4"), builder.alias(parseTSNode13, "timestamp5"),
            builder.alias(parseTSNode14, "timestamp6"), builder.alias(parseTSNode15, "timestamp7"),
            builder.alias(parseTSNode16, "timestamp8"), builder.alias(parseTSNode17, "timestamp9"))
        .build();
    final String expectedSql =
        "SELECT PARSE_TIMESTAMP('YYYY-MM-dd HH24:MI:SS', '2009-03-20 12:25:50') AS \"date1\","
            + " PARSE_TIMESTAMP('MI dd-YYYY-MM SS HH24', '25 20-2009-03 50 12') AS \"date2\","
            + " PARSE_TIMESTAMP('yyyy@MM@dd@hh@mm@ss', '20200903020211') AS \"timestamp1\","
            + " PARSE_TIMESTAMP('yyyy@MM@dd@HH@mm@ss', '20200903210211') AS \"timestamp2\","
            + " PARSE_TIMESTAMP('HH@mm@ss', '215313') AS \"time1\", "
            + "PARSE_TIMESTAMP('MM@dd@yy', '090415') AS \"date10\", "
            + "PARSE_TIMESTAMP('MM@dd@yy', 'Jun1215') AS \"date20\", "
            + "PARSE_TIMESTAMP('yyyy@MM@dd@HH', '2015061221') AS \"date3\", "
            + "PARSE_TIMESTAMP('yyyy@dd@mm', '20150653') AS \"date5\", "
            + "PARSE_TIMESTAMP('yyyy@mm@dd', '20155308') AS \"date6\", "
            + "PARSE_TIMESTAMP('YYYY-MM-dd@HH:mm:ss', '2009-03-2021:25:50') AS \"timestamp3\", "
            + "PARSE_TIMESTAMP('YYYY-MM-dd@hh:mm:ss', '2009-03-2007:25:50') AS \"timestamp4\", "
            + "PARSE_TIMESTAMP('YYYY-MM-dd@hh:mm:ss z', '2009-03-20 12:25:50.222') AS \"timestamp5\", "
            + "PARSE_TIMESTAMP('YYYY-MM-dd''T''hh:mm:ss', '2012-05-09T04:12:12') AS \"timestamp6\""
            + ", PARSE_TIMESTAMP('yyyy- MM-dd  HH: -mm:ss', '2015- 09-11  09: -07:23') AS \"timestamp7\""
            + ", PARSE_TIMESTAMP('yyyy- MM-dd@HH: -mm:ss', '2015- 09-1109: -07:23') AS \"timestamp8\""
            + ", PARSE_TIMESTAMP('yyyy-MM-dd-HH:mm:ss.S(3)@ZZ', '2015-09-11-09:07:23') AS \"timestamp9\"\n"
            + "FROM \"scott\".\"EMP\"";
    final String expectedBiqQuery =
        "SELECT PARSE_TIMESTAMP('%F %H:%M:%S', '2009-03-20 12:25:50') AS date1,"
            + " PARSE_TIMESTAMP('%M %d-%Y-%m %S %H', '25 20-2009-03 50 12') AS date2,"
            + " PARSE_TIMESTAMP('%Y%m%d%I%m%S', '20200903020211') AS timestamp1,"
            + " PARSE_TIMESTAMP('%Y%m%d%I%m%S', '20200903210211') AS timestamp2,"
            + " PARSE_TIMESTAMP('%I%m%S', '215313') AS time1,"
            + " PARSE_TIMESTAMP('%m%d%y', '090415') AS date10,"
            + " PARSE_TIMESTAMP('%m%d%y', 'Jun1215') AS date20,"
            + " PARSE_TIMESTAMP('%Y%m%d%I', '2015061221') AS date3,"
            + " PARSE_TIMESTAMP('%Y%d%m', '20150653') AS date5,"
            + " PARSE_TIMESTAMP('%Y%m%d', '20155308') AS date6,"
            + " PARSE_TIMESTAMP('%F%I:%m:%S', '2009-03-2021:25:50') AS timestamp3,"
            + " PARSE_TIMESTAMP('%F%I:%m:%S', '2009-03-2007:25:50') AS timestamp4, "
            + "PARSE_TIMESTAMP('%F%I:%m:%S %Z', '2009-03-20 12:25:50.222') AS timestamp5, "
            + "PARSE_TIMESTAMP('%FT%I:%m:%S', '2012-05-09T04:12:12') AS timestamp6,"
            + " PARSE_TIMESTAMP('%Y- %m-%d  %I: -%m:%S', '2015- 09-11  09: -07:23') AS timestamp7,"
            + " PARSE_TIMESTAMP('%Y- %m-%d%I: -%m:%S', '2015- 09-1109: -07:23') AS timestamp8,"
            + " PARSE_TIMESTAMP('%F-%I:%m:%E3S%Ez', '2015-09-11-09:07:23') AS timestamp9\n"
            + "FROM scott.EMP";

    assertThat(toSql(root, DatabaseProduct.CALCITE.getDialect()), isLinux(expectedSql));
    assertThat(toSql(root, DatabaseProduct.BIG_QUERY.getDialect()), isLinux(expectedBiqQuery));
  }

  @Test public void testToTimestampFunction() {
    final RelBuilder builder = relBuilder();
    final RexNode parseTSNode1 = builder.call(SqlLibraryOperators.TO_TIMESTAMP,
        builder.literal("2009-03-20 12:25:50"), builder.literal("yyyy-MM-dd HH24:MI:SS"));
    final RelNode root = builder
        .scan("EMP")
        .project(builder.alias(parseTSNode1, "timestamp_value"))
        .build();
    final String expectedSql =
        "SELECT TO_TIMESTAMP('2009-03-20 12:25:50', 'yyyy-MM-dd HH24:MI:SS') AS "
            + "\"timestamp_value\"\nFROM \"scott\".\"EMP\"";
    final String expectedBiqQuery =
        "SELECT PARSE_TIMESTAMP('%F %H:%M:%S', '2009-03-20 12:25:50') AS timestamp_value\n"
            + "FROM scott.EMP";

    assertThat(toSql(root, DatabaseProduct.CALCITE.getDialect()), isLinux(expectedSql));
    assertThat(toSql(root, DatabaseProduct.BIG_QUERY.getDialect()), isLinux(expectedBiqQuery));
  }

  @Test public void toTimestampFunction() {
    final RelBuilder builder = relBuilder();
    final RexNode parseTSNode1 = builder.call(SqlLibraryOperators.TO_TIMESTAMP,
        builder.literal("Jan 15, 1989, 11:00:06 AM"), builder.literal("MMM dd, YYYY,HH:MI:SS AM"));
    final RelNode root = builder
        .scan("EMP")
        .project(builder.alias(parseTSNode1, "timestamp_value"))
        .build();
    final String expectedSql =
        "SELECT TO_TIMESTAMP('Jan 15, 1989, 11:00:06 AM', 'MMM dd, YYYY,HH:MI:SS AM') AS "
        + "\"timestamp_value\"\nFROM \"scott\".\"EMP\"";
    final String expectedSF =
        "SELECT TO_TIMESTAMP('Jan 15, 1989, 11:00:06 AM' , 'MON DD, YYYY,HH:MI:SS AM') AS "
        + "\"timestamp_value\"\nFROM \"scott\".\"EMP\"";

    assertThat(toSql(root, DatabaseProduct.CALCITE.getDialect()), isLinux(expectedSql));
    assertThat(toSql(root, DatabaseProduct.SNOWFLAKE.getDialect()), isLinux(expectedSF));
  }

  @Test public void datediffFunctionWithTwoOperands() {
    final RelBuilder builder = relBuilder();
    final RexNode parseTSNode1 = builder.call(SqlLibraryOperators.DATE_DIFF,
        builder.literal("1994-07-21"), builder.literal("1993-07-21"));
    final RelNode root = builder
        .scan("EMP")
        .project(builder.alias(parseTSNode1, "date_diff_value"))
        .build();
    final String expectedSql =
        "SELECT DATE_DIFF('1994-07-21', '1993-07-21') AS \"date_diff_value\"\n"
        + "FROM \"scott\".\"EMP\"";
    final String expectedBQ =
        "SELECT DATE_DIFF('1994-07-21', '1993-07-21') AS date_diff_value\n"
        + "FROM scott.EMP";

    assertThat(toSql(root, DatabaseProduct.CALCITE.getDialect()), isLinux(expectedSql));
    assertThat(toSql(root, DatabaseProduct.BIG_QUERY.getDialect()), isLinux(expectedBQ));
  }

  @Test public void datediffFunctionWithThreeOperands() {
    final RelBuilder builder = relBuilder();
    final RexNode parseTSNode1 = builder.call(SqlLibraryOperators.DATE_DIFF,
        builder.literal("1994-07-21"), builder.literal("1993-07-21"), builder.literal("Month"));
    final RelNode root = builder
        .scan("EMP")
        .project(builder.alias(parseTSNode1, "date_diff_value"))
        .build();
    final String expectedSql =
        "SELECT DATE_DIFF('1994-07-21', '1993-07-21', 'Month') AS \"date_diff_value\"\n"
        + "FROM \"scott\".\"EMP\"";
    final String expectedBQ =
        "SELECT DATE_DIFF('1994-07-21', '1993-07-21', Month) AS date_diff_value\n"
        + "FROM scott.EMP";

    assertThat(toSql(root, DatabaseProduct.CALCITE.getDialect()), isLinux(expectedSql));
    assertThat(toSql(root, DatabaseProduct.BIG_QUERY.getDialect()), isLinux(expectedBQ));
  }

  @Test public void testToDateFunction() {
    final RelBuilder builder = relBuilder();
    final RexNode parseTSNode1 = builder.call(SqlLibraryOperators.TO_DATE,
        builder.literal("2009/03/20"), builder.literal("yyyy/MM/dd"));
    final RelNode root = builder
        .scan("EMP")
        .project(builder.alias(parseTSNode1, "date_value"))
        .build();
    final String expectedSql =
        "SELECT TO_DATE('2009/03/20', 'yyyy/MM/dd') AS \"date_value\"\n"
            + "FROM \"scott\".\"EMP\"";
    final String expectedBiqQuery =
        "SELECT DATE(PARSE_TIMESTAMP('%Y/%m/%d', '2009/03/20')) AS date_value\n"
            + "FROM scott.EMP";

    assertThat(toSql(root, DatabaseProduct.CALCITE.getDialect()), isLinux(expectedSql));
    assertThat(toSql(root, DatabaseProduct.BIG_QUERY.getDialect()), isLinux(expectedBiqQuery));
  }

  /** Fluid interface to run tests. */
  static class Sql {
    private final SchemaPlus schema;
    private final String sql;
    private final SqlDialect dialect;
    private final Function<RelBuilder, RelNode> relFn;
    private final List<Function<RelNode, RelNode>> transforms;
    private final SqlParser.Config parserConfig;
    private final UnaryOperator<SqlToRelConverter.Config> config;

    Sql(CalciteAssert.SchemaSpec schemaSpec, String sql, SqlDialect dialect,
        SqlParser.Config parserConfig,
        UnaryOperator<SqlToRelConverter.Config> config,
        Function<RelBuilder, RelNode> relFn,
        List<Function<RelNode, RelNode>> transforms) {
      final SchemaPlus rootSchema = Frameworks.createRootSchema(true);
      this.schema = CalciteAssert.addSchema(rootSchema, schemaSpec);
      this.sql = sql;
      this.dialect = dialect;
      this.relFn = relFn;
      this.transforms = ImmutableList.copyOf(transforms);
      this.parserConfig = parserConfig;
      this.config = config;
    }

    Sql(SchemaPlus schema, String sql, SqlDialect dialect,
        SqlParser.Config parserConfig,
        UnaryOperator<SqlToRelConverter.Config> config,
        Function<RelBuilder, RelNode> relFn,
        List<Function<RelNode, RelNode>> transforms) {
      this.schema = schema;
      this.sql = sql;
      this.dialect = dialect;
      this.relFn = relFn;
      this.transforms = ImmutableList.copyOf(transforms);
      this.parserConfig = parserConfig;
      this.config = config;
    }

    Sql dialect(SqlDialect dialect) {
      return new Sql(schema, sql, dialect, parserConfig, config, relFn,
          transforms);
    }

    Sql relFn(Function<RelBuilder, RelNode> relFn) {
      return new Sql(schema, sql, dialect, parserConfig, config, relFn,
          transforms);
    }

    Sql withCalcite() {
      return dialect(SqlDialect.DatabaseProduct.CALCITE.getDialect());
    }

    Sql withClickHouse() {
      return dialect(SqlDialect.DatabaseProduct.CLICKHOUSE.getDialect());
    }

    Sql withDb2() {
      return dialect(SqlDialect.DatabaseProduct.DB2.getDialect());
    }

    Sql withHive() {
      return dialect(SqlDialect.DatabaseProduct.HIVE.getDialect());
    }

    Sql withHive2() {
      return dialect(
          new HiveSqlDialect(HiveSqlDialect.DEFAULT_CONTEXT
              .withDatabaseMajorVersion(2)
              .withDatabaseMinorVersion(1)
              .withNullCollation(NullCollation.LOW)));
    }


    Sql withHsqldb() {
      return dialect(SqlDialect.DatabaseProduct.HSQLDB.getDialect());
    }

    Sql withMssql() {
      return withMssql(14); // MSSQL 2008 = 10.0, 2012 = 11.0, 2017 = 14.0
    }

    Sql withMssql(int majorVersion) {
      final SqlDialect mssqlDialect = DatabaseProduct.MSSQL.getDialect();
      return dialect(
          new MssqlSqlDialect(MssqlSqlDialect.DEFAULT_CONTEXT
              .withDatabaseMajorVersion(majorVersion)
              .withIdentifierQuoteString(mssqlDialect.quoteIdentifier("")
                  .substring(0, 1))
              .withNullCollation(mssqlDialect.getNullCollation())));
    }

    Sql withMysql() {
      return dialect(SqlDialect.DatabaseProduct.MYSQL.getDialect());
    }

    Sql withMysql8() {
      final SqlDialect mysqlDialect = DatabaseProduct.MYSQL.getDialect();
      return dialect(
          new SqlDialect(MysqlSqlDialect.DEFAULT_CONTEXT
              .withDatabaseMajorVersion(8)
              .withIdentifierQuoteString(mysqlDialect.quoteIdentifier("")
                  .substring(0, 1))
              .withNullCollation(mysqlDialect.getNullCollation())));
    }

    Sql withOracle() {
      return dialect(SqlDialect.DatabaseProduct.ORACLE.getDialect());
    }

    Sql withPostgresql() {
      return dialect(SqlDialect.DatabaseProduct.POSTGRESQL.getDialect());
    }

    Sql withPresto() {
      return dialect(DatabaseProduct.PRESTO.getDialect());
    }

    Sql withRedshift() {
      return dialect(DatabaseProduct.REDSHIFT.getDialect());
    }

    Sql withSnowflake() {
      return dialect(DatabaseProduct.SNOWFLAKE.getDialect());
    }

    Sql withSybase() {
      return dialect(DatabaseProduct.SYBASE.getDialect());
    }

    Sql withVertica() {
      return dialect(SqlDialect.DatabaseProduct.VERTICA.getDialect());
    }

    Sql withBigQuery() {
      return dialect(SqlDialect.DatabaseProduct.BIG_QUERY.getDialect());
    }

    Sql withSpark() {
      return dialect(DatabaseProduct.SPARK.getDialect());
    }

    Sql withHiveIdentifierQuoteString() {
      final HiveSqlDialect hiveSqlDialect =
          new HiveSqlDialect((SqlDialect.EMPTY_CONTEXT)
              .withDatabaseProduct(DatabaseProduct.HIVE)
              .withIdentifierQuoteString("`"));
      return dialect(hiveSqlDialect);
    }

    Sql withSparkIdentifierQuoteString() {
      final SparkSqlDialect sparkSqlDialect =
          new SparkSqlDialect((SqlDialect.EMPTY_CONTEXT)
              .withDatabaseProduct(DatabaseProduct.SPARK)
              .withIdentifierQuoteString("`"));
      return dialect(sparkSqlDialect);
    }

    Sql withPostgresqlModifiedTypeSystem() {
      // Postgresql dialect with max length for varchar set to 256
      final PostgresqlSqlDialect postgresqlSqlDialect =
          new PostgresqlSqlDialect(PostgresqlSqlDialect.DEFAULT_CONTEXT
              .withDataTypeSystem(new RelDataTypeSystemImpl() {
                @Override public int getMaxPrecision(SqlTypeName typeName) {
                  switch (typeName) {
                  case VARCHAR:
                    return 256;
                  default:
                    return super.getMaxPrecision(typeName);
                  }
                }
              }));
      return dialect(postgresqlSqlDialect);
    }

    Sql withOracleModifiedTypeSystem() {
      // Oracle dialect with max length for varchar set to 512
      final OracleSqlDialect oracleSqlDialect =
          new OracleSqlDialect(OracleSqlDialect.DEFAULT_CONTEXT
              .withDataTypeSystem(new RelDataTypeSystemImpl() {
                @Override public int getMaxPrecision(SqlTypeName typeName) {
                  switch (typeName) {
                  case VARCHAR:
                    return 512;
                  default:
                    return super.getMaxPrecision(typeName);
                  }
                }
              }));
      return dialect(oracleSqlDialect);
    }

    Sql parserConfig(SqlParser.Config parserConfig) {
      return new Sql(schema, sql, dialect, parserConfig, config, relFn,
          transforms);
    }

    Sql withConfig(UnaryOperator<SqlToRelConverter.Config> config) {
      return new Sql(schema, sql, dialect, parserConfig, config, relFn,
          transforms);
    }

    Sql optimize(final RuleSet ruleSet, final RelOptPlanner relOptPlanner) {
      return new Sql(schema, sql, dialect, parserConfig, config, relFn,
          FlatLists.append(transforms, r -> {
            Program program = Programs.of(ruleSet);
            final RelOptPlanner p =
                Util.first(relOptPlanner,
                    new HepPlanner(
                        new HepProgramBuilder().addRuleClass(RelOptRule.class)
                            .build()));
            return program.run(p, r, r.getTraitSet(),
                ImmutableList.of(), ImmutableList.of());
          }));
    }

    Sql ok(String expectedQuery) {
      assertThat(exec(), isLinux(expectedQuery));
      return this;
    }

    Sql throws_(String errorMessage) {
      try {
        final String s = exec();
        throw new AssertionError("Expected exception with message `"
            + errorMessage + "` but nothing was thrown; got " + s);
      } catch (Exception e) {
        assertThat(e.getMessage(), is(errorMessage));
        return this;
      }
    }

    String exec() {
      try {
        RelNode rel;
        if (relFn != null) {
          rel = relFn.apply(relBuilder());
        } else {
          final SqlToRelConverter.Config config = this.config.apply(SqlToRelConverter.config()
              .withTrimUnusedFields(false));
          final Planner planner =
              getPlanner(null, parserConfig, schema, config);
          SqlNode parse = planner.parse(sql);
          SqlNode validate = planner.validate(parse);
          rel = planner.rel(validate).rel;
        }
        for (Function<RelNode, RelNode> transform : transforms) {
          rel = transform.apply(rel);
        }
        return toSql(rel, dialect);
      } catch (Exception e) {
        throw TestUtil.rethrow(e);
      }
    }

    public Sql schema(CalciteAssert.SchemaSpec schemaSpec) {
      return new Sql(schemaSpec, sql, dialect, parserConfig, config, relFn,
          transforms);
    }
  }

  @Test public void testIsNotTrueWithEqualCondition() {
    final String query = "select \"product_name\" from \"product\" where "
        + "\"product_name\" = 'Hello World' is not true";
    final String bigQueryExpected = "SELECT product_name\n"
        + "FROM foodmart.product\n"
        + "WHERE product_name <> 'Hello World'";
    sql(query)
        .withBigQuery()
        .ok(bigQueryExpected);
  }

  @Test public void testCoalseceWithCast() {
    final String query = "Select coalesce(cast('2099-12-31 00:00:00.123' as TIMESTAMP),\n"
            + "cast('2010-12-31 01:00:00.123' as TIMESTAMP))";
    final String expectedHive = "SELECT TIMESTAMP '2099-12-31 00:00:00'";
    final String expectedSpark = "SELECT TIMESTAMP '2099-12-31 00:00:00'";
    final String bigQueryExpected = "SELECT TIMESTAMP '2099-12-31 00:00:00'";
    sql(query)
            .withHive()
            .ok(expectedHive)
            .withSpark()
            .ok(expectedSpark)
            .withBigQuery()
            .ok(bigQueryExpected);
  }

  @Test public void testCoalseceWithLiteral() {
    final String query = "Select coalesce('abc','xyz')";
    final String expectedHive = "SELECT 'abc'";
    final String expectedSpark = "SELECT 'abc'";
    final String bigQueryExpected = "SELECT 'abc'";
    sql(query)
            .withHive()
            .ok(expectedHive)
            .withSpark()
            .ok(expectedSpark)
            .withBigQuery()
            .ok(bigQueryExpected);
  }
  @Test public void testCoalseceWithNull() {
    final String query = "Select coalesce(null, 'abc')";
    final String expectedHive = "SELECT 'abc'";
    final String expectedSpark = "SELECT 'abc'";
    final String bigQueryExpected = "SELECT 'abc'";
    sql(query)
            .withHive()
            .ok(expectedHive)
            .withSpark()
            .ok(expectedSpark)
            .withBigQuery()
            .ok(bigQueryExpected);
  }

  @Test public void testLog10Function() {
    final String query = "SELECT LOG10(2) as dd";
    final String expectedSnowFlake = "SELECT LOG(10, 2) AS \"DD\"";
    sql(query)
        .withSnowflake()
        .ok(expectedSnowFlake);
  }

  @Test public void testLog10ForOne() {
    final String query = "SELECT LOG10(1) as dd";
    final String expectedSnowFlake = "SELECT 0 AS \"DD\"";
    sql(query)
        .withSnowflake()
        .ok(expectedSnowFlake);
  }

  @Test public void testLog10ForColumn() {
    final String query = "SELECT LOG10(\"product_id\") as dd from \"product\"";
    final String expectedSnowFlake = "SELECT LOG(10, \"product_id\") AS \"DD\"\n"
                      + "FROM \"foodmart\".\"product\"";
    sql(query)
        .withSnowflake()
        .ok(expectedSnowFlake);
  }

  @Test public void testDivideIntegerSnowflake() {
    final RelBuilder builder = relBuilder();
    final RexNode intdivideRexNode = builder.call(SqlStdOperatorTable.DIVIDE_INTEGER,
            builder.scan("EMP").field(0), builder.scan("EMP").field(3));
    final RelNode root = builder
            .scan("EMP")
            .project(builder.alias(intdivideRexNode, "a"))
            .build();
    final String expectedSql = "SELECT \"EMPNO\" /INT \"MGR\" AS \"a\"\n"
            + "FROM \"scott\".\"EMP\"";
    final String expectedSF = "SELECT FLOOR(\"EMPNO\" / \"MGR\") AS \"a\"\n"
            + "FROM \"scott\".\"EMP\"";
    assertThat(toSql(root, DatabaseProduct.CALCITE.getDialect()), isLinux(expectedSql));
    assertThat(toSql(root, DatabaseProduct.SNOWFLAKE.getDialect()), isLinux(expectedSF));
  }

  @Test public void testRoundFunctionWithColumnPlaceHandling() {
    final String query = "SELECT ROUND(123.41445, \"product_id\") AS \"a\"\n"
            + "FROM \"foodmart\".\"product\"";
    final String expectedBq = "SELECT ROUND(123.41445, product_id) AS a\nFROM foodmart.product";
    final String expected = "SELECT ROUND(123.41445, product_id) a\n"
            + "FROM foodmart.product";
    final String expectedSnowFlake = "SELECT TO_DECIMAL(ROUND(123.41445, "
            + "CASE WHEN \"product_id\" > 38 THEN 38 WHEN \"product_id\" < -12 "
            + "THEN -12 ELSE \"product_id\" END) ,38, 4) AS \"a\"\n"
            + "FROM \"foodmart\".\"product\"";
    final String expectedMssql = "SELECT ROUND(123.41445, [product_id]) AS [a]\n"
            + "FROM [foodmart].[product]";
    sql(query)
            .withBigQuery()
            .ok(expectedBq)
            .withHive()
            .ok(expected)
            .withSpark()
            .ok(expected)
            .withSnowflake()
            .ok(expectedSnowFlake)
            .withMssql()
            .ok(expectedMssql);
  }

  @Test public void testRoundFunctionWithOneParameter() {
    final String query = "SELECT ROUND(123.41445) AS \"a\"\n"
            + "FROM \"foodmart\".\"product\"";
    final String expectedMssql = "SELECT ROUND(123.41445, 0) AS [a]\n"
            + "FROM [foodmart].[product]";
    sql(query)
            .withMssql()
            .ok(expectedMssql);
  }

  @Test public void testTruncateFunctionWithColumnPlaceHandling() {
    String query = "select truncate(2.30259, \"employee_id\") from \"employee\"";
    final String expectedBigQuery = "SELECT TRUNC(2.30259, employee_id)\n"
            + "FROM foodmart.employee";
    final String expectedSnowFlake = "SELECT TRUNCATE(2.30259, CASE WHEN \"employee_id\" > 38"
            + " THEN 38 WHEN \"employee_id\" < -12 THEN -12 ELSE \"employee_id\" END)\n"
            + "FROM \"foodmart\".\"employee\"";
    final String expectedMssql = "SELECT ROUND(2.30259, [employee_id])"
            + "\nFROM [foodmart].[employee]";
    sql(query)
            .withBigQuery()
            .ok(expectedBigQuery)
            .withSnowflake()
            .ok(expectedSnowFlake)
            .withMssql()
            .ok(expectedMssql);
  }

  @Test public void testTruncateFunctionWithOneParameter() {
    String query = "select truncate(2.30259) from \"employee\"";
    final String expectedMssql = "SELECT ROUND(2.30259, 0)"
            + "\nFROM [foodmart].[employee]";
    sql(query)
            .withMssql()
            .ok(expectedMssql);
  }

  @Test public void testWindowFunctionWithOrderByWithoutcolumn() {
    String query = "Select count(*) over() from \"employee\"";
    final String expectedSnowflake = "SELECT COUNT(*) OVER (ORDER BY 0 ROWS BETWEEN UNBOUNDED "
            + "PRECEDING AND UNBOUNDED FOLLOWING)\n"
            + "FROM \"foodmart\".\"employee\"";
    final String mssql = "SELECT COUNT(*) OVER ()\n"
            + "FROM [foodmart].[employee]";
    sql(query)
            .withSnowflake()
            .ok(expectedSnowflake)
            .withMssql()
            .ok(mssql);
  }

  @Test public void testWindowFunctionWithOrderByWithcolumn() {
    String query = "select count(\"employee_id\") over () as a from \"employee\"";
    final String expectedSnowflake = "SELECT COUNT(\"employee_id\") OVER (ORDER BY \"employee_id\" "
            + "ROWS BETWEEN UNBOUNDED PRECEDING AND UNBOUNDED FOLLOWING) AS \"A\"\n"
            + "FROM \"foodmart\".\"employee\"";
    sql(query)
            .withSnowflake()
            .ok(expectedSnowflake);
  }

  @Test public void testRoundFunction() {
    final String query = "SELECT ROUND(123.41445, \"product_id\") AS \"a\"\n"
            + "FROM \"foodmart\".\"product\"";
    final String expectedSnowFlake = "SELECT TO_DECIMAL(ROUND(123.41445, CASE "
            + "WHEN \"product_id\" > 38 THEN 38 WHEN \"product_id\" < -12 THEN -12 "
            + "ELSE \"product_id\" END) ,38, 4) AS \"a\"\n"
            + "FROM \"foodmart\".\"product\"";
    sql(query)
            .withSnowflake()
            .ok(expectedSnowFlake);
  }

  @Test public void testRandomFunction() {
    String query = "select rand_integer(1,3) from \"employee\"";
    final String expectedSnowFlake = "SELECT UNIFORM(1, 3, RANDOM())\n"
            + "FROM \"foodmart\".\"employee\"";
    final String expectedHive = "SELECT FLOOR(RAND() * (3 - 1 + 1)) + 1\n"
            + "FROM foodmart.employee";
    final String expectedBQ = "SELECT FLOOR(RAND() * (3 - 1 + 1)) + 1\n"
            + "FROM foodmart.employee";
    final String expectedSpark = "SELECT FLOOR(RAND() * (3 - 1 + 1)) + 1\n"
            + "FROM foodmart.employee";
    sql(query)
            .withHive()
            .ok(expectedHive)
            .withSpark()
            .ok(expectedSpark)
            .withBigQuery()
            .ok(expectedBQ)
            .withSnowflake()
            .ok(expectedSnowFlake);
  }

  @Test public void testCaseExprForE4() {
    final RelBuilder builder = relBuilder().scan("EMP");
    final RexNode condition = builder.call(SqlLibraryOperators.FORMAT_DATE,
            builder.literal("E4"), builder.field("HIREDATE"));
    final RelNode root = relBuilder().scan("EMP").filter(condition).build();
    final String expectedSF = "SELECT *\n"
            + "FROM \"scott\".\"EMP\"\n"
            + "WHERE CASE WHEN TO_VARCHAR(\"HIREDATE\", 'DY') = 'Sun' "
            + "THEN 'Sunday' WHEN TO_VARCHAR(\"HIREDATE\", 'DY') = 'Mon' "
            + "THEN 'Monday' WHEN TO_VARCHAR(\"HIREDATE\", 'DY') = 'Tue' "
            + "THEN 'Tuesday' WHEN TO_VARCHAR(\"HIREDATE\", 'DY') = 'Wed' "
            + "THEN 'Wednesday' WHEN TO_VARCHAR(\"HIREDATE\", 'DY') = 'Thu' "
            + "THEN 'Thursday' WHEN TO_VARCHAR(\"HIREDATE\", 'DY') = 'Fri' "
            + "THEN 'Friday' WHEN TO_VARCHAR(\"HIREDATE\", 'DY') = 'Sat' "
            + "THEN 'Saturday' END";
    assertThat(toSql(root, DatabaseProduct.SNOWFLAKE.getDialect()), isLinux(expectedSF));
  }

  @Test public void testCaseExprForEEEE() {
    final RelBuilder builder = relBuilder().scan("EMP");
    final RexNode condition = builder.call(SqlLibraryOperators.FORMAT_DATE,
            builder.literal("EEEE"), builder.field("HIREDATE"));
    final RelNode root = relBuilder().scan("EMP").filter(condition).build();
    final String expectedSF = "SELECT *\n"
            + "FROM \"scott\".\"EMP\"\n"
            + "WHERE CASE WHEN TO_VARCHAR(\"HIREDATE\", 'DY') = 'Sun' "
            + "THEN 'Sunday' WHEN TO_VARCHAR(\"HIREDATE\", 'DY') = 'Mon' "
            + "THEN 'Monday' WHEN TO_VARCHAR(\"HIREDATE\", 'DY') = 'Tue' "
            + "THEN 'Tuesday' WHEN TO_VARCHAR(\"HIREDATE\", 'DY') = 'Wed' "
            + "THEN 'Wednesday' WHEN TO_VARCHAR(\"HIREDATE\", 'DY') = 'Thu' "
            + "THEN 'Thursday' WHEN TO_VARCHAR(\"HIREDATE\", 'DY') = 'Fri' "
            + "THEN 'Friday' WHEN TO_VARCHAR(\"HIREDATE\", 'DY') = 'Sat' "
            + "THEN 'Saturday' END";
    assertThat(toSql(root, DatabaseProduct.SNOWFLAKE.getDialect()), isLinux(expectedSF));
  }

  @Test public void testCaseExprForE3() {
    final RelBuilder builder = relBuilder().scan("EMP");
    final RexNode condition = builder.call(SqlLibraryOperators.FORMAT_DATE,
            builder.literal("E3"), builder.field("HIREDATE"));
    final RelNode root = relBuilder().scan("EMP").filter(condition).build();
    final String expectedSF = "SELECT *\n"
            + "FROM \"scott\".\"EMP\"\n"
            + "WHERE TO_VARCHAR(\"HIREDATE\", 'DY')";
    assertThat(toSql(root, DatabaseProduct.SNOWFLAKE.getDialect()), isLinux(expectedSF));
  }

  @Test public void testCaseExprForEEE() {
    final RelBuilder builder = relBuilder().scan("EMP");
    final RexNode condition = builder.call(SqlLibraryOperators.FORMAT_DATE,
            builder.literal("EEE"), builder.field("HIREDATE"));
    final RelNode root = relBuilder().scan("EMP").filter(condition).build();
    final String expectedSF = "SELECT *\n"
            + "FROM \"scott\".\"EMP\"\n"
            + "WHERE TO_VARCHAR(\"HIREDATE\", 'DY')";
    assertThat(toSql(root, DatabaseProduct.SNOWFLAKE.getDialect()), isLinux(expectedSF));
  }

  @Test public void octetLength() {
    final RelBuilder builder = relBuilder().scan("EMP");
    final RexNode condition = builder.call(SqlLibraryOperators.OCTET_LENGTH,
            builder.field("ENAME"));
    final RelNode root = relBuilder().scan("EMP").filter(condition).build();

    final String expectedBQ = "SELECT *\n"
            + "FROM scott.EMP\n"
            + "WHERE OCTET_LENGTH(ENAME)";
    assertThat(toSql(root, DatabaseProduct.BIG_QUERY.getDialect()), isLinux(expectedBQ));
  }

  @Test public void octetLengthWithLiteral() {
    final RelBuilder builder = relBuilder().scan("EMP");
    final RexNode condition = builder.call(SqlLibraryOperators.OCTET_LENGTH,
            builder.literal("ENAME"));
    final RelNode root = relBuilder().scan("EMP").filter(condition).build();

    final String expectedBQ = "SELECT *\n"
            + "FROM scott.EMP\n"
            + "WHERE OCTET_LENGTH('ENAME')";
    assertThat(toSql(root, DatabaseProduct.BIG_QUERY.getDialect()), isLinux(expectedBQ));
  }

  @Test public void testInt2Shr() {
    final RelBuilder builder = relBuilder().scan("EMP");
    final RexNode condition = builder.call(SqlLibraryOperators.INT2SHR,
            builder.literal(3), builder.literal(1), builder.literal(6));
    final RelNode root = relBuilder().scan("EMP").filter(condition).build();

    final String expectedBQ = "SELECT *\n"
            + "FROM scott.EMP\n"
            + "WHERE (3 & 6 ) >> 1";
    assertThat(toSql(root, DatabaseProduct.BIG_QUERY.getDialect()), isLinux(expectedBQ));
  }

  @Test public void testInt8Xor() {
    final RelBuilder builder = relBuilder().scan("EMP");
    final RexNode condition = builder.call(SqlLibraryOperators.BITWISE_XOR,
            builder.literal(3), builder.literal(6));
    final RelNode root = relBuilder().scan("EMP").filter(condition).build();

    final String expectedBQ = "SELECT *\n"
            + "FROM scott.EMP\n"
            + "WHERE 3 ^ 6";
    assertThat(toSql(root, DatabaseProduct.BIG_QUERY.getDialect()), isLinux(expectedBQ));
  }

  @Test public void testInt2Shl() {
    final RelBuilder builder = relBuilder().scan("EMP");
    final RexNode condition = builder.call(SqlLibraryOperators.INT2SHL,
            builder.literal(3), builder.literal(1), builder.literal(6));
    final RelNode root = relBuilder().scan("EMP").filter(condition).build();

    final String expectedBQ = "SELECT *\n"
            + "FROM scott.EMP\n"
            + "WHERE (3 & 6 ) << 1";
    assertThat(toSql(root, DatabaseProduct.BIG_QUERY.getDialect()), isLinux(expectedBQ));
  }

  @Test public void testInt2And() {
    final RelBuilder builder = relBuilder().scan("EMP");
    final RexNode condition = builder.call(SqlLibraryOperators.BITWISE_AND,
            builder.literal(3), builder.literal(6));
    final RelNode root = relBuilder().scan("EMP").filter(condition).build();

    final String expectedBQ = "SELECT *\n"
            + "FROM scott.EMP\n"
            + "WHERE 3 & 6";
    assertThat(toSql(root, DatabaseProduct.BIG_QUERY.getDialect()), isLinux(expectedBQ));
  }

  @Test public void testInt1Or() {
    final RelBuilder builder = relBuilder().scan("EMP");
    final RexNode condition = builder.call(SqlLibraryOperators.BITWISE_OR,
            builder.literal(3), builder.literal(6));
    final RelNode root = relBuilder().scan("EMP").filter(condition).build();

    final String expectedBQ = "SELECT *\n"
            + "FROM scott.EMP\n"
            + "WHERE 3 | 6";
    assertThat(toSql(root, DatabaseProduct.BIG_QUERY.getDialect()), isLinux(expectedBQ));
  }

  @Test public void testCot() {
    final String query = "SELECT COT(0.12)";

    final String expectedBQ = "SELECT 1 / TAN(0.12)";
    sql(query)
            .withBigQuery()
            .ok(expectedBQ);
  }

  @Test public void testCaseForLnFunction() {
    final String query = "SELECT LN(\"product_id\") as dd from \"product\"";
    final String expectedMssql = "SELECT LOG([product_id]) AS [DD]"
            + "\nFROM [foodmart].[product]";
    sql(query)
            .withMssql()
            .ok(expectedMssql);
  }

  @Test public void testCaseForCeilToCeilingMSSQL() {
    final String query = "SELECT CEIL(12345) FROM \"product\"";
    final String expected = "SELECT CEILING(12345)\n"
            + "FROM [foodmart].[product]";
    sql(query)
      .withMssql()
      .ok(expected);
  }

  @Test public void testLastDayMSSQL() {
    final String query = "SELECT LAST_DAY(DATE '2009-12-20')";
    final String expected = "SELECT EOMONTH('2009-12-20')";
    sql(query)
            .withMssql()
            .ok(expected);
  }

  @Test public void testCurrentDate() {
    String query =
        "select CURRENT_DATE from \"product\" where \"product_id\" < 10";
    final String expected = "SELECT CAST(GETDATE() AS DATE) AS [CURRENT_DATE]\n"
        + "FROM [foodmart].[product]\n"
        + "WHERE [product_id] < 10";
    sql(query).withMssql().ok(expected);
  }

  @Test public void testCurrentTime() {
    String query =
        "select CURRENT_TIME from \"product\" where \"product_id\" < 10";
    final String expected = "SELECT CAST(GETDATE() AS TIME) AS [CURRENT_TIME]\n"
        + "FROM [foodmart].[product]\n"
        + "WHERE [product_id] < 10";
    sql(query).withMssql().ok(expected);
  }

  @Test public void testCurrentTimestamp() {
    String query =
        "select CURRENT_TIMESTAMP from \"product\" where \"product_id\" < 10";
    final String expected = "SELECT GETDATE() AS [CURRENT_TIMESTAMP]\n"
        + "FROM [foodmart].[product]\n"
        + "WHERE [product_id] < 10";
    sql(query).withMssql().ok(expected);
  }

  @Test public void testDayOfMonth() {
    String query = "select DAYOFMONTH( DATE '2008-08-29')";
    final String expectedMssql = "SELECT DAY('2008-08-29')";
    final String expectedBQ = "SELECT EXTRACT(DAY FROM DATE '2008-08-29')";

    sql(query)
      .withMssql()
      .ok(expectedMssql)
      .withBigQuery()
      .ok(expectedBQ);
  }

  @Test public void testExtractDecade() {
    String query = "SELECT EXTRACT(DECADE FROM DATE '2008-08-29')";
    final String expectedBQ = "SELECT CAST(SUBSTR(CAST("
            + "EXTRACT(YEAR FROM DATE '2008-08-29') AS STRING), 0, 3) AS INTEGER)";

    sql(query)
            .withBigQuery()
            .ok(expectedBQ);
  }

  @Test public void testExtractCentury() {
    String query = "SELECT EXTRACT(CENTURY FROM DATE '2008-08-29')";
    final String expectedBQ = "SELECT CAST(CEIL(EXTRACT(YEAR FROM DATE '2008-08-29') / 100) "
            + "AS INTEGER)";

    sql(query)
            .withBigQuery()
            .ok(expectedBQ);
  }

  @Test public void testExtractDOY() {
    String query = "SELECT EXTRACT(DOY FROM DATE '2008-08-29')";
    final String expectedBQ = "SELECT EXTRACT(DAYOFYEAR FROM DATE '2008-08-29')";

    sql(query)
            .withBigQuery()
            .ok(expectedBQ);
  }

  @Test public void testExtractDOW() {
    String query = "SELECT EXTRACT(DOW FROM DATE '2008-08-29')";
    final String expectedBQ = "SELECT EXTRACT(DAYOFWEEK FROM DATE '2008-08-29')";

    sql(query)
            .withBigQuery()
            .ok(expectedBQ);
  }

  @Test public void testExtractEpoch() {
    String query = "SELECT EXTRACT(EPOCH FROM DATE '2008-08-29')";
    final String expectedBQ = "SELECT UNIX_SECONDS(DATE '2008-08-29')";

    sql(query)
            .withBigQuery()
            .ok(expectedBQ);
  }

  @Test public void testExtractMillennium() {
    String query = "SELECT EXTRACT(MILLENNIUM FROM DATE '2008-08-29')";
    final String expectedBQ = "SELECT CAST(SUBSTR(CAST("
            + "EXTRACT(YEAR FROM DATE '2008-08-29') AS STRING), 0, 1) AS INTEGER)";

    sql(query)
            .withBigQuery()
            .ok(expectedBQ);
  }

  @Test public void testSecFromMidnightFormatTimestamp() {
    final RelBuilder builder = relBuilder();
    final RexNode formatTimestampRexNode = builder.call(SqlLibraryOperators.FORMAT_TIMESTAMP,
        builder.literal("SEC_FROM_MIDNIGHT"), builder.scan("EMP").field(4));
    final RelNode root = builder
        .scan("EMP")
        .project(builder.alias(formatTimestampRexNode, "FD"))
        .build();
    final String expectedSql = "SELECT FORMAT_TIMESTAMP('SEC_FROM_MIDNIGHT', \"HIREDATE\") AS"
        + " \"FD\"\n"
        + "FROM \"scott\".\"EMP\"";
    final String expectedBiqQuery = "SELECT CAST(DATE_DIFF(HIREDATE, CAST(CAST(HIREDATE AS DATE) "
        + "AS TIMESTAMP), SECOND) AS STRING) AS FD\n"
        + "FROM scott.EMP";
    assertThat(toSql(root, DatabaseProduct.CALCITE.getDialect()), isLinux(expectedSql));
    assertThat(toSql(root, DatabaseProduct.BIG_QUERY.getDialect()), isLinux(expectedBiqQuery));
  }

  @Test public void testGetQuarterFromDate() {
    final RelBuilder builder = relBuilder();
    final RexNode formatDateRexNode = builder.call(SqlLibraryOperators.FORMAT_DATE,
        builder.literal("QUARTER"), builder.scan("EMP").field(4));
    final RelNode root = builder
        .scan("EMP")
        .project(builder.alias(formatDateRexNode, "FD"))
        .build();

    final String expectedBiqQuery = "SELECT FORMAT_DATE('%Q', HIREDATE) AS FD\n"
        + "FROM scott.EMP";
    assertThat(toSql(root, DatabaseProduct.BIG_QUERY.getDialect()), isLinux(expectedBiqQuery));
  }


  @Test public void testExtractDay() {
    String query = "SELECT EXTRACT(DAY FROM CURRENT_DATE), EXTRACT(DAY FROM CURRENT_TIMESTAMP)";
    final String expectedSFSql = "SELECT DAY(CURRENT_DATE), DAY(CURRENT_TIMESTAMP)";
    final String expectedBQSql = "SELECT EXTRACT(DAY FROM CURRENT_DATE), "
        + "EXTRACT(DAY FROM CURRENT_TIMESTAMP)";
    final String expectedMsSql = "SELECT DAY(CAST(GETDATE() AS DATE)), DAY(GETDATE())";

    sql(query)
        .withSnowflake()
        .ok(expectedSFSql)
        .withBigQuery()
        .ok(expectedBQSql)
        .withMssql()
        .ok(expectedMsSql);
  }

  @Test public void testExtractMonth() {
    String query = "SELECT EXTRACT(MONTH FROM CURRENT_DATE), EXTRACT(MONTH FROM CURRENT_TIMESTAMP)";
    final String expectedSFSql = "SELECT MONTH(CURRENT_DATE), MONTH(CURRENT_TIMESTAMP)";
    final String expectedBQSql = "SELECT EXTRACT(MONTH FROM CURRENT_DATE), "
        + "EXTRACT(MONTH FROM CURRENT_TIMESTAMP)";
    final String expectedMsSql = "SELECT MONTH(CAST(GETDATE() AS DATE)), MONTH(GETDATE())";

    sql(query)
        .withSnowflake()
        .ok(expectedSFSql)
        .withBigQuery()
        .ok(expectedBQSql)
        .withMssql()
        .ok(expectedMsSql);
  }

  @Test public void testExtractYear() {
    String query = "SELECT EXTRACT(YEAR FROM CURRENT_DATE), EXTRACT(YEAR FROM CURRENT_TIMESTAMP)";
    final String expectedSFSql = "SELECT YEAR(CURRENT_DATE), YEAR(CURRENT_TIMESTAMP)";
    final String expectedBQSql = "SELECT EXTRACT(YEAR FROM CURRENT_DATE), "
        + "EXTRACT(YEAR FROM CURRENT_TIMESTAMP)";
    final String expectedMsSql = "SELECT YEAR(CAST(GETDATE() AS DATE)), YEAR(GETDATE())";

    sql(query)
        .withSnowflake()
        .ok(expectedSFSql)
        .withBigQuery()
        .ok(expectedBQSql)
        .withMssql()
        .ok(expectedMsSql);
  }

  @Test public void testIntervalMultiplyWithInteger() {
    String query = "select \"hire_date\" + 10 * INTERVAL '00:01:00' HOUR "
        + "TO SECOND from \"employee\"";
    final String expectedBQSql = "SELECT TIMESTAMP_ADD(hire_date, INTERVAL 10 * 60 SECOND)\n"
        + "FROM foodmart.employee";

    sql(query)
        .withBigQuery()
        .ok(expectedBQSql);
  }

<<<<<<< HEAD
  @Test public void testhashbucket() {
    final RelBuilder builder = relBuilder();
    final RexNode formatDateRexNode = builder.call(SqlStdOperatorTable.HASHBUCKET,
        builder.call(SqlStdOperatorTable.FARM_FINGERPRINT, builder.scan("EMP").field(0)));
    final RelNode root = builder
        .scan("EMP")
        .project(builder.alias(formatDateRexNode, "FD"))
        .build();
    final String expectedSql = "SELECT HASHBUCKET(FARM_FINGERPRINT(\"EMPNO\")) AS \"FD\"\n"
        + "FROM \"scott\".\"EMP\"";
    final String expectedBiqQuery = "SELECT FARM_FINGERPRINT(EMPNO) AS FD\n"
        + "FROM scott.EMP";

    assertThat(toSql(root, DatabaseProduct.CALCITE.getDialect()), isLinux(expectedSql));
    assertThat(toSql(root, DatabaseProduct.BIG_QUERY.getDialect()), isLinux(expectedBiqQuery));
  }

=======
  @Test public void testDateUnderscoreSeparator() {
    final RelBuilder builder = relBuilder();
    final RexNode formatTimestampRexNode = builder.call(SqlLibraryOperators.FORMAT_TIMESTAMP,
        builder.literal("YYYYMMDD_HH24MISS"), builder.scan("EMP").field(4));
    final RelNode root = builder
        .scan("EMP")
        .project(builder.alias(formatTimestampRexNode, "FD"))
        .build();
    final String expectedBiqQuery = "SELECT FORMAT_TIMESTAMP('%Y%m%d_%H%M%S', HIREDATE) AS FD\n"
        + "FROM scott.EMP";
    assertThat(toSql(root, DatabaseProduct.BIG_QUERY.getDialect()), isLinux(expectedBiqQuery));
  }


  @Test public void testGroupingFunction() {
    String query = "SELECT \"first_name\",\"last_name\", "
        + "grouping(\"first_name\")+ grouping(\"last_name\") "
        + "from \"foodmart\".\"employee\" group by \"first_name\",\"last_name\"";
    final String expectedBQSql = "SELECT first_name, last_name, CASE WHEN first_name IS NULL THEN"
        + " 1 ELSE 0 END + CASE WHEN last_name IS NULL THEN 1 ELSE 0 END\n"
        + "FROM foodmart.employee\n"
        + "GROUP BY first_name, last_name";

    sql(query)
      .withBigQuery()
      .ok(expectedBQSql);
  }
>>>>>>> dab15604
}<|MERGE_RESOLUTION|>--- conflicted
+++ resolved
@@ -9048,7 +9048,34 @@
         .ok(expectedBQSql);
   }
 
-<<<<<<< HEAD
+  @Test public void testDateUnderscoreSeparator() {
+    final RelBuilder builder = relBuilder();
+    final RexNode formatTimestampRexNode = builder.call(SqlLibraryOperators.FORMAT_TIMESTAMP,
+        builder.literal("YYYYMMDD_HH24MISS"), builder.scan("EMP").field(4));
+    final RelNode root = builder
+        .scan("EMP")
+        .project(builder.alias(formatTimestampRexNode, "FD"))
+        .build();
+    final String expectedBiqQuery = "SELECT FORMAT_TIMESTAMP('%Y%m%d_%H%M%S', HIREDATE) AS FD\n"
+        + "FROM scott.EMP";
+    assertThat(toSql(root, DatabaseProduct.BIG_QUERY.getDialect()), isLinux(expectedBiqQuery));
+  }
+
+
+  @Test public void testGroupingFunction() {
+    String query = "SELECT \"first_name\",\"last_name\", "
+        + "grouping(\"first_name\")+ grouping(\"last_name\") "
+        + "from \"foodmart\".\"employee\" group by \"first_name\",\"last_name\"";
+    final String expectedBQSql = "SELECT first_name, last_name, CASE WHEN first_name IS NULL THEN"
+        + " 1 ELSE 0 END + CASE WHEN last_name IS NULL THEN 1 ELSE 0 END\n"
+        + "FROM foodmart.employee\n"
+        + "GROUP BY first_name, last_name";
+
+    sql(query)
+      .withBigQuery()
+      .ok(expectedBQSql);
+  }
+
   @Test public void testhashbucket() {
     final RelBuilder builder = relBuilder();
     final RexNode formatDateRexNode = builder.call(SqlStdOperatorTable.HASHBUCKET,
@@ -9066,33 +9093,4 @@
     assertThat(toSql(root, DatabaseProduct.BIG_QUERY.getDialect()), isLinux(expectedBiqQuery));
   }
 
-=======
-  @Test public void testDateUnderscoreSeparator() {
-    final RelBuilder builder = relBuilder();
-    final RexNode formatTimestampRexNode = builder.call(SqlLibraryOperators.FORMAT_TIMESTAMP,
-        builder.literal("YYYYMMDD_HH24MISS"), builder.scan("EMP").field(4));
-    final RelNode root = builder
-        .scan("EMP")
-        .project(builder.alias(formatTimestampRexNode, "FD"))
-        .build();
-    final String expectedBiqQuery = "SELECT FORMAT_TIMESTAMP('%Y%m%d_%H%M%S', HIREDATE) AS FD\n"
-        + "FROM scott.EMP";
-    assertThat(toSql(root, DatabaseProduct.BIG_QUERY.getDialect()), isLinux(expectedBiqQuery));
-  }
-
-
-  @Test public void testGroupingFunction() {
-    String query = "SELECT \"first_name\",\"last_name\", "
-        + "grouping(\"first_name\")+ grouping(\"last_name\") "
-        + "from \"foodmart\".\"employee\" group by \"first_name\",\"last_name\"";
-    final String expectedBQSql = "SELECT first_name, last_name, CASE WHEN first_name IS NULL THEN"
-        + " 1 ELSE 0 END + CASE WHEN last_name IS NULL THEN 1 ELSE 0 END\n"
-        + "FROM foodmart.employee\n"
-        + "GROUP BY first_name, last_name";
-
-    sql(query)
-      .withBigQuery()
-      .ok(expectedBQSql);
-  }
->>>>>>> dab15604
 }