/*
 * Licensed to the Apache Software Foundation (ASF) under one or more
 * contributor license agreements.  See the NOTICE file distributed with
 * this work for additional information regarding copyright ownership.
 * The ASF licenses this file to you under the Apache License, Version 2.0
 * (the "License"); you may not use this file except in compliance with
 * the License.  You may obtain a copy of the License at
 *
 * http://www.apache.org/licenses/LICENSE-2.0
 *
 * Unless required by applicable law or agreed to in writing, software
 * distributed under the License is distributed on an "AS IS" BASIS,
 * WITHOUT WARRANTIES OR CONDITIONS OF ANY KIND, either express or implied.
 * See the License for the specific language governing permissions and
 * limitations under the License.
 */
package org.apache.calcite.rel.rel2sql;

import org.apache.calcite.avatica.util.TimeUnitRange;
import org.apache.calcite.config.NullCollation;
import org.apache.calcite.plan.RelOptPlanner;
import org.apache.calcite.plan.RelOptRule;
import org.apache.calcite.plan.RelTraitDef;
import org.apache.calcite.plan.hep.HepPlanner;
import org.apache.calcite.plan.hep.HepProgramBuilder;
import org.apache.calcite.rel.RelNode;
import org.apache.calcite.rel.core.JoinRelType;
import org.apache.calcite.rel.logical.LogicalAggregate;
import org.apache.calcite.rel.logical.LogicalFilter;
import org.apache.calcite.rel.rules.AggregateJoinTransposeRule;
import org.apache.calcite.rel.rules.AggregateProjectMergeRule;
import org.apache.calcite.rel.rules.CoreRules;
import org.apache.calcite.rel.rules.FilterExtractInnerJoinRule;
import org.apache.calcite.rel.rules.FilterJoinRule;
import org.apache.calcite.rel.rules.ProjectToWindowRule;
import org.apache.calcite.rel.rules.PruneEmptyRules;
import org.apache.calcite.rel.type.RelDataType;
import org.apache.calcite.rel.type.RelDataTypeFactory;
import org.apache.calcite.rel.type.RelDataTypeField;
import org.apache.calcite.rel.type.RelDataTypeFieldImpl;
import org.apache.calcite.rel.type.RelDataTypeSystem;
import org.apache.calcite.rel.type.RelDataTypeSystemImpl;
import org.apache.calcite.rel.type.RelRecordType;
import org.apache.calcite.rex.RexBuilder;
import org.apache.calcite.rex.RexLiteral;
import org.apache.calcite.rex.RexNode;
import org.apache.calcite.rex.RexSubQuery;
import org.apache.calcite.runtime.FlatLists;
import org.apache.calcite.runtime.Hook;
import org.apache.calcite.schema.SchemaPlus;
import org.apache.calcite.sql.SqlCall;
import org.apache.calcite.sql.SqlDialect;
import org.apache.calcite.sql.SqlDialect.Context;
import org.apache.calcite.sql.SqlDialect.DatabaseProduct;
import org.apache.calcite.sql.SqlFunction;
import org.apache.calcite.sql.SqlFunctionCategory;
import org.apache.calcite.sql.SqlIntervalQualifier;
import org.apache.calcite.sql.SqlKind;
import org.apache.calcite.sql.SqlNode;
import org.apache.calcite.sql.SqlSelect;
import org.apache.calcite.sql.SqlWriter;
import org.apache.calcite.sql.SqlWriterConfig;
import org.apache.calcite.sql.dialect.CalciteSqlDialect;
import org.apache.calcite.sql.dialect.HiveSqlDialect;
import org.apache.calcite.sql.dialect.JethroDataSqlDialect;
import org.apache.calcite.sql.dialect.MssqlSqlDialect;
import org.apache.calcite.sql.dialect.MysqlSqlDialect;
import org.apache.calcite.sql.dialect.OracleSqlDialect;
import org.apache.calcite.sql.dialect.PostgresqlSqlDialect;
import org.apache.calcite.sql.dialect.SparkSqlDialect;
import org.apache.calcite.sql.fun.SqlLibraryOperators;
import org.apache.calcite.sql.fun.SqlStdOperatorTable;
import org.apache.calcite.sql.parser.SqlParser;
import org.apache.calcite.sql.parser.SqlParserPos;
import org.apache.calcite.sql.type.OperandTypes;
import org.apache.calcite.sql.type.ReturnTypes;
import org.apache.calcite.sql.type.SqlTypeFactoryImpl;
import org.apache.calcite.sql.type.SqlTypeName;
import org.apache.calcite.sql.util.SqlShuttle;
import org.apache.calcite.sql.validate.SqlConformance;
import org.apache.calcite.sql2rel.SqlToRelConverter;
import org.apache.calcite.test.CalciteAssert;
import org.apache.calcite.test.MockSqlOperatorTable;
import org.apache.calcite.test.RelBuilderTest;
import org.apache.calcite.tools.FrameworkConfig;
import org.apache.calcite.tools.Frameworks;
import org.apache.calcite.tools.Planner;
import org.apache.calcite.tools.Program;
import org.apache.calcite.tools.Programs;
import org.apache.calcite.tools.RelBuilder;
import org.apache.calcite.tools.RuleSet;
import org.apache.calcite.tools.RuleSets;
import org.apache.calcite.util.DateString;
import org.apache.calcite.util.Pair;
import org.apache.calcite.util.TestUtil;
import org.apache.calcite.util.TimestampString;
import org.apache.calcite.util.Util;

import com.google.common.collect.ImmutableList;
import com.google.common.collect.ImmutableMap;

import org.junit.jupiter.api.Disabled;
import org.junit.jupiter.api.Test;

import java.math.BigDecimal;
import java.util.ArrayList;
import java.util.Arrays;
import java.util.List;
import java.util.Map;
import java.util.function.Function;
import java.util.function.UnaryOperator;
import java.util.stream.Collectors;
import java.util.stream.IntStream;

import static org.apache.calcite.avatica.util.TimeUnit.DAY;
import static org.apache.calcite.avatica.util.TimeUnit.HOUR;
import static org.apache.calcite.avatica.util.TimeUnit.MICROSECOND;
import static org.apache.calcite.avatica.util.TimeUnit.MINUTE;
import static org.apache.calcite.avatica.util.TimeUnit.MONTH;
import static org.apache.calcite.avatica.util.TimeUnit.SECOND;
import static org.apache.calcite.avatica.util.TimeUnit.YEAR;
import static org.apache.calcite.sql.fun.SqlLibraryOperators.CURRENT_TIMESTAMP;
import static org.apache.calcite.sql.fun.SqlLibraryOperators.DATE_MOD;
import static org.apache.calcite.sql.fun.SqlLibraryOperators.DAYNUMBER_OF_CALENDAR;
import static org.apache.calcite.sql.fun.SqlLibraryOperators.DAYOCCURRENCE_OF_MONTH;
import static org.apache.calcite.sql.fun.SqlLibraryOperators.FALSE;
import static org.apache.calcite.sql.fun.SqlLibraryOperators.MONTHNUMBER_OF_YEAR;
import static org.apache.calcite.sql.fun.SqlLibraryOperators.QUARTERNUMBER_OF_YEAR;
import static org.apache.calcite.sql.fun.SqlLibraryOperators.TRUE;
import static org.apache.calcite.sql.fun.SqlLibraryOperators.WEEKNUMBER_OF_CALENDAR;
import static org.apache.calcite.sql.fun.SqlLibraryOperators.WEEKNUMBER_OF_YEAR;
import static org.apache.calcite.sql.fun.SqlLibraryOperators.YEARNUMBER_OF_CALENDAR;
import static org.apache.calcite.sql.fun.SqlStdOperatorTable.CURRENT_DATE;
import static org.apache.calcite.test.Matchers.isLinux;

import static org.hamcrest.CoreMatchers.is;
import static org.hamcrest.CoreMatchers.notNullValue;
import static org.hamcrest.MatcherAssert.assertThat;
import static org.junit.jupiter.api.Assertions.assertFalse;
import static org.junit.jupiter.api.Assertions.assertTrue;

/**
 * Tests for {@link RelToSqlConverter}.
 */
class RelToSqlConverterTest {

  /** Initiates a test case with a given SQL query. */
  private Sql sql(String sql) {
    return new Sql(CalciteAssert.SchemaSpec.JDBC_FOODMART, sql,
        CalciteSqlDialect.DEFAULT, SqlParser.Config.DEFAULT,
        UnaryOperator.identity(), null, ImmutableList.of());
  }

  private Sql sqlTest(String sql) {
    return new Sql(CalciteAssert.SchemaSpec.FOODMART_TEST, sql,
        CalciteSqlDialect.DEFAULT, SqlParser.Config.DEFAULT,
        UnaryOperator.identity(), null, ImmutableList.of());
  }

  public static Frameworks.ConfigBuilder salesConfig() {
    final SchemaPlus rootSchema = Frameworks.createRootSchema(true);
    return Frameworks.newConfigBuilder()
        .parserConfig(SqlParser.Config.DEFAULT)
        .defaultSchema(
            CalciteAssert.addSchema(rootSchema, CalciteAssert.SchemaSpec.SALESSCHEMA))
        .traitDefs((List<RelTraitDef>) null)
        .programs(Programs.ofRules(Programs.RULE_SET));
  }

  /** Initiates a test case with a given {@link RelNode} supplier. */
  private Sql relFn(Function<RelBuilder, RelNode> relFn) {
    return sql("?").relFn(relFn);
  }

  private static Planner getPlanner(List<RelTraitDef> traitDefs,
      SqlParser.Config parserConfig, SchemaPlus schema,
      SqlToRelConverter.Config sqlToRelConf, Program... programs) {
    final MockSqlOperatorTable operatorTable =
            new MockSqlOperatorTable(SqlStdOperatorTable.instance());
    MockSqlOperatorTable.addRamp(operatorTable);
    final FrameworkConfig config = Frameworks.newConfigBuilder()
        .parserConfig(parserConfig)
        .defaultSchema(schema)
        .traitDefs(traitDefs)
        .sqlToRelConverterConfig(sqlToRelConf)
        .programs(programs)
        .operatorTable(operatorTable)
        .build();
    return Frameworks.getPlanner(config);
  }

  private static JethroDataSqlDialect jethroDataSqlDialect() {
    Context dummyContext = SqlDialect.EMPTY_CONTEXT
        .withDatabaseProduct(SqlDialect.DatabaseProduct.JETHRO)
        .withDatabaseMajorVersion(1)
        .withDatabaseMinorVersion(0)
        .withDatabaseVersion("1.0")
        .withIdentifierQuoteString("\"")
        .withNullCollation(NullCollation.HIGH)
        .withJethroInfo(JethroDataSqlDialect.JethroInfo.EMPTY);
    return new JethroDataSqlDialect(dummyContext);
  }

  private static MysqlSqlDialect mySqlDialect(NullCollation nullCollation) {
    return new MysqlSqlDialect(MysqlSqlDialect.DEFAULT_CONTEXT
        .withNullCollation(nullCollation));
  }

  /** Returns a collection of common dialects, and the database products they
   * represent. */
  private static Map<SqlDialect, DatabaseProduct> dialects() {
    return ImmutableMap.<SqlDialect, DatabaseProduct>builder()
        .put(SqlDialect.DatabaseProduct.BIG_QUERY.getDialect(),
            SqlDialect.DatabaseProduct.BIG_QUERY)
        .put(SqlDialect.DatabaseProduct.CALCITE.getDialect(),
            SqlDialect.DatabaseProduct.CALCITE)
        .put(SqlDialect.DatabaseProduct.DB2.getDialect(),
            SqlDialect.DatabaseProduct.DB2)
        .put(SqlDialect.DatabaseProduct.HIVE.getDialect(),
            SqlDialect.DatabaseProduct.HIVE)
        .put(jethroDataSqlDialect(),
            SqlDialect.DatabaseProduct.JETHRO)
        .put(SqlDialect.DatabaseProduct.MSSQL.getDialect(),
            SqlDialect.DatabaseProduct.MSSQL)
        .put(SqlDialect.DatabaseProduct.MYSQL.getDialect(),
            SqlDialect.DatabaseProduct.MYSQL)
        .put(mySqlDialect(NullCollation.HIGH),
            SqlDialect.DatabaseProduct.MYSQL)
        .put(SqlDialect.DatabaseProduct.ORACLE.getDialect(),
            SqlDialect.DatabaseProduct.ORACLE)
        .put(SqlDialect.DatabaseProduct.POSTGRESQL.getDialect(),
            SqlDialect.DatabaseProduct.POSTGRESQL)
        .put(DatabaseProduct.PRESTO.getDialect(),
            DatabaseProduct.PRESTO)
        .build();
  }

  /** Creates a RelBuilder. */
  private static RelBuilder relBuilder() {
    return RelBuilder.create(RelBuilderTest.config().build());
  }

  /** Converts a relational expression to SQL. */
  private String toSql(RelNode root) {
    return toSql(root, SqlDialect.DatabaseProduct.CALCITE.getDialect());
  }

  /** Converts a relational expression to SQL in a given dialect. */
  private static String toSql(RelNode root, SqlDialect dialect) {
    return toSql(root, dialect, c ->
        c.withAlwaysUseParentheses(false)
            .withSelectListItemsOnSeparateLines(false)
            .withUpdateSetListNewline(false)
            .withIndentation(0));
  }

  /** Converts a relational expression to SQL in a given dialect
   * and with a particular writer configuration. */
  private static String toSql(RelNode root, SqlDialect dialect,
      UnaryOperator<SqlWriterConfig> transform) {
    final RelToSqlConverter converter = new RelToSqlConverter(dialect);
    final SqlNode sqlNode = converter.visitRoot(root).asStatement();
    return sqlNode.toSqlString(c -> transform.apply(c.withDialect(dialect)))
        .getSql();
  }

  @Test public void testSimpleSelectWithOrderByAliasAsc() {
    final String query = "select sku+1 as a from \"product\" order by a";
    final String bigQueryExpected = "SELECT SKU + 1 AS A\nFROM foodmart.product\n"
        + "ORDER BY A IS NULL, A";
    final String hiveExpected = "SELECT SKU + 1 A\nFROM foodmart.product\n"
        + "ORDER BY A IS NULL, A";
    final String sparkExpected = "SELECT SKU + 1 A\nFROM foodmart.product\n"
        + "ORDER BY A NULLS LAST";
    sql(query)
        .withBigQuery()
        .ok(bigQueryExpected)
        .withHive()
        .ok(hiveExpected)
        .withSpark()
        .ok(sparkExpected);
  }

  @Test public void testSimpleSelectWithOrderByAliasDesc() {
    final String query = "select sku+1 as a from \"product\" order by a desc";
    final String bigQueryExpected = "SELECT SKU + 1 AS A\nFROM foodmart.product\n"
        + "ORDER BY A IS NULL DESC, A DESC";
    final String hiveExpected = "SELECT SKU + 1 A\nFROM foodmart.product\n"
        + "ORDER BY A IS NULL DESC, A DESC";
    sql(query)
        .withBigQuery()
        .ok(bigQueryExpected)
        .withHive()
        .ok(hiveExpected);
  }

  @Test void testSimpleSelectStarFromProductTable() {
    String query = "select * from \"product\"";
    sql(query).ok("SELECT *\nFROM \"foodmart\".\"product\"");
  }

  @Test void testAggregateFilterWhereToSqlFromProductTable() {
    String query = "select\n"
        + "  sum(\"shelf_width\") filter (where \"net_weight\" > 0),\n"
        + "  sum(\"shelf_width\")\n"
        + "from \"foodmart\".\"product\"\n"
        + "where \"product_id\" > 0\n"
        + "group by \"product_id\"";
    final String expected = "SELECT"
        + " SUM(\"shelf_width\") FILTER (WHERE \"net_weight\" > 0 IS TRUE),"
        + " SUM(\"shelf_width\")\n"
        + "FROM \"foodmart\".\"product\"\n"
        + "WHERE \"product_id\" > 0\n"
        + "GROUP BY \"product_id\"";
    sql(query).ok(expected);
  }

  @Test void testAggregateFilterWhereToBigQuerySqlFromProductTable() {
    String query = "select\n"
        + "  sum(\"shelf_width\") filter (where \"net_weight\" > 0),\n"
        + "  sum(\"shelf_width\")\n"
        + "from \"foodmart\".\"product\"\n"
        + "where \"product_id\" > 0\n"
        + "group by \"product_id\"";
    final String expected = "SELECT SUM(CASE WHEN net_weight > 0 IS TRUE"
        + " THEN shelf_width ELSE NULL END), "
        + "SUM(shelf_width)\n"
        + "FROM foodmart.product\n"
        + "WHERE product_id > 0\n"
        + "GROUP BY product_id";
    sql(query).withBigQuery().ok(expected);
  }

  @Test void testPivotToSqlFromProductTable() {
    String query = "select * from (\n"
        + "  select \"shelf_width\", \"net_weight\", \"product_id\"\n"
        + "  from \"foodmart\".\"product\")\n"
        + "  pivot (sum(\"shelf_width\") as w, count(*) as c\n"
        + "    for (\"product_id\") in (10, 20))";
    final String expected = "SELECT \"net_weight\","
        + " SUM(\"shelf_width\") FILTER (WHERE \"product_id\" = 10) AS \"10_W\","
        + " COUNT(*) FILTER (WHERE \"product_id\" = 10) AS \"10_C\","
        + " SUM(\"shelf_width\") FILTER (WHERE \"product_id\" = 20) AS \"20_W\","
        + " COUNT(*) FILTER (WHERE \"product_id\" = 20) AS \"20_C\"\n"
        + "FROM \"foodmart\".\"product\"\n"
        + "GROUP BY \"net_weight\"";
    // BigQuery does not support FILTER, so we generate CASE around the
    // arguments to the aggregate functions.
    final String expectedBigQuery = "SELECT net_weight,"
        + " SUM(CASE WHEN product_id = 10 "
        + "THEN shelf_width ELSE NULL END) AS `10_W`,"
        + " COUNT(CASE WHEN product_id = 10 THEN 1 ELSE NULL END) AS `10_C`,"
        + " SUM(CASE WHEN product_id = 20 "
        + "THEN shelf_width ELSE NULL END) AS `20_W`,"
        + " COUNT(CASE WHEN product_id = 20 THEN 1 ELSE NULL END) AS `20_C`\n"
        + "FROM foodmart.product\n"
        + "GROUP BY net_weight";
    sql(query).ok(expected)
        .withBigQuery().ok(expectedBigQuery);
  }

  @Test void testSimpleSelectQueryFromProductTable() {
    String query = "select \"product_id\", \"product_class_id\" from \"product\"";
    final String expected = "SELECT \"product_id\", \"product_class_id\"\n"
        + "FROM \"foodmart\".\"product\"";
    sql(query).ok(expected);
  }

  @Test void testSelectQueryWithWhereClauseOfLessThan() {
    String query = "select \"product_id\", \"shelf_width\"\n"
        + "from \"product\" where \"product_id\" < 10";
    final String expected = "SELECT \"product_id\", \"shelf_width\"\n"
        + "FROM \"foodmart\".\"product\"\n"
        + "WHERE \"product_id\" < 10";
    sql(query).ok(expected);
  }

  @Test void testSelectWhereNotEqualsOrNull() {
    String query = "select \"product_id\", \"shelf_width\"\n"
        + "from \"product\"\n"
        + "where \"net_weight\" <> 10 or \"net_weight\" is null";
    final String expected = "SELECT \"product_id\", \"shelf_width\"\n"
        + "FROM \"foodmart\".\"product\"\n"
        + "WHERE \"net_weight\" <> 10 OR \"net_weight\" IS NULL";
    sql(query).ok(expected);
  }

  @Test void testSelectQueryWithWhereClauseOfBasicOperators() {
    String query = "select * from \"product\" "
        + "where (\"product_id\" = 10 OR \"product_id\" <= 5) "
        + "AND (80 >= \"shelf_width\" OR \"shelf_width\" > 30)";
    final String expected = "SELECT *\n"
        + "FROM \"foodmart\".\"product\"\n"
        + "WHERE (\"product_id\" = 10 OR \"product_id\" <= 5) "
        + "AND (80 >= \"shelf_width\" OR \"shelf_width\" > 30)";
    sql(query).ok(expected);
  }


  @Test void testSelectQueryWithGroupBy() {
    String query = "select count(*) from \"product\" group by \"product_class_id\", \"product_id\"";
    final String expected = "SELECT COUNT(*)\n"
        + "FROM \"foodmart\".\"product\"\n"
        + "GROUP BY \"product_class_id\", \"product_id\"";
    sql(query).ok(expected);
  }

  @Test void testSelectQueryWithHiveCube() {
    String query = "select \"product_class_id\", \"product_id\", count(*) "
        + "from \"product\" group by cube(\"product_class_id\", \"product_id\")";
    String expected = "SELECT product_class_id, product_id, COUNT(*)\n"
        + "FROM foodmart.product\n"
        + "GROUP BY product_class_id, product_id WITH CUBE";
    sql(query).withHive().ok(expected);
    SqlDialect sqlDialect = sql(query).withHive().dialect;
    assertTrue(sqlDialect.supportsGroupByWithCube());
  }

  @Test void testSelectQueryWithHiveRollup() {
    String query = "select \"product_class_id\", \"product_id\", count(*) "
        + "from \"product\" group by rollup(\"product_class_id\", \"product_id\")";
    String expected = "SELECT product_class_id, product_id, COUNT(*)\n"
        + "FROM foodmart.product\n"
        + "GROUP BY product_class_id, product_id WITH ROLLUP";
    sql(query).withHive().ok(expected);
    SqlDialect sqlDialect = sql(query).withHive().dialect;
    assertTrue(sqlDialect.supportsGroupByWithRollup());
  }

  @Test void testSelectQueryWithGroupByEmpty() {
    final String sql0 = "select count(*) from \"product\" group by ()";
    final String sql1 = "select count(*) from \"product\"";
    final String expected = "SELECT COUNT(*)\n"
        + "FROM \"foodmart\".\"product\"";
    final String expectedMySql = "SELECT COUNT(*)\n"
        + "FROM `foodmart`.`product`";
    final String expectedPresto = "SELECT COUNT(*)\n"
        + "FROM \"foodmart\".\"product\"";
    sql(sql0)
        .ok(expected)
        .withMysql()
        .ok(expectedMySql)
        .withPresto()
        .ok(expectedPresto);
    sql(sql1)
        .ok(expected)
        .withMysql()
        .ok(expectedMySql)
        .withPresto()
        .ok(expectedPresto);
  }

  @Test void testSelectQueryWithGroupByEmpty2() {
    final String query = "select 42 as c from \"product\" group by ()";
    final String expected = "SELECT 42 AS \"C\"\n"
        + "FROM \"foodmart\".\"product\"\n"
        + "GROUP BY ()";
    final String expectedMySql = "SELECT 42 AS `C`\n"
        + "FROM `foodmart`.`product`\n"
        + "GROUP BY ()";
    final String expectedPresto = "SELECT 42 AS \"C\"\n"
        + "FROM \"foodmart\".\"product\"\n"
        + "GROUP BY ()";
    sql(query)
        .ok(expected)
        .withMysql()
        .ok(expectedMySql)
        .withPresto()
        .ok(expectedPresto);
  }

  /** Test case for
   * <a href="https://issues.apache.org/jira/browse/CALCITE-3097">[CALCITE-3097]
   * GROUPING SETS breaks on sets of size &gt; 1 due to precedence issues</a>,
   * in particular, that we maintain proper precedence around nested lists. */
  @Test void testGroupByGroupingSets() {
    final String query = "select \"product_class_id\", \"brand_name\"\n"
        + "from \"product\"\n"
        + "group by GROUPING SETS ((\"product_class_id\", \"brand_name\"),"
        + " (\"product_class_id\"))\n"
        + "order by 2, 1";
    final String expected = "SELECT \"product_class_id\", \"brand_name\"\n"
        + "FROM \"foodmart\".\"product\"\n"
        + "GROUP BY GROUPING SETS((\"product_class_id\", \"brand_name\"),"
        + " \"product_class_id\")\n"
        + "ORDER BY \"brand_name\", \"product_class_id\"";
    sql(query)
        .withPostgresql()
        .ok(expected);
  }

  /** Tests GROUP BY ROLLUP of two columns. The SQL for MySQL has
   * "GROUP BY ... ROLLUP" but no "ORDER BY". */
  @Test void testSelectQueryWithGroupByRollup() {
    final String query = "select \"product_class_id\", \"brand_name\"\n"
        + "from \"product\"\n"
        + "group by rollup(\"product_class_id\", \"brand_name\")\n"
        + "order by 1, 2";
    final String expected = "SELECT \"product_class_id\", \"brand_name\"\n"
        + "FROM \"foodmart\".\"product\"\n"
        + "GROUP BY ROLLUP(\"product_class_id\", \"brand_name\")\n"
        + "ORDER BY \"product_class_id\", \"brand_name\"";
    final String expectedMySql = "SELECT `product_class_id`, `brand_name`\n"
        + "FROM `foodmart`.`product`\n"
        + "GROUP BY `product_class_id`, `brand_name` WITH ROLLUP";
    final String expectedMySql8 = "SELECT `product_class_id`, `brand_name`\n"
        + "FROM `foodmart`.`product`\n"
        + "GROUP BY ROLLUP(`product_class_id`, `brand_name`)\n"
        + "ORDER BY `product_class_id` NULLS LAST, `brand_name` NULLS LAST";
    final String expectedHive = "SELECT product_class_id, brand_name\n"
        + "FROM foodmart.product\n"
        + "GROUP BY product_class_id, brand_name WITH ROLLUP";
    sql(query)
        .ok(expected)
        .withMysql()
        .ok(expectedMySql)
        .withMysql8()
        .ok(expectedMySql8)
        .withHive()
        .ok(expectedHive);
  }

  /** As {@link #testSelectQueryWithGroupByRollup()},
   * but ORDER BY columns reversed. */
  @Test void testSelectQueryWithGroupByRollup2() {
    final String query = "select \"product_class_id\", \"brand_name\"\n"
        + "from \"product\"\n"
        + "group by rollup(\"product_class_id\", \"brand_name\")\n"
        + "order by 2, 1";
    final String expected = "SELECT \"product_class_id\", \"brand_name\"\n"
        + "FROM \"foodmart\".\"product\"\n"
        + "GROUP BY ROLLUP(\"product_class_id\", \"brand_name\")\n"
        + "ORDER BY \"brand_name\", \"product_class_id\"";
    final String expectedMySql = "SELECT `product_class_id`, `brand_name`\n"
        + "FROM `foodmart`.`product`\n"
        + "GROUP BY `brand_name`, `product_class_id` WITH ROLLUP";
    final String expectedHive = "SELECT product_class_id, brand_name\n"
        + "FROM foodmart.product\n"
        + "GROUP BY brand_name, product_class_id WITH ROLLUP";
    sql(query)
        .ok(expected)
        .withMysql()
        .ok(expectedMySql)
        .withHive()
        .ok(expectedHive);
  }

  @Test public void testSimpleSelectWithGroupByAlias() {
    final String query = "select 'literal' as \"a\", sku + 1 as b from"
        + " \"product\" group by 'literal', sku + 1";
    final String bigQueryExpected = "SELECT 'literal' AS a, SKU + 1 AS B\n"
        + "FROM foodmart.product\n"
        + "GROUP BY 1, B";
    sql(query)
        .withBigQuery()
        .ok(bigQueryExpected);
  }

  @Test public void testSimpleSelectWithGroupByAliasAndAggregate() {
    final String query = "select 'literal' as \"a\", sku + 1 as \"b\", sum(\"product_id\") from"
        + " \"product\" group by sku + 1, 'literal'";
    final String bigQueryExpected = "SELECT 'literal' AS a, SKU + 1 AS b, SUM(product_id)\n"
        + "FROM foodmart.product\n"
        + "GROUP BY b, 1";
    sql(query)
        .withBigQuery()
        .ok(bigQueryExpected);
  }


  @Test public void testDuplicateLiteralInSelectForGroupBy() {
    final String query = "select '1' as \"a\", sku + 1 as b, '1' as \"d\" from"
        + " \"product\" group by '1', sku + 1";
    final String expectedSql = "SELECT '1' a, SKU + 1 B, '1' d\n"
        + "FROM foodmart.product\n"
        + "GROUP BY '1', SKU + 1";
    final String bigQueryExpected = "SELECT '1' AS a, SKU + 1 AS B, '1' AS d\n"
        + "FROM foodmart.product\n"
        + "GROUP BY 1, B";
    final String expectedSpark = "SELECT '1' a, SKU + 1 B, '1' d\n"
        + "FROM foodmart.product\n"
        + "GROUP BY 1, B";
    sql(query)
        .withHive()
        .ok(expectedSql)
        .withSpark()
        .ok(expectedSpark)
        .withBigQuery()
        .ok(bigQueryExpected);
  }

  /** Tests a query with GROUP BY and a sub-query which is also with GROUP BY.
   * If we flatten sub-queries, the number of rows going into AVG becomes
   * incorrect. */
  @Test void testSelectQueryWithGroupBySubQuery1() {
    final String query = "select \"product_class_id\", avg(\"product_id\")\n"
        + "from (select \"product_class_id\", \"product_id\", avg(\"product_class_id\")\n"
        + "from \"product\"\n"
        + "group by \"product_class_id\", \"product_id\") as t\n"
        + "group by \"product_class_id\"";
    final String expected = "SELECT \"product_class_id\", AVG(\"product_id\")\n"
        + "FROM (SELECT \"product_class_id\", \"product_id\"\n"
        + "FROM \"foodmart\".\"product\"\n"
        + "GROUP BY \"product_class_id\", \"product_id\") AS \"t1\"\n"
        + "GROUP BY \"product_class_id\"";
    sql(query).ok(expected);
  }

  /** Tests query without GROUP BY but an aggregate function
   * and a sub-query which is with GROUP BY. */
  @Test void testSelectQueryWithGroupBySubQuery2() {
    final String query = "select sum(\"product_id\")\n"
        + "from (select \"product_class_id\", \"product_id\"\n"
        + "from \"product\"\n"
        + "group by \"product_class_id\", \"product_id\") as t";
    final String expected = "SELECT SUM(\"product_id\")\n"
        + "FROM (SELECT \"product_id\"\n"
        + "FROM \"foodmart\".\"product\"\n"
        + "GROUP BY \"product_class_id\", \"product_id\") AS \"t1\"";
    final String expectedMysql = "SELECT SUM(`product_id`)\n"
        + "FROM (SELECT `product_id`\n"
        + "FROM `foodmart`.`product`\n"
        + "GROUP BY `product_class_id`, `product_id`) AS `t1`";
    sql(query)
        .ok(expected)
        .withMysql()
        .ok(expectedMysql);

    // Equivalent sub-query that uses SELECT DISTINCT
    final String query2 = "select sum(\"product_id\")\n"
        + "from (select distinct \"product_class_id\", \"product_id\"\n"
        + "    from \"product\") as t";
    sql(query2)
        .ok(expected)
        .withMysql()
        .ok(expectedMysql);
  }

  /** CUBE of one column is equivalent to ROLLUP, and Calcite recognizes
   * this. */
  @Test void testSelectQueryWithSingletonCube() {
    final String query = "select \"product_class_id\", count(*) as c\n"
        + "from \"product\"\n"
        + "group by cube(\"product_class_id\")\n"
        + "order by 1, 2";
    final String expected = "SELECT \"product_class_id\", COUNT(*) AS \"C\"\n"
        + "FROM \"foodmart\".\"product\"\n"
        + "GROUP BY ROLLUP(\"product_class_id\")\n"
        + "ORDER BY \"product_class_id\", \"C\"";
    final String expectedMySql = "SELECT `product_class_id`, COUNT(*) AS `C`\n"
        + "FROM `foodmart`.`product`\n"
        + "GROUP BY `product_class_id` WITH ROLLUP\n"
        + "ORDER BY `product_class_id` IS NULL, `product_class_id`,"
        + " `C` IS NULL, `C`";
    final String expectedHive = "SELECT product_class_id, COUNT(*) C\n"
        + "FROM foodmart.product\n"
        + "GROUP BY product_class_id WITH ROLLUP\n"
        + "ORDER BY product_class_id IS NULL, product_class_id,"
        + " C IS NULL, C";
    final String expectedPresto = "SELECT \"product_class_id\", COUNT(*) AS \"C\"\n"
        + "FROM \"foodmart\".\"product\"\n"
        + "GROUP BY ROLLUP(\"product_class_id\")\n"
        + "ORDER BY \"product_class_id\" IS NULL, \"product_class_id\", "
        + "COUNT(*) IS NULL, COUNT(*)";
    sql(query)
        .ok(expected)
        .withMysql()
        .ok(expectedMySql)
        .withPresto()
        .ok(expectedPresto)
        .withHive()
        .ok(expectedHive);
  }

  /** As {@link #testSelectQueryWithSingletonCube()}, but no ORDER BY
   * clause. */
  @Test void testSelectQueryWithSingletonCubeNoOrderBy() {
    final String query = "select \"product_class_id\", count(*) as c\n"
        + "from \"product\"\n"
        + "group by cube(\"product_class_id\")";
    final String expected = "SELECT \"product_class_id\", COUNT(*) AS \"C\"\n"
        + "FROM \"foodmart\".\"product\"\n"
        + "GROUP BY ROLLUP(\"product_class_id\")";
    final String expectedMySql = "SELECT `product_class_id`, COUNT(*) AS `C`\n"
        + "FROM `foodmart`.`product`\n"
        + "GROUP BY `product_class_id` WITH ROLLUP";
    final String expectedPresto = "SELECT \"product_class_id\", COUNT(*) AS \"C\"\n"
        + "FROM \"foodmart\".\"product\"\n"
        + "GROUP BY ROLLUP(\"product_class_id\")";
    final String expectedHive = "SELECT product_class_id, COUNT(*) C\n"
        + "FROM foodmart.product\n"
        + "GROUP BY product_class_id WITH ROLLUP";
    sql(query)
        .ok(expected)
        .withMysql()
        .ok(expectedMySql)
        .withPresto()
        .ok(expectedPresto)
        .withHive()
        .ok(expectedHive);
  }

  /** Cannot rewrite if ORDER BY contains a column not in GROUP BY (in this
   * case COUNT(*)). */
  @Test void testSelectQueryWithRollupOrderByCount() {
    final String query = "select \"product_class_id\", \"brand_name\",\n"
        + " count(*) as c\n"
        + "from \"product\"\n"
        + "group by rollup(\"product_class_id\", \"brand_name\")\n"
        + "order by 1, 2, 3";
    final String expected = "SELECT \"product_class_id\", \"brand_name\","
        + " COUNT(*) AS \"C\"\n"
        + "FROM \"foodmart\".\"product\"\n"
        + "GROUP BY ROLLUP(\"product_class_id\", \"brand_name\")\n"
        + "ORDER BY \"product_class_id\", \"brand_name\", \"C\"";
    final String expectedMySql = "SELECT `product_class_id`, `brand_name`,"
        + " COUNT(*) AS `C`\n"
        + "FROM `foodmart`.`product`\n"
        + "GROUP BY `product_class_id`, `brand_name` WITH ROLLUP\n"
        + "ORDER BY `product_class_id` IS NULL, `product_class_id`,"
        + " `brand_name` IS NULL, `brand_name`,"
        + " `C` IS NULL, `C`";
    final String expectedHive = "SELECT product_class_id, brand_name,"
        + " COUNT(*) C\n"
        + "FROM foodmart.product\n"
        + "GROUP BY product_class_id, brand_name WITH ROLLUP\n"
        + "ORDER BY product_class_id IS NULL, product_class_id,"
        + " brand_name IS NULL, brand_name,"
        + " C IS NULL, C";
    sql(query)
        .ok(expected)
        .withMysql()
        .ok(expectedMySql)
        .withHive()
        .ok(expectedHive);
  }

  /** As {@link #testSelectQueryWithSingletonCube()}, but with LIMIT. */
  @Test void testSelectQueryWithCubeLimit() {
    final String query = "select \"product_class_id\", count(*) as c\n"
        + "from \"product\"\n"
        + "group by cube(\"product_class_id\")\n"
        + "limit 5";
    final String expected = "SELECT \"product_class_id\", COUNT(*) AS \"C\"\n"
        + "FROM \"foodmart\".\"product\"\n"
        + "GROUP BY ROLLUP(\"product_class_id\")\n"
        + "FETCH NEXT 5 ROWS ONLY";
    // If a MySQL 5 query has GROUP BY ... ROLLUP, you cannot add ORDER BY,
    // but you can add LIMIT.
    final String expectedMySql = "SELECT `product_class_id`, COUNT(*) AS `C`\n"
        + "FROM `foodmart`.`product`\n"
        + "GROUP BY `product_class_id` WITH ROLLUP\n"
        + "LIMIT 5";
    final String expectedPresto = "SELECT \"product_class_id\", COUNT(*) AS \"C\"\n"
        + "FROM \"foodmart\".\"product\"\n"
        + "GROUP BY ROLLUP(\"product_class_id\")\n"
        + "LIMIT 5";
    final String expectedHive = "SELECT product_class_id, COUNT(*) C\n"
        + "FROM foodmart.product\n"
        + "GROUP BY product_class_id WITH ROLLUP\n"
        + "LIMIT 5";
    sql(query)
        .ok(expected)
        .withMysql()
        .ok(expectedMySql)
        .withPresto()
        .ok(expectedPresto)
        .withHive()
        .ok(expectedHive);
  }

  @Test void testSelectQueryWithMinAggregateFunction() {
    String query = "select min(\"net_weight\") from \"product\" group by \"product_class_id\" ";
    final String expected = "SELECT MIN(\"net_weight\")\n"
        + "FROM \"foodmart\".\"product\"\n"
        + "GROUP BY \"product_class_id\"";
    sql(query).ok(expected);
  }

  @Test void testSelectQueryWithMinAggregateFunction1() {
    String query = "select \"product_class_id\", min(\"net_weight\") from"
        + " \"product\" group by \"product_class_id\"";
    final String expected = "SELECT \"product_class_id\", MIN(\"net_weight\")\n"
        + "FROM \"foodmart\".\"product\"\n"
        + "GROUP BY \"product_class_id\"";
    sql(query).ok(expected);
  }

  @Test void testSelectQueryWithSumAggregateFunction() {
    String query =
        "select sum(\"net_weight\") from \"product\" group by \"product_class_id\" ";
    final String expected = "SELECT SUM(\"net_weight\")\n"
        + "FROM \"foodmart\".\"product\"\n"
        + "GROUP BY \"product_class_id\"";
    sql(query).ok(expected);
  }

  @Test void testSelectQueryWithMultipleAggregateFunction() {
    String query = "select sum(\"net_weight\"), min(\"low_fat\"), count(*)"
        + " from \"product\" group by \"product_class_id\" ";
    final String expected = "SELECT SUM(\"net_weight\"), MIN(\"low_fat\"),"
        + " COUNT(*)\n"
        + "FROM \"foodmart\".\"product\"\n"
        + "GROUP BY \"product_class_id\"";
    sql(query).ok(expected);
  }

  @Test void testSelectQueryWithMultipleAggregateFunction1() {
    String query = "select \"product_class_id\","
        + " sum(\"net_weight\"), min(\"low_fat\"), count(*)"
        + " from \"product\" group by \"product_class_id\" ";
    final String expected = "SELECT \"product_class_id\","
        + " SUM(\"net_weight\"), MIN(\"low_fat\"), COUNT(*)\n"
        + "FROM \"foodmart\".\"product\"\n"
        + "GROUP BY \"product_class_id\"";
    sql(query).ok(expected);
  }

  @Test void testSelectQueryWithGroupByAndProjectList() {
    String query = "select \"product_class_id\", \"product_id\", count(*) "
        + "from \"product\" group by \"product_class_id\", \"product_id\"  ";
    final String expected = "SELECT \"product_class_id\", \"product_id\","
        + " COUNT(*)\n"
        + "FROM \"foodmart\".\"product\"\n"
        + "GROUP BY \"product_class_id\", \"product_id\"";
    sql(query).ok(expected);
  }

  /*@Test public void testGroupByAliasReplacementWithGroupByExpression() {
    String query = "select \"product_class_id\" + \"product_id\" as product_id, "
        + "\"product_id\" + 2 as prod_id, count(1) as num_records"
        + " from \"product\""
        + " group by \"product_class_id\" + \"product_id\", \"product_id\" + 2";
    final String expected = "SELECT product_class_id + product_id AS PRODUCT_ID,"
        + " product_id + 2 AS PROD_ID,"
        + " COUNT(*) AS NUM_RECORDS\n"
        + "FROM foodmart.product\n"
        + "GROUP BY product_class_id + product_id, PROD_ID";
    sql(query).withBigQuery().ok(expected);
  }

  @Test public void testGroupByAliasReplacementWithGroupByExpression2() {
    String query = "select "
        + "(case when \"product_id\" = 1 then \"product_id\" else 1234 end)"
        + " as product_id, count(1) as num_records from \"product\""
        + " group by (case when \"product_id\" = 1 then \"product_id\" else 1234 end)";
    final String expected = "SELECT "
        + "CASE WHEN product_id = 1 THEN product_id ELSE 1234 END AS PRODUCT_ID,"
        + " COUNT(*) AS NUM_RECORDS\n"
        + "FROM foodmart.product\n"
        + "GROUP BY CASE WHEN product_id = 1 THEN product_id ELSE 1234 END";
    sql(query).withBigQuery().ok(expected);
  }*/

  @Test void testCastDecimal1() {
    final String query = "select -0.0000000123\n"
        + " from \"expense_fact\"";
    final String expected = "SELECT -1.23E-8\n"
        + "FROM \"foodmart\".\"expense_fact\"";
    sql(query).ok(expected);
  }

  /** Test case for
   * <a href="https://issues.apache.org/jira/browse/CALCITE-2713">[CALCITE-2713]
   * JDBC adapter may generate casts on PostgreSQL for VARCHAR type exceeding
   * max length</a>. */
  @Test void testCastLongVarchar1() {
    final String query = "select cast(\"store_id\" as VARCHAR(10485761))\n"
        + " from \"expense_fact\"";
    final String expectedPostgreSQL = "SELECT CAST(\"store_id\" AS VARCHAR(256))\n"
        + "FROM \"foodmart\".\"expense_fact\"";
    sql(query)
        .withPostgresqlModifiedTypeSystem()
        .ok(expectedPostgreSQL);

    final String expectedOracle = "SELECT CAST(\"store_id\" AS VARCHAR(512))\n"
        + "FROM \"foodmart\".\"expense_fact\"";
    sql(query)
        .withOracleModifiedTypeSystem()
        .ok(expectedOracle);
  }

  /** Test case for
   * <a href="https://issues.apache.org/jira/browse/CALCITE-2713">[CALCITE-2713]
   * JDBC adapter may generate casts on PostgreSQL for VARCHAR type exceeding
   * max length</a>. */
  @Test void testCastLongVarchar2() {
    final String query = "select cast(\"store_id\" as VARCHAR(175))\n"
        + " from \"expense_fact\"";
    final String expectedPostgreSQL = "SELECT CAST(\"store_id\" AS VARCHAR(175))\n"
        + "FROM \"foodmart\".\"expense_fact\"";
    sql(query)
        .withPostgresqlModifiedTypeSystem()
        .ok(expectedPostgreSQL);

    final String expectedOracle = "SELECT CAST(\"store_id\" AS VARCHAR(175))\n"
        + "FROM \"foodmart\".\"expense_fact\"";
    sql(query)
        .withOracleModifiedTypeSystem()
        .ok(expectedOracle);
  }

  /** Test case for
   * <a href="https://issues.apache.org/jira/browse/CALCITE-1174">[CALCITE-1174]
   * When generating SQL, translate SUM0(x) to COALESCE(SUM(x), 0)</a>. */
  @Test void testSum0BecomesCoalesce() {
    final Function<RelBuilder, RelNode> fn = b -> b.scan("EMP")
        .aggregate(b.groupKey(),
            b.aggregateCall(SqlStdOperatorTable.SUM0, b.field(3))
                .as("s"))
        .build();
    final String expectedMysql = "SELECT COALESCE(SUM(`MGR`), 0) AS `s`\n"
        + "FROM `scott`.`EMP`";
    final String expectedPostgresql = "SELECT COALESCE(SUM(\"MGR\"), 0) AS \"s\"\n"
        + "FROM \"scott\".\"EMP\"";
    relFn(fn)
        .withPostgresql()
        .ok(expectedPostgresql)
        .withMysql()
        .ok(expectedMysql);
  }

  /** As {@link #testSum0BecomesCoalesce()} but for windowed aggregates. */
  @Test void testWindowedSum0BecomesCoalesce() {
    final String query = "select\n"
        + "  AVG(\"net_weight\") OVER (order by \"product_id\" rows 3 preceding)\n"
        + "from \"foodmart\".\"product\"";
    final String expectedPostgresql = "SELECT CASE WHEN (COUNT(\"net_weight\")"
        + " OVER (ORDER BY \"product_id\" ROWS BETWEEN 3 PRECEDING AND CURRENT ROW)) > 0 "
        + "THEN COALESCE(SUM(\"net_weight\")"
        + " OVER (ORDER BY \"product_id\" ROWS BETWEEN 3 PRECEDING AND CURRENT ROW), 0)"
        + " ELSE NULL END / (COUNT(\"net_weight\")"
        + " OVER (ORDER BY \"product_id\" ROWS BETWEEN 3 PRECEDING AND CURRENT ROW))\n"
        + "FROM \"foodmart\".\"product\"";
    sql(query)
        .withPostgresql()
        .ok(expectedPostgresql);
  }

  /** Test case for
   * <a href="https://issues.apache.org/jira/browse/CALCITE-2722">[CALCITE-2722]
   * SqlImplementor createLeftCall method throws StackOverflowError</a>. */
  @Test void testStack() {
    final Function<RelBuilder, RelNode> relFn = b -> b
        .scan("EMP")
        .filter(
            b.or(
                IntStream.range(1, 10000)
                    .mapToObj(i -> b.equals(b.field("EMPNO"), b.literal(i)))
                    .collect(Collectors.toList())))
        .build();
    final SqlDialect dialect = SqlDialect.DatabaseProduct.CALCITE.getDialect();
    final RelNode root = relFn.apply(relBuilder());
    final RelToSqlConverter converter = new RelToSqlConverter(dialect);
    final SqlNode sqlNode = converter.visitRoot(root).asStatement();
    final String sqlString = sqlNode.accept(new SqlShuttle())
        .toSqlString(dialect).getSql();
    assertThat(sqlString, notNullValue());
  }

  @Test void testAntiJoin() {
    final RelBuilder builder = relBuilder();
    final RelNode root = builder
        .scan("DEPT")
        .scan("EMP")
        .join(
            JoinRelType.ANTI, builder.equals(
              builder.field(2, 1, "DEPTNO"),
              builder.field(2, 0, "DEPTNO")))
        .project(builder.field("DEPTNO"))
        .build();
    final String expectedSql = "SELECT \"DEPTNO\"\n"
        + "FROM \"scott\".\"DEPT\"\n"
        + "WHERE NOT EXISTS (SELECT 1\n"
        + "FROM \"scott\".\"EMP\"\n"
        + "WHERE \"DEPT\".\"DEPTNO\" = \"EMP\".\"DEPTNO\")";
    assertThat(toSql(root), isLinux(expectedSql));
  }

  @Test void testSemiJoin() {
    final RelBuilder builder = relBuilder();
    final RelNode root = builder
        .scan("DEPT")
        .scan("EMP")
        .join(
            JoinRelType.SEMI, builder.equals(
              builder.field(2, 1, "DEPTNO"),
              builder.field(2, 0, "DEPTNO")))
        .project(builder.field("DEPTNO"))
        .build();
    final String expectedSql = "SELECT \"DEPTNO\"\n"
        + "FROM \"scott\".\"DEPT\"\n"
        + "WHERE EXISTS (SELECT 1\n"
        + "FROM \"scott\".\"EMP\"\n"
        + "WHERE \"DEPT\".\"DEPTNO\" = \"EMP\".\"DEPTNO\")";
    assertThat(toSql(root), isLinux(expectedSql));
  }

  @Test void testSemiJoinFilter() {
    final RelBuilder builder = relBuilder();
    final RelNode root = builder
        .scan("DEPT")
        .scan("EMP")
        .filter(
            builder.call(SqlStdOperatorTable.GREATER_THAN,
              builder.field(builder.peek().getRowType().getField("EMPNO", false, false).getIndex()),
              builder.literal((short) 10)))
        .join(
            JoinRelType.SEMI, builder.equals(
            builder.field(2, 1, "DEPTNO"),
            builder.field(2, 0, "DEPTNO")))
        .project(builder.field("DEPTNO"))
        .build();
    final String expectedSql = "SELECT \"DEPTNO\"\n"
        + "FROM \"scott\".\"DEPT\"\n"
        + "WHERE EXISTS (SELECT 1\n"
        + "FROM (SELECT *\n"
        + "FROM \"scott\".\"EMP\"\n"
        + "WHERE \"EMPNO\" > 10) AS \"t\"\n"
        + "WHERE \"DEPT\".\"DEPTNO\" = \"t\".\"DEPTNO\")";
    assertThat(toSql(root), isLinux(expectedSql));
  }

  @Test void testSemiJoinProject() {
    final RelBuilder builder = relBuilder();
    final RelNode root = builder
        .scan("DEPT")
        .scan("EMP")
        .project(
            builder.field(builder.peek().getRowType().getField("EMPNO", false, false).getIndex()),
            builder.field(builder.peek().getRowType().getField("DEPTNO", false, false).getIndex()))
        .join(
            JoinRelType.SEMI, builder.equals(
              builder.field(2, 1, "DEPTNO"),
              builder.field(2, 0, "DEPTNO")))
        .project(builder.field("DEPTNO"))
        .build();
    final String expectedSql = "SELECT \"DEPTNO\"\n"
        + "FROM \"scott\".\"DEPT\"\n"
        + "WHERE EXISTS (SELECT 1\n"
        + "FROM (SELECT \"EMPNO\", \"DEPTNO\"\n"
        + "FROM \"scott\".\"EMP\") AS \"t\"\n"
        + "WHERE \"DEPT\".\"DEPTNO\" = \"t\".\"DEPTNO\")";
    assertThat(toSql(root), isLinux(expectedSql));
  }

  @Test void testSemiNestedJoin() {
    final RelBuilder builder = relBuilder();
    final RelNode base = builder
        .scan("EMP")
        .scan("EMP")
        .join(
            JoinRelType.INNER, builder.equals(
              builder.field(2, 0, "EMPNO"),
              builder.field(2, 1, "EMPNO")))
        .build();
    final RelNode root = builder
        .scan("DEPT")
        .push(base)
        .join(
            JoinRelType.SEMI, builder.equals(
              builder.field(2, 1, "DEPTNO"),
              builder.field(2, 0, "DEPTNO")))
        .project(builder.field("DEPTNO"))
        .build();
    final String expectedSql = "SELECT \"DEPTNO\"\n"
        + "FROM \"scott\".\"DEPT\"\n"
        + "WHERE EXISTS (SELECT 1\n"
        + "FROM \"scott\".\"EMP\"\n"
        + "INNER JOIN \"scott\".\"EMP\" AS \"EMP0\" ON \"EMP\".\"EMPNO\" = \"EMP0\".\"EMPNO\"\n"
        + "WHERE \"DEPT\".\"DEPTNO\" = \"EMP\".\"DEPTNO\")";
    assertThat(toSql(root), isLinux(expectedSql));
  }

  /** Test case for
   * <a href="https://issues.apache.org/jira/browse/CALCITE-2792">[CALCITE-2792]
   * Stackoverflow while evaluating filter with large number of OR conditions</a>. */
  @Disabled
  @Test void testBalancedBinaryCall() {
    final Function<RelBuilder, RelNode> relFn = b -> b
        .scan("EMP")
        .filter(
            b.and(
                b.or(IntStream.range(0, 4)
                    .mapToObj(i -> b.equals(b.field("EMPNO"), b.literal(i)))
                    .collect(Collectors.toList())),
                b.or(IntStream.range(5, 8)
                    .mapToObj(i -> b.equals(b.field("DEPTNO"), b.literal(i)))
                    .collect(Collectors.toList()))))
        .build();
    final String expected = "SELECT *\n"
        + "FROM \"scott\".\"EMP\"\n"
        + "WHERE \"EMPNO\" IN (0, 1, 2, 3) AND \"DEPTNO\" IN (5, 6, 7)";
    relFn(relFn).ok(expected);
  }

  /** Test case for
   * <a href="https://issues.apache.org/jira/browse/CALCITE-1946">[CALCITE-1946]
   * JDBC adapter should generate sub-SELECT if dialect does not support nested
   * aggregate functions</a>. */
  @Test void testNestedAggregates() {
    // PostgreSQL, MySQL, Vertica do not support nested aggregate functions, so
    // for these, the JDBC adapter generates a SELECT in the FROM clause.
    // Oracle can do it in a single SELECT.
    final String query = "select\n"
        + "    SUM(\"net_weight1\") as \"net_weight_converted\"\n"
        + "  from ("
        + "    select\n"
        + "       SUM(\"net_weight\") as \"net_weight1\"\n"
        + "    from \"foodmart\".\"product\"\n"
        + "    group by \"product_id\")";
    final String expectedOracle = "SELECT SUM(SUM(\"net_weight\")) \"net_weight_converted\"\n"
        + "FROM \"foodmart\".\"product\"\n"
        + "GROUP BY \"product_id\"";
    final String expectedMySQL = "SELECT SUM(`net_weight1`) AS `net_weight_converted`\n"
        + "FROM (SELECT SUM(`net_weight`) AS `net_weight1`\n"
        + "FROM `foodmart`.`product`\n"
        + "GROUP BY `product_id`) AS `t1`";
    final String expectedPostgresql = "SELECT SUM(\"net_weight1\") AS \"net_weight_converted\"\n"
        + "FROM (SELECT SUM(\"net_weight\") AS \"net_weight1\"\n"
        + "FROM \"foodmart\".\"product\"\n"
        + "GROUP BY \"product_id\") AS \"t1\"";
    final String expectedVertica = expectedPostgresql;
    final String expectedBigQuery = "SELECT SUM(net_weight1) AS net_weight_converted\n"
        + "FROM (SELECT SUM(net_weight) AS net_weight1\n"
        + "FROM foodmart.product\n"
        + "GROUP BY product_id) AS t1";
    final String expectedHive = "SELECT SUM(net_weight1) net_weight_converted\n"
        + "FROM (SELECT SUM(net_weight) net_weight1\n"
        + "FROM foodmart.product\n"
        + "GROUP BY product_id) t1";
    final String expectedSpark = expectedHive;
    sql(query)
        .withOracle()
        .ok(expectedOracle)
        .withMysql()
        .ok(expectedMySQL)
        .withVertica()
        .ok(expectedVertica)
        .withPostgresql()
        .ok(expectedPostgresql)
        .withBigQuery()
        .ok(expectedBigQuery)
        .withHive()
        .ok(expectedHive)
        .withSpark()
        .ok(expectedSpark);
  }

  @Test public void testAnalyticalFunctionInAggregate() {
    final String query = "select\n"
        + "MAX(\"rnk\") AS \"rnk1\""
        + "  from ("
        + "    select\n"
        + "    rank() over (order by \"hire_date\") AS \"rnk\""
        + "    from \"foodmart\".\"employee\"\n)";
    final String expectedSql = "SELECT MAX(RANK() OVER (ORDER BY \"hire_date\")) AS \"rnk1\"\n"
        + "FROM \"foodmart\".\"employee\"";
    final String expectedHive = "SELECT MAX(rnk) rnk1\n"
        + "FROM (SELECT RANK() OVER (ORDER BY hire_date NULLS LAST) rnk\n"
        + "FROM foodmart.employee) t";
    final String expectedSpark = "SELECT MAX(rnk) rnk1\n"
        + "FROM (SELECT RANK() OVER (ORDER BY hire_date NULLS LAST) rnk\n"
        + "FROM foodmart.employee) t";
    final String expectedBigQuery = "SELECT MAX(rnk) AS rnk1\n"
        + "FROM (SELECT RANK() OVER (ORDER BY hire_date IS NULL, hire_date) AS rnk\n"
        + "FROM foodmart.employee) AS t";
    sql(query)
        .ok(expectedSql)
        .withHive2()
        .ok(expectedHive)
        .withSpark()
        .ok(expectedSpark)
        .withBigQuery()
        .ok(expectedBigQuery);
  }

  @Test public void testAnalyticalFunctionInAggregate1() {
    final String query = "select\n"
        + "MAX(\"rnk\") AS \"rnk1\""
        + "  from ("
        + "    select\n"
        + "    case when rank() over (order by \"hire_date\") = 1"
        + "    then 100"
        + "    else 200"
        + "    end as \"rnk\""
        + "    from \"foodmart\".\"employee\"\n)";
    final String expectedSql = "SELECT MAX(CASE WHEN (RANK() OVER (ORDER BY \"hire_date\")) = 1 "
        + "THEN 100 ELSE 200 END) AS \"rnk1\"\n"
        + "FROM \"foodmart\".\"employee\"";
    final String expectedHive = "SELECT MAX(rnk) rnk1\n"
        + "FROM (SELECT CASE WHEN (RANK() OVER (ORDER BY hire_date NULLS LAST)) = 1"
        + " THEN 100 ELSE 200 END rnk\n"
        + "FROM foodmart.employee) t";
    final String expectedSpark = "SELECT MAX(rnk) rnk1\n"
        + "FROM (SELECT CASE WHEN (RANK() OVER (ORDER BY hire_date NULLS LAST)) = 1 "
        + "THEN 100 ELSE 200 END rnk\n"
        + "FROM foodmart.employee) t";
    final String expectedBigQuery = "SELECT MAX(rnk) AS rnk1\n"
        + "FROM (SELECT CASE WHEN (RANK() OVER (ORDER BY hire_date IS NULL, hire_date)) = 1 "
        + "THEN 100 ELSE 200 END AS rnk\n"
        + "FROM foodmart.employee) AS t";
    sql(query)
        .ok(expectedSql)
        .withHive2()
        .ok(expectedHive)
        .withSpark()
        .ok(expectedSpark)
        .withBigQuery()
        .ok(expectedBigQuery);
  }

  @Test public void testAnalyticalFunctionInGroupByWhereAnalyticalFunctionIsInputOfOtherFunction() {
    final String query = "select\n"
        + "\"rnk\""
        + "  from ("
        + "    select\n"
        + "    CASE WHEN \"salary\"=20 THEN MAX(\"salary\") OVER(PARTITION BY \"position_id\") END AS \"rnk\""
        + "    from \"foodmart\".\"employee\"\n) group by \"rnk\"";
    final String expectedSql = "SELECT CASE WHEN CAST(\"salary\" AS DECIMAL(14, 4)) = 20 THEN"
        + " MAX(\"salary\") OVER (PARTITION BY \"position_id\" RANGE BETWEEN UNBOUNDED "
        + "PRECEDING AND UNBOUNDED FOLLOWING) ELSE NULL END AS \"rnk\"\n"
        + "FROM \"foodmart\".\"employee\"\n"
        + "GROUP BY CASE WHEN CAST(\"salary\" AS DECIMAL(14, 4)) = 20 THEN MAX"
        + "(\"salary\") OVER (PARTITION BY \"position_id\" RANGE BETWEEN UNBOUNDED "
        + "PRECEDING AND UNBOUNDED FOLLOWING) ELSE NULL END";
    final String expectedHive = "SELECT CASE WHEN CAST(salary AS DECIMAL(14, 4)) = 20 THEN MAX"
        + "(salary) OVER (PARTITION BY position_id RANGE BETWEEN UNBOUNDED PRECEDING AND UNBOUNDED "
        + "FOLLOWING) ELSE NULL END rnk\n"
        + "FROM foodmart.employee\n"
        + "GROUP BY CASE WHEN CAST(salary AS DECIMAL(14, 4)) = 20 THEN MAX(salary) OVER "
        + "(PARTITION BY position_id RANGE BETWEEN UNBOUNDED PRECEDING AND UNBOUNDED FOLLOWING) "
        + "ELSE NULL END";
    final String expectedSpark = "SELECT rnk\n"
        + "FROM (SELECT CASE WHEN CAST(salary AS DECIMAL(14, 4)) = 20 THEN MAX(salary) OVER "
        + "(PARTITION BY position_id RANGE BETWEEN UNBOUNDED PRECEDING AND UNBOUNDED FOLLOWING) "
        + "ELSE NULL END rnk\n"
        + "FROM foodmart.employee) t\n"
        + "GROUP BY rnk";
    final String expectedBigQuery = "SELECT rnk\n"
        + "FROM (SELECT CASE WHEN CAST(salary AS NUMERIC) = 20 THEN MAX(salary) OVER "
        + "(PARTITION BY position_id RANGE BETWEEN UNBOUNDED PRECEDING AND UNBOUNDED FOLLOWING) "
        + "ELSE NULL END AS rnk\n"
        + "FROM foodmart.employee) AS t\n"
        + "GROUP BY rnk";
    final  String mssql = "SELECT CASE WHEN CAST([salary] AS DECIMAL(14, 4)) = 20 THEN MAX("
            + "[salary]) OVER (PARTITION BY [position_id] ORDER BY [salary] ROWS BETWEEN UNBOUNDED "
            + "PRECEDING AND UNBOUNDED FOLLOWING) ELSE NULL END AS [rnk]\n"
            + "FROM [foodmart].[employee]\n"
            + "GROUP BY CASE WHEN CAST([salary] AS DECIMAL(14, 4)) = 20 THEN MAX([salary]) OVER "
            + "(PARTITION BY [position_id] ORDER BY [salary] ROWS BETWEEN UNBOUNDED PRECEDING AND "
            + "UNBOUNDED FOLLOWING) ELSE NULL END";
    sql(query)
        .ok(expectedSql)
        .withHive()
        .ok(expectedHive)
        .withSpark()
        .ok(expectedSpark)
        .withBigQuery()
        .ok(expectedBigQuery)
        .withMssql()
        .ok(mssql);
  }

  @Test public void testAnalyticalFunctionInGroupByWhereAnalyticalFunctionIsInput() {
    final String query = "select\n"
        + "\"rnk\""
        + "  from ("
        + "    select\n"
        + "    case when row_number() over (PARTITION by \"hire_date\") = 1 THEN 100 else 200 END AS \"rnk\""
        + "    from \"foodmart\".\"employee\"\n) group by \"rnk\"";
    final String expectedSql = "SELECT CASE WHEN (ROW_NUMBER() OVER (PARTITION BY \"hire_date\"))"
        + " = 1 THEN 100 ELSE 200 END AS \"rnk\"\n"
        + "FROM \"foodmart\".\"employee\"\n"
        + "GROUP BY CASE WHEN"
        + " (ROW_NUMBER() OVER (PARTITION BY \"hire_date\")) = 1 THEN 100 ELSE 200 END";
    final String expectedHive = "SELECT CASE WHEN (ROW_NUMBER() OVER (PARTITION BY hire_date)) = "
        + "1 THEN 100 ELSE 200 END rnk\n"
        + "FROM foodmart.employee\n"
        + "GROUP BY CASE WHEN (ROW_NUMBER() "
        + "OVER (PARTITION BY hire_date)) = 1 THEN 100 ELSE 200 END";
    final String expectedSpark = "SELECT rnk\n"
        + "FROM (SELECT CASE WHEN (ROW_NUMBER() OVER (PARTITION BY hire_date)) = 1 THEN 100 ELSE "
        + "200 END rnk\n"
        + "FROM foodmart.employee) t\n"
        + "GROUP BY rnk";
    final String expectedBigQuery = "SELECT rnk\n"
        + "FROM (SELECT CASE WHEN (ROW_NUMBER() OVER "
        + "(PARTITION BY hire_date)) = 1 THEN 100 ELSE 200 END AS rnk\n"
        + "FROM foodmart.employee) AS t\n"
        + "GROUP BY rnk";
    final  String mssql = "SELECT CASE WHEN (ROW_NUMBER() OVER (PARTITION BY [hire_date])) = 1 "
        + "THEN 100 ELSE 200 END AS [rnk]\n"
        + "FROM [foodmart].[employee]\nGROUP BY CASE WHEN "
        + "(ROW_NUMBER() OVER (PARTITION BY [hire_date])) = 1 THEN 100 ELSE 200 END";
    sql(query)
        .ok(expectedSql)
        .withHive()
        .ok(expectedHive)
        .withSpark()
        .ok(expectedSpark)
        .withBigQuery()
        .ok(expectedBigQuery)
        .withMssql()
        .ok(mssql);
  }
  /** Test case for
   * <a href="https://issues.apache.org/jira/browse/CALCITE-2628">[CALCITE-2628]
   * JDBC adapter throws NullPointerException while generating GROUP BY query
   * for MySQL</a>.
   *
   * <p>MySQL does not support nested aggregates, so {@link RelToSqlConverter}
   * performs some extra checks, looking for aggregates in the input
   * sub-query, and these would fail with {@code NullPointerException}
   * and {@code ClassCastException} in some cases. */
  @Test void testNestedAggregatesMySqlTable() {
    final Function<RelBuilder, RelNode> relFn = b -> b
        .scan("EMP")
        .aggregate(b.groupKey(),
            b.count(false, "c", b.field(3)))
        .build();
    final String expectedSql = "SELECT COUNT(`MGR`) AS `c`\n"
        + "FROM `scott`.`EMP`";
    relFn(relFn).withMysql().ok(expectedSql);
  }

  /** As {@link #testNestedAggregatesMySqlTable()}, but input is a sub-query,
   * not a table. */
  @Test void testNestedAggregatesMySqlStar() {
    final Function<RelBuilder, RelNode> relFn = b -> b
        .scan("EMP")
        .filter(b.equals(b.field("DEPTNO"), b.literal(10)))
        .aggregate(b.groupKey(),
            b.count(false, "c", b.field(3)))
        .build();
    final String expectedSql = "SELECT COUNT(`MGR`) AS `c`\n"
        + "FROM `scott`.`EMP`\n"
        + "WHERE `DEPTNO` = 10";
    relFn(relFn).withMysql().ok(expectedSql);
  }

  @Test public void testTableFunctionScanWithUnnest() {
    final RelBuilder builder = relBuilder();
    String[] array = {"abc", "bcd", "fdc"};
    RelNode root = builder.functionScan(SqlStdOperatorTable.UNNEST, 0,
            builder.makeArrayLiteral(Arrays.asList(array))).project(builder.field(0)).build();
    final SqlDialect dialect = DatabaseProduct.BIG_QUERY.getDialect();
    final String expectedSql = "SELECT *\nFROM UNNEST(ARRAY['abc', 'bcd', 'fdc'])\nAS EXPR$0";
    assertThat(toSql(root, dialect), isLinux(expectedSql));
  }

  @Test public void testUnpivotWithIncludeNullsAsTrueOnSalesTable() {
    final RelBuilder builder =  RelBuilder.create(salesConfig().build());
    RelNode root = builder
        .scan("sales")
        .unpivot(true, ImmutableList.of("monthly_sales"), //value_column(measureList)
            ImmutableList.of("month"), //unpivot_column(axisList)
            Pair.zip(
                Arrays.asList(ImmutableList.of(builder.literal("jan")), //column_alias
                    ImmutableList.of(builder.literal("feb")),
                    ImmutableList.of(builder.literal("march"))),
                Arrays.asList(ImmutableList.of(builder.field("jansales")), //column_list
                    ImmutableList.of(builder.field("febsales")),
                    ImmutableList.of(builder.field("marsales")))))
        .build();
    final SqlDialect dialect = DatabaseProduct.BIG_QUERY.getDialect();
    final String expectedSql = "SELECT *\n"
        + "FROM (SELECT *\n"
        + "FROM SALESSCHEMA.sales) UNPIVOT INCLUDE NULLS (monthly_sales FOR month IN (jansales "
        + "AS 'jan', febsales AS 'feb', marsales AS 'march'))";
    assertThat(toSql(root, dialect), isLinux(expectedSql));
  }

  @Test public void testUnpivotWithIncludeNullsAsFalseOnSalesTable() {
    final RelBuilder builder =  RelBuilder.create(salesConfig().build());
    RelNode root = builder
        .scan("sales")
        .unpivot(false, ImmutableList.of("monthly_sales"), //value_column(measureList)
            ImmutableList.of("month"), //unpivot_column(axisList)
            Pair.zip(
                Arrays.asList(ImmutableList.of(builder.literal("jan")), //column_alias
                    ImmutableList.of(builder.literal("feb")),
                    ImmutableList.of(builder.literal("march"))),
                Arrays.asList(ImmutableList.of(builder.field("jansales")), //column_list
                    ImmutableList.of(builder.field("febsales")),
                    ImmutableList.of(builder.field("marsales")))))
        .build();
    final SqlDialect dialect = DatabaseProduct.BIG_QUERY.getDialect();
    final String expectedSql = "SELECT *\n"
        + "FROM (SELECT *\n"
        + "FROM SALESSCHEMA.sales) UNPIVOT EXCLUDE NULLS (monthly_sales FOR month IN (jansales "
        + "AS 'jan', febsales AS 'feb', marsales AS 'march'))";
    assertThat(toSql(root, dialect), isLinux(expectedSql));
  }

  @Test public void testUnpivotWithIncludeNullsAsTrueWithMeasureColumnList() {
    final RelBuilder builder =  RelBuilder.create(salesConfig().build());
    RelNode root = builder
        .scan("sales")
        .unpivot(
            true, ImmutableList.of("monthly_sales",
                "monthly_expense"), //value_column(measureList)
            ImmutableList.of("month"), //unpivot_column(axisList)
            Pair.zip(
                Arrays.asList(ImmutableList.of(builder.literal("jan")), //column_alias
                    ImmutableList.of(builder.literal("feb")),
                    ImmutableList.of(builder.literal("march"))),
                Arrays.asList(
                    ImmutableList.of(builder.field("jansales"),
                        builder.field("janexpense")), //column_list
                    ImmutableList.of(builder.field("febsales"), builder.field("febexpense")),
                    ImmutableList.of(builder.field("marsales"), builder.field("marexpense")))))
        .build();
    final SqlDialect dialect = DatabaseProduct.BIG_QUERY.getDialect();
    final String expectedSql = "SELECT *\n"
        + "FROM (SELECT *\n"
        + "FROM SALESSCHEMA.sales) UNPIVOT INCLUDE NULLS ((monthly_sales, monthly_expense) FOR "
        + "month IN ((jansales, janexpense) AS 'jan', (febsales, febexpense) AS 'feb', "
        + "(marsales, marexpense) AS 'march'))";
    assertThat(toSql(root, dialect), isLinux(expectedSql));
  }

  @Test public void testUnpivotWithIncludeNullsAsFalseWithMeasureColumnList() {
    final RelBuilder builder =  RelBuilder.create(salesConfig().build());
    RelNode root = builder
        .scan("sales")
        .unpivot(
            false, ImmutableList.of("monthly_sales",
                "monthly_expense"), //value_column(measureList)
            ImmutableList.of("month"), //unpivot_column(axisList)
            Pair.zip(
                Arrays.asList(ImmutableList.of(builder.literal("jan")), //column_alias
                    ImmutableList.of(builder.literal("feb")),
                    ImmutableList.of(builder.literal("march"))),
                Arrays.asList(
                    ImmutableList.of(builder.field("jansales"),
                        builder.field("janexpense")), //column_list
                    ImmutableList.of(builder.field("febsales"), builder.field("febexpense")),
                    ImmutableList.of(builder.field("marsales"), builder.field("marexpense")))))
        .build();
    final SqlDialect dialect = DatabaseProduct.BIG_QUERY.getDialect();
    final String expectedSql = "SELECT *\n"
        + "FROM (SELECT *\n"
        + "FROM SALESSCHEMA.sales) UNPIVOT EXCLUDE NULLS ((monthly_sales, monthly_expense) FOR "
        + "month IN ((jansales, janexpense) AS 'jan', (febsales, febexpense) AS 'feb', "
        + "(marsales, marexpense) AS 'march'))";
    assertThat(toSql(root, dialect), isLinux(expectedSql));
  }

  /** Test case for
   * <a href="https://issues.apache.org/jira/browse/CALCITE-3207">[CALCITE-3207]
   * Fail to convert Join RelNode with like condition to sql statement </a>.
   */
  @Test void testJoinWithLikeConditionRel2Sql() {
    final Function<RelBuilder, RelNode> relFn = b -> b
        .scan("EMP")
        .scan("DEPT")
        .join(JoinRelType.LEFT,
            b.and(
                b.call(SqlStdOperatorTable.EQUALS,
                    b.field(2, 0, "DEPTNO"),
                    b.field(2, 1, "DEPTNO")),
                b.call(SqlStdOperatorTable.LIKE,
                    b.field(2, 1, "DNAME"),
                    b.literal("ACCOUNTING"))))
        .build();
    final String expectedSql = "SELECT *\n"
        + "FROM \"scott\".\"EMP\"\n"
        + "LEFT JOIN \"scott\".\"DEPT\" "
        + "ON \"EMP\".\"DEPTNO\" = \"DEPT\".\"DEPTNO\" "
        + "AND \"DEPT\".\"DNAME\" LIKE 'ACCOUNTING'";
    relFn(relFn).ok(expectedSql);
  }

  @Test void testSelectQueryWithGroupByAndProjectList1() {
    String query = "select count(*) from \"product\"\n"
        + "group by \"product_class_id\", \"product_id\"";

    final String expected = "SELECT COUNT(*)\n"
        + "FROM \"foodmart\".\"product\"\n"
        + "GROUP BY \"product_class_id\", \"product_id\"";
    sql(query).ok(expected);
  }

  @Test void testSelectQueryWithGroupByHaving() {
    String query = "select count(*) from \"product\" group by \"product_class_id\","
        + " \"product_id\"  having \"product_id\"  > 10";
    final String expected = "SELECT COUNT(*)\n"
        + "FROM \"foodmart\".\"product\"\n"
        + "GROUP BY \"product_class_id\", \"product_id\"\n"
        + "HAVING \"product_id\" > 10";
    sql(query).ok(expected);
  }

  /** Test case for
   * <a href="https://issues.apache.org/jira/browse/CALCITE-1665">[CALCITE-1665]
   * Aggregates and having cannot be combined</a>. */
  @Test void testSelectQueryWithGroupByHaving2() {
    String query = " select \"product\".\"product_id\",\n"
        + "    min(\"sales_fact_1997\".\"store_id\")\n"
        + "    from \"product\"\n"
        + "    inner join \"sales_fact_1997\"\n"
        + "    on \"product\".\"product_id\" = \"sales_fact_1997\".\"product_id\"\n"
        + "    group by \"product\".\"product_id\"\n"
        + "    having count(*) > 1";

    String expected = "SELECT \"product\".\"product_id\", "
        + "MIN(\"sales_fact_1997\".\"store_id\")\n"
        + "FROM \"foodmart\".\"product\"\n"
        + "INNER JOIN \"foodmart\".\"sales_fact_1997\" "
        + "ON \"product\".\"product_id\" = \"sales_fact_1997\".\"product_id\"\n"
        + "GROUP BY \"product\".\"product_id\"\n"
        + "HAVING COUNT(*) > 1";
    sql(query).ok(expected);
  }

  /** Test case for
   * <a href="https://issues.apache.org/jira/browse/CALCITE-1665">[CALCITE-1665]
   * Aggregates and having cannot be combined</a>. */
  @Test void testSelectQueryWithGroupByHaving3() {
    String query = " select * from (select \"product\".\"product_id\",\n"
        + "    min(\"sales_fact_1997\".\"store_id\")\n"
        + "    from \"product\"\n"
        + "    inner join \"sales_fact_1997\"\n"
        + "    on \"product\".\"product_id\" = \"sales_fact_1997\".\"product_id\"\n"
        + "    group by \"product\".\"product_id\"\n"
        + "    having count(*) > 1) where \"product_id\" > 100";

    String expected = "SELECT *\n"
        + "FROM (SELECT \"product\".\"product_id\","
        + " MIN(\"sales_fact_1997\".\"store_id\")\n"
        + "FROM \"foodmart\".\"product\"\n"
        + "INNER JOIN \"foodmart\".\"sales_fact_1997\" ON \"product\".\"product_id\" = "
        + "\"sales_fact_1997\".\"product_id\"\n"
        + "GROUP BY \"product\".\"product_id\"\n"
        + "HAVING COUNT(*) > 1) AS \"t2\"\n"
        + "WHERE \"t2\".\"product_id\" > 100";
    sql(query).ok(expected);
  }

  /** Test case for
   * <a href="https://issues.apache.org/jira/browse/CALCITE-3811">[CALCITE-3811]
   * JDBC adapter generates SQL with invalid field names if Filter's row type
   * is different from its input</a>. */
  @Test void testHavingAlias() {
    final RelBuilder builder = relBuilder();
    builder.scan("EMP")
        .project(builder.alias(builder.field("DEPTNO"), "D"))
        .aggregate(builder.groupKey(builder.field("D")),
            builder.countStar("emps.count"))
        .filter(
            builder.call(SqlStdOperatorTable.LESS_THAN,
                builder.field("emps.count"), builder.literal(2)));

    final LogicalFilter filter = (LogicalFilter) builder.build();
    assertThat(filter.getRowType().getFieldNames().toString(),
        is("[D, emps.count]"));

    // Create a LogicalAggregate similar to the input of filter, but with different
    // field names.
    final LogicalAggregate newAggregate =
        (LogicalAggregate) builder.scan("EMP")
            .project(builder.alias(builder.field("DEPTNO"), "D2"))
            .aggregate(builder.groupKey(builder.field("D2")),
                builder.countStar("emps.count"))
            .build();
    assertThat(newAggregate.getRowType().getFieldNames().toString(),
        is("[D2, emps.count]"));

    // Change filter's input. Its row type does not change.
    filter.replaceInput(0, newAggregate);
    assertThat(filter.getRowType().getFieldNames().toString(),
        is("[D, emps.count]"));

    final RelNode root =
        builder.push(filter)
            .project(builder.alias(builder.field("D"), "emps.deptno"))
            .build();
    final String expectedMysql = "SELECT `D2` AS `emps.deptno`\n"
        + "FROM (SELECT `DEPTNO` AS `D2`, COUNT(*) AS `emps.count`\n"
        + "FROM `scott`.`EMP`\n"
        + "GROUP BY `D2`\n"
        + "HAVING `emps.count` < 2) AS `t1`";
    final String expectedPostgresql = "SELECT \"DEPTNO\" AS \"emps.deptno\"\n"
        + "FROM \"scott\".\"EMP\"\n"
        + "GROUP BY \"DEPTNO\"\n"
        + "HAVING COUNT(*) < 2";
    final String expectedBigQuery = "SELECT D2 AS `emps.deptno`\n"
        + "FROM (SELECT DEPTNO AS D2, COUNT(*) AS `emps.count`\n"
        + "FROM scott.EMP\n"
        + "GROUP BY D2\n"
        + "HAVING `emps.count` < 2) AS t1";
    relFn(b -> root)
        .withMysql().ok(expectedMysql)
        .withPostgresql().ok(expectedPostgresql)
        .withBigQuery().ok(expectedBigQuery);
  }

  /** Test case for
   * <a href="https://issues.apache.org/jira/browse/CALCITE-3896">[CALCITE-3896]
   * JDBC adapter, when generating SQL, changes target of ambiguous HAVING
   * clause with a Project on Filter on Aggregate</a>.
   *
   * <p>The alias is ambiguous in dialects such as MySQL and BigQuery that
   * have {@link SqlConformance#isHavingAlias()} = true. When the HAVING clause
   * tries to reference a column, it sees the alias instead. */
  @Test void testHavingAliasSameAsColumnIgnoringCase() {
    checkHavingAliasSameAsColumn(true);
  }

  @Test void testHavingAliasSameAsColumn() {
    checkHavingAliasSameAsColumn(false);
  }

  private void checkHavingAliasSameAsColumn(boolean upperAlias) {
    final String alias = upperAlias ? "GROSS_WEIGHT" : "gross_weight";
    final String query = "select \"product_id\" + 1,\n"
        + "  sum(\"gross_weight\") as \"" + alias + "\"\n"
        + "from \"product\"\n"
        + "group by \"product_id\"\n"
        + "having sum(\"product\".\"gross_weight\") < 200";
    // PostgreSQL has isHavingAlias=false, case-sensitive=true
    final String expectedPostgresql = "SELECT \"product_id\" + 1,"
        + " SUM(\"gross_weight\") AS \"" + alias + "\"\n"
        + "FROM \"foodmart\".\"product\"\n"
        + "GROUP BY \"product_id\"\n"
        + "HAVING SUM(\"gross_weight\") < 200";
    // MySQL has isHavingAlias=true, case-sensitive=true
    final String expectedMysql = "SELECT `product_id` + 1, `" + alias + "`\n"
        + "FROM (SELECT `product_id`, SUM(`gross_weight`) AS `" + alias + "`\n"
        + "FROM `foodmart`.`product`\n"
        + "GROUP BY `product_id`\n"
        + "HAVING `" + alias + "` < 200) AS `t1`";
    // BigQuery has isHavingAlias=true, case-sensitive=false
    final String expectedBigQuery = upperAlias
        ? "SELECT product_id + 1, GROSS_WEIGHT\n"
            + "FROM (SELECT product_id, SUM(gross_weight) AS GROSS_WEIGHT\n"
            + "FROM foodmart.product\n"
            + "GROUP BY product_id\n"
            + "HAVING GROSS_WEIGHT < 200) AS t1"
        // Before [CALCITE-3896] was fixed, we got
        // "HAVING SUM(gross_weight) < 200) AS t1"
        // which on BigQuery gives you an error about aggregating aggregates
        : "SELECT product_id + 1, gross_weight\n"
            + "FROM (SELECT product_id, SUM(gross_weight) AS gross_weight\n"
            + "FROM foodmart.product\n"
            + "GROUP BY product_id\n"
            + "HAVING gross_weight < 200) AS t1";
    sql(query)
        .withPostgresql().ok(expectedPostgresql)
        .withMysql().ok(expectedMysql)
        .withBigQuery().ok(expectedBigQuery);
  }

  @Test void testHaving4() {
    final String query = "select \"product_id\"\n"
        + "from (\n"
        + "  select \"product_id\", avg(\"gross_weight\") as agw\n"
        + "  from \"product\"\n"
        + "  where \"net_weight\" < 100\n"
        + "  group by \"product_id\")\n"
        + "where agw > 50\n"
        + "group by \"product_id\"\n"
        + "having avg(agw) > 60\n";
    final String expected = "SELECT \"product_id\"\n"
        + "FROM (SELECT \"product_id\", AVG(\"gross_weight\") AS \"AGW\"\n"
        + "FROM \"foodmart\".\"product\"\n"
        + "WHERE \"net_weight\" < 100\n"
        + "GROUP BY \"product_id\"\n"
        + "HAVING AVG(\"gross_weight\") > 50) AS \"t2\"\n"
        + "GROUP BY \"product_id\"\n"
        + "HAVING AVG(\"AGW\") > 60";
    sql(query).ok(expected);
  }

  @Test void testSelectQueryWithOrderByClause() {
    String query = "select \"product_id\" from \"product\"\n"
        + "order by \"net_weight\"";
    final String expected = "SELECT \"product_id\", \"net_weight\"\n"
        + "FROM \"foodmart\".\"product\"\n"
        + "ORDER BY \"net_weight\"";
    sql(query).ok(expected);
  }

  @Test void testSelectQueryWithOrderByClause1() {
    String query =
        "select \"product_id\", \"net_weight\" from \"product\" order by \"net_weight\"";
    final String expected = "SELECT \"product_id\", \"net_weight\"\n"
        + "FROM \"foodmart\".\"product\"\n"
        + "ORDER BY \"net_weight\"";
    sql(query).ok(expected);
  }

  @Test void testSelectQueryWithTwoOrderByClause() {
    String query = "select \"product_id\" from \"product\"\n"
        + "order by \"net_weight\", \"gross_weight\"";
    final String expected = "SELECT \"product_id\", \"net_weight\","
        + " \"gross_weight\"\n"
        + "FROM \"foodmart\".\"product\"\n"
        + "ORDER BY \"net_weight\", \"gross_weight\"";
    sql(query).ok(expected);
  }

  @Test void testSelectQueryWithAscDescOrderByClause() {
    String query = "select \"product_id\" from \"product\" "
        + "order by \"net_weight\" asc, \"gross_weight\" desc, \"low_fat\"";
    final String expected = "SELECT"
        + " \"product_id\", \"net_weight\", \"gross_weight\", \"low_fat\"\n"
        + "FROM \"foodmart\".\"product\"\n"
        + "ORDER BY \"net_weight\", \"gross_weight\" DESC, \"low_fat\"";
    sql(query).ok(expected);
  }

  /** Test case for
   * <a href="https://issues.apache.org/jira/browse/CALCITE-3440">[CALCITE-3440]
   * RelToSqlConverter does not properly alias ambiguous ORDER BY</a>. */
  @Test void testOrderByColumnWithSameNameAsAlias() {
    String query = "select \"product_id\" as \"p\",\n"
        + " \"net_weight\" as \"product_id\"\n"
        + "from \"product\"\n"
        + "order by 1";
    final String expected = "SELECT \"product_id\" AS \"p\","
        + " \"net_weight\" AS \"product_id\"\n"
        + "FROM \"foodmart\".\"product\"\n"
        + "ORDER BY \"p\"";
    sql(query).ok(expected);
  }

  @Test void testOrderByColumnWithSameNameAsAlias2() {
    // We use ordinal "2" because the column name "product_id" is obscured
    // by alias "product_id".
    String query = "select \"net_weight\" as \"product_id\",\n"
        + "  \"product_id\" as \"product_id\"\n"
        + "from \"product\"\n"
        + "order by \"product\".\"product_id\"";
    final String expected = "SELECT \"net_weight\" AS \"product_id\","
        + " \"product_id\" AS \"product_id0\"\n"
        + "FROM \"foodmart\".\"product\"\n"
        + "ORDER BY \"product_id0\"";
    final String expectedMysql = "SELECT `net_weight` AS `product_id`,"
        + " `product_id` AS `product_id0`\n"
        + "FROM `foodmart`.`product`\n"
        + "ORDER BY `product_id0` IS NULL, `product_id0`";
    sql(query).ok(expected)
        .withMysql().ok(expectedMysql);
  }

  @Test void testHiveSelectCharset() {
    String query = "select \"hire_date\", cast(\"hire_date\" as varchar(10)) "
        + "from \"foodmart\".\"reserve_employee\"";
    final String expected = "SELECT hire_date, CAST(hire_date AS VARCHAR(10))\n"
        + "FROM foodmart.reserve_employee";
    sql(query).withHive().ok(expected);
  }

  /** Test case for
   * <a href="https://issues.apache.org/jira/browse/CALCITE-3282">[CALCITE-3282]
   * HiveSqlDialect unparse Interger type as Int in order
   * to be compatible with Hive1.x</a>. */
  @Test void testHiveCastAsInt() {
    String query = "select cast( cast(\"employee_id\" as varchar) as int) "
        + "from \"foodmart\".\"reserve_employee\" ";
    final String expected = "SELECT CAST(CAST(employee_id AS VARCHAR) AS INT)\n"
        + "FROM foodmart.reserve_employee";
    sql(query).withHive().ok(expected);
  }

  @Test void testBigQueryCast() {
    String query = "select cast(cast(\"employee_id\" as varchar) as bigint), "
        + "cast(cast(\"employee_id\" as varchar) as smallint), "
        + "cast(cast(\"employee_id\" as varchar) as tinyint), "
        + "cast(cast(\"employee_id\" as varchar) as integer), "
        + "cast(cast(\"employee_id\" as varchar) as float), "
        + "cast(cast(\"employee_id\" as varchar) as char), "
        + "cast(cast(\"employee_id\" as varchar) as binary), "
        + "cast(cast(\"employee_id\" as varchar) as varbinary), "
        + "cast(cast(\"employee_id\" as varchar) as timestamp), "
        + "cast(cast(\"employee_id\" as varchar) as double), "
        + "cast(cast(\"employee_id\" as varchar) as decimal), "
        + "cast(cast(\"employee_id\" as varchar) as date), "
        + "cast(cast(\"employee_id\" as varchar) as time), "
        + "cast(cast(\"employee_id\" as varchar) as boolean) "
        + "from \"foodmart\".\"reserve_employee\" ";
    final String expected = "SELECT CAST(CAST(employee_id AS STRING) AS INT64), "
        + "CAST(CAST(employee_id AS STRING) AS INT64), "
        + "CAST(CAST(employee_id AS STRING) AS INT64), "
        + "CAST(CAST(employee_id AS STRING) AS INT64), "
        + "CAST(CAST(employee_id AS STRING) AS FLOAT64), "
        + "CAST(CAST(employee_id AS STRING) AS STRING), "
        + "CAST(CAST(employee_id AS STRING) AS BYTES), "
        + "CAST(CAST(employee_id AS STRING) AS BYTES), "
        + "CAST(CAST(employee_id AS STRING) AS DATETIME), "
        + "CAST(CAST(employee_id AS STRING) AS FLOAT64), "
        + "CAST(CAST(employee_id AS STRING) AS NUMERIC), "
        + "CAST(CAST(employee_id AS STRING) AS DATE), "
        + "CAST(CAST(employee_id AS STRING) AS TIME), "
        + "CAST(CAST(employee_id AS STRING) AS BOOL)\n"
        + "FROM foodmart.reserve_employee";
    sql(query).withBigQuery().ok(expected);
  }

  /** Test case for
   * <a href="https://issues.apache.org/jira/browse/CALCITE-3220">[CALCITE-3220]
   * HiveSqlDialect should transform the SQL-standard TRIM function to TRIM,
   * LTRIM or RTRIM</a>,
   * <a href="https://issues.apache.org/jira/browse/CALCITE-3663">[CALCITE-3663]
   * Support for TRIM function in BigQuery dialect</a>, and
   * <a href="https://issues.apache.org/jira/browse/CALCITE-3771">[CALCITE-3771]
   * Support of TRIM function for SPARK dialect and improvement in HIVE
   * Dialect</a>. */
  @Test void testHiveSparkAndBqTrim() {
    final String query = "SELECT TRIM(' str ')\n"
        + "from \"foodmart\".\"reserve_employee\"";
    final String expected = "SELECT TRIM(' str ')\n"
        + "FROM foodmart.reserve_employee";
    final String expectedSpark = "SELECT TRIM(BOTH ' ' FROM ' str ')\nFROM foodmart"
        + ".reserve_employee";
    sql(query)
        .withHive()
        .ok(expected)
        .withSpark()
      .ok(expectedSpark)
      .withBigQuery()
        .ok(expected);
  }

  @Test void testHiveSparkAndBqTrimWithBoth() {
    final String query = "SELECT TRIM(both ' ' from ' str ')\n"
        + "from \"foodmart\".\"reserve_employee\"";
    final String expected = "SELECT TRIM(' str ')\n"
        + "FROM foodmart.reserve_employee";
    final String expectedSpark = "SELECT TRIM(BOTH ' ' FROM ' str ')\n"
        + "FROM foodmart.reserve_employee";
    sql(query)
        .withHive()
        .ok(expected)
        .withSpark()
      .ok(expectedSpark)
      .withBigQuery()
        .ok(expected);
  }

  @Test void testHiveSparkAndBqTrimWithLeading() {
    final String query = "SELECT TRIM(LEADING ' ' from ' str ')\n"
        + "from \"foodmart\".\"reserve_employee\"";
    final String expected = "SELECT LTRIM(' str ')\n"
        + "FROM foodmart.reserve_employee";
    final String expectedSpark = "SELECT TRIM(LEADING ' ' FROM ' str ')\nFROM foodmart"
        + ".reserve_employee";
    sql(query)
        .withHive()
        .ok(expected)
        .withSpark()
      .ok(expectedSpark)
      .withBigQuery()
        .ok(expected);
  }


  @Test void testHiveSparkAndBqTrimWithTailing() {
    final String query = "SELECT TRIM(TRAILING ' ' from ' str ')\n"
        + "from \"foodmart\".\"reserve_employee\"";
    final String expected = "SELECT RTRIM(' str ')\n"
        + "FROM foodmart.reserve_employee";
    final String expectedSpark = "SELECT TRIM(TRAILING ' ' FROM ' str ')\nFROM foodmart"
        + ".reserve_employee";
    sql(query)
        .withHive()
        .ok(expected)
        .withSpark()
      .ok(expectedSpark)
      .withBigQuery()
        .ok(expected);
  }

  /** Test case for
   * <a href="https://issues.apache.org/jira/browse/CALCITE-3663">[CALCITE-3663]
   * Support for TRIM function in BigQuery dialect</a>. */
  @Test void testBqTrimWithLeadingChar() {
    final String query = "SELECT TRIM(LEADING 'a' from 'abcd')\n"
        + "from \"foodmart\".\"reserve_employee\"";
    final String expected = "SELECT LTRIM('abcd', 'a')\n"
        + "FROM foodmart.reserve_employee";
    final String expectedHS = "SELECT REGEXP_REPLACE('abcd', '^(a)*', '')\n"
        + "FROM foodmart.reserve_employee";
    sql(query)
        .withBigQuery()
        .ok(expected);
  }

  /** Test case for
   * <a href="https://issues.apache.org/jira/browse/CALCITE-3771">[CALCITE-3771]
   * Support of TRIM function for SPARK dialect and improvement in HIVE Dialect</a>. */

  @Test void testHiveAndSparkTrimWithLeadingChar() {
    final String query = "SELECT TRIM(LEADING 'a' from 'abcd')\n"
        + "from \"foodmart\".\"reserve_employee\"";
    final String expected = "SELECT REGEXP_REPLACE('abcd', '^(a)*', '')\n"
        + "FROM foodmart.reserve_employee";
    final String expectedSpark = "SELECT TRIM(LEADING 'a' FROM 'abcd')\nFROM foodmart"
        + ".reserve_employee";
    sql(query)
        .withHive()
        .ok(expected)
        .withSpark()
        .ok(expectedSpark);
  }

  @Test void testBqTrimWithBothChar() {
    final String query = "SELECT TRIM(both 'a' from 'abcda')\n"
        + "from \"foodmart\".\"reserve_employee\"";
    final String expected = "SELECT TRIM('abcda', 'a')\n"
        + "FROM foodmart.reserve_employee";
    sql(query)
        .withBigQuery()
        .ok(expected);
  }

  @Test void testHiveAndSparkTrimWithBothChar() {
    final String query = "SELECT TRIM(both 'a' from 'abcda')\n"
        + "from \"foodmart\".\"reserve_employee\"";
    final String expected = "SELECT REGEXP_REPLACE('abcda', '^(a)*|(a)*$', '')\n"
        + "FROM foodmart.reserve_employee";
    final String expectedSpark = "SELECT TRIM(BOTH 'a' FROM 'abcda')\n"
        + "FROM foodmart.reserve_employee";
    sql(query)
        .withHive()
        .ok(expected)
        .withSpark()
        .ok(expectedSpark);
  }

  @Test void testHiveBqTrimWithTailingChar() {
    final String query = "SELECT TRIM(TRAILING 'a' from 'abcd')\n"
        + "from \"foodmart\".\"reserve_employee\"";
    final String expected = "SELECT RTRIM('abcd', 'a')\n"
        + "FROM foodmart.reserve_employee";
    sql(query)
        .withBigQuery()
        .ok(expected);
  }

  @Test public void testTrim() {
    final String query = "SELECT TRIM(\"full_name\")\n"
        + "from \"foodmart\".\"reserve_employee\"";
    final String expected = "SELECT TRIM(full_name)\n"
        + "FROM foodmart.reserve_employee";
    final String expectedSnowFlake = "SELECT TRIM(\"full_name\")\n"
        + "FROM \"foodmart\".\"reserve_employee\"";
    final String expectedSpark = "SELECT TRIM(BOTH ' ' FROM full_name)\nFROM foodmart"
        + ".reserve_employee";
    sql(query)
        .withHive()
        .ok(expected)
        .withSpark()
        .ok(expectedSpark)
        .withBigQuery()
        .ok(expected)
        .withSnowflake()
        .ok(expectedSnowFlake);
  }

  @Test public void testTrimWithBoth() {
    final String query = "SELECT TRIM(both ' ' from \"full_name\")\n"
        + "from \"foodmart\".\"reserve_employee\"";
    final String expected = "SELECT TRIM(full_name)\n"
        + "FROM foodmart.reserve_employee";
    final String expectedSpark = "SELECT TRIM(BOTH ' ' FROM full_name)\n"
        + "FROM foodmart.reserve_employee";
    final String expectedSnowFlake = "SELECT TRIM(\"full_name\")\n"
        + "FROM \"foodmart\".\"reserve_employee\"";
    final String expectedMsSql = "SELECT TRIM(' ' FROM [full_name])\n"
        + "FROM [foodmart].[reserve_employee]";
    sql(query)
        .withHive()
        .ok(expected)
        .withSpark()
        .ok(expectedSpark)
        .withBigQuery()
        .ok(expected)
        .withSnowflake()
        .ok(expectedSnowFlake)
        .withMssql()
        .ok(expectedMsSql);
  }

  @Test public void testTrimWithLeadingSpace() {
    final String query = "SELECT TRIM(LEADING ' ' from ' str ')\n"
        + "from \"foodmart\".\"reserve_employee\"";
    final String expected = "SELECT LTRIM(' str ')\n"
        + "FROM foodmart.reserve_employee";
    final String expectedSpark = "SELECT TRIM(LEADING ' ' FROM ' str ')\nFROM foodmart"
        + ".reserve_employee";
    final String expectedSnowFlake = "SELECT LTRIM(' str ')\n"
              + "FROM \"foodmart\".\"reserve_employee\"";
    final String expectedMsSql = "SELECT LTRIM(' str ')\n"
        + "FROM [foodmart].[reserve_employee]";
    sql(query)
        .withHive()
        .ok(expected)
        .withSpark()
        .ok(expectedSpark)
        .withBigQuery()
        .ok(expected)
        .withSnowflake()
        .ok(expectedSnowFlake)
        .withMssql()
        .ok(expectedMsSql);
  }

  @Test public void testTrimWithTailingSpace() {
    final String query = "SELECT TRIM(TRAILING ' ' from ' str ')\n"
        + "from \"foodmart\".\"reserve_employee\"";
    final String expected = "SELECT RTRIM(' str ')\n"
        + "FROM foodmart.reserve_employee";
    final String expectedSpark = "SELECT TRIM(TRAILING ' ' FROM ' str ')"
        + "\nFROM foodmart.reserve_employee";
    final String expectedSnowFlake = "SELECT RTRIM(' str ')\n"
        + "FROM \"foodmart\".\"reserve_employee\"";
    final String expectedMsSql = "SELECT RTRIM(' str ')\n"
        + "FROM [foodmart].[reserve_employee]";
    sql(query)
        .withHive()
        .ok(expected)
        .withSpark()
        .ok(expectedSpark)
        .withBigQuery()
        .ok(expected)
        .withSnowflake()
        .ok(expectedSnowFlake)
        .withMssql()
        .ok(expectedMsSql);
  }

  @Test public void testTrimWithLeadingCharacter() {
    final String query = "SELECT TRIM(LEADING 'A' from \"first_name\")\n"
        + "from \"foodmart\".\"reserve_employee\"";
    final String expected = "SELECT LTRIM(first_name, 'A')\n"
        + "FROM foodmart.reserve_employee";
    final String expectedSpark = "SELECT TRIM(LEADING 'A' FROM first_name)\nFROM foodmart"
        + ".reserve_employee";
    final String expectedHS = "SELECT REGEXP_REPLACE(first_name, '^(A)*', '')\n"
        + "FROM foodmart.reserve_employee";
    final String expectedSnowFlake = "SELECT LTRIM(\"first_name\", 'A')\n"
        + "FROM \"foodmart\".\"reserve_employee\"";
    sql(query)
        .withHive()
        .ok(expectedHS)
        .withSpark()
        .ok(expectedSpark)
        .withBigQuery()
        .ok(expected)
        .withSnowflake()
        .ok(expectedSnowFlake);
  }

  @Test public void testTrimWithTrailingCharacter() {
    final String query = "SELECT TRIM(TRAILING 'A' from 'AABCAADCAA')\n"
        + "from \"foodmart\".\"reserve_employee\"";
    final String expected = "SELECT RTRIM('AABCAADCAA', 'A')\n"
        + "FROM foodmart.reserve_employee";
    final String expectedSpark = "SELECT TRIM(TRAILING 'A' FROM 'AABCAADCAA')\nFROM foodmart"
        + ".reserve_employee";
    final String expectedHS = "SELECT REGEXP_REPLACE('AABCAADCAA', '(A)*$', '')\n"
        + "FROM foodmart.reserve_employee";
    final String expectedSnowFlake = "SELECT RTRIM('AABCAADCAA', 'A')\n"
        + "FROM \"foodmart\".\"reserve_employee\"";
    sql(query)
        .withHive()
        .ok(expectedHS)
        .withSpark()
        .ok(expectedSpark)
        .withBigQuery()
        .ok(expected)
        .withSnowflake()
        .ok(expectedSnowFlake);
  }

  @Test public void testTrimWithBothCharacter() {
    final String query = "SELECT TRIM(BOTH 'A' from 'AABCAADCAA')\n"
        + "from \"foodmart\".\"reserve_employee\"";
    final String expected = "SELECT TRIM('AABCAADCAA', 'A')\n"
        + "FROM foodmart.reserve_employee";
    final String expectedSpark = "SELECT TRIM(BOTH 'A' FROM 'AABCAADCAA')\nFROM foodmart"
        + ".reserve_employee";
    final String expectedHS = "SELECT REGEXP_REPLACE('AABCAADCAA', '^(A)*|(A)*$', '')\n"
        + "FROM foodmart.reserve_employee";
    final String expectedSnowFlake = "SELECT TRIM('AABCAADCAA', 'A')\n"
              + "FROM \"foodmart\".\"reserve_employee\"";
    sql(query)
        .withHive()
        .ok(expectedHS)
        .withSpark()
        .ok(expectedSpark)
        .withBigQuery()
        .ok(expected)
        .withSnowflake()
        .ok(expectedSnowFlake);
  }

  @Test public void testTrimWithLeadingSpecialCharacter() {
    final String query = "SELECT TRIM(LEADING 'A$@*' from 'A$@*AABCA$@*AADCAA$@*')\n"
        + "from \"foodmart\".\"reserve_employee\"";
    final String expected = "SELECT LTRIM('A$@*AABCA$@*AADCAA$@*', 'A$@*')\n"
        + "FROM foodmart.reserve_employee";
    final String expectedHS =
        "SELECT REGEXP_REPLACE('A$@*AABCA$@*AADCAA$@*', '^(A\\$\\@\\*)*', '')\n"
            + "FROM foodmart.reserve_employee";
    final String expectedSpark = "SELECT TRIM(LEADING 'A$@*' FROM 'A$@*AABCA$@*AADCAA$@*')\nFROM"
        + " foodmart.reserve_employee";
    final String expectedSnowFlake = "SELECT LTRIM('A$@*AABCA$@*AADCAA$@*', 'A$@*')\n"
        + "FROM \"foodmart\".\"reserve_employee\"";
    sql(query)
        .withHive()
        .ok(expectedHS)
        .withSpark()
        .ok(expectedSpark)
        .withBigQuery()
        .ok(expected)
        .withSnowflake()
        .ok(expectedSnowFlake);
  }

  @Test public void testTrimWithTrailingSpecialCharacter() {
    final String query = "SELECT TRIM(TRAILING '$A@*' from '$A@*AABC$@*AADCAA$A@*')\n"
        + "from \"foodmart\".\"reserve_employee\"";
    final String expected = "SELECT RTRIM('$A@*AABC$@*AADCAA$A@*', '$A@*')\n"
        + "FROM foodmart.reserve_employee";
    final String expectedHS =
        "SELECT REGEXP_REPLACE('$A@*AABC$@*AADCAA$A@*', '(\\$A\\@\\*)*$', '')\n"
            + "FROM foodmart.reserve_employee";
    final String expectedSpark = "SELECT TRIM(TRAILING '$A@*' FROM '$A@*AABC$@*AADCAA$A@*')\n"
            + "FROM foodmart.reserve_employee";
    final String expectedSnowFlake = "SELECT RTRIM('$A@*AABC$@*AADCAA$A@*', '$A@*')\n"
        + "FROM \"foodmart\".\"reserve_employee\"";
    sql(query)
        .withHive()
        .ok(expectedHS)
        .withSpark()
        .ok(expectedSpark)
        .withBigQuery()
        .ok(expected)
        .withSnowflake()
        .ok(expectedSnowFlake);
  }


  @Test public void testTrimWithBothSpecialCharacter() {
    final String query = "SELECT TRIM(BOTH '$@*A' from '$@*AABC$@*AADCAA$@*A')\n"
        + "from \"foodmart\".\"reserve_employee\"";
    final String expected = "SELECT TRIM('$@*AABC$@*AADCAA$@*A', '$@*A')\n"
        + "FROM foodmart.reserve_employee";
    final String expectedHS =
        "SELECT REGEXP_REPLACE('$@*AABC$@*AADCAA$@*A',"
            + " '^(\\$\\@\\*A)*|(\\$\\@\\*A)*$', '')\n"
            + "FROM foodmart.reserve_employee";
    final String expectedSpark = "SELECT TRIM(BOTH '$@*A' FROM '$@*AABC$@*AADCAA$@*A')\nFROM "
        + "foodmart.reserve_employee";
    final String expectedSnowFlake = "SELECT TRIM('$@*AABC$@*AADCAA$@*A', '$@*A')\n"
              + "FROM \"foodmart\".\"reserve_employee\"";
    sql(query)
        .withHive()
        .ok(expectedHS)
        .withSpark()
        .ok(expectedSpark)
        .withBigQuery()
        .ok(expected)
        .withSnowflake()
        .ok(expectedSnowFlake);
  }

  @Test public void testTrimWithFunction() {
    final String query = "SELECT TRIM(substring(\"full_name\" from 2 for 3))\n"
        + "from \"foodmart\".\"reserve_employee\"";
    final String expected = "SELECT TRIM(SUBSTR(full_name, 2, 3))\n"
        + "FROM foodmart.reserve_employee";
    final String expectedHS =
        "SELECT TRIM(SUBSTRING(full_name, 2, 3))\n"
            + "FROM foodmart.reserve_employee";
    final String expectedSpark = "SELECT TRIM(BOTH ' ' FROM SUBSTRING(full_name, 2, 3))\n"
        + "FROM foodmart.reserve_employee";
    final String expectedSnowFlake = "SELECT TRIM(SUBSTR(\"full_name\", 2, 3))\n"
        + "FROM \"foodmart\".\"reserve_employee\"";

    sql(query)
        .withHive()
        .ok(expectedHS)
        .withSpark()
        .ok(expectedSpark)
        .withBigQuery()
        .ok(expected)
        .withSnowflake()
        .ok(expectedSnowFlake);
  }

  @Test void testHiveAndSparkTrimWithTailingChar() {
    final String query = "SELECT TRIM(TRAILING 'a' from 'abcd')\n"
        + "from \"foodmart\".\"reserve_employee\"";
    final String expected = "SELECT REGEXP_REPLACE('abcd', '(a)*$', '')\n"
        + "FROM foodmart.reserve_employee";
    final String expectedSpark = "SELECT TRIM(TRAILING 'a' FROM 'abcd')\n"
        + "FROM foodmart.reserve_employee";
    sql(query)
        .withHive()
        .ok(expected)
        .withSpark()
        .ok(expectedSpark);
  }

  @Test void testBqTrimWithBothSpecialCharacter() {
    final String query = "SELECT TRIM(BOTH '$@*A' from '$@*AABC$@*AADCAA$@*A')\n"
        + "from \"foodmart\".\"reserve_employee\"";
    final String expected = "SELECT TRIM('$@*AABC$@*AADCAA$@*A', '$@*A')\n"
        + "FROM foodmart.reserve_employee";
    sql(query)
      .withBigQuery()
      .ok(expected);
  }

  @Test void testHiveAndSparkTrimWithBothSpecialCharacter() {
    final String query = "SELECT TRIM(BOTH '$@*A' from '$@*AABC$@*AADCAA$@*A')\n"
        + "from \"foodmart\".\"reserve_employee\"";
    final String expected = "SELECT REGEXP_REPLACE('$@*AABC$@*AADCAA$@*A',"
        + " '^(\\$\\@\\*A)*|(\\$\\@\\*A)*$', '')\n"
        + "FROM foodmart.reserve_employee";
    final String expectedSpark = "SELECT TRIM(BOTH '$@*A' FROM '$@*AABC$@*AADCAA$@*A')\n"
        + "FROM foodmart.reserve_employee";
    sql(query)
        .withHive()
        .ok(expected)
        .withSpark()
        .ok(expectedSpark);
  }

  /** Test case for
   * <a href="https://issues.apache.org/jira/browse/CALCITE-2715">[CALCITE-2715]
   * MS SQL Server does not support character set as part of data type</a>. */
  @Test void testMssqlCharacterSet() {
    String query = "select \"hire_date\", cast(\"hire_date\" as varchar(10))\n"
        + "from \"foodmart\".\"reserve_employee\"";
    final String expected = "SELECT [hire_date], CAST([hire_date] AS VARCHAR(10))\n"
        + "FROM [foodmart].[reserve_employee]";
    sql(query).withMssql().ok(expected);
  }

  /**
   * Tests that IN can be un-parsed.
   *
   * <p>This cannot be tested using "sql", because because Calcite's SQL parser
   * replaces INs with ORs or sub-queries.
   */
  @Test void testUnparseIn1() {
    final Function<RelBuilder, RelNode> relFn = b ->
        b.scan("EMP")
            .filter(b.in(b.field("DEPTNO"), b.literal(21)))
            .build();
    final String expectedSql = "SELECT *\n"
        + "FROM \"scott\".\"EMP\"\n"
        + "WHERE \"DEPTNO\" = 21";
    relFn(relFn).ok(expectedSql);
  }

  @Test void testUnparseIn2() {
    final Function<RelBuilder, RelNode> relFn = b -> b
        .scan("EMP")
        .filter(b.in(b.field("DEPTNO"), b.literal(20), b.literal(21)))
        .build();
    final String expectedSql = "SELECT *\n"
        + "FROM \"scott\".\"EMP\"\n"
        + "WHERE \"DEPTNO\" IN (20, 21)";
    relFn(relFn).ok(expectedSql);
  }

  @Test void testUnparseInStruct1() {
    final Function<RelBuilder, RelNode> relFn = b ->
        b.scan("EMP")
            .filter(
                b.in(
                    b.call(SqlStdOperatorTable.ROW,
                        b.field("DEPTNO"), b.field("JOB")),
                    b.call(SqlStdOperatorTable.ROW, b.literal(1),
                        b.literal("PRESIDENT"))))
            .build();
    final String expectedSql = "SELECT *\n"
        + "FROM \"scott\".\"EMP\"\n"
        + "WHERE ROW(\"DEPTNO\", \"JOB\") = ROW(1, 'PRESIDENT')";
    relFn(relFn).ok(expectedSql);
  }

  @Test void testUnparseInStruct2() {
    final Function<RelBuilder, RelNode> relFn = b ->
        b.scan("EMP")
            .filter(
                b.in(
                    b.call(SqlStdOperatorTable.ROW,
                        b.field("DEPTNO"), b.field("JOB")),
                    b.call(SqlStdOperatorTable.ROW, b.literal(1),
                        b.literal("PRESIDENT")),
                    b.call(SqlStdOperatorTable.ROW, b.literal(2),
                        b.literal("PRESIDENT"))))
            .build();
    final String expectedSql = "SELECT *\n"
        + "FROM \"scott\".\"EMP\"\n"
        + "WHERE ROW(\"DEPTNO\", \"JOB\") IN (ROW(1, 'PRESIDENT'), ROW(2, 'PRESIDENT'))";
    relFn(relFn).ok(expectedSql);
  }

  @Test public void testScalarQueryWithBigQuery() {
    final RelBuilder builder = relBuilder();
    final RelNode scalarQueryRel = builder.
        scan("DEPT")
        .filter(builder.equals(builder.field("DEPTNO"), builder.literal(40)))
        .project(builder.field(0))
        .build();
    final RelNode root = builder
        .scan("EMP")
        .aggregate(builder.groupKey("EMPNO"),
            builder.aggregateCall(SqlStdOperatorTable.SINGLE_VALUE,
                RexSubQuery.scalar(scalarQueryRel)).as("SC_DEPTNO"),
            builder.count(builder.literal(1)).as("pid"))
        .build();
    final String expectedBigQuery = "SELECT EMPNO, (((SELECT DEPTNO\n"
        + "FROM scott.DEPT\n"
        + "WHERE DEPTNO = 40))) AS SC_DEPTNO, COUNT(1) AS pid\n"
        + "FROM scott.EMP\n"
        + "GROUP BY EMPNO";
    final String expectedSnowflake = "SELECT \"EMPNO\", (((SELECT \"DEPTNO\"\n"
        + "FROM \"scott\".\"DEPT\"\n"
        + "WHERE \"DEPTNO\" = 40))) AS \"SC_DEPTNO\", COUNT(1) AS \"pid\"\n"
        + "FROM \"scott\".\"EMP\"\n"
        + "GROUP BY \"EMPNO\"";
    assertThat(toSql(root, DatabaseProduct.BIG_QUERY.getDialect()),
        isLinux(expectedBigQuery));
    assertThat(toSql(root, DatabaseProduct.SNOWFLAKE.getDialect()),
        isLinux(expectedSnowflake));
  }

  @Test void testSelectQueryWithLimitClause() {
    String query = "select \"product_id\" from \"product\" limit 100 offset 10";
    final String expected = "SELECT product_id\n"
        + "FROM foodmart.product\n"
        + "LIMIT 100\nOFFSET 10";
    sql(query).withHive().ok(expected);
  }

  @Test void testPositionFunctionForHive() {
    final String query = "select position('A' IN 'ABC') from \"product\"";
    final String expected = "SELECT INSTR('ABC', 'A')\n"
        + "FROM foodmart.product";
    sql(query).withHive().ok(expected);
  }

  @Test void testPositionFunctionForBigQuery() {
    final String query = "select position('A' IN 'ABC') from \"product\"";
    final String expected = "SELECT STRPOS('ABC', 'A')\n"
        + "FROM foodmart.product";
    sql(query).withBigQuery().ok(expected);
  }

  @Test void testPositionFunctionWithSlashForBigQuery() {
    final String query = "select position('\\,' IN 'ABC') from \"product\"";
    final String expected = "SELECT STRPOS('ABC', '\\\\,')\n"
        + "FROM foodmart.product";
    sql(query).withBigQuery().ok(expected);
  }

  /** Tests that we escape single-quotes in character literals using back-slash
   * in BigQuery. The norm is to escape single-quotes with single-quotes. */
  @Test void testCharLiteralForBigQuery() {
    final String query = "select 'that''s all folks!' from \"product\"";
    final String expectedPostgresql = "SELECT 'that''s all folks!'\n"
        + "FROM \"foodmart\".\"product\"";
    final String expectedBigQuery = "SELECT 'that\\'s all folks!'\n"
        + "FROM foodmart.product";
    sql(query)
        .withPostgresql().ok(expectedPostgresql)
        .withBigQuery().ok(expectedBigQuery);
  }

  @Test void testIdentifier() {
    // Note that IGNORE is reserved in BigQuery but not in standard SQL
    final String query = "select *\n"
        + "from (\n"
        + "  select 1 as \"one\", 2 as \"tWo\", 3 as \"THREE\",\n"
        + "    4 as \"fo$ur\", 5 as \"ignore\"\n"
        + "  from \"foodmart\".\"days\") as \"my$table\"\n"
        + "where \"one\" < \"tWo\" and \"THREE\" < \"fo$ur\"";
    final String expectedBigQuery = "SELECT *\n"
        + "FROM (SELECT 1 AS one, 2 AS tWo, 3 AS THREE,"
        + " 4 AS `fo$ur`, 5 AS `ignore`\n"
        + "FROM foodmart.days) AS t\n"
        + "WHERE one < tWo AND THREE < `fo$ur`";
    final String expectedMysql = "SELECT *\n"
        + "FROM (SELECT 1 AS `one`, 2 AS `tWo`, 3 AS `THREE`,"
        + " 4 AS `fo$ur`, 5 AS `ignore`\n"
        + "FROM `foodmart`.`days`) AS `t`\n"
        + "WHERE `one` < `tWo` AND `THREE` < `fo$ur`";
    final String expectedPostgresql = "SELECT *\n"
        + "FROM (SELECT 1 AS \"one\", 2 AS \"tWo\", 3 AS \"THREE\","
        + " 4 AS \"fo$ur\", 5 AS \"ignore\"\n"
        + "FROM \"foodmart\".\"days\") AS \"t\"\n"
        + "WHERE \"one\" < \"tWo\" AND \"THREE\" < \"fo$ur\"";
    final String expectedOracle = expectedPostgresql.replace(" AS ", " ");
    sql(query)
        .withBigQuery().ok(expectedBigQuery)
        .withMysql().ok(expectedMysql)
        .withOracle().ok(expectedOracle)
        .withPostgresql().ok(expectedPostgresql);
  }

  @Test void testModFunction() {
    final String query = "select mod(11,3) from \"product\"";
    final String expected = "SELECT 11 % 3\n"
        + "FROM foodmart.product";
    final String expectedSpark = "SELECT MOD(11, 3)\n"
        + "FROM foodmart.product";
    sql(query).withSpark().ok(expectedSpark);
    sql(query).withHive().ok(expected);
  }

  @Test void testUnionOperatorForBigQuery() {
    final String query = "select mod(11,3) from \"product\"\n"
        + "UNION select 1 from \"product\"";
    final String expected = "SELECT MOD(11, 3)\n"
        + "FROM foodmart.product\n"
        + "UNION DISTINCT\n"
        + "SELECT 1\n"
        + "FROM foodmart.product";
    sql(query).withBigQuery().ok(expected);
  }

  @Test void testUnionAllOperatorForBigQuery() {
    final String query = "select mod(11,3) from \"product\"\n"
        + "UNION ALL select 1 from \"product\"";
    final String expected = "SELECT MOD(11, 3)\n"
        + "FROM foodmart.product\n"
        + "UNION ALL\n"
        + "SELECT 1\n"
        + "FROM foodmart.product";
    sql(query).withBigQuery().ok(expected);
  }

  @Test void testIntersectOperatorForBigQuery() {
    final String query = "select mod(11,3) from \"product\"\n"
        + "INTERSECT select 1 from \"product\"";
    final String expected = "SELECT MOD(11, 3)\n"
        + "FROM foodmart.product\n"
        + "INTERSECT DISTINCT\n"
        + "SELECT 1\n"
        + "FROM foodmart.product";
    sql(query).withBigQuery().ok(expected);
  }

  @Test public void testIntersectOrderBy() {
    final String query = "select * from (select \"product_id\" from \"product\"\n"
            + "INTERSECT select \"product_id\" from \"product\") t order by t.\"product_id\"";
    final String expectedBigQuery = "SELECT *\n"
            + "FROM (SELECT product_id\n"
            + "FROM foodmart.product\n"
            + "INTERSECT DISTINCT\n"
            + "SELECT product_id\n"
            + "FROM foodmart.product) AS t1\n"
            + "ORDER BY product_id IS NULL, product_id";
    sql(query).withBigQuery().ok(expectedBigQuery);
  }

  @Test public void testIntersectWithWhere() {
    final String query = "select * from (select \"product_id\" from \"product\"\n"
            + "INTERSECT select \"product_id\" from \"product\") t where t.\"product_id\"<=14";
    final String expectedBigQuery = "SELECT *\n"
            + "FROM (SELECT product_id\n"
            + "FROM foodmart.product\n"
            + "INTERSECT DISTINCT\n"
            + "SELECT product_id\n"
            + "FROM foodmart.product) AS t1\n"
            + "WHERE product_id <= 14";
    sql(query).withBigQuery().ok(expectedBigQuery);
  }

  @Test public void testIntersectWithGroupBy() {
    final String query = "select * from (select \"product_id\" from \"product\"\n"
            + "INTERSECT select \"product_id\" from \"product\") t group by  \"product_id\"";
    final String expectedBigQuery = "SELECT product_id\n"
            + "FROM foodmart.product\n"
            + "INTERSECT DISTINCT\n"
            + "SELECT product_id\n"
            + "FROM foodmart.product";
    sql(query).withBigQuery().ok(expectedBigQuery);
  }

  @Test public void testExceptOperatorForBigQuery() {
    final String query = "select mod(11,3) from \"product\"\n"
        + "EXCEPT select 1 from \"product\"";
    final String expected = "SELECT MOD(11, 3)\n"
        + "FROM foodmart.product\n"
        + "EXCEPT DISTINCT\n"
        + "SELECT 1\n"
        + "FROM foodmart.product";
    sql(query).withBigQuery().ok(expected);
  }

  @Test public void testSelectQueryWithOrderByDescAndNullsFirstShouldBeEmulated() {
    final String query = "select \"product_id\" from \"product\"\n"
        + "order by \"product_id\" desc nulls first";
    // Hive and MSSQL do not support NULLS FIRST, so need to emulate
    final String expected = "SELECT product_id\n"
        + "FROM foodmart.product\n"
        + "ORDER BY product_id IS NULL DESC, product_id DESC";
    final String expectedSpark = "SELECT product_id\n"
        + "FROM foodmart.product\n"
        + "ORDER BY product_id DESC NULLS FIRST";
    final String expectedMssql = "SELECT [product_id]\n"
        + "FROM [foodmart].[product]\n"
        + "ORDER BY CASE WHEN [product_id] IS NULL THEN 0 ELSE 1 END, [product_id] DESC";
    sql(query)
        .withSpark()
        .ok(expectedSpark)
        .withHive()
        .ok(expected)
        .withBigQuery()
        .ok(expected)
        .withMssql()
        .ok(expectedMssql);
  }

  @Test void testSelectOrderByDescNullsFirst() {
    final String query = "select \"product_id\" from \"product\"\n"
        + "order by \"product_id\" desc nulls first";
    // Hive and MSSQL do not support NULLS FIRST, so need to emulate
    final String expected = "SELECT product_id\n"
        + "FROM foodmart.product\n"
        + "ORDER BY product_id IS NULL DESC, product_id DESC";
    final String mssqlExpected = "SELECT [product_id]\n"
        + "FROM [foodmart].[product]\n"
        + "ORDER BY CASE WHEN [product_id] IS NULL THEN 0 ELSE 1 END, [product_id] DESC";
    sql(query)
        .dialect(HiveSqlDialect.DEFAULT).ok(expected)
        .dialect(MssqlSqlDialect.DEFAULT).ok(mssqlExpected);
  }

  @Test void testSelectOrderByAscNullsLast() {
    final String query = "select \"product_id\" from \"product\"\n"
        + "order by \"product_id\" nulls last";
    // Hive and MSSQL do not support NULLS LAST, so need to emulate
    final String expected = "SELECT product_id\n"
        + "FROM foodmart.product\n"
        + "ORDER BY product_id IS NULL, product_id";
    final String mssqlExpected = "SELECT [product_id]\n"
        + "FROM [foodmart].[product]\n"
        + "ORDER BY CASE WHEN [product_id] IS NULL THEN 1 ELSE 0 END, [product_id]";
    sql(query)
        .dialect(HiveSqlDialect.DEFAULT).ok(expected)
        .dialect(MssqlSqlDialect.DEFAULT).ok(mssqlExpected);
  }

  @Test public void testSelectQueryWithOrderByAscAndNullsLastShouldBeEmulated() {
    final String query = "select \"product_id\" from \"product\"\n"
        + "order by \"product_id\" nulls last";
    // Hive and MSSQL do not support NULLS LAST, so need to emulate
    final String expected = "SELECT product_id\n"
        + "FROM foodmart.product\n"
        + "ORDER BY product_id IS NULL, product_id";
    final String expectedSpark = "SELECT product_id\nFROM foodmart.product\n"
        + "ORDER BY product_id NULLS LAST";
    final String expectedMssql = "SELECT [product_id]\n"
        + "FROM [foodmart].[product]\n"
        + "ORDER BY CASE WHEN [product_id] IS NULL THEN 1 ELSE 0 END, [product_id]";
    sql(query)
        .withSpark()
        .ok(expectedSpark)
        .withHive()
        .ok(expected)
        .withBigQuery()
        .ok(expected)
        .withMssql()
        .ok(expectedMssql);
  }

  @Test public void testSelectQueryWithOrderByAscNullsFirstShouldNotAddNullEmulation() {
    final String query = "select \"product_id\" from \"product\"\n"
        + "order by \"product_id\" nulls first";
    // Hive and MSSQL do not support NULLS FIRST, but nulls sort low, so no
    // need to emulate
    final String expected = "SELECT product_id\n"
        + "FROM foodmart.product\n"
        + "ORDER BY product_id";
    final String expectedMssql = "SELECT [product_id]\n"
        + "FROM [foodmart].[product]\n"
        + "ORDER BY [product_id]";
    sql(query)
        .withSpark()
        .ok(expected)
        .withHive()
        .ok(expected)
        .withBigQuery()
        .ok(expected)
        .withMssql()
        .ok(expectedMssql);
  }

  @Test void testSelectOrderByAscNullsFirst() {
    final String query = "select \"product_id\" from \"product\"\n"
        + "order by \"product_id\" nulls first";
    // Hive and MSSQL do not support NULLS FIRST, but nulls sort low, so no
    // need to emulate
    final String expected = "SELECT product_id\n"
        + "FROM foodmart.product\n"
        + "ORDER BY product_id";
    final String mssqlExpected = "SELECT [product_id]\n"
        + "FROM [foodmart].[product]\n"
        + "ORDER BY [product_id]";
    sql(query)
        .dialect(HiveSqlDialect.DEFAULT).ok(expected)
        .dialect(MssqlSqlDialect.DEFAULT).ok(mssqlExpected);
  }

  @Test public void testSelectQueryWithOrderByDescNullsLastShouldNotAddNullEmulation() {
    final String query = "select \"product_id\" from \"product\"\n"
        + "order by \"product_id\" desc nulls last";
    // Hive and MSSQL do not support NULLS LAST, but nulls sort low, so no
    // need to emulate
    final String expected = "SELECT product_id\n"
        + "FROM foodmart.product\n"
        + "ORDER BY product_id DESC";
    final String expectedMssql = "SELECT [product_id]\n"
        + "FROM [foodmart].[product]\n"
        + "ORDER BY [product_id] DESC";
    sql(query)
        .withSpark()
        .ok(expected)
        .withHive()
        .ok(expected)
        .withBigQuery()
        .ok(expected)
        .withMssql()
        .ok(expectedMssql);
  }

  @Test void testSelectOrderByDescNullsLast() {
    final String query = "select \"product_id\" from \"product\"\n"
        + "order by \"product_id\" desc nulls last";
    // Hive and MSSQL do not support NULLS LAST, but nulls sort low, so no
    // need to emulate
    final String expected = "SELECT product_id\n"
        + "FROM foodmart.product\n"
        + "ORDER BY product_id DESC";
    final String mssqlExpected = "SELECT [product_id]\n"
        + "FROM [foodmart].[product]\n"
        + "ORDER BY [product_id] DESC";
    sql(query)
        .dialect(HiveSqlDialect.DEFAULT).ok(expected)
        .dialect(MssqlSqlDialect.DEFAULT).ok(mssqlExpected);
  }

  @Test void testHiveSelectQueryWithOverDescAndNullsFirstShouldBeEmulated() {
    final String query = "SELECT row_number() over "
        + "(order by \"hire_date\" desc nulls first) FROM \"employee\"";
    final String expected = "SELECT ROW_NUMBER() "
        + "OVER (ORDER BY hire_date IS NULL DESC, hire_date DESC)\n"
        + "FROM foodmart.employee";
    sql(query).dialect(HiveSqlDialect.DEFAULT).ok(expected);
  }

  @Test void testHiveSelectQueryWithOverAscAndNullsLastShouldBeEmulated() {
    final String query = "SELECT row_number() over "
        + "(order by \"hire_date\" nulls last) FROM \"employee\"";
    final String expected = "SELECT ROW_NUMBER() OVER (ORDER BY hire_date IS NULL, hire_date)\n"
        + "FROM foodmart.employee";
    sql(query).dialect(HiveSqlDialect.DEFAULT).ok(expected);
  }

  @Test void testHiveSelectQueryWithOverAscNullsFirstShouldNotAddNullEmulation() {
    final String query = "SELECT row_number() over "
        + "(order by \"hire_date\" nulls first) FROM \"employee\"";
    final String expected = "SELECT ROW_NUMBER() OVER (ORDER BY hire_date)\n"
        + "FROM foodmart.employee";
    sql(query).dialect(HiveSqlDialect.DEFAULT).ok(expected);
  }

  @Test void testCharLengthFunctionEmulationForHiveAndBigqueryAndSpark() {
    final String query = "select char_length('xyz') from \"product\"";
    final String expected = "SELECT LENGTH('xyz')\n"
        + "FROM foodmart.product";
    final String expectedSnowFlake = "SELECT LENGTH('xyz')\n"
            + "FROM \"foodmart\".\"product\"";
    sql(query)
        .withHive()
        .ok(expected)
        .withBigQuery()
        .ok(expected)
        .withSpark()
        .ok(expected)
      .withSnowflake()
      .ok(expectedSnowFlake);
  }

  @Test public void testCharacterLengthFunctionEmulationForHiveAndBigqueryAndSpark() {
    final String query = "select character_length('xyz') from \"product\"";
    final String expected = "SELECT LENGTH('xyz')\n"
        + "FROM foodmart.product";
    final String expectedSnowFlake = "SELECT LENGTH('xyz')\n"
            + "FROM \"foodmart\".\"product\"";
    sql(query)
      .withHive()
      .ok(expected)
      .withBigQuery()
      .ok(expected)
      .withSpark()
      .ok(expected)
      .withSnowflake()
      .ok(expectedSnowFlake);
  }

  @Test void testHiveSubstringWithLength() {
    String query = "SELECT SUBSTRING('ABC', 2, 3)"
            + "from \"foodmart\".\"reserve_employee\"";
    final String expected = "SELECT SUBSTRING('ABC', 2, 3)\n"
            + "FROM foodmart.reserve_employee";
    sql(query).withHive().ok(expected);
  }

  @Test void testHiveSubstringWithANSI() {
    String query = "SELECT SUBSTRING('ABC' FROM 2)"
            + "from \"foodmart\".\"reserve_employee\"";
    final String expected = "SELECT SUBSTRING('ABC', 2)\n"
            + "FROM foodmart.reserve_employee";
    sql(query).withHive().ok(expected);
  }

  @Test void testHiveSubstringWithANSIAndLength() {
    String query = "SELECT SUBSTRING('ABC' FROM 2 FOR 3)"
            + "from \"foodmart\".\"reserve_employee\"";
    final String expected = "SELECT SUBSTRING('ABC', 2, 3)\n"
            + "FROM foodmart.reserve_employee";
    sql(query).withHive().ok(expected);
  }

  @Test void testHiveSelectQueryWithOverDescNullsLastShouldNotAddNullEmulation() {
    final String query = "SELECT row_number() over "
            + "(order by \"hire_date\" desc nulls last) FROM \"employee\"";
    final String expected = "SELECT ROW_NUMBER() OVER (ORDER BY hire_date DESC)\n"
            + "FROM foodmart.employee";
    sql(query).dialect(HiveSqlDialect.DEFAULT).ok(expected);
  }

  @Test void testMysqlCastToBigint() {
    // MySQL does not allow cast to BIGINT; instead cast to SIGNED.
    final String query = "select cast(\"product_id\" as bigint) from \"product\"";
    final String expected = "SELECT CAST(`product_id` AS SIGNED)\n"
        + "FROM `foodmart`.`product`";
    sql(query).withMysql().ok(expected);
  }


  @Test void testMysqlCastToInteger() {
    // MySQL does not allow cast to INTEGER; instead cast to SIGNED.
    final String query = "select \"employee_id\",\n"
        + "  cast(\"salary_paid\" * 10000 as integer)\n"
        + "from \"salary\"";
    final String expected = "SELECT `employee_id`,"
        + " CAST(`salary_paid` * 10000 AS SIGNED)\n"
        + "FROM `foodmart`.`salary`";
    sql(query).withMysql().ok(expected);
  }

  @Test void testHiveSelectQueryWithOrderByDescAndHighNullsWithVersionGreaterThanOrEq21() {
    final HiveSqlDialect hive2_1Dialect =
        new HiveSqlDialect(HiveSqlDialect.DEFAULT_CONTEXT
            .withDatabaseMajorVersion(2)
            .withDatabaseMinorVersion(1)
            .withNullCollation(NullCollation.LOW));

    final HiveSqlDialect hive2_2_Dialect =
        new HiveSqlDialect(HiveSqlDialect.DEFAULT_CONTEXT
            .withDatabaseMajorVersion(2)
            .withDatabaseMinorVersion(2)
            .withNullCollation(NullCollation.LOW));

    final String query = "select \"product_id\" from \"product\"\n"
        + "order by \"product_id\" desc nulls first";
    final String expected = "SELECT product_id\n"
        + "FROM foodmart.product\n"
        + "ORDER BY product_id DESC NULLS FIRST";
    sql(query).dialect(hive2_1Dialect).ok(expected);
    sql(query).dialect(hive2_2_Dialect).ok(expected);
  }

  @Test void testHiveSelectQueryWithOverDescAndHighNullsWithVersionGreaterThanOrEq21() {
    final HiveSqlDialect hive2_1Dialect =
        new HiveSqlDialect(SqlDialect.EMPTY_CONTEXT
            .withDatabaseMajorVersion(2)
            .withDatabaseMinorVersion(1)
            .withNullCollation(NullCollation.LOW));

    final HiveSqlDialect hive2_2_Dialect =
        new HiveSqlDialect(SqlDialect.EMPTY_CONTEXT
            .withDatabaseMajorVersion(2)
            .withDatabaseMinorVersion(2)
            .withNullCollation(NullCollation.LOW));

    final String query = "SELECT row_number() over "
        + "(order by \"hire_date\" desc nulls first) FROM \"employee\"";
    final String expected = "SELECT ROW_NUMBER() OVER (ORDER BY hire_date DESC NULLS FIRST)\n"
        + "FROM foodmart.employee";
    sql(query).dialect(hive2_1Dialect).ok(expected);
    sql(query).dialect(hive2_2_Dialect).ok(expected);
  }

  @Test void testHiveSelectQueryWithOrderByDescAndHighNullsWithVersion20() {
    final HiveSqlDialect hive2_1_0_Dialect =
        new HiveSqlDialect(HiveSqlDialect.DEFAULT_CONTEXT
            .withDatabaseMajorVersion(2)
            .withDatabaseMinorVersion(0)
            .withNullCollation(NullCollation.LOW));
    final String query = "select \"product_id\" from \"product\"\n"
        + "order by \"product_id\" desc nulls first";
    final String expected = "SELECT product_id\n"
        + "FROM foodmart.product\n"
        + "ORDER BY product_id IS NULL DESC, product_id DESC";
    sql(query).dialect(hive2_1_0_Dialect).ok(expected);
  }

  @Test void testHiveSelectQueryWithOverDescAndHighNullsWithVersion20() {
    final HiveSqlDialect hive2_1_0_Dialect =
        new HiveSqlDialect(SqlDialect.EMPTY_CONTEXT
            .withDatabaseMajorVersion(2)
            .withDatabaseMinorVersion(0)
            .withNullCollation(NullCollation.LOW));
    final String query = "SELECT row_number() over "
        + "(order by \"hire_date\" desc nulls first) FROM \"employee\"";
    final String expected = "SELECT ROW_NUMBER() OVER "
        + "(ORDER BY hire_date IS NULL DESC, hire_date DESC)\n"
        + "FROM foodmart.employee";
    sql(query).dialect(hive2_1_0_Dialect).ok(expected);
  }

  @Test void testJethroDataSelectQueryWithOrderByDescAndNullsFirstShouldBeEmulated() {
    final String query = "select \"product_id\" from \"product\"\n"
        + "order by \"product_id\" desc nulls first";

    final String expected = "SELECT \"product_id\"\n"
        + "FROM \"foodmart\".\"product\"\n"
        + "ORDER BY \"product_id\", \"product_id\" DESC";
    sql(query).dialect(jethroDataSqlDialect()).ok(expected);
  }

  @Test void testJethroDataSelectQueryWithOverDescAndNullsFirstShouldBeEmulated() {
    final String query = "SELECT row_number() over "
        + "(order by \"hire_date\" desc nulls first) FROM \"employee\"";

    final String expected = "SELECT ROW_NUMBER() OVER "
        + "(ORDER BY \"hire_date\", \"hire_date\" DESC)\n"
        + "FROM \"foodmart\".\"employee\"";
    sql(query).dialect(jethroDataSqlDialect()).ok(expected);
  }

  @Test void testMySqlSelectQueryWithOrderByDescAndNullsFirstShouldBeEmulated() {
    final String query = "select \"product_id\" from \"product\"\n"
        + "order by \"product_id\" desc nulls first";
    final String expected = "SELECT `product_id`\n"
        + "FROM `foodmart`.`product`\n"
        + "ORDER BY `product_id` IS NULL DESC, `product_id` DESC";
    sql(query).dialect(MysqlSqlDialect.DEFAULT).ok(expected);
  }

  @Test void testMySqlSelectQueryWithOverDescAndNullsFirstShouldBeEmulated() {
    final String query = "SELECT row_number() over "
        + "(order by \"hire_date\" desc nulls first) FROM \"employee\"";
    final String expected = "SELECT ROW_NUMBER() OVER "
        + "(ORDER BY `hire_date` IS NULL DESC, `hire_date` DESC)\n"
        + "FROM `foodmart`.`employee`";
    sql(query).dialect(MysqlSqlDialect.DEFAULT).ok(expected);
  }

  @Test void testMySqlSelectQueryWithOrderByAscAndNullsLastShouldBeEmulated() {
    final String query = "select \"product_id\" from \"product\"\n"
        + "order by \"product_id\" nulls last";
    final String expected = "SELECT `product_id`\n"
        + "FROM `foodmart`.`product`\n"
        + "ORDER BY `product_id` IS NULL, `product_id`";
    sql(query).dialect(MysqlSqlDialect.DEFAULT).ok(expected);
  }

  @Test void testMySqlSelectQueryWithOverAscAndNullsLastShouldBeEmulated() {
    final String query = "SELECT row_number() over "
        + "(order by \"hire_date\" nulls last) FROM \"employee\"";
    final String expected = "SELECT ROW_NUMBER() OVER "
        + "(ORDER BY `hire_date` IS NULL, `hire_date`)\n"
        + "FROM `foodmart`.`employee`";
    sql(query).dialect(MysqlSqlDialect.DEFAULT).ok(expected);
  }

  @Test void testMySqlSelectQueryWithOrderByAscNullsFirstShouldNotAddNullEmulation() {
    final String query = "select \"product_id\" from \"product\"\n"
        + "order by \"product_id\" nulls first";
    final String expected = "SELECT `product_id`\n"
        + "FROM `foodmart`.`product`\n"
        + "ORDER BY `product_id`";
    sql(query).dialect(MysqlSqlDialect.DEFAULT).ok(expected);
  }

  @Test void testMySqlSelectQueryWithOverAscNullsFirstShouldNotAddNullEmulation() {
    final String query = "SELECT row_number() "
        + "over (order by \"hire_date\" nulls first) FROM \"employee\"";
    final String expected = "SELECT ROW_NUMBER() OVER (ORDER BY `hire_date`)\n"
        + "FROM `foodmart`.`employee`";
    sql(query).dialect(MysqlSqlDialect.DEFAULT).ok(expected);
  }

  @Test void testMySqlSelectQueryWithOrderByDescNullsLastShouldNotAddNullEmulation() {
    final String query = "select \"product_id\" from \"product\"\n"
        + "order by \"product_id\" desc nulls last";
    final String expected = "SELECT `product_id`\n"
        + "FROM `foodmart`.`product`\n"
        + "ORDER BY `product_id` DESC";
    sql(query).dialect(MysqlSqlDialect.DEFAULT).ok(expected);
  }

  @Test void testMySqlSelectQueryWithOverDescNullsLastShouldNotAddNullEmulation() {
    final String query = "SELECT row_number() "
        + "over (order by \"hire_date\" desc nulls last) FROM \"employee\"";
    final String expected = "SELECT ROW_NUMBER() OVER (ORDER BY `hire_date` DESC)\n"
        + "FROM `foodmart`.`employee`";
    sql(query).dialect(MysqlSqlDialect.DEFAULT).ok(expected);
  }

  @Test void testMySqlCastToVarcharWithLessThanMaxPrecision() {
    final String query = "select cast(\"product_id\" as varchar(50)), \"product_id\" "
        + "from \"product\" ";
    final String expected = "SELECT CAST(`product_id` AS CHAR(50)), `product_id`\n"
        + "FROM `foodmart`.`product`";
    sql(query).withMysql().ok(expected);
  }

  @Test void testMySqlCastToTimestamp() {
    final String query = "select  * from \"employee\" where  \"hire_date\" - "
        + "INTERVAL '19800' SECOND(5) > cast(\"hire_date\" as TIMESTAMP) ";
    final String expected = "SELECT *\nFROM `foodmart`.`employee`"
        + "\nWHERE (`hire_date` - INTERVAL '19800' SECOND) > CAST(`hire_date` AS DATETIME)";
    sql(query).withMysql().ok(expected);
  }

  @Test void testMySqlCastToVarcharWithGreaterThanMaxPrecision() {
    final String query = "select cast(\"product_id\" as varchar(500)), \"product_id\" "
        + "from \"product\" ";
    final String expected = "SELECT CAST(`product_id` AS CHAR(255)), `product_id`\n"
        + "FROM `foodmart`.`product`";
    sql(query).withMysql().ok(expected);
  }

  @Test void testMySqlWithHighNullsSelectWithOrderByAscNullsLastAndNoEmulation() {
    final String query = "select \"product_id\" from \"product\"\n"
        + "order by \"product_id\" nulls last";
    final String expected = "SELECT `product_id`\n"
        + "FROM `foodmart`.`product`\n"
        + "ORDER BY `product_id`";
    sql(query).dialect(mySqlDialect(NullCollation.HIGH)).ok(expected);
  }

  @Test void testMySqlWithHighNullsSelectWithOverAscNullsLastAndNoEmulation() {
    final String query = "SELECT row_number() "
        + "over (order by \"hire_date\" nulls last) FROM \"employee\"";
    final String expected = "SELECT ROW_NUMBER() OVER (ORDER BY `hire_date`)\n"
        + "FROM `foodmart`.`employee`";
    sql(query).dialect(mySqlDialect(NullCollation.HIGH)).ok(expected);
  }

  @Test void testMySqlWithHighNullsSelectWithOrderByAscNullsFirstAndNullEmulation() {
    final String query = "select \"product_id\" from \"product\"\n"
        + "order by \"product_id\" nulls first";
    final String expected = "SELECT `product_id`\n"
        + "FROM `foodmart`.`product`\n"
        + "ORDER BY `product_id` IS NULL DESC, `product_id`";
    sql(query).dialect(mySqlDialect(NullCollation.HIGH)).ok(expected);
  }

  @Test void testMySqlWithHighNullsSelectWithOverAscNullsFirstAndNullEmulation() {
    final String query = "SELECT row_number() "
        + "over (order by \"hire_date\" nulls first) FROM \"employee\"";
    final String expected = "SELECT ROW_NUMBER() "
        + "OVER (ORDER BY `hire_date` IS NULL DESC, `hire_date`)\n"
        + "FROM `foodmart`.`employee`";
    sql(query).dialect(mySqlDialect(NullCollation.HIGH)).ok(expected);
  }

  @Test void testMySqlWithHighNullsSelectWithOrderByDescNullsFirstAndNoEmulation() {
    final String query = "select \"product_id\" from \"product\"\n"
        + "order by \"product_id\" desc nulls first";
    final String expected = "SELECT `product_id`\n"
        + "FROM `foodmart`.`product`\n"
        + "ORDER BY `product_id` DESC";
    sql(query).dialect(mySqlDialect(NullCollation.HIGH)).ok(expected);
  }

  @Test void testMySqlWithHighNullsSelectWithOverDescNullsFirstAndNoEmulation() {
    final String query = "SELECT row_number() "
        + "over (order by \"hire_date\" desc nulls first) FROM \"employee\"";
    final String expected = "SELECT ROW_NUMBER() OVER (ORDER BY `hire_date` DESC)\n"
        + "FROM `foodmart`.`employee`";
    sql(query).dialect(mySqlDialect(NullCollation.HIGH)).ok(expected);
  }

  @Test void testMySqlWithHighNullsSelectWithOrderByDescNullsLastAndNullEmulation() {
    final String query = "select \"product_id\" from \"product\"\n"
        + "order by \"product_id\" desc nulls last";
    final String expected = "SELECT `product_id`\n"
        + "FROM `foodmart`.`product`\n"
        + "ORDER BY `product_id` IS NULL, `product_id` DESC";
    sql(query).dialect(mySqlDialect(NullCollation.HIGH)).ok(expected);
  }

  @Test void testMySqlWithHighNullsSelectWithOverDescNullsLastAndNullEmulation() {
    final String query = "SELECT row_number() "
        + "over (order by \"hire_date\" desc nulls last) FROM \"employee\"";
    final String expected = "SELECT ROW_NUMBER() "
        + "OVER (ORDER BY `hire_date` IS NULL, `hire_date` DESC)\n"
        + "FROM `foodmart`.`employee`";
    sql(query).dialect(mySqlDialect(NullCollation.HIGH)).ok(expected);
  }

  @Test void testMySqlWithFirstNullsSelectWithOrderByDescAndNullsFirstShouldNotBeEmulated() {
    final String query = "select \"product_id\" from \"product\"\n"
        + "order by \"product_id\" desc nulls first";
    final String expected = "SELECT `product_id`\n"
        + "FROM `foodmart`.`product`\n"
        + "ORDER BY `product_id` DESC";
    sql(query).dialect(mySqlDialect(NullCollation.FIRST)).ok(expected);
  }

  @Test void testMySqlWithFirstNullsSelectWithOverDescAndNullsFirstShouldNotBeEmulated() {
    final String query = "SELECT row_number() "
        + "over (order by \"hire_date\" desc nulls first) FROM \"employee\"";
    final String expected = "SELECT ROW_NUMBER() OVER (ORDER BY `hire_date` DESC)\n"
        + "FROM `foodmart`.`employee`";
    sql(query).dialect(mySqlDialect(NullCollation.FIRST)).ok(expected);
  }

  @Test void testMySqlWithFirstNullsSelectWithOrderByAscAndNullsFirstShouldNotBeEmulated() {
    final String query = "select \"product_id\" from \"product\"\n"
        + "order by \"product_id\" nulls first";
    final String expected = "SELECT `product_id`\n"
        + "FROM `foodmart`.`product`\n"
        + "ORDER BY `product_id`";
    sql(query).dialect(mySqlDialect(NullCollation.FIRST)).ok(expected);
  }

  @Test void testMySqlWithFirstNullsSelectWithOverAscAndNullsFirstShouldNotBeEmulated() {
    final String query = "SELECT row_number() "
        + "over (order by \"hire_date\" nulls first) FROM \"employee\"";
    final String expected = "SELECT ROW_NUMBER() OVER (ORDER BY `hire_date`)\n"
        + "FROM `foodmart`.`employee`";
    sql(query).dialect(mySqlDialect(NullCollation.FIRST)).ok(expected);
  }

  @Test void testMySqlWithFirstNullsSelectWithOrderByDescAndNullsLastShouldBeEmulated() {
    final String query = "select \"product_id\" from \"product\"\n"
        + "order by \"product_id\" desc nulls last";
    final String expected = "SELECT `product_id`\n"
        + "FROM `foodmart`.`product`\n"
        + "ORDER BY `product_id` IS NULL, `product_id` DESC";
    sql(query).dialect(mySqlDialect(NullCollation.FIRST)).ok(expected);
  }

  @Test void testMySqlWithFirstNullsSelectWithOverDescAndNullsLastShouldBeEmulated() {
    final String query = "SELECT row_number() "
        + "over (order by \"hire_date\" desc nulls last) FROM \"employee\"";
    final String expected = "SELECT ROW_NUMBER() "
        + "OVER (ORDER BY `hire_date` IS NULL, `hire_date` DESC)\n"
        + "FROM `foodmart`.`employee`";
    sql(query).dialect(mySqlDialect(NullCollation.FIRST)).ok(expected);
  }

  @Test void testMySqlWithFirstNullsSelectWithOrderByAscAndNullsLastShouldBeEmulated() {
    final String query = "select \"product_id\" from \"product\"\n"
        + "order by \"product_id\" nulls last";
    final String expected = "SELECT `product_id`\n"
        + "FROM `foodmart`.`product`\n"
        + "ORDER BY `product_id` IS NULL, `product_id`";
    sql(query).dialect(mySqlDialect(NullCollation.FIRST)).ok(expected);
  }

  @Test void testMySqlWithFirstNullsSelectWithOverAscAndNullsLastShouldBeEmulated() {
    final String query = "SELECT row_number() "
        + "over (order by \"hire_date\" nulls last) FROM \"employee\"";
    final String expected = "SELECT ROW_NUMBER() "
        + "OVER (ORDER BY `hire_date` IS NULL, `hire_date`)\n"
        + "FROM `foodmart`.`employee`";
    sql(query).dialect(mySqlDialect(NullCollation.FIRST)).ok(expected);
  }

  @Test void testMySqlWithLastNullsSelectWithOrderByDescAndNullsFirstShouldBeEmulated() {
    final String query = "select \"product_id\" from \"product\"\n"
        + "order by \"product_id\" desc nulls first";
    final String expected = "SELECT `product_id`\n"
        + "FROM `foodmart`.`product`\n"
        + "ORDER BY `product_id` IS NULL DESC, `product_id` DESC";
    sql(query).dialect(mySqlDialect(NullCollation.LAST)).ok(expected);
  }

  @Test void testMySqlWithLastNullsSelectWithOverDescAndNullsFirstShouldBeEmulated() {
    final String query = "SELECT row_number() "
        + "over (order by \"hire_date\" desc nulls first) FROM \"employee\"";
    final String expected = "SELECT ROW_NUMBER() "
        + "OVER (ORDER BY `hire_date` IS NULL DESC, `hire_date` DESC)\n"
        + "FROM `foodmart`.`employee`";
    sql(query).dialect(mySqlDialect(NullCollation.LAST)).ok(expected);
  }

  @Test void testMySqlWithLastNullsSelectWithOrderByAscAndNullsFirstShouldBeEmulated() {
    final String query = "select \"product_id\" from \"product\"\n"
        + "order by \"product_id\" nulls first";
    final String expected = "SELECT `product_id`\n"
        + "FROM `foodmart`.`product`\n"
        + "ORDER BY `product_id` IS NULL DESC, `product_id`";
    sql(query).dialect(mySqlDialect(NullCollation.LAST)).ok(expected);
  }

  @Test void testMySqlWithLastNullsSelectWithOverAscAndNullsFirstShouldBeEmulated() {
    final String query = "SELECT row_number() "
        + "over (order by \"hire_date\" nulls first) FROM \"employee\"";
    final String expected = "SELECT ROW_NUMBER() "
        + "OVER (ORDER BY `hire_date` IS NULL DESC, `hire_date`)\n"
        + "FROM `foodmart`.`employee`";
    sql(query).dialect(mySqlDialect(NullCollation.LAST)).ok(expected);
  }

  @Test void testMySqlWithLastNullsSelectWithOrderByDescAndNullsLastShouldNotBeEmulated() {
    final String query = "select \"product_id\" from \"product\"\n"
        + "order by \"product_id\" desc nulls last";
    final String expected = "SELECT `product_id`\n"
        + "FROM `foodmart`.`product`\n"
        + "ORDER BY `product_id` DESC";
    sql(query).dialect(mySqlDialect(NullCollation.LAST)).ok(expected);
  }

  @Test void testMySqlWithLastNullsSelectWithOverDescAndNullsLastShouldNotBeEmulated() {
    final String query = "SELECT row_number() "
        + "over (order by \"hire_date\" desc nulls last) FROM \"employee\"";
    final String expected = "SELECT ROW_NUMBER() OVER (ORDER BY `hire_date` DESC)\n"
        + "FROM `foodmart`.`employee`";
    sql(query).dialect(mySqlDialect(NullCollation.LAST)).ok(expected);
  }

  @Test void testMySqlWithLastNullsSelectWithOrderByAscAndNullsLastShouldNotBeEmulated() {
    final String query = "select \"product_id\" from \"product\"\n"
        + "order by \"product_id\" nulls last";
    final String expected = "SELECT `product_id`\n"
        + "FROM `foodmart`.`product`\n"
        + "ORDER BY `product_id`";
    sql(query).dialect(mySqlDialect(NullCollation.LAST)).ok(expected);
  }

  @Test void testMySqlWithLastNullsSelectWithOverAscAndNullsLastShouldNotBeEmulated() {
    final String query = "SELECT row_number() over "
        + "(order by \"hire_date\" nulls last) FROM \"employee\"";
    final String expected = "SELECT ROW_NUMBER() OVER (ORDER BY `hire_date`)\n"
        + "FROM `foodmart`.`employee`";
    sql(query).dialect(mySqlDialect(NullCollation.LAST)).ok(expected);
  }

  @Test void testCastToVarchar() {
    String query = "select cast(\"product_id\" as varchar) from \"product\"";
    final String expectedClickHouse = "SELECT CAST(`product_id` AS `String`)\n"
        + "FROM `foodmart`.`product`";
    final String expectedMysql = "SELECT CAST(`product_id` AS CHAR)\n"
        + "FROM `foodmart`.`product`";
    sql(query)
        .withClickHouse()
        .ok(expectedClickHouse)
        .withMysql()
        .ok(expectedMysql);
  }

  @Test void testSelectQueryWithLimitClauseWithoutOrder() {
    String query = "select \"product_id\" from \"product\" limit 100 offset 10";
    final String expected = "SELECT \"product_id\"\n"
        + "FROM \"foodmart\".\"product\"\n"
        + "OFFSET 10 ROWS\n"
        + "FETCH NEXT 100 ROWS ONLY";
    final String expectedClickHouse = "SELECT `product_id`\n"
        + "FROM `foodmart`.`product`\n"
        + "LIMIT 10, 100";
    sql(query)
        .ok(expected)
        .withClickHouse()
        .ok(expectedClickHouse);

    final String expectedPresto = "SELECT \"product_id\"\n"
        + "FROM \"foodmart\".\"product\"\n"
        + "OFFSET 10\n"
        + "LIMIT 100";
    sql(query)
        .ok(expected)
        .withPresto()
        .ok(expectedPresto);
  }

  @Test void testSelectQueryWithLimitOffsetClause() {
    String query = "select \"product_id\" from \"product\"\n"
        + "order by \"net_weight\" asc limit 100 offset 10";
    final String expected = "SELECT \"product_id\", \"net_weight\"\n"
        + "FROM \"foodmart\".\"product\"\n"
        + "ORDER BY \"net_weight\"\n"
        + "OFFSET 10 ROWS\n"
        + "FETCH NEXT 100 ROWS ONLY";
    // BigQuery uses LIMIT/OFFSET, and nulls sort low by default
    final String expectedBigQuery = "SELECT product_id, net_weight\n"
        + "FROM foodmart.product\n"
        + "ORDER BY net_weight IS NULL, net_weight\n"
        + "LIMIT 100\n"
        + "OFFSET 10";
    sql(query).ok(expected)
        .withBigQuery().ok(expectedBigQuery);
  }

  @Test void testSelectQueryWithParameters() {
    String query = "select * from \"product\" "
        + "where \"product_id\" = ? "
        + "AND ? >= \"shelf_width\"";
    final String expected = "SELECT *\n"
        + "FROM \"foodmart\".\"product\"\n"
        + "WHERE \"product_id\" = ? "
        + "AND ? >= \"shelf_width\"";
    sql(query).ok(expected);
  }

  @Test void testSelectQueryWithFetchOffsetClause() {
    String query = "select \"product_id\" from \"product\"\n"
        + "order by \"product_id\" offset 10 rows fetch next 100 rows only";
    final String expected = "SELECT \"product_id\"\n"
        + "FROM \"foodmart\".\"product\"\n"
        + "ORDER BY \"product_id\"\n"
        + "OFFSET 10 ROWS\n"
        + "FETCH NEXT 100 ROWS ONLY";
    sql(query).ok(expected);
  }

  @Test void testSelectQueryWithFetchClause() {
    String query = "select \"product_id\"\n"
        + "from \"product\"\n"
        + "order by \"product_id\" fetch next 100 rows only";
    final String expected = "SELECT \"product_id\"\n"
        + "FROM \"foodmart\".\"product\"\n"
        + "ORDER BY \"product_id\"\n"
        + "FETCH NEXT 100 ROWS ONLY";
    final String expectedMssql10 = "SELECT TOP (100) [product_id]\n"
        + "FROM [foodmart].[product]\n"
        + "ORDER BY CASE WHEN [product_id] IS NULL THEN 1 ELSE 0 END, [product_id]";
    final String expectedMssql = "SELECT [product_id]\n"
        + "FROM [foodmart].[product]\n"
        + "ORDER BY CASE WHEN [product_id] IS NULL THEN 1 ELSE 0 END, [product_id]\n"
        + "FETCH NEXT 100 ROWS ONLY";
    final String expectedSybase = "SELECT TOP (100) product_id\n"
        + "FROM foodmart.product\n"
        + "ORDER BY product_id";
    sql(query).ok(expected)
        .withMssql(10).ok(expectedMssql10)
        .withMssql(11).ok(expectedMssql)
        .withMssql(14).ok(expectedMssql)
        .withSybase().ok(expectedSybase);
  }

  @Test void testSelectQueryComplex() {
    String query =
        "select count(*), \"units_per_case\" from \"product\" where \"cases_per_pallet\" > 100 "
            + "group by \"product_id\", \"units_per_case\" order by \"units_per_case\" desc";
    final String expected = "SELECT COUNT(*), \"units_per_case\"\n"
        + "FROM \"foodmart\".\"product\"\n"
        + "WHERE \"cases_per_pallet\" > 100\n"
        + "GROUP BY \"product_id\", \"units_per_case\"\n"
        + "ORDER BY \"units_per_case\" DESC";
    sql(query).ok(expected);
  }

  @Test void testSelectQueryWithGroup() {
    String query = "select"
        + " count(*), sum(\"employee_id\") from \"reserve_employee\" "
        + "where \"hire_date\" > '2015-01-01' "
        + "and (\"position_title\" = 'SDE' or \"position_title\" = 'SDM') "
        + "group by \"store_id\", \"position_title\"";
    final String expected = "SELECT COUNT(*), SUM(\"employee_id\")\n"
        + "FROM \"foodmart\".\"reserve_employee\"\n"
        + "WHERE \"hire_date\" > '2015-01-01' "
        + "AND (\"position_title\" = 'SDE' OR \"position_title\" = 'SDM')\n"
        + "GROUP BY \"store_id\", \"position_title\"";
    sql(query).ok(expected);
  }

  @Test void testSimpleJoin() {
    String query = "select *\n"
        + "from \"sales_fact_1997\" as s\n"
        + "join \"customer\" as c on s.\"customer_id\" = c.\"customer_id\"\n"
        + "join \"product\" as p on s.\"product_id\" = p.\"product_id\"\n"
        + "join \"product_class\" as pc\n"
        + "  on p.\"product_class_id\" = pc.\"product_class_id\"\n"
        + "where c.\"city\" = 'San Francisco'\n"
        + "and pc.\"product_department\" = 'Snacks'\n";
    final String expected = "SELECT *\n"
        + "FROM \"foodmart\".\"sales_fact_1997\"\n"
        + "INNER JOIN \"foodmart\".\"customer\" "
        + "ON \"sales_fact_1997\".\"customer_id\" = \"customer\""
        + ".\"customer_id\"\n"
        + "INNER JOIN \"foodmart\".\"product\" "
        + "ON \"sales_fact_1997\".\"product_id\" = \"product\".\"product_id\"\n"
        + "INNER JOIN \"foodmart\".\"product_class\" "
        + "ON \"product\".\"product_class_id\" = \"product_class\""
        + ".\"product_class_id\"\n"
        + "WHERE \"customer\".\"city\" = 'San Francisco' AND "
        + "\"product_class\".\"product_department\" = 'Snacks'";
    sql(query).ok(expected);
  }

  @Test void testSimpleJoinUsing() {
    String query = "select *\n"
        + "from \"sales_fact_1997\" as s\n"
        + "  join \"customer\" as c using (\"customer_id\")\n"
        + "  join \"product\" as p using (\"product_id\")\n"
        + "  join \"product_class\" as pc using (\"product_class_id\")\n"
        + "where c.\"city\" = 'San Francisco'\n"
        + "and pc.\"product_department\" = 'Snacks'\n";
    final String expected = "SELECT"
        + " \"product\".\"product_class_id\","
        + " \"sales_fact_1997\".\"product_id\","
        + " \"sales_fact_1997\".\"customer_id\","
        + " \"sales_fact_1997\".\"time_id\","
        + " \"sales_fact_1997\".\"promotion_id\","
        + " \"sales_fact_1997\".\"store_id\","
        + " \"sales_fact_1997\".\"store_sales\","
        + " \"sales_fact_1997\".\"store_cost\","
        + " \"sales_fact_1997\".\"unit_sales\","
        + " \"customer\".\"account_num\","
        + " \"customer\".\"lname\","
        + " \"customer\".\"fname\","
        + " \"customer\".\"mi\","
        + " \"customer\".\"address1\","
        + " \"customer\".\"address2\","
        + " \"customer\".\"address3\","
        + " \"customer\".\"address4\","
        + " \"customer\".\"city\","
        + " \"customer\".\"state_province\","
        + " \"customer\".\"postal_code\","
        + " \"customer\".\"country\","
        + " \"customer\".\"customer_region_id\","
        + " \"customer\".\"phone1\","
        + " \"customer\".\"phone2\","
        + " \"customer\".\"birthdate\","
        + " \"customer\".\"marital_status\","
        + " \"customer\".\"yearly_income\","
        + " \"customer\".\"gender\","
        + " \"customer\".\"total_children\","
        + " \"customer\".\"num_children_at_home\","
        + " \"customer\".\"education\","
        + " \"customer\".\"date_accnt_opened\","
        + " \"customer\".\"member_card\","
        + " \"customer\".\"occupation\","
        + " \"customer\".\"houseowner\","
        + " \"customer\".\"num_cars_owned\","
        + " \"customer\".\"fullname\","
        + " \"product\".\"brand_name\","
        + " \"product\".\"product_name\","
        + " \"product\".\"SKU\","
        + " \"product\".\"SRP\","
        + " \"product\".\"gross_weight\","
        + " \"product\".\"net_weight\","
        + " \"product\".\"recyclable_package\","
        + " \"product\".\"low_fat\","
        + " \"product\".\"units_per_case\","
        + " \"product\".\"cases_per_pallet\","
        + " \"product\".\"shelf_width\","
        + " \"product\".\"shelf_height\","
        + " \"product\".\"shelf_depth\","
        + " \"product_class\".\"product_subcategory\","
        + " \"product_class\".\"product_category\","
        + " \"product_class\".\"product_department\","
        + " \"product_class\".\"product_family\"\n"
        + "FROM \"foodmart\".\"sales_fact_1997\"\n"
        + "INNER JOIN \"foodmart\".\"customer\" "
        + "ON \"sales_fact_1997\".\"customer_id\" = \"customer\""
        + ".\"customer_id\"\n"
        + "INNER JOIN \"foodmart\".\"product\" "
        + "ON \"sales_fact_1997\".\"product_id\" = \"product\".\"product_id\"\n"
        + "INNER JOIN \"foodmart\".\"product_class\" "
        + "ON \"product\".\"product_class_id\" = \"product_class\""
        + ".\"product_class_id\"\n"
        + "WHERE \"customer\".\"city\" = 'San Francisco' AND "
        + "\"product_class\".\"product_department\" = 'Snacks'";
    sql(query).ok(expected);
  }

  /** Test case for
   * <a href="https://issues.apache.org/jira/browse/CALCITE-1636">[CALCITE-1636]
   * JDBC adapter generates wrong SQL for self join with sub-query</a>. */
  @Test void testSubQueryAlias() {
    String query = "select t1.\"customer_id\", t2.\"customer_id\"\n"
        + "from (select \"customer_id\" from \"sales_fact_1997\") as t1\n"
        + "inner join (select \"customer_id\" from \"sales_fact_1997\") t2\n"
        + "on t1.\"customer_id\" = t2.\"customer_id\"";
    final String expected = "SELECT *\n"
        + "FROM (SELECT sales_fact_1997.customer_id\n"
        + "FROM foodmart.sales_fact_1997 AS sales_fact_1997) AS t\n"
        + "INNER JOIN (SELECT sales_fact_19970.customer_id\n"
        + "FROM foodmart.sales_fact_1997 AS sales_fact_19970) AS t0 ON t.customer_id = t0"
        + ".customer_id";

    sql(query).withDb2().ok(expected);
  }

  @Test void testCartesianProductWithCommaSyntax() {
    String query = "select * from \"department\" , \"employee\"";
    String expected = "SELECT *\n"
        + "FROM \"foodmart\".\"department\",\n"
        + "\"foodmart\".\"employee\"";
    sql(query).ok(expected);
  }

  /** Test case for
   * <a href="https://issues.apache.org/jira/browse/CALCITE-2652">[CALCITE-2652]
   * SqlNode to SQL conversion fails if the join condition references a BOOLEAN
   * column</a>. */
  @Test void testJoinOnBoolean() {
    final String sql = "SELECT 1\n"
        + "from emps\n"
        + "join emp on (emp.deptno = emps.empno and manager)";
    final String s = sql(sql).schema(CalciteAssert.SchemaSpec.POST).exec();
    assertThat(s, notNullValue()); // sufficient that conversion did not throw
  }

  /** Test case for
   * <a href="https://issues.apache.org/jira/browse/CALCITE-4249">[CALCITE-4249]
   * JDBC adapter cannot translate NOT LIKE in join condition</a>. */
  @Test void testJoinOnNotLike() {
    final Function<RelBuilder, RelNode> relFn = b ->
        b.scan("EMP")
            .scan("DEPT")
            .join(JoinRelType.LEFT,
                b.and(
                    b.equals(b.field(2, 0, "DEPTNO"),
                        b.field(2, 1, "DEPTNO")),
                    b.not(
                        b.call(SqlStdOperatorTable.LIKE,
                            b.field(2, 1, "DNAME"),
                            b.literal("ACCOUNTING")))))
            .build();
    final String expectedSql = "SELECT *\n"
        + "FROM \"scott\".\"EMP\"\n"
        + "LEFT JOIN \"scott\".\"DEPT\" "
        + "ON \"EMP\".\"DEPTNO\" = \"DEPT\".\"DEPTNO\" "
        + "AND \"DEPT\".\"DNAME\" NOT LIKE 'ACCOUNTING'";
    relFn(relFn).ok(expectedSql);
  }

  @Test void testCartesianProductWithInnerJoinSyntax() {
    String query = "select * from \"department\"\n"
        + "INNER JOIN \"employee\" ON TRUE";
    String expected = "SELECT *\n"
        + "FROM \"foodmart\".\"department\",\n"
        + "\"foodmart\".\"employee\"";
    sql(query).ok(expected);
  }

  @Test void testFullJoinOnTrueCondition() {
    String query = "select * from \"department\"\n"
        + "FULL JOIN \"employee\" ON TRUE";
    String expected = "SELECT *\n"
        + "FROM \"foodmart\".\"department\"\n"
        + "FULL JOIN \"foodmart\".\"employee\" ON TRUE";
    sql(query).ok(expected);
  }

  @Disabled
  @Test void testCaseOnSubQuery() {
    String query = "SELECT CASE WHEN v.g IN (0, 1) THEN 0 ELSE 1 END\n"
        + "FROM (SELECT * FROM \"foodmart\".\"customer\") AS c,\n"
        + "  (SELECT 0 AS g) AS v\n"
        + "GROUP BY v.g";
    final String expected = "SELECT"
        + " CASE WHEN \"t0\".\"G\" IN (0, 1) THEN 0 ELSE 1 END\n"
        + "FROM (SELECT *\nFROM \"foodmart\".\"customer\") AS \"t\",\n"
        + "(VALUES (0)) AS \"t0\" (\"G\")\n"
        + "GROUP BY \"t0\".\"G\"";
    sql(query).ok(expected);
  }

  @Test void testSimpleIn() {
    String query = "select * from \"department\" where \"department_id\" in (\n"
        + "  select \"department_id\" from \"employee\"\n"
        + "  where \"store_id\" < 150)";
    final String expected = "SELECT "
        + "\"department\".\"department_id\", \"department\""
        + ".\"department_description\"\n"
        + "FROM \"foodmart\".\"department\"\nINNER JOIN "
        + "(SELECT \"department_id\"\nFROM \"foodmart\".\"employee\"\n"
        + "WHERE \"store_id\" < 150\nGROUP BY \"department_id\") AS \"t1\" "
        + "ON \"department\".\"department_id\" = \"t1\".\"department_id\"";
    sql(query).ok(expected);
  }

  /** Test case for
   * <a href="https://issues.apache.org/jira/browse/CALCITE-1332">[CALCITE-1332]
   * DB2 should always use aliases for tables: x.y.z AS z</a>. */
  @Test void testDb2DialectJoinStar() {
    String query = "select * "
        + "from \"foodmart\".\"employee\" A "
        + "join \"foodmart\".\"department\" B\n"
        + "on A.\"department_id\" = B.\"department_id\"";
    final String expected = "SELECT *\n"
        + "FROM foodmart.employee AS employee\n"
        + "INNER JOIN foodmart.department AS department "
        + "ON employee.department_id = department.department_id";
    sql(query).withDb2().ok(expected);
  }

  @Test void testDb2DialectSelfJoinStar() {
    String query = "select * "
        + "from \"foodmart\".\"employee\" A join \"foodmart\".\"employee\" B\n"
        + "on A.\"department_id\" = B.\"department_id\"";
    final String expected = "SELECT *\n"
        + "FROM foodmart.employee AS employee\n"
        + "INNER JOIN foodmart.employee AS employee0 "
        + "ON employee.department_id = employee0.department_id";
    sql(query).withDb2().ok(expected);
  }

  @Test void testDb2DialectJoin() {
    String query = "select A.\"employee_id\", B.\"department_id\" "
        + "from \"foodmart\".\"employee\" A join \"foodmart\".\"department\" B\n"
        + "on A.\"department_id\" = B.\"department_id\"";
    final String expected = "SELECT"
        + " employee.employee_id, department.department_id\n"
        + "FROM foodmart.employee AS employee\n"
        + "INNER JOIN foodmart.department AS department "
        + "ON employee.department_id = department.department_id";
    sql(query).withDb2().ok(expected);
  }

  @Test void testDb2DialectSelfJoin() {
    String query = "select A.\"employee_id\", B.\"employee_id\" from "
        + "\"foodmart\".\"employee\" A join \"foodmart\".\"employee\" B\n"
        + "on A.\"department_id\" = B.\"department_id\"";
    final String expected = "SELECT"
        + " employee.employee_id, employee0.employee_id AS employee_id0\n"
        + "FROM foodmart.employee AS employee\n"
        + "INNER JOIN foodmart.employee AS employee0 "
        + "ON employee.department_id = employee0.department_id";
    sql(query).withDb2().ok(expected);
  }

  @Test void testDb2DialectWhere() {
    String query = "select A.\"employee_id\" from "
        + "\"foodmart\".\"employee\" A where A.\"department_id\" < 1000";
    final String expected = "SELECT employee.employee_id\n"
        + "FROM foodmart.employee AS employee\n"
        + "WHERE employee.department_id < 1000";
    sql(query).withDb2().ok(expected);
  }

  @Test void testDb2DialectJoinWhere() {
    String query = "select A.\"employee_id\", B.\"department_id\" "
        + "from \"foodmart\".\"employee\" A join \"foodmart\".\"department\" B\n"
        + "on A.\"department_id\" = B.\"department_id\" "
        + "where A.\"employee_id\" < 1000";
    final String expected = "SELECT"
        + " employee.employee_id, department.department_id\n"
        + "FROM foodmart.employee AS employee\n"
        + "INNER JOIN foodmart.department AS department "
        + "ON employee.department_id = department.department_id\n"
        + "WHERE employee.employee_id < 1000";
    sql(query).withDb2().ok(expected);
  }

  @Test void testDb2DialectSelfJoinWhere() {
    String query = "select A.\"employee_id\", B.\"employee_id\" from "
        + "\"foodmart\".\"employee\" A join \"foodmart\".\"employee\" B\n"
        + "on A.\"department_id\" = B.\"department_id\" "
        + "where B.\"employee_id\" < 2000";
    final String expected = "SELECT "
        + "employee.employee_id, employee0.employee_id AS employee_id0\n"
        + "FROM foodmart.employee AS employee\n"
        + "INNER JOIN foodmart.employee AS employee0 "
        + "ON employee.department_id = employee0.department_id\n"
        + "WHERE employee0.employee_id < 2000";
    sql(query).withDb2().ok(expected);
  }

  @Test void testDb2DialectCast() {
    String query = "select \"hire_date\", cast(\"hire_date\" as varchar(10)) "
        + "from \"foodmart\".\"reserve_employee\"";
    final String expected = "SELECT reserve_employee.hire_date, "
        + "CAST(reserve_employee.hire_date AS VARCHAR(10))\n"
        + "FROM foodmart.reserve_employee AS reserve_employee";
    sql(query).withDb2().ok(expected);
  }

  @Test void testDb2DialectSelectQueryWithGroupByHaving() {
    String query = "select count(*) from \"product\" "
        + "group by \"product_class_id\", \"product_id\" "
        + "having \"product_id\"  > 10";
    final String expected = "SELECT COUNT(*)\n"
        + "FROM foodmart.product AS product\n"
        + "GROUP BY product.product_class_id, product.product_id\n"
        + "HAVING product.product_id > 10";
    sql(query).withDb2().ok(expected);
  }


  @Test void testDb2DialectSelectQueryComplex() {
    String query = "select count(*), \"units_per_case\" "
        + "from \"product\" where \"cases_per_pallet\" > 100 "
        + "group by \"product_id\", \"units_per_case\" "
        + "order by \"units_per_case\" desc";
    final String expected = "SELECT COUNT(*), product.units_per_case\n"
        + "FROM foodmart.product AS product\n"
        + "WHERE product.cases_per_pallet > 100\n"
        + "GROUP BY product.product_id, product.units_per_case\n"
        + "ORDER BY product.units_per_case DESC";
    sql(query).withDb2().ok(expected);
  }

  /** Test case for
   * <a href="https://issues.apache.org/jira/browse/CALCITE-4090">[CALCITE-4090]
   * DB2 aliasing breaks with a complex SELECT above a sub-query</a>. */
  @Test void testDb2SubQueryAlias() {
    String query = "select count(foo), \"units_per_case\"\n"
        + "from (select \"units_per_case\", \"cases_per_pallet\",\n"
        + "      \"product_id\", 1 as foo\n"
        + "  from \"product\")\n"
        + "where \"cases_per_pallet\" > 100\n"
        + "group by \"product_id\", \"units_per_case\"\n"
        + "order by \"units_per_case\" desc";
    final String expected = "SELECT COUNT(*), t.units_per_case\n"
        + "FROM (SELECT product.units_per_case, product.cases_per_pallet, "
        + "product.product_id, 1 AS FOO\n"
        + "FROM foodmart.product AS product) AS t\n"
        + "WHERE t.cases_per_pallet > 100\n"
        + "GROUP BY t.product_id, t.units_per_case\n"
        + "ORDER BY t.units_per_case DESC";
    sql(query).withDb2().ok(expected);
  }

  @Test void testDb2SubQueryFromUnion() {
    String query = "select count(foo), \"units_per_case\"\n"
        + "from (select \"units_per_case\", \"cases_per_pallet\",\n"
        + "      \"product_id\", 1 as foo\n"
        + "  from \"product\"\n"
        + "  where \"cases_per_pallet\" > 100\n"
        + "  union all\n"
        + "  select \"units_per_case\", \"cases_per_pallet\",\n"
        + "      \"product_id\", 1 as foo\n"
        + "  from \"product\"\n"
        + "  where \"cases_per_pallet\" < 100)\n"
        + "where \"cases_per_pallet\" > 100\n"
        + "group by \"product_id\", \"units_per_case\"\n"
        + "order by \"units_per_case\" desc";
    final String expected = "SELECT COUNT(*), t3.units_per_case\n"
        + "FROM (SELECT product.units_per_case, product.cases_per_pallet, "
        + "product.product_id, 1 AS FOO\n"
        + "FROM foodmart.product AS product\n"
        + "WHERE product.cases_per_pallet > 100\n"
        + "UNION ALL\n"
        + "SELECT product0.units_per_case, product0.cases_per_pallet, "
        + "product0.product_id, 1 AS FOO\n"
        + "FROM foodmart.product AS product0\n"
        + "WHERE product0.cases_per_pallet < 100) AS t3\n"
        + "WHERE t3.cases_per_pallet > 100\n"
        + "GROUP BY t3.product_id, t3.units_per_case\n"
        + "ORDER BY t3.units_per_case DESC";
    sql(query).withDb2().ok(expected);
  }

  @Test void testDb2DialectSelectQueryWithGroup() {
    String query = "select count(*), sum(\"employee_id\") "
        + "from \"reserve_employee\" "
        + "where \"hire_date\" > '2015-01-01' "
        + "and (\"position_title\" = 'SDE' or \"position_title\" = 'SDM') "
        + "group by \"store_id\", \"position_title\"";
    final String expected = "SELECT"
        + " COUNT(*), SUM(reserve_employee.employee_id)\n"
        + "FROM foodmart.reserve_employee AS reserve_employee\n"
        + "WHERE reserve_employee.hire_date > '2015-01-01' "
        + "AND (reserve_employee.position_title = 'SDE' OR "
        + "reserve_employee.position_title = 'SDM')\n"
        + "GROUP BY reserve_employee.store_id, reserve_employee.position_title";
    sql(query).withDb2().ok(expected);
  }

  /** Test case for
   * <a href="https://issues.apache.org/jira/browse/CALCITE-1372">[CALCITE-1372]
   * JDBC adapter generates SQL with wrong field names</a>. */
  @Test void testJoinPlan2() {
    final String sql = "SELECT v1.deptno, v2.deptno\n"
        + "FROM dept v1 LEFT JOIN emp v2 ON v1.deptno = v2.deptno\n"
        + "WHERE v2.job LIKE 'PRESIDENT'";
    final String expected = "SELECT \"DEPT\".\"DEPTNO\","
        + " \"EMP\".\"DEPTNO\" AS \"DEPTNO0\"\n"
        + "FROM \"SCOTT\".\"DEPT\"\n"
        + "LEFT JOIN \"SCOTT\".\"EMP\""
        + " ON \"DEPT\".\"DEPTNO\" = \"EMP\".\"DEPTNO\"\n"
        + "WHERE \"EMP\".\"JOB\" LIKE 'PRESIDENT'";
    // DB2 does not have implicit aliases, so generates explicit "AS DEPT"
    // and "AS EMP"
    final String expectedDb2 = "SELECT DEPT.DEPTNO, EMP.DEPTNO AS DEPTNO0\n"
        + "FROM SCOTT.DEPT AS DEPT\n"
        + "LEFT JOIN SCOTT.EMP AS EMP ON DEPT.DEPTNO = EMP.DEPTNO\n"
        + "WHERE EMP.JOB LIKE 'PRESIDENT'";
    sql(sql)
        .schema(CalciteAssert.SchemaSpec.JDBC_SCOTT)
        .ok(expected)
        .withDb2()
        .ok(expectedDb2);
  }

  /** Test case for
   * <a href="https://issues.apache.org/jira/browse/CALCITE-1422">[CALCITE-1422]
   * In JDBC adapter, allow IS NULL and IS NOT NULL operators in generated SQL
   * join condition</a>. */
  @Test void testSimpleJoinConditionWithIsNullOperators() {
    String query = "select *\n"
        + "from \"foodmart\".\"sales_fact_1997\" as \"t1\"\n"
        + "inner join \"foodmart\".\"customer\" as \"t2\"\n"
        + "on \"t1\".\"customer_id\" = \"t2\".\"customer_id\" or "
        + "(\"t1\".\"customer_id\" is null "
        + "and \"t2\".\"customer_id\" is null) or\n"
        + "\"t2\".\"occupation\" is null\n"
        + "inner join \"foodmart\".\"product\" as \"t3\"\n"
        + "on \"t1\".\"product_id\" = \"t3\".\"product_id\" or "
        + "(\"t1\".\"product_id\" is not null or "
        + "\"t3\".\"product_id\" is not null)";
    // Some of the "IS NULL" and "IS NOT NULL" are reduced to TRUE or FALSE,
    // but not all.
    String expected = "SELECT *\nFROM \"foodmart\".\"sales_fact_1997\"\n"
        + "INNER JOIN \"foodmart\".\"customer\" "
        + "ON \"sales_fact_1997\".\"customer_id\" = \"customer\".\"customer_id\""
        + " OR FALSE AND FALSE"
        + " OR \"customer\".\"occupation\" IS NULL\n"
        + "INNER JOIN \"foodmart\".\"product\" "
        + "ON \"sales_fact_1997\".\"product_id\" = \"product\".\"product_id\""
        + " OR TRUE"
        + " OR TRUE";
    // The hook prevents RelBuilder from removing "FALSE AND FALSE" and such
    try (Hook.Closeable ignore =
             Hook.REL_BUILDER_SIMPLIFY.addThread(Hook.propertyJ(false))) {
      sql(query).ok(expected);
    }
  }


  /** Test case for
   * <a href="https://issues.apache.org/jira/browse/CALCITE-1586">[CALCITE-1586]
   * JDBC adapter generates wrong SQL if UNION has more than two inputs</a>. */
  @Test void testThreeQueryUnion() {
    String query = "SELECT \"product_id\" FROM \"product\" "
        + " UNION ALL "
        + "SELECT \"product_id\" FROM \"sales_fact_1997\" "
        + " UNION ALL "
        + "SELECT \"product_class_id\" AS product_id FROM \"product_class\"";
    String expected = "SELECT \"product_id\"\n"
        + "FROM \"foodmart\".\"product\"\n"
        + "UNION ALL\n"
        + "SELECT \"product_id\"\n"
        + "FROM \"foodmart\".\"sales_fact_1997\"\n"
        + "UNION ALL\n"
        + "SELECT \"product_class_id\" AS \"PRODUCT_ID\"\n"
        + "FROM \"foodmart\".\"product_class\"";

    final RuleSet rules = RuleSets.ofList(CoreRules.UNION_MERGE);
    sql(query)
        .optimize(rules, null)
        .ok(expected);
  }

  /** Test case for
   * <a href="https://issues.apache.org/jira/browse/CALCITE-1800">[CALCITE-1800]
   * JDBC adapter fails to SELECT FROM a UNION query</a>. */
  @Test void testUnionWrappedInASelect() {
    final String query = "select sum(\n"
        + "  case when \"product_id\"=0 then \"net_weight\" else 0 end)"
        + " as net_weight\n"
        + "from (\n"
        + "  select \"product_id\", \"net_weight\"\n"
        + "  from \"product\"\n"
        + "  union all\n"
        + "  select \"product_id\", 0 as \"net_weight\"\n"
        + "  from \"sales_fact_1997\") t0";
    final String expected = "SELECT SUM(CASE WHEN \"product_id\" = 0"
        + " THEN \"net_weight\" ELSE 0 END) AS \"NET_WEIGHT\"\n"
        + "FROM (SELECT \"product_id\", \"net_weight\"\n"
        + "FROM \"foodmart\".\"product\"\n"
        + "UNION ALL\n"
        + "SELECT \"product_id\", 0 AS \"net_weight\"\n"
        + "FROM \"foodmart\".\"sales_fact_1997\") AS \"t1\"";
    sql(query).ok(expected);
  }

  @Test void testLiteral() {
    checkLiteral("DATE '1978-05-02'");
    checkLiteral2("DATE '1978-5-2'", "DATE '1978-05-02'");
    checkLiteral("TIME '12:34:56'");
    checkLiteral("TIME '12:34:56.78'");
    checkLiteral2("TIME '1:4:6.080'", "TIME '01:04:06.080'");
    checkLiteral("TIMESTAMP '1978-05-02 12:34:56.78'");
    checkLiteral2("TIMESTAMP '1978-5-2 2:4:6.80'",
        "TIMESTAMP '1978-05-02 02:04:06.80'");
    checkLiteral("'I can''t explain'");
    checkLiteral("''");
    checkLiteral("TRUE");
    checkLiteral("123");
    checkLiteral("123.45");
    checkLiteral("-123.45");
    checkLiteral("INTERVAL '1-2' YEAR TO MONTH");
    checkLiteral("INTERVAL -'1-2' YEAR TO MONTH");
    checkLiteral("INTERVAL '12-11' YEAR TO MONTH");
    checkLiteral("INTERVAL '1' YEAR");
    checkLiteral("INTERVAL '1' MONTH");
    checkLiteral("INTERVAL '12' DAY");
    checkLiteral("INTERVAL -'12' DAY");
    checkLiteral2("INTERVAL '1 2' DAY TO HOUR",
        "INTERVAL '1 02' DAY TO HOUR");
    checkLiteral2("INTERVAL '1 2:10' DAY TO MINUTE",
        "INTERVAL '1 02:10' DAY TO MINUTE");
    checkLiteral2("INTERVAL '1 2:00' DAY TO MINUTE",
        "INTERVAL '1 02:00' DAY TO MINUTE");
    checkLiteral2("INTERVAL '1 2:34:56' DAY TO SECOND",
        "INTERVAL '1 02:34:56' DAY TO SECOND");
    checkLiteral2("INTERVAL '1 2:34:56.789' DAY TO SECOND",
        "INTERVAL '1 02:34:56.789' DAY TO SECOND");
    checkLiteral2("INTERVAL '1 2:34:56.78' DAY TO SECOND",
        "INTERVAL '1 02:34:56.78' DAY TO SECOND");
    checkLiteral2("INTERVAL '1 2:34:56.078' DAY TO SECOND",
        "INTERVAL '1 02:34:56.078' DAY TO SECOND");
    checkLiteral2("INTERVAL -'1 2:34:56.078' DAY TO SECOND",
        "INTERVAL -'1 02:34:56.078' DAY TO SECOND");
    checkLiteral2("INTERVAL '1 2:3:5.070' DAY TO SECOND",
        "INTERVAL '1 02:03:05.07' DAY TO SECOND");
    checkLiteral("INTERVAL '1:23' HOUR TO MINUTE");
    checkLiteral("INTERVAL '1:02' HOUR TO MINUTE");
    checkLiteral("INTERVAL -'1:02' HOUR TO MINUTE");
    checkLiteral("INTERVAL '1:23:45' HOUR TO SECOND");
    checkLiteral("INTERVAL '1:03:05' HOUR TO SECOND");
    checkLiteral("INTERVAL '1:23:45.678' HOUR TO SECOND");
    checkLiteral("INTERVAL '1:03:05.06' HOUR TO SECOND");
    checkLiteral("INTERVAL '12' MINUTE");
    checkLiteral("INTERVAL '12:34' MINUTE TO SECOND");
    checkLiteral("INTERVAL '12:34.567' MINUTE TO SECOND");
    checkLiteral("INTERVAL '12' SECOND");
    checkLiteral("INTERVAL '12.345' SECOND");
  }

  private void checkLiteral(String expression) {
    checkLiteral2(expression, expression);
  }

  private void checkLiteral2(String expression, String expected) {
    sql("VALUES " + expression)
        .withHsqldb()
        .ok("SELECT *\n"
            + "FROM (VALUES (" + expected + ")) AS t (EXPR$0)");
  }

  /** Test case for
   * <a href="https://issues.apache.org/jira/browse/CALCITE-2625">[CALCITE-2625]
   * Removing Window Boundaries from SqlWindow of Aggregate Function which do
   * not allow Framing</a>. */
  @Test void testRowNumberFunctionForPrintingOfFrameBoundary() {
    String query = "SELECT row_number() over (order by \"hire_date\") FROM \"employee\"";
    String expected = "SELECT ROW_NUMBER() OVER (ORDER BY \"hire_date\")\n"
        + "FROM \"foodmart\".\"employee\"";
    sql(query).ok(expected);
  }

  /** Test case for
   * <a href="https://issues.apache.org/jira/browse/CALCITE-3112">[CALCITE-3112]
   * Support Window in RelToSqlConverter</a>. */
  @Test void testConvertWindowToSql() {
    String query0 = "SELECT row_number() over (order by \"hire_date\") FROM \"employee\"";
    String expected0 = "SELECT ROW_NUMBER() OVER (ORDER BY \"hire_date\") AS \"$0\"\n"
        + "FROM \"foodmart\".\"employee\"";

    String query1 = "SELECT rank() over (order by \"hire_date\") FROM \"employee\"";
    String expected1 = "SELECT RANK() OVER (ORDER BY \"hire_date\") AS \"$0\"\n"
        + "FROM \"foodmart\".\"employee\"";

    String query2 = "SELECT lead(\"employee_id\",1,'NA') over "
        + "(partition by \"hire_date\" order by \"employee_id\")\n"
        + "FROM \"employee\"";
    String expected2 = "SELECT LEAD(\"employee_id\", 1, 'NA') OVER "
        + "(PARTITION BY \"hire_date\" "
        + "ORDER BY \"employee_id\") AS \"$0\"\n"
        + "FROM \"foodmart\".\"employee\"";

    String query3 = "SELECT lag(\"employee_id\",1,'NA') over "
        + "(partition by \"hire_date\" order by \"employee_id\")\n"
        + "FROM \"employee\"";
    String expected3 = "SELECT LAG(\"employee_id\", 1, 'NA') OVER "
        + "(PARTITION BY \"hire_date\" ORDER BY \"employee_id\") AS \"$0\"\n"
        + "FROM \"foodmart\".\"employee\"";

    String query4 = "SELECT lag(\"employee_id\",1,'NA') "
        + "over (partition by \"hire_date\" order by \"employee_id\") as lag1, "
        + "lag(\"employee_id\",1,'NA') "
        + "over (partition by \"birth_date\" order by \"employee_id\") as lag2, "
        + "count(*) over (partition by \"hire_date\" order by \"employee_id\") as count1, "
        + "count(*) over (partition by \"birth_date\" order by \"employee_id\") as count2\n"
        + "FROM \"employee\"";
    String expected4 = "SELECT LAG(\"employee_id\", 1, 'NA') OVER "
        + "(PARTITION BY \"hire_date\" ORDER BY \"employee_id\") AS \"$0\", "
        + "LAG(\"employee_id\", 1, 'NA') OVER "
        + "(PARTITION BY \"birth_date\" ORDER BY \"employee_id\") AS \"$1\", "
        + "COUNT(*) OVER (PARTITION BY \"hire_date\" ORDER BY \"employee_id\" "
        + "RANGE BETWEEN UNBOUNDED PRECEDING AND CURRENT ROW) AS \"$2\", "
        + "COUNT(*) OVER (PARTITION BY \"birth_date\" ORDER BY \"employee_id\" "
        + "RANGE BETWEEN UNBOUNDED PRECEDING AND CURRENT ROW) AS \"$3\"\n"
        + "FROM \"foodmart\".\"employee\"";

    String query5 = "SELECT lag(\"employee_id\",1,'NA') "
        + "over (partition by \"hire_date\" order by \"employee_id\") as lag1, "
        + "lag(\"employee_id\",1,'NA') "
        + "over (partition by \"birth_date\" order by \"employee_id\") as lag2, "
        + "max(sum(\"employee_id\")) over (partition by \"hire_date\" order by \"employee_id\") "
        + "as count1, "
        + "max(sum(\"employee_id\")) over (partition by \"birth_date\" order by \"employee_id\") "
        + "as count2\n"
        + "FROM \"employee\" group by \"employee_id\", \"hire_date\", \"birth_date\"";
    String expected5 = "SELECT LAG(\"employee_id\", 1, 'NA') OVER "
        + "(PARTITION BY \"hire_date\" ORDER BY \"employee_id\") AS \"$0\", "
        + "LAG(\"employee_id\", 1, 'NA') OVER "
        + "(PARTITION BY \"birth_date\" ORDER BY \"employee_id\") AS \"$1\", "
        + "MAX(SUM(\"employee_id\")) OVER (PARTITION BY \"hire_date\" ORDER BY \"employee_id\" "
        + "RANGE BETWEEN UNBOUNDED PRECEDING AND CURRENT ROW) AS \"$2\", "
        + "MAX(SUM(\"employee_id\")) OVER (PARTITION BY \"birth_date\" ORDER BY \"employee_id\" "
        + "RANGE BETWEEN UNBOUNDED PRECEDING AND CURRENT ROW) AS \"$3\"\n"
        + "FROM \"foodmart\".\"employee\"\n"
        + "GROUP BY \"employee_id\", \"hire_date\", \"birth_date\"";

    String query6 = "SELECT lag(\"employee_id\",1,'NA') over "
        + "(partition by \"hire_date\" order by \"employee_id\"), \"hire_date\"\n"
        + "FROM \"employee\"\n"
        + "group by \"hire_date\", \"employee_id\"";
    String expected6 = "SELECT LAG(\"employee_id\", 1, 'NA') "
        + "OVER (PARTITION BY \"hire_date\" ORDER BY \"employee_id\"), \"hire_date\"\n"
        + "FROM \"foodmart\".\"employee\"\n"
        + "GROUP BY \"hire_date\", \"employee_id\"";
    String query7 = "SELECT "
        + "count(distinct \"employee_id\") over (order by \"hire_date\") FROM \"employee\"";
    String expected7 = "SELECT "
        + "COUNT(DISTINCT \"employee_id\") "
        + "OVER (ORDER BY \"hire_date\" RANGE BETWEEN UNBOUNDED PRECEDING AND CURRENT ROW) AS \"$0\""
        + "\nFROM \"foodmart\".\"employee\"";

    String query8 = "SELECT "
        + "sum(distinct \"position_id\") over (order by \"hire_date\") FROM \"employee\"";
    String expected8 =
        "SELECT CASE WHEN (COUNT(DISTINCT \"position_id\") OVER (ORDER BY \"hire_date\" "
            + "RANGE"
            + " BETWEEN UNBOUNDED PRECEDING AND CURRENT ROW)) > 0 THEN COALESCE(SUM(DISTINCT "
            + "\"position_id\") OVER (ORDER BY \"hire_date\" RANGE BETWEEN UNBOUNDED "
            + "PRECEDING AND CURRENT ROW), 0) ELSE NULL END\n"
            + "FROM \"foodmart\".\"employee\"";

    HepProgramBuilder builder = new HepProgramBuilder();
    builder.addRuleClass(ProjectToWindowRule.class);
    HepPlanner hepPlanner = new HepPlanner(builder.build());
    RuleSet rules = RuleSets.ofList(CoreRules.PROJECT_TO_LOGICAL_PROJECT_AND_WINDOW);

    sql(query0).optimize(rules, hepPlanner).ok(expected0);
    sql(query1).optimize(rules, hepPlanner).ok(expected1);
    sql(query2).optimize(rules, hepPlanner).ok(expected2);
    sql(query3).optimize(rules, hepPlanner).ok(expected3);
    sql(query4).optimize(rules, hepPlanner).ok(expected4);
    sql(query5).optimize(rules, hepPlanner).ok(expected5);
    sql(query6).optimize(rules, hepPlanner).ok(expected6);
    sql(query7).optimize(rules, hepPlanner).ok(expected7);
    sql(query8).optimize(rules, hepPlanner).ok(expected8);
  }

  /**
   * Test case for
   * <a href="https://issues.apache.org/jira/browse/CALCITE-3866">[CALCITE-3866]
   * "numeric field overflow" when running the generated SQL in PostgreSQL </a>.
   */
  @Test void testSumReturnType() {
    String query =
        "select sum(e1.\"store_sales\"), sum(e2.\"store_sales\") from \"sales_fact_dec_1998\" as "
            + "e1 , \"sales_fact_dec_1998\" as e2 where e1.\"product_id\" = e2.\"product_id\"";

    String expect = "SELECT SUM(CAST(SUM(\"store_sales\") * \"t0\".\"$f1\" AS DECIMAL"
        + "(19, 4))), SUM(CAST(\"t\".\"$f2\" * SUM(\"store_sales\") AS DECIMAL(19, 4)))\n"
        + "FROM (SELECT \"product_id\", SUM(\"store_sales\"), COUNT(*) AS \"$f2\"\n"
        + "FROM \"foodmart\".\"sales_fact_dec_1998\"\n"
        + "GROUP BY \"product_id\") AS \"t\"\n"
        + "INNER JOIN "
        + "(SELECT \"product_id\", COUNT(*) AS \"$f1\", SUM(\"store_sales\")\n"
        + "FROM \"foodmart\".\"sales_fact_dec_1998\"\n"
        + "GROUP BY \"product_id\") AS \"t0\" ON \"t\".\"product_id\" = \"t0\".\"product_id\"";

    HepProgramBuilder builder = new HepProgramBuilder();
    builder.addRuleClass(FilterJoinRule.class);
    builder.addRuleClass(AggregateProjectMergeRule.class);
    builder.addRuleClass(AggregateJoinTransposeRule.class);
    HepPlanner hepPlanner = new HepPlanner(builder.build());
    RuleSet rules = RuleSets.ofList(
        CoreRules.FILTER_INTO_JOIN,
        CoreRules.JOIN_CONDITION_PUSH,
        CoreRules.AGGREGATE_PROJECT_MERGE, CoreRules.AGGREGATE_JOIN_TRANSPOSE_EXTENDED);
    sql(query).withPostgresql().optimize(rules, hepPlanner).ok(expect);
  }

  @Test void testRankFunctionForPrintingOfFrameBoundary() {
    String query = "SELECT rank() over (order by \"hire_date\") FROM \"employee\"";
    String expected = "SELECT RANK() OVER (ORDER BY \"hire_date\")\n"
        + "FROM \"foodmart\".\"employee\"";
    sql(query).ok(expected);
  }

  @Test void testLeadFunctionForPrintingOfFrameBoundary() {
    String query = "SELECT lead(\"employee_id\",1,'NA') over "
        + "(partition by \"hire_date\" order by \"employee_id\") FROM \"employee\"";
    String expected = "SELECT LEAD(\"employee_id\", 1, 'NA') OVER "
        + "(PARTITION BY \"hire_date\" ORDER BY \"employee_id\")\n"
        + "FROM \"foodmart\".\"employee\"";
    sql(query).ok(expected);
  }

  @Test void testLagFunctionForPrintingOfFrameBoundary() {
    String query = "SELECT lag(\"employee_id\",1,'NA') over "
        + "(partition by \"hire_date\" order by \"employee_id\") FROM \"employee\"";
    String expected = "SELECT LAG(\"employee_id\", 1, 'NA') OVER "
        + "(PARTITION BY \"hire_date\" ORDER BY \"employee_id\")\n"
        + "FROM \"foodmart\".\"employee\"";
    sql(query).ok(expected);
  }

  /** Test case for
   * <a href="https://issues.apache.org/jira/browse/CALCITE-3876">[CALCITE-3876]
   * RelToSqlConverter should not combine Projects when top Project contains
   * window function referencing window function from bottom Project</a>. */
  @Test void testWindowOnWindowDoesNotCombineProjects() {
    final String query = "SELECT ROW_NUMBER() OVER (ORDER BY rn)\n"
        + "FROM (SELECT *,\n"
        + "  ROW_NUMBER() OVER (ORDER BY \"product_id\") as rn\n"
        + "  FROM \"foodmart\".\"product\")";
    final String expected = "SELECT ROW_NUMBER() OVER (ORDER BY \"RN\")\n"
        + "FROM (SELECT \"product_class_id\", \"product_id\", \"brand_name\","
        + " \"product_name\", \"SKU\", \"SRP\", \"gross_weight\","
        + " \"net_weight\", \"recyclable_package\", \"low_fat\","
        + " \"units_per_case\", \"cases_per_pallet\", \"shelf_width\","
        + " \"shelf_height\", \"shelf_depth\","
        + " ROW_NUMBER() OVER (ORDER BY \"product_id\") AS \"RN\"\n"
        + "FROM \"foodmart\".\"product\") AS \"t\"";
    sql(query)
        .withPostgresql()
        .ok(expected);
  }

  /** Test case for
   * <a href="https://issues.apache.org/jira/browse/CALCITE-1798">[CALCITE-1798]
   * Generate dialect-specific SQL for FLOOR operator</a>. */
  @Test void testFloor() {
    String query = "SELECT floor(\"hire_date\" TO MINUTE) FROM \"employee\"";
    String expected = "SELECT TRUNC(hire_date, 'MI')\nFROM foodmart.employee";
    sql(query)
        .withHsqldb()
        .ok(expected);
  }

  @Test void testFloorClickHouse() {
    String query = "SELECT floor(\"hire_date\" TO MINUTE) FROM \"employee\"";
    String expected = "SELECT toStartOfMinute(`hire_date`)\nFROM `foodmart`.`employee`";
    sql(query)
        .withClickHouse()
        .ok(expected);
  }

  @Test void testFloorPostgres() {
    String query = "SELECT floor(\"hire_date\" TO MINUTE) FROM \"employee\"";
    String expected = "SELECT DATE_TRUNC('MINUTE', \"hire_date\")\nFROM \"foodmart\".\"employee\"";
    sql(query)
        .withPostgresql()
        .ok(expected);
  }

  @Test void testFloorOracle() {
    String query = "SELECT floor(\"hire_date\" TO MINUTE) FROM \"employee\"";
    String expected = "SELECT TRUNC(\"hire_date\", 'MINUTE')\nFROM \"foodmart\".\"employee\"";
    sql(query)
        .withOracle()
        .ok(expected);
  }

  @Test void testFloorPresto() {
    String query = "SELECT floor(\"hire_date\" TO MINUTE) FROM \"employee\"";
    String expected = "SELECT DATE_TRUNC('MINUTE', \"hire_date\")\nFROM \"foodmart\".\"employee\"";
    sql(query)
        .withPresto()
        .ok(expected);
  }

  @Test void testFloorMssqlWeek() {
    String query = "SELECT floor(\"hire_date\" TO WEEK) FROM \"employee\"";
    String expected = "SELECT CONVERT(DATETIME, CONVERT(VARCHAR(10), "
        + "DATEADD(day, - (6 + DATEPART(weekday, [hire_date] )) % 7, [hire_date] ), 126))\n"
        + "FROM [foodmart].[employee]";
    sql(query).withMssql()
        .ok(expected);
  }

  @Test void testFloorMssqlMonth() {
    String query = "SELECT floor(\"hire_date\" TO MONTH) FROM \"employee\"";
    String expected = "SELECT CONVERT(DATETIME, CONVERT(VARCHAR(7), [hire_date] , 126)+'-01')\n"
        + "FROM [foodmart].[employee]";
    sql(query)
        .withMssql()
        .ok(expected);
  }

  @Test void testFloorMysqlMonth() {
    String query = "SELECT floor(\"hire_date\" TO MONTH) FROM \"employee\"";
    String expected = "SELECT DATE_FORMAT(`hire_date`, '%Y-%m-01')\n"
        + "FROM `foodmart`.`employee`";
    sql(query)
        .withMysql()
        .ok(expected);
  }

  @Test void testFloorWeek() {
    final String query = "SELECT floor(\"hire_date\" TO WEEK) FROM \"employee\"";
    final String expectedClickHouse = "SELECT toMonday(`hire_date`)\n"
        + "FROM `foodmart`.`employee`";
    final String expectedMssql = "SELECT CONVERT(DATETIME, CONVERT(VARCHAR(10), "
        + "DATEADD(day, - (6 + DATEPART(weekday, [hire_date] )) % 7, [hire_date] ), 126))\n"
        + "FROM [foodmart].[employee]";
    final String expectedMysql = "SELECT STR_TO_DATE(DATE_FORMAT(`hire_date` , '%x%v-1'), "
        + "'%x%v-%w')\n"
        + "FROM `foodmart`.`employee`";
    sql(query)
        .withClickHouse()
        .ok(expectedClickHouse)
        .withMssql()
        .ok(expectedMssql)
        .withMysql()
        .ok(expectedMysql);
  }

  @Test void testUnparseSqlIntervalQualifierDb2() {
    String queryDatePlus = "select  * from \"employee\" where  \"hire_date\" + "
        + "INTERVAL '19800' SECOND(5) > TIMESTAMP '2005-10-17 00:00:00' ";
    String expectedDatePlus = "SELECT *\n"
        + "FROM foodmart.employee AS employee\n"
        + "WHERE (employee.hire_date + 19800 SECOND)"
        + " > TIMESTAMP '2005-10-17 00:00:00'";

    sql(queryDatePlus)
        .withDb2()
        .ok(expectedDatePlus);

    String queryDateMinus = "select  * from \"employee\" where  \"hire_date\" - "
        + "INTERVAL '19800' SECOND(5) > TIMESTAMP '2005-10-17 00:00:00' ";
    String expectedDateMinus = "SELECT *\n"
        + "FROM foodmart.employee AS employee\n"
        + "WHERE (employee.hire_date - 19800 SECOND)"
        + " > TIMESTAMP '2005-10-17 00:00:00'";

    sql(queryDateMinus)
        .withDb2()
        .ok(expectedDateMinus);
  }

  @Test void testUnparseSqlIntervalQualifierMySql() {
    final String sql0 = "select  * from \"employee\" where  \"hire_date\" - "
        + "INTERVAL '19800' SECOND(5) > TIMESTAMP '2005-10-17 00:00:00' ";
    final String expect0 = "SELECT *\n"
        + "FROM `foodmart`.`employee`\n"
        + "WHERE (`hire_date` - INTERVAL '19800' SECOND)"
        + " > TIMESTAMP '2005-10-17 00:00:00'";
    sql(sql0).withMysql().ok(expect0);

    final String sql1 = "select  * from \"employee\" where  \"hire_date\" + "
        + "INTERVAL '10' HOUR > TIMESTAMP '2005-10-17 00:00:00' ";
    final String expect1 = "SELECT *\n"
        + "FROM `foodmart`.`employee`\n"
        + "WHERE (`hire_date` + INTERVAL '10' HOUR)"
        + " > TIMESTAMP '2005-10-17 00:00:00'";
    sql(sql1).withMysql().ok(expect1);

    final String sql2 = "select  * from \"employee\" where  \"hire_date\" + "
        + "INTERVAL '1-2' year to month > TIMESTAMP '2005-10-17 00:00:00' ";
    final String expect2 = "SELECT *\n"
        + "FROM `foodmart`.`employee`\n"
        + "WHERE (`hire_date` + INTERVAL '1-2' YEAR_MONTH)"
        + " > TIMESTAMP '2005-10-17 00:00:00'";
    sql(sql2).withMysql().ok(expect2);

    final String sql3 = "select  * from \"employee\" "
        + "where  \"hire_date\" + INTERVAL '39:12' MINUTE TO SECOND"
        + " > TIMESTAMP '2005-10-17 00:00:00' ";
    final String expect3 = "SELECT *\n"
        + "FROM `foodmart`.`employee`\n"
        + "WHERE (`hire_date` + INTERVAL '39:12' MINUTE_SECOND)"
        + " > TIMESTAMP '2005-10-17 00:00:00'";
    sql(sql3).withMysql().ok(expect3);
  }

  @Test void testUnparseSqlIntervalQualifierMsSql() {
    String queryDatePlus = "select  * from \"employee\" where  \"hire_date\" +"
        + "INTERVAL '19800' SECOND(5) > TIMESTAMP '2005-10-17 00:00:00' ";
    String expectedDatePlus = "SELECT *\n"
        + "FROM [foodmart].[employee]\n"
        + "WHERE DATEADD(SECOND, 19800, [hire_date]) > CAST('2005-10-17 00:00:00' AS TIMESTAMP(0))";

    sql(queryDatePlus)
        .withMssql()
        .ok(expectedDatePlus);

    String queryDateMinus = "select  * from \"employee\" where  \"hire_date\" -"
        + "INTERVAL '19800' SECOND(5) > TIMESTAMP '2005-10-17 00:00:00' ";
    String expectedDateMinus = "SELECT *\n"
        + "FROM [foodmart].[employee]\n"
        + "WHERE DATEADD(SECOND, -19800, [hire_date]) > CAST('2005-10-17 00:00:00' AS TIMESTAMP(0))";

    sql(queryDateMinus)
        .withMssql()
        .ok(expectedDateMinus);

    String queryDateMinusNegate = "select  * from \"employee\" "
        + "where  \"hire_date\" -INTERVAL '-19800' SECOND(5)"
        + " > TIMESTAMP '2005-10-17 00:00:00' ";
    String expectedDateMinusNegate = "SELECT *\n"
        + "FROM [foodmart].[employee]\n"
        + "WHERE DATEADD(SECOND, 19800, [hire_date]) > CAST('2005-10-17 00:00:00' AS TIMESTAMP(0))";

    sql(queryDateMinusNegate)
        .withMssql()
        .ok(expectedDateMinusNegate);
  }

  @Test public void testUnparseTimeLiteral() {
    String queryDatePlus = "select TIME '11:25:18' "
        + "from \"employee\"";
    String expectedBQSql = "SELECT TIME '11:25:18'\n"
        + "FROM foodmart.employee";
    String expectedSql = "SELECT CAST('11:25:18' AS TIME(0))\n"
        + "FROM [foodmart].[employee]";
    sql(queryDatePlus)
        .withBigQuery()
        .ok(expectedBQSql)
        .withMssql()
        .ok(expectedSql);
  }

  @Test void testUnparseSqlIntervalQualifierBigQuery() {
    final String sql0 = "select  * from \"employee\" where  \"hire_date\" - "
        + "INTERVAL '19800' SECOND(5) > TIMESTAMP '2005-10-17 00:00:00' ";
    final String expect0 = "SELECT *\n"
        + "FROM foodmart.employee\n"
        + "WHERE TIMESTAMP_SUB(hire_date, INTERVAL 19800 SECOND)"
        + " > CAST('2005-10-17 00:00:00' AS DATETIME)";
    sql(sql0).withBigQuery().ok(expect0);

    final String sql1 = "select  * from \"employee\" where  \"hire_date\" + "
        + "INTERVAL '10' HOUR > TIMESTAMP '2005-10-17 00:00:00' ";
    final String expect1 = "SELECT *\n"
        + "FROM foodmart.employee\n"
        + "WHERE TIMESTAMP_ADD(hire_date, INTERVAL 10 HOUR)"
        + " > CAST('2005-10-17 00:00:00' AS DATETIME)";
    sql(sql1).withBigQuery().ok(expect1);

    final String sql2 = "select  * from \"employee\" where  \"hire_date\" + "
        + "INTERVAL '1 2:34:56.78' DAY TO SECOND > TIMESTAMP '2005-10-17 00:00:00' ";
    sql(sql2).withBigQuery().throws_("For input string: \"56.78\"");
  }

  @Test public void testFloorMysqlWeek() {
    String query = "SELECT floor(\"hire_date\" TO WEEK) FROM \"employee\"";
    String expected = "SELECT STR_TO_DATE(DATE_FORMAT(`hire_date` , '%x%v-1'), '%x%v-%w')\n"
        + "FROM `foodmart`.`employee`";
    sql(query)
        .withMysql()
        .ok(expected);
  }

  @Test void testFloorMonth() {
    final String query = "SELECT floor(\"hire_date\" TO MONTH) FROM \"employee\"";
    final String expectedClickHouse = "SELECT toStartOfMonth(`hire_date`)\n"
        + "FROM `foodmart`.`employee`";
    final String expectedMssql = "SELECT CONVERT(DATETIME, CONVERT(VARCHAR(7), [hire_date] , "
        + "126)+'-01')\n"
        + "FROM [foodmart].[employee]";
    final String expectedMysql = "SELECT DATE_FORMAT(`hire_date`, '%Y-%m-01')\n"
        + "FROM `foodmart`.`employee`";
    sql(query)
        .withClickHouse()
        .ok(expectedClickHouse)
        .withMssql()
        .ok(expectedMssql)
        .withMysql()
        .ok(expectedMysql);
  }

  @Test void testFloorMysqlHour() {
    String query = "SELECT floor(\"hire_date\" TO HOUR) FROM \"employee\"";
    String expected = "SELECT DATE_FORMAT(`hire_date`, '%Y-%m-%d %H:00:00')\n"
        + "FROM `foodmart`.`employee`";
    sql(query)
        .withMysql()
        .ok(expected);
  }

  @Test void testFloorMysqlMinute() {
    String query = "SELECT floor(\"hire_date\" TO MINUTE) FROM \"employee\"";
    String expected = "SELECT DATE_FORMAT(`hire_date`, '%Y-%m-%d %H:%i:00')\n"
        + "FROM `foodmart`.`employee`";
    sql(query)
        .withMysql()
        .ok(expected);
  }

  @Test void testFloorMysqlSecond() {
    String query = "SELECT floor(\"hire_date\" TO SECOND) FROM \"employee\"";
    String expected = "SELECT DATE_FORMAT(`hire_date`, '%Y-%m-%d %H:%i:%s')\n"
        + "FROM `foodmart`.`employee`";
    sql(query)
        .withMysql()
        .ok(expected);
  }

  /** Test case for
   * <a href="https://issues.apache.org/jira/browse/CALCITE-1826">[CALCITE-1826]
   * JDBC dialect-specific FLOOR fails when in GROUP BY</a>. */
  @Test void testFloorWithGroupBy() {
    final String query = "SELECT floor(\"hire_date\" TO MINUTE)\n"
        + "FROM \"employee\"\n"
        + "GROUP BY floor(\"hire_date\" TO MINUTE)";
    final String expected = "SELECT TRUNC(hire_date, 'MI')\n"
        + "FROM foodmart.employee\n"
        + "GROUP BY TRUNC(hire_date, 'MI')";
    final String expectedClickHouse = "SELECT toStartOfMinute(`hire_date`)\n"
        + "FROM `foodmart`.`employee`\n"
        + "GROUP BY toStartOfMinute(`hire_date`)";
    final String expectedOracle = "SELECT TRUNC(\"hire_date\", 'MINUTE')\n"
        + "FROM \"foodmart\".\"employee\"\n"
        + "GROUP BY TRUNC(\"hire_date\", 'MINUTE')";
    final String expectedPostgresql = "SELECT DATE_TRUNC('MINUTE', \"hire_date\")\n"
        + "FROM \"foodmart\".\"employee\"\n"
        + "GROUP BY DATE_TRUNC('MINUTE', \"hire_date\")";
    final String expectedMysql = "SELECT"
        + " DATE_FORMAT(`hire_date`, '%Y-%m-%d %H:%i:00')\n"
        + "FROM `foodmart`.`employee`\n"
        + "GROUP BY DATE_FORMAT(`hire_date`, '%Y-%m-%d %H:%i:00')";
    sql(query)
        .withHsqldb()
        .ok(expected)
        .withClickHouse()
        .ok(expectedClickHouse)
        .withOracle()
        .ok(expectedOracle)
        .withPostgresql()
        .ok(expectedPostgresql)
        .withMysql()
        .ok(expectedMysql);
  }

  @Test void testSubstring() {
    final String query = "select substring(\"brand_name\" from 2) "
        + "from \"product\"\n";
    final String expectedClickHouse = "SELECT substring(`brand_name`, 2)\n"
        + "FROM `foodmart`.`product`";
    final String expectedOracle = "SELECT SUBSTR(\"brand_name\", 2)\n"
        + "FROM \"foodmart\".\"product\"";
    final String expectedPostgresql = "SELECT SUBSTRING(\"brand_name\" FROM 2)\n"
        + "FROM \"foodmart\".\"product\"";
    final String expectedPresto = "SELECT SUBSTR(\"brand_name\", 2)\n"
        + "FROM \"foodmart\".\"product\"";
    final String expectedSnowflake = "SELECT SUBSTR(\"brand_name\", 2)\n"
            + "FROM \"foodmart\".\"product\"";
    final String expectedRedshift = expectedPostgresql;
    final String expectedMysql = "SELECT SUBSTRING(`brand_name` FROM 2)\n"
        + "FROM `foodmart`.`product`";
    final String expectedHive = "SELECT SUBSTRING(brand_name, 2)\n"
        + "FROM foodmart.product";
    final String expectedSpark = "SELECT SUBSTRING(brand_name, 2)\n"
        + "FROM foodmart.product";
    final String expectedBiqQuery = "SELECT SUBSTR(brand_name, 2)\n"
        + "FROM foodmart.product";
    sql(query)
        .withClickHouse()
        .ok(expectedClickHouse)
        .withOracle()
        .ok(expectedOracle)
        .withPostgresql()
        .ok(expectedPostgresql)
        .withPresto()
        .ok(expectedPresto)
        .withSnowflake()
        .ok(expectedSnowflake)
        .withRedshift()
        .ok(expectedRedshift)
        .withMysql()
        .ok(expectedMysql)
        .withMssql()
        // mssql does not support this syntax and so should fail
        .throws_("MSSQL SUBSTRING requires FROM and FOR arguments")
        .withHive()
        .ok(expectedHive)
        .withSpark()
        .ok(expectedSpark)
        .withBigQuery()
        .ok(expectedBiqQuery);
  }

  @Test void testSubstringWithFor() {
    final String query = "select substring(\"brand_name\" from 2 for 3) "
        + "from \"product\"\n";
    final String expectedClickHouse = "SELECT substring(`brand_name`, 2, 3)\n"
        + "FROM `foodmart`.`product`";
    final String expectedOracle = "SELECT SUBSTR(\"brand_name\", 2, 3)\n"
        + "FROM \"foodmart\".\"product\"";
    final String expectedPostgresql = "SELECT SUBSTRING(\"brand_name\" FROM 2 FOR 3)\n"
        + "FROM \"foodmart\".\"product\"";
    final String expectedPresto = "SELECT SUBSTR(\"brand_name\", 2, 3)\n"
        + "FROM \"foodmart\".\"product\"";
    final String expectedSnowflake = "SELECT SUBSTR(\"brand_name\", 2, 3)\n"
            + "FROM \"foodmart\".\"product\"";
    final String expectedRedshift = expectedPostgresql;
    final String expectedMysql = "SELECT SUBSTRING(`brand_name` FROM 2 FOR 3)\n"
        + "FROM `foodmart`.`product`";
    final String expectedMssql = "SELECT SUBSTRING([brand_name], 2, 3)\n"
        + "FROM [foodmart].[product]";
    final String expectedHive = "SELECT SUBSTRING(brand_name, 2, 3)\n"
        + "FROM foodmart.product";
    final String expectedSpark = "SELECT SUBSTRING(brand_name, 2, 3)\n"
        + "FROM foodmart.product";
    sql(query)
        .withClickHouse()
        .ok(expectedClickHouse)
        .withOracle()
        .ok(expectedOracle)
        .withPostgresql()
        .ok(expectedPostgresql)
        .withPresto()
        .ok(expectedPresto)
        .withSnowflake()
        .ok(expectedSnowflake)
        .withRedshift()
        .ok(expectedRedshift)
        .withMysql()
        .ok(expectedMysql)
        .withMssql()
        .ok(expectedMssql)
        .withSpark()
        .ok(expectedSpark)
        .withHive()
        .ok(expectedHive);
  }

  /** Test case for
   * <a href="https://issues.apache.org/jira/browse/CALCITE-1849">[CALCITE-1849]
   * Support sub-queries (RexSubQuery) in RelToSqlConverter</a>. */
  @Test void testExistsWithExpand() {
    String query = "select \"product_name\" from \"product\" a "
        + "where exists (select count(*) "
        + "from \"sales_fact_1997\"b "
        + "where b.\"product_id\" = a.\"product_id\")";
    String expected = "SELECT \"product_name\"\n"
        + "FROM \"foodmart\".\"product\"\n"
        + "WHERE EXISTS (SELECT COUNT(*)\n"
        + "FROM \"foodmart\".\"sales_fact_1997\"\n"
        + "WHERE \"product_id\" = \"product\".\"product_id\")";
    sql(query).withConfig(c -> c.withExpand(false)).ok(expected);
  }

  @Test void testNotExistsWithExpand() {
    String query = "select \"product_name\" from \"product\" a "
        + "where not exists (select count(*) "
        + "from \"sales_fact_1997\"b "
        + "where b.\"product_id\" = a.\"product_id\")";
    String expected = "SELECT \"product_name\"\n"
        + "FROM \"foodmart\".\"product\"\n"
        + "WHERE NOT EXISTS (SELECT COUNT(*)\n"
        + "FROM \"foodmart\".\"sales_fact_1997\"\n"
        + "WHERE \"product_id\" = \"product\".\"product_id\")";
    sql(query).withConfig(c -> c.withExpand(false)).ok(expected);
  }

  @Test void testSubQueryInWithExpand() {
    String query = "select \"product_name\" from \"product\" a "
        + "where \"product_id\" in (select \"product_id\" "
        + "from \"sales_fact_1997\"b "
        + "where b.\"product_id\" = a.\"product_id\")";
    String expected = "SELECT \"product_name\"\n"
        + "FROM \"foodmart\".\"product\"\n"
        + "WHERE \"product_id\" IN (SELECT \"product_id\"\n"
        + "FROM \"foodmart\".\"sales_fact_1997\"\n"
        + "WHERE \"product_id\" = \"product\".\"product_id\")";
    sql(query).withConfig(c -> c.withExpand(false)).ok(expected);
  }

  @Test void testSubQueryInWithExpand2() {
    String query = "select \"product_name\" from \"product\" a "
        + "where \"product_id\" in (1, 2)";
    String expected = "SELECT \"product_name\"\n"
        + "FROM \"foodmart\".\"product\"\n"
        + "WHERE \"product_id\" = 1 OR \"product_id\" = 2";
    sql(query).withConfig(c -> c.withExpand(false)).ok(expected);
  }

  @Test void testSubQueryNotInWithExpand() {
    String query = "select \"product_name\" from \"product\" a "
        + "where \"product_id\" not in (select \"product_id\" "
        + "from \"sales_fact_1997\"b "
        + "where b.\"product_id\" = a.\"product_id\")";
    String expected = "SELECT \"product_name\"\n"
        + "FROM \"foodmart\".\"product\"\n"
        + "WHERE \"product_id\" NOT IN (SELECT \"product_id\"\n"
        + "FROM \"foodmart\".\"sales_fact_1997\"\n"
        + "WHERE \"product_id\" = \"product\".\"product_id\")";
    sql(query).withConfig(c -> c.withExpand(false)).ok(expected);
  }

  @Test void testLike() {
    String query = "select \"product_name\" from \"product\" a "
        + "where \"product_name\" like 'abc'";
    String expected = "SELECT \"product_name\"\n"
        + "FROM \"foodmart\".\"product\"\n"
        + "WHERE \"product_name\" LIKE 'abc'";
    sql(query).ok(expected);
  }

  @Test void testNotLike() {
    String query = "select \"product_name\" from \"product\" a "
        + "where \"product_name\" not like 'abc'";
    String expected = "SELECT \"product_name\"\n"
        + "FROM \"foodmart\".\"product\"\n"
        + "WHERE \"product_name\" NOT LIKE 'abc'";
    sql(query).ok(expected);
  }

  @Test void testMatchRecognizePatternExpression() {
    String sql = "select *\n"
        + "  from \"product\" match_recognize\n"
        + "  (\n"
        + "    partition by \"product_class_id\", \"brand_name\"\n"
        + "    order by \"product_class_id\" asc, \"brand_name\" desc\n"
        + "    pattern (strt down+ up+)\n"
        + "    define\n"
        + "      down as down.\"net_weight\" < PREV(down.\"net_weight\"),\n"
        + "      up as up.\"net_weight\" > prev(up.\"net_weight\")\n"
        + "  ) mr";
    String expected = "SELECT *\n"
        + "FROM (SELECT *\n"
        + "FROM \"foodmart\".\"product\") MATCH_RECOGNIZE(\n"
        + "PARTITION BY \"product_class_id\", \"brand_name\"\n"
        + "ORDER BY \"product_class_id\", \"brand_name\" DESC\n"
        + "ONE ROW PER MATCH\n"
        + "AFTER MATCH SKIP TO NEXT ROW\n"
        + "PATTERN (\"STRT\" \"DOWN\" + \"UP\" +)\n"
        + "DEFINE "
        + "\"DOWN\" AS PREV(\"DOWN\".\"net_weight\", 0) < "
        + "PREV(\"DOWN\".\"net_weight\", 1), "
        + "\"UP\" AS PREV(\"UP\".\"net_weight\", 0) > "
        + "PREV(\"UP\".\"net_weight\", 1))";
    sql(sql).ok(expected);
  }

  @Test void testMatchRecognizePatternExpression2() {
    final String sql = "select *\n"
        + "  from \"product\" match_recognize\n"
        + "  (\n"
        + "    pattern (strt down+ up+$)\n"
        + "    define\n"
        + "      down as down.\"net_weight\" < PREV(down.\"net_weight\"),\n"
        + "      up as up.\"net_weight\" > prev(up.\"net_weight\")\n"
        + "  ) mr";
    final String expected = "SELECT *\n"
        + "FROM (SELECT *\n"
        + "FROM \"foodmart\".\"product\") MATCH_RECOGNIZE(\n"
        + "ONE ROW PER MATCH\n"
        + "AFTER MATCH SKIP TO NEXT ROW\n"
        + "PATTERN (\"STRT\" \"DOWN\" + \"UP\" + $)\n"
        + "DEFINE "
        + "\"DOWN\" AS PREV(\"DOWN\".\"net_weight\", 0) < "
        + "PREV(\"DOWN\".\"net_weight\", 1), "
        + "\"UP\" AS PREV(\"UP\".\"net_weight\", 0) > "
        + "PREV(\"UP\".\"net_weight\", 1))";
    sql(sql).ok(expected);
  }

  @Test void testMatchRecognizePatternExpression3() {
    final String sql = "select *\n"
        + "  from \"product\" match_recognize\n"
        + "  (\n"
        + "    pattern (^strt down+ up+)\n"
        + "    define\n"
        + "      down as down.\"net_weight\" < PREV(down.\"net_weight\"),\n"
        + "      up as up.\"net_weight\" > prev(up.\"net_weight\")\n"
        + "  ) mr";
    final String expected = "SELECT *\n"
        + "FROM (SELECT *\n"
        + "FROM \"foodmart\".\"product\") MATCH_RECOGNIZE(\n"
        + "ONE ROW PER MATCH\n"
        + "AFTER MATCH SKIP TO NEXT ROW\n"
        + "PATTERN (^ \"STRT\" \"DOWN\" + \"UP\" +)\n"
        + "DEFINE "
        + "\"DOWN\" AS PREV(\"DOWN\".\"net_weight\", 0) < "
        + "PREV(\"DOWN\".\"net_weight\", 1), "
        + "\"UP\" AS PREV(\"UP\".\"net_weight\", 0) > "
        + "PREV(\"UP\".\"net_weight\", 1))";
    sql(sql).ok(expected);
  }

  @Test void testMatchRecognizePatternExpression4() {
    final String sql = "select *\n"
        + "  from \"product\" match_recognize\n"
        + "  (\n"
        + "    pattern (^strt down+ up+$)\n"
        + "    define\n"
        + "      down as down.\"net_weight\" < PREV(down.\"net_weight\"),\n"
        + "      up as up.\"net_weight\" > prev(up.\"net_weight\")\n"
        + "  ) mr";
    final String expected = "SELECT *\n"
        + "FROM (SELECT *\n"
        + "FROM \"foodmart\".\"product\") MATCH_RECOGNIZE(\n"
        + "ONE ROW PER MATCH\n"
        + "AFTER MATCH SKIP TO NEXT ROW\n"
        + "PATTERN (^ \"STRT\" \"DOWN\" + \"UP\" + $)\n"
        + "DEFINE "
        + "\"DOWN\" AS PREV(\"DOWN\".\"net_weight\", 0) < "
        + "PREV(\"DOWN\".\"net_weight\", 1), "
        + "\"UP\" AS PREV(\"UP\".\"net_weight\", 0) > "
        + "PREV(\"UP\".\"net_weight\", 1))";
    sql(sql).ok(expected);
  }

  @Test void testMatchRecognizePatternExpression5() {
    final String sql = "select *\n"
        + "  from \"product\" match_recognize\n"
        + "  (\n"
        + "    pattern (strt down* up?)\n"
        + "    define\n"
        + "      down as down.\"net_weight\" < PREV(down.\"net_weight\"),\n"
        + "      up as up.\"net_weight\" > prev(up.\"net_weight\")\n"
        + "  ) mr";
    final String expected = "SELECT *\n"
        + "FROM (SELECT *\n"
        + "FROM \"foodmart\".\"product\") MATCH_RECOGNIZE(\n"
        + "ONE ROW PER MATCH\n"
        + "AFTER MATCH SKIP TO NEXT ROW\n"
        + "PATTERN (\"STRT\" \"DOWN\" * \"UP\" ?)\n"
        + "DEFINE "
        + "\"DOWN\" AS PREV(\"DOWN\".\"net_weight\", 0) < "
        + "PREV(\"DOWN\".\"net_weight\", 1), "
        + "\"UP\" AS PREV(\"UP\".\"net_weight\", 0) > "
        + "PREV(\"UP\".\"net_weight\", 1))";
    sql(sql).ok(expected);
  }

  @Test void testMatchRecognizePatternExpression6() {
    final String sql = "select *\n"
        + "  from \"product\" match_recognize\n"
        + "  (\n"
        + "    pattern (strt {-down-} up?)\n"
        + "    define\n"
        + "      down as down.\"net_weight\" < PREV(down.\"net_weight\"),\n"
        + "      up as up.\"net_weight\" > prev(up.\"net_weight\")\n"
        + "  ) mr";
    final String expected = "SELECT *\n"
        + "FROM (SELECT *\n"
        + "FROM \"foodmart\".\"product\") MATCH_RECOGNIZE(\n"
        + "ONE ROW PER MATCH\n"
        + "AFTER MATCH SKIP TO NEXT ROW\n"
        + "PATTERN (\"STRT\" {- \"DOWN\" -} \"UP\" ?)\n"
        + "DEFINE "
        + "\"DOWN\" AS PREV(\"DOWN\".\"net_weight\", 0) < "
        + "PREV(\"DOWN\".\"net_weight\", 1), "
        + "\"UP\" AS PREV(\"UP\".\"net_weight\", 0) > "
        + "PREV(\"UP\".\"net_weight\", 1))";
    sql(sql).ok(expected);
  }

  @Test void testMatchRecognizePatternExpression7() {
    final String sql = "select *\n"
        + "  from \"product\" match_recognize\n"
        + "  (\n"
        + "    pattern (strt down{2} up{3,})\n"
        + "    define\n"
        + "      down as down.\"net_weight\" < PREV(down.\"net_weight\"),\n"
        + "      up as up.\"net_weight\" > prev(up.\"net_weight\")\n"
        + "  ) mr";
    final String expected = "SELECT *\n"
        + "FROM (SELECT *\n"
        + "FROM \"foodmart\".\"product\") MATCH_RECOGNIZE(\n"
        + "ONE ROW PER MATCH\n"
        + "AFTER MATCH SKIP TO NEXT ROW\n"
        + "PATTERN (\"STRT\" \"DOWN\" { 2 } \"UP\" { 3, })\n"
        + "DEFINE "
        + "\"DOWN\" AS PREV(\"DOWN\".\"net_weight\", 0) < "
        + "PREV(\"DOWN\".\"net_weight\", 1), "
        + "\"UP\" AS PREV(\"UP\".\"net_weight\", 0) > "
        + "PREV(\"UP\".\"net_weight\", 1))";
    sql(sql).ok(expected);
  }

  @Test void testMatchRecognizePatternExpression8() {
    final String sql = "select *\n"
        + "  from \"product\" match_recognize\n"
        + "  (\n"
        + "    pattern (strt down{,2} up{3,5})\n"
        + "    define\n"
        + "      down as down.\"net_weight\" < PREV(down.\"net_weight\"),\n"
        + "      up as up.\"net_weight\" > prev(up.\"net_weight\")\n"
        + "  ) mr";
    final String expected = "SELECT *\n"
        + "FROM (SELECT *\n"
        + "FROM \"foodmart\".\"product\") MATCH_RECOGNIZE(\n"
        + "ONE ROW PER MATCH\n"
        + "AFTER MATCH SKIP TO NEXT ROW\n"
        + "PATTERN (\"STRT\" \"DOWN\" { , 2 } \"UP\" { 3, 5 })\n"
        + "DEFINE "
        + "\"DOWN\" AS PREV(\"DOWN\".\"net_weight\", 0) < "
        + "PREV(\"DOWN\".\"net_weight\", 1), "
        + "\"UP\" AS PREV(\"UP\".\"net_weight\", 0) > "
        + "PREV(\"UP\".\"net_weight\", 1))";
    sql(sql).ok(expected);
  }

  @Test void testMatchRecognizePatternExpression9() {
    final String sql = "select *\n"
        + "  from \"product\" match_recognize\n"
        + "  (\n"
        + "    pattern (strt {-down+-} {-up*-})\n"
        + "    define\n"
        + "      down as down.\"net_weight\" < PREV(down.\"net_weight\"),\n"
        + "      up as up.\"net_weight\" > prev(up.\"net_weight\")\n"
        + "  ) mr";
    final String expected = "SELECT *\n"
        + "FROM (SELECT *\n"
        + "FROM \"foodmart\".\"product\") MATCH_RECOGNIZE(\n"
        + "ONE ROW PER MATCH\n"
        + "AFTER MATCH SKIP TO NEXT ROW\n"
        + "PATTERN (\"STRT\" {- \"DOWN\" + -} {- \"UP\" * -})\n"
        + "DEFINE "
        + "\"DOWN\" AS PREV(\"DOWN\".\"net_weight\", 0) < "
        + "PREV(\"DOWN\".\"net_weight\", 1), "
        + "\"UP\" AS PREV(\"UP\".\"net_weight\", 0) > "
        + "PREV(\"UP\".\"net_weight\", 1))";
    sql(sql).ok(expected);
  }

  @Test void testMatchRecognizePatternExpression10() {
    final String sql = "select *\n"
        + "  from \"product\" match_recognize\n"
        + "  (\n"
        + "    pattern (A B C | A C B | B A C | B C A | C A B | C B A)\n"
        + "    define\n"
        + "      A as A.\"net_weight\" < PREV(A.\"net_weight\"),\n"
        + "      B as B.\"net_weight\" > PREV(B.\"net_weight\"),\n"
        + "      C as C.\"net_weight\" < PREV(C.\"net_weight\")\n"
        + "  ) mr";
    final String expected = "SELECT *\n"
        + "FROM (SELECT *\n"
        + "FROM \"foodmart\".\"product\") MATCH_RECOGNIZE(\n"
        + "ONE ROW PER MATCH\n"
        + "AFTER MATCH SKIP TO NEXT ROW\n"
        + "PATTERN "
        + "(\"A\" \"B\" \"C\" | \"A\" \"C\" \"B\" | \"B\" \"A\" \"C\" "
        + "| \"B\" \"C\" \"A\" | \"C\" \"A\" \"B\" | \"C\" \"B\" \"A\")\n"
        + "DEFINE "
        + "\"A\" AS PREV(\"A\".\"net_weight\", 0) < PREV(\"A\".\"net_weight\", 1), "
        + "\"B\" AS PREV(\"B\".\"net_weight\", 0) > PREV(\"B\".\"net_weight\", 1), "
        + "\"C\" AS PREV(\"C\".\"net_weight\", 0) < PREV(\"C\".\"net_weight\", 1))";
    sql(sql).ok(expected);
  }

  @Test void testMatchRecognizePatternExpression11() {
    final String sql = "select *\n"
        + "  from (select * from \"product\") match_recognize\n"
        + "  (\n"
        + "    pattern (strt down+ up+)\n"
        + "    define\n"
        + "      down as down.\"net_weight\" < PREV(down.\"net_weight\"),\n"
        + "      up as up.\"net_weight\" > prev(up.\"net_weight\")\n"
        + "  ) mr";
    final String expected = "SELECT *\n"
        + "FROM (SELECT *\n"
        + "FROM \"foodmart\".\"product\") MATCH_RECOGNIZE(\n"
        + "ONE ROW PER MATCH\n"
        + "AFTER MATCH SKIP TO NEXT ROW\n"
        + "PATTERN (\"STRT\" \"DOWN\" + \"UP\" +)\n"
        + "DEFINE "
        + "\"DOWN\" AS PREV(\"DOWN\".\"net_weight\", 0) < "
        + "PREV(\"DOWN\".\"net_weight\", 1), "
        + "\"UP\" AS PREV(\"UP\".\"net_weight\", 0) > "
        + "PREV(\"UP\".\"net_weight\", 1))";
    sql(sql).ok(expected);
  }

  @Test void testMatchRecognizePatternExpression12() {
    final String sql = "select *\n"
        + "  from \"product\" match_recognize\n"
        + "  (\n"
        + "    pattern (strt down+ up+)\n"
        + "    define\n"
        + "      down as down.\"net_weight\" < PREV(down.\"net_weight\"),\n"
        + "      up as up.\"net_weight\" > prev(up.\"net_weight\")\n"
        + "  ) mr order by MR.\"net_weight\"";
    final String expected = "SELECT *\n"
        + "FROM (SELECT *\n"
        + "FROM \"foodmart\".\"product\") MATCH_RECOGNIZE(\n"
        + "ONE ROW PER MATCH\n"
        + "AFTER MATCH SKIP TO NEXT ROW\n"
        + "PATTERN (\"STRT\" \"DOWN\" + \"UP\" +)\n"
        + "DEFINE "
        + "\"DOWN\" AS PREV(\"DOWN\".\"net_weight\", 0) < "
        + "PREV(\"DOWN\".\"net_weight\", 1), "
        + "\"UP\" AS PREV(\"UP\".\"net_weight\", 0) > "
        + "PREV(\"UP\".\"net_weight\", 1))\n"
        + "ORDER BY \"net_weight\"";
    sql(sql).ok(expected);
  }

  @Test void testMatchRecognizePatternExpression13() {
    final String sql = "select *\n"
        + "  from (\n"
        + "select *\n"
        + "from \"sales_fact_1997\" as s\n"
        + "join \"customer\" as c\n"
        + "  on s.\"customer_id\" = c.\"customer_id\"\n"
        + "join \"product\" as p\n"
        + "  on s.\"product_id\" = p.\"product_id\"\n"
        + "join \"product_class\" as pc\n"
        + "  on p.\"product_class_id\" = pc.\"product_class_id\"\n"
        + "where c.\"city\" = 'San Francisco'\n"
        + "and pc.\"product_department\" = 'Snacks'"
        + ") match_recognize\n"
        + "  (\n"
        + "    pattern (strt down+ up+)\n"
        + "    define\n"
        + "      down as down.\"net_weight\" < PREV(down.\"net_weight\"),\n"
        + "      up as up.\"net_weight\" > prev(up.\"net_weight\")\n"
        + "  ) mr order by MR.\"net_weight\"";
    final String expected = "SELECT *\n"
        + "FROM (SELECT *\n"
        + "FROM \"foodmart\".\"sales_fact_1997\"\n"
        + "INNER JOIN \"foodmart\".\"customer\" "
        + "ON \"sales_fact_1997\".\"customer_id\" = \"customer\".\"customer_id\"\n"
        + "INNER JOIN \"foodmart\".\"product\" "
        + "ON \"sales_fact_1997\".\"product_id\" = \"product\".\"product_id\"\n"
        + "INNER JOIN \"foodmart\".\"product_class\" "
        + "ON \"product\".\"product_class_id\" = \"product_class\".\"product_class_id\"\n"
        + "WHERE \"customer\".\"city\" = 'San Francisco' "
        + "AND \"product_class\".\"product_department\" = 'Snacks') "
        + "MATCH_RECOGNIZE(\n"
        + "ONE ROW PER MATCH\n"
        + "AFTER MATCH SKIP TO NEXT ROW\n"
        + "PATTERN (\"STRT\" \"DOWN\" + \"UP\" +)\n"
        + "DEFINE "
        + "\"DOWN\" AS PREV(\"DOWN\".\"net_weight\", 0) < "
        + "PREV(\"DOWN\".\"net_weight\", 1), "
        + "\"UP\" AS PREV(\"UP\".\"net_weight\", 0) > "
        + "PREV(\"UP\".\"net_weight\", 1))\n"
        + "ORDER BY \"net_weight\"";
    sql(sql).ok(expected);
  }

  @Test void testMatchRecognizeDefineClause() {
    final String sql = "select *\n"
        + "  from \"product\" match_recognize\n"
        + "  (\n"
        + "    pattern (strt down+ up+)\n"
        + "    define\n"
        + "      down as down.\"net_weight\" < PREV(down.\"net_weight\"),\n"
        + "      up as up.\"net_weight\" > NEXT(up.\"net_weight\")\n"
        + "  ) mr";
    final String expected = "SELECT *\n"
        + "FROM (SELECT *\n"
        + "FROM \"foodmart\".\"product\") MATCH_RECOGNIZE(\n"
        + "ONE ROW PER MATCH\n"
        + "AFTER MATCH SKIP TO NEXT ROW\n"
        + "PATTERN (\"STRT\" \"DOWN\" + \"UP\" +)\n"
        + "DEFINE "
        + "\"DOWN\" AS PREV(\"DOWN\".\"net_weight\", 0) < "
        + "PREV(\"DOWN\".\"net_weight\", 1), "
        + "\"UP\" AS PREV(\"UP\".\"net_weight\", 0) > "
        + "NEXT(PREV(\"UP\".\"net_weight\", 0), 1))";
    sql(sql).ok(expected);
  }

  @Test void testMatchRecognizeDefineClause2() {
    final String sql = "select *\n"
        + "  from \"product\" match_recognize\n"
        + "  (\n"
        + "    pattern (strt down+ up+)\n"
        + "    define\n"
        + "      down as down.\"net_weight\" < FIRST(down.\"net_weight\"),\n"
        + "      up as up.\"net_weight\" > LAST(up.\"net_weight\")\n"
        + "  ) mr";
    final String expected = "SELECT *\n"
        + "FROM (SELECT *\n"
        + "FROM \"foodmart\".\"product\") MATCH_RECOGNIZE(\n"
        + "ONE ROW PER MATCH\n"
        + "AFTER MATCH SKIP TO NEXT ROW\n"
        + "PATTERN (\"STRT\" \"DOWN\" + \"UP\" +)\n"
        + "DEFINE "
        + "\"DOWN\" AS PREV(\"DOWN\".\"net_weight\", 0) < "
        + "FIRST(\"DOWN\".\"net_weight\", 0), "
        + "\"UP\" AS PREV(\"UP\".\"net_weight\", 0) > "
        + "LAST(\"UP\".\"net_weight\", 0))";
    sql(sql).ok(expected);
  }

  @Test void testMatchRecognizeDefineClause3() {
    final String sql = "select *\n"
        + "  from \"product\" match_recognize\n"
        + "  (\n"
        + "    pattern (strt down+ up+)\n"
        + "    define\n"
        + "      down as down.\"net_weight\" < PREV(down.\"net_weight\",1),\n"
        + "      up as up.\"net_weight\" > LAST(up.\"net_weight\" + up.\"gross_weight\")\n"
        + "  ) mr";
    final String expected = "SELECT *\n"
        + "FROM (SELECT *\n"
        + "FROM \"foodmart\".\"product\") MATCH_RECOGNIZE(\n"
        + "ONE ROW PER MATCH\n"
        + "AFTER MATCH SKIP TO NEXT ROW\n"
        + "PATTERN (\"STRT\" \"DOWN\" + \"UP\" +)\n"
        + "DEFINE "
        + "\"DOWN\" AS PREV(\"DOWN\".\"net_weight\", 0) < "
        + "PREV(\"DOWN\".\"net_weight\", 1), "
        + "\"UP\" AS PREV(\"UP\".\"net_weight\", 0) > "
        + "LAST(\"UP\".\"net_weight\", 0) + LAST(\"UP\".\"gross_weight\", 0))";
    sql(sql).ok(expected);
  }

  @Test void testMatchRecognizeDefineClause4() {
    final String sql = "select *\n"
        + "  from \"product\" match_recognize\n"
        + "  (\n"
        + "    pattern (strt down+ up+)\n"
        + "    define\n"
        + "      down as down.\"net_weight\" < PREV(down.\"net_weight\",1),\n"
        + "      up as up.\"net_weight\" > "
        + "PREV(LAST(up.\"net_weight\" + up.\"gross_weight\"),3)\n"
        + "  ) mr";
    final String expected = "SELECT *\n"
        + "FROM (SELECT *\n"
        + "FROM \"foodmart\".\"product\") MATCH_RECOGNIZE(\n"
        + "ONE ROW PER MATCH\n"
        + "AFTER MATCH SKIP TO NEXT ROW\n"
        + "PATTERN (\"STRT\" \"DOWN\" + \"UP\" +)\n"
        + "DEFINE "
        + "\"DOWN\" AS PREV(\"DOWN\".\"net_weight\", 0) < "
        + "PREV(\"DOWN\".\"net_weight\", 1), "
        + "\"UP\" AS PREV(\"UP\".\"net_weight\", 0) > "
        + "PREV(LAST(\"UP\".\"net_weight\", 0) + "
        + "LAST(\"UP\".\"gross_weight\", 0), 3))";
    sql(sql).ok(expected);
  }

  @Test void testMatchRecognizeMeasures1() {
    final String sql = "select *\n"
        + "  from \"product\" match_recognize\n"
        + "  (\n"
        + "   measures MATCH_NUMBER() as match_num, "
        + "   CLASSIFIER() as var_match, "
        + "   STRT.\"net_weight\" as start_nw,"
        + "   LAST(DOWN.\"net_weight\") as bottom_nw,"
        + "   LAST(up.\"net_weight\") as end_nw"
        + "    pattern (strt down+ up+)\n"
        + "    define\n"
        + "      down as down.\"net_weight\" < PREV(down.\"net_weight\"),\n"
        + "      up as up.\"net_weight\" > prev(up.\"net_weight\")\n"
        + "  ) mr";

    final String expected = "SELECT *\n"
        + "FROM (SELECT *\n"
        + "FROM \"foodmart\".\"product\") "
        + "MATCH_RECOGNIZE(\n"
        + "MEASURES "
        + "FINAL MATCH_NUMBER () AS \"MATCH_NUM\", "
        + "FINAL CLASSIFIER() AS \"VAR_MATCH\", "
        + "FINAL \"STRT\".\"net_weight\" AS \"START_NW\", "
        + "FINAL LAST(\"DOWN\".\"net_weight\", 0) AS \"BOTTOM_NW\", "
        + "FINAL LAST(\"UP\".\"net_weight\", 0) AS \"END_NW\"\n"
        + "ONE ROW PER MATCH\n"
        + "AFTER MATCH SKIP TO NEXT ROW\n"
        + "PATTERN (\"STRT\" \"DOWN\" + \"UP\" +)\n"
        + "DEFINE "
        + "\"DOWN\" AS PREV(\"DOWN\".\"net_weight\", 0) < "
        + "PREV(\"DOWN\".\"net_weight\", 1), "
        + "\"UP\" AS PREV(\"UP\".\"net_weight\", 0) > "
        + "PREV(\"UP\".\"net_weight\", 1))";
    sql(sql).ok(expected);
  }

  @Test void testMatchRecognizeMeasures2() {
    final String sql = "select *\n"
        + "  from \"product\" match_recognize\n"
        + "  (\n"
        + "   measures STRT.\"net_weight\" as start_nw,"
        + "   FINAL LAST(DOWN.\"net_weight\") as bottom_nw,"
        + "   LAST(up.\"net_weight\") as end_nw"
        + "    pattern (strt down+ up+)\n"
        + "    define\n"
        + "      down as down.\"net_weight\" < PREV(down.\"net_weight\"),\n"
        + "      up as up.\"net_weight\" > prev(up.\"net_weight\")\n"
        + "  ) mr";

    final String expected = "SELECT *\n"
        + "FROM (SELECT *\n"
        + "FROM \"foodmart\".\"product\") "
        + "MATCH_RECOGNIZE(\n"
        + "MEASURES "
        + "FINAL \"STRT\".\"net_weight\" AS \"START_NW\", "
        + "FINAL LAST(\"DOWN\".\"net_weight\", 0) AS \"BOTTOM_NW\", "
        + "FINAL LAST(\"UP\".\"net_weight\", 0) AS \"END_NW\"\n"
        + "ONE ROW PER MATCH\n"
        + "AFTER MATCH SKIP TO NEXT ROW\n"
        + "PATTERN (\"STRT\" \"DOWN\" + \"UP\" +)\n"
        + "DEFINE "
        + "\"DOWN\" AS PREV(\"DOWN\".\"net_weight\", 0) < "
        + "PREV(\"DOWN\".\"net_weight\", 1), "
        + "\"UP\" AS PREV(\"UP\".\"net_weight\", 0) > "
        + "PREV(\"UP\".\"net_weight\", 1))";
    sql(sql).ok(expected);
  }

  @Test void testMatchRecognizeMeasures3() {
    final String sql = "select *\n"
        + "  from \"product\" match_recognize\n"
        + "  (\n"
        + "   measures STRT.\"net_weight\" as start_nw,"
        + "   RUNNING LAST(DOWN.\"net_weight\") as bottom_nw,"
        + "   LAST(up.\"net_weight\") as end_nw"
        + "    pattern (strt down+ up+)\n"
        + "    define\n"
        + "      down as down.\"net_weight\" < PREV(down.\"net_weight\"),\n"
        + "      up as up.\"net_weight\" > prev(up.\"net_weight\")\n"
        + "  ) mr";

    final String expected = "SELECT *\n"
        + "FROM (SELECT *\n"
        + "FROM \"foodmart\".\"product\") "
        + "MATCH_RECOGNIZE(\n"
        + "MEASURES "
        + "FINAL \"STRT\".\"net_weight\" AS \"START_NW\", "
        + "FINAL (RUNNING LAST(\"DOWN\".\"net_weight\", 0)) AS \"BOTTOM_NW\", "
        + "FINAL LAST(\"UP\".\"net_weight\", 0) AS \"END_NW\"\n"
        + "ONE ROW PER MATCH\n"
        + "AFTER MATCH SKIP TO NEXT ROW\n"
        + "PATTERN (\"STRT\" \"DOWN\" + \"UP\" +)\n"
        + "DEFINE "
        + "\"DOWN\" AS PREV(\"DOWN\".\"net_weight\", 0) < "
        + "PREV(\"DOWN\".\"net_weight\", 1), "
        + "\"UP\" AS PREV(\"UP\".\"net_weight\", 0) > "
        + "PREV(\"UP\".\"net_weight\", 1))";
    sql(sql).ok(expected);
  }

  @Test void testMatchRecognizeMeasures4() {
    final String sql = "select *\n"
        + "  from \"product\" match_recognize\n"
        + "  (\n"
        + "   measures STRT.\"net_weight\" as start_nw,"
        + "   FINAL COUNT(up.\"net_weight\") as up_cnt,"
        + "   FINAL COUNT(\"net_weight\") as down_cnt,"
        + "   RUNNING COUNT(\"net_weight\") as running_cnt"
        + "    pattern (strt down+ up+)\n"
        + "    define\n"
        + "      down as down.\"net_weight\" < PREV(down.\"net_weight\"),\n"
        + "      up as up.\"net_weight\" > prev(up.\"net_weight\")\n"
        + "  ) mr";
    final String expected = "SELECT *\n"
        + "FROM (SELECT *\n"
        + "FROM \"foodmart\".\"product\") "
        + "MATCH_RECOGNIZE(\n"
        + "MEASURES "
        + "FINAL \"STRT\".\"net_weight\" AS \"START_NW\", "
        + "FINAL COUNT(\"UP\".\"net_weight\") AS \"UP_CNT\", "
        + "FINAL COUNT(\"*\".\"net_weight\") AS \"DOWN_CNT\", "
        + "FINAL (RUNNING COUNT(\"*\".\"net_weight\")) AS \"RUNNING_CNT\"\n"
        + "ONE ROW PER MATCH\n"
        + "AFTER MATCH SKIP TO NEXT ROW\n"
        + "PATTERN (\"STRT\" \"DOWN\" + \"UP\" +)\n"
        + "DEFINE "
        + "\"DOWN\" AS PREV(\"DOWN\".\"net_weight\", 0) < "
        + "PREV(\"DOWN\".\"net_weight\", 1), "
        + "\"UP\" AS PREV(\"UP\".\"net_weight\", 0) > "
        + "PREV(\"UP\".\"net_weight\", 1))";
    sql(sql).ok(expected);
  }

  @Test void testMatchRecognizeMeasures5() {
    final String sql = "select *\n"
        + "  from \"product\" match_recognize\n"
        + "  (\n"
        + "   measures "
        + "   FIRST(STRT.\"net_weight\") as start_nw,"
        + "   LAST(UP.\"net_weight\") as up_cnt,"
        + "   AVG(DOWN.\"net_weight\") as down_cnt"
        + "    pattern (strt down+ up+)\n"
        + "    define\n"
        + "      down as down.\"net_weight\" < PREV(down.\"net_weight\"),\n"
        + "      up as up.\"net_weight\" > prev(up.\"net_weight\")\n"
        + "  ) mr";

    final String expected = "SELECT *\n"
        + "FROM (SELECT *\n"
        + "FROM \"foodmart\".\"product\") "
        + "MATCH_RECOGNIZE(\n"
        + "MEASURES "
        + "FINAL FIRST(\"STRT\".\"net_weight\", 0) AS \"START_NW\", "
        + "FINAL LAST(\"UP\".\"net_weight\", 0) AS \"UP_CNT\", "
        + "FINAL (SUM(\"DOWN\".\"net_weight\") / "
        + "COUNT(\"DOWN\".\"net_weight\")) AS \"DOWN_CNT\"\n"
        + "ONE ROW PER MATCH\n"
        + "AFTER MATCH SKIP TO NEXT ROW\n"
        + "PATTERN (\"STRT\" \"DOWN\" + \"UP\" +)\n"
        + "DEFINE "
        + "\"DOWN\" AS PREV(\"DOWN\".\"net_weight\", 0) < "
        + "PREV(\"DOWN\".\"net_weight\", 1), "
        + "\"UP\" AS PREV(\"UP\".\"net_weight\", 0) > "
        + "PREV(\"UP\".\"net_weight\", 1))";
    sql(sql).ok(expected);
  }

  @Test void testMatchRecognizeMeasures6() {
    final String sql = "select *\n"
        + "  from \"product\" match_recognize\n"
        + "  (\n"
        + "   measures "
        + "   FIRST(STRT.\"net_weight\") as start_nw,"
        + "   LAST(DOWN.\"net_weight\") as up_cnt,"
        + "   FINAL SUM(DOWN.\"net_weight\") as down_cnt"
        + "    pattern (strt down+ up+)\n"
        + "    define\n"
        + "      down as down.\"net_weight\" < PREV(down.\"net_weight\"),\n"
        + "      up as up.\"net_weight\" > prev(up.\"net_weight\")\n"
        + "  ) mr";

    final String expected = "SELECT *\n"
        + "FROM (SELECT *\n"
        + "FROM \"foodmart\".\"product\") MATCH_RECOGNIZE(\n"
        + "MEASURES "
        + "FINAL FIRST(\"STRT\".\"net_weight\", 0) AS \"START_NW\", "
        + "FINAL LAST(\"DOWN\".\"net_weight\", 0) AS \"UP_CNT\", "
        + "FINAL SUM(\"DOWN\".\"net_weight\") AS \"DOWN_CNT\"\n"
        + "ONE ROW PER MATCH\n"
        + "AFTER MATCH SKIP TO NEXT ROW\n"
        + "PATTERN "
        + "(\"STRT\" \"DOWN\" + \"UP\" +)\n"
        + "DEFINE "
        + "\"DOWN\" AS PREV(\"DOWN\".\"net_weight\", 0) < "
        + "PREV(\"DOWN\".\"net_weight\", 1), "
        + "\"UP\" AS PREV(\"UP\".\"net_weight\", 0) > "
        + "PREV(\"UP\".\"net_weight\", 1))";
    sql(sql).ok(expected);
  }

  @Test void testMatchRecognizeMeasures7() {
    final String sql = "select *\n"
        + "  from \"product\" match_recognize\n"
        + "  (\n"
        + "   measures "
        + "   FIRST(STRT.\"net_weight\") as start_nw,"
        + "   LAST(DOWN.\"net_weight\") as up_cnt,"
        + "   FINAL SUM(DOWN.\"net_weight\") as down_cnt"
        + "    pattern (strt down+ up+)\n"
        + "    define\n"
        + "      down as down.\"net_weight\" < PREV(down.\"net_weight\"),\n"
        + "      up as up.\"net_weight\" > prev(up.\"net_weight\")\n"
        + "  ) mr order by start_nw, up_cnt";

    final String expected = "SELECT *\n"
        + "FROM (SELECT *\n"
        + "FROM \"foodmart\".\"product\") MATCH_RECOGNIZE(\n"
        + "MEASURES "
        + "FINAL FIRST(\"STRT\".\"net_weight\", 0) AS \"START_NW\", "
        + "FINAL LAST(\"DOWN\".\"net_weight\", 0) AS \"UP_CNT\", "
        + "FINAL SUM(\"DOWN\".\"net_weight\") AS \"DOWN_CNT\"\n"
        + "ONE ROW PER MATCH\n"
        + "AFTER MATCH SKIP TO NEXT ROW\n"
        + "PATTERN "
        + "(\"STRT\" \"DOWN\" + \"UP\" +)\n"
        + "DEFINE "
        + "\"DOWN\" AS PREV(\"DOWN\".\"net_weight\", 0) < "
        + "PREV(\"DOWN\".\"net_weight\", 1), "
        + "\"UP\" AS PREV(\"UP\".\"net_weight\", 0) > "
        + "PREV(\"UP\".\"net_weight\", 1))\n"
        + "ORDER BY \"START_NW\", \"UP_CNT\"";
    sql(sql).ok(expected);
  }

  @Test void testMatchRecognizePatternSkip1() {
    final String sql = "select *\n"
        + "  from \"product\" match_recognize\n"
        + "  (\n"
        + "    after match skip to next row\n"
        + "    pattern (strt down+ up+)\n"
        + "    define\n"
        + "      down as down.\"net_weight\" < PREV(down.\"net_weight\"),\n"
        + "      up as up.\"net_weight\" > NEXT(up.\"net_weight\")\n"
        + "  ) mr";
    final String expected = "SELECT *\n"
        + "FROM (SELECT *\n"
        + "FROM \"foodmart\".\"product\") MATCH_RECOGNIZE(\n"
        + "ONE ROW PER MATCH\n"
        + "AFTER MATCH SKIP TO NEXT ROW\n"
        + "PATTERN (\"STRT\" \"DOWN\" + \"UP\" +)\n"
        + "DEFINE "
        + "\"DOWN\" AS PREV(\"DOWN\".\"net_weight\", 0) < "
        + "PREV(\"DOWN\".\"net_weight\", 1), "
        + "\"UP\" AS PREV(\"UP\".\"net_weight\", 0) > "
        + "NEXT(PREV(\"UP\".\"net_weight\", 0), 1))";
    sql(sql).ok(expected);
  }

  @Test void testMatchRecognizePatternSkip2() {
    final String sql = "select *\n"
        + "  from \"product\" match_recognize\n"
        + "  (\n"
        + "    after match skip past last row\n"
        + "    pattern (strt down+ up+)\n"
        + "    define\n"
        + "      down as down.\"net_weight\" < PREV(down.\"net_weight\"),\n"
        + "      up as up.\"net_weight\" > NEXT(up.\"net_weight\")\n"
        + "  ) mr";
    final String expected = "SELECT *\n"
        + "FROM (SELECT *\n"
        + "FROM \"foodmart\".\"product\") MATCH_RECOGNIZE(\n"
        + "ONE ROW PER MATCH\n"
        + "AFTER MATCH SKIP PAST LAST ROW\n"
        + "PATTERN (\"STRT\" \"DOWN\" + \"UP\" +)\n"
        + "DEFINE "
        + "\"DOWN\" AS PREV(\"DOWN\".\"net_weight\", 0) < "
        + "PREV(\"DOWN\".\"net_weight\", 1), "
        + "\"UP\" AS PREV(\"UP\".\"net_weight\", 0) > "
        + "NEXT(PREV(\"UP\".\"net_weight\", 0), 1))";
    sql(sql).ok(expected);
  }

  @Test void testMatchRecognizePatternSkip3() {
    final String sql = "select *\n"
        + "  from \"product\" match_recognize\n"
        + "  (\n"
        + "    after match skip to FIRST down\n"
        + "    pattern (strt down+ up+)\n"
        + "    define\n"
        + "      down as down.\"net_weight\" < PREV(down.\"net_weight\"),\n"
        + "      up as up.\"net_weight\" > NEXT(up.\"net_weight\")\n"
        + "  ) mr";
    final String expected = "SELECT *\n"
        + "FROM (SELECT *\n"
        + "FROM \"foodmart\".\"product\") MATCH_RECOGNIZE(\n"
        + "ONE ROW PER MATCH\n"
        + "AFTER MATCH SKIP TO FIRST \"DOWN\"\n"
        + "PATTERN (\"STRT\" \"DOWN\" + \"UP\" +)\n"
        + "DEFINE \"DOWN\" AS PREV(\"DOWN\".\"net_weight\", 0) < "
        + "PREV(\"DOWN\".\"net_weight\", 1), "
        + "\"UP\" AS PREV(\"UP\".\"net_weight\", 0) > "
        + "NEXT(PREV(\"UP\".\"net_weight\", 0), 1))";
    sql(sql).ok(expected);
  }

  @Test void testMatchRecognizePatternSkip4() {
    final String sql = "select *\n"
        + "  from \"product\" match_recognize\n"
        + "  (\n"
        + "    after match skip to last down\n"
        + "    pattern (strt down+ up+)\n"
        + "    define\n"
        + "      down as down.\"net_weight\" < PREV(down.\"net_weight\"),\n"
        + "      up as up.\"net_weight\" > NEXT(up.\"net_weight\")\n"
        + "  ) mr";
    final String expected = "SELECT *\n"
        + "FROM (SELECT *\n"
        + "FROM \"foodmart\".\"product\") MATCH_RECOGNIZE(\n"
        + "ONE ROW PER MATCH\n"
        + "AFTER MATCH SKIP TO LAST \"DOWN\"\n"
        + "PATTERN (\"STRT\" \"DOWN\" + \"UP\" +)\n"
        + "DEFINE "
        + "\"DOWN\" AS PREV(\"DOWN\".\"net_weight\", 0) < "
        + "PREV(\"DOWN\".\"net_weight\", 1), "
        + "\"UP\" AS PREV(\"UP\".\"net_weight\", 0) > "
        + "NEXT(PREV(\"UP\".\"net_weight\", 0), 1))";
    sql(sql).ok(expected);
  }

  @Test void testMatchRecognizePatternSkip5() {
    final String sql = "select *\n"
        + "  from \"product\" match_recognize\n"
        + "  (\n"
        + "    after match skip to down\n"
        + "    pattern (strt down+ up+)\n"
        + "    define\n"
        + "      down as down.\"net_weight\" < PREV(down.\"net_weight\"),\n"
        + "      up as up.\"net_weight\" > NEXT(up.\"net_weight\")\n"
        + "  ) mr";
    final String expected = "SELECT *\n"
        + "FROM (SELECT *\n"
        + "FROM \"foodmart\".\"product\") MATCH_RECOGNIZE(\n"
        + "ONE ROW PER MATCH\n"
        + "AFTER MATCH SKIP TO LAST \"DOWN\"\n"
        + "PATTERN (\"STRT\" \"DOWN\" + \"UP\" +)\n"
        + "DEFINE "
        + "\"DOWN\" AS PREV(\"DOWN\".\"net_weight\", 0) < "
        + "PREV(\"DOWN\".\"net_weight\", 1), "
        + "\"UP\" AS PREV(\"UP\".\"net_weight\", 0) > "
        + "NEXT(PREV(\"UP\".\"net_weight\", 0), 1))";
    sql(sql).ok(expected);
  }

  @Test void testMatchRecognizeSubset1() {
    final String sql = "select *\n"
        + "  from \"product\" match_recognize\n"
        + "  (\n"
        + "    after match skip to down\n"
        + "    pattern (strt down+ up+)\n"
        + "    subset stdn = (strt, down)\n"
        + "    define\n"
        + "      down as down.\"net_weight\" < PREV(down.\"net_weight\"),\n"
        + "      up as up.\"net_weight\" > NEXT(up.\"net_weight\")\n"
        + "  ) mr";
    final String expected = "SELECT *\n"
        + "FROM (SELECT *\n"
        + "FROM \"foodmart\".\"product\") MATCH_RECOGNIZE(\n"
        + "ONE ROW PER MATCH\n"
        + "AFTER MATCH SKIP TO LAST \"DOWN\"\n"
        + "PATTERN (\"STRT\" \"DOWN\" + \"UP\" +)\n"
        + "SUBSET \"STDN\" = (\"DOWN\", \"STRT\")\n"
        + "DEFINE "
        + "\"DOWN\" AS PREV(\"DOWN\".\"net_weight\", 0) < "
        + "PREV(\"DOWN\".\"net_weight\", 1), "
        + "\"UP\" AS PREV(\"UP\".\"net_weight\", 0) > "
        + "NEXT(PREV(\"UP\".\"net_weight\", 0), 1))";
    sql(sql).ok(expected);
  }

  @Test void testMatchRecognizeSubset2() {
    final String sql = "select *\n"
        + "  from \"product\" match_recognize\n"
        + "  (\n"
        + "   measures STRT.\"net_weight\" as start_nw,"
        + "   LAST(DOWN.\"net_weight\") as bottom_nw,"
        + "   AVG(STDN.\"net_weight\") as avg_stdn"
        + "    pattern (strt down+ up+)\n"
        + "    subset stdn = (strt, down)\n"
        + "    define\n"
        + "      down as down.\"net_weight\" < PREV(down.\"net_weight\"),\n"
        + "      up as up.\"net_weight\" > prev(up.\"net_weight\")\n"
        + "  ) mr";

    final String expected = "SELECT *\n"
        + "FROM (SELECT *\n"
        + "FROM \"foodmart\".\"product\") "
        + "MATCH_RECOGNIZE(\n"
        + "MEASURES "
        + "FINAL \"STRT\".\"net_weight\" AS \"START_NW\", "
        + "FINAL LAST(\"DOWN\".\"net_weight\", 0) AS \"BOTTOM_NW\", "
        + "FINAL (SUM(\"STDN\".\"net_weight\") / "
        + "COUNT(\"STDN\".\"net_weight\")) AS \"AVG_STDN\"\n"
        + "ONE ROW PER MATCH\n"
        + "AFTER MATCH SKIP TO NEXT ROW\n"
        + "PATTERN (\"STRT\" \"DOWN\" + \"UP\" +)\n"
        + "SUBSET \"STDN\" = (\"DOWN\", \"STRT\")\n"
        + "DEFINE "
        + "\"DOWN\" AS PREV(\"DOWN\".\"net_weight\", 0) < "
        + "PREV(\"DOWN\".\"net_weight\", 1), "
        + "\"UP\" AS PREV(\"UP\".\"net_weight\", 0) > "
        + "PREV(\"UP\".\"net_weight\", 1))";
    sql(sql).ok(expected);
  }

  @Test void testMatchRecognizeSubset3() {
    final String sql = "select *\n"
        + "  from \"product\" match_recognize\n"
        + "  (\n"
        + "   measures STRT.\"net_weight\" as start_nw,"
        + "   LAST(DOWN.\"net_weight\") as bottom_nw,"
        + "   SUM(STDN.\"net_weight\") as avg_stdn"
        + "    pattern (strt down+ up+)\n"
        + "    subset stdn = (strt, down)\n"
        + "    define\n"
        + "      down as down.\"net_weight\" < PREV(down.\"net_weight\"),\n"
        + "      up as up.\"net_weight\" > prev(up.\"net_weight\")\n"
        + "  ) mr";

    final String expected = "SELECT *\n"
        + "FROM (SELECT *\n"
        + "FROM \"foodmart\".\"product\") "
        + "MATCH_RECOGNIZE(\n"
        + "MEASURES "
        + "FINAL \"STRT\".\"net_weight\" AS \"START_NW\", "
        + "FINAL LAST(\"DOWN\".\"net_weight\", 0) AS \"BOTTOM_NW\", "
        + "FINAL SUM(\"STDN\".\"net_weight\") AS \"AVG_STDN\"\n"
        + "ONE ROW PER MATCH\n"
        + "AFTER MATCH SKIP TO NEXT ROW\n"
        + "PATTERN (\"STRT\" \"DOWN\" + \"UP\" +)\n"
        + "SUBSET \"STDN\" = (\"DOWN\", \"STRT\")\n"
        + "DEFINE "
        + "\"DOWN\" AS PREV(\"DOWN\".\"net_weight\", 0) < "
        + "PREV(\"DOWN\".\"net_weight\", 1), "
        + "\"UP\" AS PREV(\"UP\".\"net_weight\", 0) > "
        + "PREV(\"UP\".\"net_weight\", 1))";
    sql(sql).ok(expected);
  }

  @Test void testMatchRecognizeSubset4() {
    final String sql = "select *\n"
        + "  from \"product\" match_recognize\n"
        + "  (\n"
        + "   measures STRT.\"net_weight\" as start_nw,"
        + "   LAST(DOWN.\"net_weight\") as bottom_nw,"
        + "   SUM(STDN.\"net_weight\") as avg_stdn"
        + "    pattern (strt down+ up+)\n"
        + "    subset stdn = (strt, down), stdn2 = (strt, down)\n"
        + "    define\n"
        + "      down as down.\"net_weight\" < PREV(down.\"net_weight\"),\n"
        + "      up as up.\"net_weight\" > prev(up.\"net_weight\")\n"
        + "  ) mr";

    final String expected = "SELECT *\n"
        + "FROM (SELECT *\n"
        + "FROM \"foodmart\".\"product\") "
        + "MATCH_RECOGNIZE(\n"
        + "MEASURES "
        + "FINAL \"STRT\".\"net_weight\" AS \"START_NW\", "
        + "FINAL LAST(\"DOWN\".\"net_weight\", 0) AS \"BOTTOM_NW\", "
        + "FINAL SUM(\"STDN\".\"net_weight\") AS \"AVG_STDN\"\n"
        + "ONE ROW PER MATCH\n"
        + "AFTER MATCH SKIP TO NEXT ROW\n"
        + "PATTERN (\"STRT\" \"DOWN\" + \"UP\" +)\n"
        + "SUBSET \"STDN\" = (\"DOWN\", \"STRT\"), \"STDN2\" = (\"DOWN\", \"STRT\")\n"
        + "DEFINE "
        + "\"DOWN\" AS PREV(\"DOWN\".\"net_weight\", 0) < "
        + "PREV(\"DOWN\".\"net_weight\", 1), "
        + "\"UP\" AS PREV(\"UP\".\"net_weight\", 0) > "
        + "PREV(\"UP\".\"net_weight\", 1))";
    sql(sql).ok(expected);
  }

  @Test void testMatchRecognizeRowsPerMatch1() {
    final String sql = "select *\n"
        + "  from \"product\" match_recognize\n"
        + "  (\n"
        + "   measures STRT.\"net_weight\" as start_nw,"
        + "   LAST(DOWN.\"net_weight\") as bottom_nw,"
        + "   SUM(STDN.\"net_weight\") as avg_stdn"
        + "    ONE ROW PER MATCH\n"
        + "    pattern (strt down+ up+)\n"
        + "    subset stdn = (strt, down), stdn2 = (strt, down)\n"
        + "    define\n"
        + "      down as down.\"net_weight\" < PREV(down.\"net_weight\"),\n"
        + "      up as up.\"net_weight\" > prev(up.\"net_weight\")\n"
        + "  ) mr";

    final String expected = "SELECT *\n"
        + "FROM (SELECT *\n"
        + "FROM \"foodmart\".\"product\") "
        + "MATCH_RECOGNIZE(\n"
        + "MEASURES "
        + "FINAL \"STRT\".\"net_weight\" AS \"START_NW\", "
        + "FINAL LAST(\"DOWN\".\"net_weight\", 0) AS \"BOTTOM_NW\", "
        + "FINAL SUM(\"STDN\".\"net_weight\") AS \"AVG_STDN\"\n"
        + "ONE ROW PER MATCH\n"
        + "AFTER MATCH SKIP TO NEXT ROW\n"
        + "PATTERN (\"STRT\" \"DOWN\" + \"UP\" +)\n"
        + "SUBSET \"STDN\" = (\"DOWN\", \"STRT\"), \"STDN2\" = (\"DOWN\", \"STRT\")\n"
        + "DEFINE "
        + "\"DOWN\" AS PREV(\"DOWN\".\"net_weight\", 0) < "
        + "PREV(\"DOWN\".\"net_weight\", 1), "
        + "\"UP\" AS PREV(\"UP\".\"net_weight\", 0) > "
        + "PREV(\"UP\".\"net_weight\", 1))";
    sql(sql).ok(expected);
  }

  @Test void testMatchRecognizeRowsPerMatch2() {
    final String sql = "select *\n"
        + "  from \"product\" match_recognize\n"
        + "  (\n"
        + "   measures STRT.\"net_weight\" as start_nw,"
        + "   LAST(DOWN.\"net_weight\") as bottom_nw,"
        + "   SUM(STDN.\"net_weight\") as avg_stdn"
        + "    ALL ROWS PER MATCH\n"
        + "    pattern (strt down+ up+)\n"
        + "    subset stdn = (strt, down), stdn2 = (strt, down)\n"
        + "    define\n"
        + "      down as down.\"net_weight\" < PREV(down.\"net_weight\"),\n"
        + "      up as up.\"net_weight\" > prev(up.\"net_weight\")\n"
        + "  ) mr";

    final String expected = "SELECT *\n"
        + "FROM (SELECT *\n"
        + "FROM \"foodmart\".\"product\") "
        + "MATCH_RECOGNIZE(\n"
        + "MEASURES "
        + "RUNNING \"STRT\".\"net_weight\" AS \"START_NW\", "
        + "RUNNING LAST(\"DOWN\".\"net_weight\", 0) AS \"BOTTOM_NW\", "
        + "RUNNING SUM(\"STDN\".\"net_weight\") AS \"AVG_STDN\"\n"
        + "ALL ROWS PER MATCH\n"
        + "AFTER MATCH SKIP TO NEXT ROW\n"
        + "PATTERN (\"STRT\" \"DOWN\" + \"UP\" +)\n"
        + "SUBSET \"STDN\" = (\"DOWN\", \"STRT\"), \"STDN2\" = (\"DOWN\", \"STRT\")\n"
        + "DEFINE "
        + "\"DOWN\" AS PREV(\"DOWN\".\"net_weight\", 0) < "
        + "PREV(\"DOWN\".\"net_weight\", 1), "
        + "\"UP\" AS PREV(\"UP\".\"net_weight\", 0) > "
        + "PREV(\"UP\".\"net_weight\", 1))";
    sql(sql).ok(expected);
  }

  @Test void testMatchRecognizeWithin() {
    final String sql = "select *\n"
        + "  from \"employee\" match_recognize\n"
        + "  (\n"
        + "   order by \"hire_date\"\n"
        + "   ALL ROWS PER MATCH\n"
        + "   pattern (strt down+ up+) within interval '3:12:22.123' hour to second\n"
        + "   define\n"
        + "     down as down.\"salary\" < PREV(down.\"salary\"),\n"
        + "     up as up.\"salary\" > prev(up.\"salary\")\n"
        + "  ) mr";

    final String expected = "SELECT *\n"
        + "FROM (SELECT *\n"
        + "FROM \"foodmart\".\"employee\") "
        + "MATCH_RECOGNIZE(\n"
        + "ORDER BY \"hire_date\"\n"
        + "ALL ROWS PER MATCH\n"
        + "AFTER MATCH SKIP TO NEXT ROW\n"
        + "PATTERN (\"STRT\" \"DOWN\" + \"UP\" +) WITHIN INTERVAL '3:12:22.123' HOUR TO SECOND\n"
        + "DEFINE "
        + "\"DOWN\" AS PREV(\"DOWN\".\"salary\", 0) < "
        + "PREV(\"DOWN\".\"salary\", 1), "
        + "\"UP\" AS PREV(\"UP\".\"salary\", 0) > "
        + "PREV(\"UP\".\"salary\", 1))";
    sql(sql).ok(expected);
  }

  @Test void testMatchRecognizeIn() {
    final String sql = "select *\n"
        + "  from \"product\" match_recognize\n"
        + "  (\n"
        + "    partition by \"product_class_id\", \"brand_name\"\n"
        + "    order by \"product_class_id\" asc, \"brand_name\" desc\n"
        + "    pattern (strt down+ up+)\n"
        + "    define\n"
        + "      down as down.\"net_weight\" in (0, 1),\n"
        + "      up as up.\"net_weight\" > prev(up.\"net_weight\")\n"
        + "  ) mr";

    final String expected = "SELECT *\n"
        + "FROM (SELECT *\n"
        + "FROM \"foodmart\".\"product\") MATCH_RECOGNIZE(\n"
        + "PARTITION BY \"product_class_id\", \"brand_name\"\n"
        + "ORDER BY \"product_class_id\", \"brand_name\" DESC\n"
        + "ONE ROW PER MATCH\n"
        + "AFTER MATCH SKIP TO NEXT ROW\n"
        + "PATTERN (\"STRT\" \"DOWN\" + \"UP\" +)\n"
        + "DEFINE "
        + "\"DOWN\" AS PREV(\"DOWN\".\"net_weight\", 0) = "
        + "0 OR PREV(\"DOWN\".\"net_weight\", 0) = 1, "
        + "\"UP\" AS PREV(\"UP\".\"net_weight\", 0) > "
        + "PREV(\"UP\".\"net_weight\", 1))";
    sql(sql).ok(expected);
  }

  @Test void testValues() {
    final String sql = "select \"a\"\n"
        + "from (values (1, 'x'), (2, 'yy')) as t(\"a\", \"b\")";
    final String expectedHsqldb = "SELECT a\n"
        + "FROM (VALUES (1, 'x '),\n"
        + "(2, 'yy')) AS t (a, b)";
    final String expectedMysql = "SELECT `a`\n"
        + "FROM (SELECT 1 AS `a`, 'x ' AS `b`\n"
        + "UNION ALL\n"
        + "SELECT 2 AS `a`, 'yy' AS `b`) AS `t`";
    final String expectedPostgresql = "SELECT \"a\"\n"
        + "FROM (VALUES (1, 'x '),\n"
        + "(2, 'yy')) AS \"t\" (\"a\", \"b\")";
    final String expectedOracle = "SELECT \"a\"\n"
        + "FROM (SELECT 1 \"a\", 'x ' \"b\"\n"
        + "FROM \"DUAL\"\n"
        + "UNION ALL\n"
        + "SELECT 2 \"a\", 'yy' \"b\"\n"
        + "FROM \"DUAL\")";
    final String expectedHive = "SELECT a\n"
        + "FROM (SELECT 1 a, 'x ' b\n"
        + "UNION ALL\n"
        + "SELECT 2 a, 'yy' b)";
    final String expectedSpark = "SELECT a\n"
        + "FROM (SELECT 1 a, 'x ' b\n"
        + "UNION ALL\n"
        + "SELECT 2 a, 'yy' b)";
    final String expectedBigQuery = "SELECT a\n"
        + "FROM (SELECT 1 AS a, 'x ' AS b\n"
        + "UNION ALL\n"
        + "SELECT 2 AS a, 'yy' AS b)";
    final String expectedSnowflake = "SELECT \"a\"\n"
        + "FROM (SELECT 1 AS \"a\", 'x ' AS \"b\"\n"
        + "UNION ALL\n"
        + "SELECT 2 AS \"a\", 'yy' AS \"b\")";
    final String expectedRedshift = expectedPostgresql;
    sql(sql)
        .withHsqldb()
        .ok(expectedHsqldb)
        .withMysql()
        .ok(expectedMysql)
        .withPostgresql()
        .ok(expectedPostgresql)
        .withOracle()
        .ok(expectedOracle)
        .withHive()
        .ok(expectedHive)
        .withSpark()
        .ok(expectedSpark)
        .withBigQuery()
        .ok(expectedBigQuery)
        .withSnowflake()
        .ok(expectedSnowflake)
        .withRedshift()
        .ok(expectedRedshift);
  }

  @Test void testValuesEmpty() {
    final String sql = "select *\n"
        + "from (values (1, 'a'), (2, 'bb')) as t(x, y)\n"
        + "limit 0";
    final RuleSet rules =
        RuleSets.ofList(PruneEmptyRules.SORT_FETCH_ZERO_INSTANCE);
    final String expectedMysql = "SELECT *\n"
        + "FROM (SELECT NULL AS `X`, NULL AS `Y`) AS `t`\n"
        + "WHERE 1 = 0";
    final String expectedOracle = "SELECT NULL \"X\", NULL \"Y\"\n"
        + "FROM \"DUAL\"\n"
        + "WHERE 1 = 0";
    final String expectedPostgresql = "SELECT *\n"
        + "FROM (VALUES (NULL, NULL)) AS \"t\" (\"X\", \"Y\")\n"
        + "WHERE 1 = 0";
    sql(sql)
        .optimize(rules, null)
        .withMysql()
        .ok(expectedMysql)
        .withOracle()
        .ok(expectedOracle)
        .withPostgresql()
        .ok(expectedPostgresql);
  }

  /** Test case for
   * <a href="https://issues.apache.org/jira/browse/CALCITE-3840">[CALCITE-3840]
   * Re-aliasing of VALUES that has column aliases produces wrong SQL in the
   * JDBC adapter</a>. */
  @Test void testValuesReAlias() {
    final RelBuilder builder = relBuilder();
    final RelNode root = builder
        .values(new String[]{ "a", "b" }, 1, "x ", 2, "yy")
        .values(new String[]{ "a", "b" }, 1, "x ", 2, "yy")
        .join(JoinRelType.FULL)
        .project(builder.field("a"))
        .build();
    final String expectedSql = "SELECT \"t\".\"a\"\n"
        + "FROM (VALUES (1, 'x '),\n"
        + "(2, 'yy')) AS \"t\" (\"a\", \"b\")\n"
        + "FULL JOIN (VALUES (1, 'x '),\n"
        + "(2, 'yy')) AS \"t0\" (\"a\", \"b\") ON TRUE";
    assertThat(toSql(root), isLinux(expectedSql));

    // Now with indentation.
    final String expectedSql2 = "SELECT \"t\".\"a\"\n"
        + "FROM (VALUES (1, 'x '),\n"
        + "        (2, 'yy')) AS \"t\" (\"a\", \"b\")\n"
        + "  FULL JOIN (VALUES (1, 'x '),\n"
        + "        (2, 'yy')) AS \"t0\" (\"a\", \"b\") ON TRUE";
    assertThat(
        toSql(root, DatabaseProduct.CALCITE.getDialect(),
            c -> c.withIndentation(2)),
        isLinux(expectedSql2));
  }

  @Test void testSelectWithoutFromEmulationForHiveAndBigQuery() {
    String query = "select 2 + 2";
    final String expected = "SELECT 2 + 2";
    sql(query)
        .withHive().ok(expected)
        .withBigQuery().ok(expected);
  }

  /** Test case for
   * <a href="https://issues.apache.org/jira/browse/CALCITE-2118">[CALCITE-2118]
   * RelToSqlConverter should only generate "*" if field names match</a>. */
  @Test void testPreserveAlias() {
    final String sql = "select \"warehouse_class_id\" as \"id\",\n"
        + " \"description\"\n"
        + "from \"warehouse_class\"";
    final String expected = ""
        + "SELECT \"warehouse_class_id\" AS \"id\", \"description\"\n"
        + "FROM \"foodmart\".\"warehouse_class\"";
    sql(sql).ok(expected);

    final String sql2 = "select \"warehouse_class_id\", \"description\"\n"
        + "from \"warehouse_class\"";
    final String expected2 = "SELECT *\n"
        + "FROM \"foodmart\".\"warehouse_class\"";
    sql(sql2).ok(expected2);
  }

  @Test void testPreservePermutation() {
    final String sql = "select \"description\", \"warehouse_class_id\"\n"
        + "from \"warehouse_class\"";
    final String expected = "SELECT \"description\", \"warehouse_class_id\"\n"
        + "FROM \"foodmart\".\"warehouse_class\"";
    sql(sql).ok(expected);
  }

  @Test void testFieldNamesWithAggregateSubQuery() {
    final String query = "select mytable.\"city\",\n"
        + "  sum(mytable.\"store_sales\") as \"my-alias\"\n"
        + "from (select c.\"city\", s.\"store_sales\"\n"
        + "  from \"sales_fact_1997\" as s\n"
        + "    join \"customer\" as c using (\"customer_id\")\n"
        + "  group by c.\"city\", s.\"store_sales\") AS mytable\n"
        + "group by mytable.\"city\"";

    final String expected = "SELECT \"t0\".\"city\","
        + " SUM(\"t0\".\"store_sales\") AS \"my-alias\"\n"
        + "FROM (SELECT \"customer\".\"city\","
        + " \"sales_fact_1997\".\"store_sales\"\n"
        + "FROM \"foodmart\".\"sales_fact_1997\"\n"
        + "INNER JOIN \"foodmart\".\"customer\""
        + " ON \"sales_fact_1997\".\"customer_id\""
        + " = \"customer\".\"customer_id\"\n"
        + "GROUP BY \"customer\".\"city\","
        + " \"sales_fact_1997\".\"store_sales\") AS \"t0\"\n"
        + "GROUP BY \"t0\".\"city\"";
    sql(query).ok(expected);
  }

  @Test void testUnparseSelectMustUseDialect() {
    final String query = "select * from \"product\"";
    final String expected = "SELECT *\n"
        + "FROM foodmart.product";

    final boolean[] callsUnparseCallOnSqlSelect = {false};
    final SqlDialect dialect = new SqlDialect(SqlDialect.EMPTY_CONTEXT) {
      @Override public void unparseCall(SqlWriter writer, SqlCall call,
          int leftPrec, int rightPrec) {
        if (call instanceof SqlSelect) {
          callsUnparseCallOnSqlSelect[0] = true;
        }
        super.unparseCall(writer, call, leftPrec, rightPrec);
      }
    };
    sql(query).dialect(dialect).ok(expected);

    assertThat("Dialect must be able to customize unparseCall() for SqlSelect",
        callsUnparseCallOnSqlSelect[0], is(true));
  }

  @Test void testCorrelate() {
    final String sql = "select d.\"department_id\", d_plusOne "
        + "from \"department\" as d, "
        + "       lateral (select d.\"department_id\" + 1 as d_plusOne"
        + "                from (values(true)))";

    final String expected = "SELECT \"$cor0\".\"department_id\", \"$cor0\".\"D_PLUSONE\"\n"
        + "FROM \"foodmart\".\"department\" AS \"$cor0\",\n"
        + "LATERAL (SELECT \"$cor0\".\"department_id\" + 1 AS \"D_PLUSONE\"\n"
        + "FROM (VALUES (TRUE)) AS \"t\" (\"EXPR$0\")) AS \"t0\"";
    sql(sql).ok(expected);
  }

  /** Test case for
   * <a href="https://issues.apache.org/jira/browse/CALCITE-3651">[CALCITE-3651]
   * NullPointerException when convert relational algebra that correlates TableFunctionScan</a>. */
  @Test void testLateralCorrelate() {
    final String query = "select * from \"product\",\n"
        + "lateral table(RAMP(\"product\".\"product_id\"))";
    final String expected = "SELECT *\n"
        + "FROM \"foodmart\".\"product\" AS \"$cor0\",\n"
        + "LATERAL (SELECT *\n"
        + "FROM TABLE(RAMP(\"$cor0\".\"product_id\"))) AS \"t\"";
    sql(query).ok(expected);
  }

  @Test void testUncollectExplicitAlias() {
    final String sql = "select did + 1\n"
        + "from unnest(select collect(\"department_id\") as deptid"
        + "            from \"department\") as t(did)";

    final String expected = "SELECT \"DEPTID\" + 1\n"
        + "FROM UNNEST (SELECT COLLECT(\"department_id\") AS \"DEPTID\"\n"
        + "FROM \"foodmart\".\"department\") AS \"t0\" (\"DEPTID\")";
    sql(sql).ok(expected);
  }

  @Test void testUncollectImplicitAlias() {
    final String sql = "select did + 1\n"
        + "from unnest(select collect(\"department_id\") "
        + "            from \"department\") as t(did)";

    final String expected = "SELECT \"col_0\" + 1\n"
        + "FROM UNNEST (SELECT COLLECT(\"department_id\")\n"
        + "FROM \"foodmart\".\"department\") AS \"t0\" (\"col_0\")";
    sql(sql).ok(expected);
  }


  @Test void testWithinGroup1() {
    final String query = "select \"product_class_id\", collect(\"net_weight\") "
        + "within group (order by \"net_weight\" desc) "
        + "from \"product\" group by \"product_class_id\"";
    final String expected = "SELECT \"product_class_id\", COLLECT(\"net_weight\") "
        + "WITHIN GROUP (ORDER BY \"net_weight\" DESC)\n"
        + "FROM \"foodmart\".\"product\"\n"
        + "GROUP BY \"product_class_id\"";
    sql(query).ok(expected);
  }

  @Test void testWithinGroup2() {
    final String query = "select \"product_class_id\", collect(\"net_weight\") "
        + "within group (order by \"low_fat\", \"net_weight\" desc nulls last) "
        + "from \"product\" group by \"product_class_id\"";
    final String expected = "SELECT \"product_class_id\", COLLECT(\"net_weight\") "
        + "WITHIN GROUP (ORDER BY \"low_fat\", \"net_weight\" DESC NULLS LAST)\n"
        + "FROM \"foodmart\".\"product\"\n"
        + "GROUP BY \"product_class_id\"";
    sql(query).ok(expected);
  }

  @Test void testWithinGroup3() {
    final String query = "select \"product_class_id\", collect(\"net_weight\") "
        + "within group (order by \"net_weight\" desc), "
        + "min(\"low_fat\")"
        + "from \"product\" group by \"product_class_id\"";
    final String expected = "SELECT \"product_class_id\", COLLECT(\"net_weight\") "
        + "WITHIN GROUP (ORDER BY \"net_weight\" DESC), MIN(\"low_fat\")\n"
        + "FROM \"foodmart\".\"product\"\n"
        + "GROUP BY \"product_class_id\"";
    sql(query).ok(expected);
  }

  @Test void testWithinGroup4() {
    final String query = "select \"product_class_id\", collect(\"net_weight\") "
        + "within group (order by \"net_weight\" desc) filter (where \"net_weight\" > 0)"
        + "from \"product\" group by \"product_class_id\"";
    final String expected = "SELECT \"product_class_id\", COLLECT(\"net_weight\") "
        + "FILTER (WHERE \"net_weight\" > 0 IS TRUE) "
        + "WITHIN GROUP (ORDER BY \"net_weight\" DESC)\n"
        + "FROM \"foodmart\".\"product\"\n"
        + "GROUP BY \"product_class_id\"";
    sql(query).ok(expected);
  }

  @Test void testJsonValueExpressionOperator() {
    String query = "select \"product_name\" format json, "
        + "\"product_name\" format json encoding utf8, "
        + "\"product_name\" format json encoding utf16, "
        + "\"product_name\" format json encoding utf32 from \"product\"";
    final String expected = "SELECT \"product_name\" FORMAT JSON, "
        + "\"product_name\" FORMAT JSON, "
        + "\"product_name\" FORMAT JSON, "
        + "\"product_name\" FORMAT JSON\n"
        + "FROM \"foodmart\".\"product\"";
    sql(query).ok(expected);
  }

  @Test void testJsonExists() {
    String query = "select json_exists(\"product_name\", 'lax $') from \"product\"";
    final String expected = "SELECT JSON_EXISTS(\"product_name\", 'lax $')\n"
        + "FROM \"foodmart\".\"product\"";
    sql(query).ok(expected);
  }

  @Test void testJsonPretty() {
    String query = "select json_pretty(\"product_name\") from \"product\"";
    final String expected = "SELECT JSON_PRETTY(\"product_name\")\n"
        + "FROM \"foodmart\".\"product\"";
    sql(query).ok(expected);
  }

  @Test void testJsonValue() {
    String query = "select json_value(\"product_name\", 'lax $') from \"product\"";
    final String expected = "SELECT JSON_VALUE(\"product_name\", 'lax $')\n"
        + "FROM \"foodmart\".\"product\"";
    sql(query).ok(expected);
  }

  @Test void testJsonQuery() {
    String query = "select json_query(\"product_name\", 'lax $') from \"product\"";
    final String expected = "SELECT JSON_QUERY(\"product_name\", 'lax $' "
        + "WITHOUT ARRAY WRAPPER NULL ON EMPTY NULL ON ERROR)\n"
        + "FROM \"foodmart\".\"product\"";
    sql(query).ok(expected);
  }

  @Test void testJsonArray() {
    String query = "select json_array(\"product_name\", \"product_name\") from \"product\"";
    final String expected = "SELECT JSON_ARRAY(\"product_name\", \"product_name\" ABSENT ON NULL)\n"
        + "FROM \"foodmart\".\"product\"";
    sql(query).ok(expected);
  }

  @Test void testJsonArrayAgg() {
    String query = "select json_arrayagg(\"product_name\") from \"product\"";
    final String expected = "SELECT JSON_ARRAYAGG(\"product_name\" ABSENT ON NULL)\n"
        + "FROM \"foodmart\".\"product\"";
    sql(query).ok(expected);
  }

  @Test void testJsonObject() {
    String query = "select json_object(\"product_name\": \"product_id\") from \"product\"";
    final String expected = "SELECT "
        + "JSON_OBJECT(KEY \"product_name\" VALUE \"product_id\" NULL ON NULL)\n"
        + "FROM \"foodmart\".\"product\"";
    sql(query).ok(expected);
  }

  @Test void testJsonObjectAgg() {
    String query = "select json_objectagg(\"product_name\": \"product_id\") from \"product\"";
    final String expected = "SELECT "
        + "JSON_OBJECTAGG(KEY \"product_name\" VALUE \"product_id\" NULL ON NULL)\n"
        + "FROM \"foodmart\".\"product\"";
    sql(query).ok(expected);
  }

  @Test void testJsonPredicate() {
    String query = "select "
        + "\"product_name\" is json, "
        + "\"product_name\" is json value, "
        + "\"product_name\" is json object, "
        + "\"product_name\" is json array, "
        + "\"product_name\" is json scalar, "
        + "\"product_name\" is not json, "
        + "\"product_name\" is not json value, "
        + "\"product_name\" is not json object, "
        + "\"product_name\" is not json array, "
        + "\"product_name\" is not json scalar "
        + "from \"product\"";
    final String expected = "SELECT "
        + "\"product_name\" IS JSON VALUE, "
        + "\"product_name\" IS JSON VALUE, "
        + "\"product_name\" IS JSON OBJECT, "
        + "\"product_name\" IS JSON ARRAY, "
        + "\"product_name\" IS JSON SCALAR, "
        + "\"product_name\" IS NOT JSON VALUE, "
        + "\"product_name\" IS NOT JSON VALUE, "
        + "\"product_name\" IS NOT JSON OBJECT, "
        + "\"product_name\" IS NOT JSON ARRAY, "
        + "\"product_name\" IS NOT JSON SCALAR\n"
        + "FROM \"foodmart\".\"product\"";
    sql(query).ok(expected);
  }

  @Test void testCrossJoinEmulationForSpark() {
    String query = "select * from \"employee\", \"department\"";
    final String expected = "SELECT *\n"
        + "FROM foodmart.employee\n"
        + "CROSS JOIN foodmart.department";
    sql(query).withSpark().ok(expected);
  }

  @Test void testCrossJoinEmulationForBigQuery() {
    String query = "select * from \"employee\", \"department\"";
    final String expected = "SELECT *\n"
        + "FROM foodmart.employee\n"
        + "INNER JOIN foodmart.department ON TRUE";
    sql(query).withBigQuery().ok(expected);
  }

  @Test void testSubstringInSpark() {
    final String query = "select substring(\"brand_name\" from 2) "
        + "from \"product\"\n";
    final String expected = "SELECT SUBSTRING(brand_name, 2)\n"
        + "FROM foodmart.product";
    sql(query).withSpark().ok(expected);
  }

  @Test void testSubstringWithForInSpark() {
    final String query = "select substring(\"brand_name\" from 2 for 3) "
        + "from \"product\"\n";
    final String expected = "SELECT SUBSTRING(brand_name, 2, 3)\n"
        + "FROM foodmart.product";
    sql(query).withSpark().ok(expected);
  }

  @Test void testFloorInSpark() {
    final String query = "select floor(\"hire_date\" TO MINUTE) "
        + "from \"employee\"";
    final String expected = "SELECT DATE_TRUNC('MINUTE', hire_date)\n"
        + "FROM foodmart.employee";
    sql(query).withSpark().ok(expected);
  }

  @Test void testNumericFloorInSpark() {
    final String query = "select floor(\"salary\") "
        + "from \"employee\"";
    final String expected = "SELECT FLOOR(salary)\n"
        + "FROM foodmart.employee";
    sql(query).withSpark().ok(expected);
  }

  @Test void testJsonStorageSize() {
    String query = "select json_storage_size(\"product_name\") from \"product\"";
    final String expected = "SELECT JSON_STORAGE_SIZE(\"product_name\")\n"
        + "FROM \"foodmart\".\"product\"";
    sql(query).ok(expected);
  }

  @Test void testCubeWithGroupBy() {
    final String query = "select count(*) "
        + "from \"foodmart\".\"product\" "
        + "group by cube(\"product_id\",\"product_class_id\")";
    final String expected = "SELECT COUNT(*)\n"
        + "FROM \"foodmart\".\"product\"\n"
        + "GROUP BY CUBE(\"product_id\", \"product_class_id\")";
    final String expectedInSpark = "SELECT COUNT(*)\n"
        + "FROM foodmart.product\n"
        + "GROUP BY product_id, product_class_id WITH CUBE";
    final String expectedPresto = "SELECT COUNT(*)\n"
        + "FROM \"foodmart\".\"product\"\n"
        + "GROUP BY CUBE(\"product_id\", \"product_class_id\")";
    sql(query)
        .ok(expected)
        .withSpark()
        .ok(expectedInSpark)
        .withPresto()
        .ok(expectedPresto);
  }

  @Test void testRollupWithGroupBy() {
    final String query = "select count(*) "
        + "from \"foodmart\".\"product\" "
        + "group by rollup(\"product_id\",\"product_class_id\")";
    final String expected = "SELECT COUNT(*)\n"
        + "FROM \"foodmart\".\"product\"\n"
        + "GROUP BY ROLLUP(\"product_id\", \"product_class_id\")";
    final String expectedInSpark = "SELECT COUNT(*)\n"
        + "FROM foodmart.product\n"
        + "GROUP BY product_id, product_class_id WITH ROLLUP";
    final String expectedPresto = "SELECT COUNT(*)\n"
        + "FROM \"foodmart\".\"product\"\n"
        + "GROUP BY ROLLUP(\"product_id\", \"product_class_id\")";
    sql(query)
        .ok(expected)
        .withSpark()
        .ok(expectedInSpark)
        .withPresto()
        .ok(expectedPresto);
  }

  @Test public void testCastInStringOperandOfComparison() {
    final String query = "select \"employee_id\" "
        + "from \"foodmart\".\"employee\" "
        + "where 10 = cast('10' as int) and \"birth_date\" = cast('1914-02-02' as date) or "
        + "\"hire_date\" = cast('1996-01-01 '||'00:00:00' as timestamp)";
    final String expected = "SELECT \"employee_id\"\n"
        + "FROM \"foodmart\".\"employee\"\n"
        + "WHERE 10 = '10' AND \"birth_date\" = '1914-02-02' OR \"hire_date\" = '1996-01-01 ' || "
        + "'00:00:00'";
    final String expectedBiqquery = "SELECT employee_id\n"
        + "FROM foodmart.employee\n"
        + "WHERE 10 = CAST('10' AS INT64) AND birth_date = '1914-02-02' OR hire_date = CAST"
        + "(CONCAT('1996-01-01 ', '00:00:00') AS DATETIME)";
    final String mssql = "SELECT [employee_id]\n"
        + "FROM [foodmart].[employee]\n"
        + "WHERE 10 = '10' AND [birth_date] = '1914-02-02' OR [hire_date] = CONCAT('1996-01-01 ', '00:00:00')";
    sql(query)
        .ok(expected)
        .withBigQuery()
        .ok(expectedBiqquery)
        .withMssql()
        .ok(mssql);
  }

  @Test public void testRegexSubstrFunction2Args() {
    final String query = "select regexp_substr('choco chico chipo', '.*cho*p*c*?.*')"
        + "from \"foodmart\".\"product\"";
    final String expected = "SELECT REGEXP_SUBSTR('choco chico chipo', '.*cho*p*c*?.*')\n"
        + "FROM foodmart.product";
    sql(query)
        .withBigQuery()
        .ok(expected);
  }

  @Test public void testRegexSubstrFunction3Args() {
    final String query = "select \"product_id\", regexp_substr('choco chico chipo', "
        + "'.*cho*p*c*?.*', 7)\n"
        + "from \"foodmart\".\"product\" where \"product_id\" = 1";
    final String expected = "SELECT product_id, REGEXP_SUBSTR('choco chico chipo', "
        + "'.*cho*p*c*?.*', 7)\n"
        + "FROM foodmart.product\n"
        + "WHERE product_id = 1";
    sql(query)
        .withBigQuery()
        .ok(expected);
  }

  @Test public void testRegexSubstrFunction4Args() {
    final String query = "select \"product_id\", regexp_substr('chocolate chip cookies', 'c+.{2}',"
        + " 4, 2)\n"
        + "from \"foodmart\".\"product\" where \"product_id\" in (1, 2, 3)";
    final String expected = "SELECT product_id, REGEXP_SUBSTR('chocolate chip "
        + "cookies', 'c+.{2}', 4, 2)\n"
        + "FROM foodmart.product\n"
        + "WHERE product_id = 1 OR product_id = 2 OR product_id = 3";
    sql(query)
        .withBigQuery()
        .ok(expected);
  }

  @Test public void testRegexSubstrFunction5Args() {
    final String query = "select regexp_substr('chocolate Chip cookies', 'c+.{2}',"
        + " 1, 2, 'i')\n"
        + "from \"foodmart\".\"product\" where \"product_id\" in (1, 2, 3, 4)";
    final String expected = "SELECT "
        + "REGEXP_SUBSTR('chocolate Chip cookies', '(?i)c+.{2}', 1, 2)\n"
        + "FROM foodmart.product\n"
        + "WHERE product_id = 1 OR product_id = 2 OR product_id = 3 OR product_id = 4";
    sql(query)
        .withBigQuery()
        .ok(expected);
  }

  @Test public void testRegexSubstrFunction5ArgswithBackSlash() {
    final String query = "select regexp_substr('chocolate Chip cookies','[-\\_] V[0-9]+',"
        + "1,1,'i')\n"
        + "from \"foodmart\".\"product\" where \"product_id\" in (1, 2, 3, 4)";
    final String expected = "SELECT "
        + "REGEXP_SUBSTR('chocolate Chip cookies', '(?i)[-\\\\_] V[0-9]+', 1, 1)\n"
        + "FROM foodmart.product\n"
        + "WHERE product_id = 1 OR product_id = 2 OR product_id = 3 OR product_id = 4";
    sql(query)
        .withBigQuery()
        .ok(expected);
  }

  @Test public void testTimestampFunctionRelToSql() {
    final RelBuilder builder = relBuilder();
    final RexNode currentTimestampRexNode = builder.call(SqlLibraryOperators.CURRENT_TIMESTAMP,
        builder.literal(6));
    final RelNode root = builder
        .scan("EMP")
        .project(builder.alias(currentTimestampRexNode, "CT"))
        .build();
    final String expectedSql = "SELECT CURRENT_TIMESTAMP(6) AS \"CT\"\n"
        + "FROM \"scott\".\"EMP\"";
    final String expectedBiqQuery = "SELECT CAST(FORMAT_TIMESTAMP('%F %H:%M:%E6S', "
        + "CURRENT_DATETIME()) AS DATETIME) AS CT\n"
        + "FROM scott.EMP";
    final String expectedSpark = "SELECT CAST(DATE_FORMAT(CURRENT_TIMESTAMP, 'yyyy-MM-dd HH:mm:ss"
        + ".SSSSSS') AS TIMESTAMP) CT\nFROM scott.EMP";
    final String expectedHive = "SELECT CAST(DATE_FORMAT(CURRENT_TIMESTAMP, 'yyyy-MM-dd HH:mm:ss"
        + ".ssssss') AS TIMESTAMP) CT\n"
        + "FROM scott.EMP";
    assertThat(toSql(root, DatabaseProduct.CALCITE.getDialect()), isLinux(expectedSql));
    assertThat(toSql(root, DatabaseProduct.BIG_QUERY.getDialect()), isLinux(expectedBiqQuery));
    assertThat(toSql(root, DatabaseProduct.SPARK.getDialect()), isLinux(expectedSpark));
    assertThat(toSql(root, DatabaseProduct.HIVE.getDialect()), isLinux(expectedHive));
  }

  @Test void testJsonType() {
    String query = "select json_type(\"product_name\") from \"product\"";
    final String expected = "SELECT "
        + "JSON_TYPE(\"product_name\")\n"
        + "FROM \"foodmart\".\"product\"";
    sql(query).ok(expected);
  }

  @Test void testJsonDepth() {
    String query = "select json_depth(\"product_name\") from \"product\"";
    final String expected = "SELECT "
        + "JSON_DEPTH(\"product_name\")\n"
        + "FROM \"foodmart\".\"product\"";
    sql(query).ok(expected);
  }

  @Test void testJsonLength() {
    String query = "select json_length(\"product_name\", 'lax $'), "
        + "json_length(\"product_name\") from \"product\"";
    final String expected = "SELECT JSON_LENGTH(\"product_name\", 'lax $'), "
        + "JSON_LENGTH(\"product_name\")\n"
        + "FROM \"foodmart\".\"product\"";
    sql(query).ok(expected);
  }

  @Test void testJsonKeys() {
    String query = "select json_keys(\"product_name\", 'lax $') from \"product\"";
    final String expected = "SELECT JSON_KEYS(\"product_name\", 'lax $')\n"
        + "FROM \"foodmart\".\"product\"";
    sql(query).ok(expected);
  }

  @Test public void testDateSubIntervalMonthFunction() {
    String query = "select \"birth_date\" - INTERVAL -'1' MONTH from \"employee\"";
    final String expectedHive = "SELECT ADD_MONTHS(birth_date, -1)\n"
        + "FROM foodmart.employee";
    final String expectedSpark = "SELECT ADD_MONTHS(birth_date, -1)\nFROM foodmart.employee";
    final String expectedBigQuery = "SELECT DATE_SUB(birth_date, INTERVAL -1 MONTH)\n"
        + "FROM foodmart.employee";
    sql(query)
        .withHive()
        .ok(expectedHive)
        .withBigQuery()
        .ok(expectedBigQuery)
        .withSpark()
        .ok(expectedSpark);
  }

  @Test public void testDatePlusIntervalMonthFunctionWithArthOps() {
    String query = "select \"birth_date\" + -10 * INTERVAL '1' MONTH from \"employee\"";
    final String expectedHive = "SELECT ADD_MONTHS(birth_date, -10)\n"
        + "FROM foodmart.employee";
    final String expectedSpark = "SELECT ADD_MONTHS(birth_date, -10)\nFROM foodmart"
        + ".employee";
    final String expectedBigQuery = "SELECT DATE_ADD(birth_date, INTERVAL -10 MONTH)\n"
        + "FROM foodmart.employee";
    sql(query)
        .withHive()
        .ok(expectedHive)
        .withBigQuery()
        .ok(expectedBigQuery)
        .withSpark()
        .ok(expectedSpark);
  }

  @Test public void testTimestampPlusIntervalMonthFunctionWithArthOps() {
    String query = "select \"hire_date\" + -10 * INTERVAL '1' MONTH from \"employee\"";
    final String expectedBigQuery = "SELECT CAST(DATETIME_ADD(CAST(hire_date AS DATETIME), "
        + "INTERVAL "
        + "-10 MONTH) AS DATETIME)\n"
        + "FROM foodmart.employee";
    sql(query)
        .withBigQuery()
        .ok(expectedBigQuery);
  }

  @Test public void testDatePlusIntervalMonthFunctionWithCol() {
    String query = "select \"birth_date\" +  \"store_id\" * INTERVAL '10' MONTH from \"employee\"";
    final String expectedHive = "SELECT ADD_MONTHS(birth_date, store_id * 10)\n"
        + "FROM foodmart.employee";
    final String expectedSpark = "SELECT ADD_MONTHS(birth_date, store_id * 10)\nFROM "
        + "foodmart.employee";
    final String expectedBigQuery = "SELECT DATE_ADD(birth_date, INTERVAL store_id * 10 MONTH)\n"
        + "FROM foodmart.employee";
    sql(query)
        .withHive()
        .ok(expectedHive)
        .withBigQuery()
        .ok(expectedBigQuery)
        .withSpark()
        .ok(expectedSpark);
  }

  @Test public void testDatePlusIntervalMonthFunctionWithArithOp() {
    String query = "select \"birth_date\" + 10 * INTERVAL '2' MONTH from \"employee\"";
    final String expectedHive = "SELECT ADD_MONTHS(birth_date, 10 * 2)\n"
        + "FROM foodmart.employee";
    final String expectedSpark = "SELECT ADD_MONTHS(birth_date, 10 * 2)\nFROM foodmart"
        + ".employee";
    final String expectedBigQuery = "SELECT DATE_ADD(birth_date, INTERVAL 10 * 2 MONTH)\n"
        + "FROM foodmart.employee";
    sql(query)
        .withHive()
        .ok(expectedHive)
        .withBigQuery()
        .ok(expectedBigQuery)
        .withSpark()
        .ok(expectedSpark);
  }

  @Test public void testDatePlusColumnFunction() {
    String query = "select \"birth_date\" + INTERVAL '1' DAY from \"employee\"";
    final String expectedHive = "SELECT CAST(DATE_ADD(birth_date, 1) AS DATE)\n"
        + "FROM foodmart.employee";
    final String expectedSpark = "SELECT birth_date + 1\nFROM foodmart.employee";
    final String expectedBigQuery = "SELECT DATE_ADD(birth_date, INTERVAL 1 DAY)\n"
        + "FROM foodmart.employee";
    final String expectedSnowflake = "SELECT DATEADD(DAY, 1, \"birth_date\")\n"
        + "FROM \"foodmart\".\"employee\"";
    sql(query)
        .withHive()
        .ok(expectedHive)
        .withBigQuery()
        .ok(expectedBigQuery)
        .withSpark()
        .ok(expectedSpark)
        .withSnowflake()
        .ok(expectedSnowflake);
  }

  @Test public void testDateSubColumnFunction() {
    String query = "select \"birth_date\" - INTERVAL '1' DAY from \"employee\"";
    final String expectedHive = "SELECT CAST(DATE_SUB(birth_date, 1) AS DATE)\n"
        + "FROM foodmart.employee";
    final String expectedSpark = "SELECT birth_date - 1\nFROM foodmart.employee";
    final String expectedBigQuery = "SELECT DATE_SUB(birth_date, INTERVAL 1 DAY)\n"
        + "FROM foodmart.employee";
    final String expectedSnowflake = "SELECT DATEADD(DAY, -1, \"birth_date\")\n"
        + "FROM \"foodmart\".\"employee\"";
    sql(query)
        .withHive()
        .ok(expectedHive)
        .withBigQuery()
        .ok(expectedBigQuery)
        .withSpark()
        .ok(expectedSpark)
        .withSnowflake()
        .ok(expectedSnowflake);
  }

  @Test public void testDateValuePlusColumnFunction() {
    String query = "select DATE'2018-01-01' + INTERVAL '1' DAY from \"employee\"";
    final String expectedHive = "SELECT CAST(DATE_ADD(DATE '2018-01-01', 1) AS DATE)\n"
        + "FROM foodmart.employee";
    final String expectedSpark = "SELECT DATE '2018-01-01' + 1\nFROM foodmart"
        + ".employee";
    final String expectedBigQuery = "SELECT DATE_ADD(DATE '2018-01-01', INTERVAL 1 DAY)\n"
        + "FROM foodmart.employee";
    final String expectedSnowflake = "SELECT DATEADD(DAY, 1, DATE '2018-01-01')\n"
        + "FROM \"foodmart\".\"employee\"";
    sql(query)
        .withHive()
        .ok(expectedHive)
        .withBigQuery()
        .ok(expectedBigQuery)
        .withSpark()
        .ok(expectedSpark)
        .withSnowflake()
        .ok(expectedSnowflake);
  }

  @Test public void testDateValueSubColumnFunction() {
    String query = "select DATE'2018-01-01' - INTERVAL '1' DAY from \"employee\"";
    final String expectedHive = "SELECT CAST(DATE_SUB(DATE '2018-01-01', 1) AS DATE)\n"
        + "FROM foodmart.employee";
    final String expectedSpark = "SELECT DATE '2018-01-01' - 1\n"
        + "FROM foodmart.employee";
    final String expectedBigQuery = "SELECT DATE_SUB(DATE '2018-01-01', INTERVAL 1 DAY)\n"
        + "FROM foodmart.employee";
    final String expectedSnowflake = "SELECT DATEADD(DAY, -1, DATE '2018-01-01')\n"
        + "FROM \"foodmart\".\"employee\"";
    sql(query)
        .withHive()
        .ok(expectedHive)
        .withBigQuery()
        .ok(expectedBigQuery)
        .withSpark()
        .ok(expectedSpark)
        .withSnowflake()
        .ok(expectedSnowflake);
  }

  @Test public void testDateIntColumnFunction() {
    String query = "select \"birth_date\" + INTERVAL '2' day from \"employee\"";
    final String expectedHive = "SELECT CAST(DATE_ADD(birth_date, 2) AS DATE)\n"
        + "FROM foodmart.employee";
    final String expectedSpark = "SELECT birth_date + 2\nFROM foodmart.employee";
    final String expectedBigQuery = "SELECT DATE_ADD(birth_date, INTERVAL 2 DAY)\n"
        + "FROM foodmart.employee";
    final String expectedSnowflake = "SELECT DATEADD(DAY, 2, \"birth_date\")\n"
        + "FROM \"foodmart\".\"employee\"";
    sql(query)
        .withHive()
        .ok(expectedHive)
        .withBigQuery()
        .ok(expectedBigQuery)
        .withSpark()
        .ok(expectedSpark)
        .withSnowflake()
        .ok(expectedSnowflake);
  }

  @Test public void testIntervalMinute() {
    String query = "select cast(\"birth_date\" as timestamp) + INTERVAL\n"
            + "'2' minute from \"employee\"";
    final String expectedBigQuery = "SELECT TIMESTAMP_ADD(CAST(birth_date AS "
            + "DATETIME), INTERVAL 2 MINUTE)\n"
            + "FROM foodmart.employee";
    sql(query)
            .withBigQuery()
            .ok(expectedBigQuery);
  }

  @Test public void testIntervalHour() {
    String query = "select cast(\"birth_date\" as timestamp) + INTERVAL\n"
            + "'2' hour from \"employee\"";
    final String expectedBigQuery = "SELECT TIMESTAMP_ADD(CAST(birth_date AS "
            + "DATETIME), INTERVAL 2 HOUR)\n"
            + "FROM foodmart.employee";
    sql(query)
            .withBigQuery()
            .ok(expectedBigQuery);
  }
  @Test public void testIntervalSecond() {
    String query = "select cast(\"birth_date\" as timestamp) + INTERVAL '2'\n"
            + "second from \"employee\"";
    final String expectedBigQuery = "SELECT TIMESTAMP_ADD(CAST(birth_date AS"
            + " DATETIME), INTERVAL 2 SECOND)\n"
            + "FROM foodmart.employee";
    sql(query)
            .withBigQuery()
            .ok(expectedBigQuery);
  }

  @Test public void testDateSubInterFunction() {
    String query = "select \"birth_date\" - INTERVAL '2' day from \"employee\"";
    final String expectedHive = "SELECT CAST(DATE_SUB(birth_date, 2) AS DATE)\n"
        + "FROM foodmart.employee";
    final String expectedSpark = "SELECT birth_date - 2"
        + "\nFROM foodmart.employee";
    final String expectedBigQuery = "SELECT DATE_SUB(birth_date, INTERVAL 2 DAY)\n"
        + "FROM foodmart.employee";
    final String expectedSnowflake = "SELECT DATEADD(DAY, -2, \"birth_date\")\n"
        + "FROM \"foodmart\".\"employee\"";
    sql(query)
        .withHive()
        .ok(expectedHive)
        .withBigQuery()
        .ok(expectedBigQuery)
        .withSpark()
        .ok(expectedSpark)
        .withSnowflake()
        .ok(expectedSnowflake);
  }

  @Test public void testDatePlusColumnVariFunction() {
    String query = "select \"birth_date\" + \"store_id\" * INTERVAL '1' DAY from \"employee\"";
    final String expectedHive = "SELECT CAST(DATE_ADD(birth_date, store_id) AS DATE)\n"
        + "FROM foodmart.employee";
    final String expectedSpark = "SELECT birth_date + store_id"
        + "\nFROM foodmart.employee";
    final String expectedBigQuery = "SELECT DATE_ADD(birth_date, INTERVAL store_id DAY)\n"
        + "FROM foodmart.employee";
    final String expectedSnowflake = "SELECT (\"birth_date\" + \"store_id\")\n"
        + "FROM \"foodmart\".\"employee\"";
    sql(query)
        .withHive()
        .ok(expectedHive)
        .withBigQuery()
        .ok(expectedBigQuery)
        .withSpark()
        .ok(expectedSpark)
        .withSnowflake()
        .ok(expectedSnowflake);
  }

  @Test public void testDatePlusIntervalColumnFunction() {
    String query = "select \"birth_date\" +  INTERVAL '1' DAY * \"store_id\" from \"employee\"";
    final String expectedHive = "SELECT CAST(DATE_ADD(birth_date, store_id) AS DATE)\n"
        + "FROM foodmart.employee";
    final String expectedSpark = "SELECT birth_date + store_id\nFROM foodmart"
        + ".employee";
    final String expectedBigQuery = "SELECT DATE_ADD(birth_date, INTERVAL store_id DAY)\n"
        + "FROM foodmart.employee";
    final String expectedSnowflake = "SELECT DATEADD(DAY, '1' * \"store_id\", \"birth_date\")\n"
        + "FROM \"foodmart\".\"employee\"";
    sql(query)
        .withHive()
        .ok(expectedHive)
        .withBigQuery()
        .ok(expectedBigQuery)
        .withSpark()
        .ok(expectedSpark)
        .withSnowflake()
        .ok(expectedSnowflake);
  }

  @Test public void testDatePlusIntervalIntFunction() {
    String query = "select \"birth_date\" +  INTERVAL '1' DAY * 10 from \"employee\"";
    final String expectedHive = "SELECT CAST(DATE_ADD(birth_date, 10) AS DATE)\n"
        + "FROM foodmart.employee";
    final String expectedSpark = "SELECT birth_date + 10\n"
        + "FROM foodmart.employee";
    final String expectedBigQuery = "SELECT DATE_ADD(birth_date, INTERVAL 10 DAY)\n"
        + "FROM foodmart.employee";
    final String expectedSnowflake = "SELECT DATEADD(DAY, '1' * 10, \"birth_date\")\n"
        + "FROM \"foodmart\".\"employee\"";
    sql(query)
        .withHive()
        .ok(expectedHive)
        .withBigQuery()
        .ok(expectedBigQuery)
        .withSpark()
        .ok(expectedSpark)
        .withSnowflake()
        .ok(expectedSnowflake);
  }

  @Test public void testDateSubColumnVariFunction() {
    String query = "select \"birth_date\" - \"store_id\" * INTERVAL '1' DAY from \"employee\"";
    final String expectedHive = "SELECT CAST(DATE_SUB(birth_date, store_id) AS DATE)\n"
        + "FROM foodmart.employee";
    final String expectedSpark = "SELECT birth_date - store_id"
        + "\nFROM foodmart.employee";
    final String expectedBigQuery = "SELECT DATE_SUB(birth_date, INTERVAL store_id DAY)\n"
        + "FROM foodmart.employee";
    final String expectedSnowflake = "SELECT (\"birth_date\" - \"store_id\")\n"
        + "FROM \"foodmart\".\"employee\"";
    sql(query)
        .withHive()
        .ok(expectedHive)
        .withBigQuery()
        .ok(expectedBigQuery)
        .withSpark()
        .ok(expectedSpark)
        .withSnowflake()
        .ok(expectedSnowflake);
  }

  @Test public void testDateValuePlusColumnVariFunction() {
    String query = "select DATE'2018-01-01' + \"store_id\" * INTERVAL '1' DAY from \"employee\"";
    final String expectedHive = "SELECT CAST(DATE_ADD(DATE '2018-01-01', store_id) AS DATE)\n"
        + "FROM foodmart.employee";
    final String expectedSpark = "SELECT DATE '2018-01-01' + store_id\nFROM "
        + "foodmart.employee";
    final String expectedBigQuery = "SELECT DATE_ADD(DATE '2018-01-01', INTERVAL store_id DAY)\n"
        + "FROM foodmart.employee";
    final String expectedSnowflake = "SELECT (DATE '2018-01-01' + \"store_id\")\n"
        + "FROM \"foodmart\".\"employee\"";
    sql(query)
        .withHive()
        .ok(expectedHive)
        .withBigQuery()
        .ok(expectedBigQuery)
        .withSpark()
        .ok(expectedSpark)
        .withSnowflake()
        .ok(expectedSnowflake);
  }

  @Test public void testDatePlusColumnFunctionWithArithOp() {
    String query = "select \"birth_date\" + \"store_id\" *11 * INTERVAL '1' DAY from \"employee\"";
    final String expectedHive = "SELECT CAST(DATE_ADD(birth_date, store_id * 11) AS DATE)\n"
        + "FROM foodmart.employee";
    final String expectedSpark = "SELECT birth_date + store_id * 11\nFROM "
        +  "foodmart.employee";
    final String expectedBigQuery = "SELECT DATE_ADD(birth_date, INTERVAL store_id * 11 DAY)\n"
        + "FROM foodmart.employee";
    final String expectedSnowflake = "SELECT (\"birth_date\" + \"store_id\" * 11)\n"
        + "FROM \"foodmart\".\"employee\"";
    sql(query)
        .withHive()
        .ok(expectedHive)
        .withBigQuery()
        .ok(expectedBigQuery)
        .withSpark()
        .ok(expectedSpark)
        .withSnowflake()
        .ok(expectedSnowflake);
  }

  @Test public void testDatePlusColumnFunctionVariWithArithOp() {
    String query = "select \"birth_date\" + \"store_id\"  * INTERVAL '11' DAY from \"employee\"";
    final String expectedHive = "SELECT CAST(DATE_ADD(birth_date, store_id * 11) AS DATE)\n"
        + "FROM foodmart.employee";
    final String expectedSpark = "SELECT birth_date + store_id * 11\nFROM "
        + "foodmart.employee";
    final String expectedBigQuery = "SELECT DATE_ADD(birth_date, INTERVAL store_id * 11 DAY)\n"
        + "FROM foodmart.employee";
    final String expectedSnowflake = "SELECT (\"birth_date\" + \"store_id\" * 11)\n"
        + "FROM \"foodmart\".\"employee\"";
    sql(query)
        .withHive()
        .ok(expectedHive)
        .withBigQuery()
        .ok(expectedBigQuery)
        .withSpark()
        .ok(expectedSpark)
        .withSnowflake()
        .ok(expectedSnowflake);
  }

  @Test public void testDateSubColumnFunctionVariWithArithOp() {
    String query = "select \"birth_date\" - \"store_id\"  * INTERVAL '11' DAY from \"employee\"";
    final String expectedHive = "SELECT CAST(DATE_SUB(birth_date, store_id * 11) AS DATE)\n"
        + "FROM foodmart.employee";
    final String expectedSpark = "SELECT birth_date - store_id * 11\nFROM "
        + "foodmart.employee";
    final String expectedBigQuery = "SELECT DATE_SUB(birth_date, INTERVAL store_id * 11 DAY)\n"
        + "FROM foodmart.employee";
    final String expectedSnowflake = "SELECT (\"birth_date\" - \"store_id\" * 11)\n"
        + "FROM \"foodmart\".\"employee\"";
    sql(query)
        .withHive()
        .ok(expectedHive)
        .withBigQuery()
        .ok(expectedBigQuery)
        .withSpark()
        .ok(expectedSpark)
        .withSnowflake()
        .ok(expectedSnowflake);
  }

  @Test public void testDatePlusIntervalDayFunctionWithArithOp() {
    String query = "select \"birth_date\" + 10 * INTERVAL '2' DAY from \"employee\"";
    final String expectedHive = "SELECT CAST(DATE_ADD(birth_date, 10 * 2) AS DATE)\n"
        + "FROM foodmart.employee";
    final String expectedSpark = "SELECT birth_date + 10 * 2\n"
        + "FROM foodmart.employee";
    final String expectedBigQuery = "SELECT DATE_ADD(birth_date, INTERVAL 10 * 2 DAY)\n"
        + "FROM foodmart.employee";
    final String expectedSnowflake = "SELECT (\"birth_date\" + 10 * 2)\n"
        + "FROM \"foodmart\".\"employee\"";
    sql(query)
        .withHive()
        .ok(expectedHive)
        .withBigQuery()
        .ok(expectedBigQuery)
        .withSpark()
        .ok(expectedSpark)
        .withSnowflake()
        .ok(expectedSnowflake);
  }

  @Test public void testIntervalDayPlusDateFunction() {
    String query = "select  INTERVAL '1' DAY + \"birth_date\" from \"employee\"";
    final String expectedHive = "SELECT CAST(DATE_ADD(birth_date, 1) AS DATE)\n"
        + "FROM foodmart.employee";
    final String expectedSpark = "SELECT birth_date + 1\n"
        + "FROM foodmart.employee";
    final String expectedBigQuery = "SELECT DATE_ADD(birth_date, INTERVAL 1 DAY)\n"
        + "FROM foodmart.employee";
    final String expectedSnowflake = "SELECT DATEADD(DAY, 1, \"birth_date\")\n"
        + "FROM \"foodmart\".\"employee\"";
    sql(query)
        .withHive()
        .ok(expectedHive)
        .withBigQuery()
        .ok(expectedBigQuery)
        .withSpark()
        .ok(expectedSpark)
        .withSnowflake()
        .ok(expectedSnowflake);
  }

  @Test public void testIntervalHourToSecond() {
    String query = "SELECT CURRENT_TIMESTAMP + INTERVAL '06:10:30' HOUR TO SECOND,"
        + "CURRENT_TIMESTAMP - INTERVAL '06:10:30' HOUR TO SECOND "
        + "FROM \"employee\"";
    final String expectedBQ = "SELECT TIMESTAMP_ADD(CURRENT_DATETIME(), INTERVAL 22230 SECOND), "
            + "TIMESTAMP_SUB(CURRENT_DATETIME(), INTERVAL 22230 SECOND)\n"
            + "FROM foodmart.employee";
    sql(query)
        .withBigQuery()
        .ok(expectedBQ);
  }

  @Test public void testUnparseMinusCallWithReturnTypeOfTimestampWithZoneToTimestampSub() {
    final RelBuilder relBuilder = relBuilder();
    final RexBuilder rexBuilder = relBuilder.getRexBuilder();

    final RexLiteral literalTimestampLTZ =
        rexBuilder.makeTimestampWithLocalTimeZoneLiteral(
            new TimestampString(2022, 2, 18, 8, 23, 45), 0);

    final RexLiteral intervalLiteral = rexBuilder.makeIntervalLiteral(new BigDecimal(1000),
        new SqlIntervalQualifier(MICROSECOND, null, SqlParserPos.ZERO));

    final RexNode minusCall =
        relBuilder.call(SqlStdOperatorTable.MINUS, literalTimestampLTZ, intervalLiteral);

    final RelNode root = relBuilder
                            .values(new String[] {"c"}, 1)
                            .project(minusCall)
                            .build();

    final String expectedBigQuery = "SELECT TIMESTAMP_SUB(TIMESTAMP '2022-02-18 08:23:45'"
        + ", INTERVAL 1 MICROSECOND) AS `$f0`";

    assertThat(toSql(root, DatabaseProduct.BIG_QUERY.getDialect()), isLinux(expectedBigQuery));
  }

  @Test public void testUnparsePlusCallWithReturnTypeOfTimestampWithZoneToTimestampAdd() {
    final RelBuilder relBuilder = relBuilder();
    final RexBuilder rexBuilder = relBuilder.getRexBuilder();

    final RexLiteral literalTimestampLTZ =
        rexBuilder.makeTimestampWithLocalTimeZoneLiteral(
            new TimestampString(2022, 2, 18, 8, 23, 45), 0);

    final RexLiteral intervalLiteral = rexBuilder.makeIntervalLiteral(new BigDecimal(1000),
        new SqlIntervalQualifier(MICROSECOND, null, SqlParserPos.ZERO));

    final RexNode plusCall =
        relBuilder.call(SqlStdOperatorTable.PLUS, literalTimestampLTZ, intervalLiteral);

    final RelNode root = relBuilder
        .values(new String[] {"c"}, 1)
        .project(plusCall)
        .build();

    final String expectedBigQuery = "SELECT TIMESTAMP_ADD(TIMESTAMP '2022-02-18 08:23:45',"
        + " INTERVAL 1 MICROSECOND) AS `$f0`";

    assertThat(toSql(root, DatabaseProduct.BIG_QUERY.getDialect()), isLinux(expectedBigQuery));
  }

  @Test public void truncateFunctionEmulationForBigQuery() {
    String query = "select truncate(2.30259, 3) from \"employee\"";
    final String expectedBigQuery = "SELECT TRUNC(2.30259, 3)\n"
        + "FROM foodmart.employee";
    sql(query)
        .withBigQuery().ok(expectedBigQuery);
  }

  @Test public void truncateFunctionWithSingleOperandEmulationForBigQuery() {
    String query = "select truncate(2.30259) from \"employee\"";
    final String expectedBigQuery = "SELECT TRUNC(2.30259)\n"
        + "FROM foodmart.employee";
    sql(query)
        .withBigQuery().ok(expectedBigQuery);
  }

  @Test public void extractFunctionEmulation() {
    String query = "select extract(year from \"hire_date\") from \"employee\"";
    final String expectedHive = "SELECT YEAR(hire_date)\n"
        + "FROM foodmart.employee";
    final String expectedSpark = "SELECT YEAR(hire_date)\n"
        + "FROM foodmart.employee";
    final String expectedBigQuery = "SELECT EXTRACT(YEAR FROM hire_date)\n"
        + "FROM foodmart.employee";
    final String expectedMsSql = "SELECT YEAR([hire_date])\n"
        + "FROM [foodmart].[employee]";
    sql(query)
        .withHive()
        .ok(expectedHive)
        .withSpark()
        .ok(expectedSpark)
        .withBigQuery()
        .ok(expectedBigQuery)
        .withMssql()
        .ok(expectedMsSql);
  }

  @Test public void extractMinuteFunctionEmulation() {
    String query = "select extract(minute from \"hire_date\") from \"employee\"";
    final String expectedBigQuery = "SELECT EXTRACT(MINUTE FROM hire_date)\n"
        + "FROM foodmart.employee";
    final String expectedMsSql = "SELECT DATEPART(MINUTE, [hire_date])\n"
        + "FROM [foodmart].[employee]";
    sql(query)
        .withBigQuery()
        .ok(expectedBigQuery)
        .withMssql()
        .ok(expectedMsSql);
  }

  @Test public void extractSecondFunctionEmulation() {
    String query = "select extract(second from \"hire_date\") from \"employee\"";
    final String expectedBigQuery = "SELECT EXTRACT(SECOND FROM hire_date)\n"
        + "FROM foodmart.employee";
    final String expectedMsSql = "SELECT DATEPART(SECOND, [hire_date])\n"
        + "FROM [foodmart].[employee]";
    sql(query)
        .withBigQuery()
        .ok(expectedBigQuery)
        .withMssql()
        .ok(expectedMsSql);
  }

  @Test public void selectWithoutFromEmulationForHiveAndSparkAndBigquery() {
    String query = "select 2 + 2";
    final String expected = "SELECT 2 + 2";
    sql(query)
        .withHive()
        .ok(expected)
        .withSpark()
        .ok(expected)
        .withBigQuery()
        .ok(expected);
  }

  @Test public void currentTimestampFunctionForHiveAndSparkAndBigquery() {
    String query = "select current_timestamp";
    final String expectedHiveQuery = "SELECT CURRENT_TIMESTAMP `CURRENT_TIMESTAMP`";
    final String expectedSparkQuery = "SELECT CURRENT_TIMESTAMP `CURRENT_TIMESTAMP`";
    final String expectedBigQuery = "SELECT CURRENT_DATETIME() AS CURRENT_TIMESTAMP";

    sql(query)
        .withHiveIdentifierQuoteString()
        .ok(expectedHiveQuery)
        .withSparkIdentifierQuoteString()
        .ok(expectedSparkQuery)
        .withBigQuery()
        .ok(expectedBigQuery);
  }

  @Test public void concatFunctionEmulationForHiveAndSparkAndBigQuery() {
    String query = "select 'foo' || 'bar' from \"employee\"";
    final String expected = "SELECT CONCAT('foo', 'bar')\n"
        + "FROM foodmart.employee";
    final String mssql = "SELECT CONCAT('foo', 'bar')\n"
            + "FROM [foodmart].[employee]";
    final String expectedSpark = "SELECT 'foo' || 'bar'\n"
        + "FROM foodmart.employee";
    sql(query)
        .withHive()
        .ok(expected)
        .withSpark()
        .ok(expectedSpark)
        .withBigQuery()
        .ok(expected)
        .withMssql()
        .ok(mssql);
  }

  @Test void testJsonRemove() {
    String query = "select json_remove(\"product_name\", '$[0]') from \"product\"";
    final String expected = "SELECT JSON_REMOVE(\"product_name\", '$[0]')\n"
        + "FROM \"foodmart\".\"product\"";
    sql(query).ok(expected);
  }
/*
  @Test void testUnionAllWithNoOperandsUsingOracleDialect() {
    String query = "select A.\"department_id\" "
        + "from \"foodmart\".\"employee\" A "
        + " where A.\"department_id\" = ( select min( A.\"department_id\") from \"foodmart\""
        + ".\"department\" B where 1=2 )";
    final String expected = "SELECT \"employee\".\"department_id\"\n"
        + "FROM \"foodmart\".\"employee\"\n"
        + "INNER JOIN (SELECT \"t1\".\"department_id\" \"department_id0\", MIN(\"t1\""
        + ".\"department_id\") \"EXPR$0\"\n"
        + "FROM (SELECT NULL \"department_id\", NULL \"department_description\"\nFROM "
        + "\"DUAL\"\nWHERE 1 = 0) \"t\",\n"
        + "(SELECT \"department_id\"\nFROM \"foodmart\".\"employee\"\nGROUP BY \"department_id\")"
        + " \"t1\"\n"
        + "GROUP BY \"t1\".\"department_id\") \"t3\" ON \"employee\".\"department_id\" = \"t3\""
        + ".\"department_id0\""
        + " AND \"employee\".\"department_id\" = \"t3\".\"EXPR$0\"";
    sql(query).withOracle().ok(expected);
  }*/

  /*@Test void testUnionAllWithNoOperands() {
    String query = "select A.\"department_id\" "
        + "from \"foodmart\".\"employee\" A "
        + " where A.\"department_id\" = ( select min( A.\"department_id\") from \"foodmart\""
        + ".\"department\" B where 1=2 )";
    final String expected = "SELECT \"employee\".\"department_id\"\n"
        + "FROM \"foodmart\".\"employee\"\n"
        + "INNER JOIN (SELECT \"t1\".\"department_id\" AS \"department_id0\","
        + " MIN(\"t1\".\"department_id\") AS \"EXPR$0\"\n"
        + "FROM (SELECT *\nFROM (VALUES (NULL, NULL))"
        + " AS \"t\" (\"department_id\", \"department_description\")"
        + "\nWHERE 1 = 0) AS \"t\","
        + "\n(SELECT \"department_id\"\nFROM \"foodmart\".\"employee\""
        + "\nGROUP BY \"department_id\") AS \"t1\""
        + "\nGROUP BY \"t1\".\"department_id\") AS \"t3\" "
        + "ON \"employee\".\"department_id\" = \"t3\".\"department_id0\""
        + " AND \"employee\".\"department_id\" = \"t3\".\"EXPR$0\"";
    sql(query).ok(expected);
  }*/

  @Test void testSmallintOracle() {
    String query = "SELECT CAST(\"department_id\" AS SMALLINT) FROM \"employee\"";
    String expected = "SELECT CAST(\"department_id\" AS NUMBER(5))\n"
        + "FROM \"foodmart\".\"employee\"";
    sql(query)
        .withOracle()
        .ok(expected);
  }

  @Test void testBigintOracle() {
    String query = "SELECT CAST(\"department_id\" AS BIGINT) FROM \"employee\"";
    String expected = "SELECT CAST(\"department_id\" AS NUMBER(19))\n"
        + "FROM \"foodmart\".\"employee\"";
    sql(query)
        .withOracle()
        .ok(expected);
  }

  @Test void testDoubleOracle() {
    String query = "SELECT CAST(\"department_id\" AS DOUBLE) FROM \"employee\"";
    String expected = "SELECT CAST(\"department_id\" AS DOUBLE PRECISION)\n"
        + "FROM \"foodmart\".\"employee\"";
    sql(query)
        .withOracle()
        .ok(expected);
  }

  @Test void testDateLiteralOracle() {
    String query = "SELECT DATE '1978-05-02' FROM \"employee\"";
    String expected = "SELECT TO_DATE('1978-05-02', 'YYYY-MM-DD')\n"
        + "FROM \"foodmart\".\"employee\"";
    sql(query)
        .withOracle()
        .ok(expected);
  }

  @Test void testTimestampLiteralOracle() {
    String query = "SELECT TIMESTAMP '1978-05-02 12:34:56.78' FROM \"employee\"";
    String expected = "SELECT TO_TIMESTAMP('1978-05-02 12:34:56.78',"
        + " 'YYYY-MM-DD HH24:MI:SS.FF')\n"
        + "FROM \"foodmart\".\"employee\"";
    sql(query)
        .withOracle()
        .ok(expected);
  }

  @Test void testTimeLiteralOracle() {
    String query = "SELECT TIME '12:34:56.78' FROM \"employee\"";
    String expected = "SELECT TO_TIME('12:34:56.78', 'HH24:MI:SS.FF')\n"
        + "FROM \"foodmart\".\"employee\"";
    sql(query)
        .withOracle()
        .ok(expected);
  }


  @Test public void testSelectWithGroupByOnColumnNotPresentInProjection() {
    String query = "select \"t1\".\"department_id\" from\n"
        + "\"foodmart\".\"employee\" as \"t1\" inner join \"foodmart\".\"department\" as \"t2\"\n"
        + "on \"t1\".\"department_id\" = \"t2\".\"department_id\"\n"
        + "group by \"t2\".\"department_id\", \"t1\".\"department_id\"";
    final String expected = "SELECT t0.department_id\n"
        + "FROM (SELECT department.department_id AS department_id0, employee.department_id\n"
        + "FROM foodmart.employee\n"
        + "INNER JOIN foodmart.department ON employee.department_id = department.department_id\n"
        + "GROUP BY department_id0, employee.department_id) AS t0";
    sql(query).withBigQuery().ok(expected);
  }

  @Test void testSupportsDataType() {
    final RelDataTypeFactory typeFactory =
        new SqlTypeFactoryImpl(RelDataTypeSystem.DEFAULT);
    final RelDataType booleanDataType = typeFactory.createSqlType(SqlTypeName.BOOLEAN);
    final RelDataType integerDataType = typeFactory.createSqlType(SqlTypeName.INTEGER);
    final SqlDialect oracleDialect = SqlDialect.DatabaseProduct.ORACLE.getDialect();
    assertFalse(oracleDialect.supportsDataType(booleanDataType));
    assertTrue(oracleDialect.supportsDataType(integerDataType));
    final SqlDialect postgresqlDialect = SqlDialect.DatabaseProduct.POSTGRESQL.getDialect();
    assertTrue(postgresqlDialect.supportsDataType(booleanDataType));
    assertTrue(postgresqlDialect.supportsDataType(integerDataType));
  }

  /** Test case for
   * <a href="https://issues.apache.org/jira/browse/CALCITE-4150">[CALCITE-4150]
   * JDBC adapter throws UnsupportedOperationException when generating SQL
   * for untyped NULL literal</a>. */
  @Test void testSelectRawNull() {
    final String query = "SELECT NULL FROM \"product\"";
    final String expected = "SELECT NULL\n"
        + "FROM \"foodmart\".\"product\"";
    sql(query).ok(expected);
  }

  @Test void testSelectRawNullWithAlias() {
    final String query = "SELECT NULL AS DUMMY FROM \"product\"";
    final String expected = "SELECT NULL AS \"DUMMY\"\n"
        + "FROM \"foodmart\".\"product\"";
    sql(query).ok(expected);
  }

  @Test void testSelectNullWithCast() {
    final String query = "SELECT CAST(NULL AS INT)";
    final String expected = "SELECT *\n"
        + "FROM (VALUES (NULL)) AS \"t\" (\"EXPR$0\")";
    sql(query).ok(expected);
    // validate
    sql(expected).exec();
  }

  @Test void testSelectNullWithCount() {
    final String query = "SELECT COUNT(CAST(NULL AS INT))";
    final String expected = "SELECT COUNT(\"$f0\")\n"
        + "FROM (VALUES (NULL)) AS \"t\" (\"$f0\")";
    sql(query).ok(expected);
    // validate
    sql(expected).exec();
  }

  @Test void testSelectNullWithGroupByNull() {
    final String query = "SELECT COUNT(CAST(NULL AS INT))\n"
        + "FROM (VALUES  (0))AS \"t\"\n"
        + "GROUP BY CAST(NULL AS VARCHAR CHARACTER SET \"ISO-8859-1\")";
    final String expected = "SELECT COUNT(\"$f1\")\n"
        + "FROM (VALUES (NULL, NULL)) AS \"t\" (\"$f0\", \"$f1\")\n"
        + "GROUP BY \"$f0\"";
    sql(query).ok(expected);
    // validate
    sql(expected).exec();
  }

  @Test void testSelectNullWithGroupByVar() {
    final String query = "SELECT COUNT(CAST(NULL AS INT))\n"
        + "FROM \"account\" AS \"t\"\n"
        + "GROUP BY \"account_type\"";
    final String expected = "SELECT COUNT(CAST(NULL AS INTEGER))\n"
        + "FROM \"foodmart\".\"account\"\n"
        + "GROUP BY \"account_type\"";
    sql(query).ok(expected);
    // validate
    sql(expected).exec();
  }

  @Test void testSelectNullWithInsert() {
    final String query = "insert into\n"
        + "\"account\"(\"account_id\",\"account_parent\",\"account_type\",\"account_rollup\")\n"
        + "select 1, cast(NULL AS INT), cast(123 as varchar), cast(123 as varchar)";
    final String expected = "INSERT INTO \"foodmart\".\"account\" ("
        + "\"account_id\", \"account_parent\", \"account_description\", "
        + "\"account_type\", \"account_rollup\", \"Custom_Members\")\n"
        + "(SELECT \"EXPR$0\" AS \"account_id\","
        + " \"EXPR$1\" AS \"account_parent\","
        + " CAST(NULL AS VARCHAR(30) CHARACTER SET \"ISO-8859-1\") "
        + "AS \"account_description\","
        + " \"EXPR$2\" AS \"account_type\", "
        + "\"EXPR$3\" AS \"account_rollup\","
        + " CAST(NULL AS VARCHAR(255) CHARACTER SET \"ISO-8859-1\") "
        + "AS \"Custom_Members\"\n"
        + "FROM (VALUES (1, NULL, '123', '123')) "
        + "AS \"t\" (\"EXPR$0\", \"EXPR$1\", \"EXPR$2\", \"EXPR$3\"))";
    sql(query).ok(expected);
    // validate
    sql(expected).exec();
  }

  @Test void testSelectNullWithInsertFromJoin() {
    final String query = "insert into\n"
        + "\"account\"(\"account_id\",\"account_parent\",\n"
        + "\"account_type\",\"account_rollup\")\n"
        + "select \"product\".\"product_id\",\n"
        + "cast(NULL AS INT),\n"
        + "cast(\"product\".\"product_id\" as varchar),\n"
        + "cast(\"sales_fact_1997\".\"store_id\" as varchar)\n"
        + "from \"product\"\n"
        + "inner join \"sales_fact_1997\"\n"
        + "on \"product\".\"product_id\" = \"sales_fact_1997\".\"product_id\"";
    final String expected = "INSERT INTO \"foodmart\".\"account\" "
        + "(\"account_id\", \"account_parent\", \"account_description\", "
        + "\"account_type\", \"account_rollup\", \"Custom_Members\")\n"
        + "(SELECT \"product\".\"product_id\" AS \"account_id\", "
        + "CAST(NULL AS INTEGER) AS \"account_parent\", CAST(NULL AS VARCHAR"
        + "(30) CHARACTER SET \"ISO-8859-1\") AS \"account_description\", "
        + "CAST(\"product\".\"product_id\" AS VARCHAR CHARACTER SET "
        + "\"ISO-8859-1\") AS \"account_type\", "
        + "CAST(\"sales_fact_1997\".\"store_id\" AS VARCHAR CHARACTER SET \"ISO-8859-1\") AS "
        + "\"account_rollup\", "
        + "CAST(NULL AS VARCHAR(255) CHARACTER SET \"ISO-8859-1\") AS \"Custom_Members\"\n"
        + "FROM \"foodmart\".\"product\"\n"
        + "INNER JOIN \"foodmart\".\"sales_fact_1997\" "
        + "ON \"product\".\"product_id\" = \"sales_fact_1997\".\"product_id\")";
    sql(query).ok(expected);
    // validate
    sql(expected).exec();
  }

  @Test void testCastDecimalOverflow() {
    final String query =
        "SELECT CAST('11111111111111111111111111111111.111111' AS DECIMAL(38,6)) AS \"num\" from \"product\"";
    final String expected =
        "SELECT CAST('11111111111111111111111111111111.111111' AS DECIMAL(19, 6)) AS \"num\"\n"
            + "FROM \"foodmart\".\"product\"";
    sql(query).ok(expected);

    final String query2 =
        "SELECT CAST(1111111 AS DECIMAL(5,2)) AS \"num\" from \"product\"";
    final String expected2 =
        "SELECT CAST(1111111 AS DECIMAL(5, 2)) AS \"num\"\nFROM \"foodmart\".\"product\"";
    sql(query2).ok(expected2);
  }

  @Test void testCastInStringIntegerComparison() {
    final String query = "select \"employee_id\" "
        + "from \"foodmart\".\"employee\" "
        + "where 10 = cast('10' as int) and \"birth_date\" = cast('1914-02-02' as date) or "
        + "\"hire_date\" = cast('1996-01-01 '||'00:00:00' as timestamp)";
    final String expected = "SELECT \"employee_id\"\n"
        + "FROM \"foodmart\".\"employee\"\n"
        + "WHERE 10 = '10' AND \"birth_date\" = '1914-02-02' OR \"hire_date\" = '1996-01-01 ' || "
        + "'00:00:00'";
    final String expectedBiqquery = "SELECT employee_id\n"
        + "FROM foodmart.employee\n"
        + "WHERE 10 = CAST('10' AS INT64) AND birth_date = '1914-02-02' OR hire_date = "
        + "CAST(CONCAT('1996-01-01 ', '00:00:00') AS DATETIME)";
    sql(query)
        .ok(expected)
        .withBigQuery()
        .ok(expectedBiqquery);
  }

  @Test void testDialectQuoteStringLiteral() {
    dialects().forEach((dialect, databaseProduct) -> {
      assertThat(dialect.quoteStringLiteral(""), is("''"));
      assertThat(dialect.quoteStringLiteral("can't run"),
          databaseProduct == DatabaseProduct.BIG_QUERY
              ? is("'can\\'t run'")
              : is("'can''t run'"));

      assertThat(dialect.unquoteStringLiteral("''"), is(""));
      if (databaseProduct == DatabaseProduct.BIG_QUERY) {
        assertThat(dialect.unquoteStringLiteral("'can\\'t run'"),
            is("can't run"));
      } else {
        assertThat(dialect.unquoteStringLiteral("'can't run'"),
            is("can't run"));
      }
    });
  }

  @Test public void testToNumberFunctionHandlingHexaToInt() {
    String query = "select TO_NUMBER('03ea02653f6938ba','XXXXXXXXXXXXXXXX')";
    final String expected = "SELECT CAST(CONV('03ea02653f6938ba', 16, 10) AS BIGINT)";
    final String expectedBigQuery = "SELECT CAST(CONCAT('0x', '03ea02653f6938ba') AS INT64)";
    final String expectedSnowFlake = "SELECT TO_NUMBER('03ea02653f6938ba', 'XXXXXXXXXXXXXXXX')";
    sql(query)
        .withHive()
        .ok(expected)
        .withSpark()
        .ok(expected)
        .withBigQuery()
        .ok(expectedBigQuery)
        .withSnowflake()
        .ok(expectedSnowFlake);
  }

  @Test public void testToNumberFunctionHandlingFloatingPoint() {
    String query = "select TO_NUMBER('-1.7892','9.9999')";
    final String expected = "SELECT CAST('-1.7892' AS FLOAT)";
    final String expectedBigQuery = "SELECT CAST('-1.7892' AS FLOAT64)";
    final String expectedSnowFlake = "SELECT TO_NUMBER('-1.7892', 38, 4)";
    sql(query)
        .withHive()
        .ok(expected)
        .withSpark()
        .ok(expected)
        .withBigQuery()
        .ok(expectedBigQuery)
        .withSnowflake()
        .ok(expectedSnowFlake);
  }

  @Test public void testToNumberFunctionWithColumns() {
    String query = "SELECT TO_NUMBER(\"first_name\", '000') FROM \"foodmart\""
        + ".\"employee\"";
    final String expectedBigQuery = "SELECT CAST(first_name AS INT64)\n"
        + "FROM foodmart.employee";
    sql(query)
        .withBigQuery()
        .ok(expectedBigQuery);
  }

  @Test public void testOver() {
    String query = "SELECT distinct \"product_id\", MAX(\"product_id\") \n"
        + "OVER(PARTITION BY \"product_id\") AS abc\n"
        + "FROM \"product\"";
    final String expected = "SELECT product_id, MAX(product_id) OVER "
        + "(PARTITION BY product_id RANGE BETWEEN UNBOUNDED PRECEDING AND UNBOUNDED FOLLOWING) ABC\n"
        + "FROM foodmart.product\n"
        + "GROUP BY product_id, MAX(product_id) OVER (PARTITION BY product_id "
        + "RANGE BETWEEN UNBOUNDED PRECEDING AND UNBOUNDED FOLLOWING)";
    final String expectedBQ = "SELECT product_id, ABC\n"
        + "FROM (SELECT product_id, MAX(product_id) OVER "
        + "(PARTITION BY product_id RANGE BETWEEN UNBOUNDED PRECEDING AND UNBOUNDED FOLLOWING) AS ABC\n"
        + "FROM foodmart.product) AS t\n"
        + "GROUP BY product_id, ABC";
    final String expectedSnowFlake = "SELECT \"product_id\", MAX(\"product_id\") OVER "
        + "(PARTITION BY \"product_id\" ORDER BY \"product_id\" ROWS "
        + "BETWEEN UNBOUNDED PRECEDING AND UNBOUNDED FOLLOWING) AS \"ABC\"\n"
        + "FROM \"foodmart\".\"product\"\n"
        + "GROUP BY \"product_id\", MAX(\"product_id\") OVER (PARTITION BY \"product_id\" "
        + "ORDER BY \"product_id\" ROWS BETWEEN UNBOUNDED PRECEDING AND "
        + "UNBOUNDED FOLLOWING)";
    final String mssql = "SELECT [product_id], MAX([product_id]) OVER (PARTITION "
        + "BY [product_id] ORDER BY [product_id] ROWS BETWEEN UNBOUNDED PRECEDING AND "
        + "UNBOUNDED FOLLOWING) AS [ABC]\n"
        + "FROM [foodmart].[product]\n"
        + "GROUP BY [product_id], MAX([product_id]) OVER (PARTITION BY [product_id] "
        + "ORDER BY [product_id] ROWS BETWEEN UNBOUNDED PRECEDING AND UNBOUNDED FOLLOWING)";
    final String expectedSpark = "SELECT product_id, ABC\n"
        + "FROM (SELECT product_id, MAX(product_id) OVER (PARTITION BY product_id RANGE BETWEEN "
        + "UNBOUNDED PRECEDING AND UNBOUNDED FOLLOWING) ABC\n"
        + "FROM foodmart.product) t\n"
        + "GROUP BY product_id, ABC";
    sql(query)
      .withHive()
      .ok(expected)
      .withSpark()
      .ok(expectedSpark)
      .withBigQuery()
      .ok(expectedBQ)
      .withSnowflake()
      .ok(expectedSnowFlake)
      .withMssql()
      .ok(mssql);
  }

  @Test public void testNtileFunction() {
    String query = "SELECT ntile(2)\n"
        + "OVER(order BY \"product_id\") AS abc\n"
        + "FROM \"product\"";
    final String expectedBQ = "SELECT NTILE(2) OVER (ORDER BY product_id IS NULL, product_id) "
        + "AS ABC\n"
        + "FROM foodmart.product";
    sql(query)
      .withBigQuery()
      .ok(expectedBQ);
  }

  @Test public void testCountWithWindowFunction() {
    String query = "Select count(*) over() from \"product\"";
    String expected = "SELECT COUNT(*) OVER (RANGE BETWEEN UNBOUNDED PRECEDING "
        + "AND UNBOUNDED FOLLOWING)\n"
        + "FROM foodmart.product";
    String expectedBQ = "SELECT COUNT(*) OVER (RANGE BETWEEN UNBOUNDED PRECEDING "
        + "AND UNBOUNDED FOLLOWING)\n"
        + "FROM foodmart.product";
    final String expectedSnowFlake = "SELECT COUNT(*) OVER (ORDER BY 0 "
        + "ROWS BETWEEN UNBOUNDED PRECEDING AND UNBOUNDED FOLLOWING)\n"
        + "FROM \"foodmart\".\"product\"";
    final String mssql = "SELECT COUNT(*) OVER ()\n"
        + "FROM [foodmart].[product]";
    sql(query)
      .withHive()
      .ok(expected)
      .withSpark()
      .ok(expected)
      .withBigQuery()
      .ok(expectedBQ)
      .withSnowflake()
      .ok(expectedSnowFlake)
      .withMssql()
      .ok(mssql);
  }

  @Test public void testOrderByInWindowFunction() {
    String query = "select \"first_name\", COUNT(\"department_id\") as "
        + "\"department_id_number\", ROW_NUMBER() OVER (ORDER BY "
        + "\"department_id\" ASC), SUM(\"department_id\") OVER "
        + "(ORDER BY \"department_id\" ASC) \n"
        + "from \"foodmart\".\"employee\" \n"
        + "GROUP by \"first_name\", \"department_id\"";
    final String expected = "SELECT first_name, department_id_number, ROW_NUMBER() "
        + "OVER (ORDER BY department_id IS NULL, department_id), SUM(department_id) "
        + "OVER (ORDER BY department_id IS NULL, department_id "
        + "RANGE BETWEEN UNBOUNDED PRECEDING AND CURRENT ROW)\n"
        + "FROM (SELECT first_name, department_id, COUNT(*) department_id_number\n"
        + "FROM foodmart.employee\n"
        + "GROUP BY first_name, department_id) t0";
    final String expectedSpark = "SELECT first_name, department_id_number, ROW_NUMBER() "
        + "OVER (ORDER BY department_id NULLS LAST), SUM(department_id) "
        + "OVER (ORDER BY department_id NULLS LAST "
        + "RANGE BETWEEN UNBOUNDED PRECEDING AND CURRENT ROW)\n"
        + "FROM (SELECT first_name, department_id, COUNT(*) department_id_number\n"
        + "FROM foodmart.employee\n"
        + "GROUP BY first_name, department_id) t0";
    final String expectedBQ = "SELECT first_name, department_id_number, "
        + "ROW_NUMBER() OVER (ORDER BY department_id IS NULL, department_id), SUM(department_id) "
        + "OVER (ORDER BY department_id IS NULL, department_id "
        + "RANGE BETWEEN UNBOUNDED PRECEDING AND CURRENT ROW)\n"
        + "FROM (SELECT first_name, department_id, COUNT(*) AS department_id_number\n"
        + "FROM foodmart.employee\n"
        + "GROUP BY first_name, department_id) AS t0";
    final String expectedSnowFlake = "SELECT \"first_name\", \"department_id_number\", "
        + "ROW_NUMBER() OVER (ORDER BY \"department_id\"), SUM(\"department_id\") "
        + "OVER (ORDER BY \"department_id\" RANGE BETWEEN UNBOUNDED PRECEDING AND CURRENT ROW)\n"
        + "FROM (SELECT \"first_name\", \"department_id\", COUNT(*) AS \"department_id_number\"\n"
        + "FROM \"foodmart\".\"employee\"\n"
        + "GROUP BY \"first_name\", \"department_id\") AS \"t0\"";
    final String mssql = "SELECT [first_name], [department_id_number], ROW_NUMBER()"
        + " OVER (ORDER BY CASE WHEN [department_id] IS NULL THEN 1 ELSE 0 END,"
        + " [department_id]), SUM([department_id]) OVER (ORDER BY CASE WHEN [department_id] IS NULL"
        + " THEN 1 ELSE 0 END, [department_id] RANGE BETWEEN UNBOUNDED PRECEDING AND CURRENT ROW)\n"
        + "FROM (SELECT [first_name], [department_id], COUNT(*) AS [department_id_number]\n"
        + "FROM [foodmart].[employee]\n"
        + "GROUP BY [first_name], [department_id]) AS [t0]";
    sql(query)
      .withHive()
      .ok(expected)
      .withSpark()
      .ok(expectedSpark)
      .withBigQuery()
      .ok(expectedBQ)
      .withSnowflake()
      .ok(expectedSnowFlake)
      .withMssql()
      .ok(mssql);
  }

  @Test public void testToNumberFunctionHandlingFloatingPointWithD() {
    String query = "select TO_NUMBER('1.789','9D999')";
    final String expected = "SELECT CAST('1.789' AS FLOAT)";
    final String expectedBigQuery = "SELECT CAST('1.789' AS FLOAT64)";
    final String expectedSnowFlake = "SELECT TO_NUMBER('1.789', 38, 3)";
    sql(query)
        .withHive()
        .ok(expected)
        .withSpark()
        .ok(expected)
        .withBigQuery()
        .ok(expectedBigQuery)
        .withSnowflake()
        .ok(expectedSnowFlake);
  }

  @Test public void testToNumberFunctionHandlingWithSingleFloatingPoint() {
    String query = "select TO_NUMBER('1.789')";
    final String expected = "SELECT CAST('1.789' AS FLOAT)";
    final String expectedBigQuery = "SELECT CAST('1.789' AS FLOAT64)";
    final String expectedSnowFlake = "SELECT TO_NUMBER('1.789', 38, 3)";
    sql(query)
        .withHive()
        .ok(expected)
        .withSpark()
        .ok(expected)
        .withBigQuery()
        .ok(expectedBigQuery)
        .withSnowflake()
        .ok(expectedSnowFlake);
  }

  @Test public void testToNumberFunctionHandlingWithComma() {
    String query = "SELECT TO_NUMBER ('1,789', '9,999')";
    final String expected = "SELECT CAST('1789' AS BIGINT)";
    final String expectedBigQuery = "SELECT CAST('1789' AS INT64)";
    final String expectedSnowFlake = "SELECT TO_NUMBER('1,789', '9,999')";
    sql(query)
        .withHive()
        .ok(expected)
        .withSpark()
        .ok(expected)
        .withBigQuery()
        .ok(expectedBigQuery)
        .withSnowflake()
        .ok(expectedSnowFlake);
  }

  @Test public void testToNumberFunctionHandlingWithCurrency() {
    String query = "SELECT TO_NUMBER ('$1789', '$9999')";
    final String expected = "SELECT CAST('1789' AS BIGINT)";
    final String expectedBigQuery = "SELECT CAST('1789' AS INT64)";
    final String expectedSnowFlake = "SELECT TO_NUMBER('$1789', '$9999')";
    sql(query)
        .withHive()
        .ok(expected)
        .withSpark()
        .ok(expected)
        .withBigQuery()
        .ok(expectedBigQuery)
        .withSnowflake()
        .ok(expectedSnowFlake);
  }

  @Test public void testToNumberFunctionHandlingWithCurrencyAndL() {
    String query = "SELECT TO_NUMBER ('$1789', 'L9999')";
    final String expected = "SELECT CAST('1789' AS BIGINT)";
    final String expectedBigQuery = "SELECT CAST('1789' AS INT64)";
    final String expectedSnowFlake = "SELECT TO_NUMBER('$1789', '$9999')";
    sql(query)
        .withHive()
        .ok(expected)
        .withSpark()
        .ok(expected)
        .withBigQuery()
        .ok(expectedBigQuery)
        .withSnowflake()
        .ok(expectedSnowFlake);
  }

  @Test public void testToNumberFunctionHandlingWithMinus() {
    String query = "SELECT TO_NUMBER ('-12334', 'S99999')";
    final String expected = "SELECT CAST('-12334' AS BIGINT)";
    final String expectedBigQuery = "SELECT CAST('-12334' AS INT64)";
    final String expectedSnowFlake = "SELECT TO_NUMBER('-12334', 'S99999')";
    sql(query)
        .withHive()
        .ok(expected)
        .withSpark()
        .ok(expected)
        .withBigQuery()
        .ok(expectedBigQuery)
        .withSnowflake()
        .ok(expectedSnowFlake);
  }

  @Test public void testToNumberFunctionHandlingWithMinusLast() {
    String query = "SELECT TO_NUMBER ('12334-', '99999S')";
    final String expected = "SELECT CAST('-12334' AS BIGINT)";
    final String expectedBigQuery = "SELECT CAST('-12334' AS INT64)";
    final String expectedSnowFlake = "SELECT TO_NUMBER('12334-', '99999S')";
    sql(query)
        .withHive()
        .ok(expected)
        .withSpark()
        .ok(expected)
        .withBigQuery()
        .ok(expectedBigQuery)
        .withSnowflake()
        .ok(expectedSnowFlake);
  }

  @Test public void testToNumberFunctionHandlingWithE() {
    String query = "SELECT TO_NUMBER ('12E3', '99EEEE')";
    final String expected = "SELECT CAST('12E3' AS DECIMAL(19, 0))";
    final String expectedBigQuery = "SELECT CAST('12E3' AS NUMERIC)";
    final String expectedSnowFlake = "SELECT TO_NUMBER('12E3', '99EEEE')";
    sql(query)
        .withHive()
        .ok(expected)
        .withSpark()
        .ok(expected)
        .withBigQuery()
        .ok(expectedBigQuery)
        .withSnowflake()
        .ok(expectedSnowFlake);
  }

  @Test public void testToNumberFunctionHandlingWithCurrencyName() {
    String query = "SELECT TO_NUMBER('dollar1234','L9999','NLS_CURRENCY=''dollar''')";
    final String expected = "SELECT CAST('1234' AS BIGINT)";
    final String expectedBigQuery = "SELECT CAST('1234' AS INT64)";
    final String expectedSnowFlake = "SELECT TO_NUMBER('1234')";
    sql(query)
        .withHive()
        .ok(expected)
        .withSpark()
        .ok(expected)
        .withBigQuery()
        .ok(expectedBigQuery)
        .withSnowflake()
        .ok(expectedSnowFlake);
  }

  @Test public void testToNumberFunctionHandlingWithCurrencyNameFloat() {
    String query = "SELECT TO_NUMBER('dollar12.34','L99D99','NLS_CURRENCY=''dollar''')";
    final String expected = "SELECT CAST('12.34' AS FLOAT)";
    final String expectedBigQuery = "SELECT CAST('12.34' AS FLOAT64)";
    final String expectedSnowFlake = "SELECT TO_NUMBER('12.34', 38, 2)";
    sql(query)
        .withHive()
        .ok(expected)
        .withSpark()
        .ok(expected)
        .withBigQuery()
        .ok(expectedBigQuery)
        .withSnowflake()
        .ok(expectedSnowFlake);
  }

  @Test public void testToNumberFunctionHandlingWithCurrencyNameNull() {
    String query = "SELECT TO_NUMBER('dollar12.34','L99D99',null)";
    final String expected = "SELECT CAST(NULL AS INT)";
    final String expectedBigQuery = "SELECT CAST(NULL AS INT64)";
    final String expectedSnowFlake = "SELECT TO_NUMBER(NULL)";
    sql(query)
        .withHive()
        .ok(expected)
        .withSpark()
        .ok(expected)
        .withBigQuery()
        .ok(expectedBigQuery)
        .withSnowflake()
        .ok(expectedSnowFlake);
  }

  @Test public void testToNumberFunctionHandlingWithCurrencyNameMinus() {
    String query = "SELECT TO_NUMBER('-dollar1234','L9999','NLS_CURRENCY=''dollar''')";
    final String expected = "SELECT CAST('-1234' AS BIGINT)";
    final String expectedBigQuery = "SELECT CAST('-1234' AS INT64)";
    final String expectedSnowFlake = "SELECT TO_NUMBER('-1234')";
    sql(query)
        .withHive()
        .ok(expected)
        .withSpark()
        .ok(expected)
        .withBigQuery()
        .ok(expectedBigQuery)
        .withSnowflake()
        .ok(expectedSnowFlake);
  }

  @Test public void testToNumberFunctionHandlingWithG() {
    String query = "SELECT TO_NUMBER ('1,2345', '9G9999')";
    final String expected = "SELECT CAST('12345' AS BIGINT)";
    final String expectedBigQuery = "SELECT CAST('12345' AS INT64)";
    final String expectedSnowFlake = "SELECT TO_NUMBER('1,2345', '9G9999')";
    sql(query)
        .withHive()
        .ok(expected)
        .withSpark()
        .ok(expected)
        .withBigQuery()
        .ok(expectedBigQuery)
        .withSnowflake()
        .ok(expectedSnowFlake);
  }

  @Test public void testToNumberFunctionHandlingWithU() {
    String query = "SELECT TO_NUMBER ('$1234', 'U9999')";
    final String expected = "SELECT CAST('1234' AS BIGINT)";
    final String expectedBigQuery = "SELECT CAST('1234' AS INT64)";
    final String expectedSnowFlake = "SELECT TO_NUMBER('$1234', '$9999')";
    sql(query)
        .withHive()
        .ok(expected)
        .withSpark()
        .ok(expected)
        .withBigQuery()
        .ok(expectedBigQuery)
        .withSnowflake()
        .ok(expectedSnowFlake);
  }

  @Test public void testToNumberFunctionHandlingWithPR() {
    String query = "SELECT TO_NUMBER (' 123 ', '999PR')";
    final String expected = "SELECT CAST('123' AS BIGINT)";
    final String expectedBigQuery = "SELECT CAST('123' AS INT64)";
    final String expectedSnowFlake = "SELECT TO_NUMBER('123')";
    sql(query)
        .withHive()
        .ok(expected)
        .withSpark()
        .ok(expected)
        .withBigQuery()
        .ok(expectedBigQuery)
        .withSnowflake()
        .ok(expectedSnowFlake);
  }

  @Test public void testToNumberFunctionHandlingWithMI() {
    String query = "SELECT TO_NUMBER ('1234-', '9999MI')";
    final String expected = "SELECT CAST('-1234' AS BIGINT)";
    final String expectedBigQuery = "SELECT CAST('-1234' AS INT64)";
    final String expectedSnowFlake = "SELECT TO_NUMBER('1234-', '9999MI')";
    sql(query)
        .withHive()
        .ok(expected)
        .withSpark()
        .ok(expected)
        .withBigQuery()
        .ok(expectedBigQuery)
        .withSnowflake()
        .ok(expectedSnowFlake);
  }

  @Test public void testToNumberFunctionHandlingWithMIDecimal() {
    String query = "SELECT TO_NUMBER ('1.234-', '9.999MI')";
    final String expected = "SELECT CAST('-1.234' AS FLOAT)";
    final String expectedBigQuery = "SELECT CAST('-1.234' AS FLOAT64)";
    final String expectedSnowFlake = "SELECT TO_NUMBER('-1.234', 38, 3)";
    sql(query)
        .withHive()
        .ok(expected)
        .withSpark()
        .ok(expected)
        .withBigQuery()
        .ok(expectedBigQuery)
        .withSnowflake()
        .ok(expectedSnowFlake);
  }

  @Test public void testToNumberFunctionHandlingWithZero() {
    String query = "select TO_NUMBER('01234','09999')";
    final String expected = "SELECT CAST('01234' AS BIGINT)";
    final String expectedBigQuery = "SELECT CAST('01234' AS INT64)";
    final String expectedSnowFlake = "SELECT TO_NUMBER('01234', '09999')";
    sql(query)
        .withHive()
        .ok(expected)
        .withSpark()
        .ok(expected)
        .withBigQuery()
        .ok(expectedBigQuery)
        .withSnowflake()
        .ok(expectedSnowFlake);
  }

  @Test public void testToNumberFunctionHandlingWithB() {
    String query = "select TO_NUMBER('1234','B9999')";
    final String expected = "SELECT CAST('1234' AS BIGINT)";
    final String expectedBigQuery = "SELECT CAST('1234' AS INT64)";
    final String expectedSnowFlake = "SELECT TO_NUMBER('1234', 'B9999')";
    sql(query)
        .withHive()
        .ok(expected)
        .withSpark()
        .ok(expected)
        .withBigQuery()
        .ok(expectedBigQuery)
        .withSnowflake()
        .ok(expectedSnowFlake);
  }

  @Test public void testToNumberFunctionHandlingWithC() {
    String query = "select TO_NUMBER('USD1234','C9999')";
    final String expected = "SELECT CAST('1234' AS BIGINT)";
    final String expectedBigQuery = "SELECT CAST('1234' AS INT64)";
    final String expectedSnowFlake = "SELECT TO_NUMBER('1234')";
    sql(query)
        .withHive()
        .ok(expected)
        .withSpark()
        .ok(expected)
        .withBigQuery()
        .ok(expectedBigQuery)
        .withSnowflake()
        .ok(expectedSnowFlake);
  }

  @Test public void testToNumberFunctionHandling() {
    final String query = "SELECT TO_NUMBER ('1234', '9999')";
    final String expected = "SELECT CAST('1234' AS BIGINT)";
    final String expectedBigQuery = "SELECT CAST('1234' AS INT64)";
    final String expectedSnowFlake = "SELECT TO_NUMBER('1234', '9999')";
    sql(query)
        .withHive()
        .ok(expected)
        .withSpark()
        .ok(expected)
        .withBigQuery()
        .ok(expectedBigQuery)
        .withSnowflake()
        .ok(expectedSnowFlake);
  }

  @Test public void testToNumberFunctionHandlingSingleArgumentInt() {
    final String query = "SELECT TO_NUMBER ('1234')";
    final String expected = "SELECT CAST('1234' AS BIGINT)";
    final String expectedBigQuery = "SELECT CAST('1234' AS INT64)";
    final String expectedSnowFlake = "SELECT TO_NUMBER('1234')";
    sql(query)
        .withHive()
        .ok(expected)
        .withSpark()
        .ok(expected)
        .withBigQuery()
        .ok(expectedBigQuery)
        .withSnowflake()
        .ok(expectedSnowFlake);
  }

  @Test public void testToNumberFunctionHandlingSingleArgumentFloat() {
    final String query = "SELECT TO_NUMBER ('-1.234')";
    final String expected = "SELECT CAST('-1.234' AS FLOAT)";
    final String expectedBigQuery = "SELECT CAST('-1.234' AS FLOAT64)";
    final String expectedSnowFlake = "SELECT TO_NUMBER('-1.234', 38, 3)";
    sql(query)
        .withHive()
        .ok(expected)
        .withSpark()
        .ok(expected)
        .withBigQuery()
        .ok(expectedBigQuery)
        .withSnowflake()
        .ok(expectedSnowFlake);
  }

  @Test public void testToNumberFunctionHandlingNull() {
    final String query = "SELECT TO_NUMBER ('-1.234',null)";
    final String expected = "SELECT CAST(NULL AS INT)";
    final String expectedBigQuery = "SELECT CAST(NULL AS INT64)";
    final String expectedSnowFlake = "SELECT TO_NUMBER(NULL)";
    sql(query)
        .withHive()
        .ok(expected)
        .withSpark()
        .ok(expected)
        .withBigQuery()
        .ok(expectedBigQuery)
        .withSnowflake()
        .ok(expectedSnowFlake);
  }

  @Test public void testToNumberFunctionHandlingNullOperand() {
    final String query = "SELECT TO_NUMBER (null)";
    final String expected = "SELECT CAST(NULL AS INT)";
    final String expectedBigQuery = "SELECT CAST(NULL AS INT64)";
    final String expectedSnowFlake = "SELECT TO_NUMBER(NULL)";
    sql(query)
        .withHive()
        .ok(expected)
        .withSpark()
        .ok(expected)
        .withBigQuery()
        .ok(expectedBigQuery)
        .withSnowflake()
        .ok(expectedSnowFlake);
  }

  @Test public void testToNumberFunctionHandlingSecoNull() {
    final String query = "SELECT TO_NUMBER(null,'9D99')";
    final String expected = "SELECT CAST(NULL AS INT)";
    final String expectedBigQuery = "SELECT CAST(NULL AS INT64)";
    final String expectedSnowFlake = "SELECT TO_NUMBER(NULL)";
    sql(query)
        .withHive()
        .ok(expected)
        .withSpark()
        .ok(expected)
        .withBigQuery()
        .ok(expectedBigQuery)
        .withSnowflake()
        .ok(expectedSnowFlake);
  }

  @Test public void testToNumberFunctionHandlingFunctionAsArgument() {
    final String query = "SELECT TO_NUMBER(SUBSTRING('12345',2))";
    final String expected = "SELECT CAST(SUBSTRING('12345', 2) AS BIGINT)";
    final String expectedSpark = "SELECT CAST(SUBSTRING('12345', 2) AS BIGINT)";
    final String expectedBigQuery = "SELECT CAST(SUBSTR('12345', 2) AS INT64)";
    final String expectedSnowFlake = "SELECT TO_NUMBER(SUBSTR('12345', 2))";
    sql(query)
        .withHive()
        .ok(expected)
        .withSpark()
        .ok(expectedSpark)
        .withBigQuery()
        .ok(expectedBigQuery)
        .withSnowflake()
        .ok(expectedSnowFlake);
  }

  @Test public void testToNumberFunctionHandlingWithNullArgument() {
    final String query = "SELECT TO_NUMBER (null)";
    final String expected = "SELECT CAST(NULL AS INT)";
    final String expectedBigQuery = "SELECT CAST(NULL AS INT64)";
    final String expectedSnowFlake = "SELECT TO_NUMBER(NULL)";
    sql(query)
        .withHive()
        .ok(expected)
        .withSpark()
        .ok(expected)
        .withBigQuery()
        .ok(expectedBigQuery)
        .withSnowflake()
        .ok(expectedSnowFlake);
  }

  @Test public void testToNumberFunctionHandlingCaseWhenThen() {
    final String query = "select case when TO_NUMBER('12.77') is not null then "
            + "'is_numeric' else 'is not numeric' end";
    final String expected = "SELECT CASE WHEN CAST('12.77' AS FLOAT) IS NOT NULL THEN "
            + "'is_numeric    ' ELSE 'is not numeric' END";
    final String expectedBigQuery = "SELECT CASE WHEN CAST('12.77' AS FLOAT64) IS NOT NULL THEN "
            + "'is_numeric    ' ELSE 'is not numeric' END";
    final String expectedSnowFlake = "SELECT CASE WHEN TO_NUMBER('12.77', 38, 2) IS NOT NULL THEN"
            + " 'is_numeric    ' ELSE 'is not numeric' END";
    sql(query)
        .withHive()
        .ok(expected)
        .withSpark()
        .ok(expected)
        .withBigQuery()
        .ok(expectedBigQuery)
        .withSnowflake()
        .ok(expectedSnowFlake);
  }

  @Test public void testToNumberFunctionHandlingWithGDS() {
    String query = "SELECT TO_NUMBER ('12,454.8-', '99G999D9S')";
    final String expected = "SELECT CAST('-12454.8' AS FLOAT)";
    final String expectedBigQuery = "SELECT CAST('-12454.8' AS FLOAT64)";
    final String expectedSnowFlake = "SELECT TO_NUMBER('-12454.8', 38, 1)";
    sql(query)
        .withHive()
        .ok(expected)
        .withSpark()
        .ok(expected)
        .withBigQuery()
        .ok(expectedBigQuery)
        .withSnowflake()
        .ok(expectedSnowFlake)
        .withMssql()
        .ok(expected);
  }

  @Test public void testAscii() {
    String query = "SELECT ASCII ('ABC')";
    final String expected = "SELECT ASCII('ABC')";
    final String expectedBigQuery = "SELECT TO_CODE_POINTS('ABC') [OFFSET(0)]";
    sql(query)
        .withBigQuery()
        .ok(expectedBigQuery)
        .withHive()
        .ok(expected)
        .withSpark()
        .ok(expected);
  }

  @Test public void testAsciiMethodArgument() {
    String query = "SELECT ASCII (SUBSTRING('ABC',1,1))";
    final String expected = "SELECT ASCII(SUBSTRING('ABC', 1, 1))";
    final String expectedSpark = "SELECT ASCII(SUBSTRING('ABC', 1, 1))";
    final String expectedBigQuery = "SELECT TO_CODE_POINTS(SUBSTR('ABC', 1, 1)) [OFFSET(0)]";
    sql(query)
        .withBigQuery()
        .ok(expectedBigQuery)
        .withHive()
        .ok(expected)
        .withSpark()
        .ok(expectedSpark);
  }

  @Test public void testAsciiColumnArgument() {
    final String query = "select ASCII(\"product_name\") from \"product\" ";
    final String bigQueryExpected = "SELECT TO_CODE_POINTS(product_name) [OFFSET(0)]\n"
        + "FROM foodmart.product";
    final String hiveExpected = "SELECT ASCII(product_name)\n"
        + "FROM foodmart.product";
    sql(query)
        .withBigQuery()
        .ok(bigQueryExpected)
        .withHive()
        .ok(hiveExpected);
  }

  @Test public void testNullIfFunctionRelToSql() {
    final RelBuilder builder = relBuilder();
    final RexNode nullifRexNode = builder.call(SqlStdOperatorTable.NULLIF,
        builder.scan("EMP").field(0), builder.literal(20));
    final RelNode root = builder
        .scan("EMP")
        .project(builder.alias(nullifRexNode, "NI"))
        .build();
    final String expectedSql = "SELECT NULLIF(\"EMPNO\", 20) AS \"NI\"\n"
        + "FROM \"scott\".\"EMP\"";
    final String expectedBiqQuery = "SELECT NULLIF(EMPNO, 20) AS NI\n"
        + "FROM scott.EMP";
    final String expectedSpark = "SELECT NULLIF(EMPNO, 20) NI\n"
        + "FROM scott.EMP";
    final String expectedHive = "SELECT IF(EMPNO = 20, NULL, EMPNO) NI\n"
        + "FROM scott.EMP";
    assertThat(toSql(root, DatabaseProduct.CALCITE.getDialect()), isLinux(expectedSql));
    assertThat(toSql(root, DatabaseProduct.BIG_QUERY.getDialect()), isLinux(expectedBiqQuery));
    assertThat(toSql(root, DatabaseProduct.SPARK.getDialect()), isLinux(expectedSpark));
    assertThat(toSql(root, DatabaseProduct.HIVE.getDialect()), isLinux(expectedHive));
  }

  @Test public void testCurrentUser() {
    String query = "select CURRENT_USER";
    final String expectedSql = "SELECT CURRENT_USER() CURRENT_USER";
    final String expectedSqlBQ = "SELECT SESSION_USER() AS CURRENT_USER";
    sql(query)
        .withHive()
        .ok(expectedSql)
        .withBigQuery()
        .ok(expectedSqlBQ);
  }

  @Test public void testCurrentUserWithAlias() {
    String query = "select CURRENT_USER myuser from \"product\" where \"product_id\" = 1";
    final String expectedSql = "SELECT CURRENT_USER() MYUSER\n"
        + "FROM foodmart.product\n"
        + "WHERE product_id = 1";
    final String expected = "SELECT SESSION_USER() AS MYUSER\n"
        + "FROM foodmart.product\n"
        + "WHERE product_id = 1";
    sql(query)
        .withHive()
        .ok(expectedSql)
        .withBigQuery()
        .ok(expected);
  }
  @Test void testSelectCountStar() {
    final String query = "select count(*) from \"product\"";
    final String expected = "SELECT COUNT(*)\n"
        + "FROM \"foodmart\".\"product\"";
    Sql sql = sql(query);
    sql.ok(expected);
  }

  @Test void testRowValueExpression() {
    String sql = "insert into \"DEPT\"\n"
        + "values ROW(1,'Fred', 'San Francisco'),\n"
        + "  ROW(2, 'Eric', 'Washington')";
    final String expectedDefault = "INSERT INTO \"SCOTT\".\"DEPT\""
        + " (\"DEPTNO\", \"DNAME\", \"LOC\")\n"
        + "VALUES (1, 'Fred', 'San Francisco'),\n"
        + "(2, 'Eric', 'Washington')";
    final String expectedDefaultX = "INSERT INTO \"SCOTT\".\"DEPT\""
        + " (\"DEPTNO\", \"DNAME\", \"LOC\")\n"
        + "SELECT 1, 'Fred', 'San Francisco'\n"
        + "FROM (VALUES (0)) AS \"t\" (\"ZERO\")\n"
        + "UNION ALL\n"
        + "SELECT 2, 'Eric', 'Washington'\n"
        + "FROM (VALUES (0)) AS \"t\" (\"ZERO\")";
    final String expectedHive = "INSERT INTO SCOTT.DEPT (DEPTNO, DNAME, LOC)\n"
        + "VALUES (1, 'Fred', 'San Francisco'),\n"
        + "(2, 'Eric', 'Washington')";
    final String expectedHiveX = "INSERT INTO SCOTT.DEPT (DEPTNO, DNAME, LOC)\n"
        + "SELECT 1, 'Fred', 'San Francisco'\n"
        + "UNION ALL\n"
        + "SELECT 2, 'Eric', 'Washington'";
    final String expectedMysql = "INSERT INTO `SCOTT`.`DEPT`"
        + " (`DEPTNO`, `DNAME`, `LOC`)\n"
        + "VALUES (1, 'Fred', 'San Francisco'),\n"
        + "(2, 'Eric', 'Washington')";
    final String expectedMysqlX = "INSERT INTO `SCOTT`.`DEPT`"
        + " (`DEPTNO`, `DNAME`, `LOC`)\nSELECT 1, 'Fred', 'San Francisco'\n"
        + "UNION ALL\n"
        + "SELECT 2, 'Eric', 'Washington'";
    final String expectedOracle = "INSERT INTO \"SCOTT\".\"DEPT\""
        + " (\"DEPTNO\", \"DNAME\", \"LOC\")\n"
        + "VALUES (1, 'Fred', 'San Francisco'),\n"
        + "(2, 'Eric', 'Washington')";
    final String expectedOracleX = "INSERT INTO \"SCOTT\".\"DEPT\""
        + " (\"DEPTNO\", \"DNAME\", \"LOC\")\n"
        + "SELECT 1, 'Fred', 'San Francisco'\n"
        + "FROM \"DUAL\"\n"
        + "UNION ALL\n"
        + "SELECT 2, 'Eric', 'Washington'\n"
        + "FROM \"DUAL\"";
    final String expectedMssql = "INSERT INTO [SCOTT].[DEPT]"
        + " ([DEPTNO], [DNAME], [LOC])\n"
        + "VALUES (1, 'Fred', 'San Francisco'),\n"
        + "(2, 'Eric', 'Washington')";
    final String expectedMssqlX = "INSERT INTO [SCOTT].[DEPT]"
        + " ([DEPTNO], [DNAME], [LOC])\n"
        + "SELECT 1, 'Fred', 'San Francisco'\n"
        + "UNION ALL\n"
        + "SELECT 2, 'Eric', 'Washington'";
    final String expectedCalcite = "INSERT INTO \"SCOTT\".\"DEPT\""
        + " (\"DEPTNO\", \"DNAME\", \"LOC\")\n"
        + "VALUES (1, 'Fred', 'San Francisco'),\n"
        + "(2, 'Eric', 'Washington')";
    final String expectedCalciteX = "INSERT INTO \"SCOTT\".\"DEPT\""
        + " (\"DEPTNO\", \"DNAME\", \"LOC\")\n"
        + "SELECT 1, 'Fred', 'San Francisco'\n"
        + "FROM (VALUES (0)) AS \"t\" (\"ZERO\")\n"
        + "UNION ALL\n"
        + "SELECT 2, 'Eric', 'Washington'\n"
        + "FROM (VALUES (0)) AS \"t\" (\"ZERO\")";
    sql(sql)
        .schema(CalciteAssert.SchemaSpec.JDBC_SCOTT)
        .ok(expectedDefault)
        .withHive().ok(expectedHive)
        .withMysql().ok(expectedMysql)
        .withOracle().ok(expectedOracle)
        .withMssql().ok(expectedMssql)
        .withCalcite().ok(expectedCalcite)
        .withConfig(c ->
            c.withRelBuilderConfigTransform(b ->
                b.withSimplifyValues(false)))
        .withCalcite().ok(expectedDefaultX)
        .withHive().ok(expectedHiveX)
        .withMysql().ok(expectedMysqlX)
        .withOracle().ok(expectedOracleX)
        .withMssql().ok(expectedMssqlX)
        .withCalcite().ok(expectedCalciteX);
  }

  @Test void testInsertValuesWithDynamicParams() {
    final String sql = "insert into \"DEPT\" values (?,?,?), (?,?,?)";
    final String expected = ""
        + "INSERT INTO \"SCOTT\".\"DEPT\" (\"DEPTNO\", \"DNAME\", \"LOC\")\n"
        + "SELECT ?, ?, ?\n"
        + "FROM (VALUES (0)) AS \"t\" (\"ZERO\")\n"
        + "UNION ALL\n"
        + "SELECT ?, ?, ?\n"
        + "FROM (VALUES (0)) AS \"t\" (\"ZERO\")";
    sql(sql)
        .schema(CalciteAssert.SchemaSpec.JDBC_SCOTT)
        .ok(expected);
  }

  @Test void testInsertValuesWithExplicitColumnsAndDynamicParams() {
    final String sql = ""
        + "insert into \"DEPT\" (\"DEPTNO\", \"DNAME\", \"LOC\")\n"
        + "values (?,?,?), (?,?,?)";
    final String expected = ""
        + "INSERT INTO \"SCOTT\".\"DEPT\" (\"DEPTNO\", \"DNAME\", \"LOC\")\n"
        + "SELECT ?, ?, ?\n"
        + "FROM (VALUES (0)) AS \"t\" (\"ZERO\")\n"
        + "UNION ALL\n"
        + "SELECT ?, ?, ?\n"
        + "FROM (VALUES (0)) AS \"t\" (\"ZERO\")";
    sql(sql)
        .schema(CalciteAssert.SchemaSpec.JDBC_SCOTT)
        .ok(expected);
  }

  @Test void testTableFunctionScan() {
    final String query = "SELECT *\n"
        + "FROM TABLE(DEDUP(CURSOR(select \"product_id\", \"product_name\"\n"
        + "from \"product\"), CURSOR(select  \"employee_id\", \"full_name\"\n"
        + "from \"employee\"), 'NAME'))";

    final String expected = "SELECT *\n"
        + "FROM TABLE(DEDUP(CURSOR ((SELECT \"product_id\", \"product_name\"\n"
        + "FROM \"foodmart\".\"product\")), CURSOR ((SELECT \"employee_id\", \"full_name\"\n"
        + "FROM \"foodmart\".\"employee\")), 'NAME'))";
    sql(query).ok(expected);

    final String query2 = "select * from table(ramp(3))";
    sql(query2).ok("SELECT *\n"
        + "FROM TABLE(RAMP(3))");
  }

  @Test void testTableFunctionScanWithComplexQuery() {
    final String query = "SELECT *\n"
        + "FROM TABLE(DEDUP(CURSOR(select \"product_id\", \"product_name\"\n"
        + "from \"product\"\n"
        + "where \"net_weight\" > 100 and \"product_name\" = 'Hello World')\n"
        + ",CURSOR(select  \"employee_id\", \"full_name\"\n"
        + "from \"employee\"\n"
        + "group by \"employee_id\", \"full_name\"), 'NAME'))";

    final String expected = "SELECT *\n"
        + "FROM TABLE(DEDUP(CURSOR ((SELECT \"product_id\", \"product_name\"\n"
        + "FROM \"foodmart\".\"product\"\n"
        + "WHERE \"net_weight\" > 100 AND \"product_name\" = 'Hello World')), "
        + "CURSOR ((SELECT \"employee_id\", \"full_name\"\n"
        + "FROM \"foodmart\".\"employee\"\n"
        + "GROUP BY \"employee_id\", \"full_name\")), 'NAME'))";
    sql(query).ok(expected);
  }

  /** Test case for
   * <a href="https://issues.apache.org/jira/browse/CALCITE-3593">[CALCITE-3593]
   * RelToSqlConverter changes target of ambiguous HAVING clause with a Project
   * on Filter on Aggregate</a>. */


  /*@Test void testBigQueryHaving() {
    final String sql = ""
        + "SELECT \"DEPTNO\" - 10 \"DEPT\"\n"
        + "FROM \"EMP\"\n"
        + "GROUP BY \"DEPTNO\"\n"
        + "HAVING \"DEPTNO\" > 0";
    final String expected = ""
        + "SELECT DEPTNO - 10 AS DEPTNO\n"
        + "FROM (SELECT DEPTNO\n"
        + "FROM SCOTT.EMP\n"
        + "GROUP BY DEPTNO\n"
        + "HAVING DEPTNO > 0) AS t1";

    // Parse the input SQL with PostgreSQL dialect,
    // in which "isHavingAlias" is false.
    final SqlParser.Config parserConfig =
        PostgresqlSqlDialect.DEFAULT.configureParser(SqlParser.config());

    // Convert rel node to SQL with BigQuery dialect,
    // in which "isHavingAlias" is true.
    sql(sql)
        .parserConfig(parserConfig)
        .schema(CalciteAssert.SchemaSpec.JDBC_SCOTT)
        .withBigQuery()
        .ok(expected);
  }
*/


  @Test public void testCastToTimestamp() {
    String query = "SELECT cast(\"birth_date\" as TIMESTAMP) "
        + "FROM \"foodmart\".\"employee\"";
    final String expected = "SELECT CAST(birth_date AS TIMESTAMP)\n"
        + "FROM foodmart.employee";
    final String expectedBigQuery = "SELECT CAST(birth_date AS DATETIME)\n"
        + "FROM foodmart.employee";
    sql(query)
        .withHive()
        .ok(expected)
        .withSpark()
        .ok(expected)
        .withBigQuery()
        .ok(expectedBigQuery);
  }

  @Test public void testCastToTimestampWithPrecision() {
    String query = "SELECT cast(\"birth_date\" as TIMESTAMP(3)) "
        + "FROM \"foodmart\".\"employee\"";
    final String expectedHive = "SELECT CAST(DATE_FORMAT(CAST(birth_date AS TIMESTAMP), "
        + "'yyyy-MM-dd HH:mm:ss.sss') AS TIMESTAMP)\n"
        + "FROM foodmart.employee";
    final String expectedSpark = "SELECT CAST(DATE_FORMAT(CAST(birth_date AS TIMESTAMP), "
        + "'yyyy-MM-dd HH:mm:ss.SSS') AS TIMESTAMP)\nFROM foodmart.employee";
    final String expectedBigQuery = "SELECT CAST(FORMAT_TIMESTAMP('%F %H:%M:%E3S', CAST"
        + "(birth_date AS DATETIME)) AS DATETIME)\n"
        + "FROM foodmart.employee";
    sql(query)
        .withHive()
        .ok(expectedHive)
        .withSpark()
        .ok(expectedSpark)
        .withBigQuery()
        .ok(expectedBigQuery);
  }

  @Test public void testCastToTime() {
    String query = "SELECT cast(\"hire_date\" as TIME) "
        + "FROM \"foodmart\".\"employee\"";
    final String expected = "SELECT SPLIT(DATE_FORMAT(hire_date, 'yyyy-MM-dd HH:mm:ss'), ' ')[1]\n"
        + "FROM foodmart.employee";
    final String expectedSpark = "SELECT CAST('1970-01-01 ' || DATE_FORMAT(hire_date, 'HH:mm:ss') "
        + "AS TIMESTAMP)\nFROM foodmart.employee";
    final String expectedBigQuery = "SELECT CAST(hire_date AS TIME)\n"
        + "FROM foodmart.employee";
    sql(query)
        .withHive()
        .ok(expected)
        .withSpark()
        .ok(expectedSpark)
        .withBigQuery()
        .ok(expectedBigQuery);
  }

  @Test public void testCastToTimeWithPrecision() {
    String query = "SELECT cast(\"hire_date\" as TIME(5)) "
        + "FROM \"foodmart\".\"employee\"";
    final String expectedHive = "SELECT SPLIT(DATE_FORMAT(hire_date, 'yyyy-MM-dd HH:mm:ss.sss'), "
        + "' ')[1]\n"
        + "FROM foodmart.employee";
    final String expectedSpark = "SELECT CAST('1970-01-01 ' || DATE_FORMAT(hire_date, 'HH:mm:ss"
        + ".SSS') AS TIMESTAMP)\nFROM foodmart.employee";
    final String expectedBigQuery = "SELECT CAST(FORMAT_TIME('%H:%M:%E3S', CAST(hire_date AS TIME))"
        + " AS TIME)\n"
        + "FROM foodmart.employee";
    sql(query)
        .withHive()
        .ok(expectedHive)
        .withSpark()
        .ok(expectedSpark)
        .withBigQuery()
        .ok(expectedBigQuery);
  }

  @Test public void testCastToTimeWithPrecisionWithStringInput() {
    String query = "SELECT cast('12:00'||':05' as TIME(5)) "
        + "FROM \"foodmart\".\"employee\"";
    final String expectedHive = "SELECT CONCAT('12:00', ':05')\n"
        + "FROM foodmart.employee";
    final String expectedSpark = "SELECT CAST('1970-01-01 ' || "
        + "DATE_FORMAT('12:00' || ':05', 'HH:mm:ss.SSS') AS TIMESTAMP)\nFROM foodmart.employee";
    final String expectedBigQuery = "SELECT CAST(FORMAT_TIME('%H:%M:%E3S', CAST(CONCAT('12:00', "
        + "':05') AS TIME)) AS TIME)\n"
        + "FROM foodmart.employee";
    final String mssql = "SELECT CAST(CONCAT('12:00', ':05') AS TIME(3))\n"
            + "FROM [foodmart].[employee]";
    sql(query)
        .withHive()
        .ok(expectedHive)
        .withSpark()
        .ok(expectedSpark)
        .withBigQuery()
        .ok(expectedBigQuery)
        .withMssql()
        .ok(mssql);
  }

  @Test public void testCastToTimeWithPrecisionWithStringLiteral() {
    String query = "SELECT cast('12:00:05' as TIME(3)) "
        + "FROM \"foodmart\".\"employee\"";
    final String expectedHive = "SELECT '12:00:05'\n"
        + "FROM foodmart.employee";
    final String expectedSpark = "SELECT TIMESTAMP '1970-01-01 12:00:05.000'\n"
        + "FROM foodmart.employee";
    final String expectedBigQuery = "SELECT TIME '12:00:05.000'\n"
        + "FROM foodmart.employee";
    sql(query)
        .withHive()
        .ok(expectedHive)
        .withSpark()
        .ok(expectedSpark)
        .withBigQuery()
        .ok(expectedBigQuery);
  }

  @Test public void testCastToTimeWithPrecisionWithTimeZoneStringLiteral() {
    String query = "SELECT cast('12:00:05+08:30' as TIME(3)) "
        + "FROM \"foodmart\".\"employee\"";
    final String expectedSpark =  "SELECT CAST('1970-01-01 ' || "
        + "DATE_FORMAT('12:00:05+08:30', 'HH:mm:ss.SSS') AS TIMESTAMP)\nFROM foodmart.employee";
    sql(query)
        .withSpark()
        .ok(expectedSpark);
  }

  @Test public void testFormatDateRelToSql() {
    final RelBuilder builder = relBuilder();
    final RexNode formatDateRexNode = builder.call(SqlLibraryOperators.FORMAT_DATE,
        builder.literal("YYYY-MM-DD"), builder.scan("EMP").field(4));
    final RelNode root = builder
        .scan("EMP")
        .project(builder.alias(formatDateRexNode, "FD"))
        .build();
    final String expectedSql = "SELECT FORMAT_DATE('YYYY-MM-DD', \"HIREDATE\") AS \"FD\"\n"
        + "FROM \"scott\".\"EMP\"";
    final String expectedBiqQuery = "SELECT FORMAT_DATE('%F', HIREDATE) AS FD\n"
        + "FROM scott.EMP";
    final String expectedHive = "SELECT DATE_FORMAT(HIREDATE, 'yyyy-MM-dd') FD\n"
        + "FROM scott.EMP";
    final String expectedSnowFlake = "SELECT TO_VARCHAR(\"HIREDATE\", 'YYYY-MM-DD') AS \"FD\"\n"
        + "FROM \"scott\".\"EMP\"";
    final String expectedSpark = expectedHive;
    assertThat(toSql(root, DatabaseProduct.CALCITE.getDialect()), isLinux(expectedSql));
    assertThat(toSql(root, DatabaseProduct.BIG_QUERY.getDialect()), isLinux(expectedBiqQuery));
    assertThat(toSql(root, DatabaseProduct.HIVE.getDialect()), isLinux(expectedHive));
    assertThat(toSql(root, DatabaseProduct.SPARK.getDialect()), isLinux(expectedSpark));
    assertThat(toSql(root, DatabaseProduct.SNOWFLAKE.getDialect()), isLinux(expectedSnowFlake));
  }

  @Test public void testDOMAndDOY() {
    final RelBuilder builder = relBuilder();
    final RexNode dayOfMonthRexNode = builder.call(SqlLibraryOperators.FORMAT_DATE,
            builder.literal("W"), builder.scan("EMP").field(4));
    final RexNode dayOfYearRexNode = builder.call(SqlLibraryOperators.FORMAT_DATE,
            builder.literal("WW"), builder.scan("EMP").field(4));

    final RelNode domRoot = builder
            .scan("EMP")
            .project(builder.alias(dayOfMonthRexNode, "FD"))
            .build();
    final RelNode doyRoot = builder
            .scan("EMP")
            .project(builder.alias(dayOfYearRexNode, "FD"))
            .build();

    final String expectedDOMBiqQuery = "SELECT CAST(CEIL(EXTRACT(DAY "
            + "FROM HIREDATE) / 7) AS STRING) AS FD\n"
            + "FROM scott.EMP";
    final String expectedDOYBiqQuery = "SELECT CAST(CEIL(EXTRACT(DAYOFYEAR "
            + "FROM HIREDATE) / 7) AS STRING) AS FD\n"
            + "FROM scott.EMP";

    assertThat(toSql(doyRoot, DatabaseProduct.BIG_QUERY.getDialect()),
            isLinux(expectedDOYBiqQuery));
    assertThat(toSql(domRoot, DatabaseProduct.BIG_QUERY.getDialect()),
            isLinux(expectedDOMBiqQuery));
  }

  @Test public void testYYYYWW() {
    final RelBuilder builder = relBuilder();
    final RexNode dayOfYearWithYYYYRexNode = builder.call(SqlLibraryOperators.FORMAT_DATE,
        builder.literal("YYYY-WW"), builder.scan("EMP").field(4));

    final RelNode doyRoot = builder
        .scan("EMP")
        .project(builder.alias(dayOfYearWithYYYYRexNode, "FD"))
        .build();

    final String expectedDOYBiqQuery = "SELECT FORMAT_DATE('%Y-%W', HIREDATE) AS FD\n"
        + "FROM scott.EMP";

    assertThat(toSql(doyRoot, DatabaseProduct.BIG_QUERY.getDialect()),
        isLinux(expectedDOYBiqQuery));
  }

  @Test public void testFormatTimestampRelToSql() {
    final RelBuilder builder = relBuilder();
    final RexNode formatTimestampRexNode = builder.call(SqlLibraryOperators.FORMAT_TIMESTAMP,
        builder.literal("YYYY-MM-DD HH:MI:SS.S(5)"), builder.scan("EMP").field(4));
    final RelNode root = builder
        .scan("EMP")
        .project(builder.alias(formatTimestampRexNode, "FD"))
        .build();
    final String expectedSql = "SELECT FORMAT_TIMESTAMP('YYYY-MM-DD HH:MI:SS.S(5)', \"HIREDATE\") "
        + "AS \"FD\"\n"
        + "FROM \"scott\".\"EMP\"";
    final String expectedSpark = "SELECT DATE_FORMAT(HIREDATE, 'yyyy-MM-dd hh:mm:ss.SSSSS') FD\n"
        + "FROM scott.EMP";
    final String expectedBiqQuery = "SELECT FORMAT_TIMESTAMP('%F %I:%M:%E5S', HIREDATE) AS FD\n"
        + "FROM scott.EMP";
    final String expectedHive = "SELECT DATE_FORMAT(HIREDATE, 'yyyy-MM-dd hh:mm:ss.sssss') FD\n"
        + "FROM scott.EMP";
    assertThat(toSql(root, DatabaseProduct.CALCITE.getDialect()), isLinux(expectedSql));
    assertThat(toSql(root, DatabaseProduct.BIG_QUERY.getDialect()), isLinux(expectedBiqQuery));
    assertThat(toSql(root, DatabaseProduct.HIVE.getDialect()), isLinux(expectedHive));
    assertThat(toSql(root, DatabaseProduct.SPARK.getDialect()), isLinux(expectedSpark));
  }

  @Test public void testFormatTimestampFormatsRelToSql() {
    final RelBuilder builder = relBuilder();
    final RexNode formatTimestampRexNode2 = builder.call(SqlLibraryOperators.FORMAT_TIMESTAMP,
        builder.literal("HH24MI"), builder.scan("EMP").field(4));
    final RexNode formatTimestampRexNode3 = builder.call(SqlLibraryOperators.FORMAT_TIMESTAMP,
        builder.literal("HH24MISS"), builder.scan("EMP").field(4));
    final RexNode formatTimestampRexNode4 = builder.call(SqlLibraryOperators.FORMAT_TIMESTAMP,
        builder.literal("YYYYMMDDHH24MISS"), builder.scan("EMP").field(4));
    final RexNode formatTimestampRexNode5 = builder.call(SqlLibraryOperators.FORMAT_TIMESTAMP,
        builder.literal("YYYYMMDDHHMISS"), builder.scan("EMP").field(4));
    final RexNode formatTimestampRexNode6 = builder.call(SqlLibraryOperators.FORMAT_TIMESTAMP,
        builder.literal("YYYYMMDDHH24MI"), builder.scan("EMP").field(4));
    final RexNode formatTimestampRexNode7 = builder.call(SqlLibraryOperators.FORMAT_TIMESTAMP,
        builder.literal("YYYYMMDDHH24"), builder.scan("EMP").field(4));
    final RexNode formatTimestampRexNode8 = builder.call(SqlLibraryOperators.FORMAT_TIMESTAMP,
        builder.literal("MS"), builder.scan("EMP").field(4));
    final RelNode root = builder
        .scan("EMP")
        .project(builder.alias(formatTimestampRexNode2, "FD2"),
            builder.alias(formatTimestampRexNode3, "FD3"),
            builder.alias(formatTimestampRexNode4, "FD4"),
            builder.alias(formatTimestampRexNode5, "FD5"),
            builder.alias(formatTimestampRexNode6, "FD6"),
            builder.alias(formatTimestampRexNode7, "FD7"),
            builder.alias(formatTimestampRexNode8, "FD8"))
        .build();
    final String expectedSql = "SELECT FORMAT_TIMESTAMP('HH24MI', \"HIREDATE\") AS \"FD2\", "
        + "FORMAT_TIMESTAMP('HH24MISS', \"HIREDATE\") AS \"FD3\", "
        + "FORMAT_TIMESTAMP('YYYYMMDDHH24MISS', \"HIREDATE\") AS \"FD4\", "
        + "FORMAT_TIMESTAMP('YYYYMMDDHHMISS', \"HIREDATE\") AS \"FD5\", FORMAT_TIMESTAMP"
        + "('YYYYMMDDHH24MI', \"HIREDATE\") AS \"FD6\", FORMAT_TIMESTAMP('YYYYMMDDHH24', "
        + "\"HIREDATE\") AS \"FD7\", FORMAT_TIMESTAMP('MS', \"HIREDATE\") AS \"FD8\"\n"
        + "FROM \"scott\".\"EMP\"";
    final String expectedBiqQuery = "SELECT FORMAT_TIMESTAMP('%H%M', HIREDATE) AS FD2, "
        + "FORMAT_TIMESTAMP('%H%M%S', HIREDATE) AS FD3, FORMAT_TIMESTAMP('%Y%m%d%H%M%S', "
        + "HIREDATE) AS FD4, FORMAT_TIMESTAMP('%Y%m%d%I%M%S', HIREDATE) AS FD5, FORMAT_TIMESTAMP"
        + "('%Y%m%d%H%M', HIREDATE) AS FD6, FORMAT_TIMESTAMP('%Y%m%d%H', HIREDATE) AS FD7, "
        + "FORMAT_TIMESTAMP('%E', HIREDATE) AS FD8\n"
        + "FROM scott.EMP";
    assertThat(toSql(root, DatabaseProduct.CALCITE.getDialect()), isLinux(expectedSql));
    assertThat(toSql(root, DatabaseProduct.BIG_QUERY.getDialect()), isLinux(expectedBiqQuery));
  }

  @Test public void testFormatTimeRelToSql() {
    final RelBuilder builder = relBuilder();
    final RexNode formatTimeRexNode = builder.call(SqlLibraryOperators.FORMAT_TIME,
        builder.literal("HH:MI:SS"), builder.scan("EMP").field(4));
    final RelNode root = builder
        .scan("EMP")
        .project(builder.alias(formatTimeRexNode, "FD"))
        .build();
    final String expectedSql = "SELECT FORMAT_TIME('HH:MI:SS', \"HIREDATE\") AS \"FD\"\n"
        + "FROM \"scott\".\"EMP\"";
    final String expectedBiqQuery = "SELECT FORMAT_TIME('%I:%M:%S', HIREDATE) AS FD\n"
        + "FROM scott.EMP";
    final String expectedHive = "SELECT DATE_FORMAT(HIREDATE, 'hh:mm:ss') FD\n"
        + "FROM scott.EMP";
    final String expectedSpark = expectedHive;
    assertThat(toSql(root, DatabaseProduct.CALCITE.getDialect()), isLinux(expectedSql));
    assertThat(toSql(root, DatabaseProduct.BIG_QUERY.getDialect()), isLinux(expectedBiqQuery));
    assertThat(toSql(root, DatabaseProduct.HIVE.getDialect()), isLinux(expectedHive));
    assertThat(toSql(root, DatabaseProduct.SPARK.getDialect()), isLinux(expectedSpark));
  }

  @Test public void testStrToDateRelToSql() {
    final RelBuilder builder = relBuilder();
    final RexNode strToDateNode1 = builder.call(SqlLibraryOperators.STR_TO_DATE,
        builder.literal("20181106"), builder.literal("YYYYMMDD"));
    final RexNode strToDateNode2 = builder.call(SqlLibraryOperators.STR_TO_DATE,
        builder.literal("2018/11/06"), builder.literal("YYYY/MM/DD"));
    final RelNode root = builder
        .scan("EMP")
        .project(builder.alias(strToDateNode1, "date1"), builder.alias(strToDateNode2, "date2"))
        .build();
    final String expectedSql = "SELECT STR_TO_DATE('20181106', 'YYYYMMDD') AS \"date1\", "
        + "STR_TO_DATE('2018/11/06', 'YYYY/MM/DD') AS \"date2\"\n"
        + "FROM \"scott\".\"EMP\"";
    final String expectedBiqQuery = "SELECT PARSE_DATE('%Y%m%d', '20181106') AS date1, "
        + "PARSE_DATE('%Y/%m/%d', '2018/11/06') AS date2\n"
        + "FROM scott.EMP";
    final String expectedHive = "SELECT CAST(FROM_UNIXTIME("
        + "UNIX_TIMESTAMP('20181106', 'yyyyMMdd'), 'yyyy-MM-dd') AS DATE) date1, "
        + "CAST(FROM_UNIXTIME(UNIX_TIMESTAMP('2018/11/06', 'yyyy/MM/dd'), 'yyyy-MM-dd') AS DATE) date2\n"
        + "FROM scott.EMP";
    final String expectedSpark = "SELECT TO_DATE('20181106', 'yyyyMMdd') date1, "
        + "TO_DATE('2018/11/06', 'yyyy/MM/dd') date2\nFROM scott.EMP";
    final String expectedSnowflake =
        "SELECT TO_DATE('20181106', 'YYYYMMDD') AS \"date1\", "
        + "TO_DATE('2018/11/06', 'YYYY/MM/DD') AS \"date2\"\n"
        + "FROM \"scott\".\"EMP\"";
    assertThat(toSql(root, DatabaseProduct.CALCITE.getDialect()), isLinux(expectedSql));
    assertThat(toSql(root, DatabaseProduct.BIG_QUERY.getDialect()), isLinux(expectedBiqQuery));
    assertThat(toSql(root, DatabaseProduct.HIVE.getDialect()), isLinux(expectedHive));
    assertThat(toSql(root, DatabaseProduct.SPARK.getDialect()), isLinux(expectedSpark));
    assertThat(toSql(root, DatabaseProduct.SNOWFLAKE.getDialect()), isLinux(expectedSnowflake));
  }

  @Test public void testFormatDatetimeRelToSql() {
    final RelBuilder builder = relBuilder();
    final RexNode formatDateNode1 = builder.call(SqlLibraryOperators.FORMAT_DATETIME,
            builder.literal("DDMMYY"), builder.literal("2008-12-25 15:30:00"));
    final RexNode formatDateNode2 = builder.call(SqlLibraryOperators.FORMAT_DATETIME,
            builder.literal("YY/MM/DD"), builder.literal("2012-12-25 12:50:10"));
    final RexNode formatDateNode3 = builder.call(SqlLibraryOperators.FORMAT_DATETIME,
        builder.literal("YY-MM-01"), builder.literal("2012-12-25 12:50:10"));
    final RexNode formatDateNode4 = builder.call(SqlLibraryOperators.FORMAT_DATETIME,
        builder.literal("YY-MM-DD 00:00:00"), builder.literal("2012-12-25 12:50:10"));
    final RelNode root = builder
            .scan("EMP")
            .project(builder.alias(formatDateNode1, "date1"),
                    builder.alias(formatDateNode2, "date2"),
                    builder.alias(formatDateNode3, "date3"),
                    builder.alias(formatDateNode4, "date4"))
            .build();
    final String expectedSql = "SELECT FORMAT_DATETIME('DDMMYY', '2008-12-25 15:30:00') AS "
            + "\"date1\", FORMAT_DATETIME('YY/MM/DD', '2012-12-25 12:50:10') AS \"date2\", "
            + "FORMAT_DATETIME('YY-MM-01', '2012-12-25 12:50:10') AS \"date3\", FORMAT_DATETIME"
            + "('YY-MM-DD 00:00:00', '2012-12-25 12:50:10') AS \"date4\"\n"
            + "FROM \"scott\".\"EMP\"";
    final String expectedBiqQuery = "SELECT FORMAT_DATETIME('%d%m%y', '2008-12-25 15:30:00') "
            + "AS date1, FORMAT_DATETIME('%y/%m/%d', '2012-12-25 12:50:10') AS date2,"
            + " FORMAT_DATETIME('%y-%m-01', '2012-12-25 12:50:10') AS date3,"
            + " FORMAT_DATETIME('%y-%m-%d 00:00:00', '2012-12-25 12:50:10') AS date4\n"
            + "FROM scott.EMP";
    final String expectedSpark = "SELECT DATE_FORMAT('2008-12-25 15:30:00', 'ddMMyy') date1, "
            + "DATE_FORMAT('2012-12-25 12:50:10', 'yy/MM/dd') date2,"
            + " DATE_FORMAT('2012-12-25 12:50:10', 'yy-MM-01') date3,"
            + " DATE_FORMAT('2012-12-25 12:50:10', 'yy-MM-dd 00:00:00') date4\n"
            + "FROM scott.EMP";
    assertThat(toSql(root, DatabaseProduct.CALCITE.getDialect()), isLinux(expectedSql));
    assertThat(toSql(root, DatabaseProduct.BIG_QUERY.getDialect()), isLinux(expectedBiqQuery));
    assertThat(toSql(root, DatabaseProduct.SPARK.getDialect()), isLinux(expectedSpark));
  }

  @Test public void testParseTimestampFunctionFormat() {
    final RelBuilder builder = relBuilder();
    final RexNode parseTSNode1 = builder.call(SqlLibraryOperators.PARSE_TIMESTAMP,
        builder.literal("YYYY-MM-dd HH24:MI:SS"), builder.literal("2009-03-20 12:25:50"));
    final RexNode parseTSNode2 = builder.call(SqlLibraryOperators.PARSE_TIMESTAMP,
        builder.literal("MI dd-YYYY-MM SS HH24"), builder.literal("25 20-2009-03 50 12"));
    final RexNode parseTSNode3 = builder.call(SqlLibraryOperators.PARSE_TIMESTAMP,
        builder.literal("yyyy@MM@dd@hh@mm@ss"), builder.literal("20200903020211"));
    final RexNode parseTSNode4 = builder.call(SqlLibraryOperators.PARSE_TIMESTAMP,
        builder.literal("yyyy@MM@dd@HH@mm@ss"), builder.literal("20200903210211"));
    final RexNode parseTSNode5 = builder.call(SqlLibraryOperators.PARSE_TIMESTAMP,
        builder.literal("HH@mm@ss"), builder.literal("215313"));
    final RexNode parseTSNode6 = builder.call(SqlLibraryOperators.PARSE_TIMESTAMP,
        builder.literal("MM@dd@yy"), builder.literal("090415"));
    final RexNode parseTSNode7 = builder.call(SqlLibraryOperators.PARSE_TIMESTAMP,
        builder.literal("MM@dd@yy"), builder.literal("Jun1215"));
    final RexNode parseTSNode8 = builder.call(SqlLibraryOperators.PARSE_TIMESTAMP,
        builder.literal("yyyy@MM@dd@HH"), builder.literal("2015061221"));
    final RexNode parseTSNode9 = builder.call(SqlLibraryOperators.PARSE_TIMESTAMP,
        builder.literal("yyyy@dd@mm"), builder.literal("20150653"));
    final RexNode parseTSNode10 = builder.call(SqlLibraryOperators.PARSE_TIMESTAMP,
        builder.literal("yyyy@mm@dd"), builder.literal("20155308"));
    final RexNode parseTSNode11 = builder.call(SqlLibraryOperators.PARSE_TIMESTAMP,
        builder.literal("YYYY-MM-dd@HH:mm:ss"), builder.literal("2009-03-2021:25:50"));
    final RexNode parseTSNode12 = builder.call(SqlLibraryOperators.PARSE_TIMESTAMP,
        builder.literal("YYYY-MM-dd@hh:mm:ss"), builder.literal("2009-03-2007:25:50"));
    final RexNode parseTSNode13 = builder.call(SqlLibraryOperators.PARSE_TIMESTAMP,
        builder.literal("YYYY-MM-dd@hh:mm:ss z"), builder.literal("2009-03-20 12:25:50.222"));
    final RexNode parseTSNode14 = builder.call(SqlLibraryOperators.PARSE_TIMESTAMP,
        builder.literal("YYYY-MM-dd'T'hh:mm:ss"), builder.literal("2012-05-09T04:12:12"));
    final RexNode parseTSNode15 = builder.call(SqlLibraryOperators.PARSE_TIMESTAMP,
        builder.literal("yyyy- MM-dd  HH: -mm:ss"), builder.literal("2015- 09-11  09: -07:23"));
    final RexNode parseTSNode16 = builder.call(SqlLibraryOperators.PARSE_TIMESTAMP,
        builder.literal("yyyy- MM-dd@HH: -mm:ss"), builder.literal("2015- 09-1109: -07:23"));
    final RexNode parseTSNode17 = builder.call(SqlLibraryOperators.PARSE_TIMESTAMP,
        builder.literal("yyyy-MM-dd-HH:mm:ss.S(3)@ZZ"), builder.literal("2015-09-11-09:07:23"));
    final RelNode root = builder
        .scan("EMP")
        .project(builder.alias(parseTSNode1, "date1"), builder.alias(parseTSNode2, "date2"),
            builder.alias(parseTSNode3, "timestamp1"), builder.alias(parseTSNode4, "timestamp2"),
            builder.alias(parseTSNode5, "time1"), builder.alias(parseTSNode6, "date1"),
            builder.alias(parseTSNode7, "date2"), builder.alias(parseTSNode8, "date3"),
            builder.alias(parseTSNode9, "date5"),
            builder.alias(parseTSNode10, "date6"), builder.alias(parseTSNode11, "timestamp3"),
            builder.alias(parseTSNode12, "timestamp4"), builder.alias(parseTSNode13, "timestamp5"),
            builder.alias(parseTSNode14, "timestamp6"), builder.alias(parseTSNode15, "timestamp7"),
            builder.alias(parseTSNode16, "timestamp8"), builder.alias(parseTSNode17, "timestamp9"))
        .build();
    final String expectedSql =
        "SELECT PARSE_TIMESTAMP('YYYY-MM-dd HH24:MI:SS', '2009-03-20 12:25:50') AS \"date1\","
            + " PARSE_TIMESTAMP('MI dd-YYYY-MM SS HH24', '25 20-2009-03 50 12') AS \"date2\","
            + " PARSE_TIMESTAMP('yyyy@MM@dd@hh@mm@ss', '20200903020211') AS \"timestamp1\","
            + " PARSE_TIMESTAMP('yyyy@MM@dd@HH@mm@ss', '20200903210211') AS \"timestamp2\","
            + " PARSE_TIMESTAMP('HH@mm@ss', '215313') AS \"time1\", "
            + "PARSE_TIMESTAMP('MM@dd@yy', '090415') AS \"date10\", "
            + "PARSE_TIMESTAMP('MM@dd@yy', 'Jun1215') AS \"date20\", "
            + "PARSE_TIMESTAMP('yyyy@MM@dd@HH', '2015061221') AS \"date3\", "
            + "PARSE_TIMESTAMP('yyyy@dd@mm', '20150653') AS \"date5\", "
            + "PARSE_TIMESTAMP('yyyy@mm@dd', '20155308') AS \"date6\", "
            + "PARSE_TIMESTAMP('YYYY-MM-dd@HH:mm:ss', '2009-03-2021:25:50') AS \"timestamp3\", "
            + "PARSE_TIMESTAMP('YYYY-MM-dd@hh:mm:ss', '2009-03-2007:25:50') AS \"timestamp4\", "
            + "PARSE_TIMESTAMP('YYYY-MM-dd@hh:mm:ss z', '2009-03-20 12:25:50.222') AS \"timestamp5\", "
            + "PARSE_TIMESTAMP('YYYY-MM-dd''T''hh:mm:ss', '2012-05-09T04:12:12') AS \"timestamp6\""
            + ", PARSE_TIMESTAMP('yyyy- MM-dd  HH: -mm:ss', '2015- 09-11  09: -07:23') AS \"timestamp7\""
            + ", PARSE_TIMESTAMP('yyyy- MM-dd@HH: -mm:ss', '2015- 09-1109: -07:23') AS \"timestamp8\""
            + ", PARSE_TIMESTAMP('yyyy-MM-dd-HH:mm:ss.S(3)@ZZ', '2015-09-11-09:07:23') AS \"timestamp9\"\n"
            + "FROM \"scott\".\"EMP\"";
    final String expectedBiqQuery =
        "SELECT PARSE_DATETIME('%F %H:%M:%S', '2009-03-20 12:25:50') AS date1,"
            + " PARSE_DATETIME('%M %d-%Y-%m %S %H', '25 20-2009-03 50 12') AS date2,"
            + " PARSE_DATETIME('%Y%m%d%I%m%S', '20200903020211') AS timestamp1,"
            + " PARSE_DATETIME('%Y%m%d%I%m%S', '20200903210211') AS timestamp2,"
            + " PARSE_DATETIME('%I%m%S', '215313') AS time1,"
            + " PARSE_DATETIME('%m%d%y', '090415') AS date10,"
            + " PARSE_DATETIME('%m%d%y', 'Jun1215') AS date20,"
            + " PARSE_DATETIME('%Y%m%d%I', '2015061221') AS date3,"
            + " PARSE_DATETIME('%Y%d%m', '20150653') AS date5,"
            + " PARSE_DATETIME('%Y%m%d', '20155308') AS date6,"
            + " PARSE_DATETIME('%F%I:%m:%S', '2009-03-2021:25:50') AS timestamp3,"
            + " PARSE_DATETIME('%F%I:%m:%S', '2009-03-2007:25:50') AS timestamp4, "
            + "PARSE_DATETIME('%F%I:%m:%S %Z', '2009-03-20 12:25:50.222') AS timestamp5, "
            + "PARSE_DATETIME('%FT%I:%m:%S', '2012-05-09T04:12:12') AS timestamp6,"
            + " PARSE_DATETIME('%Y- %m-%d  %I: -%m:%S', '2015- 09-11  09: -07:23') AS timestamp7,"
            + " PARSE_DATETIME('%Y- %m-%d%I: -%m:%S', '2015- 09-1109: -07:23') AS timestamp8,"
            + " PARSE_DATETIME('%F-%I:%m:%E3S%Ez', '2015-09-11-09:07:23') AS timestamp9\n"
            + "FROM scott.EMP";

    assertThat(toSql(root, DatabaseProduct.CALCITE.getDialect()), isLinux(expectedSql));
    assertThat(toSql(root, DatabaseProduct.BIG_QUERY.getDialect()), isLinux(expectedBiqQuery));
  }

  @Test public void testToTimestampFunction() {
    final RelBuilder builder = relBuilder();
    final RexNode parseTSNode1 = builder.call(SqlLibraryOperators.TO_TIMESTAMP,
        builder.literal("2009-03-20 12:25:50"), builder.literal("yyyy-MM-dd HH24:MI:SS"));
    final RelNode root = builder
        .scan("EMP")
        .project(builder.alias(parseTSNode1, "timestamp_value"))
        .build();
    final String expectedSql =
        "SELECT TO_TIMESTAMP('2009-03-20 12:25:50', 'yyyy-MM-dd HH24:MI:SS') AS "
            + "\"timestamp_value\"\nFROM \"scott\".\"EMP\"";
    final String expectedBiqQuery =
        "SELECT PARSE_DATETIME('%F %H:%M:%S', '2009-03-20 12:25:50') AS timestamp_value\n"
            + "FROM scott.EMP";

    assertThat(toSql(root, DatabaseProduct.CALCITE.getDialect()), isLinux(expectedSql));
    assertThat(toSql(root, DatabaseProduct.BIG_QUERY.getDialect()), isLinux(expectedBiqQuery));
  }

  @Test public void toTimestampFunction() {
    final RelBuilder builder = relBuilder();
    final RexNode parseTSNode1 = builder.call(SqlLibraryOperators.TO_TIMESTAMP,
        builder.literal("Jan 15, 1989, 11:00:06 AM"), builder.literal("MMM dd, YYYY,HH:MI:SS AM"));
    final RelNode root = builder
        .scan("EMP")
        .project(builder.alias(parseTSNode1, "timestamp_value"))
        .build();
    final String expectedSql =
        "SELECT TO_TIMESTAMP('Jan 15, 1989, 11:00:06 AM', 'MMM dd, YYYY,HH:MI:SS AM') AS "
        + "\"timestamp_value\"\nFROM \"scott\".\"EMP\"";
    final String expectedSF =
        "SELECT TO_TIMESTAMP('Jan 15, 1989, 11:00:06 AM' , 'MON DD, YYYY,HH:MI:SS AM') AS "
        + "\"timestamp_value\"\nFROM \"scott\".\"EMP\"";

    assertThat(toSql(root, DatabaseProduct.CALCITE.getDialect()), isLinux(expectedSql));
    assertThat(toSql(root, DatabaseProduct.SNOWFLAKE.getDialect()), isLinux(expectedSF));
  }

  @Test public void datediffFunctionWithTwoOperands() {
    final RelBuilder builder = relBuilder();
    final RexNode parseTSNode1 = builder.call(SqlLibraryOperators.DATE_DIFF,
        builder.literal("1994-07-21"), builder.literal("1993-07-21"));
    final RelNode root = builder
        .scan("EMP")
        .project(builder.alias(parseTSNode1, "date_diff_value"))
        .build();
    final String expectedSql =
        "SELECT DATE_DIFF('1994-07-21', '1993-07-21') AS \"date_diff_value\"\n"
        + "FROM \"scott\".\"EMP\"";
    final String expectedBQ =
        "SELECT DATE_DIFF('1994-07-21', '1993-07-21') AS date_diff_value\n"
        + "FROM scott.EMP";

    assertThat(toSql(root, DatabaseProduct.CALCITE.getDialect()), isLinux(expectedSql));
    assertThat(toSql(root, DatabaseProduct.BIG_QUERY.getDialect()), isLinux(expectedBQ));
  }

  @Test public void datediffFunctionWithThreeOperands() {
    final RelBuilder builder = relBuilder();
    final RexNode parseTSNode1 = builder.call(SqlLibraryOperators.DATE_DIFF,
        builder.literal("1994-07-21"), builder.literal("1993-07-21"), builder.literal("Month"));
    final RelNode root = builder
        .scan("EMP")
        .project(builder.alias(parseTSNode1, "date_diff_value"))
        .build();
    final String expectedSql =
        "SELECT DATE_DIFF('1994-07-21', '1993-07-21', 'Month') AS \"date_diff_value\"\n"
        + "FROM \"scott\".\"EMP\"";
    final String expectedBQ =
        "SELECT DATE_DIFF('1994-07-21', '1993-07-21', Month) AS date_diff_value\n"
        + "FROM scott.EMP";

    assertThat(toSql(root, DatabaseProduct.CALCITE.getDialect()), isLinux(expectedSql));
    assertThat(toSql(root, DatabaseProduct.BIG_QUERY.getDialect()), isLinux(expectedBQ));
  }

  @Test public void testToDateFunction() {
    final RelBuilder builder = relBuilder();
    final RexNode parseTSNode1 = builder.call(SqlLibraryOperators.TO_DATE,
        builder.literal("2009/03/20"), builder.literal("yyyy/MM/dd"));
    final RelNode root = builder
        .scan("EMP")
        .project(builder.alias(parseTSNode1, "date_value"))
        .build();
    final String expectedSql =
        "SELECT TO_DATE('2009/03/20', 'yyyy/MM/dd') AS \"date_value\"\n"
            + "FROM \"scott\".\"EMP\"";
    final String expectedBiqQuery =
        "SELECT DATE(PARSE_DATETIME('%Y/%m/%d', '2009/03/20')) AS date_value\n"
            + "FROM scott.EMP";

    assertThat(toSql(root, DatabaseProduct.CALCITE.getDialect()), isLinux(expectedSql));
    assertThat(toSql(root, DatabaseProduct.BIG_QUERY.getDialect()), isLinux(expectedBiqQuery));
  }

  @Test public void testToDateFunctionWithAMInFormat() {
    final RelBuilder builder = relBuilder();
    final RexNode toDateNode = builder.call(SqlLibraryOperators.TO_DATE,
        builder.literal("January 15, 1989, 11:00 A.M."),
        builder.literal("MMMM DD, YYYY, HH: MI A.M."));
    final RelNode root = builder
        .scan("EMP")
        .project(builder.alias(toDateNode, "date_value"))
        .build();
    final String expectedSparkQuery =
        "SELECT TO_DATE('JANUARY 15, 1989, 11:00 AM', 'MMMM dd, yyyy, hh: mm a') date_value\n"
            + "FROM scott.EMP";

    assertThat(toSql(root, DatabaseProduct.SPARK.getDialect()), isLinux(expectedSparkQuery));
  }

  @Test public void testToDateFunctionWithPMInFormat() {
    final RelBuilder builder = relBuilder();
    final RexNode toDateNode = builder.call(SqlLibraryOperators.TO_DATE,
        builder.literal("January 15, 1989, 11:00 P.M."),
        builder.literal("MMMM DD, YYYY, HH: MI P.M."));
    final RelNode root = builder
        .scan("EMP")
        .project(builder.alias(toDateNode, "date_value"))
        .build();
    final String expectedSparkQuery =
        "SELECT TO_DATE('JANUARY 15, 1989, 11:00 PM', 'MMMM dd, yyyy, hh: mm a') date_value\n"
            + "FROM scott.EMP";

    assertThat(toSql(root, DatabaseProduct.SPARK.getDialect()), isLinux(expectedSparkQuery));
  }

  /** Fluid interface to run tests. */
  static class Sql {
    private final SchemaPlus schema;
    private final String sql;
    private final SqlDialect dialect;
    private final Function<RelBuilder, RelNode> relFn;
    private final List<Function<RelNode, RelNode>> transforms;
    private final SqlParser.Config parserConfig;
    private final UnaryOperator<SqlToRelConverter.Config> config;

    Sql(CalciteAssert.SchemaSpec schemaSpec, String sql, SqlDialect dialect,
        SqlParser.Config parserConfig,
        UnaryOperator<SqlToRelConverter.Config> config,
        Function<RelBuilder, RelNode> relFn,
        List<Function<RelNode, RelNode>> transforms) {
      final SchemaPlus rootSchema = Frameworks.createRootSchema(true);
      this.schema = CalciteAssert.addSchema(rootSchema, schemaSpec);
      this.sql = sql;
      this.dialect = dialect;
      this.relFn = relFn;
      this.transforms = ImmutableList.copyOf(transforms);
      this.parserConfig = parserConfig;
      this.config = config;
    }

    Sql(SchemaPlus schema, String sql, SqlDialect dialect,
        SqlParser.Config parserConfig,
        UnaryOperator<SqlToRelConverter.Config> config,
        Function<RelBuilder, RelNode> relFn,
        List<Function<RelNode, RelNode>> transforms) {
      this.schema = schema;
      this.sql = sql;
      this.dialect = dialect;
      this.relFn = relFn;
      this.transforms = ImmutableList.copyOf(transforms);
      this.parserConfig = parserConfig;
      this.config = config;
    }

    Sql dialect(SqlDialect dialect) {
      return new Sql(schema, sql, dialect, parserConfig, config, relFn,
          transforms);
    }

    Sql relFn(Function<RelBuilder, RelNode> relFn) {
      return new Sql(schema, sql, dialect, parserConfig, config, relFn,
          transforms);
    }

    Sql withCalcite() {
      return dialect(SqlDialect.DatabaseProduct.CALCITE.getDialect());
    }

    Sql withClickHouse() {
      return dialect(SqlDialect.DatabaseProduct.CLICKHOUSE.getDialect());
    }

    Sql withDb2() {
      return dialect(SqlDialect.DatabaseProduct.DB2.getDialect());
    }

    Sql withHive() {
      return dialect(SqlDialect.DatabaseProduct.HIVE.getDialect());
    }

    Sql withHive2() {
      return dialect(
          new HiveSqlDialect(HiveSqlDialect.DEFAULT_CONTEXT
              .withDatabaseMajorVersion(2)
              .withDatabaseMinorVersion(1)
              .withNullCollation(NullCollation.LOW)));
    }


    Sql withHsqldb() {
      return dialect(SqlDialect.DatabaseProduct.HSQLDB.getDialect());
    }

    Sql withMssql() {
      return withMssql(14); // MSSQL 2008 = 10.0, 2012 = 11.0, 2017 = 14.0
    }

    Sql withMssql(int majorVersion) {
      final SqlDialect mssqlDialect = DatabaseProduct.MSSQL.getDialect();
      return dialect(
          new MssqlSqlDialect(MssqlSqlDialect.DEFAULT_CONTEXT
              .withDatabaseMajorVersion(majorVersion)
              .withIdentifierQuoteString(mssqlDialect.quoteIdentifier("")
                  .substring(0, 1))
              .withNullCollation(mssqlDialect.getNullCollation())));
    }

    Sql withMysql() {
      return dialect(SqlDialect.DatabaseProduct.MYSQL.getDialect());
    }

    Sql withMysql8() {
      final SqlDialect mysqlDialect = DatabaseProduct.MYSQL.getDialect();
      return dialect(
          new SqlDialect(MysqlSqlDialect.DEFAULT_CONTEXT
              .withDatabaseMajorVersion(8)
              .withIdentifierQuoteString(mysqlDialect.quoteIdentifier("")
                  .substring(0, 1))
              .withNullCollation(mysqlDialect.getNullCollation())));
    }

    Sql withOracle() {
      return dialect(SqlDialect.DatabaseProduct.ORACLE.getDialect());
    }

    Sql withPostgresql() {
      return dialect(SqlDialect.DatabaseProduct.POSTGRESQL.getDialect());
    }

    Sql withPresto() {
      return dialect(DatabaseProduct.PRESTO.getDialect());
    }

    Sql withRedshift() {
      return dialect(DatabaseProduct.REDSHIFT.getDialect());
    }

    Sql withSnowflake() {
      return dialect(DatabaseProduct.SNOWFLAKE.getDialect());
    }

    Sql withSybase() {
      return dialect(DatabaseProduct.SYBASE.getDialect());
    }

    Sql withVertica() {
      return dialect(SqlDialect.DatabaseProduct.VERTICA.getDialect());
    }

    Sql withBigQuery() {
      return dialect(SqlDialect.DatabaseProduct.BIG_QUERY.getDialect());
    }

    Sql withSpark() {
      return dialect(DatabaseProduct.SPARK.getDialect());
    }

    Sql withHiveIdentifierQuoteString() {
      final HiveSqlDialect hiveSqlDialect =
          new HiveSqlDialect((SqlDialect.EMPTY_CONTEXT)
              .withDatabaseProduct(DatabaseProduct.HIVE)
              .withIdentifierQuoteString("`"));
      return dialect(hiveSqlDialect);
    }

    Sql withSparkIdentifierQuoteString() {
      final SparkSqlDialect sparkSqlDialect =
          new SparkSqlDialect((SqlDialect.EMPTY_CONTEXT)
              .withDatabaseProduct(DatabaseProduct.SPARK)
              .withIdentifierQuoteString("`"));
      return dialect(sparkSqlDialect);
    }

    Sql withPostgresqlModifiedTypeSystem() {
      // Postgresql dialect with max length for varchar set to 256
      final PostgresqlSqlDialect postgresqlSqlDialect =
          new PostgresqlSqlDialect(PostgresqlSqlDialect.DEFAULT_CONTEXT
              .withDataTypeSystem(new RelDataTypeSystemImpl() {
                @Override public int getMaxPrecision(SqlTypeName typeName) {
                  switch (typeName) {
                  case VARCHAR:
                    return 256;
                  default:
                    return super.getMaxPrecision(typeName);
                  }
                }
              }));
      return dialect(postgresqlSqlDialect);
    }

    Sql withOracleModifiedTypeSystem() {
      // Oracle dialect with max length for varchar set to 512
      final OracleSqlDialect oracleSqlDialect =
          new OracleSqlDialect(OracleSqlDialect.DEFAULT_CONTEXT
              .withDataTypeSystem(new RelDataTypeSystemImpl() {
                @Override public int getMaxPrecision(SqlTypeName typeName) {
                  switch (typeName) {
                  case VARCHAR:
                    return 512;
                  default:
                    return super.getMaxPrecision(typeName);
                  }
                }
              }));
      return dialect(oracleSqlDialect);
    }

    Sql parserConfig(SqlParser.Config parserConfig) {
      return new Sql(schema, sql, dialect, parserConfig, config, relFn,
          transforms);
    }

    Sql withConfig(UnaryOperator<SqlToRelConverter.Config> config) {
      return new Sql(schema, sql, dialect, parserConfig, config, relFn,
          transforms);
    }

    Sql optimize(final RuleSet ruleSet, final RelOptPlanner relOptPlanner) {
      return new Sql(schema, sql, dialect, parserConfig, config, relFn,
          FlatLists.append(transforms, r -> {
            Program program = Programs.of(ruleSet);
            final RelOptPlanner p =
                Util.first(relOptPlanner,
                    new HepPlanner(
                        new HepProgramBuilder().addRuleClass(RelOptRule.class)
                            .build()));
            return program.run(p, r, r.getTraitSet(),
                ImmutableList.of(), ImmutableList.of());
          }));
    }

    Sql ok(String expectedQuery) {
      assertThat(exec(), isLinux(expectedQuery));
      return this;
    }

    Sql throws_(String errorMessage) {
      try {
        final String s = exec();
        throw new AssertionError("Expected exception with message `"
            + errorMessage + "` but nothing was thrown; got " + s);
      } catch (Exception e) {
        assertThat(e.getMessage(), is(errorMessage));
        return this;
      }
    }

    String exec() {
      try {
        RelNode rel;
        if (relFn != null) {
          rel = relFn.apply(relBuilder());
        } else {
          final SqlToRelConverter.Config config = this.config.apply(SqlToRelConverter.config()
              .withTrimUnusedFields(false));
          final Planner planner =
              getPlanner(null, parserConfig, schema, config);
          SqlNode parse = planner.parse(sql);
          SqlNode validate = planner.validate(parse);
          rel = planner.rel(validate).rel;
        }
        for (Function<RelNode, RelNode> transform : transforms) {
          rel = transform.apply(rel);
        }
        return toSql(rel, dialect);
      } catch (Exception e) {
        throw TestUtil.rethrow(e);
      }
    }

    public Sql schema(CalciteAssert.SchemaSpec schemaSpec) {
      return new Sql(schemaSpec, sql, dialect, parserConfig, config, relFn,
          transforms);
    }
  }

  @Test public void testIsNotTrueWithEqualCondition() {
    final String query = "select \"product_name\" from \"product\" where "
        + "\"product_name\" = 'Hello World' is not true";
    final String bigQueryExpected = "SELECT product_name\n"
        + "FROM foodmart.product\n"
        + "WHERE product_name <> 'Hello World'";
    sql(query)
        .withBigQuery()
        .ok(bigQueryExpected);
  }

  @Test public void testCoalseceWithCast() {
    final String query = "Select coalesce(cast('2099-12-31 00:00:00.123' as TIMESTAMP),\n"
            + "cast('2010-12-31 01:00:00.123' as TIMESTAMP))";
    final String expectedHive = "SELECT TIMESTAMP '2099-12-31 00:00:00'";
    final String expectedSpark = "SELECT TIMESTAMP '2099-12-31 00:00:00'";
    final String bigQueryExpected = "SELECT CAST('2099-12-31 00:00:00' AS DATETIME)";
    sql(query)
            .withHive()
            .ok(expectedHive)
            .withSpark()
            .ok(expectedSpark)
            .withBigQuery()
            .ok(bigQueryExpected);
  }

  @Test public void testCoalseceWithLiteral() {
    final String query = "Select coalesce('abc','xyz')";
    final String expectedHive = "SELECT 'abc'";
    final String expectedSpark = "SELECT 'abc'";
    final String bigQueryExpected = "SELECT 'abc'";
    sql(query)
            .withHive()
            .ok(expectedHive)
            .withSpark()
            .ok(expectedSpark)
            .withBigQuery()
            .ok(bigQueryExpected);
  }
  @Test public void testCoalseceWithNull() {
    final String query = "Select coalesce(null, 'abc')";
    final String expectedHive = "SELECT 'abc'";
    final String expectedSpark = "SELECT 'abc'";
    final String bigQueryExpected = "SELECT 'abc'";
    sql(query)
            .withHive()
            .ok(expectedHive)
            .withSpark()
            .ok(expectedSpark)
            .withBigQuery()
            .ok(bigQueryExpected);
  }

  @Test public void testLog10Function() {
    final String query = "SELECT LOG10(2) as dd";
    final String expectedSnowFlake = "SELECT LOG(10, 2) AS \"DD\"";
    sql(query)
        .withSnowflake()
        .ok(expectedSnowFlake);
  }

  @Test public void testLog10ForOne() {
    final String query = "SELECT LOG10(1) as dd";
    final String expectedSnowFlake = "SELECT 0 AS \"DD\"";
    sql(query)
        .withSnowflake()
        .ok(expectedSnowFlake);
  }

  @Test public void testLog10ForColumn() {
    final String query = "SELECT LOG10(\"product_id\") as dd from \"product\"";
    final String expectedSnowFlake = "SELECT LOG(10, \"product_id\") AS \"DD\"\n"
                      + "FROM \"foodmart\".\"product\"";
    sql(query)
        .withSnowflake()
        .ok(expectedSnowFlake);
  }

  @Test public void testDivideIntegerSnowflake() {
    final RelBuilder builder = relBuilder();
    final RexNode intdivideRexNode = builder.call(SqlStdOperatorTable.DIVIDE_INTEGER,
            builder.scan("EMP").field(0), builder.scan("EMP").field(3));
    final RelNode root = builder
            .scan("EMP")
            .project(builder.alias(intdivideRexNode, "a"))
            .build();
    final String expectedSql = "SELECT \"EMPNO\" /INT \"MGR\" AS \"a\"\n"
            + "FROM \"scott\".\"EMP\"";
    final String expectedSF = "SELECT FLOOR(\"EMPNO\" / \"MGR\") AS \"a\"\n"
            + "FROM \"scott\".\"EMP\"";
    assertThat(toSql(root, DatabaseProduct.CALCITE.getDialect()), isLinux(expectedSql));
    assertThat(toSql(root, DatabaseProduct.SNOWFLAKE.getDialect()), isLinux(expectedSF));
  }

  @Test public void testRoundFunctionWithColumnPlaceHandling() {
    final String query = "SELECT ROUND(123.41445, \"product_id\") AS \"a\"\n"
            + "FROM \"foodmart\".\"product\"";
    final String expectedBq = "SELECT ROUND(123.41445, product_id) AS a\nFROM foodmart.product";
    final String expected = "SELECT ROUND(123.41445, product_id) a\n"
            + "FROM foodmart.product";
    final String expectedSparkSql = "SELECT UDF_ROUND(123.41445, product_id) a\n"
            + "FROM foodmart.product";
    final String expectedSnowFlake = "SELECT TO_DECIMAL(ROUND(123.41445, "
            + "CASE WHEN \"product_id\" > 38 THEN 38 WHEN \"product_id\" < -12 "
            + "THEN -12 ELSE \"product_id\" END) ,38, 4) AS \"a\"\n"
            + "FROM \"foodmart\".\"product\"";
    final String expectedMssql = "SELECT ROUND(123.41445, [product_id]) AS [a]\n"
            + "FROM [foodmart].[product]";
    sql(query)
            .withBigQuery()
            .ok(expectedBq)
            .withHive()
            .ok(expected)
            .withSpark()
            .ok(expectedSparkSql)
            .withSnowflake()
            .ok(expectedSnowFlake)
            .withMssql()
            .ok(expectedMssql);
  }

  @Test public void testRoundFunctionWithOneParameter() {
    final String query = "SELECT ROUND(123.41445) AS \"a\"\n"
            + "FROM \"foodmart\".\"product\"";
    final String expectedMssql = "SELECT ROUND(123.41445, 0) AS [a]\n"
            + "FROM [foodmart].[product]";
    final String expectedSparkSql = "SELECT ROUND(123.41445) a\n"
            + "FROM foodmart.product";
    sql(query)
            .withMssql()
            .ok(expectedMssql)
            .withSpark()
            .ok(expectedSparkSql);
  }

  @Test public void testTruncateFunctionWithColumnPlaceHandling() {
    String query = "select truncate(2.30259, \"employee_id\") from \"employee\"";
    final String expectedBigQuery = "SELECT TRUNC(2.30259, employee_id)\n"
            + "FROM foodmart.employee";
    final String expectedSnowFlake = "SELECT TRUNCATE(2.30259, CASE WHEN \"employee_id\" > 38"
            + " THEN 38 WHEN \"employee_id\" < -12 THEN -12 ELSE \"employee_id\" END)\n"
            + "FROM \"foodmart\".\"employee\"";
    final String expectedMssql = "SELECT ROUND(2.30259, [employee_id])"
            + "\nFROM [foodmart].[employee]";
    sql(query)
            .withBigQuery()
            .ok(expectedBigQuery)
            .withSnowflake()
            .ok(expectedSnowFlake)
            .withMssql()
            .ok(expectedMssql);
  }

  @Test public void testTruncateFunctionWithOneParameter() {
    String query = "select truncate(2.30259) from \"employee\"";
    final String expectedMssql = "SELECT ROUND(2.30259, 0)"
            + "\nFROM [foodmart].[employee]";
    sql(query)
            .withMssql()
            .ok(expectedMssql);
  }

  @Test public void testWindowFunctionWithOrderByWithoutcolumn() {
    String query = "Select count(*) over() from \"employee\"";
    final String expectedSnowflake = "SELECT COUNT(*) OVER (ORDER BY 0 ROWS BETWEEN UNBOUNDED "
            + "PRECEDING AND UNBOUNDED FOLLOWING)\n"
            + "FROM \"foodmart\".\"employee\"";
    final String mssql = "SELECT COUNT(*) OVER ()\n"
            + "FROM [foodmart].[employee]";
    sql(query)
            .withSnowflake()
            .ok(expectedSnowflake)
            .withMssql()
            .ok(mssql);
  }

  @Test public void testWindowFunctionWithOrderByWithcolumn() {
    String query = "select count(\"employee_id\") over () as a from \"employee\"";
    final String expectedSnowflake = "SELECT COUNT(\"employee_id\") OVER (ORDER BY \"employee_id\" "
            + "ROWS BETWEEN UNBOUNDED PRECEDING AND UNBOUNDED FOLLOWING) AS \"A\"\n"
            + "FROM \"foodmart\".\"employee\"";
    sql(query)
            .withSnowflake()
            .ok(expectedSnowflake);
  }

  @Test public void testRoundFunction() {
    final String query = "SELECT ROUND(123.41445, \"product_id\") AS \"a\"\n"
            + "FROM \"foodmart\".\"product\"";
    final String expectedSnowFlake = "SELECT TO_DECIMAL(ROUND(123.41445, CASE "
            + "WHEN \"product_id\" > 38 THEN 38 WHEN \"product_id\" < -12 THEN -12 "
            + "ELSE \"product_id\" END) ,38, 4) AS \"a\"\n"
            + "FROM \"foodmart\".\"product\"";
    sql(query)
            .withSnowflake()
            .ok(expectedSnowFlake);
  }

  @Test public void testRandomFunction() {
    String query = "select rand_integer(1,3) from \"employee\"";
    final String expectedSnowFlake = "SELECT UNIFORM(1, 3, RANDOM())\n"
            + "FROM \"foodmart\".\"employee\"";
    final String expectedHive = "SELECT FLOOR(RAND() * (3 - 1 + 1)) + 1\n"
            + "FROM foodmart.employee";
    final String expectedBQ = "SELECT FLOOR(RAND() * (3 - 1 + 1)) + 1\n"
            + "FROM foodmart.employee";
    final String expectedSpark = "SELECT FLOOR(RAND() * (3 - 1 + 1)) + 1\n"
            + "FROM foodmart.employee";
    sql(query)
            .withHive()
            .ok(expectedHive)
            .withSpark()
            .ok(expectedSpark)
            .withBigQuery()
            .ok(expectedBQ)
            .withSnowflake()
            .ok(expectedSnowFlake);
  }

  @Test public void testCaseExprForE4() {
    final RelBuilder builder = relBuilder().scan("EMP");
    final RexNode condition = builder.call(SqlLibraryOperators.FORMAT_DATE,
            builder.literal("E4"), builder.field("HIREDATE"));
    final RelNode root = relBuilder().scan("EMP").filter(condition).build();
    final String expectedSF = "SELECT *\n"
            + "FROM \"scott\".\"EMP\"\n"
            + "WHERE CASE WHEN TO_VARCHAR(\"HIREDATE\", 'DY') = 'Sun' "
            + "THEN 'Sunday' WHEN TO_VARCHAR(\"HIREDATE\", 'DY') = 'Mon' "
            + "THEN 'Monday' WHEN TO_VARCHAR(\"HIREDATE\", 'DY') = 'Tue' "
            + "THEN 'Tuesday' WHEN TO_VARCHAR(\"HIREDATE\", 'DY') = 'Wed' "
            + "THEN 'Wednesday' WHEN TO_VARCHAR(\"HIREDATE\", 'DY') = 'Thu' "
            + "THEN 'Thursday' WHEN TO_VARCHAR(\"HIREDATE\", 'DY') = 'Fri' "
            + "THEN 'Friday' WHEN TO_VARCHAR(\"HIREDATE\", 'DY') = 'Sat' "
            + "THEN 'Saturday' END";
    assertThat(toSql(root, DatabaseProduct.SNOWFLAKE.getDialect()), isLinux(expectedSF));
  }

  @Test public void testCaseExprForEEEE() {
    final RelBuilder builder = relBuilder().scan("EMP");
    final RexNode condition = builder.call(SqlLibraryOperators.FORMAT_DATE,
            builder.literal("EEEE"), builder.field("HIREDATE"));
    final RelNode root = relBuilder().scan("EMP").filter(condition).build();
    final String expectedSF = "SELECT *\n"
            + "FROM \"scott\".\"EMP\"\n"
            + "WHERE CASE WHEN TO_VARCHAR(\"HIREDATE\", 'DY') = 'Sun' "
            + "THEN 'Sunday' WHEN TO_VARCHAR(\"HIREDATE\", 'DY') = 'Mon' "
            + "THEN 'Monday' WHEN TO_VARCHAR(\"HIREDATE\", 'DY') = 'Tue' "
            + "THEN 'Tuesday' WHEN TO_VARCHAR(\"HIREDATE\", 'DY') = 'Wed' "
            + "THEN 'Wednesday' WHEN TO_VARCHAR(\"HIREDATE\", 'DY') = 'Thu' "
            + "THEN 'Thursday' WHEN TO_VARCHAR(\"HIREDATE\", 'DY') = 'Fri' "
            + "THEN 'Friday' WHEN TO_VARCHAR(\"HIREDATE\", 'DY') = 'Sat' "
            + "THEN 'Saturday' END";
    assertThat(toSql(root, DatabaseProduct.SNOWFLAKE.getDialect()), isLinux(expectedSF));
  }

  @Test public void testCaseExprForE3() {
    final RelBuilder builder = relBuilder().scan("EMP");
    final RexNode condition = builder.call(SqlLibraryOperators.FORMAT_DATE,
            builder.literal("E3"), builder.field("HIREDATE"));
    final RelNode root = relBuilder().scan("EMP").filter(condition).build();
    final String expectedSF = "SELECT *\n"
            + "FROM \"scott\".\"EMP\"\n"
            + "WHERE TO_VARCHAR(\"HIREDATE\", 'DY')";
    assertThat(toSql(root, DatabaseProduct.SNOWFLAKE.getDialect()), isLinux(expectedSF));
  }

  @Test public void testCaseExprForEEE() {
    final RelBuilder builder = relBuilder().scan("EMP");
    final RexNode condition = builder.call(SqlLibraryOperators.FORMAT_DATE,
            builder.literal("EEE"), builder.field("HIREDATE"));
    final RelNode root = relBuilder().scan("EMP").filter(condition).build();
    final String expectedSF = "SELECT *\n"
            + "FROM \"scott\".\"EMP\"\n"
            + "WHERE TO_VARCHAR(\"HIREDATE\", 'DY')";
    assertThat(toSql(root, DatabaseProduct.SNOWFLAKE.getDialect()), isLinux(expectedSF));
  }

  @Test public void octetLength() {
    final RelBuilder builder = relBuilder().scan("EMP");
    final RexNode condition = builder.call(SqlLibraryOperators.OCTET_LENGTH,
            builder.field("ENAME"));
    final RelNode root = relBuilder().scan("EMP").filter(condition).build();

    final String expectedBQ = "SELECT *\n"
            + "FROM scott.EMP\n"
            + "WHERE OCTET_LENGTH(ENAME)";
    assertThat(toSql(root, DatabaseProduct.BIG_QUERY.getDialect()), isLinux(expectedBQ));
  }

  @Test public void octetLengthWithLiteral() {
    final RelBuilder builder = relBuilder().scan("EMP");
    final RexNode condition = builder.call(SqlLibraryOperators.OCTET_LENGTH,
            builder.literal("ENAME"));
    final RelNode root = relBuilder().scan("EMP").filter(condition).build();

    final String expectedBQ = "SELECT *\n"
            + "FROM scott.EMP\n"
            + "WHERE OCTET_LENGTH('ENAME')";
    assertThat(toSql(root, DatabaseProduct.BIG_QUERY.getDialect()), isLinux(expectedBQ));
  }

  @Test public void testInt2Shr() {
    final RelBuilder builder = relBuilder().scan("EMP");
    final RexNode condition = builder.call(SqlLibraryOperators.INT2SHR,
            builder.literal(3), builder.literal(1), builder.literal(6));
    final RelNode root = relBuilder().scan("EMP").filter(condition).build();

    final String expectedBQ = "SELECT *\n"
            + "FROM scott.EMP\n"
            + "WHERE (3 & 6 ) >> 1";
    assertThat(toSql(root, DatabaseProduct.BIG_QUERY.getDialect()), isLinux(expectedBQ));
  }

  @Test public void testInt8Xor() {
    final RelBuilder builder = relBuilder().scan("EMP");
    final RexNode condition = builder.call(SqlLibraryOperators.BITWISE_XOR,
            builder.literal(3), builder.literal(6));
    final RelNode root = relBuilder().scan("EMP").filter(condition).build();

    final String expectedBQ = "SELECT *\n"
            + "FROM scott.EMP\n"
            + "WHERE 3 ^ 6";
    final String expectedSpark = "SELECT *\n"
            + "FROM scott.EMP\n"
            + "WHERE 3 ^ 6";
    assertThat(toSql(root, DatabaseProduct.BIG_QUERY.getDialect()), isLinux(expectedBQ));
    assertThat(toSql(root, DatabaseProduct.SPARK.getDialect()), isLinux(expectedSpark));
  }

  @Test public void testInt2Shl() {
    final RelBuilder builder = relBuilder().scan("EMP");
    final RexNode condition = builder.call(SqlLibraryOperators.INT2SHL,
            builder.literal(3), builder.literal(1), builder.literal(6));
    final RelNode root = relBuilder().scan("EMP").filter(condition).build();

    final String expectedBQ = "SELECT *\n"
            + "FROM scott.EMP\n"
            + "WHERE (3 & 6 ) << 1";
    assertThat(toSql(root, DatabaseProduct.BIG_QUERY.getDialect()), isLinux(expectedBQ));
  }

  @Test public void testInt2And() {
    final RelBuilder builder = relBuilder().scan("EMP");
    final RexNode condition = builder.call(SqlLibraryOperators.BITWISE_AND,
            builder.literal(3), builder.literal(6));
    final RelNode root = relBuilder().scan("EMP").filter(condition).build();

    final String expectedBQ = "SELECT *\n"
            + "FROM scott.EMP\n"
            + "WHERE 3 & 6";
    final String expectedSpark = "SELECT *\n"
            + "FROM scott.EMP\n"
            + "WHERE 3 & 6";
    assertThat(toSql(root, DatabaseProduct.BIG_QUERY.getDialect()), isLinux(expectedBQ));
    assertThat(toSql(root, DatabaseProduct.SPARK.getDialect()), isLinux(expectedSpark));
  }

  @Test public void testInt1Or() {
    final RelBuilder builder = relBuilder().scan("EMP");
    final RexNode condition = builder.call(SqlLibraryOperators.BITWISE_OR,
            builder.literal(3), builder.literal(6));
    final RelNode root = relBuilder().scan("EMP").filter(condition).build();

    final String expectedBQ = "SELECT *\n"
            + "FROM scott.EMP\n"
            + "WHERE 3 | 6";
    final String expectedSpark = "SELECT *\n"
            + "FROM scott.EMP\n"
            + "WHERE 3 | 6";
    assertThat(toSql(root, DatabaseProduct.BIG_QUERY.getDialect()), isLinux(expectedBQ));
    assertThat(toSql(root, DatabaseProduct.SPARK.getDialect()), isLinux(expectedSpark));
  }

  @Test public void testCot() {
    final String query = "SELECT COT(0.12)";

    final String expectedBQ = "SELECT 1 / TAN(0.12)";
    sql(query)
            .withBigQuery()
            .ok(expectedBQ);
  }

  @Test public void testTimestampLiteral() {
    final String query = "SELECT Timestamp '1993-07-21 10:10:10'";
    final String expectedBQ = "SELECT CAST('1993-07-21 10:10:10' AS DATETIME)";
    sql(query)
        .withBigQuery()
        .ok(expectedBQ);
  }

  @Test public void testCaseForLnFunction() {
    final String query = "SELECT LN(\"product_id\") as dd from \"product\"";
    final String expectedMssql = "SELECT LOG([product_id]) AS [DD]"
            + "\nFROM [foodmart].[product]";
    sql(query)
            .withMssql()
            .ok(expectedMssql);
  }

  @Test public void testCaseForCeilToCeilingMSSQL() {
    final String query = "SELECT CEIL(12345) FROM \"product\"";
    final String expected = "SELECT CEILING(12345)\n"
            + "FROM [foodmart].[product]";
    sql(query)
      .withMssql()
      .ok(expected);
  }

  @Test public void testLastDayMSSQL() {
    final String query = "SELECT LAST_DAY(DATE '2009-12-20')";
    final String expected = "SELECT EOMONTH('2009-12-20')";
    sql(query)
            .withMssql()
            .ok(expected);
  }

  @Test public void testCurrentDate() {
    String query =
        "select CURRENT_DATE from \"product\" where \"product_id\" < 10";
    final String expected = "SELECT CAST(GETDATE() AS DATE) AS [CURRENT_DATE]\n"
        + "FROM [foodmart].[product]\n"
        + "WHERE [product_id] < 10";
    sql(query).withMssql().ok(expected);
  }

  @Test public void testCurrentTime() {
    String query =
        "select CURRENT_TIME from \"product\" where \"product_id\" < 10";
    final String expected = "SELECT CAST(GETDATE() AS TIME) AS [CURRENT_TIME]\n"
        + "FROM [foodmart].[product]\n"
        + "WHERE [product_id] < 10";
    sql(query).withMssql().ok(expected);
  }

  @Test public void testCurrentTimestamp() {
    String query =
        "select CURRENT_TIMESTAMP from \"product\" where \"product_id\" < 10";
    final String expected = "SELECT GETDATE() AS [CURRENT_TIMESTAMP]\n"
        + "FROM [foodmart].[product]\n"
        + "WHERE [product_id] < 10";
    sql(query).withMssql().ok(expected);
  }

  @Test public void testDayOfMonth() {
    String query = "select DAYOFMONTH( DATE '2008-08-29')";
    final String expectedMssql = "SELECT DAY('2008-08-29')";
    final String expectedBQ = "SELECT EXTRACT(DAY FROM DATE '2008-08-29')";

    sql(query)
      .withMssql()
      .ok(expectedMssql)
      .withBigQuery()
      .ok(expectedBQ);
  }

  @Test public void testExtractDecade() {
    String query = "SELECT EXTRACT(DECADE FROM DATE '2008-08-29')";
    final String expectedBQ = "SELECT CAST(SUBSTR(CAST("
            + "EXTRACT(YEAR FROM DATE '2008-08-29') AS STRING), 0, 3) AS INTEGER)";

    sql(query)
            .withBigQuery()
            .ok(expectedBQ);
  }

  @Test public void testExtractCentury() {
    String query = "SELECT EXTRACT(CENTURY FROM DATE '2008-08-29')";
    final String expectedBQ = "SELECT CAST(CEIL(EXTRACT(YEAR FROM DATE '2008-08-29') / 100) "
            + "AS INTEGER)";

    sql(query)
            .withBigQuery()
            .ok(expectedBQ);
  }

  @Test public void testExtractDOY() {
    String query = "SELECT EXTRACT(DOY FROM DATE '2008-08-29')";
    final String expectedBQ = "SELECT EXTRACT(DAYOFYEAR FROM DATE '2008-08-29')";

    sql(query)
            .withBigQuery()
            .ok(expectedBQ);
  }

  @Test public void testExtractDOW() {
    String query = "SELECT EXTRACT(DOW FROM DATE '2008-08-29')";
    final String expectedBQ = "SELECT EXTRACT(DAYOFWEEK FROM DATE '2008-08-29')";

    sql(query)
            .withBigQuery()
            .ok(expectedBQ);
  }

  @Test public void testExtractHour() {
    String query = "SELECT HOUR(TIMESTAMP '1999-06-23 10:30:47')";
    final String expectedBQ = "SELECT EXTRACT(HOUR FROM CAST('1999-06-23 10:30:47' AS DATETIME))";

    sql(query)
        .withBigQuery()
        .ok(expectedBQ);
  }

  @Test public void testExtractMinute() {
    String query = "SELECT MINUTE(TIMESTAMP '1999-06-23 10:30:47')";
    final String expectedBQ = "SELECT EXTRACT(MINUTE FROM CAST('1999-06-23 10:30:47' AS DATETIME))";

    sql(query)
        .withBigQuery()
        .ok(expectedBQ);
  }

  @Test public void testExtractSecond() {
    String query = "SELECT SECOND(TIMESTAMP '1999-06-23 10:30:47')";
    final String expectedBQ = "SELECT EXTRACT(SECOND FROM CAST('1999-06-23 10:30:47' AS DATETIME))";

    sql(query)
        .withBigQuery()
        .ok(expectedBQ);
  }

  @Test public void testExtractEpoch() {
    String query = "SELECT EXTRACT(EPOCH FROM DATE '2008-08-29')";
    final String expectedBQ = "SELECT UNIX_SECONDS(CAST(DATE '2008-08-29' AS TIMESTAMP))";

    sql(query)
        .withBigQuery()
        .ok(expectedBQ);
  }

  @Test public void testExtractEpochWithDifferentOperands() {
    String query = "SELECT EXTRACT(EPOCH FROM \"birth_date\"), "
        + "EXTRACT(EPOCH FROM TIMESTAMP '2018-01-01 00:00:00'), "
        + "EXTRACT(EPOCH FROM TIMESTAMP'2018-01-01 12:12:12'), "
        + "EXTRACT(EPOCH FROM CURRENT_TIMESTAMP)\n"
        + "FROM  \"employee\"";
    final String expectedBQ = "SELECT UNIX_SECONDS(CAST(birth_date AS TIMESTAMP)), "
        + "UNIX_SECONDS(CAST('2018-01-01 00:00:00' AS TIMESTAMP)), "
        + "UNIX_SECONDS(CAST('2018-01-01 12:12:12' AS TIMESTAMP)), "
        + "UNIX_SECONDS(CURRENT_TIMESTAMP())\n"
        + "FROM foodmart.employee";

    sql(query)
            .withBigQuery()
            .ok(expectedBQ);
  }

  @Test public void testExtractEpochWithMinusOperandBetweenCurrentTimestamp() {
    final RelBuilder builder = relBuilder();
    final RexNode extractEpochRexNode = builder.call(SqlStdOperatorTable.EXTRACT,
        builder.literal(TimeUnitRange.EPOCH), builder.call(SqlStdOperatorTable.MINUS,
            builder.call(SqlStdOperatorTable.CURRENT_TIMESTAMP),
            builder.call(SqlStdOperatorTable.CURRENT_TIMESTAMP)));
    final RelNode root = builder
        .scan("EMP")
        .project(builder.alias(extractEpochRexNode, "EE"))
        .build();
    final String expectedSql = "SELECT EXTRACT(EPOCH FROM CURRENT_TIMESTAMP - CURRENT_TIMESTAMP) "
        + "AS \"EE\"\n"
        + "FROM \"scott\".\"EMP\"";
    final String expectedBiqQuery = "SELECT UNIX_SECONDS(CURRENT_TIMESTAMP())  - UNIX_SECONDS"
        + "(CURRENT_TIMESTAMP()) AS EE\n"
        + "FROM scott.EMP";
    assertThat(toSql(root, DatabaseProduct.CALCITE.getDialect()), isLinux(expectedSql));
    assertThat(toSql(root, DatabaseProduct.BIG_QUERY.getDialect()), isLinux(expectedBiqQuery));
  }

  @Test public void testExtractEpochWithCurrentDate() {
    final RelBuilder builder = relBuilder();
    final RexNode extractEpochRexNode = builder.call(SqlStdOperatorTable.EXTRACT,
        builder.literal(TimeUnitRange.EPOCH), builder.call(SqlStdOperatorTable.CURRENT_DATE));
    final RelNode root = builder
        .scan("EMP")
        .project(builder.alias(extractEpochRexNode, "EE"))
        .build();
    final String expectedSql = "SELECT EXTRACT(EPOCH FROM CURRENT_DATE) AS \"EE\"\n"
        + "FROM \"scott\".\"EMP\"";
    final String expectedBiqQuery = "SELECT UNIX_SECONDS() AS EE\n"
        + "FROM scott.EMP";
    assertThat(toSql(root, DatabaseProduct.CALCITE.getDialect()), isLinux(expectedSql));
    assertThat(toSql(root, DatabaseProduct.BIG_QUERY.getDialect()), isLinux(expectedBiqQuery));
  }

  @Test public void testExtractMillennium() {
    String query = "SELECT EXTRACT(MILLENNIUM FROM DATE '2008-08-29')";
    final String expectedBQ = "SELECT CAST(SUBSTR(CAST("
            + "EXTRACT(YEAR FROM DATE '2008-08-29') AS STRING), 0, 1) AS INTEGER)";

    sql(query)
            .withBigQuery()
            .ok(expectedBQ);
  }

  @Test public void testSecFromMidnightFormatTimestamp() {
    final RelBuilder builder = relBuilder();
    final RexNode formatTimestampRexNode = builder.call(SqlLibraryOperators.FORMAT_TIMESTAMP,
        builder.literal("SEC_FROM_MIDNIGHT"), builder.scan("EMP").field(4));
    final RelNode root = builder
        .scan("EMP")
        .project(builder.alias(formatTimestampRexNode, "FD"))
        .build();
    final String expectedSql = "SELECT FORMAT_TIMESTAMP('SEC_FROM_MIDNIGHT', \"HIREDATE\") AS"
        + " \"FD\"\n"
        + "FROM \"scott\".\"EMP\"";
    final String expectedBiqQuery = "SELECT CAST(DATE_DIFF(HIREDATE, CAST(CAST(HIREDATE AS DATE) "
        + "AS DATETIME), SECOND) AS STRING) AS FD\n"
        + "FROM scott.EMP";
    assertThat(toSql(root, DatabaseProduct.CALCITE.getDialect()), isLinux(expectedSql));
    assertThat(toSql(root, DatabaseProduct.BIG_QUERY.getDialect()), isLinux(expectedBiqQuery));
  }

  @Test public void testGetQuarterFromDate() {
    final RelBuilder builder = relBuilder();
    final RexNode formatDateRexNode = builder.call(SqlLibraryOperators.FORMAT_DATE,
        builder.literal("QUARTER"), builder.scan("EMP").field(4));
    final RelNode root = builder
        .scan("EMP")
        .project(builder.alias(formatDateRexNode, "FD"))
        .build();

    final String expectedBiqQuery = "SELECT FORMAT_DATE('%Q', HIREDATE) AS FD\n"
        + "FROM scott.EMP";
    assertThat(toSql(root, DatabaseProduct.BIG_QUERY.getDialect()), isLinux(expectedBiqQuery));
  }


  @Test public void testExtractDay() {
    String query = "SELECT EXTRACT(DAY FROM CURRENT_DATE), EXTRACT(DAY FROM CURRENT_TIMESTAMP)";
    final String expectedSFSql = "SELECT DAY(CURRENT_DATE), DAY(CURRENT_TIMESTAMP)";
    final String expectedBQSql = "SELECT EXTRACT(DAY FROM CURRENT_DATE), "
        + "EXTRACT(DAY FROM CURRENT_DATETIME())";
    final String expectedMsSql = "SELECT DAY(CAST(GETDATE() AS DATE)), DAY(GETDATE())";

    sql(query)
        .withSnowflake()
        .ok(expectedSFSql)
        .withBigQuery()
        .ok(expectedBQSql)
        .withMssql()
        .ok(expectedMsSql);
  }

  @Test public void testExtractMonth() {
    String query = "SELECT EXTRACT(MONTH FROM CURRENT_DATE), EXTRACT(MONTH FROM CURRENT_TIMESTAMP)";
    final String expectedSFSql = "SELECT MONTH(CURRENT_DATE), MONTH(CURRENT_TIMESTAMP)";
    final String expectedBQSql = "SELECT EXTRACT(MONTH FROM CURRENT_DATE), "
        + "EXTRACT(MONTH FROM CURRENT_DATETIME())";
    final String expectedMsSql = "SELECT MONTH(CAST(GETDATE() AS DATE)), MONTH(GETDATE())";

    sql(query)
        .withSnowflake()
        .ok(expectedSFSql)
        .withBigQuery()
        .ok(expectedBQSql)
        .withMssql()
        .ok(expectedMsSql);
  }

  @Test public void testExtractYear() {
    String query = "SELECT EXTRACT(YEAR FROM CURRENT_DATE), EXTRACT(YEAR FROM CURRENT_TIMESTAMP)";
    final String expectedSFSql = "SELECT YEAR(CURRENT_DATE), YEAR(CURRENT_TIMESTAMP)";
    final String expectedBQSql = "SELECT EXTRACT(YEAR FROM CURRENT_DATE), "
        + "EXTRACT(YEAR FROM CURRENT_DATETIME())";
    final String expectedMsSql = "SELECT YEAR(CAST(GETDATE() AS DATE)), YEAR(GETDATE())";

    sql(query)
        .withSnowflake()
        .ok(expectedSFSql)
        .withBigQuery()
        .ok(expectedBQSql)
        .withMssql()
        .ok(expectedMsSql);
  }

  @Test public void testIntervalMultiplyWithInteger() {
    String query = "select \"hire_date\" + 10 * INTERVAL '00:01:00' HOUR "
        + "TO SECOND from \"employee\"";
    final String expectedBQSql = "SELECT TIMESTAMP_ADD(hire_date, INTERVAL 10 * 60 SECOND)\n"
        + "FROM foodmart.employee";

    sql(query)
        .withBigQuery()
        .ok(expectedBQSql);
  }

  @Test public void testDateUnderscoreSeparator() {
    final RelBuilder builder = relBuilder();
    final RexNode formatTimestampRexNode = builder.call(SqlLibraryOperators.FORMAT_TIMESTAMP,
        builder.literal("YYYYMMDD_HH24MISS"), builder.scan("EMP").field(4));
    final RelNode root = builder
        .scan("EMP")
        .project(builder.alias(formatTimestampRexNode, "FD"))
        .build();
    final String expectedBiqQuery = "SELECT FORMAT_TIMESTAMP('%Y%m%d_%H%M%S', HIREDATE) AS FD\n"
        + "FROM scott.EMP";
    assertThat(toSql(root, DatabaseProduct.BIG_QUERY.getDialect()), isLinux(expectedBiqQuery));
  }

  @Test public void testParseDatetime() {
    final RelBuilder builder = relBuilder();
    final RexNode parseDatetimeRexNode = builder.call(SqlLibraryOperators.PARSE_TIMESTAMP,
        builder.literal("YYYYMMDD_HH24MISS"), builder.scan("EMP").field(4));
    final RelNode root = builder
        .scan("EMP")
        .project(builder.alias(parseDatetimeRexNode, "FD"))
        .build();
    final String expectedBiqQuery = "SELECT PARSE_DATETIME('%Y%m%d_%H%M%S', HIREDATE) AS FD\n"
        + "FROM scott.EMP";
    assertThat(toSql(root, DatabaseProduct.BIG_QUERY.getDialect()), isLinux(expectedBiqQuery));
  }

  @Test public void testUnixFunctions() {
    final RelBuilder builder = relBuilder();
    final RexNode unixSecondsRexNode = builder.call(SqlLibraryOperators.UNIX_SECONDS,
        builder.scan("EMP").field(4));
    final RexNode unixMicrosRexNode = builder.call(SqlLibraryOperators.UNIX_MICROS,
        builder.scan("EMP").field(4));
    final RexNode unixMillisRexNode = builder.call(SqlLibraryOperators.UNIX_MILLIS,
        builder.scan("EMP").field(4));
    final RelNode root = builder
        .scan("EMP")
        .project(builder.alias(unixSecondsRexNode, "US"),
            builder.alias(unixMicrosRexNode,  "UM"),
            builder.alias(unixMillisRexNode, "UMI"))
        .build();
    final String expectedBiqQuery = "SELECT UNIX_SECONDS(CAST(HIREDATE AS TIMESTAMP)) AS US, "
        + "UNIX_MICROS(CAST(HIREDATE AS TIMESTAMP)) AS UM, UNIX_MILLIS(CAST(HIREDATE AS TIMESTAMP)) "
        + "AS UMI\n"
        + "FROM scott.EMP";
    assertThat(toSql(root, DatabaseProduct.BIG_QUERY.getDialect()), isLinux(expectedBiqQuery));
  }

  @Test public void testTimestampFunctions() {
    final RelBuilder builder = relBuilder();
    final RexNode unixSecondsRexNode = builder.call(SqlLibraryOperators.TIMESTAMP_SECONDS,
        builder.scan("EMP").field(4));
    final RexNode unixMicrosRexNode = builder.call(SqlLibraryOperators.TIMESTAMP_MICROS,
        builder.scan("EMP").field(4));
    final RexNode unixMillisRexNode = builder.call(SqlLibraryOperators.TIMESTAMP_MILLIS,
        builder.scan("EMP").field(4));
    final RelNode root = builder
        .scan("EMP")
        .project(builder.alias(unixSecondsRexNode, "TS"),
            builder.alias(unixMicrosRexNode, "TM"),
            builder.alias(unixMillisRexNode, "TMI"))
        .build();
    final String expectedBiqQuery = "SELECT CAST(TIMESTAMP_SECONDS(HIREDATE) AS DATETIME) AS TS, "
        + "CAST(TIMESTAMP_MICROS(HIREDATE) AS DATETIME) AS TM, CAST(TIMESTAMP_MILLIS(HIREDATE) AS "
        + "DATETIME) AS TMI\n"
        + "FROM scott.EMP";
    assertThat(toSql(root, DatabaseProduct.BIG_QUERY.getDialect()), isLinux(expectedBiqQuery));
  }

  @Test public void testFormatTimestamp() {
    final RelBuilder builder = relBuilder();
    final RexNode formatTimestampRexNode = builder.call(SqlLibraryOperators.FORMAT_TIMESTAMP,
        builder.literal("EEEE"),
        builder.cast(builder.literal("1999-07-01 15:00:00-08:00"), SqlTypeName.TIMESTAMP));
    final RelNode root = builder
        .scan("EMP")
        .project(builder.alias(formatTimestampRexNode, "FT"))
        .build();
    final String expectedBiqQuery =
        "SELECT FORMAT_TIMESTAMP('%A', CAST('1999-07-01 15:00:00-08:00' AS TIMESTAMP)) AS FT\n"
            + "FROM scott.EMP";
    assertThat(toSql(root, DatabaseProduct.BIG_QUERY.getDialect()), isLinux(expectedBiqQuery));
  }

  @Test public void testGroupingFunction() {
    String query = "SELECT \"first_name\",\"last_name\", "
        + "grouping(\"first_name\")+ grouping(\"last_name\") "
        + "from \"foodmart\".\"employee\" group by \"first_name\",\"last_name\"";
    final String expectedBQSql = "SELECT first_name, last_name, CASE WHEN first_name IS NULL THEN"
        + " 1 ELSE 0 END + CASE WHEN last_name IS NULL THEN 1 ELSE 0 END\n"
        + "FROM foodmart.employee\n"
        + "GROUP BY first_name, last_name";

    sql(query)
      .withBigQuery()
      .ok(expectedBQSql);
  }

  @Test public void testDateMinus() {
    String query = "SELECT \"birth_date\" - \"birth_date\" from \"foodmart\".\"employee\"";
    final String expectedBQSql = "SELECT DATE_DIFF(birth_date, birth_date, DAY)\n"
        + "FROM foodmart.employee";

    sql(query)
      .withBigQuery()
      .ok(expectedBQSql);
  }

  @Test public void testhashbucket() {
    final RelBuilder builder = relBuilder();
    final RexNode formatDateRexNode = builder.call(SqlLibraryOperators.HASHBUCKET,
        builder.call(SqlLibraryOperators.HASHROW, builder.scan("EMP").field(0)));
    final RelNode root = builder
        .scan("EMP")
        .project(builder.alias(formatDateRexNode, "FD"))
        .build();
    final String expectedSql = "SELECT HASHBUCKET(HASHROW(\"EMPNO\")) AS \"FD\"\n"
        + "FROM \"scott\".\"EMP\"";
    final String expectedBiqQuery = "SELECT FARM_FINGERPRINT(CAST(EMPNO AS STRING)) AS FD\n"
        + "FROM scott.EMP";

    assertThat(toSql(root, DatabaseProduct.CALCITE.getDialect()), isLinux(expectedSql));
    assertThat(toSql(root, DatabaseProduct.BIG_QUERY.getDialect()), isLinux(expectedBiqQuery));
  }

  @Test public void testdatetrunc() {
    final RelBuilder builder = relBuilder();
    final RexNode trunc = builder.call(SqlLibraryOperators.TRUNC,
        builder.literal("2008-09-12"), builder.literal("DAY"));
    final RelNode root = builder
        .scan("EMP")
        .project(builder.alias(trunc, "FD"))
        .build();
    final String expectedSql = "SELECT TRUNC('2008-09-12', 'DAY') AS \"FD\"\n"
        + "FROM \"scott\".\"EMP\"";
    final String expectedBiqQuery = "SELECT DATE_TRUNC('2008-09-12', DAY) AS FD\n"
        + "FROM scott.EMP";
    final String expectedSparkQuery = "SELECT CAST(DATE_TRUNC('DAY', '2008-09-12') AS DATE) FD\n"
        + "FROM scott.EMP";

    assertThat(toSql(root, DatabaseProduct.CALCITE.getDialect()), isLinux(expectedSql));
    assertThat(toSql(root, DatabaseProduct.BIG_QUERY.getDialect()), isLinux(expectedBiqQuery));
    assertThat(toSql(root, DatabaseProduct.SPARK.getDialect()), isLinux(expectedSparkQuery));
  }
  @Test public void testdatetruncWithYear() {
    final RelBuilder builder = relBuilder();
    final RexNode trunc = builder.call(SqlLibraryOperators.TRUNC,
        builder.literal("2008-09-12"), builder.literal("YEAR"));
    final RelNode root = builder
        .scan("EMP")
        .project(builder.alias(trunc, "FD"))
        .build();
    final String expectedSql = "SELECT TRUNC('2008-09-12', 'YEAR') AS \"FD\"\n"
        + "FROM \"scott\".\"EMP\"";
    final String expectedBiqQuery = "SELECT DATE_TRUNC('2008-09-12', YEAR) AS FD\n"
        + "FROM scott.EMP";
    final String expectedSparkQuery = "SELECT TRUNC('2008-09-12', 'YEAR') FD\n"
        + "FROM scott.EMP";

    assertThat(toSql(root, DatabaseProduct.CALCITE.getDialect()), isLinux(expectedSql));
    assertThat(toSql(root, DatabaseProduct.BIG_QUERY.getDialect()), isLinux(expectedBiqQuery));
    assertThat(toSql(root, DatabaseProduct.SPARK.getDialect()), isLinux(expectedSparkQuery));
  }

  @Test public void testdatetruncWithQuarter() {
    final RelBuilder builder = relBuilder();
    final RexNode trunc = builder.call(SqlLibraryOperators.TRUNC,
        builder.literal("2008-09-12"), builder.literal("QUARTER"));
    final RelNode root = builder
        .scan("EMP")
        .project(builder.alias(trunc, "FD"))
        .build();
    final String expectedSql = "SELECT TRUNC('2008-09-12', 'QUARTER') AS \"FD\"\n"
        + "FROM \"scott\".\"EMP\"";
    final String expectedBiqQuery = "SELECT DATE_TRUNC('2008-09-12', QUARTER) AS FD\n"
        + "FROM scott.EMP";
    final String expectedSparkQuery = "SELECT TRUNC('2008-09-12', 'QUARTER') FD\n"
        + "FROM scott.EMP";

    assertThat(toSql(root, DatabaseProduct.CALCITE.getDialect()), isLinux(expectedSql));
    assertThat(toSql(root, DatabaseProduct.BIG_QUERY.getDialect()), isLinux(expectedBiqQuery));
    assertThat(toSql(root, DatabaseProduct.SPARK.getDialect()), isLinux(expectedSparkQuery));
  }

  @Test public void testdatetruncWithMonth() {
    final RelBuilder builder = relBuilder();
    final RexNode trunc = builder.call(SqlLibraryOperators.TRUNC,
        builder.literal("2008-09-12"), builder.literal("MONTH"));
    final RelNode root = builder
        .scan("EMP")
        .project(builder.alias(trunc, "FD"))
        .build();
    final String expectedSql = "SELECT TRUNC('2008-09-12', 'MONTH') AS \"FD\"\n"
        + "FROM \"scott\".\"EMP\"";
    final String expectedBiqQuery = "SELECT DATE_TRUNC('2008-09-12', MONTH) AS FD\n"
        + "FROM scott.EMP";
    final String expectedSparkQuery = "SELECT TRUNC('2008-09-12', 'MONTH') FD\n"
        + "FROM scott.EMP";

    assertThat(toSql(root, DatabaseProduct.CALCITE.getDialect()), isLinux(expectedSql));
    assertThat(toSql(root, DatabaseProduct.BIG_QUERY.getDialect()), isLinux(expectedBiqQuery));
    assertThat(toSql(root, DatabaseProduct.SPARK.getDialect()), isLinux(expectedSparkQuery));
  }

  @Test public void testdatetruncWithWeek() {
    final RelBuilder builder = relBuilder();
    final RexNode trunc = builder.call(SqlLibraryOperators.TRUNC,
        builder.literal("2008-09-12"), builder.literal("WEEK"));
    final RelNode root = builder
        .scan("EMP")
        .project(builder.alias(trunc, "FD"))
        .build();
    final String expectedSql = "SELECT TRUNC('2008-09-12', 'WEEK') AS \"FD\"\n"
        + "FROM \"scott\".\"EMP\"";
    final String expectedBiqQuery = "SELECT DATE_TRUNC('2008-09-12', WEEK) AS FD\n"
        + "FROM scott.EMP";
    final String expectedSparkQuery = "SELECT TRUNC('2008-09-12', 'WEEK') FD\n"
        + "FROM scott.EMP";

    assertThat(toSql(root, DatabaseProduct.CALCITE.getDialect()), isLinux(expectedSql));
    assertThat(toSql(root, DatabaseProduct.BIG_QUERY.getDialect()), isLinux(expectedBiqQuery));
    assertThat(toSql(root, DatabaseProduct.SPARK.getDialect()), isLinux(expectedSparkQuery));
  }

  @Test public void testDateTimeTruncWithYear() {
    final RelBuilder builder = relBuilder();
    final RexNode trunc = builder.call(SqlLibraryOperators.TRUNC,
        builder.cast(builder.literal("2017-02-14 20:38:40"), SqlTypeName.TIMESTAMP),
        builder.literal("YEAR"));
    final RelNode root = builder
        .scan("EMP")
        .project(builder.alias(trunc, "FD"))
        .build();
    final String expectedSql = "SELECT TRUNC(TIMESTAMP '2017-02-14 20:38:40', 'YEAR') AS \"FD\"\n"
        + "FROM \"scott\".\"EMP\"";
    final String expectedBiqQuery = "SELECT DATETIME_TRUNC(CAST('2017-02-14 20:38:40' AS DATETIME),"
        + " YEAR) AS FD\nFROM scott.EMP";
    final String expectedSparkQuery = "SELECT TRUNC(TIMESTAMP '2017-02-14 20:38:40', 'YEAR') FD\n"
        + "FROM scott.EMP";
    assertThat(toSql(root, DatabaseProduct.CALCITE.getDialect()), isLinux(expectedSql));
    assertThat(toSql(root, DatabaseProduct.BIG_QUERY.getDialect()), isLinux(expectedBiqQuery));
    assertThat(toSql(root, DatabaseProduct.SPARK.getDialect()), isLinux(expectedSparkQuery));
  }

  @Test public void testDateTimeTruncWithMonth() {
    final RelBuilder builder = relBuilder();
    final RexNode trunc = builder.call(SqlLibraryOperators.TRUNC,
        builder.cast(builder.literal("2017-02-14 20:38:40"), SqlTypeName.TIMESTAMP),
        builder.literal("MONTH"));
    final RelNode root = builder
        .scan("EMP")
        .project(builder.alias(trunc, "FD"))
        .build();
    final String expectedSql = "SELECT TRUNC(TIMESTAMP '2017-02-14 20:38:40', 'MONTH') AS \"FD\"\n"
        + "FROM \"scott\".\"EMP\"";
    final String expectedBiqQuery = "SELECT DATETIME_TRUNC(CAST('2017-02-14 20:38:40' AS DATETIME),"
        + " MONTH) AS FD\nFROM scott.EMP";
    final String expectedSparkQuery = "SELECT TRUNC(TIMESTAMP '2017-02-14 20:38:40', 'MONTH') "
        + "FD\n"
        + "FROM scott.EMP";
    assertThat(toSql(root, DatabaseProduct.CALCITE.getDialect()), isLinux(expectedSql));
    assertThat(toSql(root, DatabaseProduct.BIG_QUERY.getDialect()), isLinux(expectedBiqQuery));
    assertThat(toSql(root, DatabaseProduct.SPARK.getDialect()), isLinux(expectedSparkQuery));
  }

  @Test public void testDateTimeTruncWithQuarter() {
    final RelBuilder builder = relBuilder();
    final RexNode trunc = builder.call(SqlLibraryOperators.TRUNC,
        builder.cast(builder.literal("2017-02-14 20:38:40"), SqlTypeName.TIMESTAMP),
        builder.literal("QUARTER"));
    final RelNode root = builder
        .scan("EMP")
        .project(builder.alias(trunc, "FD"))
        .build();
    final String expectedSql = "SELECT TRUNC(TIMESTAMP '2017-02-14 20:38:40', 'QUARTER') AS \"FD\""
        + "\nFROM \"scott\".\"EMP\"";
    final String expectedBiqQuery = "SELECT DATETIME_TRUNC(CAST('2017-02-14 20:38:40' AS DATETIME),"
        + " QUARTER) AS FD\nFROM scott.EMP";
    final String expectedSparkQuery = "SELECT TRUNC(TIMESTAMP '2017-02-14 20:38:40', 'QUARTER') "
        + "FD\n"
        + "FROM scott.EMP";
    assertThat(toSql(root, DatabaseProduct.CALCITE.getDialect()), isLinux(expectedSql));
    assertThat(toSql(root, DatabaseProduct.BIG_QUERY.getDialect()), isLinux(expectedBiqQuery));
    assertThat(toSql(root, DatabaseProduct.SPARK.getDialect()), isLinux(expectedSparkQuery));
  }

  @Test public void testDateTimeTruncWithWeek() {
    final RelBuilder builder = relBuilder();
    final RexNode trunc = builder.call(SqlLibraryOperators.TRUNC,
        builder.cast(builder.literal("2017-02-14 20:38:40"), SqlTypeName.TIMESTAMP),
        builder.literal("WEEK"));
    final RelNode root = builder
        .scan("EMP")
        .project(builder.alias(trunc, "FD"))
        .build();
    final String expectedSql = "SELECT TRUNC(TIMESTAMP '2017-02-14 20:38:40', 'WEEK') AS \"FD\"\n"
        + "FROM \"scott\".\"EMP\"";
    final String expectedBiqQuery = "SELECT DATETIME_TRUNC(CAST('2017-02-14 20:38:40' AS DATETIME),"
        + " WEEK) AS FD\nFROM scott.EMP";
    final String expectedSparkQuery = "SELECT TRUNC(TIMESTAMP '2017-02-14 20:38:40', 'WEEK') FD\n"
        + "FROM scott.EMP";
    assertThat(toSql(root, DatabaseProduct.CALCITE.getDialect()), isLinux(expectedSql));
    assertThat(toSql(root, DatabaseProduct.BIG_QUERY.getDialect()), isLinux(expectedBiqQuery));
    assertThat(toSql(root, DatabaseProduct.SPARK.getDialect()), isLinux(expectedSparkQuery));
  }

  @Test public void testDateTimeTruncWithDay() {
    final RelBuilder builder = relBuilder();
    final RexNode trunc = builder.call(SqlLibraryOperators.TRUNC,
        builder.cast(builder.literal("2017-02-14 20:38:40"), SqlTypeName.TIMESTAMP),
        builder.literal("DAY"));
    final RelNode root = builder
        .scan("EMP")
        .project(builder.alias(trunc, "FD"))
        .build();
    final String expectedSql = "SELECT TRUNC(TIMESTAMP '2017-02-14 20:38:40', 'DAY') AS \"FD\"\n"
        + "FROM \"scott\".\"EMP\"";
    final String expectedBiqQuery = "SELECT DATETIME_TRUNC(CAST('2017-02-14 20:38:40' AS DATETIME),"
        + " DAY) AS FD\nFROM scott.EMP";
    final String expectedSparkQuery = "SELECT CAST(DATE_TRUNC('DAY', TIMESTAMP '2017-02-14 "
        + "20:38:40') AS DATE) FD\n"
        + "FROM scott.EMP";
    assertThat(toSql(root, DatabaseProduct.CALCITE.getDialect()), isLinux(expectedSql));
    assertThat(toSql(root, DatabaseProduct.BIG_QUERY.getDialect()), isLinux(expectedBiqQuery));
    assertThat(toSql(root, DatabaseProduct.SPARK.getDialect()), isLinux(expectedSparkQuery));
  }

  @Test public void testDateTimeTruncWithHour() {
    final RelBuilder builder = relBuilder();
    final RexNode trunc = builder.call(SqlLibraryOperators.TRUNC,
        builder.cast(builder.literal("2017-02-14 20:38:40"), SqlTypeName.TIMESTAMP),
        builder.literal("HOUR"));
    final RelNode root = builder
        .scan("EMP")
        .project(builder.alias(trunc, "FD"))
        .build();
    final String expectedSql = "SELECT TRUNC(TIMESTAMP '2017-02-14 20:38:40', 'HOUR') AS \"FD\"\n"
        + "FROM \"scott\".\"EMP\"";
    final String expectedBiqQuery = "SELECT DATETIME_TRUNC(CAST('2017-02-14 20:38:40' AS DATETIME),"
        + " HOUR) AS FD\nFROM scott.EMP";
    assertThat(toSql(root, DatabaseProduct.CALCITE.getDialect()), isLinux(expectedSql));
    assertThat(toSql(root, DatabaseProduct.BIG_QUERY.getDialect()), isLinux(expectedBiqQuery));
  }

  @Test public void testDateTimeTruncWithMinute() {
    final RelBuilder builder = relBuilder();
    final RexNode trunc = builder.call(SqlLibraryOperators.TRUNC,
        builder.cast(builder.literal("2017-02-14 20:38:40"), SqlTypeName.TIMESTAMP),
        builder.literal("MINUTE"));
    final RelNode root = builder
        .scan("EMP")
        .project(builder.alias(trunc, "FD"))
        .build();
    final String expectedSql = "SELECT TRUNC(TIMESTAMP '2017-02-14 20:38:40', 'MINUTE') AS \"FD\"\n"
        + "FROM \"scott\".\"EMP\"";
    final String expectedBiqQuery = "SELECT DATETIME_TRUNC(CAST('2017-02-14 20:38:40' AS DATETIME),"
        + " MINUTE) AS FD\nFROM scott.EMP";
    final String expectedSparkQuery = "SELECT DATE_TRUNC('MINUTE', TIMESTAMP '2017-02-14 "
        + "20:38:40') FD\n"
        + "FROM scott.EMP";
    assertThat(toSql(root, DatabaseProduct.CALCITE.getDialect()), isLinux(expectedSql));
    assertThat(toSql(root, DatabaseProduct.BIG_QUERY.getDialect()), isLinux(expectedBiqQuery));
    assertThat(toSql(root, DatabaseProduct.SPARK.getDialect()), isLinux(expectedSparkQuery));
  }

  @Test public void testDateTimeTruncWithSecond() {
    final RelBuilder builder = relBuilder();
    final RexNode trunc = builder.call(SqlLibraryOperators.TRUNC,
        builder.cast(builder.literal("2017-02-14 20:38:40"), SqlTypeName.TIMESTAMP),
        builder.literal("SECOND"));
    final RelNode root = builder
        .scan("EMP")
        .project(builder.alias(trunc, "FD"))
        .build();
    final String expectedSql = "SELECT TRUNC(TIMESTAMP '2017-02-14 20:38:40', 'SECOND') AS \"FD\"\n"
        + "FROM \"scott\".\"EMP\"";
    final String expectedBiqQuery = "SELECT DATETIME_TRUNC(CAST('2017-02-14 20:38:40' AS DATETIME),"
        + " SECOND) AS FD\nFROM scott.EMP";
    final String expectedSparkQuery = "SELECT DATE_TRUNC('SECOND', TIMESTAMP '2017-02-14 "
        + "20:38:40') FD\n"
        + "FROM scott.EMP";
    assertThat(toSql(root, DatabaseProduct.CALCITE.getDialect()), isLinux(expectedSql));
    assertThat(toSql(root, DatabaseProduct.BIG_QUERY.getDialect()), isLinux(expectedBiqQuery));
    assertThat(toSql(root, DatabaseProduct.SPARK.getDialect()), isLinux(expectedSparkQuery));
  }

  @Test public void testDateTimeTruncWithMilliSecond() {
    final RelBuilder builder = relBuilder();
    final RexNode trunc = builder.call(SqlLibraryOperators.TRUNC,
        builder.cast(builder.literal("2017-02-14 20:38:40"), SqlTypeName.TIMESTAMP),
        builder.literal("MILLISECOND"));
    final RelNode root = builder
        .scan("EMP")
        .project(builder.alias(trunc, "FD"))
        .build();
    final String expectedSql = "SELECT TRUNC(TIMESTAMP '2017-02-14 20:38:40', 'MILLISECOND')"
        + " AS \"FD\"\nFROM \"scott\".\"EMP\"";
    final String expectedBiqQuery = "SELECT DATETIME_TRUNC(CAST('2017-02-14 20:38:40' AS DATETIME),"
        + " MILLISECOND) AS FD\nFROM scott.EMP";
    final String expectedSparkQuery = "SELECT DATE_TRUNC('MILLISECOND', TIMESTAMP '2017-02-14 "
        + "20:38:40') FD\n"
        + "FROM scott.EMP";
    assertThat(toSql(root, DatabaseProduct.CALCITE.getDialect()), isLinux(expectedSql));
    assertThat(toSql(root, DatabaseProduct.BIG_QUERY.getDialect()), isLinux(expectedBiqQuery));
    assertThat(toSql(root, DatabaseProduct.SPARK.getDialect()), isLinux(expectedSparkQuery));
  }

  @Test public void testDateTimeTruncWithMicroSecond() {
    final RelBuilder builder = relBuilder();
    final RexNode trunc = builder.call(SqlLibraryOperators.TRUNC,
        builder.cast(builder.literal("2017-02-14 20:38:40"), SqlTypeName.TIMESTAMP),
        builder.literal("MICROSECOND"));
    final RelNode root = builder
        .scan("EMP")
        .project(builder.alias(trunc, "FD"))
        .build();
    final String expectedSql = "SELECT TRUNC(TIMESTAMP '2017-02-14 20:38:40', 'MICROSECOND')"
        + " AS \"FD\"\nFROM \"scott\".\"EMP\"";
    final String expectedBiqQuery = "SELECT DATETIME_TRUNC(CAST('2017-02-14 20:38:40' AS DATETIME),"
        + " MICROSECOND) AS FD\nFROM scott.EMP";
    final String expectedSparkQuery = "SELECT DATE_TRUNC('MICROSECOND', TIMESTAMP '2017-02-14 "
        + "20:38:40') FD\n"
        + "FROM scott.EMP";
    assertThat(toSql(root, DatabaseProduct.CALCITE.getDialect()), isLinux(expectedSql));
    assertThat(toSql(root, DatabaseProduct.BIG_QUERY.getDialect()), isLinux(expectedBiqQuery));
    assertThat(toSql(root, DatabaseProduct.SPARK.getDialect()), isLinux(expectedSparkQuery));
  }

  @Test public void testTimeTruncWithHour() {
    final RelBuilder builder = relBuilder();
    final RexNode trunc = builder.call(SqlLibraryOperators.TRUNC,
        builder.literal("20:48:18"), builder.literal("HOUR"));
    final RelNode root = builder
        .scan("EMP")
        .project(builder.alias(trunc, "FD"))
        .build();
    final String expectedSql = "SELECT TRUNC('20:48:18', 'HOUR') AS \"FD\"\n"
        + "FROM \"scott\".\"EMP\"";
    final String expectedBiqQuery = "SELECT TIME_TRUNC('20:48:18', HOUR) AS FD\n"
        + "FROM scott.EMP";
    final String expectedSparkQuery = "SELECT DATE_TRUNC('HOUR', '20:48:18') FD\n"
        + "FROM scott.EMP";

    assertThat(toSql(root, DatabaseProduct.CALCITE.getDialect()), isLinux(expectedSql));
    assertThat(toSql(root, DatabaseProduct.BIG_QUERY.getDialect()), isLinux(expectedBiqQuery));
    assertThat(toSql(root, DatabaseProduct.SPARK.getDialect()), isLinux(expectedSparkQuery));
  }
  @Test public void testTimeTruncWithMinute() {
    final RelBuilder builder = relBuilder();
    final RexNode trunc = builder.call(SqlLibraryOperators.TRUNC,
        builder.literal("20:48:18"), builder.literal("MINUTE"));
    final RelNode root = builder
        .scan("EMP")
        .project(builder.alias(trunc, "FD"))
        .build();
    final String expectedSql = "SELECT TRUNC('20:48:18', 'MINUTE') AS \"FD\"\n"
        + "FROM \"scott\".\"EMP\"";
    final String expectedBiqQuery = "SELECT TIME_TRUNC('20:48:18', MINUTE) AS FD\n"
        + "FROM scott.EMP";
    final String expectedSparkQuery = "SELECT DATE_TRUNC('MINUTE', '20:48:18') FD\n"
        + "FROM scott.EMP";

    assertThat(toSql(root, DatabaseProduct.CALCITE.getDialect()), isLinux(expectedSql));
    assertThat(toSql(root, DatabaseProduct.BIG_QUERY.getDialect()), isLinux(expectedBiqQuery));
    assertThat(toSql(root, DatabaseProduct.SPARK.getDialect()), isLinux(expectedSparkQuery));
  }

  @Test public void testTimeTruncWithSecond() {
    final RelBuilder builder = relBuilder();
    final RexNode trunc = builder.call(SqlLibraryOperators.TRUNC,
        builder.literal("20:48:18"), builder.literal("SECOND"));
    final RelNode root = builder
        .scan("EMP")
        .project(builder.alias(trunc, "FD"))
        .build();
    final String expectedSql = "SELECT TRUNC('20:48:18', 'SECOND') AS \"FD\"\n"
        + "FROM \"scott\".\"EMP\"";
    final String expectedBiqQuery = "SELECT TIME_TRUNC('20:48:18', SECOND) AS FD\n"
        + "FROM scott.EMP";
    final String expectedSparkQuery = "SELECT DATE_TRUNC('SECOND', '20:48:18') FD\n"
        + "FROM scott.EMP";

    assertThat(toSql(root, DatabaseProduct.CALCITE.getDialect()), isLinux(expectedSql));
    assertThat(toSql(root, DatabaseProduct.BIG_QUERY.getDialect()), isLinux(expectedBiqQuery));
    assertThat(toSql(root, DatabaseProduct.SPARK.getDialect()), isLinux(expectedSparkQuery));
  }

  @Test public void testTimeTruncWithMiliSecond() {
    final RelBuilder builder = relBuilder();
    final RexNode trunc = builder.call(SqlLibraryOperators.TRUNC,
        builder.literal("20:48:18"), builder.literal("MILLISECOND"));
    final RelNode root = builder
        .scan("EMP")
        .project(builder.alias(trunc, "FD"))
        .build();
    final String expectedSql = "SELECT TRUNC('20:48:18', 'MILLISECOND') AS \"FD\"\n"
        + "FROM \"scott\".\"EMP\"";
    final String expectedBiqQuery = "SELECT TIME_TRUNC('20:48:18', MILLISECOND) AS FD\n"
        + "FROM scott.EMP";
    final String expectedSparkQuery = "SELECT DATE_TRUNC('MILLISECOND', '20:48:18') FD\n"
        + "FROM scott.EMP";

    assertThat(toSql(root, DatabaseProduct.CALCITE.getDialect()), isLinux(expectedSql));
    assertThat(toSql(root, DatabaseProduct.BIG_QUERY.getDialect()), isLinux(expectedBiqQuery));
    assertThat(toSql(root, DatabaseProduct.SPARK.getDialect()), isLinux(expectedSparkQuery));
  }

  @Test public void testTimeTruncWithMicroSecond() {
    final RelBuilder builder = relBuilder();
    final RexNode trunc = builder.call(SqlLibraryOperators.TRUNC,
        builder.literal("20:48:18"), builder.literal("MICROSECOND"));
    final RelNode root = builder
        .scan("EMP")
        .project(builder.alias(trunc, "FD"))
        .build();
    final String expectedSql = "SELECT TRUNC('20:48:18', 'MICROSECOND') AS \"FD\"\n"
        + "FROM \"scott\".\"EMP\"";
    final String expectedBiqQuery = "SELECT TIME_TRUNC('20:48:18', MICROSECOND) AS FD\n"
        + "FROM scott.EMP";
    final String expectedSparkQuery = "SELECT DATE_TRUNC('MICROSECOND', '20:48:18') FD\n"
        + "FROM scott.EMP";

    assertThat(toSql(root, DatabaseProduct.CALCITE.getDialect()), isLinux(expectedSql));
    assertThat(toSql(root, DatabaseProduct.BIG_QUERY.getDialect()), isLinux(expectedBiqQuery));
    assertThat(toSql(root, DatabaseProduct.SPARK.getDialect()), isLinux(expectedSparkQuery));
  }

  @Test public void testhashrow() {
    final RelBuilder builder = relBuilder();
    final RexNode hashrow = builder.call(SqlLibraryOperators.HASHROW,
        builder.scan("EMP").field(1));
    final RelNode root = builder
        .scan("EMP")
        .project(builder.alias(hashrow, "FD"))
        .build();
    final String expectedSql = "SELECT HASHROW(\"ENAME\") AS \"FD\"\n"
        + "FROM \"scott\".\"EMP\"";
    final String expectedBiqQuery = "SELECT FARM_FINGERPRINT(CAST(ENAME AS STRING)) AS FD\n"
        + "FROM scott.EMP";

    assertThat(toSql(root, DatabaseProduct.CALCITE.getDialect()), isLinux(expectedSql));
    assertThat(toSql(root, DatabaseProduct.BIG_QUERY.getDialect()), isLinux(expectedBiqQuery));
  }


  RelNode createLogicalValueRel(RexNode col1, RexNode col2) {
    final RelBuilder builder = relBuilder();
    RelDataTypeField field = new RelDataTypeFieldImpl("ZERO", 0,
        builder.getTypeFactory().createSqlType(SqlTypeName.INTEGER));
    List<RelDataTypeField> fieldList = new ArrayList<>();
    fieldList.add(field);
    RelRecordType type = new RelRecordType(fieldList);
    builder.values(
        ImmutableList.of(
            ImmutableList.of(
                builder.getRexBuilder().makeZeroLiteral(
                    builder.getTypeFactory().createSqlType(SqlTypeName.INTEGER))
            )), type);
    builder.project(col1, col2);
    return builder.build();
  }

  @Test public void testMultipleUnionWithLogicalValue() {
    final RelBuilder builder = relBuilder();
    builder.push(
        createLogicalValueRel(builder.alias(builder.literal("ALA"), "col1"),
            builder.alias(builder.literal("AmericaAnchorage"), "col2")));
    builder.push(
        createLogicalValueRel(builder.alias(builder.literal("ALAW"), "col1"),
            builder.alias(builder.literal("USAleutian"), "col2")));
    builder.union(true);
    builder.push(
        createLogicalValueRel(builder.alias(builder.literal("AST"), "col1"),
            builder.alias(builder.literal("AmericaHalifax"), "col2")));
    builder.union(true);

    final RelNode root = builder.build();
    final String expectedHive = "SELECT 'ALA' col1, 'AmericaAnchorage' col2\n"
        + "UNION ALL\n"
        + "SELECT 'ALAW' col1, 'USAleutian' col2\n"
        + "UNION ALL\n"
        + "SELECT 'AST' col1, 'AmericaHalifax' col2";
    final String expectedBigQuery = "SELECT 'ALA' AS col1, 'AmericaAnchorage' AS col2\n"
        + "UNION ALL\n"
        + "SELECT 'ALAW' AS col1, 'USAleutian' AS col2\n"
        + "UNION ALL\n"
        + "SELECT 'AST' AS col1, 'AmericaHalifax' AS col2";
    relFn(b -> root)
        .withHive2().ok(expectedHive)
        .withBigQuery().ok(expectedBigQuery);
  }

  @Test public void testRowid() {
    final RelBuilder builder = relBuilder();
    final RexNode rowidRexNode = builder.call(SqlLibraryOperators.ROWID);
    final RelNode root = builder
        .scan("EMP")
        .project(builder.alias(rowidRexNode, "FD"))
        .build();
    final String expectedSql = "SELECT ROWID() AS \"FD\"\n"
        + "FROM \"scott\".\"EMP\"";
    final String expectedBiqQuery = "SELECT GENERATE_UUID() AS FD\n"
        + "FROM scott.EMP";

    assertThat(toSql(root, DatabaseProduct.CALCITE.getDialect()), isLinux(expectedSql));
    assertThat(toSql(root, DatabaseProduct.BIG_QUERY.getDialect()), isLinux(expectedBiqQuery));
  }

  @Test public void testEscapeFunction() {
    String query =
        "SELECT '\\\\PWFSNFS01EFS\\imagenowcifs\\debitmemo' AS DM_SENDFILE_PATH1";
    final String expectedBQSql =
        "SELECT '\\\\\\\\PWFSNFS01EFS\\\\imagenowcifs\\\\debitmemo' AS "
            + "DM_SENDFILE_PATH1";

    sql(query)
        .withBigQuery()
        .ok(expectedBQSql);
  }

  @Test public void testTimeAdd() {
    final RelBuilder builder = relBuilder();

    final RexNode createRexNode = builder.call(SqlLibraryOperators.TIME_ADD,
        builder.literal("00:00:00"),
        builder.call(SqlLibraryOperators.INTERVAL_SECONDS, builder.literal(10000)));
    final RelNode root = builder
        .scan("EMP")
        .project(builder.alias(createRexNode, "FD"))
        .build();
    final String expectedBiqQuery = "SELECT TIME_ADD('00:00:00', INTERVAL 10000 SECOND) AS FD\n"
        + "FROM scott.EMP";
    assertThat(toSql(root, DatabaseProduct.BIG_QUERY.getDialect()), isLinux(expectedBiqQuery));
  }
  @Test public void testIntervalSeconds() {
    final RelBuilder builder = relBuilder();

    final RexNode createRexNode = builder.call
        (SqlLibraryOperators.INTERVAL_SECONDS, builder.literal(10000));
    final RelNode root = builder
        .scan("EMP")
        .project(builder.alias(createRexNode, "FD"))
        .build();
    final String expectedBiqQuery = "SELECT INTERVAL 10000 SECOND AS FD\n"
        + "FROM scott.EMP";
    assertThat(toSql(root, DatabaseProduct.BIG_QUERY.getDialect()), isLinux(expectedBiqQuery));
  }

  @Test void testUnicodeCharacters() {
    final String query = "SELECT 'ð', '°C' FROM \"product\"";
    final String expected = "SELECT '\\u00f0', '\\u00b0C'\n"
        + "FROM \"foodmart\".\"product\"";
    sql(query).ok(expected);
  }

  @Test public void testPlusForTimeAdd() {
    final RelBuilder builder = relBuilder();

    final RexNode createRexNode = builder.call(SqlStdOperatorTable.PLUS,
        builder.cast(builder.literal("12:15:07"), SqlTypeName.TIME),
        builder.getRexBuilder().makeIntervalLiteral(new BigDecimal(1000),
            new SqlIntervalQualifier(MICROSECOND, null, SqlParserPos.ZERO)));
    final RelNode root = builder
        .scan("EMP")
        .project(builder.alias(createRexNode, "FD"))
        .build();
    final String expectedBiqQuery = "SELECT TIME_ADD(TIME '12:15:07', INTERVAL 1 MICROSECOND) "
        + "AS FD\n"
        + "FROM scott.EMP";
    assertThat(toSql(root, DatabaseProduct.BIG_QUERY.getDialect()), isLinux(expectedBiqQuery));
  }

  @Test public void testMinusForTimeSub() {
    final RelBuilder builder = relBuilder();

    final RexNode createRexNode = builder.call(SqlStdOperatorTable.MINUS,
        builder.cast(builder.literal("12:15:07"), SqlTypeName.TIME),
        builder.getRexBuilder().makeIntervalLiteral(new BigDecimal(1000),
            new SqlIntervalQualifier(MICROSECOND, null, SqlParserPos.ZERO)));
    final RelNode root = builder
        .scan("EMP")
        .project(builder.alias(createRexNode, "FD"))
        .build();
    final String expectedBiqQuery = "SELECT TIME_SUB(TIME '12:15:07', INTERVAL 1 MICROSECOND) "
        + "AS FD\n"
        + "FROM scott.EMP";
    assertThat(toSql(root, DatabaseProduct.BIG_QUERY.getDialect()), isLinux(expectedBiqQuery));
  }

  @Test public void testPlusForTimestampAdd() {
    final RelBuilder builder = relBuilder();

    final RexNode createRexNode = builder.call(SqlStdOperatorTable.PLUS,
        builder.cast(builder.literal("1999-07-01 15:00:00-08:00"), SqlTypeName.TIMESTAMP),
        builder.getRexBuilder().makeIntervalLiteral(new BigDecimal(1000),
            new SqlIntervalQualifier(MICROSECOND, null, SqlParserPos.ZERO)));
    final RelNode root = builder
        .scan("EMP")
        .project(builder.alias(createRexNode, "FD"))
        .build();
    final String expectedBiqQuery =
        "SELECT TIMESTAMP_ADD(CAST('1999-07-01 15:00:00-08:00' AS DATETIME), "
            + "INTERVAL 1 MICROSECOND) AS FD\n"
            + "FROM scott.EMP";
    assertThat(toSql(root, DatabaseProduct.BIG_QUERY.getDialect()), isLinux(expectedBiqQuery));
  }

  @Test public void testPlusForTimestampSub() {
    final RelBuilder builder = relBuilder();

    final RexNode createRexNode = builder.call(SqlStdOperatorTable.MINUS,
        builder.cast(builder.literal("1999-07-01 15:00:00-08:00"), SqlTypeName.TIMESTAMP),
        builder.getRexBuilder().makeIntervalLiteral(new BigDecimal(1000),
            new SqlIntervalQualifier(MICROSECOND, null, SqlParserPos.ZERO)));
    final RelNode root = builder
        .scan("EMP")
        .project(builder.alias(createRexNode, "FD"))
        .build();
    final String expectedBiqQuery =
        "SELECT TIMESTAMP_SUB(CAST('1999-07-01 15:00:00-08:00' AS DATETIME), "
            + "INTERVAL 1 MICROSECOND) AS FD\n"
            + "FROM scott.EMP";
    assertThat(toSql(root, DatabaseProduct.BIG_QUERY.getDialect()), isLinux(expectedBiqQuery));
  }

  @Test public void testPlusForDateAdd() {
    final RelBuilder builder = relBuilder();

    final RexNode createRexNode = builder.call(SqlStdOperatorTable.PLUS,
        builder.cast(builder.literal("1999-07-01"), SqlTypeName.DATE),
        builder.getRexBuilder().makeIntervalLiteral(new BigDecimal(86400000),
            new SqlIntervalQualifier(DAY, 6, DAY,
                -1, SqlParserPos.ZERO)));
    final RelNode root = builder
        .scan("EMP")
        .project(builder.alias(createRexNode, "FD"))
        .build();
    final String expectedBiqQuery = "SELECT DATE_ADD(DATE '1999-07-01', INTERVAL 1 DAY) AS FD\n"
        + "FROM scott.EMP";
    final String expectedSparkQuery = "SELECT DATE '1999-07-01' + 1 FD\n"
        + "FROM scott.EMP";
    assertThat(toSql(root, DatabaseProduct.BIG_QUERY.getDialect()), isLinux(expectedBiqQuery));
    assertThat(toSql(root, DatabaseProduct.SPARK.getDialect()), isLinux(expectedSparkQuery));
  }

  @Test public void testPlusForDateSub() {
    final RelBuilder builder = relBuilder();

    final RexNode createRexNode = builder.call(SqlStdOperatorTable.MINUS,
        builder.cast(builder.literal("1999-07-01"), SqlTypeName.DATE),
        builder.getRexBuilder().makeIntervalLiteral(new BigDecimal(86400000),
            new SqlIntervalQualifier(DAY, 6, DAY,
                -1, SqlParserPos.ZERO)));
    final RelNode root = builder
        .scan("EMP")
        .project(builder.alias(createRexNode, "FD"))
        .build();
    final String expectedBiqQuery = "SELECT DATE_SUB(DATE '1999-07-01', INTERVAL 1 DAY) AS FD\n"
        + "FROM scott.EMP";
    final String expectedSparkQuery = "SELECT DATE '1999-07-01' - 1 FD\n"
        + "FROM scott.EMP";
    assertThat(toSql(root, DatabaseProduct.BIG_QUERY.getDialect()), isLinux(expectedBiqQuery));
    assertThat(toSql(root, DatabaseProduct.SPARK.getDialect()), isLinux(expectedSparkQuery));
  }

  @Test public void testWhenTableNameAndColumnNameIsSame() {
    String query =
        "select \"test\" from \"foodmart\".\"test\"";
    final String expectedBQSql =
        "SELECT test.test\n"
            + "FROM foodmart.test AS test";
    sqlTest(query)
        .withBigQuery()
        .ok(expectedBQSql);
  }

  @Test public void testTimeOfDayFunction() {
    final RelBuilder builder = relBuilder();
    final RexNode formatTimestampRexNode2 = builder.call(SqlLibraryOperators.FORMAT_TIMESTAMP,
          builder.literal("TIMEOFDAY"), builder.call(SqlLibraryOperators.CURRENT_TIMESTAMP));
    final RelNode root = builder
        .scan("EMP")
        .project(builder.alias(formatTimestampRexNode2, "FD2"))
        .build();
    final String expectedSql = "SELECT FORMAT_TIMESTAMP('TIMEOFDAY', CURRENT_TIMESTAMP) AS "
        + "\"FD2\"\n"
        + "FROM \"scott\".\"EMP\"";
    final String expectedBiqQuery = "SELECT FORMAT_TIMESTAMP('%c', CURRENT_DATETIME()) AS FD2\n"
        + "FROM scott.EMP";
    final String expSprk = "SELECT DATE_FORMAT(CURRENT_TIMESTAMP, 'EE MMM dd HH:mm:ss yyyy zz') "
        + "FD2\nFROM scott.EMP";
    assertThat(toSql(root, DatabaseProduct.CALCITE.getDialect()), isLinux(expectedSql));
    assertThat(toSql(root, DatabaseProduct.BIG_QUERY.getDialect()), isLinux(expectedBiqQuery));
    assertThat(toSql(root, DatabaseProduct.SPARK.getDialect()), isLinux(expSprk));
  }

  @Test void testConversionOfFilterWithCrossJoinToFilterWithInnerJoin() {
    String query =
        "select *\n"
            + " from \"foodmart\".\"employee\" as \"e\", \"foodmart\".\"department\" as \"d\"\n"
            + " where \"e\".\"department_id\" = \"d\".\"department_id\" "
            + "and \"e\".\"employee_id\" > 2";

    String expect = "SELECT *\n"
        + "FROM foodmart.employee\n"
        + "INNER JOIN foodmart.department ON employee.department_id = department.department_id\n"
        + "WHERE employee.employee_id > 2";

    HepProgramBuilder builder = new HepProgramBuilder();
    builder.addRuleClass(FilterExtractInnerJoinRule.class);
    HepPlanner hepPlanner = new HepPlanner(builder.build());
    RuleSet rules = RuleSets.ofList(CoreRules.FILTER_EXTRACT_INNER_JOIN_RULE);
    sql(query).withBigQuery().optimize(rules, hepPlanner).ok(expect);
  }

  @Test void testConversionOfFilterWithCrossJoinToFilterWithInnerJoinWithOneConditionInFilter() {
    String query =
        "select *\n"
            + " from \"foodmart\".\"employee\" as \"e\", \"foodmart\".\"department\" as \"d\"\n"
            + " where \"e\".\"department_id\" = \"d\".\"department_id\"";

    String expect = "SELECT *\n"
        + "FROM foodmart.employee\n"
        + "INNER JOIN foodmart.department ON employee.department_id = department.department_id";

    HepProgramBuilder builder = new HepProgramBuilder();
    builder.addRuleClass(FilterExtractInnerJoinRule.class);
    HepPlanner hepPlanner = new HepPlanner(builder.build());
    RuleSet rules = RuleSets.ofList(CoreRules.FILTER_EXTRACT_INNER_JOIN_RULE);
    sql(query).withBigQuery().optimize(rules, hepPlanner).ok(expect);
  }

  @Test void testConversionOfFilterWithThreeCrossJoinToFilterWithInnerJoin() {
    String query = "select *\n"
        + " from \"foodmart\".\"employee\" as \"e\", \"foodmart\".\"department\" as \"d\", \n"
        + " \"foodmart\".\"reserve_employee\" as \"re\"\n"
        + " where \"e\".\"department_id\" = \"d\".\"department_id\" and \"e\".\"employee_id\" > 2\n"
        + " and \"re\".\"employee_id\" > \"e\".\"employee_id\"\n"
        + " and \"e\".\"department_id\" > 5";

    String expect = "SELECT *\n"
        + "FROM foodmart.employee\n"
        + "INNER JOIN foodmart.department ON employee.department_id = department.department_id\n"
        + "INNER JOIN foodmart.reserve_employee "
        + "ON employee.employee_id < reserve_employee.employee_id\n"
        + "WHERE employee.employee_id > 2 AND employee.department_id > 5";

    HepProgramBuilder builder = new HepProgramBuilder();
    builder.addRuleClass(FilterExtractInnerJoinRule.class);
    HepPlanner hepPlanner = new HepPlanner(builder.build());
    RuleSet rules = RuleSets.ofList(CoreRules.FILTER_EXTRACT_INNER_JOIN_RULE);
    sql(query).withBigQuery().optimize(rules, hepPlanner).ok(expect);
  }

  @Test void testConversionOfFilterWithCompositeConditionWithThreeCrossJoinToFilterWithInnerJoin() {
    String query = "select *\n"
        + " from \"foodmart\".\"employee\" as \"e\", \"foodmart\".\"department\" as \"d\", \n"
        + " \"foodmart\".\"reserve_employee\" as \"re\"\n"
        + " where (\"e\".\"department_id\" = \"d\".\"department_id\"\n"
        + " or \"re\".\"employee_id\" = \"e\".\"employee_id\")\n"
        + " and \"re\".\"employee_id\" = \"d\".\"department_id\"\n";

    String expect = "SELECT *\n"
        + "FROM foodmart.employee\n"
        + "INNER JOIN foodmart.department ON TRUE\n"
        + "INNER JOIN foodmart.reserve_employee ON TRUE\n"
        + "WHERE (employee.department_id = department.department_id "
        + "OR reserve_employee.employee_id = employee.employee_id) "
        + "AND reserve_employee.employee_id = department.department_id";

    HepProgramBuilder builder = new HepProgramBuilder();
    builder.addRuleClass(FilterExtractInnerJoinRule.class);
    HepPlanner hepPlanner = new HepPlanner(builder.build());
    RuleSet rules = RuleSets.ofList(CoreRules.FILTER_EXTRACT_INNER_JOIN_RULE);
    sql(query).withBigQuery().optimize(rules, hepPlanner).ok(expect);
  }
  //WHERE t1.c1 = t2.c1 AND t2.c2 = t3.c2 AND (t1.c3 = t3.c3 OR t1.c4 = t2.c4)
  @Test void testFilterWithParenthesizedConditionsWithThreeCrossJoinToFilterWithInnerJoin() {
    String query = "select *\n"
        + " from \"foodmart\".\"employee\" as \"e\", \"foodmart\".\"department\" as \"d\", \n"
        + " \"foodmart\".\"reserve_employee\" as \"re\"\n"
        + " where \"e\".\"department_id\" = \"d\".\"department_id\"\n"
        + " and \"re\".\"employee_id\" = \"d\".\"department_id\"\n"
        + " and (\"re\".\"department_id\" < \"d\".\"department_id\"\n"
        + " or \"d\".\"department_id\" = \"re\".\"department_id\")\n";

    String expect = "SELECT *\n"
        + "FROM foodmart.employee\n"
        + "INNER JOIN foodmart.department ON TRUE\n"
        + "INNER JOIN foodmart.reserve_employee ON TRUE\n"
        + "WHERE employee.department_id = department.department_id "
        + "AND reserve_employee.employee_id = department.department_id "
        + "AND (reserve_employee.department_id < department.department_id "
        + "OR department.department_id = reserve_employee.department_id)";

    HepProgramBuilder builder = new HepProgramBuilder();
    builder.addRuleClass(FilterExtractInnerJoinRule.class);
    HepPlanner hepPlanner = new HepPlanner(builder.build());
    RuleSet rules = RuleSets.ofList(CoreRules.FILTER_EXTRACT_INNER_JOIN_RULE);
    sql(query).withBigQuery().optimize(rules, hepPlanner).ok(expect);
  }

  @Test void translateCastOfTimestampWithLocalTimeToTimestampInBq() {
    final RelBuilder relBuilder = relBuilder();

    final RexNode castTimestampTimeZoneCall =
        relBuilder.cast(relBuilder.call(SqlStdOperatorTable.CURRENT_TIMESTAMP),
            SqlTypeName.TIMESTAMP_WITH_LOCAL_TIME_ZONE);

    final RelNode root = relBuilder
        .values(new String[] {"c"}, 1)
        .project(castTimestampTimeZoneCall)
        .build();

    final String expectedBigQuery =
        "SELECT CAST(CURRENT_DATETIME() AS TIMESTAMP_WITH_LOCAL_TIME_ZONE) AS `$f0`";

    assertThat(toSql(root, DatabaseProduct.BIG_QUERY.getDialect()), isLinux(expectedBigQuery));
  }


  @Test public void testParseDateTimeFormat() {
    final RelBuilder builder = relBuilder();
    final RexNode parseDateNode = builder.call(SqlLibraryOperators.PARSE_DATE,
        builder.literal("YYYYMMDD"), builder.literal("99991231"));
    final RexNode parseTimeNode = builder.call(SqlLibraryOperators.PARSE_TIME,
        builder.literal("HH24MISS"), builder.literal("122333"));
    final RelNode root = builder.scan("EMP").
        project(builder.alias(parseDateNode, "date1"),
            builder.alias(parseTimeNode, "time1"))
        .build();

    final String expectedSql = "SELECT PARSE_DATE('YYYYMMDD', '99991231') AS \"date1\", "
        + "PARSE_TIME('HH24MISS', '122333') AS \"time1\"\n"
        + "FROM \"scott\".\"EMP\"";
    final String expectedBiqQuery = "SELECT PARSE_DATE('%Y%m%d', '99991231') AS date1, "
        + "PARSE_TIME('%H%M%S', '122333') AS time1\n"
        + "FROM scott.EMP";
    final String expectedSparkQuery = "SELECT PARSE_DATE('YYYYMMDD', '99991231') date1, "
        + "PARSE_TIME('HH24MISS', '122333') time1\n"
        + "FROM scott.EMP";

    assertThat(toSql(root, DatabaseProduct.CALCITE.getDialect()), isLinux(expectedSql));
    assertThat(toSql(root, DatabaseProduct.BIG_QUERY.getDialect()), isLinux(expectedBiqQuery));
    assertThat(toSql(root, DatabaseProduct.SPARK.getDialect()), isLinux(expectedSparkQuery));
  }

  @Test public void testPositionOperator() {
    final RelBuilder builder = relBuilder();

    final RexNode parseTrimNode = builder.call(SqlStdOperatorTable.POSITION,
        builder.literal("a"),
        builder.literal("Name"));
    final RelNode root = builder.scan("EMP").
        project(builder.alias(parseTrimNode, "t"))
        .build();

    final String expectedSql = "SELECT POSITION('a' IN 'Name') AS \"t\"\n"
        + "FROM \"scott\".\"EMP\"";

    final String expectedSparkQuery = "SELECT POSITION('a' IN 'Name') t\nFROM scott.EMP";

    assertThat(toSql(root, DatabaseProduct.CALCITE.getDialect()), isLinux(expectedSql));
    assertThat(toSql(root, DatabaseProduct.SPARK.getDialect()), isLinux(expectedSparkQuery));
  }

  @Test public void testBigQueryErrorOperator() {
    final RelBuilder builder = relBuilder();

    final SqlFunction errorOperator =
        new SqlFunction("ERROR",
            SqlKind.OTHER_FUNCTION,
            ReturnTypes.VARCHAR_2000,
            null,
            OperandTypes.STRING_STRING,
            SqlFunctionCategory.SYSTEM);

    final RexNode parseTrimNode = builder.call(errorOperator,
        builder.literal("Error Message!"));
    final RelNode root = builder.scan("EMP").
        project(builder.alias(parseTrimNode, "t"))
        .build();

    final String expectedSql = "SELECT ERROR('Error Message!') AS \"t\"\n"
        + "FROM \"scott\".\"EMP\"";

    final String expectedSparkQuery = "SELECT RAISE_ERROR('Error Message!') t\n"
        + "FROM scott.EMP";

    assertThat(toSql(root, DatabaseProduct.CALCITE.getDialect()), isLinux(expectedSql));
    assertThat(toSql(root, DatabaseProduct.SPARK.getDialect()), isLinux(expectedSparkQuery));
  }

  @Test public void testTrue() {
    final RelBuilder builder = relBuilder();
    final RexNode trueRexNode = builder.call(TRUE);
    final RelNode root = builder.scan("EMP")
        .project(builder.alias(trueRexNode, "dm"))
        .build();
    final String expectedSql = "SELECT TRUE() AS \"dm\"\n"
        + "FROM \"scott\".\"EMP\"";
    final String expectedBiqQuery = "SELECT TRUE  AS dm\n"
        + "FROM scott.EMP";
    assertThat(toSql(root, DatabaseProduct.CALCITE.getDialect()), isLinux(expectedSql));
    assertThat(toSql(root, DatabaseProduct.BIG_QUERY.getDialect()), isLinux(expectedBiqQuery));
  }

  @Test public void testFalse() {
    final RelBuilder builder = relBuilder();
    final RexNode falseRexNode = builder.call(FALSE);
    final RelNode root = builder.scan("EMP")
        .project(builder.alias(falseRexNode, "dm"))
        .build();
    final String expectedSql = "SELECT FALSE() AS \"dm\"\n"
        + "FROM \"scott\".\"EMP\"";
    final String expectedBiqQuery = "SELECT FALSE  AS dm\n"
        + "FROM scott.EMP";
    assertThat(toSql(root, DatabaseProduct.CALCITE.getDialect()), isLinux(expectedSql));
    assertThat(toSql(root, DatabaseProduct.BIG_QUERY.getDialect()), isLinux(expectedBiqQuery));
  }

  @Test void testFilterWithInnerJoinGivingAssertionError() {
    String query = "SELECT * FROM  \n"
        + "\"foodmart\".\"employee\" E1\n"
        + "INNER JOIN\n"
        + "\"foodmart\".\"employee\" E2\n"
        + "ON CASE WHEN E1.\"first_name\" = '' THEN E1.\"first_name\" <> 'abc' "
        + "ELSE UPPER(E1.\"first_name\") = UPPER(E2.\"first_name\") END AND "
        + "CASE WHEN E1.\"first_name\" = '' THEN E1.\"first_name\" <> 'abc' "
        + "ELSE INITCAP(E1.\"first_name\") = INITCAP(E2.\"first_name\") END";
    String expect = "SELECT *\n"
        + "FROM foodmart.employee\n"
        + "INNER JOIN foodmart.employee AS employee0 ON CASE WHEN employee.first_name = '' THEN employee.first_name <> 'abc' ELSE UPPER(employee.first_name) = UPPER(employee0.first_name) END AND CASE WHEN employee.first_name = '' THEN employee.first_name <> 'abc' ELSE INITCAP(employee.first_name) = INITCAP(employee0.first_name) END";

    HepProgramBuilder builder = new HepProgramBuilder();
    builder.addRuleClass(FilterExtractInnerJoinRule.class);
    HepPlanner hepPlanner = new HepPlanner(builder.build());
    RuleSet rules = RuleSets.ofList(CoreRules.FILTER_EXTRACT_INNER_JOIN_RULE);
    sql(query).withBigQuery().optimize(rules, hepPlanner).ok(expect);
  }

  @Test public void testSubQueryWithFunctionCallInGroupByClause() {
    final RelBuilder builder = relBuilder();
    builder.scan("EMP");
    final RexNode lengthFunctionCall = builder.call(SqlStdOperatorTable.CHAR_LENGTH,
        builder.field(1));
    final RelNode subQueryInClause = builder
        .project(builder.alias(lengthFunctionCall, "A2301"))
        .aggregate(builder.groupKey(builder.field(0)))
        .filter(
            builder.call(SqlStdOperatorTable.EQUALS,
            builder.call(SqlStdOperatorTable.CHARACTER_LENGTH,
                builder.literal("TEST")), builder.literal(2)))
        .project(Arrays.asList(builder.field(0)), Arrays.asList("a2301"), true)
        .build();

    builder.scan("EMP");
    final RelNode root = builder
        .filter(RexSubQuery.in(subQueryInClause, ImmutableList.of(builder.field(0))))
        .project(builder.field(0)).build();

    final String expectedSql = "SELECT \"EMPNO\"\n"
        + "FROM \"scott\".\"EMP\"\n"
        + "WHERE \"EMPNO\" IN (SELECT CHAR_LENGTH(\"ENAME\") AS \"a2301\"\n"
        + "FROM \"scott\".\"EMP\"\n"
        + "GROUP BY CHAR_LENGTH(\"ENAME\")\n"
        + "HAVING CHARACTER_LENGTH('TEST') = 2)";

    final String expectedBiqQuery = "SELECT EMPNO\n"
        + "FROM scott.EMP\n"
        + "WHERE EMPNO IN (SELECT A2301 AS a2301\n"
        + "FROM (SELECT LENGTH(ENAME) AS A2301\n"
        + "FROM scott.EMP\n"
        + "GROUP BY A2301\n"
        + "HAVING LENGTH('TEST') = 2) AS t1)";

    assertThat(toSql(root, DatabaseProduct.CALCITE.getDialect()), isLinux(expectedSql));
    assertThat(toSql(root, DatabaseProduct.BIG_QUERY.getDialect()), isLinux(expectedBiqQuery));
  }

  @Test public void testSubQueryWithFunctionCallInGroupByAndAggregateInHavingClause() {
    final RelBuilder builder = relBuilder();
    builder.scan("EMP");
    final RexNode lengthFunctionCall = builder.call(SqlStdOperatorTable.CHAR_LENGTH,
        builder.field(1));
    final RelNode subQueryInClause = builder
        .project(builder.alias(lengthFunctionCall, "A2301"), builder.field("EMPNO"))
        .aggregate(builder.groupKey(builder.field(0)),
            builder.countStar("EXPR$1354574361"))
        .filter(
            builder.call(SqlStdOperatorTable.EQUALS,
                builder.field("EXPR$1354574361"), builder.literal(2)))
        .project(Arrays.asList(builder.field(0)), Arrays.asList("a2301"), true)
        .build();

    builder.scan("EMP");
    final RelNode root = builder
        .filter(RexSubQuery.in(subQueryInClause, ImmutableList.of(builder.field(0))))
        .project(builder.field(0)).build();

    final String expectedSql = "SELECT \"EMPNO\"\n"
        + "FROM \"scott\".\"EMP\"\n"
        + "WHERE \"EMPNO\" IN (SELECT CHAR_LENGTH(\"ENAME\") AS \"a2301\"\n"
        + "FROM \"scott\".\"EMP\"\n"
        + "GROUP BY CHAR_LENGTH(\"ENAME\")\n"
        + "HAVING COUNT(*) = 2)";

    final String expectedBiqQuery = "SELECT EMPNO\n"
        + "FROM scott.EMP\n"
        + "WHERE EMPNO IN (SELECT A2301 AS a2301\n"
        + "FROM (SELECT LENGTH(ENAME) AS A2301\n"
        + "FROM scott.EMP\n"
        + "GROUP BY A2301\n"
        + "HAVING COUNT(*) = 2) AS t1)";

    assertThat(toSql(root, DatabaseProduct.CALCITE.getDialect()), isLinux(expectedSql));
    assertThat(toSql(root, DatabaseProduct.BIG_QUERY.getDialect()), isLinux(expectedBiqQuery));
  }


  @Test public void dayOccurenceOfMonth() {
    final RelBuilder builder = relBuilder();
    final RexNode dayOccurenceOfMonth = builder.call(DAYOCCURRENCE_OF_MONTH,
        builder.call(CURRENT_DATE));
    final RelNode root = builder.scan("EMP")
        .project(dayOccurenceOfMonth)
        .build();
    final String expectedSql = "SELECT DAYOCCURRENCE_OF_MONTH(CURRENT_DATE) AS \"$f0\"\n"
        + "FROM \"scott\".\"EMP\"";
    final String expectedSpark = "SELECT CEIL(DAY(CURRENT_DATE) / 7) $f0\n"
        + "FROM scott.EMP";
    assertThat(toSql(root, DatabaseProduct.CALCITE.getDialect()), isLinux(expectedSql));
    assertThat(toSql(root, DatabaseProduct.SPARK.getDialect()), isLinux(expectedSpark));
  }

  @Test public void testDateTimeNumberOfYear() {
    final RelBuilder builder = relBuilder();
    final RexNode weekNumberOfYearCall = builder.call(WEEKNUMBER_OF_YEAR,
        builder.call(CURRENT_DATE));
    final RexNode monthNumberOfYearCall = builder.call(MONTHNUMBER_OF_YEAR,
        builder.call(CURRENT_TIMESTAMP));
    final RexNode quarterNumberOfYearCall = builder.call(QUARTERNUMBER_OF_YEAR,
        builder.call(CURRENT_TIMESTAMP));
    final RelNode root = builder.scan("EMP")
        .project(weekNumberOfYearCall,
            monthNumberOfYearCall,
            quarterNumberOfYearCall)
        .build();
    final String expectedSql = "SELECT WEEKNUMBER_OF_YEAR(CURRENT_DATE) AS \"$f0\", "
        + "MONTHNUMBER_OF_YEAR(CURRENT_TIMESTAMP) AS \"$f1\", "
        + "QUARTERNUMBER_OF_YEAR(CURRENT_TIMESTAMP) AS \"$f2\""
        + "\nFROM \"scott\".\"EMP\"";
    final String expectedSpark = "SELECT WEEKOFYEAR(CURRENT_DATE) $f0, "
        + "MONTH(CURRENT_TIMESTAMP) $f1, "
        + "QUARTER(CURRENT_TIMESTAMP) $f2\nFROM scott.EMP";
    assertThat(toSql(root, DatabaseProduct.CALCITE.getDialect()), isLinux(expectedSql));
    assertThat(toSql(root, DatabaseProduct.SPARK.getDialect()), isLinux(expectedSpark));
  }

  @Test public void testXNumberOfCalendar() {
    final RelBuilder builder = relBuilder();
    final RexNode dayNumberOfCalendarCall = builder.call(DAYNUMBER_OF_CALENDAR,
        builder.call(CURRENT_TIMESTAMP));
    final RexNode weekNumberOfCalendarCall = builder.call(WEEKNUMBER_OF_CALENDAR,
        builder.call(CURRENT_TIMESTAMP));
    final RexNode yearNumberOfCalendarCall = builder.call(YEARNUMBER_OF_CALENDAR,
        builder.call(CURRENT_TIMESTAMP));
    final RelNode root = builder.scan("EMP")
        .project(dayNumberOfCalendarCall,
            weekNumberOfCalendarCall,
            yearNumberOfCalendarCall)
        .build();
    final String expectedSql = "SELECT DAYNUMBER_OF_CALENDAR(CURRENT_TIMESTAMP) AS \"$f0\", "
        + "WEEKNUMBER_OF_CALENDAR(CURRENT_TIMESTAMP) AS \"$f1\", "
        + "YEARNUMBER_OF_CALENDAR(CURRENT_TIMESTAMP) AS \"$f2\""
        + "\nFROM \"scott\".\"EMP\"";
    final String expectedSpark = "SELECT DATEDIFF(CURRENT_TIMESTAMP, DATE '1899-12-31') $f0,"
        + " FLOOR((DATEDIFF(CURRENT_TIMESTAMP, DATE '1900-01-01') + 1) / 7) $f1,"
        + " YEAR(CURRENT_TIMESTAMP) $f2"
        + "\nFROM scott.EMP";
    assertThat(toSql(root, DatabaseProduct.CALCITE.getDialect()), isLinux(expectedSql));
    assertThat(toSql(root, DatabaseProduct.SPARK.getDialect()), isLinux(expectedSpark));
  }

  @Test public void testForAddingMonths() {
    final RelBuilder builder = relBuilder();

    final RexNode createRexNode = builder.call(SqlStdOperatorTable.PLUS,
        builder.cast(builder.literal("1999-07-01"), SqlTypeName.DATE),
        builder.getRexBuilder().makeIntervalLiteral(new BigDecimal(10),
            new SqlIntervalQualifier(MONTH, 6, MONTH,
                -1, SqlParserPos.ZERO)));
    final RelNode root = builder
        .scan("EMP")
        .project(builder.alias(createRexNode, "FD"))
        .build();
    final String expectedSparkQuery = "SELECT DATE '1999-07-01' + INTERVAL '10' MONTH FD"
        + "\nFROM scott.EMP";
    assertThat(toSql(root, DatabaseProduct.SPARK.getDialect()), isLinux(expectedSparkQuery));
  }

  @Test public void testForSparkCurrentTime() {
    String query = "SELECT CURRENT_TIME(2) > '08:00:00', "
        + "CAST(\"hire_date\" AS TIME(4)) = '00:00:00'"
        + "FROM \"foodmart\".\"employee\"";
    final String expectedSpark = "SELECT CAST('1970-01-01 ' || DATE_FORMAT(CURRENT_TIMESTAMP, "
        + "'HH:mm:ss.SS') AS TIMESTAMP) > TIMESTAMP '1970-01-01 08:00:00.00', "
        + "CAST('1970-01-01 ' || DATE_FORMAT(hire_date, 'HH:mm:ss.SSS') AS TIMESTAMP) = "
        + "TIMESTAMP '1970-01-01 00:00:00.000'\nFROM foodmart.employee";
    sql(query)
        .withSpark()
        .ok(expectedSpark);
  }

  @Test public void testForHashrowWithMultipleArguments() {
    final RelBuilder builder = relBuilder();
    final RexNode hashrow = builder.call(SqlLibraryOperators.HASHROW,
        builder.literal("employee"), builder.scan("EMP").field(1),
        builder.literal("dm"));
    final RelNode root = builder
        .scan("EMP")
        .project(builder.alias(hashrow, "HASHCODE"))
        .build();

    final String expectedBiqQuery = "SELECT FARM_FINGERPRINT(CONCAT('employee', ENAME, 'dm')) AS "
        + "HASHCODE\nFROM scott.EMP";

    assertThat(toSql(root, DatabaseProduct.BIG_QUERY.getDialect()), isLinux(expectedBiqQuery));
  }

  @Test public void testForPI() {
    final RelBuilder builder = relBuilder();
    final RexNode piNode = builder.call(SqlStdOperatorTable.PI);
    final RelNode root = builder.scan("EMP")
        .project(builder.alias(piNode, "t"))
        .build();

    final String expectedSpark = "SELECT PI() t\nFROM scott.EMP";
    assertThat(toSql(root, DatabaseProduct.SPARK.getDialect()), isLinux(expectedSpark));
  }

  @Test public void testSessionUser() {
    String query = "select SESSION_USER";
    final String expectedSparkSql = "SELECT CURRENT_USER SESSION_USER";
    sql(query)
        .withSpark()
        .ok(expectedSparkSql);
  }

  @Test public void testTruncWithTimestamp() {
    final RelBuilder builder = relBuilder();
    final RexNode trunc = builder.call(SqlLibraryOperators.TRUNC,
        builder.cast(builder.literal("2017-02-14 20:38:40"), SqlTypeName.TIMESTAMP),
        builder.literal("DAY"));
    final RelNode root = builder
        .scan("EMP")
        .project(trunc)
        .build();
    final String expectedSparkSql = "SELECT CAST(DATE_TRUNC('DAY', TIMESTAMP '2017-02-14 "
        + "20:38:40') AS DATE) $f0\nFROM scott.EMP";
    assertThat(toSql(root, DatabaseProduct.SPARK.getDialect()), isLinux(expectedSparkSql));
  }

  @Test public void testFormatFunctionCastAsInteger() {
    final RelBuilder builder = relBuilder();
    final RexNode formatIntegerCastRexNode = builder.cast(
        builder.call(SqlLibraryOperators.FORMAT,
        builder.literal("'%.4f'"), builder.scan("EMP").field(5)), SqlTypeName.INTEGER);
    final RelNode root = builder
        .scan("EMP")
        .project(builder.alias(formatIntegerCastRexNode, "FORMATCALL"))
        .build();
    final String expectedSql = "SELECT CAST(FORMAT('''%.4f''', \"SAL\") AS INTEGER) AS "
        + "\"FORMATCALL\"\n"
        + "FROM \"scott\".\"EMP\"";
    final String expectedBiqQuery = "SELECT CAST(CAST(FORMAT('\\'%.4f\\'', SAL) AS FLOAT64) AS "
        + "INTEGER) AS FORMATCALL\n"
        + "FROM scott.EMP";
    assertThat(toSql(root, DatabaseProduct.CALCITE.getDialect()), isLinux(expectedSql));
    assertThat(toSql(root, DatabaseProduct.BIG_QUERY.getDialect()), isLinux(expectedBiqQuery));
  }

  @Test public void testCastAsIntegerForStringLiteral() {
    final RelBuilder builder = relBuilder();
    final RexNode formatIntegerCastRexNode = builder.cast(builder.literal("45.67"),
        SqlTypeName.INTEGER);
    final RelNode root = builder
        .scan("EMP")
        .project(builder.alias(formatIntegerCastRexNode, "c1"))
        .build();
    final String expectedSql = "SELECT CAST('45.67' AS INTEGER) AS \"c1\"\n"
        + "FROM \"scott\".\"EMP\"";
    final String expectedBiqQuery = "SELECT CAST(CAST('45.67' AS FLOAT64) AS INTEGER) AS c1\n"
        + "FROM scott.EMP";
    assertThat(toSql(root, DatabaseProduct.CALCITE.getDialect()), isLinux(expectedSql));
    assertThat(toSql(root, DatabaseProduct.BIG_QUERY.getDialect()), isLinux(expectedBiqQuery));
  }

  @Test public void testForToChar() {
    final RelBuilder builder = relBuilder();

    final RexNode toCharWithDate = builder.call(SqlLibraryOperators.TO_CHAR,
        builder.getRexBuilder().makeDateLiteral(new DateString("1970-01-01")),
        builder.literal("MM-DD-YYYY HH24:MI:SS"));
    final RexNode toCharWithNumber = builder.call(SqlLibraryOperators.TO_CHAR,
        builder.literal(1000), builder.literal("9999"));
    final RelNode root = builder
        .scan("EMP")
        .project(builder.alias(toCharWithDate, "FD"), toCharWithNumber)
        .build();
    final String expectedSparkQuery = "SELECT "
        + "DATE_FORMAT(DATE '1970-01-01', 'MM-dd-yyyy HH:mm:ss') FD, TO_CHAR(1000, '9999') $f1"
        + "\nFROM scott.EMP";
    assertThat(toSql(root, DatabaseProduct.SPARK.getDialect()), isLinux(expectedSparkQuery));
  }

  @Test void testForSparkRound() {
    final String query = "select round(123.41445, 2)";
    final String expected = "SELECT ROUND(123.41445, 2)";
    sql(query).withSpark().ok(expected);
  }

  @Test public void testRoundFunctionWithColumn() {
    final String query = "SELECT round(\"gross_weight\", \"product_id\") AS \"a\"\n"
        + "FROM \"foodmart\".\"product\"";
    final String expectedSparkSql = "SELECT UDF_ROUND(gross_weight, product_id) a\n"
        + "FROM foodmart.product";
    sql(query)
        .withSpark()
        .ok(expectedSparkSql);
  }

  @Test public void testRoundFunctionWithColumnAndLiteral() {
    final String query = "SELECT round(\"gross_weight\", 2) AS \"a\"\n"
        + "FROM \"foodmart\".\"product\"";
    final String expectedSparkSql = "SELECT ROUND(gross_weight, 2) a\n"
        + "FROM foodmart.product";
    sql(query)
        .withSpark()
        .ok(expectedSparkSql);
  }

  @Test public void testRoundFunctionWithOnlyColumn() {
    final String query = "SELECT round(\"gross_weight\") AS \"a\"\n"
        + "FROM \"foodmart\".\"product\"";
    final String expectedSparkSql = "SELECT ROUND(gross_weight) a\n"
        + "FROM foodmart.product";
    sql(query)
        .withSpark()
        .ok(expectedSparkSql);
  }

  @Test public void testSortByOrdinalForSpark() {
    final String query = "SELECT \"product_id\",\"gross_weight\" from \"product\"\n"
        + "order by 2";
    final String expectedSparkSql = "SELECT product_id, gross_weight\n"
        + "FROM foodmart.product\n"
        + "ORDER BY gross_weight NULLS LAST";
    sql(query)
        .withSpark()
        .ok(expectedSparkSql);
  }

  @Test public void newLineInLiteral() {
    final String query = "SELECT 'netezza\n to bq'";
    final String expectedBQSql = "SELECT 'netezza to bq'";
    sql(query)
        .withBigQuery()
        .ok(expectedBQSql);
  }

  @Test public void newLineInWhereClauseLiteral() {
    final String query = "SELECT *\n"
        + "FROM \"foodmart\".\"employee\"\n"
        + "WHERE \"first_name\" ='Maya\n Gutierrez'";
    final String expectedBQSql = "SELECT *\n"
        + "FROM foodmart.employee\n"
        + "WHERE first_name = 'Maya Gutierrez'";
    sql(query)
        .withBigQuery()
        .ok(expectedBQSql);
  }

  @Test public void literalWithBackslashesInSelectWithAlias() {
    final String query = "SELECT 'No IBL' AS \"FIRST_NM\","
        + " 'US\\' AS \"AB\", 'Y' AS \"IBL_FG\", 'IBL' AS "
        + "\"PRSN_ORG_ROLE_CD\"";
    final String expectedBQSql = "SELECT 'No IBL' AS FIRST_NM,"
        + " 'US\\\\' AS AB, 'Y' AS IBL_FG,"
        + " 'IBL' AS PRSN_ORG_ROLE_CD";
    sql(query)
        .withBigQuery()
        .ok(expectedBQSql);
  }

  @Test public void literalWithBackslashesInSelectList() {
    final String query = "SELECT \"first_name\", '', '', '', '', '', '\\'\n"
        + "  FROM \"foodmart\".\"employee\"";
    final String expectedBQSql = "SELECT first_name, '', '', '', '', '', '\\\\'\n"
        + "FROM foodmart.employee";
    sql(query)
        .withBigQuery()
        .ok(expectedBQSql);
  }

  @Test public void testToDateFunctionWithFormatYYYYDDMM() {
    final RelBuilder builder = relBuilder();
    final RexNode toDateRexNode = builder.call(SqlLibraryOperators.TO_DATE,
        builder.literal("20092003"), builder.literal("YYYYDDMM"));
    final RelNode root = builder
        .scan("EMP")
        .project(builder.alias(toDateRexNode, "date_value"))
        .build();
    final String expectedSpark =
        "SELECT TO_DATE('20092003', 'yyyyddMM') date_value\n"
            + "FROM scott.EMP";

    assertThat(toSql(root, DatabaseProduct.SPARK.getDialect()), isLinux(expectedSpark));
  }

  @Test public void testModOperationOnDateField() {
    final RelBuilder builder = relBuilder();
    final RexNode modRex = builder.call(
        DATE_MOD, builder.call(CURRENT_DATE),
        builder.literal(2));
    final RelNode root = builder.scan("EMP")
        .project(builder.alias(modRex, "current_date"))
        .build();
    final String expectedSql = "SELECT "
        + "MOD((YEAR(CURRENT_DATE) - 1900) * 10000 + MONTH(CURRENT_DATE)  * 100 + "
        + "DAY(CURRENT_DATE) , 2) current_date\n"
        + "FROM scott.EMP";
    assertThat(toSql(root, DatabaseProduct.SPARK.getDialect()), isLinux(expectedSql));
  }

  @Test public void testCurrentDatePlusIntervalDayHour() {
    final RelBuilder builder = relBuilder();

    final RexNode createRexNode = builder.call(SqlStdOperatorTable.PLUS,
        builder.call(CURRENT_DATE), builder.call(SqlStdOperatorTable.PLUS,
            builder.getRexBuilder().makeIntervalLiteral(new BigDecimal(86400000),
                new SqlIntervalQualifier(DAY, 6, DAY,
                    -1, SqlParserPos.ZERO)),
            builder.getRexBuilder().makeIntervalLiteral(new BigDecimal(3600000),
                new SqlIntervalQualifier(HOUR, 1, HOUR,
                    -1, SqlParserPos.ZERO))));
    final RelNode root = builder
        .scan("EMP")
        .project(builder.alias(createRexNode, "FD"))
        .build();
    final String expectedBigQuery = "SELECT CURRENT_DATE + (INTERVAL 1 DAY + INTERVAL 1 HOUR) AS FD"
        + "\nFROM scott.EMP";
    assertThat(toSql(root, DatabaseProduct.BIG_QUERY.getDialect()), isLinux(expectedBigQuery));
  }

  @Test public void testCurrentDatePlusIntervalHourMin() {
    final RelBuilder builder = relBuilder();

    final RexNode createRexNode = builder.call(SqlStdOperatorTable.PLUS,
        builder.call(CURRENT_DATE), builder.call(SqlStdOperatorTable.PLUS,
            builder.getRexBuilder().makeIntervalLiteral(new BigDecimal(3600000),
                new SqlIntervalQualifier(HOUR, 1, HOUR,
                    -1, SqlParserPos.ZERO)),
            builder.getRexBuilder().makeIntervalLiteral(new BigDecimal(60000),
                new SqlIntervalQualifier(MINUTE, 1, MINUTE,
                    -1, SqlParserPos.ZERO))));
    final RelNode root = builder
        .scan("EMP")
        .project(builder.alias(createRexNode, "FD"))
        .build();
    final String expectedBigQuery = "SELECT CURRENT_DATE + (INTERVAL 1 HOUR + INTERVAL 1 MINUTE) "
        + "AS FD"
        + "\nFROM scott.EMP";
    assertThat(toSql(root, DatabaseProduct.BIG_QUERY.getDialect()), isLinux(expectedBigQuery));
  }

  @Test public void testCurrentDatePlusIntervalHourSec() {
    final RelBuilder builder = relBuilder();

    final RexNode createRexNode = builder.call(SqlStdOperatorTable.PLUS,
        builder.call(CURRENT_DATE), builder.call(SqlStdOperatorTable.PLUS,
            builder.getRexBuilder().makeIntervalLiteral(new BigDecimal(3600000),
                new SqlIntervalQualifier(HOUR, 1, HOUR,
                    -1, SqlParserPos.ZERO)),
            builder.getRexBuilder().makeIntervalLiteral(new BigDecimal(1000),
                new SqlIntervalQualifier(SECOND, 1, SECOND,
                    -1, SqlParserPos.ZERO))));
    final RelNode root = builder
        .scan("EMP")
        .project(builder.alias(createRexNode, "FD"))
        .build();
    final String expectedBigQuery = "SELECT CURRENT_DATE + (INTERVAL 1 HOUR + INTERVAL 1 SECOND) "
        + "AS FD"
        + "\nFROM scott.EMP";
    assertThat(toSql(root, DatabaseProduct.BIG_QUERY.getDialect()), isLinux(expectedBigQuery));
  }

  @Test public void testCurrentDatePlusIntervalYearMonth() {
    final RelBuilder builder = relBuilder();

    final RexNode createRexNode = builder.call(SqlStdOperatorTable.PLUS,
        builder.call(CURRENT_DATE), builder.call(SqlStdOperatorTable.PLUS,
            builder.getRexBuilder().makeIntervalLiteral(new BigDecimal(12),
                new SqlIntervalQualifier(YEAR, 1, YEAR,
                    -1, SqlParserPos.ZERO)),
            builder.getRexBuilder().makeIntervalLiteral(new BigDecimal(1),
                new SqlIntervalQualifier(MONTH, 1, MONTH,
                    -1, SqlParserPos.ZERO))));
    final RelNode root = builder
        .scan("EMP")
        .project(builder.alias(createRexNode, "FD"))
        .build();
    final String expectedBigQuery = "SELECT CURRENT_DATE + (INTERVAL 1 YEAR + INTERVAL 1 MONTH) "
        + "AS FD"
        + "\nFROM scott.EMP";
    assertThat(toSql(root, DatabaseProduct.BIG_QUERY.getDialect()), isLinux(expectedBigQuery));
  }

<<<<<<< HEAD
  @Test public void testForRegexpSimilarFunction() {
    final RelBuilder builder = relBuilder();
    final RexNode regexp_similar = builder.call(SqlLibraryOperators.REGEXP_LIKE,
        builder.literal("12-12-2000"), builder.literal("^\\d\\d-\\w{2}-\\d{4}$"));
    final RelNode root = builder
        .scan("EMP")
        .project(builder.alias(regexp_similar, "A"))
        .build();

    final String expectedBiqQuery = "SELECT IF(REGEXP_CONTAINS('12-12-2000' , "
        + "r'^\\d\\d-\\w{2}-\\d{4}$'), 1, 0) AS A\n"
        + "FROM scott.EMP";

    final String expectedSql = "SELECT IF('12-12-2000' rlike r'^\\d\\d-\\w{2}-\\d{4}$', 1, 0)"
        + " A\nFROM scott.EMP";

    assertThat(toSql(root, DatabaseProduct.BIG_QUERY.getDialect()), isLinux(expectedBiqQuery));
    assertThat(toSql(root, DatabaseProduct.SPARK.getDialect()), isLinux(expectedSql));
=======
  // Unparsing "ABC" IN(UNNEST(ARRAY("ABC", "XYZ"))) --> "ABC" IN UNNEST(ARRAY["ABC", "XYZ"])
  @Test public void inUnnestSqlNode() {
    final RelBuilder builder = relBuilder();
    RexNode arrayRex = builder.call(SqlStdOperatorTable.ARRAY_VALUE_CONSTRUCTOR,
        builder.literal("ABC"), builder.literal("XYZ"));
    RexNode unnestRex = builder.call(SqlStdOperatorTable.UNNEST, arrayRex);
    final RexNode createRexNode = builder.call(SqlStdOperatorTable.IN, builder.literal("ABC"),
        unnestRex);
    final RelNode root = builder
        .scan("EMP")
        .project(builder.alias(createRexNode, "array_contains"))
        .build();
    final String expectedBiqQuery = "SELECT 'ABC' IN UNNEST(ARRAY['ABC', 'XYZ']) "
        + "AS array_contains\n"
        + "FROM scott.EMP";
    assertThat(toSql(root, DatabaseProduct.BIG_QUERY.getDialect()), isLinux(expectedBiqQuery));
  }

  @Test public void rowNumberOverFunctionAsWhereClauseInJoin() {
    String query = " select \"A\".\"product_id\"\n"
        + "    from (select \"product_id\", ROW_NUMBER() OVER (ORDER BY \"product_id\") AS RNK from \"product\") A\n"
        + "    cross join \"sales_fact_1997\"\n"
        + "    where \"RNK\" =1 \n"
        + "    group by \"A\".\"product_id\"\n";
    final String expectedBQ = "SELECT t.product_id\n"
        + "FROM (SELECT product_id, ROW_NUMBER() OVER (ORDER BY product_id IS NULL, product_id) AS "
        + "RNK\n"
        + "FROM foodmart.product) AS t\n"
        + "INNER JOIN foodmart.sales_fact_1997 ON TRUE\n"
        + "WHERE t.RNK = 1\n"
        + "GROUP BY t.product_id";
    sql(query)
        .withBigQuery()
        .ok(expectedBQ);
>>>>>>> 57b6866a
  }
}<|MERGE_RESOLUTION|>--- conflicted
+++ resolved
@@ -11069,26 +11069,6 @@
     assertThat(toSql(root, DatabaseProduct.BIG_QUERY.getDialect()), isLinux(expectedBigQuery));
   }
 
-<<<<<<< HEAD
-  @Test public void testForRegexpSimilarFunction() {
-    final RelBuilder builder = relBuilder();
-    final RexNode regexp_similar = builder.call(SqlLibraryOperators.REGEXP_LIKE,
-        builder.literal("12-12-2000"), builder.literal("^\\d\\d-\\w{2}-\\d{4}$"));
-    final RelNode root = builder
-        .scan("EMP")
-        .project(builder.alias(regexp_similar, "A"))
-        .build();
-
-    final String expectedBiqQuery = "SELECT IF(REGEXP_CONTAINS('12-12-2000' , "
-        + "r'^\\d\\d-\\w{2}-\\d{4}$'), 1, 0) AS A\n"
-        + "FROM scott.EMP";
-
-    final String expectedSql = "SELECT IF('12-12-2000' rlike r'^\\d\\d-\\w{2}-\\d{4}$', 1, 0)"
-        + " A\nFROM scott.EMP";
-
-    assertThat(toSql(root, DatabaseProduct.BIG_QUERY.getDialect()), isLinux(expectedBiqQuery));
-    assertThat(toSql(root, DatabaseProduct.SPARK.getDialect()), isLinux(expectedSql));
-=======
   // Unparsing "ABC" IN(UNNEST(ARRAY("ABC", "XYZ"))) --> "ABC" IN UNNEST(ARRAY["ABC", "XYZ"])
   @Test public void inUnnestSqlNode() {
     final RelBuilder builder = relBuilder();
@@ -11123,6 +11103,25 @@
     sql(query)
         .withBigQuery()
         .ok(expectedBQ);
->>>>>>> 57b6866a
+  }
+
+  @Test public void testForRegexpSimilarFunction() {
+    final RelBuilder builder = relBuilder();
+    final RexNode regexp_similar = builder.call(SqlLibraryOperators.REGEXP_LIKE,
+        builder.literal("12-12-2000"), builder.literal("^\\d\\d-\\w{2}-\\d{4}$"));
+    final RelNode root = builder
+        .scan("EMP")
+        .project(builder.alias(regexp_similar, "A"))
+        .build();
+
+    final String expectedBiqQuery = "SELECT IF(REGEXP_CONTAINS('12-12-2000' , "
+        + "r'^\\d\\d-\\w{2}-\\d{4}$'), 1, 0) AS A\n"
+        + "FROM scott.EMP";
+
+    final String expectedSql = "SELECT IF('12-12-2000' rlike r'^\\d\\d-\\w{2}-\\d{4}$', 1, 0)"
+        + " A\nFROM scott.EMP";
+
+    assertThat(toSql(root, DatabaseProduct.BIG_QUERY.getDialect()), isLinux(expectedBiqQuery));
+    assertThat(toSql(root, DatabaseProduct.SPARK.getDialect()), isLinux(expectedSql));
   }
 }