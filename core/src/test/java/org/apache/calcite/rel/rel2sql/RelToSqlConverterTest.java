--- conflicted
+++ resolved
@@ -3046,21 +3046,12 @@
     sql(query).ok(expected);
   }
 
-<<<<<<< HEAD
   @Test public void testJsonType() {
     String query = "select json_type(\"product_name\") from \"product\"";
     final String expected = "SELECT "
             + "JSON_TYPE(\"product_name\" FORMAT JSON)\n"
             + "FROM \"foodmart\".\"product\"";
     sql(query).ok(expected);
-=======
-  @Test public void testCrossJoinEmulationForSpark() {
-    String query = "select * from \"employee\", \"department\"";
-    final String expected = "SELECT *\n"
-        + "FROM foodmart.employee\n"
-        + "CROSS JOIN foodmart.department";
-    sql(query).withSpark().ok(expected);
->>>>>>> 8eb85203
   }
 
   /** Fluid interface to run tests. */
