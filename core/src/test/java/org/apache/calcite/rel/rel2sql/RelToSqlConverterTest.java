--- conflicted
+++ resolved
@@ -9373,17 +9373,6 @@
     assertThat(toSql(root, DatabaseProduct.BIG_QUERY.getDialect()), isLinux(expectedBiqQuery));
   }
 
-<<<<<<< HEAD
-  @Test public void testWhenTableNameAndColumnNameIsSame() {
-    String query =
-        "select \"test\" from \"foodmart\".\"test\"";
-    final String expectedBQSql =
-        "SELECT test.test\n"
-            + "FROM foodmart.test AS test";
-    sqlTest(query)
-        .withBigQuery()
-        .ok(expectedBQSql);
-=======
   @Test void testUnicodeCharacters() {
     final String query = "SELECT 'ð', '°C' FROM \"product\"";
     final String expected = "SELECT '\\u00f0', '\\u00b0C'\n"
@@ -9493,6 +9482,16 @@
     final String expectedBiqQuery = "SELECT DATE_SUB(DATE '1999-07-01', INTERVAL 1 DAY) AS FD\n"
         + "FROM scott.EMP";
     assertThat(toSql(root, DatabaseProduct.BIG_QUERY.getDialect()), isLinux(expectedBiqQuery));
->>>>>>> 28a00994
+  }
+
+  @Test public void testWhenTableNameAndColumnNameIsSame() {
+    String query =
+        "select \"test\" from \"foodmart\".\"test\"";
+    final String expectedBQSql =
+        "SELECT test.test\n"
+            + "FROM foodmart.test AS test";
+    sqlTest(query)
+        .withBigQuery()
+        .ok(expectedBQSql);
   }
 }