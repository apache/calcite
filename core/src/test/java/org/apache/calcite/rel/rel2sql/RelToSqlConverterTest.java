--- conflicted
+++ resolved
@@ -637,25 +637,24 @@
   }
 
   /** Test case for
-<<<<<<< HEAD
    * <a href="https://issues.apache.org/jira/browse/CALCITE-1800">[CALCITE-1800]
    * JDBC adapter fails to SELECT FROM a UNION query</a>. */
   @Test public void testUnionWrappedInASelect() {
-    String query =
-              "select sum(case when \"product_id\"=0 then \"net_weight\" else 0 end) as net_weight from ( "
-            + "select \"product_id\", \"net_weight\" from \"product\" "
-            + " union all "
-            + "select \"product_id\", 0 as \"net_weight\" from \"sales_fact_1997\" "
-            + ") t0";
-    String expected =
-              "SELECT SUM(CASE WHEN \"product_id\" = 0 THEN \"net_weight\" ELSE 0 END) AS \"NET_WEIGHT\"\n"
-            + "FROM (SELECT \"product_id\", \"net_weight\"\n"
-            + "FROM \"foodmart\".\"product\"\n"
-            + "UNION ALL\n"
-            + "SELECT \"product_id\", 0 AS \"net_weight\"\n"
-            + "FROM \"foodmart\".\"sales_fact_1997\") AS \"t1\"";
-    sql(query).ok(expected);
-=======
+    String query = "select sum(case when \"product_id\"=0 then \"net_weight\" else 0 end) as net_weight from ( "
+        + "select \"product_id\", \"net_weight\" from \"product\" "
+        + " union all "
+        + "select \"product_id\", 0 as \"net_weight\" from \"sales_fact_1997\" "
+        + ") t0";
+    String expected = "SELECT SUM(CASE WHEN \"product_id\" = 0 THEN \"net_weight\" ELSE 0 END) AS \"NET_WEIGHT\"\n"
+        + "FROM (SELECT \"product_id\", \"net_weight\"\n"
+        + "FROM \"foodmart\".\"product\"\n"
+        + "UNION ALL\n"
+        + "SELECT \"product_id\", 0 AS \"net_weight\"\n"
+        + "FROM \"foodmart\".\"sales_fact_1997\") AS \"t1\"";
+    sql(query).ok(expected);
+  }
+
+  /** Test case for
    * <a href="https://issues.apache.org/jira/browse/CALCITE-1798">[CALCITE-1798]
    * Generate dialect-specific SQL for FLOOR operator</a>. */
   @Test public void testFloor() {
@@ -664,7 +663,6 @@
     sql(query)
         .dialect(DatabaseProduct.HSQLDB.getDialect())
         .ok(expected);
->>>>>>> f8ab9078
   }
 
   @Test public void testMatchRecognizePatternExpression() {
