--- conflicted
+++ resolved
@@ -959,13 +959,8 @@
         hasToString("[CALCITE, ALL, BIG_QUERY, HIVE, MSSQL, MYSQL, ORACLE, "
             + "POSTGRESQL, SNOWFLAKE, SPARK, TERADATA, NETEZZA]"));
     assertThat(SqlLibrary.expand(ImmutableList.of(c, o, a)),
-<<<<<<< HEAD
-        hasToString("[CALCITE, ORACLE, ALL, BIG_QUERY, HIVE, MSSQL, MYSQL, "
-            + "POSTGRESQL, SNOWFLAKE, SPARK, TERADATA, NETEZZA]"));
-=======
         hasToString("[STANDARD, SPATIAL, ALL, BIG_QUERY, CALCITE, HIVE, MYSQL, ORACLE, "
                + "POSTGRESQL, SPARK, TERADATA, SNOWFLAKE, MSSQL, DB2, NETEZZA]]"));
->>>>>>> bad9f413
     assertThat(SqlLibrary.expand(ImmutableList.of(o, c, o)),
         hasToString("[ORACLE, CALCITE]"));
 
