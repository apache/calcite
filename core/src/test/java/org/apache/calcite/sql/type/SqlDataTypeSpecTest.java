--- conflicted
+++ resolved
@@ -189,6 +189,16 @@
         dataTypeSpecPrecScale, getSqlDataTypeSpecWithPrecisionAndScale(dataType1, dialect));
   }
 
+
+  @Test void testForInterval() {
+    RelDataType dataType = new BasicSqlType(TYPE_SYSTEM, SqlTypeName.INTERVAL_YEAR_MONTH);
+    SqlDialect dialect = SqlDialect.DatabaseProduct.BIG_QUERY.getDialect();
+
+    String dataTypeSpec = "INTERVAL";
+
+    assertEquals(dataTypeSpec, getSqlDataTypeSpec(dataType, dialect));
+  }
+
   @Test void testPrecisiononScaleBigNumericOnBQ() {
     RelDataType dataType = new BasicSqlType(TYPE_SYSTEM, SqlTypeName.DECIMAL, 150, 38);
     SqlDialect dialect = SqlDialect.DatabaseProduct.BIG_QUERY.getDialect();
@@ -199,23 +209,8 @@
     assertEquals(dataTypeSpec, getSqlDataTypeSpec(dataType, dialect));
     assertEquals(dataTypeSpecPrecScale, getSqlDataTypeSpecWithPrecisionAndScale(dataType, dialect));
 
-<<<<<<< HEAD
-  @Test void testForInterval() {
-    RelDataType dataType = new BasicSqlType(TYPE_SYSTEM, SqlTypeName.INTERVAL_YEAR_MONTH);
-    SqlDialect dialect = SqlDialect.DatabaseProduct.BIG_QUERY.getDialect();
-
-    String dataTypeSpec = "INTERVAL";
-
-    assertEquals(dataTypeSpec, getSqlDataTypeSpec(dataType, dialect));
-  }
-
-  @Test void testPrecisionBelow38ForDecimal() {
-    RelDataType dataType = new BasicSqlType(TYPE_SYSTEM, SqlTypeName.DECIMAL, 30, 10);
-    SqlDialect dialect = SqlDialect.DatabaseProduct.BIG_QUERY.getDialect();
-=======
     dataType = new BasicSqlType(TYPE_SYSTEM, SqlTypeName.DECIMAL, 30, 10);
     dialect = SqlDialect.DatabaseProduct.BIG_QUERY.getDialect();
->>>>>>> 2b2d6947
 
     dataTypeSpec = "BIGNUMERIC";
     dataTypeSpecPrecScale = "BIGNUMERIC(30,10)";
