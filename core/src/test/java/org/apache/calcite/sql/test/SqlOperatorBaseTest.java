--- conflicted
+++ resolved
@@ -4268,18 +4268,6 @@
     tester.checkNull("ASCII(cast(null as varchar(1)))");
   }
 
-<<<<<<< HEAD
-  @Test public void testReverseFunc() {
-    final SqlTester testerMysql = tester(SqlLibrary.MYSQL);
-    testerMysql.setFor(SqlLibraryOperators.REVERSE);
-    testerMysql.checkString("reverse('')", "", "VARCHAR(0) NOT NULL");
-    testerMysql.checkString("reverse('123')", "321", "VARCHAR(3) NOT NULL");
-    testerMysql.checkString("reverse('abc')", "cba", "VARCHAR(3) NOT NULL");
-    testerMysql.checkString("reverse('ABC')", "CBA", "VARCHAR(3) NOT NULL");
-    testerMysql.checkString("reverse('Hello World')", "dlroW olleH", "VARCHAR(11) NOT NULL");
-    testerMysql.checkString("reverse(_UTF8'\u4F60\u597D')", "好你", "VARCHAR(2) NOT NULL");
-    testerMysql.checkNull("reverse(cast(null as varchar(1)))");
-=======
   @Test public void testRepeatFunc() {
     final SqlTester tester1 = tester(SqlLibrary.MYSQL);
     tester1.setFor(SqlLibraryOperators.REPEAT);
@@ -4334,7 +4322,18 @@
     tester1.checkScalarExact("DIFFERENCE('muller', 'lee')", "0");
     tester1.checkNull("DIFFERENCE('muller', cast(null as varchar(1)))");
     tester1.checkNull("DIFFERENCE(cast(null as varchar(1)), 'muller')");
->>>>>>> 4d047730
+  }
+  
+  @Test public void testReverseFunc() {
+    final SqlTester tester1 = tester(SqlLibrary.MYSQL);
+    tester1.setFor(SqlLibraryOperators.REVERSE);
+    tester1.checkString("reverse('')", "", "VARCHAR(0) NOT NULL");
+    tester1.checkString("reverse('123')", "321", "VARCHAR(3) NOT NULL");
+    tester1.checkString("reverse('abc')", "cba", "VARCHAR(3) NOT NULL");
+    tester1.checkString("reverse('ABC')", "CBA", "VARCHAR(3) NOT NULL");
+    tester1.checkString("reverse('Hello World')", "dlroW olleH", "VARCHAR(11) NOT NULL");
+    tester1.checkString("reverse(_UTF8'\u4F60\u597D')", "好你", "VARCHAR(2) NOT NULL");
+    tester1.checkNull("reverse(cast(null as varchar(1)))");
   }
 
   @Test public void testUpperFunc() {
