/*
 * Licensed to the Apache Software Foundation (ASF) under one or more
 * contributor license agreements.  See the NOTICE file distributed with
 * this work for additional information regarding copyright ownership.
 * The ASF licenses this file to you under the Apache License, Version 2.0
 * (the "License"); you may not use this file except in compliance with
 * the License.  You may obtain a copy of the License at
 *
 * http://www.apache.org/licenses/LICENSE-2.0
 *
 * Unless required by applicable law or agreed to in writing, software
 * distributed under the License is distributed on an "AS IS" BASIS,
 * WITHOUT WARRANTIES OR CONDITIONS OF ANY KIND, either express or implied.
 * See the License for the specific language governing permissions and
 * limitations under the License.
 */
package org.apache.calcite.jdbc;

import org.apache.calcite.avatica.AvaticaConnection;
import org.apache.calcite.avatica.Meta;
import org.apache.calcite.avatica.SqlType;
import org.apache.calcite.avatica.remote.LocalJsonService;
import org.apache.calcite.avatica.remote.LocalService;
import org.apache.calcite.avatica.remote.Service;
import org.apache.calcite.avatica.server.AvaticaJsonHandler;
import org.apache.calcite.avatica.server.HttpServer;
import org.apache.calcite.avatica.server.Main;
import org.apache.calcite.config.CalciteSystemProperty;
import org.apache.calcite.test.CalciteAssert;
import org.apache.calcite.test.JdbcFrontLinqBackTest;
import org.apache.calcite.test.schemata.hr.Employee;
import org.apache.calcite.util.TestUtil;
import org.apache.calcite.util.Util;

import com.google.common.collect.ImmutableList;

import org.checkerframework.checker.nullness.qual.Nullable;
import org.junit.jupiter.api.AfterAll;
import org.junit.jupiter.api.BeforeAll;
import org.junit.jupiter.api.Test;
import org.junit.jupiter.api.parallel.Execution;
import org.junit.jupiter.api.parallel.ExecutionMode;

import java.io.PrintWriter;
import java.io.StringWriter;
import java.math.BigDecimal;
import java.math.BigInteger;
import java.net.URL;
import java.nio.charset.StandardCharsets;
import java.sql.Array;
import java.sql.Blob;
import java.sql.Clob;
import java.sql.Connection;
import java.sql.DriverManager;
import java.sql.NClob;
import java.sql.PreparedStatement;
import java.sql.Ref;
import java.sql.ResultSet;
import java.sql.ResultSetMetaData;
import java.sql.RowId;
import java.sql.SQLException;
import java.sql.SQLXML;
import java.sql.Statement;
import java.sql.Struct;
import java.sql.Time;
import java.sql.Timestamp;
import java.text.DateFormat;
import java.text.ParseException;
import java.util.ArrayList;
import java.util.Calendar;
import java.util.Date;
import java.util.HashMap;
import java.util.List;
import java.util.Locale;
import java.util.Map;

import static org.hamcrest.CoreMatchers.equalTo;
import static org.hamcrest.CoreMatchers.is;
import static org.hamcrest.CoreMatchers.not;
import static org.hamcrest.CoreMatchers.notNullValue;
import static org.hamcrest.CoreMatchers.nullValue;
import static org.hamcrest.MatcherAssert.assertThat;
import static org.junit.jupiter.api.Assertions.assertThrows;

import static java.util.Objects.requireNonNull;

/**
 * Test for Calcite's remote JDBC driver.
 *
 * <p>Technically, the test is thread-safe, however Calcite/Avatica have
 * thread-safety issues; see
 * <a href="https://issues.apache.org/jira/browse/CALCITE-2853">
 * [CALCITE-2853] avatica.MetaImpl and calcite.jdbc.CalciteMetaImpl are not
 * thread-safe</a>.
 */
@Execution(ExecutionMode.SAME_THREAD)
class CalciteRemoteDriverTest {
  public static final String LJS = Factory2.class.getName();

  private final PrintWriter out =
      CalciteSystemProperty.DEBUG.value() ? Util.printWriter(System.out)
          : new PrintWriter(new StringWriter());

  private static @Nullable Connection localConnection;
  private static @Nullable HttpServer start;

  @BeforeAll public static void beforeClass() throws Exception {
    localConnection = CalciteAssert.hr().connect();

    // Make sure we pick an ephemeral port for the server
    final String[] args = {Factory.class.getName()};
    start = Main.start(args, 0, AvaticaJsonHandler::new);
  }

  protected static Connection getRemoteConnection() throws SQLException {
    final int port = requireNonNull(start, "start").getPort();
    return DriverManager.getConnection(
        "jdbc:avatica:remote:url=http://localhost:" + port);
  }

  @AfterAll public static void afterClass() throws Exception {
    if (localConnection != null) {
      localConnection.close();
      localConnection = null;
    }

    if (start != null) {
      start.stop();
    }
  }

  private static ResultSet getSchemas(Connection connection) {
    try {
      return connection.getMetaData().getSchemas();
    } catch (SQLException e) {
      throw TestUtil.rethrow(e);
    }
  }

  private static ResultSet getCatalogs(Connection connection) {
    try {
      return connection.getMetaData().getCatalogs();
    } catch (SQLException e) {
      throw TestUtil.rethrow(e);
    }
  }

  private static ResultSet getColumns(Connection connection) {
    try {
      return connection.getMetaData().getColumns(null, null, null, null);
    } catch (SQLException e) {
      throw TestUtil.rethrow(e);
    }
  }

  private static ResultSet getTables(Connection connection) {
    try {
      return connection.getMetaData().getTables(null, null, null, null);
    } catch (SQLException e) {
      throw TestUtil.rethrow(e);
    }
  }

  private static ResultSet getTypeInfo(Connection connection) {
    try {
      return connection.getMetaData().getTypeInfo();
    } catch (SQLException e) {
      throw TestUtil.rethrow(e);
    }
  }

  private static ResultSet getTableTypes(Connection connection) {
    try {
      return connection.getMetaData().getTableTypes();
    } catch (SQLException e) {
      throw TestUtil.rethrow(e);
    }
  }

  @Test void testCatalogsLocal() throws Exception {
    final Connection connection =
        DriverManager.getConnection("jdbc:avatica:remote:factory=" + LJS);
    assertThat(connection.isClosed(), is(false));
    final ResultSet resultSet = connection.getMetaData().getCatalogs();
    final ResultSetMetaData metaData = resultSet.getMetaData();
    assertThat(metaData.getColumnCount(), is(1));
    assertThat(metaData.getColumnName(1), is("TABLE_CAT"));
    assertThat(resultSet.next(), is(true));
    assertThat(resultSet.next(), is(false));
    resultSet.close();
    connection.close();
    assertThat(connection.isClosed(), is(true));
  }

  @Test void testSchemasLocal() throws Exception {
    final Connection connection =
        DriverManager.getConnection("jdbc:avatica:remote:factory=" + LJS);
    assertThat(connection.isClosed(), is(false));
    final ResultSet resultSet = connection.getMetaData().getSchemas();
    final ResultSetMetaData metaData = resultSet.getMetaData();
    assertThat(metaData.getColumnCount(), is(2));
    assertThat(metaData.getColumnName(1), is("TABLE_SCHEM"));
    assertThat(metaData.getColumnName(2), is("TABLE_CATALOG"));
    assertThat(resultSet.next(), is(true));
    assertThat(resultSet.getString(1), equalTo("POST"));
    assertThat(resultSet.getString(2), nullValue());
    assertThat(resultSet.next(), is(true));
    assertThat(resultSet.getString(1), equalTo("foodmart"));
    assertThat(resultSet.getString(2), nullValue());
    assertThat(resultSet.next(), is(true));
    assertThat(resultSet.next(), is(true));
    assertThat(resultSet.next(), is(false));
    resultSet.close();
    connection.close();
    assertThat(connection.isClosed(), is(true));
  }

  @Test void testMetaFunctionsLocal() throws Exception {
    final Connection connection =
        CalciteAssert.hr().connect();
    assertThat(connection.isClosed(), is(false));
    for (Meta.DatabaseProperty p : Meta.DatabaseProperty.values()) {
      switch (p) {
      case GET_NUMERIC_FUNCTIONS:
        assertThat(connection.getMetaData().getNumericFunctions(),
            not(equalTo("")));
        break;
      case GET_SYSTEM_FUNCTIONS:
        assertThat(connection.getMetaData().getSystemFunctions(),
            notNullValue());
        break;
      case GET_TIME_DATE_FUNCTIONS:
        assertThat(connection.getMetaData().getTimeDateFunctions(),
            not(equalTo("")));
        break;
      case GET_S_Q_L_KEYWORDS:
        assertThat(connection.getMetaData().getSQLKeywords(),
            not(equalTo("")));
        break;
      case GET_STRING_FUNCTIONS:
        assertThat(connection.getMetaData().getStringFunctions(),
            not(equalTo("")));
        break;
      default:
      }
    }
    connection.close();
    assertThat(connection.isClosed(), is(true));
  }

  @Test void testMeasureColumnsLocal() throws Exception {
    final Connection connection = makeConnectionWithMeasures();
    assertThat(connection.isClosed(), is(false));
    final ResultSet resultSet =
        connection.getMetaData().getColumns(null, "foo", null, "salary");
    assertThat(resultSet.getMetaData().getColumnCount(), is(24));
    final int typeNameIdx = resultSet.findColumn("TYPE_NAME");
    final int dataTypeIdx = resultSet.findColumn("DATA_TYPE");
    assertThat(resultSet.next(), is(true));
    assertThat(resultSet.getString(typeNameIdx),
        is("MEASURE<FLOAT NOT NULL> NOT NULL"));
    assertThat(resultSet.getInt(dataTypeIdx), is(6));
  }

  @Test void testRemoteCatalogs() {
    CalciteAssert.hr()
        .with(CalciteRemoteDriverTest::getRemoteConnection)
        .metaData(CalciteRemoteDriverTest::getCatalogs)
        .returns("TABLE_CAT=null\n");
  }

  @Test void testRemoteSchemas() {
    CalciteAssert.hr()
        .with(CalciteRemoteDriverTest::getRemoteConnection)
        .metaData(CalciteRemoteDriverTest::getSchemas)
        .returns("TABLE_SCHEM=POST; TABLE_CATALOG=null\n"
            + "TABLE_SCHEM=foodmart; TABLE_CATALOG=null\n"
            + "TABLE_SCHEM=hr; TABLE_CATALOG=null\n"
            + "TABLE_SCHEM=metadata; TABLE_CATALOG=null\n");
  }

  /** Checks that the default {@code getColumns()} response
   * contains the 24 standard columns specified in the JDBC specification
   * and in the correct order. */
  @Test void testRemoteColumns() {
    CalciteAssert.hr()
        .with(CalciteRemoteDriverTest::getRemoteConnection)
        .metaData(CalciteRemoteDriverTest::getColumns)
        .returns(
            CalciteAssert.checkResultContains("TABLE_CAT=null; "
                + "TABLE_SCHEM=POST; TABLE_NAME=EMPS; COLUMN_NAME=EMPNO; "
                + "DATA_TYPE=4; TYPE_NAME=INTEGER NOT NULL; COLUMN_SIZE=-1; "
                + "BUFFER_LENGTH=null; DECIMAL_DIGITS=null; NUM_PREC_RADIX=10; "
                + "NULLABLE=0; REMARKS=null; COLUMN_DEF=null; "
                + "SQL_DATA_TYPE=null; SQL_DATETIME_SUB=null; "
                + "CHAR_OCTET_LENGTH=-1; ORDINAL_POSITION=1; IS_NULLABLE=NO; "
                + "SCOPE_CATALOG=null; SCOPE_SCHEMA=null; SCOPE_TABLE=null; "
                + "SOURCE_DATA_TYPE=null; IS_AUTOINCREMENT=; "
                + "IS_GENERATEDCOLUMN="));
  }

  /** Checks that the default {@code getTables()} response contains the 10
   * standard columns specified in the JDBC specification and in the correct
   * order. */
  @Test void testRemoteTables() {
    CalciteAssert.hr()
        .with(CalciteRemoteDriverTest::getRemoteConnection)
        .metaData(CalciteRemoteDriverTest::getTables)
        .returns(
            CalciteAssert.checkResultContains("TABLE_CAT=null; "
                + "TABLE_SCHEM=POST; TABLE_NAME=DEPT; TABLE_TYPE=VIEW; "
                + "REMARKS=null; TYPE_CAT=null; TYPE_SCHEM=null; "
                + "TYPE_NAME=null; SELF_REFERENCING_COL_NAME=null; "
                + "REF_GENERATION=null"));
  }

  @Test void testRemoteTypeInfo() {
    // TypeInfo does not include internal types (NULL, SYMBOL, ANY, etc.)
    CalciteAssert.hr()
        .with(CalciteRemoteDriverTest::getRemoteConnection)
        .metaData(CalciteRemoteDriverTest::getTypeInfo)
<<<<<<< HEAD
        .returns(CalciteAssert.checkResultCount(is(46)));
=======
        .returns(CalciteAssert.checkResultCount(is(50)));
>>>>>>> 9617796f
  }

  @Test void testRemoteTableTypes() {
    CalciteAssert.hr()
        .with(CalciteRemoteDriverTest::getRemoteConnection)
        .metaData(CalciteRemoteDriverTest::getTableTypes)
        .returns("TABLE_TYPE=TABLE\n"
            + "TABLE_TYPE=VIEW\n");
  }

  @Test void testRemoteExecuteQuery() {
    CalciteAssert.hr()
        .with(CalciteRemoteDriverTest::getRemoteConnection)
        .query("values (1, 'a'), (cast(null as integer), 'b')")
        .returnsUnordered("EXPR$0=1; EXPR$1=a", "EXPR$0=null; EXPR$1=b");
  }

  /** Same query as {@link #testRemoteExecuteQuery()}, run without the test
   * infrastructure. */
  @Test void testRemoteExecuteQuery2() throws Exception {
    try (Connection remoteConnection = getRemoteConnection()) {
      final Statement statement = remoteConnection.createStatement();
      final String sql = "values (1, 'a'), (cast(null as integer), 'b')";
      final ResultSet resultSet = statement.executeQuery(sql);
      int n = 0;
      while (resultSet.next()) {
        ++n;
      }
      assertThat(n, equalTo(2));
    }
  }

  /** For each (source, destination) type, make sure that we can convert bind
   * variables. */
  @Test void testParameterConvert() throws Exception {
    final StringBuilder sql = new StringBuilder("select 1");
    final Map<SqlType, Integer> map = new HashMap<>();
    for (Map.Entry<Class, SqlType> entry : SqlType.getSetConversions()) {
      final SqlType sqlType = entry.getValue();
      switch (sqlType) {
      case BIT:
      case LONGVARCHAR:
      case LONGVARBINARY:
      case NCHAR:
      case NVARCHAR:
      case LONGNVARCHAR:
      case BLOB:
      case CLOB:
      case NCLOB:
      case ARRAY:
      case REF:
      case STRUCT:
      case DATALINK:
      case ROWID:
      case JAVA_OBJECT:
      case SQLXML:
        continue;
      }
      if (!map.containsKey(sqlType)) {
        sql.append(", cast(? as ").append(sqlType).append(")");
        map.put(sqlType, map.size() + 1);
      }
    }
    sql.append(" from (values 1)");
    final PreparedStatement statement =
        localConnection.prepareStatement(sql.toString());
    for (Map.Entry<SqlType, Integer> entry : map.entrySet()) {
      statement.setNull(entry.getValue(), entry.getKey().id);
    }
    for (Map.Entry<Class, SqlType> entry : SqlType.getSetConversions()) {
      final SqlType sqlType = entry.getValue();
      if (!map.containsKey(sqlType)) {
        continue;
      }
      int param = map.get(sqlType);
      Class clazz = entry.getKey();
      for (Object sampleValue : values(sqlType.boxedClass())) {
        switch (sqlType) {
        case DATE:
        case TIME:
        case TIMESTAMP:
          continue; // FIXME
        }
        if (clazz == Calendar.class) {
          continue; // FIXME
        }
        final Object o;
        try {
          o = convert(sampleValue, clazz);
        } catch (IllegalArgumentException | ParseException e) {
          continue;
        }
        out.println("check " + o + " (originally "
            + sampleValue.getClass() + ", now " + o.getClass()
            + ") converted to " + sqlType);
        if (o instanceof Double && o.equals(Double.POSITIVE_INFINITY)
            || o instanceof Float && o.equals(Float.POSITIVE_INFINITY)) {
          continue;
        }
        statement.setObject(param, o, sqlType.id);
        final ResultSet resultSet = statement.executeQuery();
        assertThat(resultSet.next(), is(true));
        out.println(resultSet.getString(param + 1));
      }
    }
    statement.close();
  }

  /** Check that the "set" conversion table looks like Table B-5 in JDBC 4.1
   * specification */
  @Test void testTableB5() {
    SqlType[] columns = {
        SqlType.TINYINT, SqlType.SMALLINT, SqlType.INTEGER, SqlType.BIGINT,
        SqlType.REAL, SqlType.FLOAT, SqlType.DOUBLE, SqlType.DECIMAL,
        SqlType.NUMERIC, SqlType.BIT, SqlType.BOOLEAN, SqlType.CHAR,
        SqlType.VARCHAR, SqlType.LONGVARCHAR, SqlType.BINARY, SqlType.VARBINARY,
        SqlType.LONGVARBINARY, SqlType.DATE, SqlType.TIME, SqlType.TIMESTAMP,
        SqlType.ARRAY, SqlType.BLOB, SqlType.CLOB, SqlType.STRUCT, SqlType.REF,
        SqlType.DATALINK, SqlType.JAVA_OBJECT, SqlType.ROWID, SqlType.NCHAR,
        SqlType.NVARCHAR, SqlType.LONGNVARCHAR, SqlType.NCLOB, SqlType.SQLXML
    };
    Class[] rows = {
        String.class, BigDecimal.class, Boolean.class, Byte.class, Short.class,
        Integer.class, Long.class, Float.class, Double.class, byte[].class,
        BigInteger.class, java.sql.Date.class, Time.class, Timestamp.class,
        Array.class, Blob.class, Clob.class, Struct.class, Ref.class,
        URL.class, Class.class, RowId.class, NClob.class, SQLXML.class,
        Calendar.class, java.util.Date.class
    };
    for (Class row : rows) {
      final String s = row == Date.class ? row.getName() : row.getSimpleName();
      out.print(pad(s));
      for (SqlType column : columns) {
        out.print(SqlType.canSet(row, column) ? "x " : ". ");
      }
      out.println();
    }
  }

  private String pad(String x) {
    while (x.length() < 20) {
      x = x + " ";
    }
    return x;
  }

  /** Check that the "get" conversion table looks like Table B-5 in JDBC 4.1
   * specification */
  @Test void testTableB6() {
    SqlType[] columns = {
        SqlType.TINYINT, SqlType.SMALLINT, SqlType.INTEGER, SqlType.BIGINT,
        SqlType.REAL, SqlType.FLOAT, SqlType.DOUBLE, SqlType.DECIMAL,
        SqlType.NUMERIC, SqlType.BIT, SqlType.BOOLEAN, SqlType.CHAR,
        SqlType.VARCHAR, SqlType.LONGVARCHAR, SqlType.BINARY, SqlType.VARBINARY,
        SqlType.LONGVARBINARY, SqlType.DATE, SqlType.TIME, SqlType.TIMESTAMP,
        SqlType.CLOB, SqlType.BLOB, SqlType.ARRAY, SqlType.REF,
        SqlType.DATALINK, SqlType.STRUCT, SqlType.JAVA_OBJECT, SqlType.ROWID,
        SqlType.NCHAR, SqlType.NVARCHAR, SqlType.LONGNVARCHAR, SqlType.NCLOB,
        SqlType.SQLXML
    };
    final PrintWriter out =
        CalciteSystemProperty.DEBUG.value()
            ? Util.printWriter(System.out)
            : new PrintWriter(new StringWriter());
    for (SqlType.Method row : SqlType.Method.values()) {
      out.print(pad(row.methodName));
      for (SqlType column : columns) {
        out.print(SqlType.canGet(row, column) ? "x " : ". ");
      }
      out.println();
    }
  }

  /** Checks {@link Statement#execute} on a query over a remote connection.
   *
   * <p>Test case for
   * <a href="https://issues.apache.org/jira/browse/CALCITE-646">[CALCITE-646]
   * AvaticaStatement execute method broken over remote JDBC</a>. */
  @Test void testRemoteStatementExecute() throws Exception {
    try (Connection remoteConnection = getRemoteConnection()) {
      final Statement statement = remoteConnection.createStatement();
      final boolean status = statement.execute("values (1, 2), (3, 4), (5, 6)");
      assertThat(status, is(true));
      final ResultSet resultSet = statement.getResultSet();
      int n = 0;
      while (resultSet.next()) {
        ++n;
      }
      assertThat(n, equalTo(3));
    }
  }

  @Test void testAvaticaConnectionException() {
    assertThrows(SQLException.class, () -> {
      try (Connection remoteConnection = getRemoteConnection()) {
        remoteConnection.isValid(-1);
      }
    });
  }

  @Test void testAvaticaStatementException() {
    assertThrows(SQLException.class, () -> {
      try (Connection remoteConnection = getRemoteConnection()) {
        try (Statement statement = remoteConnection.createStatement()) {
          statement.setCursorName("foo");
        }
      }
    });
  }

  @Test void testAvaticaStatementGetMoreResults() throws Exception {
    try (Connection remoteConnection = getRemoteConnection()) {
      try (Statement statement = remoteConnection.createStatement()) {
        assertThat(statement.getMoreResults(), is(false));
      }
    }
  }

  @Test void testRemoteExecute() throws Exception {
    try (Connection remoteConnection = getRemoteConnection()) {
      ResultSet resultSet =
          remoteConnection.createStatement().executeQuery(
              "select * from \"hr\".\"emps\"");
      int count = 0;
      while (resultSet.next()) {
        ++count;
      }
      assertThat(count > 0, is(true));
    }
  }

  @Test void testRemoteExecuteMaxRow() throws Exception {
    try (Connection remoteConnection = getRemoteConnection()) {
      Statement statement = remoteConnection.createStatement();
      statement.setMaxRows(2);
      ResultSet resultSet =
          statement.executeQuery("select * from \"hr\".\"emps\"");
      int count = 0;
      while (resultSet.next()) {
        ++count;
      }
      assertThat(count, equalTo(2));
    }
  }

  /** Test case for
   * <a href="https://issues.apache.org/jira/browse/CALCITE-661">[CALCITE-661]
   * Remote fetch in Calcite JDBC driver</a>. */
  @Test void testRemotePrepareExecute() throws Exception {
    try (Connection remoteConnection = getRemoteConnection()) {
      final PreparedStatement preparedStatement =
          remoteConnection.prepareStatement("select * from \"hr\".\"emps\"");
      ResultSet resultSet = preparedStatement.executeQuery();
      int count = 0;
      while (resultSet.next()) {
        ++count;
      }
      assertThat(count > 0, is(true));
    }
  }

  public static Connection makeConnection(boolean withMeasures)
      throws Exception {
    List<Employee> employees = new ArrayList<>();
    for (int i = 1; i <= 101; i++) {
      employees.add(new Employee(i, 0, "first", 0f, null));
    }
    return JdbcFrontLinqBackTest.makeConnection(employees, withMeasures);
  }

  /** Creates a connection without measures. */
  public static Connection makeConnection() throws Exception {
    return makeConnection(false);
  }

  /** Creates a connection with measures. */
  public static Connection makeConnectionWithMeasures() throws Exception {
    return makeConnection(true);
  }

  @Test void testLocalStatementFetch() throws Exception {
    Connection conn = makeConnection();
    String sql = "select * from \"foo\".\"bar\"";
    Statement statement = conn.createStatement();
    boolean status = statement.execute(sql);
    assertThat(status, is(true));
    ResultSet resultSet = statement.getResultSet();
    int count = 0;
    while (resultSet.next()) {
      count += 1;
    }
    assertThat(count, is(101));
  }

  @Test void testLocalStatementResultSetMeasureMetadata() throws Exception {
    Connection conn = makeConnectionWithMeasures();
    String sql = "select * from \"foo\".\"bar\"";
    Statement statement = conn.createStatement();
    boolean status = statement.execute(sql);
    assertThat(status, is(true));
    ResultSet resultSet = statement.getResultSet();
    String typeName = resultSet.getMetaData().getColumnTypeName(4);
    Integer ordinal = resultSet.getMetaData().getColumnType(4);
    assertThat(typeName, is("MEASURE<FLOAT>"));
    assertThat(ordinal, is(6));
  }

  /** Test that returns all result sets in one go. */
  @Test void testLocalPreparedStatementFetch() throws Exception {
    Connection conn = makeConnection();
    assertThat(conn.isClosed(), is(false));
    String sql = "select * from \"foo\".\"bar\"";
    PreparedStatement preparedStatement = conn.prepareStatement(sql);
    assertThat(conn.isClosed(), is(false));
    boolean status = preparedStatement.execute();
    assertThat(status, is(true));
    ResultSet resultSet = preparedStatement.getResultSet();
    assertThat(resultSet, notNullValue());
    int count = 0;
    while (resultSet.next()) {
      assertThat(resultSet.getObject(1), notNullValue());
      count += 1;
    }
    assertThat(count, is(101));
  }

  @Test void testRemoteStatementFetch() throws Exception {
    final Connection connection =
        DriverManager.getConnection("jdbc:avatica:remote:factory="
            + LocalServiceMoreFactory.class.getName());
    String sql = "select * from \"foo\".\"bar\"";
    Statement statement = connection.createStatement();
    boolean status = statement.execute(sql);
    assertThat(status, is(true));
    ResultSet resultSet = statement.getResultSet();
    int count = 0;
    while (resultSet.next()) {
      count += 1;
    }
    assertThat(count, is(101));
  }

  @Test void testRemotePreparedStatementFetch() throws Exception {
    final Connection connection =
        DriverManager.getConnection("jdbc:avatica:remote:factory="
            + LocalServiceMoreFactory.class.getName());
    assertThat(connection.isClosed(), is(false));

    String sql = "select * from \"foo\".\"bar\"";
    PreparedStatement preparedStatement = connection.prepareStatement(sql);
    assertThat(preparedStatement.isClosed(), is(false));

    boolean status = preparedStatement.execute();
    assertThat(status, is(true));
    ResultSet resultSet = preparedStatement.getResultSet();
    assertThat(resultSet, notNullValue());

    int count = 0;
    while (resultSet.next()) {
      assertThat(resultSet.getObject(1), notNullValue());
      count += 1;
    }
    assertThat(count, is(101));
  }

  /** Service factory that creates a Calcite instance with more data. */
  public static class LocalServiceMoreFactory implements Service.Factory {
    @Override public Service create(AvaticaConnection connection) {
      try {
        Connection conn = makeConnection();
        final CalciteMetaImpl meta =
            CalciteMetaImpl.create(conn.unwrap(CalciteConnection.class));
        return new LocalService(meta);
      } catch (Exception e) {
        throw TestUtil.rethrow(e);
      }
    }
  }

  /** A bunch of sample values of various types. */
  private static final List<Object> SAMPLE_VALUES =
      ImmutableList.of(false, true,
          // byte
          (byte) 0, (byte) 1, Byte.MIN_VALUE, Byte.MAX_VALUE,
          // short
          (short) 0, (short) 1, Short.MIN_VALUE, Short.MAX_VALUE,
          (short) Byte.MIN_VALUE, (short) Byte.MAX_VALUE,
          // int
          0, 1, -3, Integer.MIN_VALUE, Integer.MAX_VALUE,
          (int) Short.MIN_VALUE, (int) Short.MAX_VALUE,
          (int) Byte.MIN_VALUE, (int) Byte.MAX_VALUE,
          // long
          0L, 1L, -2L, Long.MIN_VALUE, Long.MAX_VALUE,
          (long) Integer.MIN_VALUE, (long) Integer.MAX_VALUE,
          (long) Short.MIN_VALUE, (long) Short.MAX_VALUE,
          (long) Byte.MIN_VALUE, (long) Byte.MAX_VALUE,
          // float
          0F, 1.5F, -10F, Float.MIN_VALUE, Float.MAX_VALUE,
          // double
          0D, Math.PI, Double.MIN_VALUE, Double.MAX_VALUE,
          (double) Float.MIN_VALUE, (double) Float.MAX_VALUE,
          (double) Integer.MIN_VALUE, (double) Integer.MAX_VALUE,
          // BigDecimal
          BigDecimal.ZERO, BigDecimal.ONE, BigDecimal.valueOf(2.5D),
          BigDecimal.valueOf(Double.MAX_VALUE),
          BigDecimal.valueOf(Long.MIN_VALUE),
          // datetime
          new Timestamp(0),
          new java.sql.Date(0),
          new Time(0),
          // string
          "", "foo", " foo! Baz ",
          // byte[]
          new byte[0], "hello".getBytes(StandardCharsets.UTF_8));

  private static List<Object> values(Class clazz) {
    final List<Object> list = new ArrayList<>();
    for (Object sampleValue : SAMPLE_VALUES) {
      if (sampleValue.getClass() == clazz) {
        list.add(sampleValue);
      }
    }
    return list;
  }

  private Object convert(Object o, Class clazz) throws ParseException {
    if (o.getClass() == clazz) {
      return o;
    }
    if (clazz == String.class) {
      return o.toString();
    }
    if (clazz == Boolean.class) {
      return o instanceof Number
          && ((Number) o).intValue() != 0
          || o instanceof String
          && ((String) o).equalsIgnoreCase("true");
    }
    if (clazz == byte[].class) {
      if (o instanceof String) {
        return ((String) o).getBytes(StandardCharsets.UTF_8);
      }
    }
    if (clazz == Timestamp.class) {
      if (o instanceof String) {
        return Timestamp.valueOf((String) o);
      }
    }
    if (clazz == Time.class) {
      if (o instanceof String) {
        return Time.valueOf((String) o);
      }
    }
    if (clazz == java.sql.Date.class) {
      if (o instanceof String) {
        return java.sql.Date.valueOf((String) o);
      }
    }
    if (clazz == java.util.Date.class) {
      if (o instanceof String) {
        final DateFormat dateFormat =
            DateFormat.getDateTimeInstance(DateFormat.SHORT, DateFormat.SHORT,
                Locale.ROOT);
        return dateFormat.parse((String) o);
      }
    }
    if (clazz == Calendar.class) {
      if (o instanceof String) {
        return Util.calendar(); // TODO:
      }
    }
    if (o instanceof Boolean) {
      o = (Boolean) o ? 1 : 0;
    }
    if (o instanceof Number) {
      final Number number = (Number) o;
      if (Number.class.isAssignableFrom(clazz)) {
        if (clazz == BigDecimal.class) {
          if (o instanceof Double || o instanceof Float) {
            return new BigDecimal(number.doubleValue());
          } else {
            return new BigDecimal(number.longValue());
          }
        } else if (clazz == BigInteger.class) {
          return new BigInteger(o.toString());
        } else if (clazz == Byte.class || clazz == byte.class) {
          return number.byteValue();
        } else if (clazz == Short.class || clazz == short.class) {
          return number.shortValue();
        } else if (clazz == Integer.class || clazz == int.class) {
          return number.intValue();
        } else if (clazz == Long.class || clazz == long.class) {
          return number.longValue();
        } else if (clazz == Float.class || clazz == float.class) {
          return number.floatValue();
        } else if (clazz == Double.class || clazz == double.class) {
          return number.doubleValue();
        }
      }
    }
    if (Number.class.isAssignableFrom(clazz)) {
      if (clazz == BigDecimal.class) {
        return new BigDecimal(o.toString());
      } else if (clazz == BigInteger.class) {
        return new BigInteger(o.toString());
      } else if (clazz == Byte.class || clazz == byte.class) {
        return Byte.valueOf(o.toString());
      } else if (clazz == Short.class || clazz == short.class) {
        return Short.valueOf(o.toString());
      } else if (clazz == Integer.class || clazz == int.class) {
        return Integer.valueOf(o.toString());
      } else if (clazz == Long.class || clazz == long.class) {
        return Long.valueOf(o.toString());
      } else if (clazz == Float.class || clazz == float.class) {
        return Float.valueOf(o.toString());
      } else if (clazz == Double.class || clazz == double.class) {
        return Double.valueOf(o.toString());
      }
    }
    throw new AssertionError("cannot convert " + o + "(" + o.getClass()
        + ") to " + clazz);
  }

  /** Factory that creates a {@link Meta} that can see the test databases. */
  public static class Factory implements Meta.Factory {
    public Meta create(List<String> args) {
      try {
        final Connection connection = CalciteAssert.hr().connect();
        return CalciteMetaImpl.create((CalciteConnection) connection);
      } catch (Exception e) {
        throw TestUtil.rethrow(e);
      }
    }
  }

  /** Factory that creates a {@code LocalJsonService}. */
  public static class Factory2 implements Service.Factory {
    public Service create(AvaticaConnection connection) {
      try {
        Connection localConnection = CalciteAssert.hr().connect();
        final Meta meta = CalciteConnectionImpl.TROJAN
            .getMeta((CalciteConnectionImpl) localConnection);
        return new LocalJsonService(new LocalService(meta));
      } catch (Exception e) {
        throw TestUtil.rethrow(e);
      }
    }
  }

  /** Factory that creates a Service with connection to a modifiable table. */
  public static class LocalServiceModifiableFactory implements Service.Factory {
    @Override public Service create(AvaticaConnection connection) {
      try {
        Connection conn = JdbcFrontLinqBackTest.makeConnection();
        final CalciteMetaImpl meta =
            CalciteMetaImpl.create(conn.unwrap(CalciteConnection.class));
        return new LocalService(meta);
      } catch (Exception e) {
        throw TestUtil.rethrow(e);
      }
    }
  }

  /** Test remote Statement insert. */
  @Test void testInsert() throws Exception {
    final Connection connection =
        DriverManager.getConnection("jdbc:avatica:remote:factory="
            + LocalServiceModifiableFactory.class.getName());
    assertThat(connection.isClosed(), is(false));
    Statement statement = connection.createStatement();
    assertThat(statement.isClosed(), is(false));

    String sql = "insert into \"foo\".\"bar\" values (1, 1, 'second', 2, 2)";
    boolean status = statement.execute(sql);
    assertThat(status, is(false));
    ResultSet resultSet = statement.getResultSet();
    assertThat(resultSet, nullValue());
    int updateCount = statement.getUpdateCount();
    assertThat(updateCount, is(1));
    connection.close();
  }

  /** Test remote Statement batched insert. */
  @Test void testInsertBatch() throws Exception {
    final Connection connection =
        DriverManager.getConnection("jdbc:avatica:remote:factory="
            + LocalServiceModifiableFactory.class.getName());
    assertThat(connection.getMetaData().supportsBatchUpdates(), is(true));
    assertThat(connection.isClosed(), is(false));
    Statement statement = connection.createStatement();
    assertThat(statement.isClosed(), is(false));

    String sql = "insert into \"foo\".\"bar\" values (1, 1, 'second', 2, 2)";
    statement.addBatch(sql);
    statement.addBatch(sql);
    int[] updateCounts = statement.executeBatch();
    assertThat(updateCounts.length, is(2));
    assertThat(updateCounts[0], is(1));
    assertThat(updateCounts[1], is(1));
    ResultSet resultSet = statement.getResultSet();
    assertThat(resultSet, nullValue());

    // Now empty batch
    statement.clearBatch();
    updateCounts = statement.executeBatch();
    assertThat(updateCounts.length, is(0));
    resultSet = statement.getResultSet();
    assertThat(resultSet, nullValue());

    connection.close();
  }

  /**
   * Remote PreparedStatement insert WITHOUT bind variables.
   */
  @Test void testRemotePreparedStatementInsert() throws Exception {
    final Connection connection =
        DriverManager.getConnection("jdbc:avatica:remote:factory="
            + LocalServiceModifiableFactory.class.getName());
    assertThat(connection.isClosed(), is(false));

    String sql = "insert into \"foo\".\"bar\" values (1, 1, 'second', 2, 2)";
    PreparedStatement preparedStatement = connection.prepareStatement(sql);
    assertThat(preparedStatement.isClosed(), is(false));

    boolean status = preparedStatement.execute();
    assertThat(status, is(false));
    ResultSet resultSet = preparedStatement.getResultSet();
    assertThat(resultSet, nullValue());
    int updateCount = preparedStatement.getUpdateCount();
    assertThat(updateCount, is(1));
  }

  /** Test case for
   * <a href="https://issues.apache.org/jira/browse/CALCITE-3338">[CALCITE-3338]
   * Error with executeBatch and preparedStatement when using RemoteMeta</a>. */
  @Test void testInsertBatchWithPreparedStatement() throws Exception {
    final Connection connection =
        DriverManager.getConnection("jdbc:avatica:remote:factory="
            + LocalServiceModifiableFactory.class.getName());

    PreparedStatement pst =
        connection.prepareStatement("insert into \"foo\".\"bar\"\n"
            + "values (?, ?, ?, ?, ?)");
    pst.setInt(1, 1);
    pst.setInt(2, 1);
    pst.setString(3, "second");
    pst.setInt(4, 1);
    pst.setInt(5, 1);
    pst.addBatch();
    pst.addBatch();

    int[] updateCounts = pst.executeBatch();
    assertThat(updateCounts.length, is(2));
    assertThat(updateCounts[0], is(1));
    assertThat(updateCounts[1], is(1));
    ResultSet resultSet = pst.getResultSet();
    assertThat(resultSet, nullValue());

    connection.close();
  }

  /**
   * Remote PreparedStatement insert WITH bind variables.
   */
  @Test void testRemotePreparedStatementInsert2() {
  }
}<|MERGE_RESOLUTION|>--- conflicted
+++ resolved
@@ -319,11 +319,7 @@
     CalciteAssert.hr()
         .with(CalciteRemoteDriverTest::getRemoteConnection)
         .metaData(CalciteRemoteDriverTest::getTypeInfo)
-<<<<<<< HEAD
-        .returns(CalciteAssert.checkResultCount(is(46)));
-=======
         .returns(CalciteAssert.checkResultCount(is(50)));
->>>>>>> 9617796f
   }
 
   @Test void testRemoteTableTypes() {
