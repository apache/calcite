/*
 * Licensed to the Apache Software Foundation (ASF) under one or more
 * contributor license agreements.  See the NOTICE file distributed with
 * this work for additional information regarding copyright ownership.
 * The ASF licenses this file to you under the Apache License, Version 2.0
 * (the "License"); you may not use this file except in compliance with
 * the License.  You may obtain a copy of the License at
 *
 * http://www.apache.org/licenses/LICENSE-2.0
 *
 * Unless required by applicable law or agreed to in writing, software
 * distributed under the License is distributed on an "AS IS" BASIS,
 * WITHOUT WARRANTIES OR CONDITIONS OF ANY KIND, either express or implied.
 * See the License for the specific language governing permissions and
 * limitations under the License.
 */
package org.apache.calcite.test;

import org.apache.calcite.jdbc.CalciteConnection;
import org.apache.calcite.plan.Contexts;
import org.apache.calcite.plan.RelOptTable;
import org.apache.calcite.plan.RelTraitDef;
import org.apache.calcite.rel.RelCollations;
import org.apache.calcite.rel.RelDistributions;
import org.apache.calcite.rel.RelNode;
import org.apache.calcite.rel.core.AggregateCall;
import org.apache.calcite.rel.core.Correlate;
import org.apache.calcite.rel.core.CorrelationId;
import org.apache.calcite.rel.core.Exchange;
import org.apache.calcite.rel.core.JoinRelType;
import org.apache.calcite.rel.core.Project;
import org.apache.calcite.rel.core.TableFunctionScan;
import org.apache.calcite.rel.core.TableModify;
import org.apache.calcite.rel.core.Window;
import org.apache.calcite.rel.hint.RelHint;
import org.apache.calcite.rel.type.RelDataType;
import org.apache.calcite.rel.type.RelDataTypeFactory;
import org.apache.calcite.rel.type.RelDataTypeField;
import org.apache.calcite.rex.RexBuilder;
import org.apache.calcite.rex.RexCorrelVariable;
import org.apache.calcite.rex.RexFieldCollation;
import org.apache.calcite.rex.RexInputRef;
import org.apache.calcite.rex.RexNode;
import org.apache.calcite.rex.RexOver;
import org.apache.calcite.rex.RexWindowBounds;
import org.apache.calcite.runtime.CalciteException;
import org.apache.calcite.schema.SchemaPlus;
import org.apache.calcite.schema.impl.ViewTable;
import org.apache.calcite.schema.impl.ViewTableMacro;
import org.apache.calcite.sql.SqlMatchRecognize;
import org.apache.calcite.sql.SqlOperator;
import org.apache.calcite.sql.fun.SqlStdOperatorTable;
import org.apache.calcite.sql.parser.SqlParser;
import org.apache.calcite.sql.type.SqlTypeName;
import org.apache.calcite.tools.Frameworks;
import org.apache.calcite.tools.Programs;
import org.apache.calcite.tools.RelBuilder;
import org.apache.calcite.tools.RelRunner;
import org.apache.calcite.tools.RelRunners;
import org.apache.calcite.util.Holder;
import org.apache.calcite.util.ImmutableBitSet;
import org.apache.calcite.util.TimestampString;
import org.apache.calcite.util.Util;
import org.apache.calcite.util.mapping.Mappings;

import com.google.common.collect.ImmutableList;
import com.google.common.collect.ImmutableMap;
import com.google.common.collect.ImmutableSet;
import com.google.common.collect.Lists;

import org.hamcrest.Matcher;
import org.junit.jupiter.api.Test;

import java.sql.Connection;
import java.sql.DriverManager;
import java.sql.PreparedStatement;
import java.sql.ResultSet;
import java.sql.SQLException;
import java.util.ArrayList;
import java.util.Arrays;
import java.util.Collections;
import java.util.List;
import java.util.Locale;
import java.util.NoSuchElementException;
import java.util.TreeSet;
import java.util.function.Function;
import java.util.function.UnaryOperator;

import static org.apache.calcite.test.Matchers.hasHints;
import static org.apache.calcite.test.Matchers.hasTree;

import static org.hamcrest.CoreMatchers.allOf;
import static org.hamcrest.CoreMatchers.containsString;
import static org.hamcrest.CoreMatchers.is;
import static org.hamcrest.CoreMatchers.nullValue;
import static org.hamcrest.MatcherAssert.assertThat;
import static org.junit.jupiter.api.Assertions.assertNull;
import static org.junit.jupiter.api.Assertions.assertThrows;
import static org.junit.jupiter.api.Assertions.assertTrue;
import static org.junit.jupiter.api.Assertions.fail;

/**
 * Unit test for {@link RelBuilder}.
 *
 * <p>Tasks:</p>
 * <ol>
 *   <li>Add RelBuilder.scan(List&lt;String&gt;)</li>
 *   <li>Add RelBuilder.scan(Table)</li>
 *   <li>Test that {@link RelBuilder#filter} does not create a filter if the
 *   predicates optimize to true</li>
 *   <li>Test that {@link RelBuilder#filter} DOES create a filter if the
 *   predicates optimize to false. (Creating an empty Values seems too
 *   devious.)</li>
 *   <li>Test that {@link RelBuilder#scan} throws good error if table not
 *   found</li>
 *   <li>Test that {@link RelBuilder#scan} obeys case-sensitivity</li>
 *   <li>Test that {@link RelBuilder#join(JoinRelType, String...)} obeys
 *   case-sensitivity</li>
 *   <li>Test RelBuilder with alternative factories</li>
 *   <li>Test that {@link RelBuilder#field(String)} obeys case-sensitivity</li>
 *   <li>Test case-insensitive unique field names</li>
 *   <li>Test that an alias created using
 *      {@link RelBuilder#alias(RexNode, String)} is removed if not a top-level
 *      project</li>
 *   <li>{@link RelBuilder#aggregate} with grouping sets</li>
 *   <li>Add call to create {@link TableFunctionScan}</li>
 *   <li>Add call to create {@link Window}</li>
 *   <li>Add call to create {@link TableModify}</li>
 *   <li>Add call to create {@link Exchange}</li>
 *   <li>Add call to create {@link Correlate}</li>
 *   <li>Add call to create {@link AggregateCall} with filter</li>
 * </ol>
 */
public class RelBuilderTest {
  /** Creates a config based on the "scott" schema. */
  public static Frameworks.ConfigBuilder config() {
    final SchemaPlus rootSchema = Frameworks.createRootSchema(true);
    return Frameworks.newConfigBuilder()
        .parserConfig(SqlParser.Config.DEFAULT)
        .defaultSchema(
            CalciteAssert.addSchema(rootSchema, CalciteAssert.SchemaSpec.SCOTT_WITH_TEMPORAL))
        .traitDefs((List<RelTraitDef>) null)
        .programs(Programs.heuristicJoinOrder(Programs.RULE_SET, true, 2));
  }

  /** Creates a config builder that will contain a view, "MYVIEW", and also
   * the SCOTT JDBC schema, whose tables implement
   * {@link org.apache.calcite.schema.TranslatableTable}. */
  static Frameworks.ConfigBuilder expandingConfig(Connection connection)
      throws SQLException {
    final CalciteConnection calciteConnection =
        connection.unwrap(CalciteConnection.class);
    final SchemaPlus root = calciteConnection.getRootSchema();
    CalciteAssert.SchemaSpec spec = CalciteAssert.SchemaSpec.SCOTT;
    CalciteAssert.addSchema(root, spec);
    final String viewSql =
        String.format(Locale.ROOT, "select * from \"%s\".\"%s\" where 1=1",
            spec.schemaName, "EMP");

    // create view
    ViewTableMacro macro = ViewTable.viewMacro(root, viewSql,
        Collections.singletonList("test"), Arrays.asList("test", "view"), false);

    // register view (in root schema)
    root.add("MYVIEW", macro);

    return Frameworks.newConfigBuilder().defaultSchema(root);
  }

  /** Creates a RelBuilder with default config. */
  static RelBuilder createBuilder() {
    return createBuilder(c -> c);
  }

  /** Creates a RelBuilder with transformed config. */
  static RelBuilder createBuilder(UnaryOperator<RelBuilder.Config> transform) {
    final Frameworks.ConfigBuilder configBuilder = config();
    configBuilder.context(
        Contexts.of(transform.apply(RelBuilder.Config.DEFAULT)));
    return RelBuilder.create(configBuilder.build());
  }

  @Test void testScan() {
    // Equivalent SQL:
    //   SELECT *
    //   FROM emp
    final RelNode root =
        RelBuilder.create(config().build())
            .scan("EMP")
            .build();
    assertThat(root,
        hasTree("LogicalTableScan(table=[[scott, EMP]])\n"));
  }

  @Test void testScanQualifiedTable() {
    // Equivalent SQL:
    //   SELECT *
    //   FROM "scott"."emp"
    final RelNode root =
        RelBuilder.create(config().build())
            .scan("scott", "EMP")
            .build();
    assertThat(root,
        hasTree("LogicalTableScan(table=[[scott, EMP]])\n"));
  }

  @Test void testScanInvalidTable() {
    // Equivalent SQL:
    //   SELECT *
    //   FROM zzz
    try {
      final RelNode root =
          RelBuilder.create(config().build())
              .scan("ZZZ") // this relation does not exist
              .build();
      fail("expected error, got " + root);
    } catch (Exception e) {
      assertThat(e.getMessage(), is("Table 'ZZZ' not found"));
    }
  }

  @Test void testScanInvalidSchema() {
    // Equivalent SQL:
    //   SELECT *
    //   FROM "zzz"."emp"
    try {
      final RelNode root =
          RelBuilder.create(config().build())
              .scan("ZZZ", "EMP") // the table exists, but the schema does not
              .build();
      fail("expected error, got " + root);
    } catch (Exception e) {
      assertThat(e.getMessage(), is("Table 'ZZZ.EMP' not found"));
    }
  }

  @Test void testScanInvalidQualifiedTable() {
    // Equivalent SQL:
    //   SELECT *
    //   FROM "scott"."zzz"
    try {
      final RelNode root =
          RelBuilder.create(config().build())
              .scan("scott", "ZZZ") // the schema is valid, but the table does not exist
              .build();
      fail("expected error, got " + root);
    } catch (Exception e) {
      assertThat(e.getMessage(), is("Table 'scott.ZZZ' not found"));
    }
  }

  @Test void testScanValidTableWrongCase() {
    // Equivalent SQL:
    //   SELECT *
    //   FROM "emp"
    try {
      final RelNode root =
          RelBuilder.create(config().build())
              .scan("emp") // the table is named 'EMP', not 'emp'
              .build();
      fail("Expected error (table names are case-sensitive), but got " + root);
    } catch (Exception e) {
      assertThat(e.getMessage(), is("Table 'emp' not found"));
    }
  }

  @Test void testScanFilterTrue() {
    // Equivalent SQL:
    //   SELECT *
    //   FROM emp
    //   WHERE TRUE
    final RelBuilder builder = RelBuilder.create(config().build());
    RelNode root =
        builder.scan("EMP")
            .filter(builder.literal(true))
            .build();
    assertThat(root,
        hasTree("LogicalTableScan(table=[[scott, EMP]])\n"));
  }

  @Test void testScanFilterTriviallyFalse() {
    // Equivalent SQL:
    //   SELECT *
    //   FROM emp
    //   WHERE 1 = 2
    final RelBuilder builder = RelBuilder.create(config().build());
    RelNode root =
        builder.scan("EMP")
            .filter(builder.equals(builder.literal(1), builder.literal(2)))
            .build();
    assertThat(root,
        hasTree("LogicalValues(tuples=[[]])\n"));
  }

  @Test void testScanFilterEquals() {
    // Equivalent SQL:
    //   SELECT *
    //   FROM emp
    //   WHERE deptno = 20
    final RelBuilder builder = RelBuilder.create(config().build());
    RelNode root =
        builder.scan("EMP")
            .filter(
                builder.equals(builder.field("DEPTNO"), builder.literal(20)))
            .build();
    final String expected = "LogicalFilter(condition=[=($7, 20)])\n"
        + "  LogicalTableScan(table=[[scott, EMP]])\n";
    assertThat(root, hasTree(expected));
  }

  @Test void testSnapshotTemporalTable() {
    // Equivalent SQL:
    //   SELECT *
    //   FROM products_temporal FOR SYSTEM_TIME AS OF TIMESTAMP '2011-07-20 12:34:56'
    final RelBuilder builder = RelBuilder.create(config().build());
    RelNode root =
        builder.scan("products_temporal")
            .snapshot(
                builder.getRexBuilder().makeTimestampLiteral(
                    new TimestampString("2011-07-20 12:34:56"), 0))
            .build();
    final String expected = "LogicalSnapshot(period=[2011-07-20 12:34:56])\n"
            + "  LogicalTableScan(table=[[scott, products_temporal]])\n";
    assertThat(root, hasTree(expected));
  }

  @Test void testTableFunctionScan() {
    // Equivalent SQL:
    //   SELECT *
    //   FROM TABLE(
    //       DEDUP(CURSOR(select * from emp),
    //             CURSOR(select * from DEPT), 'NAME'))
    final RelBuilder builder = RelBuilder.create(config().build());
    final SqlOperator dedupFunction =
        new MockSqlOperatorTable.DedupFunction();
    RelNode root = builder.scan("EMP")
        .scan("DEPT")
        .functionScan(dedupFunction, 2, builder.cursor(2, 0),
            builder.cursor(2, 1))
        .build();
    final String expected = "LogicalTableFunctionScan("
        + "invocation=[DEDUP(CURSOR($0), CURSOR($1))], "
        + "rowType=[RecordType(VARCHAR(1024) NAME)])\n"
        + "  LogicalTableScan(table=[[scott, EMP]])\n"
        + "  LogicalTableScan(table=[[scott, DEPT]])\n";
    assertThat(root, hasTree(expected));

    // Make sure that the builder's stack is empty.
    try {
      RelNode node = builder.build();
      fail("expected error, got " + node);
    } catch (NoSuchElementException e) {
      assertNull(e.getMessage());
    }
  }

  @Test void testTableFunctionScanZeroInputs() {
    // Equivalent SQL:
    //   SELECT *
    //   FROM TABLE(RAMP(3))
    final RelBuilder builder = RelBuilder.create(config().build());
    final SqlOperator rampFunction = new MockSqlOperatorTable.RampFunction();
    RelNode root = builder.functionScan(rampFunction, 0, builder.literal(3))
        .build();
    final String expected = "LogicalTableFunctionScan(invocation=[RAMP(3)], "
        + "rowType=[RecordType(INTEGER I)])\n";
    assertThat(root, hasTree(expected));

    // Make sure that the builder's stack is empty.
    try {
      RelNode node = builder.build();
      fail("expected error, got " + node);
    } catch (NoSuchElementException e) {
      assertNull(e.getMessage());
    }
  }

  @Test void testJoinTemporalTable() {
    // Equivalent SQL:
    //   SELECT *
    //   FROM orders
    //   JOIN products_temporal FOR SYSTEM_TIME AS OF TIMESTAMP '2011-07-20 12:34:56'
    //   ON orders.product = products_temporal.id
    final RelBuilder builder = RelBuilder.create(config().build());
    RelNode root =
        builder.scan("orders")
            .scan("products_temporal")
            .snapshot(
                builder.getRexBuilder().makeTimestampLiteral(
                    new TimestampString("2011-07-20 12:34:56"), 0))
            .join(JoinRelType.INNER,
                builder.call(SqlStdOperatorTable.EQUALS,
                    builder.field(2, 0, "PRODUCT"),
                    builder.field(2, 1, "ID")))
            .build();
    final String expected = "LogicalJoin(condition=[=($2, $4)], joinType=[inner])\n"
        + "  LogicalTableScan(table=[[scott, orders]])\n"
        + "  LogicalSnapshot(period=[2011-07-20 12:34:56])\n"
        + "    LogicalTableScan(table=[[scott, products_temporal]])\n";
    assertThat(root, hasTree(expected));
  }

  /** Tests that {@link RelBuilder#project} simplifies expressions if and only if
   * {@link RelBuilder.Config#simplify}. */
  @Test void testSimplify() {
    checkSimplify(c -> c.withSimplify(true),
        hasTree("LogicalProject($f0=[true])\n"
            + "  LogicalTableScan(table=[[scott, EMP]])\n"));
    checkSimplify(c -> c,
        hasTree("LogicalProject($f0=[true])\n"
            + "  LogicalTableScan(table=[[scott, EMP]])\n"));
    checkSimplify(c -> c.withSimplify(false),
        hasTree("LogicalProject($f0=[IS NOT NULL($0)])\n"
            + "  LogicalTableScan(table=[[scott, EMP]])\n"));
  }

  private void checkSimplify(UnaryOperator<RelBuilder.Config> transform,
      Matcher<RelNode> matcher) {
    final RelBuilder builder = createBuilder(transform);
    final RelNode root =
        builder.scan("EMP")
            .project(builder.isNotNull(builder.field("EMPNO")))
            .build();
    assertThat(root, matcher);
  }

  @Test void testScanFilterOr() {
    // Equivalent SQL:
    //   SELECT *
    //   FROM emp
    //   WHERE (deptno = 20 OR comm IS NULL) AND mgr IS NOT NULL
    final RelBuilder builder = RelBuilder.create(config().build());
    RelNode root =
        builder.scan("EMP")
            .filter(
                builder.call(SqlStdOperatorTable.OR,
                    builder.call(SqlStdOperatorTable.EQUALS,
                        builder.field("DEPTNO"),
                        builder.literal(20)),
                    builder.isNull(builder.field(6))),
                builder.isNotNull(builder.field(3)))
            .build();
    final String expected = ""
        + "LogicalFilter(condition=[AND(OR(=($7, 20), IS NULL($6)), IS NOT NULL($3))])\n"
        + "  LogicalTableScan(table=[[scott, EMP]])\n";
    assertThat(root, hasTree(expected));
  }

  @Test void testScanFilterOr2() {
    // Equivalent SQL:
    //   SELECT *
    //   FROM emp
    //   WHERE deptno = 20 OR deptno = 20
    // simplifies to
    //   SELECT *
    //   FROM emp
    //   WHERE deptno = 20
    final RelBuilder builder = RelBuilder.create(config().build());
    RelNode root =
        builder.scan("EMP")
            .filter(
                builder.call(SqlStdOperatorTable.OR,
                    builder.call(SqlStdOperatorTable.GREATER_THAN,
                        builder.field("DEPTNO"),
                        builder.literal(20)),
                    builder.call(SqlStdOperatorTable.GREATER_THAN,
                        builder.field("DEPTNO"),
                        builder.literal(20))))
            .build();
    final String expected = "LogicalFilter(condition=[>($7, 20)])\n"
        + "  LogicalTableScan(table=[[scott, EMP]])\n";
    assertThat(root, hasTree(expected));
  }

  @Test void testScanFilterAndFalse() {
    // Equivalent SQL:
    //   SELECT *
    //   FROM emp
    //   WHERE deptno = 20 AND FALSE
    // simplifies to
    //   VALUES
    final RelBuilder builder = RelBuilder.create(config().build());
    RelNode root =
        builder.scan("EMP")
            .filter(
                builder.call(SqlStdOperatorTable.GREATER_THAN,
                    builder.field("DEPTNO"),
                    builder.literal(20)),
                builder.literal(false))
            .build();
    final String expected = "LogicalValues(tuples=[[]])\n";
    assertThat(root, hasTree(expected));
  }

  @Test void testScanFilterAndTrue() {
    // Equivalent SQL:
    //   SELECT *
    //   FROM emp
    //   WHERE deptno = 20 AND TRUE
    final RelBuilder builder = RelBuilder.create(config().build());
    RelNode root =
        builder.scan("EMP")
            .filter(
                builder.call(SqlStdOperatorTable.GREATER_THAN,
                    builder.field("DEPTNO"),
                    builder.literal(20)),
                builder.literal(true))
            .build();
    final String expected = "LogicalFilter(condition=[>($7, 20)])\n"
        + "  LogicalTableScan(table=[[scott, EMP]])\n";
    assertThat(root, hasTree(expected));
  }

  /** Test case for
   * <a href="https://issues.apache.org/jira/browse/CALCITE-2730">[CALCITE-2730]
   * RelBuilder incorrectly simplifies a filter with duplicate conjunction to
   * empty</a>. */
  @Test void testScanFilterDuplicateAnd() {
    // Equivalent SQL:
    //   SELECT *
    //   FROM emp
    //   WHERE deptno > 20 AND deptno > 20 AND deptno > 20
    final RelBuilder builder = RelBuilder.create(config().build());
    builder.scan("EMP");
    final RexNode condition = builder.call(SqlStdOperatorTable.GREATER_THAN,
        builder.field("DEPTNO"),
        builder.literal(20));
    final RexNode condition2 = builder.call(SqlStdOperatorTable.LESS_THAN,
        builder.field("DEPTNO"),
        builder.literal(30));
    final RelNode root = builder.filter(condition, condition, condition)
        .build();
    final String expected = "LogicalFilter(condition=[>($7, 20)])\n"
        + "  LogicalTableScan(table=[[scott, EMP]])\n";
    assertThat(root, hasTree(expected));

    // Equivalent SQL:
    //   SELECT *
    //   FROM emp
    //   WHERE deptno > 20 AND deptno < 30 AND deptno > 20
    final RelNode root2 = builder.scan("EMP")
        .filter(condition, condition2, condition, condition)
        .build();
    final String expected2 = ""
        + "LogicalFilter(condition=[AND(>($7, 20), <($7, 30))])\n"
        + "  LogicalTableScan(table=[[scott, EMP]])\n";
    assertThat(root2, hasTree(expected2));
  }

  @Test void testBadFieldName() {
    final RelBuilder builder = RelBuilder.create(config().build());
    try {
      RexInputRef ref = builder.scan("EMP").field("deptno");
      fail("expected error, got " + ref);
    } catch (IllegalArgumentException e) {
      assertThat(e.getMessage(),
          is("field [deptno] not found; input fields are: [EMPNO, ENAME, JOB, "
              + "MGR, HIREDATE, SAL, COMM, DEPTNO]"));
    }
  }

  @Test void testBadFieldOrdinal() {
    final RelBuilder builder = RelBuilder.create(config().build());
    try {
      RexInputRef ref = builder.scan("DEPT").field(20);
      fail("expected error, got " + ref);
    } catch (IllegalArgumentException e) {
      assertThat(e.getMessage(),
          is("field ordinal [20] out of range; "
                  + "input fields are: [DEPTNO, DNAME, LOC]"));
    }
  }

  @Test void testBadType() {
    final RelBuilder builder = RelBuilder.create(config().build());
    try {
      builder.scan("EMP");
      RexNode call = builder.call(SqlStdOperatorTable.PLUS,
          builder.field(1),
          builder.field(3));
      fail("expected error, got " + call);
    } catch (IllegalArgumentException e) {
      assertThat(e.getMessage(),
          is("Cannot infer return type for +; "
              + "operand types: [VARCHAR(10), SMALLINT]"));
    }
  }

  @Test void testProject() {
    // Equivalent SQL:
    //   SELECT deptno, CAST(comm AS SMALLINT) AS comm, 20 AS $f2,
    //     comm AS comm3, comm AS c
    //   FROM emp
    final RelBuilder builder = RelBuilder.create(config().build());
    RelNode root =
        builder.scan("EMP")
            .project(builder.field("DEPTNO"),
                builder.cast(builder.field(6), SqlTypeName.SMALLINT),
                builder.literal(20),
                builder.field(6),
                builder.alias(builder.field(6), "C"))
            .build();
    // Note: CAST(COMM) gets the COMM alias because it occurs first
    // Note: AS(COMM, C) becomes just $6
    final String expected = ""
        + "LogicalProject(DEPTNO=[$7], COMM=[CAST($6):SMALLINT NOT NULL], $f2=[20], COMM0=[$6], C=[$6])\n"
        + "  LogicalTableScan(table=[[scott, EMP]])\n";
    assertThat(root, hasTree(expected));
  }

  /** Tests each method that creates a scalar expression. */
  @Test void testProject2() {
    final RelBuilder builder = RelBuilder.create(config().build());
    RelNode root =
        builder.scan("EMP")
            .project(builder.field("DEPTNO"),
                builder.cast(builder.field(6), SqlTypeName.SMALLINT),
                builder.or(
                    builder.equals(builder.field("DEPTNO"),
                        builder.literal(20)),
                    builder.and(builder.literal(null),
                        builder.equals(builder.field("DEPTNO"),
                            builder.literal(10)),
                        builder.and(builder.isNull(builder.field(6)),
                            builder.not(builder.isNotNull(builder.field(7))))),
                    builder.equals(builder.field("DEPTNO"),
                        builder.literal(20)),
                    builder.equals(builder.field("DEPTNO"),
                        builder.literal(30))),
                builder.alias(builder.isNull(builder.field(2)), "n2"),
                builder.alias(builder.isNotNull(builder.field(3)), "nn2"),
                builder.literal(20),
                builder.field(6),
                builder.alias(builder.field(6), "C"))
            .build();
    final String expected = ""
        + "LogicalProject(DEPTNO=[$7], COMM=[CAST($6):SMALLINT NOT NULL],"
        + " $f2=[OR(=($7, 20), AND(null:NULL, =($7, 10), IS NULL($6),"
        + " IS NULL($7)), =($7, 30))], n2=[IS NULL($2)],"
        + " nn2=[IS NOT NULL($3)], $f5=[20], COMM0=[$6], C=[$6])\n"
        + "  LogicalTableScan(table=[[scott, EMP]])\n";
    assertThat(root, hasTree(expected));
  }

  @Test void testProjectIdentity() {
    final RelBuilder builder = RelBuilder.create(config().build());
    RelNode root =
        builder.scan("DEPT")
            .project(builder.fields(Mappings.bijection(Arrays.asList(0, 1, 2))))
            .build();
    final String expected = "LogicalTableScan(table=[[scott, DEPT]])\n";
    assertThat(root, hasTree(expected));
  }

  /** Test case for
   * <a href="https://issues.apache.org/jira/browse/CALCITE-1297">[CALCITE-1297]
   * RelBuilder does not translate identity projects even if they rename
   * fields</a>. */
  @Test void testProjectIdentityWithFieldsRename() {
    final RelBuilder builder = RelBuilder.create(config().build());
    RelNode root =
        builder.scan("DEPT")
            .project(builder.alias(builder.field(0), "a"),
                builder.alias(builder.field(1), "b"),
                builder.alias(builder.field(2), "c"))
            .as("t1")
            .project(builder.field("a"),
                builder.field("t1", "c"))
            .build();
    final String expected = "LogicalProject(a=[$0], c=[$2])\n"
        + "  LogicalTableScan(table=[[scott, DEPT]])\n";
    assertThat(root, hasTree(expected));
  }

  /** Variation on {@link #testProjectIdentityWithFieldsRename}: don't use a
   * table alias, and make sure the field names propagate through a filter. */
  @Test void testProjectIdentityWithFieldsRenameFilter() {
    final RelBuilder builder = RelBuilder.create(config().build());
    RelNode root =
        builder.scan("DEPT")
            .project(builder.alias(builder.field(0), "a"),
                builder.alias(builder.field(1), "b"),
                builder.alias(builder.field(2), "c"))
            .filter(
                builder.call(SqlStdOperatorTable.EQUALS,
                    builder.field("a"),
                    builder.literal(20)))
            .aggregate(builder.groupKey(0, 1, 2),
                builder.aggregateCall(SqlStdOperatorTable.SUM,
                    builder.field(0)))
            .project(builder.field("c"),
                builder.field("a"))
            .build();
    final String expected = ""
        + "LogicalProject(c=[$2], a=[$0])\n"
        + "  LogicalAggregate(group=[{0, 1, 2}], agg#0=[SUM($0)])\n"
        + "    LogicalFilter(condition=[=($0, 20)])\n"
        + "      LogicalTableScan(table=[[scott, DEPT]])\n";
    assertThat(root, hasTree(expected));
  }

  @Test void testProjectLeadingEdge() {
    final RelBuilder builder = RelBuilder.create(config().build());
    RelNode root =
        builder.scan("EMP")
            .project(builder.fields(Mappings.bijection(Arrays.asList(0, 1, 2))))
            .build();
    final String expected = "LogicalProject(EMPNO=[$0], ENAME=[$1], JOB=[$2])\n"
        + "  LogicalTableScan(table=[[scott, EMP]])\n";
    assertThat(root, hasTree(expected));
  }

  @Test void testProjectWithAliasFromScan() {
    final RelBuilder builder = RelBuilder.create(config().build());
    RelNode root =
        builder.scan("EMP")
            .project(builder.field(1, "EMP", "ENAME"))
            .build();
    final String expected =
        "LogicalProject(ENAME=[$1])\n"
            + "  LogicalTableScan(table=[[scott, EMP]])\n";
    assertThat(root, hasTree(expected));
  }

  /** Test case for
   * <a href="https://issues.apache.org/jira/browse/CALCITE-3228">[CALCITE-3228]
   * IllegalArgumentException in getMapping() for project containing same reference</a>. */
  @Test void testProjectMapping() {
    final RelBuilder builder = RelBuilder.create(config().build());
    RelNode root =
            builder.scan("EMP")
                    .project(builder.field(0), builder.field(0))
                    .build();
    assertTrue(root instanceof Project);
    Project project = (Project) root;
    Mappings.TargetMapping mapping = project.getMapping();
    assertThat(mapping, nullValue());
  }

  private void project1(int value, SqlTypeName sqlTypeName, String message, String expected) {
    final RelBuilder builder = RelBuilder.create(config().build());
    RexBuilder rex = builder.getRexBuilder();
    RelNode actual =
        builder.values(new String[]{"x"}, 42)
            .empty()
            .project(
                rex.makeLiteral(value,
                    rex.getTypeFactory().createSqlType(sqlTypeName), false))
            .build();
    assertThat(message, actual, hasTree(expected));
  }

  @Test void testProject1asInt() {
    project1(1, SqlTypeName.INTEGER,
        "project(1 as INT) might omit type of 1 in the output plan as"
            + " it is convention to omit INTEGER for integer literals",
        "LogicalProject($f0=[1])\n"
            + "  LogicalValues(tuples=[[]])\n");
  }

  @Test void testProject1asBigInt() {
    project1(1, SqlTypeName.BIGINT, "project(1 as BIGINT) should contain"
            + " type of 1 in the output plan since the convention is to omit type of INTEGER",
        "LogicalProject($f0=[1:BIGINT])\n"
            + "  LogicalValues(tuples=[[]])\n");
  }

  @Test void testProjectBloat() {
    final Function<RelBuilder, RelNode> f = b ->
        b.scan("EMP")
            .project(
                b.alias(
                    caseCall(b, b.field("DEPTNO"),
                        b.literal(0), b.literal("zero"),
                        b.literal(1), b.literal("one"),
                        b.literal(2), b.literal("two"),
                        b.literal("other")),
                    "v"))
            .project(
                b.call(SqlStdOperatorTable.PLUS, b.field("v"), b.field("v")))
        .build();
    // Complexity of bottom is 14; top is 3; merged is 29; difference is -12.
    // So, we merge if bloat is 20 or 100 (the default),
    // but not if it is -1, 0 or 10.
    final String expected = "LogicalProject($f0=[+"
        + "(CASE(=($7, 0), 'zero', =($7, 1), 'one', =($7, 2), 'two', 'other'),"
        + " CASE(=($7, 0), 'zero', =($7, 1), 'one', =($7, 2), 'two', 'other'))])\n"
        + "  LogicalTableScan(table=[[scott, EMP]])\n";
    final String expectedNeg = "LogicalProject($f0=[+($0, $0)])\n"
        + "  LogicalProject(v=[CASE(=($7, 0), 'zero', =($7, 1), "
        + "'one', =($7, 2), 'two', 'other')])\n"
        + "    LogicalTableScan(table=[[scott, EMP]])\n";
    assertThat(f.apply(createBuilder()), hasTree(expected));
    assertThat(f.apply(createBuilder(c -> c.withBloat(0))),
        hasTree(expectedNeg));
    assertThat(f.apply(createBuilder(c -> c.withBloat(-1))),
        hasTree(expectedNeg));
    assertThat(f.apply(createBuilder(c -> c.withBloat(10))),
        hasTree(expectedNeg));
    assertThat(f.apply(createBuilder(c -> c.withBloat(20))),
        hasTree(expected));
  }

  @Test void testProjectBloat2() {
    final Function<RelBuilder, RelNode> f = b ->
        b.scan("EMP")
            .project(
                b.field("DEPTNO"),
                b.field("SAL"),
                b.alias(
                    b.call(SqlStdOperatorTable.PLUS, b.field("DEPTNO"),
                        b.field("EMPNO")), "PLUS"))
            .project(
                b.call(SqlStdOperatorTable.MULTIPLY, b.field("SAL"),
                    b.field("PLUS")),
                b.field("SAL"))
        .build();
    // Complexity of bottom is 5; top is 4; merged is 6; difference is 3.
    // So, we merge except when bloat is -1.
    final String expected = "LogicalProject($f0=[*($5, +($7, $0))], SAL=[$5])\n"
        + "  LogicalTableScan(table=[[scott, EMP]])\n";
    final String expectedNeg = "LogicalProject($f0=[*($1, $2)], SAL=[$1])\n"
        + "  LogicalProject(DEPTNO=[$7], SAL=[$5], PLUS=[+($7, $0)])\n"
        + "    LogicalTableScan(table=[[scott, EMP]])\n";
    assertThat(f.apply(createBuilder()), hasTree(expected));
    assertThat(f.apply(createBuilder(c -> c.withBloat(0))),
        hasTree(expected));
    assertThat(f.apply(createBuilder(c -> c.withBloat(-1))),
        hasTree(expectedNeg));
    assertThat(f.apply(createBuilder(c -> c.withBloat(10))),
        hasTree(expected));
    assertThat(f.apply(createBuilder(c -> c.withBloat(20))),
        hasTree(expected));
  }

  private RexNode caseCall(RelBuilder b, RexNode ref, RexNode... nodes) {
    final List<RexNode> list = new ArrayList<>();
    for (int i = 0; i + 1 < nodes.length; i += 2) {
      list.add(b.equals(ref, nodes[i]));
      list.add(nodes[i + 1]);
    }
    list.add(nodes.length % 2 == 1 ? nodes[nodes.length - 1]
        : b.literal(null));
    return b.call(SqlStdOperatorTable.CASE, list);
  }

  /** Creates a {@link Project} that contains a windowed aggregate function. As
   * {@link RelBuilder} not explicitly support for {@link RexOver} the syntax is
   * a bit cumbersome. */
  @Test void testProjectOver() {
    final Function<RelBuilder, RelNode> f = b -> b.scan("EMP")
        .project(b.field("DEPTNO"),
            over(b,
                ImmutableList.of(
                    new RexFieldCollation(b.field("EMPNO"),
                        ImmutableSet.of())),
                "x"))
        .build();
    final String expected = ""
        + "LogicalProject(DEPTNO=[$7], x=[ROW_NUMBER() OVER (ORDER BY $0)])\n"
        + "  LogicalTableScan(table=[[scott, EMP]])\n";
    assertThat(f.apply(createBuilder()), hasTree(expected));
  }

  /** Tests that RelBuilder does not merge a Project that contains a windowed
   * aggregate function into a lower Project. */
  @Test void testProjectOverOver() {
    final Function<RelBuilder, RelNode> f = b -> b.scan("EMP")
        .project(b.field("DEPTNO"),
            over(b,
                ImmutableList.of(
                    new RexFieldCollation(b.field("EMPNO"),
                        ImmutableSet.of())),
                "x"))
        .project(b.field("DEPTNO"),
            over(b,
                ImmutableList.of(
                    new RexFieldCollation(b.field("DEPTNO"),
                        ImmutableSet.of())),
                "y"))
        .build();
    final String expected = ""
        + "LogicalProject(DEPTNO=[$0], y=[ROW_NUMBER() OVER (ORDER BY $0)])\n"
        + "  LogicalProject(DEPTNO=[$7], x=[ROW_NUMBER() OVER (ORDER BY $0)])\n"
        + "    LogicalTableScan(table=[[scott, EMP]])\n";
    assertThat(f.apply(createBuilder()), hasTree(expected));
  }

  private RexNode over(RelBuilder b,
      ImmutableList<RexFieldCollation> fieldCollations, String alias) {
    final RelDataType intType =
        b.getTypeFactory().createSqlType(SqlTypeName.INTEGER);
    return b.alias(
        b.getRexBuilder()
            .makeOver(intType, SqlStdOperatorTable.ROW_NUMBER,
                ImmutableList.of(), ImmutableList.of(), fieldCollations,
                RexWindowBounds.UNBOUNDED_PRECEDING,
                RexWindowBounds.UNBOUNDED_FOLLOWING, true, true, false,
                false, false), alias);
  }

  @Test void testRename() {
    final RelBuilder builder = RelBuilder.create(config().build());

    // No rename necessary (null name is ignored)
    RelNode root =
        builder.scan("DEPT")
            .rename(Arrays.asList("DEPTNO", null))
            .build();
    final String expected = "LogicalTableScan(table=[[scott, DEPT]])\n";
    assertThat(root, hasTree(expected));

    // No rename necessary (prefix matches)
    root =
        builder.scan("DEPT")
            .rename(ImmutableList.of("DEPTNO"))
            .build();
    assertThat(root, hasTree(expected));

    // Add project to rename fields
    root =
        builder.scan("DEPT")
            .rename(Arrays.asList("NAME", null, "DEPTNO"))
            .build();
    final String expected2 = ""
        + "LogicalProject(NAME=[$0], DNAME=[$1], DEPTNO=[$2])\n"
        + "  LogicalTableScan(table=[[scott, DEPT]])\n";
    assertThat(root, hasTree(expected2));

    // If our requested list has non-unique names, we might get the same field
    // names we started with. Don't add a useless project.
    root =
        builder.scan("DEPT")
            .rename(Arrays.asList("DEPTNO", null, "DEPTNO"))
            .build();
    final String expected3 = ""
        + "LogicalProject(DEPTNO=[$0], DNAME=[$1], DEPTNO0=[$2])\n"
        + "  LogicalTableScan(table=[[scott, DEPT]])\n";
    assertThat(root, hasTree(expected3));
    root =
        builder.scan("DEPT")
            .rename(Arrays.asList("DEPTNO", null, "DEPTNO"))
            .rename(Arrays.asList("DEPTNO", null, "DEPTNO"))
            .build();
    // No extra Project
    assertThat(root, hasTree(expected3));

    // Name list too long
    try {
      root =
          builder.scan("DEPT")
              .rename(ImmutableList.of("NAME", "DEPTNO", "Y", "Z"))
              .build();
      fail("expected error, got " + root);
    } catch (IllegalArgumentException e) {
      assertThat(e.getMessage(), is("More names than fields"));
    }
  }

  @Test void testRenameValues() {
    final RelBuilder builder = RelBuilder.create(config().build());
    RelNode root =
        builder.values(new String[]{"a", "b"}, true, 1, false, -50)
            .build();
    final String expected =
        "LogicalValues(tuples=[[{ true, 1 }, { false, -50 }]])\n";
    assertThat(root, hasTree(expected));

    // When you rename Values, you get a Values with a new row type, no Project
    root =
        builder.push(root)
            .rename(ImmutableList.of("x", "y z"))
            .build();
    assertThat(root, hasTree(expected));
    assertThat(root.getRowType().getFieldNames().toString(), is("[x, y z]"));
  }

  @Test void testPermute() {
    final RelBuilder builder = RelBuilder.create(config().build());
    RelNode root =
        builder.scan("EMP")
            .permute(Mappings.bijection(Arrays.asList(1, 2, 0)))
            .build();
    final String expected = "LogicalProject(JOB=[$2], EMPNO=[$0], ENAME=[$1])\n"
        + "  LogicalTableScan(table=[[scott, EMP]])\n";
    assertThat(root, hasTree(expected));
  }

  @Test void testConvert() {
    final RelBuilder builder = RelBuilder.create(config().build());
    RelDataType rowType =
        builder.getTypeFactory().builder()
            .add("a", SqlTypeName.BIGINT)
            .add("b", SqlTypeName.VARCHAR, 10)
            .add("c", SqlTypeName.VARCHAR, 10)
            .build();
    RelNode root =
        builder.scan("DEPT")
            .convert(rowType, false)
            .build();
    final String expected = ""
        + "LogicalProject(DEPTNO=[CAST($0):BIGINT NOT NULL], DNAME=[CAST($1):VARCHAR(10) NOT NULL], LOC=[CAST($2):VARCHAR(10) NOT NULL])\n"
        + "  LogicalTableScan(table=[[scott, DEPT]])\n";
    assertThat(root, hasTree(expected));
  }

  @Test void testConvertRename() {
    final RelBuilder builder = RelBuilder.create(config().build());
    RelDataType rowType =
        builder.getTypeFactory().builder()
            .add("a", SqlTypeName.BIGINT)
            .add("b", SqlTypeName.VARCHAR, 10)
            .add("c", SqlTypeName.VARCHAR, 10)
            .build();
    RelNode root =
        builder.scan("DEPT")
            .convert(rowType, true)
            .build();
    final String expected = ""
        + "LogicalProject(a=[CAST($0):BIGINT NOT NULL], b=[CAST($1):VARCHAR(10) NOT NULL], c=[CAST($2):VARCHAR(10) NOT NULL])\n"
        + "  LogicalTableScan(table=[[scott, DEPT]])\n";
    assertThat(root, hasTree(expected));
  }

  @Test void testAggregate() {
    // Equivalent SQL:
    //   SELECT COUNT(DISTINCT deptno) AS c
    //   FROM emp
    //   GROUP BY ()
    final RelBuilder builder = RelBuilder.create(config().build());
    RelNode root =
        builder.scan("EMP")
            .aggregate(builder.groupKey(),
                builder.count(true, "C", builder.field("DEPTNO")))
            .build();
    final String expected = ""
        + "LogicalAggregate(group=[{}], C=[COUNT(DISTINCT $7)])\n"
        + "  LogicalTableScan(table=[[scott, EMP]])\n";
    assertThat(root, hasTree(expected));
  }

  @Test void testAggregate2() {
    // Equivalent SQL:
    //   SELECT COUNT(*) AS c, SUM(mgr + 1) AS s
    //   FROM emp
    //   GROUP BY ename, hiredate + mgr
    final Function<RelBuilder, RelNode> f = builder ->
        builder.scan("EMP")
            .aggregate(
                builder.groupKey(builder.field(1),
                    builder.call(SqlStdOperatorTable.PLUS,
                        builder.field(4),
                        builder.field(3)),
                    builder.field(1)),
                builder.countStar("C"),
                builder.sum(
                    builder.call(SqlStdOperatorTable.PLUS, builder.field(3),
                        builder.literal(1))).as("S"))
            .build();
    final String expected = ""
        + "LogicalAggregate(group=[{0, 1}], C=[COUNT()], S=[SUM($2)])\n"
        + "  LogicalProject(ENAME=[$1], $f8=[+($4, $3)], $f9=[+($3, 1)])\n"
        + "    LogicalTableScan(table=[[scott, EMP]])\n";
    assertThat(f.apply(createBuilder()), hasTree(expected));

    // now without pruning
    final String expected2 = ""
        + "LogicalAggregate(group=[{1, 8}], C=[COUNT()], S=[SUM($9)])\n"
        + "  LogicalProject(EMPNO=[$0], ENAME=[$1], JOB=[$2], MGR=[$3], "
        + "HIREDATE=[$4], SAL=[$5], COMM=[$6], DEPTNO=[$7], $f8=[+($4, $3)], "
        + "$f9=[+($3, 1)])\n"
        + "    LogicalTableScan(table=[[scott, EMP]])\n";
    assertThat(f.apply(createBuilder(c -> c.withPruneInputOfAggregate(false))),
        hasTree(expected2));
  }

  /** Test case for
   * <a href="https://issues.apache.org/jira/browse/CALCITE-2192">[CALCITE-2192]
   * RelBuilder wrongly skips creation of Aggregate that prunes columns if input
   * is unique</a>. */
  @Test void testAggregate3() {
    // Equivalent SQL:
    //   SELECT DISTINCT deptno FROM (
    //     SELECT deptno, COUNT(*)
    //     FROM emp
    //     GROUP BY deptno)
    final RelBuilder builder = RelBuilder.create(config().build());
    RelNode root =
        builder.scan("EMP")
            .aggregate(builder.groupKey(builder.field(1)),
                builder.count().as("C"))
            .aggregate(builder.groupKey(builder.field(0)))
            .build();
    final String expected = ""
        + "LogicalProject(ENAME=[$0])\n"
        + "  LogicalAggregate(group=[{1}], C=[COUNT()])\n"
        + "    LogicalTableScan(table=[[scott, EMP]])\n";
    assertThat(root, hasTree(expected));
  }

  /** As {@link #testAggregate3()} but with Filter. */
  @Test void testAggregate4() {
    // Equivalent SQL:
    //   SELECT DISTINCT deptno FROM (
    //     SELECT deptno, COUNT(*)
    //     FROM emp
    //     GROUP BY deptno
    //     HAVING COUNT(*) > 3)
    final RelBuilder builder = RelBuilder.create(config().build());
    RelNode root =
        builder.scan("EMP")
            .aggregate(
                builder.groupKey(builder.field(1)),
                builder.count().as("C"))
            .filter(
                builder.call(SqlStdOperatorTable.GREATER_THAN, builder.field(1),
                    builder.literal(3)))
            .aggregate(
                builder.groupKey(builder.field(0)))
            .build();
    final String expected = ""
        + "LogicalProject(ENAME=[$0])\n"
        + "  LogicalFilter(condition=[>($1, 3)])\n"
        + "    LogicalAggregate(group=[{1}], C=[COUNT()])\n"
        + "      LogicalTableScan(table=[[scott, EMP]])\n";
    assertThat(root, hasTree(expected));
  }

  /** Test case for
   * <a href="https://issues.apache.org/jira/browse/CALCITE-2946">[CALCITE-2946]
   * RelBuilder wrongly skips creation of Aggregate that prunes columns if input
   * produces one row at most</a>. */
  @Test void testAggregate5() {
    final RelBuilder builder = RelBuilder.create(config().build());
    RelNode root =
        builder.scan("EMP")
            .aggregate(builder.groupKey(), builder.count().as("C"))
            .project(builder.literal(4), builder.literal(2), builder.field(0))
            .aggregate(builder.groupKey(builder.field(0), builder.field(1)))
            .build();
    final String expected = ""
        + "LogicalProject($f0=[4], $f1=[2])\n"
        + "  LogicalAggregate(group=[{}], C=[COUNT()])\n"
        + "    LogicalTableScan(table=[[scott, EMP]])\n";
    assertThat(root, hasTree(expected));
  }

  /** Test case for
   * <a href="https://issues.apache.org/jira/browse/CALCITE-3839">[CALCITE-3839]
   * After calling RelBuilder.aggregate, cannot lookup field by name</a>. */
  @Test void testAggregateAndThenProjectNamedField() {
    final Function<RelBuilder, RelNode> f = builder ->
        builder.scan("EMP")
            .project(builder.field("EMPNO"), builder.field("ENAME"),
                builder.field("SAL"))
            .aggregate(builder.groupKey(builder.field("ENAME")),
                builder.sum(builder.field("SAL")))
            // Before [CALCITE-3839] was fixed, the following line gave
            // 'field [ENAME] not found'
            .project(builder.field("ENAME"))
            .build();
    final String expected = ""
        + "LogicalProject(ENAME=[$0])\n"
        + "  LogicalAggregate(group=[{0}], agg#0=[SUM($1)])\n"
        + "    LogicalProject(ENAME=[$1], SAL=[$5])\n"
        + "      LogicalTableScan(table=[[scott, EMP]])\n";
    assertThat(f.apply(createBuilder()), hasTree(expected));
  }

  /** Tests that {@link RelBuilder#aggregate} eliminates duplicate aggregate
   * calls and creates a {@code Project} to compensate. */
  @Test void testAggregateEliminatesDuplicateCalls() {
    final String expected = ""
        + "LogicalProject(S1=[$0], C=[$1], S2=[$2], S1b=[$0])\n"
        + "  LogicalAggregate(group=[{}], S1=[SUM($1)], C=[COUNT()], S2=[SUM($2)])\n"
        + "    LogicalTableScan(table=[[scott, EMP]])\n";
    assertThat(
        buildRelWithDuplicateAggregates(c -> c.withDedupAggregateCalls(true)),
        hasTree(expected));

    // Now, disable the rewrite
    final String expected2 = ""
        + "LogicalAggregate(group=[{}], S1=[SUM($1)], C=[COUNT()], S2=[SUM($2)], S1b=[SUM($1)])\n"
        + "  LogicalTableScan(table=[[scott, EMP]])\n";
    assertThat(
        buildRelWithDuplicateAggregates(c -> c.withDedupAggregateCalls(false)),
        hasTree(expected2));
  }

  /** As {@link #testAggregateEliminatesDuplicateCalls()} but with a
   * single-column GROUP BY clause. */
  @Test void testAggregateEliminatesDuplicateCalls2() {
    RelNode root = buildRelWithDuplicateAggregates(c -> c, 0);
    final String expected = ""
        + "LogicalProject(EMPNO=[$0], S1=[$1], C=[$2], S2=[$3], S1b=[$1])\n"
        + "  LogicalAggregate(group=[{0}], S1=[SUM($1)], C=[COUNT()], S2=[SUM($2)])\n"
        + "    LogicalTableScan(table=[[scott, EMP]])\n";
    assertThat(root, hasTree(expected));
  }

  /** As {@link #testAggregateEliminatesDuplicateCalls()} but with a
   * multi-column GROUP BY clause. */
  @Test void testAggregateEliminatesDuplicateCalls3() {
    RelNode root = buildRelWithDuplicateAggregates(c -> c, 2, 0, 4, 3);
    final String expected = ""
        + "LogicalProject(EMPNO=[$0], JOB=[$1], MGR=[$2], HIREDATE=[$3], S1=[$4], C=[$5], S2=[$6], S1b=[$4])\n"
        + "  LogicalAggregate(group=[{0, 2, 3, 4}], S1=[SUM($1)], C=[COUNT()], S2=[SUM($2)])\n"
        + "    LogicalTableScan(table=[[scott, EMP]])\n";
    assertThat(root, hasTree(expected));
  }

  private RelNode buildRelWithDuplicateAggregates(
      UnaryOperator<RelBuilder.Config> transform,
      int... groupFieldOrdinals) {
    final RelBuilder builder = createBuilder(transform);
    return builder.scan("EMP")
        .aggregate(builder.groupKey(groupFieldOrdinals),
            builder.sum(builder.field(1)).as("S1"),
            builder.count().as("C"),
            builder.sum(builder.field(2)).as("S2"),
            builder.sum(builder.field(1)).as("S1b"))
        .build();
  }

  /** Tests eliminating duplicate aggregate calls, when some of them are only
   * seen to be duplicates when a spurious "DISTINCT" has been eliminated.
   *
   * <p>Note that "M2" and "MD2" are based on the same field, because
   * "MIN(DISTINCT $2)" is identical to "MIN($2)". The same is not true for
   * "SUM". */
  @Test void testAggregateEliminatesDuplicateDistinctCalls() {
    final RelBuilder builder = RelBuilder.create(config().build());
    RelNode root = builder.scan("EMP")
        .aggregate(builder.groupKey(2),
            builder.sum(builder.field(1)).as("S1"),
            builder.sum(builder.field(1)).distinct().as("SD1"),
            builder.count().as("C"),
            builder.min(builder.field(2)).distinct().as("MD2"),
            builder.min(builder.field(2)).as("M2"),
            builder.min(builder.field(2)).distinct().as("MD2b"),
            builder.sum(builder.field(1)).distinct().as("S1b"))
        .build();
    final String expected = ""
        + "LogicalProject(JOB=[$0], S1=[$1], SD1=[$2], C=[$3], MD2=[$4], "
        + "M2=[$4], MD2b=[$4], S1b=[$2])\n"
        + "  LogicalAggregate(group=[{2}], S1=[SUM($1)], "
        + "SD1=[SUM(DISTINCT $1)], C=[COUNT()], MD2=[MIN($2)])\n"
        + "    LogicalTableScan(table=[[scott, EMP]])\n";
    assertThat(root, hasTree(expected));
  }

  @Test void testAggregateFilter() {
    // Equivalent SQL:
    //   SELECT deptno, COUNT(*) FILTER (WHERE empno > 100) AS c
    //   FROM emp
    //   GROUP BY ROLLUP(deptno)
    final Function<RelBuilder, RelNode> f = builder ->
        builder.scan("EMP")
            .aggregate(
                builder.groupKey(ImmutableBitSet.of(7),
                    (Iterable<ImmutableBitSet>)
                        ImmutableList.of(ImmutableBitSet.of(7),
                            ImmutableBitSet.of())),
                builder.count()
                    .filter(
                        builder.call(SqlStdOperatorTable.GREATER_THAN,
                            builder.field("EMPNO"), builder.literal(100)))
                    .as("C"))
            .build();
    final String expected = ""
        + "LogicalAggregate(group=[{0}], groups=[[{0}, {}]], C=[COUNT() FILTER $1])\n"
        + "  LogicalProject(DEPTNO=[$7], $f8=[>($0, 100)])\n"
        + "    LogicalTableScan(table=[[scott, EMP]])\n";
    assertThat(f.apply(createBuilder()), hasTree(expected));

    // now without pruning
    final String expected2 = ""
        + "LogicalAggregate(group=[{7}], groups=[[{7}, {}]], C=[COUNT() FILTER $8])\n"
        + "  LogicalProject(EMPNO=[$0], ENAME=[$1], JOB=[$2], MGR=[$3], "
        + "HIREDATE=[$4], SAL=[$5], COMM=[$6], DEPTNO=[$7], $f8=[>($0, 100)])\n"
        + "    LogicalTableScan(table=[[scott, EMP]])\n";
    assertThat(f.apply(createBuilder(c -> c.withPruneInputOfAggregate(false))),
        hasTree(expected2));
  }

  @Test void testAggregateFilterFails() {
    // Equivalent SQL:
    //   SELECT deptno, SUM(sal) FILTER (WHERE comm) AS c
    //   FROM emp
    //   GROUP BY deptno
    try {
      final RelBuilder builder = RelBuilder.create(config().build());
      RelNode root =
          builder.scan("EMP")
              .aggregate(
                  builder.groupKey(builder.field("DEPTNO")),
                  builder.sum(builder.field("SAL"))
                      .filter(builder.field("COMM"))
                      .as("C"))
              .build();
      fail("expected error, got " + root);
    } catch (CalciteException e) {
      assertThat(e.getMessage(),
          is("FILTER expression must be of type BOOLEAN"));
    }
  }

  @Test void testAggregateFilterNullable() {
    // Equivalent SQL:
    //   SELECT deptno, SUM(sal) FILTER (WHERE comm < 100) AS c
    //   FROM emp
    //   GROUP BY deptno
    final Function<RelBuilder, RelNode> f = builder ->
        builder.scan("EMP")
            .aggregate(
                builder.groupKey(builder.field("DEPTNO")),
                builder.sum(builder.field("SAL"))
                    .filter(
                        builder.call(SqlStdOperatorTable.LESS_THAN,
                            builder.field("COMM"), builder.literal(100)))
                    .as("C"))
            .build();
    final String expected = ""
        + "LogicalAggregate(group=[{1}], C=[SUM($0) FILTER $2])\n"
        + "  LogicalProject(SAL=[$5], DEPTNO=[$7], $f8=[IS TRUE(<($6, 100))])\n"
        + "    LogicalTableScan(table=[[scott, EMP]])\n";
    assertThat(f.apply(createBuilder()), hasTree(expected));

    // now without pruning
    final String expected2 = ""
        + "LogicalAggregate(group=[{7}], C=[SUM($5) FILTER $8])\n"
        + "  LogicalProject(EMPNO=[$0], ENAME=[$1], JOB=[$2], MGR=[$3], HIREDATE=[$4], SAL=[$5], COMM=[$6], DEPTNO=[$7], $f8=[IS TRUE(<($6, 100))])\n"
        + "    LogicalTableScan(table=[[scott, EMP]])\n";
    assertThat(f.apply(createBuilder(c -> c.withPruneInputOfAggregate(false))),
        hasTree(expected2));
  }

  /** Test case for
   * <a href="https://issues.apache.org/jira/browse/CALCITE-1980">[CALCITE-1980]
   * RelBuilder gives NPE if groupKey contains alias</a>.
   *
   * <p>Now, the alias does not cause a new expression to be added to the input,
   * but causes the referenced fields to be renamed. */
  @Test void testAggregateProjectWithAliases() {
    final RelBuilder builder = RelBuilder.create(config().build());
    RelNode root =
        builder.scan("EMP")
            .project(builder.field("DEPTNO"))
            .aggregate(
                builder.groupKey(
                    builder.alias(builder.field("DEPTNO"), "departmentNo")))
            .build();
    final String expected = ""
        + "LogicalAggregate(group=[{0}])\n"
        + "  LogicalProject(departmentNo=[$7])\n"
        + "    LogicalTableScan(table=[[scott, EMP]])\n";
    assertThat(root, hasTree(expected));
  }

  @Test void testAggregateProjectWithExpression() {
    final Function<RelBuilder, RelNode> f = builder ->
        builder.scan("EMP")
            .project(builder.field("DEPTNO"))
            .aggregate(
                builder.groupKey(
                    builder.alias(
                        builder.call(SqlStdOperatorTable.PLUS,
                            builder.field("DEPTNO"), builder.literal(3)),
                        "d3")))
            .build();
    final String expected = ""
        + "LogicalAggregate(group=[{0}])\n"
        + "  LogicalProject(d3=[+($7, 3)])\n"
        + "    LogicalTableScan(table=[[scott, EMP]])\n";
    assertThat(f.apply(createBuilder()), hasTree(expected));

    // now without pruning
    final String expected2 = ""
        + "LogicalAggregate(group=[{1}])\n"
        + "  LogicalProject(DEPTNO=[$7], d3=[+($7, 3)])\n"
        + "    LogicalTableScan(table=[[scott, EMP]])\n";
    assertThat(f.apply(createBuilder(c -> c.withPruneInputOfAggregate(false))),
        hasTree(expected2));
  }

  /** Tests that {@link RelBuilder#aggregate} on top of a {@link Project} prunes
   * away expressions that are not used.
   *
   * @see RelBuilder.Config#pruneInputOfAggregate */
  @Test void testAggregateProjectPrune() {
    // SELECT deptno, SUM(sal) FILTER (WHERE b)
    // FROM (
    //   SELECT deptno, empno + 10, sal, job = 'CLERK' AS b
    //   FROM emp)
    // GROUP BY deptno
    //   -->
    // SELECT deptno, SUM(sal) FILTER (WHERE b)
    // FROM (
    //   SELECT deptno, sal, job = 'CLERK' AS b
    //   FROM emp)
    // GROUP BY deptno
    final Function<RelBuilder, RelNode> f = builder ->
        builder.scan("EMP")
            .project(builder.field("DEPTNO"),
                builder.call(SqlStdOperatorTable.PLUS,
                    builder.field("EMPNO"), builder.literal(10)),
                builder.field("SAL"),
                builder.field("JOB"))
            .aggregate(
                builder.groupKey(builder.field("DEPTNO")),
                    builder.sum(builder.field("SAL"))
                .filter(
                    builder.call(SqlStdOperatorTable.EQUALS,
                        builder.field("JOB"), builder.literal("CLERK"))))
            .build();
    final String expected = ""
        + "LogicalAggregate(group=[{0}], agg#0=[SUM($1) FILTER $2])\n"
        + "  LogicalProject(DEPTNO=[$7], SAL=[$5], $f4=[IS TRUE(=($2, 'CLERK'))])\n"
        + "    LogicalTableScan(table=[[scott, EMP]])\n";
    assertThat(f.apply(createBuilder()),
        hasTree(expected));

    // now with pruning disabled
    final String expected2 = ""
        + "LogicalAggregate(group=[{0}], agg#0=[SUM($2) FILTER $4])\n"
        + "  LogicalProject(DEPTNO=[$7], $f1=[+($0, 10)], SAL=[$5], JOB=[$2], "
        + "$f4=[IS TRUE(=($2, 'CLERK'))])\n"
        + "    LogicalTableScan(table=[[scott, EMP]])\n";
    assertThat(f.apply(createBuilder(c -> c.withPruneInputOfAggregate(false))),
        hasTree(expected2));
  }

  /** Tests that (a) if the input is a project and no fields are used
   * we remove the project (rather than projecting zero fields, which
   * would be wrong), and (b) if the same aggregate function is used
   * twice, we add a project on top. */
  @Test void testAggregateProjectPruneEmpty() {
    // SELECT COUNT(*) AS C, COUNT(*) AS C2 FROM (
    //  SELECT deptno, empno + 10, sal, job = 'CLERK' AS b
    //  FROM emp)
    //   -->
    // SELECT C, C AS C2 FROM (
    //   SELECT COUNT(*) AS c
    //   FROM emp)
    final Function<RelBuilder, RelNode> f = builder ->
        builder.scan("EMP")
            .project(builder.field("DEPTNO"),
                builder.call(SqlStdOperatorTable.PLUS,
                    builder.field("EMPNO"), builder.literal(10)),
                builder.field("SAL"),
                builder.field("JOB"))
            .aggregate(
                builder.groupKey(),
                    builder.countStar("C"),
                    builder.countStar("C2"))
            .build();
    final String expected = ""
        + "LogicalProject(C=[$0], C2=[$0])\n"
        + "  LogicalAggregate(group=[{}], C=[COUNT()])\n"
        + "    LogicalTableScan(table=[[scott, EMP]])\n";
    assertThat(f.apply(createBuilder()), hasTree(expected));

    // now with pruning disabled
    final String expected2 = ""
        + "LogicalProject(C=[$0], C2=[$0])\n"
        + "  LogicalAggregate(group=[{}], C=[COUNT()])\n"
        + "    LogicalProject(DEPTNO=[$7], $f1=[+($0, 10)], SAL=[$5], JOB=[$2])\n"
        + "      LogicalTableScan(table=[[scott, EMP]])\n";
    assertThat(f.apply(createBuilder(c -> c.withPruneInputOfAggregate(false))),
        hasTree(expected2));
  }

  @Test void testAggregateGroupingKeyOutOfRangeFails() {
    final RelBuilder builder = RelBuilder.create(config().build());
    try {
      RelNode root =
          builder.scan("EMP")
              .aggregate(builder.groupKey(ImmutableBitSet.of(17)))
              .build();
      fail("expected error, got " + root);
    } catch (IllegalArgumentException e) {
      assertThat(e.getMessage(), is("out of bounds: {17}"));
    }
  }

  @Test void testAggregateGroupingSetNotSubsetFails() {
    final RelBuilder builder = RelBuilder.create(config().build());
    try {
      RelNode root =
          builder.scan("EMP")
              .aggregate(
                  builder.groupKey(ImmutableBitSet.of(7),
                      (Iterable<ImmutableBitSet>)
                          ImmutableList.of(ImmutableBitSet.of(4),
                              ImmutableBitSet.of())))
              .build();
      fail("expected error, got " + root);
    } catch (IllegalArgumentException e) {
      assertThat(e.getMessage(),
          is("group set element [$4] must be a subset of group key"));
    }
  }

  @Test void testAggregateGroupingSetDuplicateIgnored() {
    final RelBuilder builder = RelBuilder.create(config().build());
    RelNode root =
        builder.scan("EMP")
            .aggregate(
                builder.groupKey(ImmutableBitSet.of(7, 6),
                    (Iterable<ImmutableBitSet>)
                        ImmutableList.of(ImmutableBitSet.of(7),
                            ImmutableBitSet.of(6),
                            ImmutableBitSet.of(7))))
            .build();
    final String expected = ""
        + "LogicalAggregate(group=[{6, 7}], groups=[[{6}, {7}]])\n"
        + "  LogicalTableScan(table=[[scott, EMP]])\n";
    assertThat(root, hasTree(expected));
  }

  @Test void testAggregateGrouping() {
    final RelBuilder builder = RelBuilder.create(config().build());
    RelNode root =
        builder.scan("EMP")
            .aggregate(builder.groupKey(6, 7),
                builder.aggregateCall(SqlStdOperatorTable.GROUPING,
                    builder.field("DEPTNO")).as("g"))
            .build();
    final String expected = ""
        + "LogicalAggregate(group=[{6, 7}], g=[GROUPING($7)])\n"
        + "  LogicalTableScan(table=[[scott, EMP]])\n";
    assertThat(root, hasTree(expected));
  }

  @Test void testAggregateGroupingWithDistinctFails() {
    final RelBuilder builder = RelBuilder.create(config().build());
    try {
      RelNode root =
          builder.scan("EMP")
              .aggregate(builder.groupKey(6, 7),
                  builder.aggregateCall(SqlStdOperatorTable.GROUPING,
                      builder.field("DEPTNO"))
                      .distinct(true)
                      .as("g"))
              .build();
      fail("expected error, got " + root);
    } catch (IllegalArgumentException e) {
      assertThat(e.getMessage(), is("DISTINCT not allowed"));
    }
  }

  @Test void testAggregateGroupingWithFilterFails() {
    final RelBuilder builder = RelBuilder.create(config().build());
    try {
      RelNode root =
          builder.scan("EMP")
              .aggregate(builder.groupKey(6, 7),
                  builder.aggregateCall(SqlStdOperatorTable.GROUPING,
                      builder.field("DEPTNO"))
                      .filter(builder.literal(true))
                      .as("g"))
              .build();
      fail("expected error, got " + root);
    } catch (IllegalArgumentException e) {
      assertThat(e.getMessage(), is("FILTER not allowed"));
    }
  }

  @Test void testDistinct() {
    // Equivalent SQL:
    //   SELECT DISTINCT deptno
    //   FROM emp
    final RelBuilder builder = RelBuilder.create(config().build());
    RelNode root =
        builder.scan("EMP")
            .project(builder.field("DEPTNO"))
            .distinct()
            .build();
    final String expected = "LogicalAggregate(group=[{0}])\n"
        + "  LogicalProject(DEPTNO=[$7])\n"
        + "    LogicalTableScan(table=[[scott, EMP]])\n";
    assertThat(root, hasTree(expected));
  }

  @Test void testDistinctAlready() {
    // DEPT is already distinct
    final RelBuilder builder = RelBuilder.create(config().build());
    RelNode root =
        builder.scan("DEPT")
            .distinct()
            .build();
    final String expected = "LogicalTableScan(table=[[scott, DEPT]])\n";
    assertThat(root, hasTree(expected));
  }

  @Test void testDistinctEmpty() {
    // Is a relation with zero columns distinct?
    // What about if we know there are zero rows?
    // It is a matter of definition: there are no duplicate rows,
    // but applying "select ... group by ()" to it would change the result.
    // In theory, we could omit the distinct if we know there is precisely one
    // row, but we don't currently.
    final Function<RelBuilder, RelNode> f = builder ->
        builder.scan("EMP")
            .filter(
                builder.call(SqlStdOperatorTable.IS_NULL,
                    builder.field("COMM")))
            .project()
            .distinct()
            .build();
    final String expected = "LogicalAggregate(group=[{}])\n"
        + "  LogicalFilter(condition=[IS NULL($6)])\n"
        + "    LogicalTableScan(table=[[scott, EMP]])\n";
    assertThat(f.apply(createBuilder()), hasTree(expected));

    // now without pruning
    // (The empty LogicalProject is dubious, but it's what we've always done)
    final String expected2 = "LogicalAggregate(group=[{}])\n"
        + "  LogicalProject\n"
        + "    LogicalFilter(condition=[IS NULL($6)])\n"
        + "      LogicalTableScan(table=[[scott, EMP]])\n";
    assertThat(f.apply(createBuilder(c -> c.withPruneInputOfAggregate(false))),
        hasTree(expected2));
  }

  @Test void testUnion() {
    // Equivalent SQL:
    //   SELECT deptno FROM emp
    //   UNION ALL
    //   SELECT deptno FROM dept
    final RelBuilder builder = RelBuilder.create(config().build());
    RelNode root =
        builder.scan("DEPT")
            .project(builder.field("DEPTNO"))
            .scan("EMP")
            .filter(
                builder.call(SqlStdOperatorTable.EQUALS,
                    builder.field("DEPTNO"),
                    builder.literal(20)))
            .project(builder.field("EMPNO"))
            .union(true)
            .build();
    final String expected = ""
        + "LogicalUnion(all=[true])\n"
        + "  LogicalProject(DEPTNO=[$0])\n"
        + "    LogicalTableScan(table=[[scott, DEPT]])\n"
        + "  LogicalProject(EMPNO=[$0])\n"
        + "    LogicalFilter(condition=[=($7, 20)])\n"
        + "      LogicalTableScan(table=[[scott, EMP]])\n";
    assertThat(root, hasTree(expected));
  }

  /** Test case for
   * <a href="https://issues.apache.org/jira/browse/CALCITE-1522">[CALCITE-1522]
   * Fix error message for SetOp with incompatible args</a>. */
  @Test void testBadUnionArgsErrorMessage() {
    // Equivalent SQL:
    //   SELECT EMPNO, SAL FROM emp
    //   UNION ALL
    //   SELECT DEPTNO FROM dept
    final RelBuilder builder = RelBuilder.create(config().build());
    try {
      final RelNode root =
          builder.scan("DEPT")
              .project(builder.field("DEPTNO"))
              .scan("EMP")
              .project(builder.field("EMPNO"), builder.field("SAL"))
              .union(true)
              .build();
      fail("Expected error, got " + root);
    } catch (IllegalArgumentException e) {
      final String expected = "Cannot compute compatible row type for "
          + "arguments to set op: RecordType(TINYINT DEPTNO), "
          + "RecordType(SMALLINT EMPNO, DECIMAL(7, 2) SAL)";
      assertThat(e.getMessage(), is(expected));
    }
  }

  @Test void testUnion3() {
    // Equivalent SQL:
    //   SELECT deptno FROM dept
    //   UNION ALL
    //   SELECT empno FROM emp
    //   UNION ALL
    //   SELECT deptno FROM emp
    final RelBuilder builder = RelBuilder.create(config().build());
    RelNode root =
        builder.scan("DEPT")
            .project(builder.field("DEPTNO"))
            .scan("EMP")
            .project(builder.field("EMPNO"))
            .scan("EMP")
            .project(builder.field("DEPTNO"))
            .union(true, 3)
            .build();
    final String expected = ""
        + "LogicalUnion(all=[true])\n"
        + "  LogicalProject(DEPTNO=[$0])\n"
        + "    LogicalTableScan(table=[[scott, DEPT]])\n"
        + "  LogicalProject(EMPNO=[$0])\n"
        + "    LogicalTableScan(table=[[scott, EMP]])\n"
        + "  LogicalProject(DEPTNO=[$7])\n"
        + "    LogicalTableScan(table=[[scott, EMP]])\n";
    assertThat(root, hasTree(expected));
  }

  @Test void testUnion1() {
    // Equivalent SQL:
    //   SELECT deptno FROM dept
    //   UNION ALL
    //   SELECT empno FROM emp
    //   UNION ALL
    //   SELECT deptno FROM emp
    final RelBuilder builder = RelBuilder.create(config().build());
    RelNode root =
        builder.scan("DEPT")
            .project(builder.field("DEPTNO"))
            .scan("EMP")
            .project(builder.field("EMPNO"))
            .scan("EMP")
            .project(builder.field("DEPTNO"))
            .union(true, 1)
            .build();
    final String expected = "LogicalProject(DEPTNO=[$7])\n"
        + "  LogicalTableScan(table=[[scott, EMP]])\n";
    assertThat(root, hasTree(expected));
  }

  @Test void testRepeatUnion1() {
    // Generates the sequence 1,2,3,...10 using a repeat union. Equivalent SQL:
    //   WITH RECURSIVE delta(n) AS (
    //     VALUES (1)
    //     UNION ALL
    //     SELECT n+1 FROM delta WHERE n < 10
    //   )
    //   SELECT * FROM delta
    final RelBuilder builder = RelBuilder.create(config().build());
    RelNode root =
        builder.values(new String[] { "i" }, 1)
            .transientScan("DELTA_TABLE")
            .filter(
                builder.call(
                    SqlStdOperatorTable.LESS_THAN,
                    builder.field(0),
                    builder.literal(10)))
            .project(
                builder.call(SqlStdOperatorTable.PLUS,
                    builder.field(0),
                    builder.literal(1)))
            .repeatUnion("DELTA_TABLE", true)
            .build();
    final String expected = "LogicalRepeatUnion(all=[true])\n"
        + "  LogicalTableSpool(readType=[LAZY], writeType=[LAZY], table=[[DELTA_TABLE]])\n"
        + "    LogicalValues(tuples=[[{ 1 }]])\n"
        + "  LogicalTableSpool(readType=[LAZY], writeType=[LAZY], table=[[DELTA_TABLE]])\n"
        + "    LogicalProject($f0=[+($0, 1)])\n"
        + "      LogicalFilter(condition=[<($0, 10)])\n"
        + "        LogicalTableScan(table=[[DELTA_TABLE]])\n";
    assertThat(root, hasTree(expected));
  }

  @Test void testRepeatUnion2() {
    // Generates the factorial function from 0 to 7. Equivalent SQL:
    //   WITH RECURSIVE delta (n, fact) AS (
    //     VALUES (0, 1)
    //     UNION ALL
    //     SELECT n+1, (n+1)*fact FROM delta WHERE n < 7
    //   )
    //   SELECT * FROM delta
    final RelBuilder builder = RelBuilder.create(config().build());
    RelNode root =
        builder.values(new String[] { "n", "fact" }, 0, 1)
            .transientScan("AUX")
            .filter(
                builder.call(
                    SqlStdOperatorTable.LESS_THAN,
                    builder.field("n"),
                    builder.literal(7)))
            .project(
                Arrays.asList(
                    builder.call(SqlStdOperatorTable.PLUS,
                        builder.field("n"),
                        builder.literal(1)),
                    builder.call(SqlStdOperatorTable.MULTIPLY,
                        builder.call(SqlStdOperatorTable.PLUS,
                            builder.field("n"),
                            builder.literal(1)),
                        builder.field("fact"))),
                Arrays.asList("n", "fact"))
            .repeatUnion("AUX", true)
            .build();
    final String expected = "LogicalRepeatUnion(all=[true])\n"
        + "  LogicalTableSpool(readType=[LAZY], writeType=[LAZY], table=[[AUX]])\n"
        + "    LogicalValues(tuples=[[{ 0, 1 }]])\n"
        + "  LogicalTableSpool(readType=[LAZY], writeType=[LAZY], table=[[AUX]])\n"
        + "    LogicalProject(n=[+($0, 1)], fact=[*(+($0, 1), $1)])\n"
        + "      LogicalFilter(condition=[<($0, 7)])\n"
        + "        LogicalTableScan(table=[[AUX]])\n";
    assertThat(root, hasTree(expected));
  }

  @Test void testIntersect() {
    // Equivalent SQL:
    //   SELECT empno FROM emp
    //   WHERE deptno = 20
    //   INTERSECT
    //   SELECT deptno FROM dept
    final RelBuilder builder = RelBuilder.create(config().build());
    RelNode root =
        builder.scan("DEPT")
            .project(builder.field("DEPTNO"))
            .scan("EMP")
            .filter(
                builder.call(SqlStdOperatorTable.EQUALS,
                    builder.field("DEPTNO"),
                    builder.literal(20)))
            .project(builder.field("EMPNO"))
            .intersect(false)
            .build();
    final String expected = ""
        + "LogicalIntersect(all=[false])\n"
        + "  LogicalProject(DEPTNO=[$0])\n"
        + "    LogicalTableScan(table=[[scott, DEPT]])\n"
        + "  LogicalProject(EMPNO=[$0])\n"
        + "    LogicalFilter(condition=[=($7, 20)])\n"
        + "      LogicalTableScan(table=[[scott, EMP]])\n";
    assertThat(root, hasTree(expected));
  }

  @Test void testIntersect3() {
    // Equivalent SQL:
    //   SELECT deptno FROM dept
    //   INTERSECT ALL
    //   SELECT empno FROM emp
    //   INTERSECT ALL
    //   SELECT deptno FROM emp
    final RelBuilder builder = RelBuilder.create(config().build());
    RelNode root =
        builder.scan("DEPT")
            .project(builder.field("DEPTNO"))
            .scan("EMP")
            .project(builder.field("EMPNO"))
            .scan("EMP")
            .project(builder.field("DEPTNO"))
            .intersect(true, 3)
            .build();
    final String expected = ""
        + "LogicalIntersect(all=[true])\n"
        + "  LogicalProject(DEPTNO=[$0])\n"
        + "    LogicalTableScan(table=[[scott, DEPT]])\n"
        + "  LogicalProject(EMPNO=[$0])\n"
        + "    LogicalTableScan(table=[[scott, EMP]])\n"
        + "  LogicalProject(DEPTNO=[$7])\n"
        + "    LogicalTableScan(table=[[scott, EMP]])\n";
    assertThat(root, hasTree(expected));
  }

  @Test void testExcept() {
    // Equivalent SQL:
    //   SELECT empno FROM emp
    //   WHERE deptno = 20
    //   MINUS
    //   SELECT deptno FROM dept
    final RelBuilder builder = RelBuilder.create(config().build());
    RelNode root =
        builder.scan("DEPT")
            .project(builder.field("DEPTNO"))
            .scan("EMP")
            .filter(
                builder.call(SqlStdOperatorTable.EQUALS,
                    builder.field("DEPTNO"),
                    builder.literal(20)))
            .project(builder.field("EMPNO"))
            .minus(false)
            .build();
    final String expected = ""
        + "LogicalMinus(all=[false])\n"
        + "  LogicalProject(DEPTNO=[$0])\n"
        + "    LogicalTableScan(table=[[scott, DEPT]])\n"
        + "  LogicalProject(EMPNO=[$0])\n"
        + "    LogicalFilter(condition=[=($7, 20)])\n"
        + "      LogicalTableScan(table=[[scott, EMP]])\n";
    assertThat(root, hasTree(expected));
  }

  @Test void testJoin() {
    // Equivalent SQL:
    //   SELECT *
    //   FROM (SELECT * FROM emp WHERE comm IS NULL)
    //   JOIN dept ON emp.deptno = dept.deptno
    final RelBuilder builder = RelBuilder.create(config().build());
    RelNode root =
        builder.scan("EMP")
            .filter(
                builder.call(SqlStdOperatorTable.IS_NULL,
                    builder.field("COMM")))
            .scan("DEPT")
            .join(JoinRelType.INNER,
                builder.call(SqlStdOperatorTable.EQUALS,
                    builder.field(2, 0, "DEPTNO"),
                    builder.field(2, 1, "DEPTNO")))
            .build();
    final String expected = ""
        + "LogicalJoin(condition=[=($7, $8)], joinType=[inner])\n"
        + "  LogicalFilter(condition=[IS NULL($6)])\n"
        + "    LogicalTableScan(table=[[scott, EMP]])\n"
        + "  LogicalTableScan(table=[[scott, DEPT]])\n";
    assertThat(root, hasTree(expected));
  }

  /** Same as {@link #testJoin} using USING. */
  @Test void testJoinUsing() {
    final RelBuilder builder = RelBuilder.create(config().build());
    final RelNode root2 =
        builder.scan("EMP")
            .filter(
                builder.call(SqlStdOperatorTable.IS_NULL,
                    builder.field("COMM")))
            .scan("DEPT")
            .join(JoinRelType.INNER, "DEPTNO")
            .build();
    final String expected = ""
        + "LogicalJoin(condition=[=($7, $8)], joinType=[inner])\n"
        + "  LogicalFilter(condition=[IS NULL($6)])\n"
        + "    LogicalTableScan(table=[[scott, EMP]])\n"
        + "  LogicalTableScan(table=[[scott, DEPT]])\n";
    assertThat(root2, hasTree(expected));
  }

  @Test void testJoin2() {
    // Equivalent SQL:
    //   SELECT *
    //   FROM emp
    //   LEFT JOIN dept ON emp.deptno = dept.deptno
    //     AND emp.empno = 123
    //     AND dept.deptno IS NOT NULL
    final RelBuilder builder = RelBuilder.create(config().build());
    RelNode root =
        builder.scan("EMP")
            .scan("DEPT")
            .join(JoinRelType.LEFT,
                builder.call(SqlStdOperatorTable.EQUALS,
                    builder.field(2, 0, "DEPTNO"),
                    builder.field(2, 1, "DEPTNO")),
                builder.call(SqlStdOperatorTable.EQUALS,
                    builder.field(2, 0, "EMPNO"),
                    builder.literal(123)),
                builder.call(SqlStdOperatorTable.IS_NOT_NULL,
                    builder.field(2, 1, "DEPTNO")))
            .build();
    // Note that "dept.deptno IS NOT NULL" has been simplified away.
    final String expected = ""
        + "LogicalJoin(condition=[AND(=($7, $8), =($0, 123))], joinType=[left])\n"
        + "  LogicalTableScan(table=[[scott, EMP]])\n"
        + "  LogicalTableScan(table=[[scott, DEPT]])\n";
    assertThat(root, hasTree(expected));
  }

  @Test void testJoinCartesian() {
    // Equivalent SQL:
    //   SELECT * emp CROSS JOIN dept
    final RelBuilder builder = RelBuilder.create(config().build());
    RelNode root =
        builder.scan("EMP")
            .scan("DEPT")
            .join(JoinRelType.INNER)
            .build();
    final String expected =
        "LogicalJoin(condition=[true], joinType=[inner])\n"
            + "  LogicalTableScan(table=[[scott, EMP]])\n"
            + "  LogicalTableScan(table=[[scott, DEPT]])\n";
    assertThat(root, hasTree(expected));
  }

  @Test void testCorrelationFails() {
    final RelBuilder builder = RelBuilder.create(config().build());
    final Holder<RexCorrelVariable> v = Holder.of(null);
    try {
      builder.scan("EMP")
          .variable(v)
          .filter(builder.equals(builder.field(0), v.get()))
          .scan("DEPT")
          .join(JoinRelType.INNER, builder.literal(true),
              ImmutableSet.of(v.get().id));
      fail("expected error");
    } catch (IllegalArgumentException e) {
      assertThat(e.getMessage(),
          containsString("variable $cor0 must not be used by left input to correlation"));
    }
  }

  @Test void testCorrelationWithCondition() {
    final RelBuilder builder = RelBuilder.create(config().build());
    final Holder<RexCorrelVariable> v = Holder.of(null);
    RelNode root = builder.scan("EMP")
        .variable(v)
        .scan("DEPT")
        .filter(
            builder.equals(builder.field(0),
                builder.field(v.get(), "DEPTNO")))
        .join(JoinRelType.LEFT,
            builder.equals(builder.field(2, 0, "SAL"),
                builder.literal(1000)),
            ImmutableSet.of(v.get().id))
        .build();
    // Note that the join filter gets pushed to the right-hand input of
    // LogicalCorrelate
    final String expected = ""
        + "LogicalCorrelate(correlation=[$cor0], joinType=[left], requiredColumns=[{7}])\n"
        + "  LogicalTableScan(table=[[scott, EMP]])\n"
        + "  LogicalFilter(condition=[=($cor0.SAL, 1000)])\n"
        + "    LogicalFilter(condition=[=($0, $cor0.DEPTNO)])\n"
        + "      LogicalTableScan(table=[[scott, DEPT]])\n";
    assertThat(root, hasTree(expected));
  }

  @Test void testAntiJoin() {
    // Equivalent SQL:
    //   SELECT * FROM dept d
    //   WHERE NOT EXISTS (SELECT 1 FROM emp e WHERE e.deptno = d.deptno)
    final RelBuilder builder = RelBuilder.create(config().build());
    RelNode root = builder
        .scan("DEPT")
        .scan("EMP")
        .antiJoin(
            builder.equals(
                builder.field(2, 0, "DEPTNO"),
                builder.field(2, 1, "DEPTNO")))
        .build();
    final String expected = ""
        + "LogicalJoin(condition=[=($0, $10)], joinType=[anti])\n"
        + "  LogicalTableScan(table=[[scott, DEPT]])\n"
        + "  LogicalTableScan(table=[[scott, EMP]])\n";
    assertThat(root, hasTree(expected));
  }

  @Test void testAlias() {
    // Equivalent SQL:
    //   SELECT *
    //   FROM emp AS e, dept
    //   WHERE e.deptno = dept.deptno
    final RelBuilder builder = RelBuilder.create(config().build());
    RelNode root =
        builder.scan("EMP")
            .as("e")
            .scan("DEPT")
            .join(JoinRelType.LEFT)
            .filter(
                builder.equals(builder.field("e", "DEPTNO"),
                    builder.field("DEPT", "DEPTNO")))
            .project(builder.field("e", "ENAME"),
                builder.field("DEPT", "DNAME"))
            .build();
    final String expected = "LogicalProject(ENAME=[$1], DNAME=[$9])\n"
        + "  LogicalFilter(condition=[=($7, $8)])\n"
        + "    LogicalJoin(condition=[true], joinType=[left])\n"
        + "      LogicalTableScan(table=[[scott, EMP]])\n"
        + "      LogicalTableScan(table=[[scott, DEPT]])\n";
    assertThat(root, hasTree(expected));
    final RelDataTypeField field = root.getRowType().getFieldList().get(1);
    assertThat(field.getName(), is("DNAME"));
    assertThat(field.getType().isNullable(), is(true));
  }

  @Test void testAlias2() {
    // Equivalent SQL:
    //   SELECT *
    //   FROM emp AS e, emp as m, dept
    //   WHERE e.deptno = dept.deptno
    //   AND m.empno = e.mgr
    final RelBuilder builder = RelBuilder.create(config().build());
    RelNode root =
        builder.scan("EMP")
            .as("e")
            .scan("EMP")
            .as("m")
            .scan("DEPT")
            .join(JoinRelType.INNER)
            .join(JoinRelType.INNER)
            .filter(
                builder.equals(builder.field("e", "DEPTNO"),
                    builder.field("DEPT", "DEPTNO")),
                builder.equals(builder.field("m", "EMPNO"),
                    builder.field("e", "MGR")))
            .build();
    final String expected = ""
        + "LogicalFilter(condition=[AND(=($7, $16), =($8, $3))])\n"
        + "  LogicalJoin(condition=[true], joinType=[inner])\n"
        + "    LogicalTableScan(table=[[scott, EMP]])\n"
        + "    LogicalJoin(condition=[true], joinType=[inner])\n"
        + "      LogicalTableScan(table=[[scott, EMP]])\n"
        + "      LogicalTableScan(table=[[scott, DEPT]])\n";
    assertThat(root, hasTree(expected));
  }

  @Test void testAliasSort() {
    final RelBuilder builder = RelBuilder.create(config().build());
    RelNode root =
        builder.scan("EMP")
            .as("e")
            .sort(0)
            .project(builder.field("e", "EMPNO"))
            .build();
    final String expected = ""
        + "LogicalProject(EMPNO=[$0])\n"
        + "  LogicalSort(sort0=[$0], dir0=[ASC])\n"
        + "    LogicalTableScan(table=[[scott, EMP]])\n";
    assertThat(root, hasTree(expected));
  }

  @Test void testAliasLimit() {
    final RelBuilder builder = RelBuilder.create(config().build());
    RelNode root =
        builder.scan("EMP")
            .as("e")
            .sort(1)
            .sortLimit(10, 20) // aliases were lost here if preceded by sort()
            .project(builder.field("e", "EMPNO"))
            .build();
    final String expected = ""
        + "LogicalProject(EMPNO=[$0])\n"
        + "  LogicalSort(sort0=[$1], dir0=[ASC], offset=[10], fetch=[20])\n"
        + "    LogicalTableScan(table=[[scott, EMP]])\n";
    assertThat(root, hasTree(expected));
  }

  /** Test case for
   * <a href="https://issues.apache.org/jira/browse/CALCITE-1551">[CALCITE-1551]
   * RelBuilder's project() doesn't preserve alias</a>. */
  @Test void testAliasProject() {
    final RelBuilder builder = RelBuilder.create(config().build());
    RelNode root =
        builder.scan("EMP")
            .as("EMP_alias")
            .project(builder.field("DEPTNO"),
                builder.literal(20))
            .project(builder.field("EMP_alias", "DEPTNO"))
            .build();
    final String expected = ""
        + "LogicalProject(DEPTNO=[$7])\n"
        + "  LogicalTableScan(table=[[scott, EMP]])\n";
    assertThat(root, hasTree(expected));
  }

  /** Tests that table aliases are propagated even when there is a project on
   * top of a project. (Aliases tend to get lost when projects are merged). */
  @Test void testAliasProjectProject() {
    final RelBuilder builder = RelBuilder.create(config().build());
    RelNode root =
        builder.scan("EMP")
            .as("EMP_alias")
            .project(builder.field("DEPTNO"),
                builder.literal(20))
            .project(builder.field(1),
                builder.literal(10),
                builder.field(0))
            .project(builder.alias(builder.field(1), "sum"),
                builder.field("EMP_alias", "DEPTNO"))
            .build();
    final String expected = ""
        + "LogicalProject(sum=[10], DEPTNO=[$7])\n"
        + "  LogicalTableScan(table=[[scott, EMP]])\n";
    assertThat(root, hasTree(expected));
  }

  /** Tests that table aliases are propagated and are available to a filter,
   * even when there is a project on top of a project. (Aliases tend to get lost
   * when projects are merged). */
  @Test void testAliasFilter() {
    final RelBuilder builder = RelBuilder.create(config().build());
    RelNode root =
        builder.scan("EMP")
            .as("EMP_alias")
            .project(builder.field("DEPTNO"),
                builder.literal(20))
            .project(builder.field(1), // literal 20
                builder.literal(10),
                builder.field(0)) // DEPTNO
            .filter(
                builder.call(SqlStdOperatorTable.GREATER_THAN,
                    builder.field(1),
                    builder.field("EMP_alias", "DEPTNO")))
            .build();
    final String expected = ""
        + "LogicalFilter(condition=[>($1, $2)])\n"
        + "  LogicalProject($f1=[20], $f2=[10], DEPTNO=[$7])\n"
        + "    LogicalTableScan(table=[[scott, EMP]])\n";
    assertThat(root, hasTree(expected));
  }

  /** Tests that the {@link RelBuilder#alias(RexNode, String)} function is
   * idempotent. */
  @Test void testScanAlias() {
    final RelBuilder builder = RelBuilder.create(config().build());
    builder.scan("EMP");

    // Simplify "emp.deptno as d as d" to "emp.deptno as d".
    final RexNode e0 =
        builder.alias(builder.alias(builder.field("DEPTNO"), "D"), "D");
    assertThat(e0.toString(), is("AS($7, 'D')"));

    // It would be nice if RelBuilder could simplify
    // "emp.deptno as deptno" to "emp.deptno", but there is not
    // enough information in RexInputRef.
    final RexNode e1 = builder.alias(builder.field("DEPTNO"), "DEPTNO");
    assertThat(e1.toString(), is("AS($7, 'DEPTNO')"));

    // The intervening alias 'DEPTNO' is removed
    final RexNode e2 =
        builder.alias(builder.alias(builder.field("DEPTNO"), "DEPTNO"), "D1");
    assertThat(e2.toString(), is("AS($7, 'D1')"));

    // Simplify "emp.deptno as d2 as d3" to "emp.deptno as d3"
    // because "d3" alias overrides "d2".
    final RexNode e3 =
        builder.alias(builder.alias(builder.field("DEPTNO"), "D2"), "D3");
    assertThat(e3.toString(), is("AS($7, 'D3')"));

    final RelNode root = builder.project(e0, e1, e2, e3).build();
    final String expected = ""
        + "LogicalProject(D=[$7], DEPTNO=[$7], D1=[$7], D3=[$7])\n"
        + "  LogicalTableScan(table=[[scott, EMP]])\n";
    assertThat(root, hasTree(expected));
  }

  /**
   * Tests that project field name aliases are suggested incrementally.
   */
  @Test void testAliasSuggester() {
    final RelBuilder builder = RelBuilder.create(config().build());
    RelNode root = builder.scan("EMP")
        .project(builder.field(0),
            builder.field(0),
            builder.field(0),
            builder.field(0),
            builder.field(0),
            builder.field(0),
            builder.field(0),
            builder.field(0),
            builder.field(0),
            builder.field(0),
            builder.field(0),
            builder.field(0))
        .build();
    final String expected = ""
        + "LogicalProject(EMPNO=[$0], EMPNO0=[$0], EMPNO1=[$0], "
        + "EMPNO2=[$0], EMPNO3=[$0], EMPNO4=[$0], EMPNO5=[$0], "
        + "EMPNO6=[$0], EMPNO7=[$0], EMPNO8=[$0], EMPNO9=[$0], EMPNO10=[$0])\n"
        + "  LogicalTableScan(table=[[scott, EMP]])\n";
    assertThat(root, hasTree(expected));
  }

  @Test void testAliasAggregate() {
    final RelBuilder builder = RelBuilder.create(config().build());
    RelNode root =
        builder.scan("EMP")
            .as("EMP_alias")
            .project(builder.field("DEPTNO"),
                builder.literal(20))
            .aggregate(builder.groupKey(builder.field("EMP_alias", "DEPTNO")),
                builder.sum(builder.field(1)))
            .project(builder.alias(builder.field(1), "sum"),
                builder.field("EMP_alias", "DEPTNO"))
            .build();
    final String expected = ""
        + "LogicalProject(sum=[$1], DEPTNO=[$0])\n"
        + "  LogicalAggregate(group=[{0}], agg#0=[SUM($1)])\n"
        + "    LogicalProject(DEPTNO=[$7], $f1=[20])\n"
        + "      LogicalTableScan(table=[[scott, EMP]])\n";
    assertThat(root, hasTree(expected));
  }

  /** Tests that a projection retains field names after a join. */
  @Test void testProjectJoin() {
    final RelBuilder builder = RelBuilder.create(config().build());
    RelNode root =
        builder.scan("EMP")
            .as("e")
            .scan("DEPT")
            .join(JoinRelType.INNER)
            .project(builder.field("DEPT", "DEPTNO"),
                builder.field(0),
                builder.field("e", "MGR"))
            // essentially a no-op, was previously throwing exception due to
            // project() using join-renamed fields
            .project(builder.field("DEPT", "DEPTNO"),
                builder.field(1),
                builder.field("e", "MGR"))
            .build();
    final String expected = ""
        + "LogicalProject(DEPTNO=[$8], EMPNO=[$0], MGR=[$3])\n"
        + "  LogicalJoin(condition=[true], joinType=[inner])\n"
        + "    LogicalTableScan(table=[[scott, EMP]])\n"
        + "    LogicalTableScan(table=[[scott, DEPT]])\n";
    assertThat(root, hasTree(expected));
  }

  /** Tests that a projection after a projection. */
  @Test void testProjectProject() {
    final RelBuilder builder = RelBuilder.create(config().build());
    RelNode root =
        builder.scan("EMP")
            .as("e")
            .projectPlus(
                builder.alias(
                    builder.call(SqlStdOperatorTable.PLUS, builder.field(0),
                        builder.field(3)), "x"))
            .project(builder.field("e", "DEPTNO"),
                builder.field(0),
                builder.field("e", "MGR"),
                Util.last(builder.fields()))
            .build();
    final String expected = ""
        + "LogicalProject(DEPTNO=[$7], EMPNO=[$0], MGR=[$3], x=[+($0, $3)])\n"
        + "  LogicalTableScan(table=[[scott, EMP]])\n";
    assertThat(root, hasTree(expected));
  }

  /** Test case for
   * <a href="https://issues.apache.org/jira/browse/CALCITE-3462">[CALCITE-3462]
   * Add projectExcept method in RelBuilder for projecting out expressions</a>. */
  @Test void testProjectExceptWithOrdinal() {
    final RelBuilder builder = RelBuilder.create(config().build());
    RelNode root =
        builder.scan("EMP")
            .projectExcept(
                builder.field(2),
                builder.field(3))
            .build();
    final String expected = ""
        + "LogicalProject(EMPNO=[$0], ENAME=[$1], HIREDATE=[$4], SAL=[$5], COMM=[$6], DEPTNO=[$7])\n"
        + "  LogicalTableScan(table=[[scott, EMP]])\n";
    assertThat(root, hasTree(expected));
  }

  /** Test case for
   * <a href="https://issues.apache.org/jira/browse/CALCITE-3462">[CALCITE-3462]
   * Add projectExcept method in RelBuilder for projecting out expressions</a>. */
  @Test void testProjectExceptWithName() {
    final RelBuilder builder = RelBuilder.create(config().build());
    RelNode root =
        builder.scan("EMP")
            .projectExcept(
                builder.field("MGR"),
                builder.field("JOB"))
            .build();
    final String expected = ""
        + "LogicalProject(EMPNO=[$0], ENAME=[$1], HIREDATE=[$4], SAL=[$5], COMM=[$6], DEPTNO=[$7])\n"
        + "  LogicalTableScan(table=[[scott, EMP]])\n";
    assertThat(root, hasTree(expected));
  }

  /** Test case for
   * <a href="https://issues.apache.org/jira/browse/CALCITE-3462">[CALCITE-3462]
   * Add projectExcept method in RelBuilder for projecting out expressions</a>. */
  @Test void testProjectExceptWithExplicitAliasAndName() {
    final RelBuilder builder = RelBuilder.create(config().build());
    RelNode root =
        builder.scan("EMP")
            .as("e")
            .projectExcept(
                builder.field("e", "MGR"),
                builder.field("e", "JOB"))
            .build();
    final String expected = ""
        + "LogicalProject(EMPNO=[$0], ENAME=[$1], HIREDATE=[$4], SAL=[$5], COMM=[$6], DEPTNO=[$7])\n"
        + "  LogicalTableScan(table=[[scott, EMP]])\n";
    assertThat(root, hasTree(expected));
  }

  /** Test case for
   * <a href="https://issues.apache.org/jira/browse/CALCITE-3462">[CALCITE-3462]
   * Add projectExcept method in RelBuilder for projecting out expressions</a>. */
  @Test void testProjectExceptWithImplicitAliasAndName() {
    final RelBuilder builder = RelBuilder.create(config().build());
    RelNode root =
        builder.scan("EMP")
            .projectExcept(
                builder.field("EMP", "MGR"),
                builder.field("EMP", "JOB"))
            .build();
    final String expected = ""
        + "LogicalProject(EMPNO=[$0], ENAME=[$1], HIREDATE=[$4], SAL=[$5], COMM=[$6], DEPTNO=[$7])\n"
        + "  LogicalTableScan(table=[[scott, EMP]])\n";
    assertThat(root, hasTree(expected));
  }

  /** Test case for
   * <a href="https://issues.apache.org/jira/browse/CALCITE-3462">[CALCITE-3462]
   * Add projectExcept method in RelBuilder for projecting out expressions</a>. */
  @Test void testProjectExceptWithDuplicateField() {
    final RelBuilder builder = RelBuilder.create(config().build());
    IllegalArgumentException ex = assertThrows(IllegalArgumentException.class, () -> {
      builder.scan("EMP")
          .projectExcept(
            builder.field("EMP", "MGR"),
            builder.field("EMP", "MGR"));
    }, "Project should fail since we are trying to remove the same field two times.");
    assertThat(ex.getMessage(), containsString("Input list contains duplicates."));
  }

  /** Test case for
   * <a href="https://issues.apache.org/jira/browse/CALCITE-3462">[CALCITE-3462]
   * Add projectExcept method in RelBuilder for projecting out expressions</a>. */
  @Test void testProjectExceptWithMissingField() {
    final RelBuilder builder = RelBuilder.create(config().build());
    builder.scan("EMP");
    RexNode deptnoField = builder.field("DEPTNO");
    IllegalArgumentException ex = assertThrows(IllegalArgumentException.class, () -> {
      builder.project(
            builder.field("EMPNO"),
            builder.field("ENAME"))
          .projectExcept(deptnoField);
    }, "Project should fail since we are trying to remove a field that does not exist.");
    assertThat(ex.getMessage(), allOf(containsString("Expression"), containsString("not found")));
  }

  @Test void testMultiLevelAlias() {
    final RelBuilder builder = RelBuilder.create(config().build());
    RelNode root =
        builder.scan("EMP")
            .as("e")
            .scan("EMP")
            .as("m")
            .scan("DEPT")
            .join(JoinRelType.INNER)
            .join(JoinRelType.INNER)
            .project(builder.field("DEPT", "DEPTNO"),
                builder.field(16),
                builder.field("m", "EMPNO"),
                builder.field("e", "MGR"))
            .as("all")
            .filter(
                builder.call(SqlStdOperatorTable.GREATER_THAN,
                    builder.field("DEPT", "DEPTNO"),
                    builder.literal(100)))
            .project(builder.field("DEPT", "DEPTNO"),
                builder.field("all", "EMPNO"))
            .build();
    final String expected = ""
        + "LogicalProject(DEPTNO=[$0], EMPNO=[$2])\n"
        + "  LogicalFilter(condition=[>($0, 100)])\n"
        + "    LogicalProject(DEPTNO=[$16], DEPTNO0=[$16], EMPNO=[$8], MGR=[$3])\n"
        + "      LogicalJoin(condition=[true], joinType=[inner])\n"
        + "        LogicalTableScan(table=[[scott, EMP]])\n"
        + "        LogicalJoin(condition=[true], joinType=[inner])\n"
        + "          LogicalTableScan(table=[[scott, EMP]])\n"
        + "          LogicalTableScan(table=[[scott, DEPT]])\n";
    assertThat(root, hasTree(expected));
  }

  @Test void testUnionAlias() {
    final RelBuilder builder = RelBuilder.create(config().build());
    RelNode root =
        builder.scan("EMP")
            .as("e1")
            .project(builder.field("EMPNO"),
                builder.call(SqlStdOperatorTable.CONCAT,
                    builder.field("ENAME"),
                    builder.literal("-1")))
            .scan("EMP")
            .as("e2")
            .project(builder.field("EMPNO"),
                builder.call(SqlStdOperatorTable.CONCAT,
                    builder.field("ENAME"),
                    builder.literal("-2")))
            .union(false) // aliases lost here
            .project(builder.fields(Lists.newArrayList(1, 0)))
            .build();
    final String expected = ""
        + "LogicalProject($f1=[$1], EMPNO=[$0])\n"
        + "  LogicalUnion(all=[false])\n"
        + "    LogicalProject(EMPNO=[$0], $f1=[||($1, '-1')])\n"
        + "      LogicalTableScan(table=[[scott, EMP]])\n"
        + "    LogicalProject(EMPNO=[$0], $f1=[||($1, '-2')])\n"
        + "      LogicalTableScan(table=[[scott, EMP]])\n";
    assertThat(root, hasTree(expected));
  }

  /** Test case for
   * <a href="https://issues.apache.org/jira/browse/CALCITE-1523">[CALCITE-1523]
   * Add RelBuilder field() method to reference aliased relations not on top of
   * stack</a>, accessing tables aliased that are not accessible in the top
   * RelNode. */
  @Test void testAliasPastTop() {
    // Equivalent SQL:
    //   SELECT *
    //   FROM emp
    //   LEFT JOIN dept ON emp.deptno = dept.deptno
    //     AND emp.empno = 123
    //     AND dept.deptno IS NOT NULL
    final RelBuilder builder = RelBuilder.create(config().build());
    RelNode root =
        builder.scan("EMP")
            .scan("DEPT")
            .join(JoinRelType.LEFT,
                builder.call(SqlStdOperatorTable.EQUALS,
                    builder.field(2, "EMP", "DEPTNO"),
                    builder.field(2, "DEPT", "DEPTNO")),
                builder.call(SqlStdOperatorTable.EQUALS,
                    builder.field(2, "EMP", "EMPNO"),
                    builder.literal(123)))
            .build();
    final String expected = ""
        + "LogicalJoin(condition=[AND(=($7, $8), =($0, 123))], joinType=[left])\n"
        + "  LogicalTableScan(table=[[scott, EMP]])\n"
        + "  LogicalTableScan(table=[[scott, DEPT]])\n";
    assertThat(root, hasTree(expected));
  }

  /** As {@link #testAliasPastTop()}. */
  @Test void testAliasPastTop2() {
    // Equivalent SQL:
    //   SELECT t1.EMPNO, t2.EMPNO, t3.DEPTNO
    //   FROM emp t1
    //   INNER JOIN emp t2 ON t1.EMPNO = t2.EMPNO
    //   INNER JOIN dept t3 ON t1.DEPTNO = t3.DEPTNO
    //     AND t2.JOB != t3.LOC
    final RelBuilder builder = RelBuilder.create(config().build());
    RelNode root =
        builder.scan("EMP").as("t1")
            .scan("EMP").as("t2")
            .join(JoinRelType.INNER,
                builder.equals(builder.field(2, "t1", "EMPNO"),
                    builder.field(2, "t2", "EMPNO")))
            .scan("DEPT").as("t3")
            .join(JoinRelType.INNER,
                builder.equals(builder.field(2, "t1", "DEPTNO"),
                    builder.field(2, "t3", "DEPTNO")),
                builder.not(
                    builder.equals(builder.field(2, "t2", "JOB"),
                        builder.field(2, "t3", "LOC"))))
            .build();
    // Cols:
    // 0-7   EMP as t1
    // 8-15  EMP as t2
    // 16-18 DEPT as t3
    final String expected = ""
        + "LogicalJoin(condition=[AND(=($7, $16), <>($10, $18))], joinType=[inner])\n"
        + "  LogicalJoin(condition=[=($0, $8)], joinType=[inner])\n"
        + "    LogicalTableScan(table=[[scott, EMP]])\n"
        + "    LogicalTableScan(table=[[scott, EMP]])\n"
        + "  LogicalTableScan(table=[[scott, DEPT]])\n";
    assertThat(root, hasTree(expected));
  }

  @Test void testEmpty() {
    // Equivalent SQL:
    //   SELECT deptno, true FROM dept LIMIT 0
    // optimized to
    //   VALUES
    final RelBuilder builder = RelBuilder.create(config().build());
    RelNode root =
        builder.scan("DEPT")
            .project(builder.field(0), builder.literal(false))
            .empty()
            .build();
    final String expected =
        "LogicalValues(tuples=[[]])\n";
    assertThat(root, hasTree(expected));
    final String expectedType =
        "RecordType(TINYINT NOT NULL DEPTNO, BOOLEAN NOT NULL $f1) NOT NULL";
    assertThat(root.getRowType().getFullTypeString(), is(expectedType));
  }

  /** Test case for
   * <a href="https://issues.apache.org/jira/browse/CALCITE-3172">[CALCITE-3172]
   * RelBuilder#empty does not keep aliases</a>. */
  @Test void testEmptyWithAlias() {
    final RelBuilder builder = RelBuilder.create(config().build());
    final String expected =
        "LogicalProject(DEPTNO=[$0], DNAME=[$1])\n  LogicalValues(tuples=[[]])\n";
    final String expectedType =
        "RecordType(TINYINT NOT NULL DEPTNO, VARCHAR(14) DNAME) NOT NULL";

    // Scan + Empty + Project (without alias)
    RelNode root =
        builder.scan("DEPT")
            .empty()
            .project(
                builder.field("DEPTNO"),
                builder.field("DNAME"))
            .build();
    assertThat(root, hasTree(expected));
    assertThat(root.getRowType().getFullTypeString(), is(expectedType));

    // Scan + Empty + Project (with alias)
    root =
        builder.scan("DEPT").as("d")
            .empty()
            .project(
                builder.field(1, "d", "DEPTNO"),
                builder.field(1, "d", "DNAME"))
            .build();
    assertThat(root, hasTree(expected));
    assertThat(root.getRowType().getFullTypeString(), is(expectedType));

    // Scan + Filter false (implicitly converted into Empty) + Project (with alias)
    root =
        builder.scan("DEPT").as("d")
            .filter(builder.literal(false))
            .project(
                builder.field(1, "d", "DEPTNO"),
                builder.field(1, "d", "DNAME"))
            .build();
    assertThat(root, hasTree(expected));
    assertThat(root.getRowType().getFullTypeString(), is(expectedType));
  }

  @Test void testValues() {
    // Equivalent SQL:
    //   VALUES (true, 1), (false, -50) AS t(a, b)
    final RelBuilder builder = RelBuilder.create(config().build());
    RelNode root =
        builder.values(new String[]{"a", "b"}, true, 1, false, -50)
            .build();
    final String expected =
        "LogicalValues(tuples=[[{ true, 1 }, { false, -50 }]])\n";
    assertThat(root, hasTree(expected));
    final String expectedType =
        "RecordType(BOOLEAN NOT NULL a, INTEGER NOT NULL b) NOT NULL";
    assertThat(root.getRowType().getFullTypeString(), is(expectedType));
  }

  /** Tests creating Values with some field names and some values null. */
  @Test void testValuesNullable() {
    // Equivalent SQL:
    //   VALUES (null, 1, 'abc'), (false, null, 'longer string')
    final RelBuilder builder = RelBuilder.create(config().build());
    RelNode root =
        builder.values(new String[]{"a", null, "c"},
            null, 1, "abc",
            false, null, "longer string").build();
    final String expected =
        "LogicalValues(tuples=[[{ null, 1, 'abc' }, { false, null, 'longer string' }]])\n";
    assertThat(root, hasTree(expected));
    final String expectedType =
        "RecordType(BOOLEAN a, INTEGER expr$1, CHAR(13) NOT NULL c) NOT NULL";
    assertThat(root.getRowType().getFullTypeString(), is(expectedType));
  }

  @Test void testValuesBadNullFieldNames() {
    try {
      final RelBuilder builder = RelBuilder.create(config().build());
      RelBuilder root = builder.values((String[]) null, "a", "b");
      fail("expected error, got " + root);
    } catch (IllegalArgumentException e) {
      assertThat(e.getMessage(),
          is("Value count must be a positive multiple of field count"));
    }
  }

  @Test void testValuesBadNoFields() {
    try {
      final RelBuilder builder = RelBuilder.create(config().build());
      RelBuilder root = builder.values(new String[0], 1, 2, 3);
      fail("expected error, got " + root);
    } catch (IllegalArgumentException e) {
      assertThat(e.getMessage(),
          is("Value count must be a positive multiple of field count"));
    }
  }

  @Test void testValuesBadNoValues() {
    try {
      final RelBuilder builder = RelBuilder.create(config().build());
      RelBuilder root = builder.values(new String[]{"a", "b"});
      fail("expected error, got " + root);
    } catch (IllegalArgumentException e) {
      assertThat(e.getMessage(),
          is("Value count must be a positive multiple of field count"));
    }
  }

  @Test void testValuesBadOddMultiple() {
    try {
      final RelBuilder builder = RelBuilder.create(config().build());
      RelBuilder root = builder.values(new String[] {"a", "b"}, 1, 2, 3, 4, 5);
      fail("expected error, got " + root);
    } catch (IllegalArgumentException e) {
      assertThat(e.getMessage(),
          is("Value count must be a positive multiple of field count"));
    }
  }

  @Test void testValuesBadAllNull() {
    try {
      final RelBuilder builder = RelBuilder.create(config().build());
      RelBuilder root =
          builder.values(new String[] {"a", "b"}, null, null, 1, null);
      fail("expected error, got " + root);
    } catch (IllegalArgumentException e) {
      assertThat(e.getMessage(),
          is("All values of field 'b' are null; cannot deduce type"));
    }
  }

  @Test void testValuesAllNull() {
    final RelBuilder builder = RelBuilder.create(config().build());
    RelDataType rowType =
        builder.getTypeFactory().builder()
            .add("a", SqlTypeName.BIGINT)
            .add("a", SqlTypeName.VARCHAR, 10)
            .build();
    RelNode root =
        builder.values(rowType, null, null, 1, null).build();
    final String expected =
        "LogicalValues(tuples=[[{ null, null }, { 1, null }]])\n";
    assertThat(root, hasTree(expected));
    final String expectedType =
        "RecordType(BIGINT NOT NULL a, VARCHAR(10) NOT NULL a) NOT NULL";
    assertThat(root.getRowType().getFullTypeString(), is(expectedType));
  }

  @Test void testSort() {
    // Equivalent SQL:
    //   SELECT *
    //   FROM emp
    //   ORDER BY 3. 1 DESC
    final RelBuilder builder = RelBuilder.create(config().build());
    final RelNode root =
        builder.scan("EMP")
            .sort(builder.field(2), builder.desc(builder.field(0)))
            .build();
    final String expected =
        "LogicalSort(sort0=[$2], sort1=[$0], dir0=[ASC], dir1=[DESC])\n"
            + "  LogicalTableScan(table=[[scott, EMP]])\n";
    assertThat(root, hasTree(expected));

    // same result using ordinals
    final RelNode root2 =
        builder.scan("EMP")
            .sort(2, -1)
            .build();
    assertThat(root2, hasTree(expected));
  }

  /** Test case for
   * <a href="https://issues.apache.org/jira/browse/CALCITE-1015">[CALCITE-1015]
   * OFFSET 0 causes AssertionError</a>. */
  @Test void testTrivialSort() {
    // Equivalent SQL:
    //   SELECT *
    //   FROM emp
    //   OFFSET 0
    final RelBuilder builder = RelBuilder.create(config().build());
    final RelNode root =
        builder.scan("EMP")
            .sortLimit(0, -1, ImmutableList.of())
            .build();
    final String expected = "LogicalTableScan(table=[[scott, EMP]])\n";
    assertThat(root, hasTree(expected));
  }

  @Test void testSortDuplicate() {
    // Equivalent SQL:
    //   SELECT *
    //   FROM emp
    //   ORDER BY empno DESC, deptno, empno ASC, hiredate
    //
    // The sort key "empno ASC" is unnecessary and is ignored.
    final RelBuilder builder = RelBuilder.create(config().build());
    final RelNode root =
        builder.scan("EMP")
            .sort(builder.desc(builder.field("EMPNO")),
                builder.field("DEPTNO"),
                builder.field("EMPNO"),
                builder.field("HIREDATE"))
            .build();
    final String expected = "LogicalSort(sort0=[$0], sort1=[$7], sort2=[$4], "
        + "dir0=[DESC], dir1=[ASC], dir2=[ASC])\n"
        + "  LogicalTableScan(table=[[scott, EMP]])\n";
    assertThat(root, hasTree(expected));
  }

  @Test void testSortByExpression() {
    // Equivalent SQL:
    //   SELECT *
    //   FROM emp
    //   ORDER BY ename ASC NULLS LAST, hiredate + mgr DESC NULLS FIRST
    final RelBuilder builder = RelBuilder.create(config().build());
    final RelNode root =
        builder.scan("EMP")
            .sort(builder.nullsLast(builder.desc(builder.field(1))),
                builder.nullsFirst(
                    builder.call(SqlStdOperatorTable.PLUS, builder.field(4),
                        builder.field(3))))
            .build();
    final String expected =
        "LogicalProject(EMPNO=[$0], ENAME=[$1], JOB=[$2], MGR=[$3], HIREDATE=[$4], SAL=[$5], COMM=[$6], DEPTNO=[$7])\n"
            + "  LogicalSort(sort0=[$1], sort1=[$8], dir0=[DESC-nulls-last], dir1=[ASC-nulls-first])\n"
            + "    LogicalProject(EMPNO=[$0], ENAME=[$1], JOB=[$2], MGR=[$3], HIREDATE=[$4], SAL=[$5], COMM=[$6], DEPTNO=[$7], $f8=[+($4, $3)])\n"
            + "      LogicalTableScan(table=[[scott, EMP]])\n";
    assertThat(root, hasTree(expected));
  }

  @Test void testLimit() {
    // Equivalent SQL:
    //   SELECT *
    //   FROM emp
    //   OFFSET 2 FETCH 10
    final RelBuilder builder = RelBuilder.create(config().build());
    final RelNode root =
        builder.scan("EMP")
            .limit(2, 10)
            .build();
    final String expected =
        "LogicalSort(offset=[2], fetch=[10])\n"
            + "  LogicalTableScan(table=[[scott, EMP]])\n";
    assertThat(root, hasTree(expected));
  }

  @Test void testSortLimit() {
    // Equivalent SQL:
    //   SELECT *
    //   FROM emp
    //   ORDER BY deptno DESC FETCH 10
    final RelBuilder builder = RelBuilder.create(config().build());
    final RelNode root =
        builder.scan("EMP")
            .sortLimit(-1, 10, builder.desc(builder.field("DEPTNO")))
            .build();
    final String expected =
        "LogicalSort(sort0=[$7], dir0=[DESC], fetch=[10])\n"
            + "  LogicalTableScan(table=[[scott, EMP]])\n";
    assertThat(root, hasTree(expected));
  }

  @Test void testSortLimit0() {
    // Equivalent SQL:
    //   SELECT *
    //   FROM emp
    //   ORDER BY deptno DESC FETCH 0
    final RelBuilder builder = RelBuilder.create(config().build());
    final RelNode root =
        builder.scan("EMP")
            .sortLimit(-1, 0, builder.desc(builder.field("DEPTNO")))
            .build();
    final String expected = "LogicalValues(tuples=[[]])\n";
    assertThat(root, hasTree(expected));
  }

  /** Test case for
   * <a href="https://issues.apache.org/jira/browse/CALCITE-1610">[CALCITE-1610]
   * RelBuilder sort-combining optimization treats aliases incorrectly</a>. */
  @Test void testSortOverProjectSort() {
    final RelBuilder builder = RelBuilder.create(config().build());
    builder.scan("EMP")
        .sort(0)
        .project(builder.field(1))
        // was throwing exception here when attempting to apply to
        // inner sort node
        .limit(0, 1)
        .build();
    RelNode root = builder.scan("EMP")
        .sort(0)
        .project(Lists.newArrayList(builder.field(1)),
            Lists.newArrayList("F1"))
        .limit(0, 1)
        // make sure we can still access the field by alias
        .project(builder.field("F1"))
        .build();
    String expected = "LogicalProject(F1=[$1])\n"
        + "  LogicalSort(sort0=[$0], dir0=[ASC], fetch=[1])\n"
        + "    LogicalTableScan(table=[[scott, EMP]])\n";
    assertThat(root, hasTree(expected));
  }

  /** Tests that a sort on a field followed by a limit gives the same
   * effect as calling sortLimit.
   *
   * <p>In general a relational operator cannot rely on the order of its input,
   * but it is reasonable to merge sort and limit if they were created by
   * consecutive builder operations. And clients such as Piglet rely on it. */
  @Test void testSortThenLimit() {
    final RelBuilder builder = RelBuilder.create(config().build());
    final RelNode root =
        builder.scan("EMP")
            .sort(builder.desc(builder.field("DEPTNO")))
            .limit(-1, 10)
            .build();
    final String expected = ""
        + "LogicalSort(sort0=[$7], dir0=[DESC], fetch=[10])\n"
        + "  LogicalTableScan(table=[[scott, EMP]])\n";
    assertThat(root, hasTree(expected));

    final RelNode root2 =
        builder.scan("EMP")
            .sortLimit(-1, 10, builder.desc(builder.field("DEPTNO")))
            .build();
    assertThat(root2, hasTree(expected));
  }

  /** Tests that a sort on an expression followed by a limit gives the same
   * effect as calling sortLimit. */
  @Test void testSortExpThenLimit() {
    final RelBuilder builder = RelBuilder.create(config().build());
    final RelNode root =
        builder.scan("DEPT")
            .sort(
                builder.desc(
                    builder.call(SqlStdOperatorTable.PLUS,
                        builder.field("DEPTNO"), builder.literal(1))))
            .limit(3, 10)
            .build();
    final String expected = ""
        + "LogicalProject(DEPTNO=[$0], DNAME=[$1], LOC=[$2])\n"
        + "  LogicalSort(sort0=[$3], dir0=[DESC], offset=[3], fetch=[10])\n"
        + "    LogicalProject(DEPTNO=[$0], DNAME=[$1], LOC=[$2], $f3=[+($0, 1)])\n"
        + "      LogicalTableScan(table=[[scott, DEPT]])\n";
    assertThat(root, hasTree(expected));

    final RelNode root2 =
        builder.scan("DEPT")
            .sortLimit(3, 10,
                builder.desc(
                    builder.call(SqlStdOperatorTable.PLUS,
                        builder.field("DEPTNO"), builder.literal(1))))
            .build();
    assertThat(root2, hasTree(expected));
  }

  /** Tests {@link org.apache.calcite.tools.RelRunner} for a VALUES query. */
  @Test void testRunValues() throws Exception {
    // Equivalent SQL:
    //   VALUES (true, 1), (false, -50) AS t(a, b)
    final RelBuilder builder = RelBuilder.create(config().build());
    RelNode root =
        builder.values(new String[]{"a", "b"}, true, 1, false, -50)
            .build();
    try (PreparedStatement preparedStatement = RelRunners.run(root)) {
      String s = CalciteAssert.toString(preparedStatement.executeQuery());
      final String result = "a=true; b=1\n"
          + "a=false; b=-50\n";
      assertThat(s, is(result));
    }
  }

  /** Tests {@link org.apache.calcite.tools.RelRunner} for a table scan + filter
   * query. */
  @Test void testRun() throws Exception {
    // Equivalent SQL:
    //   SELECT * FROM EMP WHERE DEPTNO = 20
    final RelBuilder builder = RelBuilder.create(config().build());
    RelNode root =
        builder.scan("EMP")
            .filter(
                builder.equals(builder.field("DEPTNO"), builder.literal(20)))
            .build();

    // Note that because the table has been resolved in the RelNode tree
    // we do not need to supply a "schema" as context to the runner.
    try (PreparedStatement preparedStatement = RelRunners.run(root)) {
      String s = CalciteAssert.toString(preparedStatement.executeQuery());
      final String result = ""
          + "EMPNO=7369; ENAME=SMITH; JOB=CLERK; MGR=7902; HIREDATE=1980-12-17; SAL=800.00; COMM=null; DEPTNO=20\n"
          + "EMPNO=7566; ENAME=JONES; JOB=MANAGER; MGR=7839; HIREDATE=1981-02-04; SAL=2975.00; COMM=null; DEPTNO=20\n"
          + "EMPNO=7788; ENAME=SCOTT; JOB=ANALYST; MGR=7566; HIREDATE=1987-04-19; SAL=3000.00; COMM=null; DEPTNO=20\n"
          + "EMPNO=7876; ENAME=ADAMS; JOB=CLERK; MGR=7788; HIREDATE=1987-05-23; SAL=1100.00; COMM=null; DEPTNO=20\n"
          + "EMPNO=7902; ENAME=FORD; JOB=ANALYST; MGR=7566; HIREDATE=1981-12-03; SAL=3000.00; COMM=null; DEPTNO=20\n";
      assertThat(s, is(result));
    }
  }

  /** Test case for
   * <a href="https://issues.apache.org/jira/browse/CALCITE-1595">[CALCITE-1595]
   * RelBuilder.call throws NullPointerException if argument types are
   * invalid</a>. */
  @Test void testTypeInferenceValidation() {
    final RelBuilder builder = RelBuilder.create(config().build());
    // test for a) call(operator, Iterable<RexNode>)
    final RexNode arg0 = builder.literal(0);
    final RexNode arg1 = builder.literal("xyz");
    try {
      builder.call(SqlStdOperatorTable.PLUS, Lists.newArrayList(arg0, arg1));
      fail("Invalid combination of parameter types");
    } catch (IllegalArgumentException e) {
      assertThat(e.getMessage(), containsString("Cannot infer return type"));
    }

    // test for b) call(operator, RexNode...)
    try {
      builder.call(SqlStdOperatorTable.PLUS, arg0, arg1);
      fail("Invalid combination of parameter types");
    } catch (IllegalArgumentException e) {
      assertThat(e.getMessage(), containsString("Cannot infer return type"));
    }
  }

  @Test void testMatchRecognize() {
    // Equivalent SQL:
    //   SELECT *
    //   FROM emp
    //   MATCH_RECOGNIZE (
    //     PARTITION BY deptno
    //     ORDER BY empno asc
    //     MEASURES
    //       STRT.mgr as start_nw,
    //       LAST(DOWN.mgr) as bottom_nw,
    //     PATTERN (STRT DOWN+ UP+) WITHIN INTERVAL '5' SECOND
    //     DEFINE
    //       DOWN as DOWN.mgr < PREV(DOWN.mgr),
    //       UP as UP.mgr > PREV(UP.mgr)
    //   )
    final RelBuilder builder = RelBuilder.create(config().build()).scan("EMP");
    final RelDataTypeFactory typeFactory = builder.getTypeFactory();
    final RelDataType intType = typeFactory.createSqlType(SqlTypeName.INTEGER);

    RexNode pattern = builder.patternConcat(
        builder.literal("STRT"),
        builder.patternQuantify(builder.literal("DOWN"), builder.literal(1),
            builder.literal(-1), builder.literal(false)),
        builder.patternQuantify(builder.literal("UP"), builder.literal(1),
            builder.literal(-1), builder.literal(false)));

    ImmutableMap.Builder<String, RexNode> pdBuilder = new ImmutableMap.Builder<>();
    RexNode downDefinition = builder.call(SqlStdOperatorTable.LESS_THAN,
        builder.call(SqlStdOperatorTable.PREV,
            builder.patternField("DOWN", intType, 3),
            builder.literal(0)),
        builder.call(SqlStdOperatorTable.PREV,
            builder.patternField("DOWN", intType, 3),
            builder.literal(1)));
    pdBuilder.put("DOWN", downDefinition);
    RexNode upDefinition = builder.call(SqlStdOperatorTable.GREATER_THAN,
        builder.call(SqlStdOperatorTable.PREV,
            builder.patternField("UP", intType, 3),
            builder.literal(0)),
        builder.call(SqlStdOperatorTable.PREV,
            builder.patternField("UP", intType, 3),
            builder.literal(1)));
    pdBuilder.put("UP", upDefinition);

    ImmutableList.Builder<RexNode> measuresBuilder = new ImmutableList.Builder<>();
    measuresBuilder.add(
        builder.alias(builder.patternField("STRT", intType, 3),
            "start_nw"));
    measuresBuilder.add(
        builder.alias(
            builder.call(SqlStdOperatorTable.LAST,
                builder.patternField("DOWN", intType, 3),
                builder.literal(0)),
            "bottom_nw"));

    RexNode after = builder.getRexBuilder().makeFlag(
        SqlMatchRecognize.AfterOption.SKIP_TO_NEXT_ROW);

    ImmutableList.Builder<RexNode> partitionKeysBuilder = new ImmutableList.Builder<>();
    partitionKeysBuilder.add(builder.field("DEPTNO"));

    ImmutableList.Builder<RexNode> orderKeysBuilder = new ImmutableList.Builder<>();
    orderKeysBuilder.add(builder.field("EMPNO"));

    RexNode interval = builder.literal("INTERVAL '5' SECOND");

    final ImmutableMap<String, TreeSet<String>> subsets = ImmutableMap.of();
    final RelNode root = builder
        .match(pattern, false, false, pdBuilder.build(),
            measuresBuilder.build(), after, subsets, false,
            partitionKeysBuilder.build(), orderKeysBuilder.build(), interval)
        .build();
    final String expected = "LogicalMatch(partition=[[7]], order=[[0]], "
        + "outputFields=[[$7, 'start_nw', 'bottom_nw']], allRows=[false], "
        + "after=[FLAG(SKIP TO NEXT ROW)], pattern=[(('STRT', "
        + "PATTERN_QUANTIFIER('DOWN', 1, -1, false)), "
        + "PATTERN_QUANTIFIER('UP', 1, -1, false))], "
        + "isStrictStarts=[false], isStrictEnds=[false], "
        + "interval=['INTERVAL ''5'' SECOND'], subsets=[[]], "
        + "patternDefinitions=[[<(PREV(DOWN.$3, 0), PREV(DOWN.$3, 1)), "
        + ">(PREV(UP.$3, 0), PREV(UP.$3, 1))]], "
        + "inputFields=[[EMPNO, ENAME, JOB, MGR, HIREDATE, SAL, COMM, DEPTNO]])\n"
        + "  LogicalTableScan(table=[[scott, EMP]])\n";
    assertThat(root, hasTree(expected));
  }

  @Test void testFilterCastAny() {
    final RelBuilder builder = RelBuilder.create(config().build());
    final RelDataType anyType =
        builder.getTypeFactory().createSqlType(SqlTypeName.ANY);
    final RelNode root =
        builder.scan("EMP")
            .filter(
                builder.cast(
                    builder.getRexBuilder().makeInputRef(anyType, 0),
                    SqlTypeName.BOOLEAN))
            .build();
    final String expected = ""
        + "LogicalFilter(condition=[CAST($0):BOOLEAN NOT NULL])\n"
        + "  LogicalTableScan(table=[[scott, EMP]])\n";
    assertThat(root, hasTree(expected));
  }

  @Test void testFilterCastNull() {
    final RelBuilder builder = RelBuilder.create(config().build());
    final RelDataTypeFactory typeFactory = builder.getTypeFactory();
    final RelNode root =
        builder.scan("EMP")
            .filter(
                builder.getRexBuilder().makeCast(
                    typeFactory.createTypeWithNullability(
                        typeFactory.createSqlType(SqlTypeName.BOOLEAN), true),
                    builder.equals(builder.field("DEPTNO"),
                        builder.literal(10))))
            .build();
    final String expected = ""
        + "LogicalFilter(condition=[=($7, 10)])\n"
        + "  LogicalTableScan(table=[[scott, EMP]])\n";
    assertThat(root, hasTree(expected));
  }

  /** Tests filter builder with correlation variables */
  @Test void testFilterWithCorrelationVariables() {
    final RelBuilder builder = RelBuilder.create(config().build());
    final Holder<RexCorrelVariable> v = Holder.of(null);
    RelNode root = builder.scan("EMP")
        .variable(v)
        .scan("DEPT")
        .filter(Collections.singletonList(v.get().id),
            builder.call(SqlStdOperatorTable.OR,
                builder.call(SqlStdOperatorTable.AND,
                    builder.call(SqlStdOperatorTable.LESS_THAN,
                        builder.field(v.get(), "DEPTNO"),
                        builder.literal(30)),
                    builder.call(SqlStdOperatorTable.GREATER_THAN,
                        builder.field(v.get(), "DEPTNO"),
                        builder.literal(20))),
                builder.isNull(builder.field(2))))
        .join(JoinRelType.LEFT,
            builder.equals(builder.field(2, 0, "SAL"),
                builder.literal(1000)),
            ImmutableSet.of(v.get().id))
        .build();

    final String expected = ""
        + "LogicalCorrelate(correlation=[$cor0], joinType=[left], requiredColumns=[{7}])\n"
        + "  LogicalTableScan(table=[[scott, EMP]])\n"
        + "  LogicalFilter(condition=[=($cor0.SAL, 1000)])\n"
        + "    LogicalFilter(condition=[OR(AND(<($cor0.DEPTNO, 30), >($cor0.DEPTNO, 20)), "
        + "IS NULL($2))], variablesSet=[[$cor0]])\n"
        + "      LogicalTableScan(table=[[scott, DEPT]])\n";

    assertThat(root, hasTree(expected));
  }

  @Test void testFilterEmpty() {
    final RelBuilder builder = RelBuilder.create(config().build());
    final RelNode root =
        builder.scan("EMP")
            // We intend to call
            //   filter(Iterable<CorrelationId>, RexNode...)
            // with zero varargs, not
            //   filter(Iterable<RexNode>)
            // Let's hope they're distinct after type erasure.
            .filter(ImmutableSet.<CorrelationId>of())
            .build();
    assertThat(root, hasTree("LogicalTableScan(table=[[scott, EMP]])\n"));
  }

  @Test void testRelBuilderToString() {
    final RelBuilder builder = RelBuilder.create(config().build());
    builder.scan("EMP");

    // One entry on the stack, a single-node tree
    final String expected1 = "LogicalTableScan(table=[[scott, EMP]])\n";
    assertThat(Util.toLinux(builder.toString()), is(expected1));

    // One entry on the stack, a two-node tree
    builder.filter(builder.equals(builder.field(2), builder.literal(3)));
    final String expected2 = "LogicalFilter(condition=[=($2, 3)])\n"
        + "  LogicalTableScan(table=[[scott, EMP]])\n";
    assertThat(Util.toLinux(builder.toString()), is(expected2));

    // Two entries on the stack
    builder.scan("DEPT");
    final String expected3 = "LogicalTableScan(table=[[scott, DEPT]])\n"
        + "LogicalFilter(condition=[=($2, 3)])\n"
        + "  LogicalTableScan(table=[[scott, EMP]])\n";
    assertThat(Util.toLinux(builder.toString()), is(expected3));
  }

  /**
   * Ensures that relational algebra ({@link RelBuilder}) works with SQL views.
   *
   * <p>This test currently fails (thus ignored).
   */
  @Test void testExpandViewInRelBuilder() throws SQLException {
    try (Connection connection = DriverManager.getConnection("jdbc:calcite:")) {
      final Frameworks.ConfigBuilder configBuilder =
          expandingConfig(connection);
      final RelOptTable.ViewExpander viewExpander =
          (RelOptTable.ViewExpander) Frameworks.getPlanner(configBuilder.build());
      configBuilder.context(Contexts.of(viewExpander));
      final RelBuilder builder = RelBuilder.create(configBuilder.build());
      RelNode node = builder.scan("MYVIEW").build();

      int count = 0;
      try (PreparedStatement statement =
               connection.unwrap(RelRunner.class).prepare(node);
           ResultSet resultSet = statement.executeQuery()) {
        while (resultSet.next()) {
          count++;
        }
      }

      assertTrue(count > 1);
    }
  }

  @Test void testExpandViewShouldKeepAlias() throws SQLException {
    try (Connection connection = DriverManager.getConnection("jdbc:calcite:")) {
      final Frameworks.ConfigBuilder configBuilder =
          expandingConfig(connection);
      final RelOptTable.ViewExpander viewExpander =
          (RelOptTable.ViewExpander) Frameworks.getPlanner(configBuilder.build());
      configBuilder.context(Contexts.of(viewExpander));
      final RelBuilder builder = RelBuilder.create(configBuilder.build());
      RelNode node =
          builder.scan("MYVIEW")
              .project(
                  builder.field(1, "MYVIEW", "EMPNO"),
                  builder.field(1, "MYVIEW", "ENAME"))
              .build();
      String expected =
          "LogicalProject(EMPNO=[$0], ENAME=[$1])\n"
              + "  LogicalFilter(condition=[=(1, 1)])\n"
                  + "    LogicalTableScan(table=[[scott, EMP]])\n";
      assertThat(node, hasTree(expected));
    }
  }

  @Test void testExpandTable() throws SQLException {
    try (Connection connection = DriverManager.getConnection("jdbc:calcite:")) {
      // RelBuilder expands as default. Plan contains JdbcTableScan,
      // because RelBuilder.scan has called RelOptTable.toRel.
      final Frameworks.ConfigBuilder configBuilder =
          expandingConfig(connection);
      final RelBuilder builder = RelBuilder.create(configBuilder.build());
      final String expected = "LogicalFilter(condition=[>($2, 10)])\n"
          + "  JdbcTableScan(table=[[JDBC_SCOTT, EMP]])\n";
      checkExpandTable(builder, hasTree(expected));
    }
  }

  private void checkExpandTable(RelBuilder builder, Matcher<RelNode> matcher) {
    final RelNode root =
        builder.scan("JDBC_SCOTT", "EMP")
            .filter(
                builder.call(SqlStdOperatorTable.GREATER_THAN, builder.field(2),
                    builder.literal(10)))
            .build();
    assertThat(root, matcher);
  }

  @Test void testExchange() {
    final RelBuilder builder = RelBuilder.create(config().build());
    final RelNode root = builder.scan("EMP")
        .exchange(RelDistributions.hash(Lists.newArrayList(0)))
        .build();
    final String expected =
        "LogicalExchange(distribution=[hash[0]])\n"
            + "  LogicalTableScan(table=[[scott, EMP]])\n";
    assertThat(root, hasTree(expected));
  }

  @Test void testSortExchange() {
    final RelBuilder builder = RelBuilder.create(config().build());
    final RelNode root =
        builder.scan("EMP")
            .sortExchange(RelDistributions.hash(Lists.newArrayList(0)),
                RelCollations.of(0))
            .build();
    final String expected =
        "LogicalSortExchange(distribution=[hash[0]], collation=[[0]])\n"
            + "  LogicalTableScan(table=[[scott, EMP]])\n";
    assertThat(root, hasTree(expected));
  }

  @Test void testCorrelate() {
    final RelBuilder builder = RelBuilder.create(config().build());
    final Holder<RexCorrelVariable> v = Holder.of(null);
    RelNode root = builder.scan("EMP")
        .variable(v)
        .scan("DEPT")
        .filter(
            builder.equals(builder.field(0),
                builder.field(v.get(), "DEPTNO")))
        .correlate(JoinRelType.LEFT, v.get().id, builder.field(2, 0, "DEPTNO"))
        .build();

    final String expected = ""
        + "LogicalCorrelate(correlation=[$cor0], joinType=[left], requiredColumns=[{7}])\n"
        + "  LogicalTableScan(table=[[scott, EMP]])\n"
        + "  LogicalFilter(condition=[=($0, $cor0.DEPTNO)])\n"
        + "    LogicalTableScan(table=[[scott, DEPT]])\n";
    assertThat(root, hasTree(expected));
  }

  @Test void testCorrelateWithComplexFields() {
    final RelBuilder builder = RelBuilder.create(config().build());
    final Holder<RexCorrelVariable> v = Holder.of(null);
    RelNode root = builder.scan("EMP")
        .variable(v)
        .scan("DEPT")
        .filter(
            builder.equals(builder.field(0),
                builder.field(v.get(), "DEPTNO")))
        .correlate(JoinRelType.LEFT, v.get().id,
            builder.field(2, 0, "DEPTNO"),
            builder.getRexBuilder().makeCall(SqlStdOperatorTable.AS,
                builder.field(2, 0, "EMPNO"),
                builder.literal("RENAMED_EMPNO")))
        .build();

    final String expected = ""
        + "LogicalCorrelate(correlation=[$cor0], joinType=[left], requiredColumns=[{0, 7}])\n"
        + "  LogicalProject(RENAMED_EMPNO=[$0], ENAME=[$1], JOB=[$2], MGR=[$3], HIREDATE=[$4], SAL=[$5], COMM=[$6], DEPTNO=[$7])\n"
        + "    LogicalTableScan(table=[[scott, EMP]])\n"
        + "  LogicalFilter(condition=[=($0, $cor0.DEPTNO)])\n"
        + "    LogicalTableScan(table=[[scott, DEPT]])\n";
    assertThat(root, hasTree(expected));
  }

<<<<<<< HEAD
  @Test public void testRexSubQueryIn() {
    // Equivalent SQL:
    //   SELECT *
    //   FROM emp
    //   WHERE deptno IN (
    //     SELECT deptno
    //     FROM dept
    //     WHERE dname = 'Accounting'
    //     )
    final RelBuilder builder = RelBuilder.create(config().build());
    final RelNode root = builder.scan("EMP")
        .filter(
            builder.in(
                builder.scan("DEPT")
                    .filter(
                        builder.call(SqlStdOperatorTable.EQUALS,
                            builder.field("DNAME"),
                            builder.literal("Accounting")))
                    .project(builder.field("DEPTNO"))
                    .build(),
                ImmutableList.of(builder.field("DEPTNO"))))
        .build();

    final String expected = "LogicalFilter(condition=[IN($7, {\n"
        + "LogicalProject(DEPTNO=[$0])\n"
        + "  LogicalFilter(condition=[=($1, 'Accounting')])\n"
        + "    LogicalTableScan(table=[[scott, DEPT]])\n"
        + "})])\n"
        + "  LogicalTableScan(table=[[scott, EMP]])\n";

    assertThat(root, hasTree(expected));
  }

  @Test public void testRexSubQueryExists() {
    // Equivalent SQL:
    //   SELECT *
    //   FROM emp
    //   WHERE EXISTS (
    //     SELECT deptno
    //     FROM dept
    //     WHERE dept.deptno = emp.deptno
    //     )
    final RelBuilder builder = RelBuilder.create(config().build());
    final RelNode root = builder.scan("EMP")
        .filter(
            builder.exists(
                builder.scan("DEPT")
                    .filter(
                        builder.call(SqlStdOperatorTable.EQUALS,
                            builder.field("DNAME"),
                            builder.literal("Accounting")))
                    .project(builder.field("DEPTNO"))
                    .build()))
        .build();

    final String expected = "LogicalFilter(condition=[EXISTS({\n"
        + "LogicalProject(DEPTNO=[$0])\n"
        + "  LogicalFilter(condition=[=($1, 'Accounting')])\n"
        + "    LogicalTableScan(table=[[scott, DEPT]])\n"
        + "})])\n"
        + "  LogicalTableScan(table=[[scott, EMP]])\n";

    assertThat(root, hasTree(expected));
  }

  @Test public void testRexSubQueryScalar() {
    // Equivalent SQL:
    //   SELECT *
    //   FROM emp
    //   WHERE sal > (
    //     SELECT AVG(sal)
    //     FROM emp
    //     )
    final RelBuilder builder = RelBuilder.create(config().build());
    final RelNode root = builder.scan("EMP")
        .filter(
            builder.call(
                SqlStdOperatorTable.GREATER_THAN,
                builder.field("SAL"),
                builder.scalar(
                    builder.scan("EMP")
                        .aggregate(
                            builder.groupKey(),
                            builder.aggregateCall(
                                SqlStdOperatorTable.AVG,
                                builder.field("SAL")))
                        .build())))
        .build();

    final String expected = "LogicalFilter(condition=[>($5, $SCALAR_QUERY({\n"
        + "LogicalAggregate(group=[{}], agg#0=[AVG($5)])\n"
        + "  LogicalTableScan(table=[[scott, EMP]])\n"
        + "}))])\n"
        + "  LogicalTableScan(table=[[scott, EMP]])\n";

    assertThat(root, hasTree(expected));
=======
  @Test void testHints() {
    final RelHint indexHint = RelHint.builder("INDEX")
        .hintOption("_idx1")
        .hintOption("_idx2")
        .build();
    final RelHint propsHint = RelHint.builder("PROPERTIES")
        .inheritPath(0)
        .hintOption("parallelism", "3")
        .hintOption("mem", "20Mb")
        .build();
    final RelHint noHashJoinHint = RelHint.builder("NO_HASH_JOIN")
        .inheritPath(0)
        .build();
    final RelBuilder builder = RelBuilder.create(config().build());
    // Equivalent SQL:
    //   SELECT *
    //   FROM emp /*+ INDEX(_idx1, _idx2) */
    final RelNode root = builder
            .scan("EMP")
            .hints(indexHint)
            .build();
    assertThat(root,
        hasHints("[[INDEX inheritPath:[] options:[_idx1, _idx2]]]"));
    // Equivalent SQL:
    //   SELECT /*+  PROPERTIES(parallelism='3', mem='20Mb') */
    //   *
    //   FROM emp /*+ INDEX(_idx1, _idx2) */
    final RelNode root1 = builder
            .scan("EMP")
            .hints(indexHint, propsHint)
            .build();
    assertThat(root1,
        hasHints("[[INDEX inheritPath:[] options:[_idx1, _idx2]], "
            + "[PROPERTIES inheritPath:[0] options:{parallelism=3, mem=20Mb}]]"));
    // Equivalent SQL:
    //   SELECT /*+ NO_HASH_JOIN */
    //   *
    //   FROM emp
    //     join dept
    //     on emp.deptno = dept.deptno
    final RelNode root2 = builder
        .scan("EMP")
        .scan("DEPT")
        .join(JoinRelType.INNER,
            builder.equals(
                builder.field(2, 0, "DEPTNO"),
                builder.field(2, 1, "DEPTNO")))
        .hints(noHashJoinHint)
        .build();
    assertThat(root2, hasHints("[[NO_HASH_JOIN inheritPath:[0]]]"));
  }

  @Test void testHintsOnEmptyStack() {
    final RelHint indexHint = RelHint.builder("INDEX")
        .hintOption("_idx1")
        .hintOption("_idx2")
        .build();
    // Attach hints on empty stack.
    final AssertionError error = assertThrows(
        AssertionError.class,
        () -> RelBuilder.create(config().build()).hints(indexHint),
        "hints() should fail on empty stack");
    assertThat(error.getMessage(),
        containsString("There is no relational expression to attach the hints"));
  }

  @Test void testHintsOnNonHintable() {
    final RelHint indexHint = RelHint.builder("INDEX")
        .hintOption("_idx1")
        .hintOption("_idx2")
        .build();
    // Attach hints on non hintable.
    final AssertionError error1 = assertThrows(
        AssertionError.class,
        () -> {
          final RelBuilder builder = RelBuilder.create(config().build());
          // Equivalent SQL:
          //   SELECT *
          //   FROM emp
          //   WHERE EMPNO = 124
          builder
              .scan("EMP")
              .filter(
                  builder.equals(
                      builder.field("EMPNO"),
                      builder.literal(124)))
              .hints(indexHint);
        },
        "hints() should fail on non Hintable relational expression");
    assertThat(error1.getMessage(),
        containsString("The top relational expression is not a Hintable"));
  }

  /** Test case for
   * <a href="https://issues.apache.org/jira/browse/CALCITE-3747">[CALCITE-3747]
   * Constructing BETWEEN with RelBuilder throws class cast exception</a>. */
  @Test void testCallBetweenOperator() {
    final RelBuilder builder = RelBuilder.create(config().build());
    final RexNode call = builder.scan("EMP")
        .call(
            SqlStdOperatorTable.BETWEEN,
            builder.field("EMPNO"),
            builder.literal(1),
            builder.literal(5));
    assertThat(call.toStringRaw(), is("BETWEEN ASYMMETRIC($0, 1, 5)"));
>>>>>>> dfb842e5
  }
}<|MERGE_RESOLUTION|>--- conflicted
+++ resolved
@@ -3320,104 +3320,6 @@
     assertThat(root, hasTree(expected));
   }
 
-<<<<<<< HEAD
-  @Test public void testRexSubQueryIn() {
-    // Equivalent SQL:
-    //   SELECT *
-    //   FROM emp
-    //   WHERE deptno IN (
-    //     SELECT deptno
-    //     FROM dept
-    //     WHERE dname = 'Accounting'
-    //     )
-    final RelBuilder builder = RelBuilder.create(config().build());
-    final RelNode root = builder.scan("EMP")
-        .filter(
-            builder.in(
-                builder.scan("DEPT")
-                    .filter(
-                        builder.call(SqlStdOperatorTable.EQUALS,
-                            builder.field("DNAME"),
-                            builder.literal("Accounting")))
-                    .project(builder.field("DEPTNO"))
-                    .build(),
-                ImmutableList.of(builder.field("DEPTNO"))))
-        .build();
-
-    final String expected = "LogicalFilter(condition=[IN($7, {\n"
-        + "LogicalProject(DEPTNO=[$0])\n"
-        + "  LogicalFilter(condition=[=($1, 'Accounting')])\n"
-        + "    LogicalTableScan(table=[[scott, DEPT]])\n"
-        + "})])\n"
-        + "  LogicalTableScan(table=[[scott, EMP]])\n";
-
-    assertThat(root, hasTree(expected));
-  }
-
-  @Test public void testRexSubQueryExists() {
-    // Equivalent SQL:
-    //   SELECT *
-    //   FROM emp
-    //   WHERE EXISTS (
-    //     SELECT deptno
-    //     FROM dept
-    //     WHERE dept.deptno = emp.deptno
-    //     )
-    final RelBuilder builder = RelBuilder.create(config().build());
-    final RelNode root = builder.scan("EMP")
-        .filter(
-            builder.exists(
-                builder.scan("DEPT")
-                    .filter(
-                        builder.call(SqlStdOperatorTable.EQUALS,
-                            builder.field("DNAME"),
-                            builder.literal("Accounting")))
-                    .project(builder.field("DEPTNO"))
-                    .build()))
-        .build();
-
-    final String expected = "LogicalFilter(condition=[EXISTS({\n"
-        + "LogicalProject(DEPTNO=[$0])\n"
-        + "  LogicalFilter(condition=[=($1, 'Accounting')])\n"
-        + "    LogicalTableScan(table=[[scott, DEPT]])\n"
-        + "})])\n"
-        + "  LogicalTableScan(table=[[scott, EMP]])\n";
-
-    assertThat(root, hasTree(expected));
-  }
-
-  @Test public void testRexSubQueryScalar() {
-    // Equivalent SQL:
-    //   SELECT *
-    //   FROM emp
-    //   WHERE sal > (
-    //     SELECT AVG(sal)
-    //     FROM emp
-    //     )
-    final RelBuilder builder = RelBuilder.create(config().build());
-    final RelNode root = builder.scan("EMP")
-        .filter(
-            builder.call(
-                SqlStdOperatorTable.GREATER_THAN,
-                builder.field("SAL"),
-                builder.scalar(
-                    builder.scan("EMP")
-                        .aggregate(
-                            builder.groupKey(),
-                            builder.aggregateCall(
-                                SqlStdOperatorTable.AVG,
-                                builder.field("SAL")))
-                        .build())))
-        .build();
-
-    final String expected = "LogicalFilter(condition=[>($5, $SCALAR_QUERY({\n"
-        + "LogicalAggregate(group=[{}], agg#0=[AVG($5)])\n"
-        + "  LogicalTableScan(table=[[scott, EMP]])\n"
-        + "}))])\n"
-        + "  LogicalTableScan(table=[[scott, EMP]])\n";
-
-    assertThat(root, hasTree(expected));
-=======
   @Test void testHints() {
     final RelHint indexHint = RelHint.builder("INDEX")
         .hintOption("_idx1")
@@ -3523,6 +3425,103 @@
             builder.literal(1),
             builder.literal(5));
     assertThat(call.toStringRaw(), is("BETWEEN ASYMMETRIC($0, 1, 5)"));
->>>>>>> dfb842e5
+  }
+
+  @Test void testRexSubQueryIn() {
+    // Equivalent SQL:
+    //   SELECT *
+    //   FROM emp
+    //   WHERE deptno IN (
+    //     SELECT deptno
+    //     FROM dept
+    //     WHERE dname = 'Accounting'
+    //     )
+    final RelBuilder builder = RelBuilder.create(config().build());
+    final RelNode root = builder.scan("EMP")
+        .filter(
+            builder.in(
+                builder.scan("DEPT")
+                    .filter(
+                        builder.call(SqlStdOperatorTable.EQUALS,
+                            builder.field("DNAME"),
+                            builder.literal("Accounting")))
+                    .project(builder.field("DEPTNO"))
+                    .build(),
+                ImmutableList.of(builder.field("DEPTNO"))))
+        .build();
+
+    final String expected = "LogicalFilter(condition=[IN($7, {\n"
+        + "LogicalProject(DEPTNO=[$0])\n"
+        + "  LogicalFilter(condition=[=($1, 'Accounting')])\n"
+        + "    LogicalTableScan(table=[[scott, DEPT]])\n"
+        + "})])\n"
+        + "  LogicalTableScan(table=[[scott, EMP]])\n";
+
+    assertThat(root, hasTree(expected));
+  }
+
+  @Test void testRexSubQueryExists() {
+    // Equivalent SQL:
+    //   SELECT *
+    //   FROM emp
+    //   WHERE EXISTS (
+    //     SELECT deptno
+    //     FROM dept
+    //     WHERE dept.deptno = emp.deptno
+    //     )
+    final RelBuilder builder = RelBuilder.create(config().build());
+    final RelNode root = builder.scan("EMP")
+        .filter(
+            builder.exists(
+                builder.scan("DEPT")
+                    .filter(
+                        builder.call(SqlStdOperatorTable.EQUALS,
+                            builder.field("DNAME"),
+                            builder.literal("Accounting")))
+                    .project(builder.field("DEPTNO"))
+                    .build()))
+        .build();
+
+    final String expected = "LogicalFilter(condition=[EXISTS({\n"
+        + "LogicalProject(DEPTNO=[$0])\n"
+        + "  LogicalFilter(condition=[=($1, 'Accounting')])\n"
+        + "    LogicalTableScan(table=[[scott, DEPT]])\n"
+        + "})])\n"
+        + "  LogicalTableScan(table=[[scott, EMP]])\n";
+
+    assertThat(root, hasTree(expected));
+  }
+
+  @Test void testRexSubQueryScalar() {
+    // Equivalent SQL:
+    //   SELECT *
+    //   FROM emp
+    //   WHERE sal > (
+    //     SELECT AVG(sal)
+    //     FROM emp
+    //     )
+    final RelBuilder builder = RelBuilder.create(config().build());
+    final RelNode root = builder.scan("EMP")
+        .filter(
+            builder.call(
+                SqlStdOperatorTable.GREATER_THAN,
+                builder.field("SAL"),
+                builder.scalar(
+                    builder.scan("EMP")
+                        .aggregate(
+                            builder.groupKey(),
+                            builder.aggregateCall(
+                                SqlStdOperatorTable.AVG,
+                                builder.field("SAL")))
+                        .build())))
+        .build();
+
+    final String expected = "LogicalFilter(condition=[>($5, $SCALAR_QUERY({\n"
+        + "LogicalAggregate(group=[{}], agg#0=[AVG($5)])\n"
+        + "  LogicalTableScan(table=[[scott, EMP]])\n"
+        + "}))])\n"
+        + "  LogicalTableScan(table=[[scott, EMP]])\n";
+
+    assertThat(root, hasTree(expected));
   }
 }