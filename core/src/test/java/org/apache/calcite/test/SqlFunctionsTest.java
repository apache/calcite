/*
 * Licensed to the Apache Software Foundation (ASF) under one or more
 * contributor license agreements.  See the NOTICE file distributed with
 * this work for additional information regarding copyright ownership.
 * The ASF licenses this file to you under the Apache License, Version 2.0
 * (the "License"); you may not use this file except in compliance with
 * the License.  You may obtain a copy of the License at
 *
 * http://www.apache.org/licenses/LICENSE-2.0
 *
 * Unless required by applicable law or agreed to in writing, software
 * distributed under the License is distributed on an "AS IS" BASIS,
 * WITHOUT WARRANTIES OR CONDITIONS OF ANY KIND, either express or implied.
 * See the License for the specific language governing permissions and
 * limitations under the License.
 */
package org.apache.calcite.test;

import org.apache.calcite.avatica.util.ByteString;
import org.apache.calcite.avatica.util.DateTimeUtils;
import org.apache.calcite.runtime.CalciteException;
import org.apache.calcite.runtime.SqlFunctions;
import org.apache.calcite.runtime.Utilities;

import org.junit.jupiter.api.Test;

import java.math.BigDecimal;
import java.util.ArrayList;
import java.util.Arrays;
import java.util.Collections;
import java.util.List;

import static org.apache.calcite.avatica.util.DateTimeUtils.ymdToUnixDate;
import static org.apache.calcite.runtime.SqlFunctions.addMonths;
import static org.apache.calcite.runtime.SqlFunctions.charLength;
import static org.apache.calcite.runtime.SqlFunctions.concat;
import static org.apache.calcite.runtime.SqlFunctions.fromBase64;
import static org.apache.calcite.runtime.SqlFunctions.greater;
import static org.apache.calcite.runtime.SqlFunctions.ifNull;
import static org.apache.calcite.runtime.SqlFunctions.initcap;
import static org.apache.calcite.runtime.SqlFunctions.lesser;
import static org.apache.calcite.runtime.SqlFunctions.lower;
import static org.apache.calcite.runtime.SqlFunctions.ltrim;
import static org.apache.calcite.runtime.SqlFunctions.md5;
import static org.apache.calcite.runtime.SqlFunctions.nvl;
import static org.apache.calcite.runtime.SqlFunctions.posixRegex;
import static org.apache.calcite.runtime.SqlFunctions.regexpReplace;
import static org.apache.calcite.runtime.SqlFunctions.rtrim;
import static org.apache.calcite.runtime.SqlFunctions.sha1;
import static org.apache.calcite.runtime.SqlFunctions.substring;
import static org.apache.calcite.runtime.SqlFunctions.subtractMonths;
import static org.apache.calcite.runtime.SqlFunctions.toBase64;
import static org.apache.calcite.runtime.SqlFunctions.trim;
import static org.apache.calcite.runtime.SqlFunctions.upper;
import static org.apache.calcite.test.Matchers.within;

import static org.hamcrest.CoreMatchers.equalTo;
import static org.hamcrest.CoreMatchers.is;
import static org.hamcrest.CoreMatchers.nullValue;
import static org.hamcrest.MatcherAssert.assertThat;
import static org.hamcrest.core.AnyOf.anyOf;
import static org.junit.jupiter.api.Assertions.assertSame;
import static org.junit.jupiter.api.Assertions.fail;

import static java.nio.charset.StandardCharsets.UTF_8;

/**
 * Unit test for the methods in {@link SqlFunctions} that implement SQL
 * functions.
 *
 * <p>Developers, please use {@link org.hamcrest.MatcherAssert#assertThat assertThat}
 * rather than {@code assertEquals}.
 */
public class SqlFunctionsTest {
  @Test public void testCharLength() {
    assertThat(charLength("xyz"), is(3));
  }

  @Test public void testConcat() {
    assertThat(concat("a b", "cd"), is("a bcd"));
    // The code generator will ensure that nulls are never passed in. If we
    // pass in null, it is treated like the string "null", as the following
    // tests show. Not the desired behavior for SQL.
    assertThat(concat("a", null), is("anull"));
    assertThat(concat((String) null, null), is("nullnull"));
    assertThat(concat(null, "b"), is("nullb"));
  }

  @Test public void testPosixRegex() {
    assertThat(posixRegex("abc", "abc", true), is(true));
    assertThat(posixRegex("abc", "^a", true), is(true));
    assertThat(posixRegex("abc", "(b|d)", true), is(true));
    assertThat(posixRegex("abc", "^(b|c)", true), is(false));

    assertThat(posixRegex("abc", "ABC", false), is(true));
    assertThat(posixRegex("abc", "^A", false), is(true));
    assertThat(posixRegex("abc", "(B|D)", false), is(true));
    assertThat(posixRegex("abc", "^(B|C)", false), is(false));

    assertThat(posixRegex("abc", "^[[:xdigit:]]$", false), is(false));
    assertThat(posixRegex("abc", "^[[:xdigit:]]+$", false), is(true));
    assertThat(posixRegex("abcq", "^[[:xdigit:]]+$", false), is(false));

    assertThat(posixRegex("abc", "[[:xdigit:]]", false), is(true));
    assertThat(posixRegex("abc", "[[:xdigit:]]+", false), is(true));
    assertThat(posixRegex("abcq", "[[:xdigit:]]", false), is(true));
  }

  @Test public void testRegexpReplace() {
    assertThat(regexpReplace("a b c", "b", "X"), is("a X c"));
    assertThat(regexpReplace("abc def ghi", "[g-z]+", "X"), is("abc def X"));
    assertThat(regexpReplace("abc def ghi", "[a-z]+", "X"), is("X X X"));
    assertThat(regexpReplace("a b c", "a|b", "X"), is("X X c"));
    assertThat(regexpReplace("a b c", "y", "X"), is("a b c"));

    assertThat(regexpReplace("100-200", "(\\d+)", "num"), is("num-num"));
    assertThat(regexpReplace("100-200", "(\\d+)", "###"), is("###-###"));
    assertThat(regexpReplace("100-200", "(-)", "###"), is("100###200"));

    assertThat(regexpReplace("abc def ghi", "[a-z]+", "X", 1), is("X X X"));
    assertThat(regexpReplace("abc def ghi", "[a-z]+", "X", 2), is("aX X X"));
    assertThat(regexpReplace("abc def ghi", "[a-z]+", "X", 1, 3),
        is("abc def X"));
    assertThat(regexpReplace("abc def GHI", "[a-z]+", "X", 1, 3, "c"),
        is("abc def GHI"));
    assertThat(regexpReplace("abc def GHI", "[a-z]+", "X", 1, 3, "i"),
        is("abc def X"));

    try {
      regexpReplace("abc def ghi", "[a-z]+", "X", 0);
      fail("'regexp_replace' on an invalid pos is not possible");
    } catch (CalciteException e) {
      assertThat(e.getMessage(),
          is("Not a valid input for REGEXP_REPLACE: '0'"));
    }

    try {
      regexpReplace("abc def ghi", "[a-z]+", "X", 1, 3, "WWW");
      fail("'regexp_replace' on an invalid matchType is not possible");
    } catch (CalciteException e) {
      assertThat(e.getMessage(),
          is("Not a valid input for REGEXP_REPLACE: 'WWW'"));
    }
  }

  @Test public void testLower() {
    assertThat(lower("A bCd Iijk"), is("a bcd iijk"));
  }

  @Test public void testFromBase64() {
    final List<String> expectedList =
        Arrays.asList("", "\0", "0", "a", " ", "\n", "\r\n", "\u03C0",
            "hello\tword");
    for (String expected : expectedList) {
      assertThat(fromBase64(toBase64(expected)),
          is(new ByteString(expected.getBytes(UTF_8))));
    }
    assertThat("546869732069732061207465737420537472696e672e",
        is(fromBase64("VGhpcyB  pcyBh\rIHRlc3Qg\tU3Ry\naW5nLg==").toString()));
    assertThat(fromBase64("-1"), nullValue());
  }

  @Test public void testToBase64() {
    final String s = ""
        + "This is a test String. check resulte out of 76This is a test String."
        + "This is a test String.This is a test String.This is a test String."
        + "This is a test String. This is a test String. check resulte out of 76"
        + "This is a test String.This is a test String.This is a test String."
        + "This is a test String.This is a test String. This is a test String. "
        + "check resulte out of 76This is a test String.This is a test String."
        + "This is a test String.This is a test String.This is a test String.";
    final String actual = ""
        + "VGhpcyBpcyBhIHRlc3QgU3RyaW5nLiBjaGVjayByZXN1bHRlIG91dCBvZiA3NlRoaXMgaXMgYSB0\n"
        + "ZXN0IFN0cmluZy5UaGlzIGlzIGEgdGVzdCBTdHJpbmcuVGhpcyBpcyBhIHRlc3QgU3RyaW5nLlRo\n"
        + "aXMgaXMgYSB0ZXN0IFN0cmluZy5UaGlzIGlzIGEgdGVzdCBTdHJpbmcuIFRoaXMgaXMgYSB0ZXN0\n"
        + "IFN0cmluZy4gY2hlY2sgcmVzdWx0ZSBvdXQgb2YgNzZUaGlzIGlzIGEgdGVzdCBTdHJpbmcuVGhp\n"
        + "cyBpcyBhIHRlc3QgU3RyaW5nLlRoaXMgaXMgYSB0ZXN0IFN0cmluZy5UaGlzIGlzIGEgdGVzdCBT\n"
        + "dHJpbmcuVGhpcyBpcyBhIHRlc3QgU3RyaW5nLiBUaGlzIGlzIGEgdGVzdCBTdHJpbmcuIGNoZWNr\n"
        + "IHJlc3VsdGUgb3V0IG9mIDc2VGhpcyBpcyBhIHRlc3QgU3RyaW5nLlRoaXMgaXMgYSB0ZXN0IFN0\n"
        + "cmluZy5UaGlzIGlzIGEgdGVzdCBTdHJpbmcuVGhpcyBpcyBhIHRlc3QgU3RyaW5nLlRoaXMgaXMg\n"
        + "YSB0ZXN0IFN0cmluZy4=";
    assertThat(toBase64(s), is(actual));
    assertThat(toBase64(""), is(""));
  }

  @Test public void testUpper() {
    assertThat(upper("A bCd iIjk"), is("A BCD IIJK"));
  }

  @Test public void testInitcap() {
    assertThat(initcap("aA"), is("Aa"));
    assertThat(initcap("zz"), is("Zz"));
    assertThat(initcap("AZ"), is("Az"));
    assertThat(initcap("tRy a littlE  "), is("Try A Little  "));
    assertThat(initcap("won't it?no"), is("Won'T It?No"));
    assertThat(initcap("1A"), is("1a"));
    assertThat(initcap(" b0123B"), is(" B0123b"));
  }

  @Test public void testLesser() {
    assertThat(lesser("a", "bc"), is("a"));
    assertThat(lesser("bc", "ac"), is("ac"));
    try {
      Object o = lesser("a", null);
      fail("Expected NPE, got " + o);
    } catch (NullPointerException e) {
      // ok
    }
    assertThat(lesser(null, "a"), is("a"));
    assertThat(lesser((String) null, null), nullValue());
  }

  @Test public void testGreater() {
    assertThat(greater("a", "bc"), is("bc"));
    assertThat(greater("bc", "ac"), is("bc"));
    try {
      Object o = greater("a", null);
      fail("Expected NPE, got " + o);
    } catch (NullPointerException e) {
      // ok
    }
    assertThat(greater(null, "a"), is("a"));
    assertThat(greater((String) null, null), nullValue());
  }

  /** Test for {@link SqlFunctions#rtrim}. */
  @Test public void testRtrim() {
    assertThat(rtrim(""), is(""));
    assertThat(rtrim("    "), is(""));
    assertThat(rtrim("   x  "), is("   x"));
    assertThat(rtrim("   x "), is("   x"));
    assertThat(rtrim("   x y "), is("   x y"));
    assertThat(rtrim("   x"), is("   x"));
    assertThat(rtrim("x"), is("x"));
  }

  /** Test for {@link SqlFunctions#ltrim}. */
  @Test public void testLtrim() {
    assertThat(ltrim(""), is(""));
    assertThat(ltrim("    "), is(""));
    assertThat(ltrim("   x  "), is("x  "));
    assertThat(ltrim("   x "), is("x "));
    assertThat(ltrim("x y "), is("x y "));
    assertThat(ltrim("   x"), is("x"));
    assertThat(ltrim("x"), is("x"));
  }

  /** Test for {@link SqlFunctions#trim}. */
  @Test public void testTrim() {
    assertThat(trimSpacesBoth(""), is(""));
    assertThat(trimSpacesBoth("    "), is(""));
    assertThat(trimSpacesBoth("   x  "), is("x"));
    assertThat(trimSpacesBoth("   x "), is("x"));
    assertThat(trimSpacesBoth("   x y "), is("x y"));
    assertThat(trimSpacesBoth("   x"), is("x"));
    assertThat(trimSpacesBoth("x"), is("x"));
  }

  static String trimSpacesBoth(String s) {
    return trim(true, true, " ", s);
  }

  @Test public void testAddMonths() {
    checkAddMonths(2016, 1, 1, 2016, 2, 1, 1);
    checkAddMonths(2016, 1, 1, 2017, 1, 1, 12);
    checkAddMonths(2016, 1, 1, 2017, 2, 1, 13);
    checkAddMonths(2016, 1, 1, 2015, 1, 1, -12);
    checkAddMonths(2016, 1, 1, 2018, 10, 1, 33);
    checkAddMonths(2016, 1, 31, 2016, 4, 30, 3);
    checkAddMonths(2016, 4, 30, 2016, 7, 30, 3);
    checkAddMonths(2016, 1, 31, 2016, 2, 29, 1);
    checkAddMonths(2016, 3, 31, 2016, 2, 29, -1);
    checkAddMonths(2016, 3, 31, 2116, 3, 31, 1200);
    checkAddMonths(2016, 2, 28, 2116, 2, 28, 1200);
  }

  private void checkAddMonths(int y0, int m0, int d0, int y1, int m1, int d1,
      int months) {
    final int date0 = ymdToUnixDate(y0, m0, d0);
    final long date = addMonths(date0, months);
    final int date1 = ymdToUnixDate(y1, m1, d1);
    assertThat((int) date, is(date1));

    assertThat(subtractMonths(date1, date0),
        anyOf(is(months), is(months + 1)));
    assertThat(subtractMonths(date1 + 1, date0),
        anyOf(is(months), is(months + 1)));
    assertThat(subtractMonths(date1, date0 + 1),
        anyOf(is(months), is(months - 1)));
    assertThat(subtractMonths(d2ts(date1, 1), d2ts(date0, 0)),
        anyOf(is(months), is(months + 1)));
    assertThat(subtractMonths(d2ts(date1, 0), d2ts(date0, 1)),
        anyOf(is(months - 1), is(months), is(months + 1)));
  }

  /** Converts a date (days since epoch) and milliseconds (since midnight)
   * into a timestamp (milliseconds since epoch). */
  private long d2ts(int date, int millis) {
    return date * DateTimeUtils.MILLIS_PER_DAY + millis;
  }

  @Test public void testFloor() {
    checkFloor(0, 10, 0);
    checkFloor(27, 10, 20);
    checkFloor(30, 10, 30);
    checkFloor(-30, 10, -30);
    checkFloor(-27, 10, -30);
  }

  private void checkFloor(int x, int y, int result) {
    assertThat(SqlFunctions.floor(x, y), is(result));
    assertThat(SqlFunctions.floor((long) x, (long) y), is((long) result));
    assertThat(SqlFunctions.floor((short) x, (short) y), is((short) result));
    assertThat(SqlFunctions.floor((byte) x, (byte) y), is((byte) result));
    assertThat(
        SqlFunctions.floor(BigDecimal.valueOf(x), BigDecimal.valueOf(y)),
        is(BigDecimal.valueOf(result)));
  }

  @Test public void testCeil() {
    checkCeil(0, 10, 0);
    checkCeil(27, 10, 30);
    checkCeil(30, 10, 30);
    checkCeil(-30, 10, -30);
    checkCeil(-27, 10, -20);
    checkCeil(-27, 1, -27);
  }

  private void checkCeil(int x, int y, int result) {
    assertThat(SqlFunctions.ceil(x, y), is(result));
    assertThat(SqlFunctions.ceil((long) x, (long) y), is((long) result));
    assertThat(SqlFunctions.ceil((short) x, (short) y), is((short) result));
    assertThat(SqlFunctions.ceil((byte) x, (byte) y), is((byte) result));
    assertThat(
        SqlFunctions.ceil(BigDecimal.valueOf(x), BigDecimal.valueOf(y)),
        is(BigDecimal.valueOf(result)));
  }

  /** Unit test for
   * {@link Utilities#compare(java.util.List, java.util.List)}. */
  @Test public void testCompare() {
    final List<String> ac = Arrays.asList("a", "c");
    final List<String> abc = Arrays.asList("a", "b", "c");
    final List<String> a = Collections.singletonList("a");
    final List<String> empty = Collections.emptyList();
    assertThat(Utilities.compare(ac, ac), is(0));
    assertThat(Utilities.compare(ac, new ArrayList<>(ac)), is(0));
    assertThat(Utilities.compare(a, ac), is(-1));
    assertThat(Utilities.compare(empty, ac), is(-1));
    assertThat(Utilities.compare(ac, a), is(1));
    assertThat(Utilities.compare(ac, abc), is(1));
    assertThat(Utilities.compare(ac, empty), is(1));
    assertThat(Utilities.compare(empty, empty), is(0));
  }

  @Test public void testTruncateLong() {
    assertThat(SqlFunctions.truncate(12345L, 1000L), is(12000L));
    assertThat(SqlFunctions.truncate(12000L, 1000L), is(12000L));
    assertThat(SqlFunctions.truncate(12001L, 1000L), is(12000L));
    assertThat(SqlFunctions.truncate(11999L, 1000L), is(11000L));

    assertThat(SqlFunctions.truncate(-12345L, 1000L), is(-13000L));
    assertThat(SqlFunctions.truncate(-12000L, 1000L), is(-12000L));
    assertThat(SqlFunctions.truncate(-12001L, 1000L), is(-13000L));
    assertThat(SqlFunctions.truncate(-11999L, 1000L), is(-12000L));
  }

  @Test public void testTruncateInt() {
    assertThat(SqlFunctions.truncate(12345, 1000), is(12000));
    assertThat(SqlFunctions.truncate(12000, 1000), is(12000));
    assertThat(SqlFunctions.truncate(12001, 1000), is(12000));
    assertThat(SqlFunctions.truncate(11999, 1000), is(11000));

    assertThat(SqlFunctions.truncate(-12345, 1000), is(-13000));
    assertThat(SqlFunctions.truncate(-12000, 1000), is(-12000));
    assertThat(SqlFunctions.truncate(-12001, 1000), is(-13000));
    assertThat(SqlFunctions.truncate(-11999, 1000), is(-12000));

    assertThat(SqlFunctions.round(12345, 1000), is(12000));
    assertThat(SqlFunctions.round(12845, 1000), is(13000));
    assertThat(SqlFunctions.round(-12345, 1000), is(-12000));
    assertThat(SqlFunctions.round(-12845, 1000), is(-13000));
  }

  @Test public void testSTruncateDouble() {
    assertThat(SqlFunctions.struncate(12.345d, 3), within(12.345d, 0.001));
    assertThat(SqlFunctions.struncate(12.345d, 2), within(12.340d, 0.001));
    assertThat(SqlFunctions.struncate(12.345d, 1), within(12.300d, 0.001));
    assertThat(SqlFunctions.struncate(12.999d, 0), within(12.000d, 0.001));

    assertThat(SqlFunctions.struncate(-12.345d, 3), within(-12.345d, 0.001));
    assertThat(SqlFunctions.struncate(-12.345d, 2), within(-12.340d, 0.001));
    assertThat(SqlFunctions.struncate(-12.345d, 1), within(-12.300d, 0.001));
    assertThat(SqlFunctions.struncate(-12.999d, 0), within(-12.000d, 0.001));

    assertThat(SqlFunctions.struncate(12345d, -3), within(12000d, 0.001));
    assertThat(SqlFunctions.struncate(12000d, -3), within(12000d, 0.001));
    assertThat(SqlFunctions.struncate(12001d, -3), within(12000d, 0.001));
    assertThat(SqlFunctions.struncate(12000d, -4), within(10000d, 0.001));
    assertThat(SqlFunctions.struncate(12000d, -5), within(0d, 0.001));
    assertThat(SqlFunctions.struncate(11999d, -3), within(11000d, 0.001));

    assertThat(SqlFunctions.struncate(-12345d, -3), within(-12000d, 0.001));
    assertThat(SqlFunctions.struncate(-12000d, -3), within(-12000d, 0.001));
    assertThat(SqlFunctions.struncate(-11999d, -3), within(-11000d, 0.001));
    assertThat(SqlFunctions.struncate(-12000d, -4), within(-10000d, 0.001));
    assertThat(SqlFunctions.struncate(-12000d, -5), within(0d, 0.001));
  }

  @Test public void testSTruncateLong() {
    assertThat(SqlFunctions.struncate(12345L, -3), within(12000d, 0.001));
    assertThat(SqlFunctions.struncate(12000L, -3), within(12000d, 0.001));
    assertThat(SqlFunctions.struncate(12001L, -3), within(12000d, 0.001));
    assertThat(SqlFunctions.struncate(12000L, -4), within(10000d, 0.001));
    assertThat(SqlFunctions.struncate(12000L, -5), within(0d, 0.001));
    assertThat(SqlFunctions.struncate(11999L, -3), within(11000d, 0.001));

    assertThat(SqlFunctions.struncate(-12345L, -3), within(-12000d, 0.001));
    assertThat(SqlFunctions.struncate(-12000L, -3), within(-12000d, 0.001));
    assertThat(SqlFunctions.struncate(-11999L, -3), within(-11000d, 0.001));
    assertThat(SqlFunctions.struncate(-12000L, -4), within(-10000d, 0.001));
    assertThat(SqlFunctions.struncate(-12000L, -5), within(0d, 0.001));
  }

  @Test public void testSTruncateInt() {
    assertThat(SqlFunctions.struncate(12345, -3), within(12000d, 0.001));
    assertThat(SqlFunctions.struncate(12000, -3), within(12000d, 0.001));
    assertThat(SqlFunctions.struncate(12001, -3), within(12000d, 0.001));
    assertThat(SqlFunctions.struncate(12000, -4), within(10000d, 0.001));
    assertThat(SqlFunctions.struncate(12000, -5), within(0d, 0.001));
    assertThat(SqlFunctions.struncate(11999, -3), within(11000d, 0.001));

    assertThat(SqlFunctions.struncate(-12345, -3), within(-12000d, 0.001));
    assertThat(SqlFunctions.struncate(-12000, -3), within(-12000d, 0.001));
    assertThat(SqlFunctions.struncate(-11999, -3), within(-11000d, 0.001));
    assertThat(SqlFunctions.struncate(-12000, -4), within(-10000d, 0.001));
    assertThat(SqlFunctions.struncate(-12000, -5), within(0d, 0.001));
  }

  @Test public void testSRoundDouble() {
    assertThat(SqlFunctions.sround(12.345d, 3), within(12.345d, 0.001));
    assertThat(SqlFunctions.sround(12.345d, 2), within(12.350d, 0.001));
    assertThat(SqlFunctions.sround(12.345d, 1), within(12.300d, 0.001));
    assertThat(SqlFunctions.sround(12.999d, 2), within(13.000d, 0.001));
    assertThat(SqlFunctions.sround(12.999d, 1), within(13.000d, 0.001));
    assertThat(SqlFunctions.sround(12.999d, 0), within(13.000d, 0.001));

    assertThat(SqlFunctions.sround(-12.345d, 3), within(-12.345d, 0.001));
    assertThat(SqlFunctions.sround(-12.345d, 2), within(-12.350d, 0.001));
    assertThat(SqlFunctions.sround(-12.345d, 1), within(-12.300d, 0.001));
    assertThat(SqlFunctions.sround(-12.999d, 2), within(-13.000d, 0.001));
    assertThat(SqlFunctions.sround(-12.999d, 1), within(-13.000d, 0.001));
    assertThat(SqlFunctions.sround(-12.999d, 0), within(-13.000d, 0.001));

    assertThat(SqlFunctions.sround(12345d, -1), within(12350d, 0.001));
    assertThat(SqlFunctions.sround(12345d, -2), within(12300d, 0.001));
    assertThat(SqlFunctions.sround(12345d, -3), within(12000d, 0.001));
    assertThat(SqlFunctions.sround(12000d, -3), within(12000d, 0.001));
    assertThat(SqlFunctions.sround(12001d, -3), within(12000d, 0.001));
    assertThat(SqlFunctions.sround(12000d, -4), within(10000d, 0.001));
    assertThat(SqlFunctions.sround(12000d, -5), within(0d, 0.001));
    assertThat(SqlFunctions.sround(11999d, -3), within(12000d, 0.001));

    assertThat(SqlFunctions.sround(-12345d, -1), within(-12350d, 0.001));
    assertThat(SqlFunctions.sround(-12345d, -2), within(-12300d, 0.001));
    assertThat(SqlFunctions.sround(-12345d, -3), within(-12000d, 0.001));
    assertThat(SqlFunctions.sround(-12000d, -3), within(-12000d, 0.001));
    assertThat(SqlFunctions.sround(-11999d, -3), within(-12000d, 0.001));
    assertThat(SqlFunctions.sround(-12000d, -4), within(-10000d, 0.001));
    assertThat(SqlFunctions.sround(-12000d, -5), within(0d, 0.001));
  }

  @Test public void testSRoundLong() {
    assertThat(SqlFunctions.sround(12345L, -1), within(12350d, 0.001));
    assertThat(SqlFunctions.sround(12345L, -2), within(12300d, 0.001));
    assertThat(SqlFunctions.sround(12345L, -3), within(12000d, 0.001));
    assertThat(SqlFunctions.sround(12000L, -3), within(12000d, 0.001));
    assertThat(SqlFunctions.sround(12001L, -3), within(12000d, 0.001));
    assertThat(SqlFunctions.sround(12000L, -4), within(10000d, 0.001));
    assertThat(SqlFunctions.sround(12000L, -5), within(0d, 0.001));
    assertThat(SqlFunctions.sround(11999L, -3), within(12000d, 0.001));

    assertThat(SqlFunctions.sround(-12345L, -1), within(-12350d, 0.001));
    assertThat(SqlFunctions.sround(-12345L, -2), within(-12300d, 0.001));
    assertThat(SqlFunctions.sround(-12345L, -3), within(-12000d, 0.001));
    assertThat(SqlFunctions.sround(-12000L, -3), within(-12000d, 0.001));
    assertThat(SqlFunctions.sround(-11999L, -3), within(-12000d, 0.001));
    assertThat(SqlFunctions.sround(-12000L, -4), within(-10000d, 0.001));
    assertThat(SqlFunctions.sround(-12000L, -5), within(0d, 0.001));
  }

  @Test public void testSRoundInt() {
    assertThat(SqlFunctions.sround(12345, -1), within(12350d, 0.001));
    assertThat(SqlFunctions.sround(12345, -2), within(12300d, 0.001));
    assertThat(SqlFunctions.sround(12345, -3), within(12000d, 0.001));
    assertThat(SqlFunctions.sround(12000, -3), within(12000d, 0.001));
    assertThat(SqlFunctions.sround(12001, -3), within(12000d, 0.001));
    assertThat(SqlFunctions.sround(12000, -4), within(10000d, 0.001));
    assertThat(SqlFunctions.sround(12000, -5), within(0d, 0.001));
    assertThat(SqlFunctions.sround(11999, -3), within(12000d, 0.001));

    assertThat(SqlFunctions.sround(-12345, -1), within(-12350d, 0.001));
    assertThat(SqlFunctions.sround(-12345, -2), within(-12300d, 0.001));
    assertThat(SqlFunctions.sround(-12345, -3), within(-12000d, 0.001));
    assertThat(SqlFunctions.sround(-12000, -3), within(-12000d, 0.001));
    assertThat(SqlFunctions.sround(-11999, -3), within(-12000d, 0.001));
    assertThat(SqlFunctions.sround(-12000, -4), within(-10000d, 0.001));
    assertThat(SqlFunctions.sround(-12000, -5), within(0d, 0.001));
  }

  @Test public void testByteString() {
    final byte[] bytes = {(byte) 0xAB, (byte) 0xFF};
    final ByteString byteString = new ByteString(bytes);
    assertThat(byteString.length(), is(2));
    assertThat(byteString.toString(), is("abff"));
    assertThat(byteString.toString(16), is("abff"));
    assertThat(byteString.toString(2), is("1010101111111111"));

    final ByteString emptyByteString = new ByteString(new byte[0]);
    assertThat(emptyByteString.length(), is(0));
    assertThat(emptyByteString.toString(), is(""));
    assertThat(emptyByteString.toString(16), is(""));
    assertThat(emptyByteString.toString(2), is(""));

    assertThat(ByteString.EMPTY, is(emptyByteString));

    assertThat(byteString.substring(1, 2).toString(), is("ff"));
    assertThat(byteString.substring(0, 2).toString(), is("abff"));
    assertThat(byteString.substring(2, 2).toString(), is(""));

    // Add empty string, get original string back
    assertSame(byteString.concat(emptyByteString), byteString);
    final ByteString byteString1 = new ByteString(new byte[]{(byte) 12});
    assertThat(byteString.concat(byteString1).toString(), is("abff0c"));

    final byte[] bytes3 = {(byte) 0xFF};
    final ByteString byteString3 = new ByteString(bytes3);

    assertThat(byteString.indexOf(emptyByteString), is(0));
    assertThat(byteString.indexOf(byteString1), is(-1));
    assertThat(byteString.indexOf(byteString3), is(1));
    assertThat(byteString3.indexOf(byteString), is(-1));

    thereAndBack(bytes);
    thereAndBack(emptyByteString.getBytes());
    thereAndBack(new byte[]{10, 0, 29, -80});

    assertThat(ByteString.of("ab12", 16).toString(16), equalTo("ab12"));
    assertThat(ByteString.of("AB0001DdeAD3", 16).toString(16),
        equalTo("ab0001ddead3"));
    assertThat(ByteString.of("", 16), equalTo(emptyByteString));
    try {
      ByteString x = ByteString.of("ABg0", 16);
      fail("expected error, got " + x);
    } catch (IllegalArgumentException e) {
      assertThat(e.getMessage(), equalTo("invalid hex character: g"));
    }
    try {
      ByteString x = ByteString.of("ABC", 16);
      fail("expected error, got " + x);
    } catch (IllegalArgumentException e) {
      assertThat(e.getMessage(), equalTo("hex string has odd length"));
    }

    final byte[] bytes4 = {10, 0, 1, -80};
    final ByteString byteString4 = new ByteString(bytes4);
    final byte[] bytes5 = {10, 0, 1, 127};
    final ByteString byteString5 = new ByteString(bytes5);
    final ByteString byteString6 = new ByteString(bytes4);

    assertThat(byteString4.compareTo(byteString5) > 0, is(true));
    assertThat(byteString4.compareTo(byteString6) == 0, is(true));
    assertThat(byteString5.compareTo(byteString4) < 0, is(true));
  }

  private void thereAndBack(byte[] bytes) {
    final ByteString byteString = new ByteString(bytes);
    final byte[] bytes2 = byteString.getBytes();
    assertThat(bytes, equalTo(bytes2));

    final String base64String = byteString.toBase64String();
    final ByteString byteString1 = ByteString.ofBase64(base64String);
    assertThat(byteString, equalTo(byteString1));
  }

  @Test public void testEqWithAny() {
    // Non-numeric same type equality check
    assertThat(SqlFunctions.eqAny("hello", "hello"), is(true));

    // Numeric types equality check
    assertThat(SqlFunctions.eqAny(1, 1L), is(true));
    assertThat(SqlFunctions.eqAny(1, 1.0D), is(true));
    assertThat(SqlFunctions.eqAny(1L, 1.0D), is(true));
    assertThat(SqlFunctions.eqAny(new BigDecimal(1L), 1), is(true));
    assertThat(SqlFunctions.eqAny(new BigDecimal(1L), 1L), is(true));
    assertThat(SqlFunctions.eqAny(new BigDecimal(1L), 1.0D), is(true));
    assertThat(SqlFunctions.eqAny(new BigDecimal(1L), new BigDecimal(1.0D)),
        is(true));

    // Non-numeric different type equality check
    assertThat(SqlFunctions.eqAny("2", 2), is(false));
  }

  @Test public void testNeWithAny() {
    // Non-numeric same type inequality check
    assertThat(SqlFunctions.neAny("hello", "world"), is(true));

    // Numeric types inequality check
    assertThat(SqlFunctions.neAny(1, 2L), is(true));
    assertThat(SqlFunctions.neAny(1, 2.0D), is(true));
    assertThat(SqlFunctions.neAny(1L, 2.0D), is(true));
    assertThat(SqlFunctions.neAny(new BigDecimal(2L), 1), is(true));
    assertThat(SqlFunctions.neAny(new BigDecimal(2L), 1L), is(true));
    assertThat(SqlFunctions.neAny(new BigDecimal(2L), 1.0D), is(true));
    assertThat(SqlFunctions.neAny(new BigDecimal(2L), new BigDecimal(1.0D)),
        is(true));

    // Non-numeric different type inequality check
    assertThat(SqlFunctions.neAny("2", 2), is(true));
  }

  @Test public void testLtWithAny() {
    // Non-numeric same type "less then" check
    assertThat(SqlFunctions.ltAny("apple", "banana"), is(true));

    // Numeric types "less than" check
    assertThat(SqlFunctions.ltAny(1, 2L), is(true));
    assertThat(SqlFunctions.ltAny(1, 2.0D), is(true));
    assertThat(SqlFunctions.ltAny(1L, 2.0D), is(true));
    assertThat(SqlFunctions.ltAny(new BigDecimal(1L), 2), is(true));
    assertThat(SqlFunctions.ltAny(new BigDecimal(1L), 2L), is(true));
    assertThat(SqlFunctions.ltAny(new BigDecimal(1L), 2.0D), is(true));
    assertThat(SqlFunctions.ltAny(new BigDecimal(1L), new BigDecimal(2.0D)),
        is(true));

    // Non-numeric different type but both implements Comparable
    // "less than" check
    try {
      assertThat(SqlFunctions.ltAny("1", 2L), is(false));
      fail("'lt' on non-numeric different type is not possible");
    } catch (CalciteException e) {
      assertThat(e.getMessage(),
          is("Invalid types for comparison: class java.lang.String < "
              + "class java.lang.Long"));
    }
  }

  @Test public void testLeWithAny() {
    // Non-numeric same type "less or equal" check
    assertThat(SqlFunctions.leAny("apple", "banana"), is(true));
    assertThat(SqlFunctions.leAny("apple", "apple"), is(true));

    // Numeric types "less or equal" check
    assertThat(SqlFunctions.leAny(1, 2L), is(true));
    assertThat(SqlFunctions.leAny(1, 1L), is(true));
    assertThat(SqlFunctions.leAny(1, 2.0D), is(true));
    assertThat(SqlFunctions.leAny(1, 1.0D), is(true));
    assertThat(SqlFunctions.leAny(1L, 2.0D), is(true));
    assertThat(SqlFunctions.leAny(1L, 1.0D), is(true));
    assertThat(SqlFunctions.leAny(new BigDecimal(1L), 2), is(true));
    assertThat(SqlFunctions.leAny(new BigDecimal(1L), 1), is(true));
    assertThat(SqlFunctions.leAny(new BigDecimal(1L), 2L), is(true));
    assertThat(SqlFunctions.leAny(new BigDecimal(1L), 1L), is(true));
    assertThat(SqlFunctions.leAny(new BigDecimal(1L), 2.0D), is(true));
    assertThat(SqlFunctions.leAny(new BigDecimal(1L), 1.0D), is(true));
    assertThat(SqlFunctions.leAny(new BigDecimal(1L), new BigDecimal(2.0D)),
        is(true));
    assertThat(SqlFunctions.leAny(new BigDecimal(1L), new BigDecimal(1.0D)),
        is(true));

    // Non-numeric different type but both implements Comparable
    // "less or equal" check
    try {
      assertThat(SqlFunctions.leAny("2", 2L), is(false));
      fail("'le' on non-numeric different type is not possible");
    } catch (CalciteException e) {
      assertThat(e.getMessage(),
          is("Invalid types for comparison: class java.lang.String <= "
              + "class java.lang.Long"));
    }
  }

  @Test public void testGtWithAny() {
    // Non-numeric same type "greater then" check
    assertThat(SqlFunctions.gtAny("banana", "apple"), is(true));

    // Numeric types "greater than" check
    assertThat(SqlFunctions.gtAny(2, 1L), is(true));
    assertThat(SqlFunctions.gtAny(2, 1.0D), is(true));
    assertThat(SqlFunctions.gtAny(2L, 1.0D), is(true));
    assertThat(SqlFunctions.gtAny(new BigDecimal(2L), 1), is(true));
    assertThat(SqlFunctions.gtAny(new BigDecimal(2L), 1L), is(true));
    assertThat(SqlFunctions.gtAny(new BigDecimal(2L), 1.0D), is(true));
    assertThat(SqlFunctions.gtAny(new BigDecimal(2L), new BigDecimal(1.0D)),
        is(true));

    // Non-numeric different type but both implements Comparable
    // "greater than" check
    try {
      assertThat(SqlFunctions.gtAny("2", 1L), is(false));
      fail("'gt' on non-numeric different type is not possible");
    } catch (CalciteException e) {
      assertThat(e.getMessage(),
          is("Invalid types for comparison: class java.lang.String > "
              + "class java.lang.Long"));
    }
  }

  @Test public void testGeWithAny() {
    // Non-numeric same type "greater or equal" check
    assertThat(SqlFunctions.geAny("banana", "apple"), is(true));
    assertThat(SqlFunctions.geAny("apple", "apple"), is(true));

    // Numeric types "greater or equal" check
    assertThat(SqlFunctions.geAny(2, 1L), is(true));
    assertThat(SqlFunctions.geAny(1, 1L), is(true));
    assertThat(SqlFunctions.geAny(2, 1.0D), is(true));
    assertThat(SqlFunctions.geAny(1, 1.0D), is(true));
    assertThat(SqlFunctions.geAny(2L, 1.0D), is(true));
    assertThat(SqlFunctions.geAny(1L, 1.0D), is(true));
    assertThat(SqlFunctions.geAny(new BigDecimal(2L), 1), is(true));
    assertThat(SqlFunctions.geAny(new BigDecimal(1L), 1), is(true));
    assertThat(SqlFunctions.geAny(new BigDecimal(2L), 1L), is(true));
    assertThat(SqlFunctions.geAny(new BigDecimal(1L), 1L), is(true));
    assertThat(SqlFunctions.geAny(new BigDecimal(2L), 1.0D), is(true));
    assertThat(SqlFunctions.geAny(new BigDecimal(1L), 1.0D), is(true));
    assertThat(SqlFunctions.geAny(new BigDecimal(2L), new BigDecimal(1.0D)),
        is(true));
    assertThat(SqlFunctions.geAny(new BigDecimal(1L), new BigDecimal(1.0D)),
        is(true));

    // Non-numeric different type but both implements Comparable
    // "greater or equal" check
    try {
      assertThat(SqlFunctions.geAny("2", 2L), is(false));
      fail("'ge' on non-numeric different type is not possible");
    } catch (CalciteException e) {
      assertThat(e.getMessage(),
          is("Invalid types for comparison: class java.lang.String >= "
              + "class java.lang.Long"));
    }
  }

  @Test public void testPlusAny() {
    // null parameters
    assertThat(SqlFunctions.plusAny(null, null), nullValue());
    assertThat(SqlFunctions.plusAny(null, 1), nullValue());
    assertThat(SqlFunctions.plusAny(1, null), nullValue());

    // Numeric types
    assertThat(SqlFunctions.plusAny(2, 1L), is((Object) new BigDecimal(3)));
    assertThat(SqlFunctions.plusAny(2, 1.0D), is((Object) new BigDecimal(3)));
    assertThat(SqlFunctions.plusAny(2L, 1.0D), is((Object) new BigDecimal(3)));
    assertThat(SqlFunctions.plusAny(new BigDecimal(2L), 1),
        is((Object) new BigDecimal(3)));
    assertThat(SqlFunctions.plusAny(new BigDecimal(2L), 1L),
        is((Object) new BigDecimal(3)));
    assertThat(SqlFunctions.plusAny(new BigDecimal(2L), 1.0D),
        is((Object) new BigDecimal(3)));
    assertThat(SqlFunctions.plusAny(new BigDecimal(2L), new BigDecimal(1.0D)),
        is((Object) new BigDecimal(3)));

    // Non-numeric type
    try {
      SqlFunctions.plusAny("2", 2L);
      fail("'plus' on non-numeric type is not possible");
    } catch (CalciteException e) {
      assertThat(e.getMessage(),
          is("Invalid types for arithmetic: class java.lang.String + "
              + "class java.lang.Long"));
    }
  }

  @Test public void testMinusAny() {
    // null parameters
    assertThat(SqlFunctions.minusAny(null, null), nullValue());
    assertThat(SqlFunctions.minusAny(null, 1), nullValue());
    assertThat(SqlFunctions.minusAny(1, null), nullValue());

    // Numeric types
    assertThat(SqlFunctions.minusAny(2, 1L), is((Object) new BigDecimal(1)));
    assertThat(SqlFunctions.minusAny(2, 1.0D), is((Object) new BigDecimal(1)));
    assertThat(SqlFunctions.minusAny(2L, 1.0D), is((Object) new BigDecimal(1)));
    assertThat(SqlFunctions.minusAny(new BigDecimal(2L), 1),
        is((Object) new BigDecimal(1)));
    assertThat(SqlFunctions.minusAny(new BigDecimal(2L), 1L),
        is((Object) new BigDecimal(1)));
    assertThat(SqlFunctions.minusAny(new BigDecimal(2L), 1.0D),
        is((Object) new BigDecimal(1)));
    assertThat(SqlFunctions.minusAny(new BigDecimal(2L), new BigDecimal(1.0D)),
        is((Object) new BigDecimal(1)));

    // Non-numeric type
    try {
      SqlFunctions.minusAny("2", 2L);
      fail("'minus' on non-numeric type is not possible");
    } catch (CalciteException e) {
      assertThat(e.getMessage(),
          is("Invalid types for arithmetic: class java.lang.String - "
              + "class java.lang.Long"));
    }
  }

  @Test public void testMultiplyAny() {
    // null parameters
    assertThat(SqlFunctions.multiplyAny(null, null), nullValue());
    assertThat(SqlFunctions.multiplyAny(null, 1), nullValue());
    assertThat(SqlFunctions.multiplyAny(1, null), nullValue());

    // Numeric types
    assertThat(SqlFunctions.multiplyAny(2, 1L), is((Object) new BigDecimal(2)));
    assertThat(SqlFunctions.multiplyAny(2, 1.0D),
        is((Object) new BigDecimal(2)));
    assertThat(SqlFunctions.multiplyAny(2L, 1.0D),
        is((Object) new BigDecimal(2)));
    assertThat(SqlFunctions.multiplyAny(new BigDecimal(2L), 1),
        is((Object) new BigDecimal(2)));
    assertThat(SqlFunctions.multiplyAny(new BigDecimal(2L), 1L),
        is((Object) new BigDecimal(2)));
    assertThat(SqlFunctions.multiplyAny(new BigDecimal(2L), 1.0D),
        is((Object) new BigDecimal(2)));
    assertThat(SqlFunctions.multiplyAny(new BigDecimal(2L), new BigDecimal(1.0D)),
        is((Object) new BigDecimal(2)));

    // Non-numeric type
    try {
      SqlFunctions.multiplyAny("2", 2L);
      fail("'multiply' on non-numeric type is not possible");
    } catch (CalciteException e) {
      assertThat(e.getMessage(),
          is("Invalid types for arithmetic: class java.lang.String * "
              + "class java.lang.Long"));
    }
  }

  @Test public void testDivideAny() {
    // null parameters
    assertThat(SqlFunctions.divideAny(null, null), nullValue());
    assertThat(SqlFunctions.divideAny(null, 1), nullValue());
    assertThat(SqlFunctions.divideAny(1, null), nullValue());

    // Numeric types
    assertThat(SqlFunctions.divideAny(5, 2L),
        is((Object) new BigDecimal("2.5")));
    assertThat(SqlFunctions.divideAny(5, 2.0D),
        is((Object) new BigDecimal("2.5")));
    assertThat(SqlFunctions.divideAny(5L, 2.0D),
        is((Object) new BigDecimal("2.5")));
    assertThat(SqlFunctions.divideAny(new BigDecimal(5L), 2),
        is((Object) new BigDecimal(2.5)));
    assertThat(SqlFunctions.divideAny(new BigDecimal(5L), 2L),
        is((Object) new BigDecimal(2.5)));
    assertThat(SqlFunctions.divideAny(new BigDecimal(5L), 2.0D),
        is((Object) new BigDecimal(2.5)));
    assertThat(SqlFunctions.divideAny(new BigDecimal(5L), new BigDecimal(2.0D)),
        is((Object) new BigDecimal(2.5)));

    // Non-numeric type
    try {
      SqlFunctions.divideAny("5", 2L);
      fail("'divide' on non-numeric type is not possible");
    } catch (CalciteException e) {
      assertThat(e.getMessage(),
          is("Invalid types for arithmetic: class java.lang.String / "
              + "class java.lang.Long"));
    }
  }

  @Test public void testMultiset() {
    final List<String> abacee = Arrays.asList("a", "b", "a", "c", "e", "e");
    final List<String> adaa = Arrays.asList("a", "d", "a", "a");
    final List<String> addc = Arrays.asList("a", "d", "c", "d", "c");
    final List<String> z = Collections.emptyList();
    assertThat(SqlFunctions.multisetExceptAll(abacee, addc),
        is(Arrays.asList("b", "a", "e", "e")));
    assertThat(SqlFunctions.multisetExceptAll(abacee, z), is(abacee));
    assertThat(SqlFunctions.multisetExceptAll(z, z), is(z));
    assertThat(SqlFunctions.multisetExceptAll(z, addc), is(z));

    assertThat(SqlFunctions.multisetExceptDistinct(abacee, addc),
        is(Arrays.asList("b", "e")));
    assertThat(SqlFunctions.multisetExceptDistinct(abacee, z),
        is(Arrays.asList("a", "b", "c", "e")));
    assertThat(SqlFunctions.multisetExceptDistinct(z, z), is(z));
    assertThat(SqlFunctions.multisetExceptDistinct(z, addc), is(z));

    assertThat(SqlFunctions.multisetIntersectAll(abacee, addc),
        is(Arrays.asList("a", "c")));
    assertThat(SqlFunctions.multisetIntersectAll(abacee, adaa),
        is(Arrays.asList("a", "a")));
    assertThat(SqlFunctions.multisetIntersectAll(adaa, abacee),
        is(Arrays.asList("a", "a")));
    assertThat(SqlFunctions.multisetIntersectAll(abacee, z), is(z));
    assertThat(SqlFunctions.multisetIntersectAll(z, z), is(z));
    assertThat(SqlFunctions.multisetIntersectAll(z, addc), is(z));

    assertThat(SqlFunctions.multisetIntersectDistinct(abacee, addc),
        is(Arrays.asList("a", "c")));
    assertThat(SqlFunctions.multisetIntersectDistinct(abacee, adaa),
        is(Collections.singletonList("a")));
    assertThat(SqlFunctions.multisetIntersectDistinct(adaa, abacee),
        is(Collections.singletonList("a")));
    assertThat(SqlFunctions.multisetIntersectDistinct(abacee, z), is(z));
    assertThat(SqlFunctions.multisetIntersectDistinct(z, z), is(z));
    assertThat(SqlFunctions.multisetIntersectDistinct(z, addc), is(z));

    assertThat(SqlFunctions.multisetUnionAll(abacee, addc),
        is(Arrays.asList("a", "b", "a", "c", "e", "e", "a", "d", "c", "d", "c")));
    assertThat(SqlFunctions.multisetUnionAll(abacee, z), is(abacee));
    assertThat(SqlFunctions.multisetUnionAll(z, z), is(z));
    assertThat(SqlFunctions.multisetUnionAll(z, addc), is(addc));

    assertThat(SqlFunctions.multisetUnionDistinct(abacee, addc),
        is(Arrays.asList("a", "b", "c", "d", "e")));
    assertThat(SqlFunctions.multisetUnionDistinct(abacee, z),
        is(Arrays.asList("a", "b", "c", "e")));
    assertThat(SqlFunctions.multisetUnionDistinct(z, z), is(z));
    assertThat(SqlFunctions.multisetUnionDistinct(z, addc),
        is(Arrays.asList("a", "c", "d")));
  }

  @Test public void testMd5() {
    assertThat("d41d8cd98f00b204e9800998ecf8427e", is(md5("")));
    assertThat("d41d8cd98f00b204e9800998ecf8427e", is(md5(ByteString.of("", 16))));
    assertThat("902fbdd2b1df0c4f70b4a5d23525e932", is(md5("ABC")));
    assertThat("902fbdd2b1df0c4f70b4a5d23525e932",
        is(md5(new ByteString("ABC".getBytes(UTF_8)))));
    try {
      String o = md5((String) null);
      fail("Expected NPE, got " + o);
    } catch (NullPointerException e) {
      // ok
    }
  }

  @Test public void testSha1() {
    assertThat("da39a3ee5e6b4b0d3255bfef95601890afd80709", is(sha1("")));
    assertThat("da39a3ee5e6b4b0d3255bfef95601890afd80709", is(sha1(ByteString.of("", 16))));
    assertThat("3c01bdbb26f358bab27f267924aa2c9a03fcfdb8", is(sha1("ABC")));
    assertThat("3c01bdbb26f358bab27f267924aa2c9a03fcfdb8",
        is(sha1(new ByteString("ABC".getBytes(UTF_8)))));
    try {
      String o = sha1((String) null);
      fail("Expected NPE, got " + o);
    } catch (NullPointerException e) {
      // ok
    }
  }
<<<<<<< HEAD

  /** Test for {@link SqlFunctions#nvl}. */
  @Test public void testNvl() {
    assertThat(nvl("a", "b"), is("a"));
    assertThat(nvl(null, "b"), is("b"));
    assertThat(nvl(null, null), nullValue());
    assertThat(nvl(1, 1), is(1));
    assertThat(nvl(substring("abc", 1, 1), "b"), is("a"));
  }

  /** Test for {@link SqlFunctions#ifNull}. */
  @Test public void testifNull() {
    assertThat(ifNull("a", "b"), is("a"));
    assertThat(ifNull(null, "b"), is("b"));
    assertThat(ifNull(null, null), nullValue());
    assertThat(ifNull(1, 1), is(1));
    assertThat(ifNull(substring("abc", 1, 1), "b"), is("a"));
  }
}

// End SqlFunctionsTest.java
=======
}
>>>>>>> d6fa25cd
<|MERGE_RESOLUTION|>--- conflicted
+++ resolved
@@ -946,7 +946,6 @@
       // ok
     }
   }
-<<<<<<< HEAD
 
   /** Test for {@link SqlFunctions#nvl}. */
   @Test public void testNvl() {
@@ -965,9 +964,4 @@
     assertThat(ifNull(1, 1), is(1));
     assertThat(ifNull(substring("abc", 1, 1), "b"), is("a"));
   }
-}
-
-// End SqlFunctionsTest.java
-=======
-}
->>>>>>> d6fa25cd
+}