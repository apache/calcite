/*
 * Licensed to the Apache Software Foundation (ASF) under one or more
 * contributor license agreements.  See the NOTICE file distributed with
 * this work for additional information regarding copyright ownership.
 * The ASF licenses this file to you under the Apache License, Version 2.0
 * (the "License"); you may not use this file except in compliance with
 * the License.  You may obtain a copy of the License at
 *
 * http://www.apache.org/licenses/LICENSE-2.0
 *
 * Unless required by applicable law or agreed to in writing, software
 * distributed under the License is distributed on an "AS IS" BASIS,
 * WITHOUT WARRANTIES OR CONDITIONS OF ANY KIND, either express or implied.
 * See the License for the specific language governing permissions and
 * limitations under the License.
 */
package org.apache.calcite.test;

import org.apache.calcite.avatica.util.ByteString;
import org.apache.calcite.avatica.util.DateTimeUtils;
import org.apache.calcite.runtime.CalciteException;
import org.apache.calcite.runtime.SqlFunctions;
import org.apache.calcite.runtime.Utilities;

import org.junit.jupiter.api.Test;

import java.math.BigDecimal;
import java.sql.Time;
import java.sql.Timestamp;
import java.util.ArrayList;
import java.util.Arrays;
import java.util.Collections;
import java.util.List;

import static org.apache.calcite.avatica.util.DateTimeUtils.ymdToUnixDate;
import static org.apache.calcite.runtime.SqlFunctions.addMonths;
import static org.apache.calcite.runtime.SqlFunctions.bitwiseAnd;
import static org.apache.calcite.runtime.SqlFunctions.bitwiseOR;
import static org.apache.calcite.runtime.SqlFunctions.bitwiseSHL;
import static org.apache.calcite.runtime.SqlFunctions.bitwiseSHR;
import static org.apache.calcite.runtime.SqlFunctions.bitwiseXOR;
import static org.apache.calcite.runtime.SqlFunctions.charLength;
import static org.apache.calcite.runtime.SqlFunctions.charindex;
import static org.apache.calcite.runtime.SqlFunctions.concat;
import static org.apache.calcite.runtime.SqlFunctions.cotFunction;
import static org.apache.calcite.runtime.SqlFunctions.dateMod;
import static org.apache.calcite.runtime.SqlFunctions.datetimeAdd;
import static org.apache.calcite.runtime.SqlFunctions.datetimeSub;
import static org.apache.calcite.runtime.SqlFunctions.dayNumberOfCalendar;
import static org.apache.calcite.runtime.SqlFunctions.dayOccurrenceOfMonth;
import static org.apache.calcite.runtime.SqlFunctions.format;
import static org.apache.calcite.runtime.SqlFunctions.fromBase64;
import static org.apache.calcite.runtime.SqlFunctions.greater;
import static org.apache.calcite.runtime.SqlFunctions.ifNull;
import static org.apache.calcite.runtime.SqlFunctions.initcap;
import static org.apache.calcite.runtime.SqlFunctions.instr;
import static org.apache.calcite.runtime.SqlFunctions.isNull;
import static org.apache.calcite.runtime.SqlFunctions.lesser;
import static org.apache.calcite.runtime.SqlFunctions.lower;
import static org.apache.calcite.runtime.SqlFunctions.lpad;
import static org.apache.calcite.runtime.SqlFunctions.ltrim;
import static org.apache.calcite.runtime.SqlFunctions.md5;
import static org.apache.calcite.runtime.SqlFunctions.monthNumberOfQuarter;
import static org.apache.calcite.runtime.SqlFunctions.monthNumberOfYear;
import static org.apache.calcite.runtime.SqlFunctions.nvl;
import static org.apache.calcite.runtime.SqlFunctions.octetLength;
import static org.apache.calcite.runtime.SqlFunctions.posixRegex;
import static org.apache.calcite.runtime.SqlFunctions.quarterNumberOfYear;
import static org.apache.calcite.runtime.SqlFunctions.regexpContains;
import static org.apache.calcite.runtime.SqlFunctions.regexpExtract;
import static org.apache.calcite.runtime.SqlFunctions.regexpMatchCount;
import static org.apache.calcite.runtime.SqlFunctions.regexpReplace;
import static org.apache.calcite.runtime.SqlFunctions.rpad;
import static org.apache.calcite.runtime.SqlFunctions.rtrim;
import static org.apache.calcite.runtime.SqlFunctions.sha1;
import static org.apache.calcite.runtime.SqlFunctions.strTok;
import static org.apache.calcite.runtime.SqlFunctions.substring;
import static org.apache.calcite.runtime.SqlFunctions.subtractMonths;
import static org.apache.calcite.runtime.SqlFunctions.timeSub;
import static org.apache.calcite.runtime.SqlFunctions.timestampToDate;
import static org.apache.calcite.runtime.SqlFunctions.toBase64;
import static org.apache.calcite.runtime.SqlFunctions.toBinary;
import static org.apache.calcite.runtime.SqlFunctions.toCharFunction;
import static org.apache.calcite.runtime.SqlFunctions.toVarchar;
import static org.apache.calcite.runtime.SqlFunctions.trim;
import static org.apache.calcite.runtime.SqlFunctions.upper;
import static org.apache.calcite.runtime.SqlFunctions.weekNumberOfCalendar;
import static org.apache.calcite.runtime.SqlFunctions.weekNumberOfMonth;
import static org.apache.calcite.runtime.SqlFunctions.weekNumberOfYear;
import static org.apache.calcite.runtime.SqlFunctions.yearNumberOfCalendar;
import static org.apache.calcite.test.Matchers.within;

import static org.hamcrest.CoreMatchers.equalTo;
import static org.hamcrest.CoreMatchers.is;
import static org.hamcrest.CoreMatchers.nullValue;
import static org.hamcrest.MatcherAssert.assertThat;
import static org.hamcrest.core.AnyOf.anyOf;
import static org.junit.jupiter.api.Assertions.assertSame;
import static org.junit.jupiter.api.Assertions.fail;

import static java.nio.charset.StandardCharsets.UTF_8;

/**
 * Unit test for the methods in {@link SqlFunctions} that implement SQL
 * functions.
 *
 * <p>Developers, please use {@link org.hamcrest.MatcherAssert#assertThat assertThat}
 * rather than {@code assertEquals}.
 */
class SqlFunctionsTest {
  @Test void testCharLength() {
    assertThat(charLength("xyz"), is(3));
  }

  @Test void testToString() {
    assertThat(SqlFunctions.toString(0f), is("0E0"));
    assertThat(SqlFunctions.toString(1f), is("1"));
    assertThat(SqlFunctions.toString(1.5f), is("1.5"));
    assertThat(SqlFunctions.toString(-1.5f), is("-1.5"));
    assertThat(SqlFunctions.toString(1.5e8f), is("1.5E8"));
    assertThat(SqlFunctions.toString(-0.0625f), is("-0.0625"));
    assertThat(SqlFunctions.toString(0.0625f), is("0.0625"));
    assertThat(SqlFunctions.toString(-5e-12f), is("-5E-12"));

    assertThat(SqlFunctions.toString(0d), is("0E0"));
    assertThat(SqlFunctions.toString(1d), is("1"));
    assertThat(SqlFunctions.toString(1.5d), is("1.5"));
    assertThat(SqlFunctions.toString(-1.5d), is("-1.5"));
    assertThat(SqlFunctions.toString(1.5e8d), is("1.5E8"));
    assertThat(SqlFunctions.toString(-0.0625d), is("-0.0625"));
    assertThat(SqlFunctions.toString(0.0625d), is("0.0625"));
    assertThat(SqlFunctions.toString(-5e-12d), is("-5E-12"));

    assertThat(SqlFunctions.toString(new BigDecimal("0")), is("0"));
    assertThat(SqlFunctions.toString(new BigDecimal("1")), is("1"));
    assertThat(SqlFunctions.toString(new BigDecimal("1.5")), is("1.5"));
    assertThat(SqlFunctions.toString(new BigDecimal("-1.5")), is("-1.5"));
    assertThat(SqlFunctions.toString(new BigDecimal("1.5e8")), is("1.5E+8"));
    assertThat(SqlFunctions.toString(new BigDecimal("-0.0625")), is("-.0625"));
    assertThat(SqlFunctions.toString(new BigDecimal("0.0625")), is(".0625"));
    assertThat(SqlFunctions.toString(new BigDecimal("-5e-12")), is("-5E-12"));
  }

  @Test void testConcat() {
    assertThat(concat("a b", "cd"), is("a bcd"));
    // The code generator will ensure that nulls are never passed in. If we
    // pass in null, it is treated like the string "null", as the following
    // tests show. Not the desired behavior for SQL.
    assertThat(concat("a", null), is("anull"));
    assertThat(concat((String) null, null), is("nullnull"));
    assertThat(concat(null, "b"), is("nullb"));
  }

  @Test void testPosixRegex() {
    assertThat(posixRegex("abc", "abc", true), is(true));
    assertThat(posixRegex("abc", "^a", true), is(true));
    assertThat(posixRegex("abc", "(b|d)", true), is(true));
    assertThat(posixRegex("abc", "^(b|c)", true), is(false));

    assertThat(posixRegex("abc", "ABC", false), is(true));
    assertThat(posixRegex("abc", "^A", false), is(true));
    assertThat(posixRegex("abc", "(B|D)", false), is(true));
    assertThat(posixRegex("abc", "^(B|C)", false), is(false));

    assertThat(posixRegex("abc", "^[[:xdigit:]]$", false), is(false));
    assertThat(posixRegex("abc", "^[[:xdigit:]]+$", false), is(true));
    assertThat(posixRegex("abcq", "^[[:xdigit:]]+$", false), is(false));

    assertThat(posixRegex("abc", "[[:xdigit:]]", false), is(true));
    assertThat(posixRegex("abc", "[[:xdigit:]]+", false), is(true));
    assertThat(posixRegex("abcq", "[[:xdigit:]]", false), is(true));
  }

  @Test void testRegexpReplace() {
    assertThat(regexpReplace("a b c", "b", "X"), is("a X c"));
    assertThat(regexpReplace("abc def ghi", "[g-z]+", "X"), is("abc def X"));
    assertThat(regexpReplace("abc def ghi", "[a-z]+", "X"), is("X X X"));
    assertThat(regexpReplace("a b c", "a|b", "X"), is("X X c"));
    assertThat(regexpReplace("a b c", "y", "X"), is("a b c"));

    assertThat(regexpReplace("100-200", "(\\d+)", "num"), is("num-num"));
    assertThat(regexpReplace("100-200", "(\\d+)", "###"), is("###-###"));
    assertThat(regexpReplace("100-200", "(-)", "###"), is("100###200"));

    assertThat(regexpReplace("abc def ghi", "[a-z]+", "X", 1), is("X X X"));
    assertThat(regexpReplace("abc def ghi", "[a-z]+", "X", 2), is("aX X X"));
    assertThat(regexpReplace("abc def ghi", "[a-z]+", "X", 1, 3),
        is("abc def X"));
    assertThat(regexpReplace("abc def GHI", "[a-z]+", "X", 1, 3, "c"),
        is("abc def GHI"));
    assertThat(regexpReplace("abc def GHI", "[a-z]+", "X", 1, 3, "i"),
        is("abc def X"));

    try {
      regexpReplace("abc def ghi", "[a-z]+", "X", 0);
      fail("'regexp_replace' on an invalid pos is not possible");
    } catch (CalciteException e) {
      assertThat(e.getMessage(),
          is("Not a valid input for REGEXP_REPLACE: '0'"));
    }

    try {
      regexpReplace("abc def ghi", "[a-z]+", "X", 1, 3, "WWW");
      fail("'regexp_replace' on an invalid matchType is not possible");
    } catch (CalciteException e) {
      assertThat(e.getMessage(),
          is("Not a valid input for REGEXP_REPLACE: 'WWW'"));
    }
  }

  @Test void testLower() {
    assertThat(lower("A bCd Iijk"), is("a bcd iijk"));
  }

  @Test void testFromBase64() {
    final List<String> expectedList =
        Arrays.asList("", "\0", "0", "a", " ", "\n", "\r\n", "\u03C0",
            "hello\tword");
    for (String expected : expectedList) {
      assertThat(fromBase64(toBase64(expected)),
          is(new ByteString(expected.getBytes(UTF_8))));
    }
    assertThat("546869732069732061207465737420537472696e672e",
        is(fromBase64("VGhpcyB  pcyBh\rIHRlc3Qg\tU3Ry\naW5nLg==").toString()));
    assertThat(fromBase64("-1"), nullValue());
  }

  @Test void testToBase64() {
    final String s = ""
        + "This is a test String. check resulte out of 76This is a test String."
        + "This is a test String.This is a test String.This is a test String."
        + "This is a test String. This is a test String. check resulte out of 76"
        + "This is a test String.This is a test String.This is a test String."
        + "This is a test String.This is a test String. This is a test String. "
        + "check resulte out of 76This is a test String.This is a test String."
        + "This is a test String.This is a test String.This is a test String.";
    final String actual = ""
        + "VGhpcyBpcyBhIHRlc3QgU3RyaW5nLiBjaGVjayByZXN1bHRlIG91dCBvZiA3NlRoaXMgaXMgYSB0\n"
        + "ZXN0IFN0cmluZy5UaGlzIGlzIGEgdGVzdCBTdHJpbmcuVGhpcyBpcyBhIHRlc3QgU3RyaW5nLlRo\n"
        + "aXMgaXMgYSB0ZXN0IFN0cmluZy5UaGlzIGlzIGEgdGVzdCBTdHJpbmcuIFRoaXMgaXMgYSB0ZXN0\n"
        + "IFN0cmluZy4gY2hlY2sgcmVzdWx0ZSBvdXQgb2YgNzZUaGlzIGlzIGEgdGVzdCBTdHJpbmcuVGhp\n"
        + "cyBpcyBhIHRlc3QgU3RyaW5nLlRoaXMgaXMgYSB0ZXN0IFN0cmluZy5UaGlzIGlzIGEgdGVzdCBT\n"
        + "dHJpbmcuVGhpcyBpcyBhIHRlc3QgU3RyaW5nLiBUaGlzIGlzIGEgdGVzdCBTdHJpbmcuIGNoZWNr\n"
        + "IHJlc3VsdGUgb3V0IG9mIDc2VGhpcyBpcyBhIHRlc3QgU3RyaW5nLlRoaXMgaXMgYSB0ZXN0IFN0\n"
        + "cmluZy5UaGlzIGlzIGEgdGVzdCBTdHJpbmcuVGhpcyBpcyBhIHRlc3QgU3RyaW5nLlRoaXMgaXMg\n"
        + "YSB0ZXN0IFN0cmluZy4=";
    assertThat(toBase64(s), is(actual));
    assertThat(toBase64(""), is(""));
  }

  @Test void testUpper() {
    assertThat(upper("A bCd iIjk"), is("A BCD IIJK"));
  }

  @Test void testInitcap() {
    assertThat(initcap("aA"), is("Aa"));
    assertThat(initcap("zz"), is("Zz"));
    assertThat(initcap("AZ"), is("Az"));
    assertThat(initcap("tRy a littlE  "), is("Try A Little  "));
    assertThat(initcap("won't it?no"), is("Won'T It?No"));
    assertThat(initcap("1A"), is("1a"));
    assertThat(initcap(" b0123B"), is(" B0123b"));
  }

  @Test void testLesser() {
    assertThat(lesser("a", "bc"), is("a"));
    assertThat(lesser("bc", "ac"), is("ac"));
    try {
      Object o = lesser("a", null);
      fail("Expected NPE, got " + o);
    } catch (NullPointerException e) {
      // ok
    }
    assertThat(lesser(null, "a"), is("a"));
    assertThat(lesser((String) null, null), nullValue());
  }

  @Test void testGreater() {
    assertThat(greater("a", "bc"), is("bc"));
    assertThat(greater("bc", "ac"), is("bc"));
    try {
      Object o = greater("a", null);
      fail("Expected NPE, got " + o);
    } catch (NullPointerException e) {
      // ok
    }
    assertThat(greater(null, "a"), is("a"));
    assertThat(greater((String) null, null), nullValue());
  }

  /** Test for {@link SqlFunctions#rtrim}. */
  @Test void testRtrim() {
    assertThat(rtrim(""), is(""));
    assertThat(rtrim("    "), is(""));
    assertThat(rtrim("   x  "), is("   x"));
    assertThat(rtrim("   x "), is("   x"));
    assertThat(rtrim("   x y "), is("   x y"));
    assertThat(rtrim("   x"), is("   x"));
    assertThat(rtrim("x"), is("x"));
  }

  /** Test for {@link SqlFunctions#ltrim}. */
  @Test void testLtrim() {
    assertThat(ltrim(""), is(""));
    assertThat(ltrim("    "), is(""));
    assertThat(ltrim("   x  "), is("x  "));
    assertThat(ltrim("   x "), is("x "));
    assertThat(ltrim("x y "), is("x y "));
    assertThat(ltrim("   x"), is("x"));
    assertThat(ltrim("x"), is("x"));
  }

  /** Test for {@link SqlFunctions#trim}. */
  @Test void testTrim() {
    assertThat(trimSpacesBoth(""), is(""));
    assertThat(trimSpacesBoth("    "), is(""));
    assertThat(trimSpacesBoth("   x  "), is("x"));
    assertThat(trimSpacesBoth("   x "), is("x"));
    assertThat(trimSpacesBoth("   x y "), is("x y"));
    assertThat(trimSpacesBoth("   x"), is("x"));
    assertThat(trimSpacesBoth("x"), is("x"));
  }

  static String trimSpacesBoth(String s) {
    return trim(true, true, " ", s);
  }

  @Test void testAddMonths() {
    checkAddMonths(2016, 1, 1, 2016, 2, 1, 1);
    checkAddMonths(2016, 1, 1, 2017, 1, 1, 12);
    checkAddMonths(2016, 1, 1, 2017, 2, 1, 13);
    checkAddMonths(2016, 1, 1, 2015, 1, 1, -12);
    checkAddMonths(2016, 1, 1, 2018, 10, 1, 33);
    checkAddMonths(2016, 1, 31, 2016, 4, 30, 3);
    checkAddMonths(2016, 4, 30, 2016, 7, 30, 3);
    checkAddMonths(2016, 1, 31, 2016, 2, 29, 1);
    checkAddMonths(2016, 3, 31, 2016, 2, 29, -1);
    checkAddMonths(2016, 3, 31, 2116, 3, 31, 1200);
    checkAddMonths(2016, 2, 28, 2116, 2, 28, 1200);
    checkAddMonths(2019, 9, 1, 2020, 3, 1, 6);
    checkAddMonths(2019, 9, 1, 2016, 8, 1, -37);
  }

  private void checkAddMonths(int y0, int m0, int d0, int y1, int m1, int d1,
      int months) {
    final int date0 = ymdToUnixDate(y0, m0, d0);
    final long date = addMonths(date0, months);
    final int date1 = ymdToUnixDate(y1, m1, d1);
    assertThat((int) date, is(date1));

    assertThat(subtractMonths(date1, date0),
        anyOf(is(months), is(months + 1)));
    assertThat(subtractMonths(date1 + 1, date0),
        anyOf(is(months), is(months + 1)));
    assertThat(subtractMonths(date1, date0 + 1),
        anyOf(is(months), is(months - 1)));
    assertThat(subtractMonths(d2ts(date1, 1), d2ts(date0, 0)),
        anyOf(is(months), is(months + 1)));
    assertThat(subtractMonths(d2ts(date1, 0), d2ts(date0, 1)),
        anyOf(is(months - 1), is(months), is(months + 1)));
  }

  /** Converts a date (days since epoch) and milliseconds (since midnight)
   * into a timestamp (milliseconds since epoch). */
  private long d2ts(int date, int millis) {
    return date * DateTimeUtils.MILLIS_PER_DAY + millis;
  }

  @Test void testFloor() {
    checkFloor(0, 10, 0);
    checkFloor(27, 10, 20);
    checkFloor(30, 10, 30);
    checkFloor(-30, 10, -30);
    checkFloor(-27, 10, -30);
  }

  private void checkFloor(int x, int y, int result) {
    assertThat(SqlFunctions.floor(x, y), is(result));
    assertThat(SqlFunctions.floor((long) x, (long) y), is((long) result));
    assertThat(SqlFunctions.floor((short) x, (short) y), is((short) result));
    assertThat(SqlFunctions.floor((byte) x, (byte) y), is((byte) result));
    assertThat(
        SqlFunctions.floor(BigDecimal.valueOf(x), BigDecimal.valueOf(y)),
        is(BigDecimal.valueOf(result)));
  }

  @Test void testCeil() {
    checkCeil(0, 10, 0);
    checkCeil(27, 10, 30);
    checkCeil(30, 10, 30);
    checkCeil(-30, 10, -30);
    checkCeil(-27, 10, -20);
    checkCeil(-27, 1, -27);
  }

  private void checkCeil(int x, int y, int result) {
    assertThat(SqlFunctions.ceil(x, y), is(result));
    assertThat(SqlFunctions.ceil((long) x, (long) y), is((long) result));
    assertThat(SqlFunctions.ceil((short) x, (short) y), is((short) result));
    assertThat(SqlFunctions.ceil((byte) x, (byte) y), is((byte) result));
    assertThat(
        SqlFunctions.ceil(BigDecimal.valueOf(x), BigDecimal.valueOf(y)),
        is(BigDecimal.valueOf(result)));
  }

  /** Unit test for
   * {@link Utilities#compare(java.util.List, java.util.List)}. */
  @Test void testCompare() {
    final List<String> ac = Arrays.asList("a", "c");
    final List<String> abc = Arrays.asList("a", "b", "c");
    final List<String> a = Collections.singletonList("a");
    final List<String> empty = Collections.emptyList();
    assertThat(Utilities.compare(ac, ac), is(0));
    assertThat(Utilities.compare(ac, new ArrayList<>(ac)), is(0));
    assertThat(Utilities.compare(a, ac), is(-1));
    assertThat(Utilities.compare(empty, ac), is(-1));
    assertThat(Utilities.compare(ac, a), is(1));
    assertThat(Utilities.compare(ac, abc), is(1));
    assertThat(Utilities.compare(ac, empty), is(1));
    assertThat(Utilities.compare(empty, empty), is(0));
  }

  @Test void testTruncateLong() {
    assertThat(SqlFunctions.truncate(12345L, 1000L), is(12000L));
    assertThat(SqlFunctions.truncate(12000L, 1000L), is(12000L));
    assertThat(SqlFunctions.truncate(12001L, 1000L), is(12000L));
    assertThat(SqlFunctions.truncate(11999L, 1000L), is(11000L));

    assertThat(SqlFunctions.truncate(-12345L, 1000L), is(-13000L));
    assertThat(SqlFunctions.truncate(-12000L, 1000L), is(-12000L));
    assertThat(SqlFunctions.truncate(-12001L, 1000L), is(-13000L));
    assertThat(SqlFunctions.truncate(-11999L, 1000L), is(-12000L));
  }

  @Test void testTruncateInt() {
    assertThat(SqlFunctions.truncate(12345, 1000), is(12000));
    assertThat(SqlFunctions.truncate(12000, 1000), is(12000));
    assertThat(SqlFunctions.truncate(12001, 1000), is(12000));
    assertThat(SqlFunctions.truncate(11999, 1000), is(11000));

    assertThat(SqlFunctions.truncate(-12345, 1000), is(-13000));
    assertThat(SqlFunctions.truncate(-12000, 1000), is(-12000));
    assertThat(SqlFunctions.truncate(-12001, 1000), is(-13000));
    assertThat(SqlFunctions.truncate(-11999, 1000), is(-12000));

    assertThat(SqlFunctions.round(12345, 1000), is(12000));
    assertThat(SqlFunctions.round(12845, 1000), is(13000));
    assertThat(SqlFunctions.round(-12345, 1000), is(-12000));
    assertThat(SqlFunctions.round(-12845, 1000), is(-13000));
  }

  @Test void testSTruncateDouble() {
    assertThat(SqlFunctions.struncate(12.345d, 3), within(12.345d, 0.001));
    assertThat(SqlFunctions.struncate(12.345d, 2), within(12.340d, 0.001));
    assertThat(SqlFunctions.struncate(12.345d, 1), within(12.300d, 0.001));
    assertThat(SqlFunctions.struncate(12.999d, 0), within(12.000d, 0.001));

    assertThat(SqlFunctions.struncate(-12.345d, 3), within(-12.345d, 0.001));
    assertThat(SqlFunctions.struncate(-12.345d, 2), within(-12.340d, 0.001));
    assertThat(SqlFunctions.struncate(-12.345d, 1), within(-12.300d, 0.001));
    assertThat(SqlFunctions.struncate(-12.999d, 0), within(-12.000d, 0.001));

    assertThat(SqlFunctions.struncate(12345d, -3), within(12000d, 0.001));
    assertThat(SqlFunctions.struncate(12000d, -3), within(12000d, 0.001));
    assertThat(SqlFunctions.struncate(12001d, -3), within(12000d, 0.001));
    assertThat(SqlFunctions.struncate(12000d, -4), within(10000d, 0.001));
    assertThat(SqlFunctions.struncate(12000d, -5), within(0d, 0.001));
    assertThat(SqlFunctions.struncate(11999d, -3), within(11000d, 0.001));

    assertThat(SqlFunctions.struncate(-12345d, -3), within(-12000d, 0.001));
    assertThat(SqlFunctions.struncate(-12000d, -3), within(-12000d, 0.001));
    assertThat(SqlFunctions.struncate(-11999d, -3), within(-11000d, 0.001));
    assertThat(SqlFunctions.struncate(-12000d, -4), within(-10000d, 0.001));
    assertThat(SqlFunctions.struncate(-12000d, -5), within(0d, 0.001));
  }

  @Test void testSTruncateLong() {
    assertThat(SqlFunctions.struncate(12345L, -3), within(12000d, 0.001));
    assertThat(SqlFunctions.struncate(12000L, -3), within(12000d, 0.001));
    assertThat(SqlFunctions.struncate(12001L, -3), within(12000d, 0.001));
    assertThat(SqlFunctions.struncate(12000L, -4), within(10000d, 0.001));
    assertThat(SqlFunctions.struncate(12000L, -5), within(0d, 0.001));
    assertThat(SqlFunctions.struncate(11999L, -3), within(11000d, 0.001));

    assertThat(SqlFunctions.struncate(-12345L, -3), within(-12000d, 0.001));
    assertThat(SqlFunctions.struncate(-12000L, -3), within(-12000d, 0.001));
    assertThat(SqlFunctions.struncate(-11999L, -3), within(-11000d, 0.001));
    assertThat(SqlFunctions.struncate(-12000L, -4), within(-10000d, 0.001));
    assertThat(SqlFunctions.struncate(-12000L, -5), within(0d, 0.001));
  }

  @Test void testSTruncateInt() {
    assertThat(SqlFunctions.struncate(12345, -3), within(12000d, 0.001));
    assertThat(SqlFunctions.struncate(12000, -3), within(12000d, 0.001));
    assertThat(SqlFunctions.struncate(12001, -3), within(12000d, 0.001));
    assertThat(SqlFunctions.struncate(12000, -4), within(10000d, 0.001));
    assertThat(SqlFunctions.struncate(12000, -5), within(0d, 0.001));
    assertThat(SqlFunctions.struncate(11999, -3), within(11000d, 0.001));

    assertThat(SqlFunctions.struncate(-12345, -3), within(-12000d, 0.001));
    assertThat(SqlFunctions.struncate(-12000, -3), within(-12000d, 0.001));
    assertThat(SqlFunctions.struncate(-11999, -3), within(-11000d, 0.001));
    assertThat(SqlFunctions.struncate(-12000, -4), within(-10000d, 0.001));
    assertThat(SqlFunctions.struncate(-12000, -5), within(0d, 0.001));
  }

  @Test void testSRoundDouble() {
    assertThat(SqlFunctions.sround(12.345d, 3), within(12.345d, 0.001));
    assertThat(SqlFunctions.sround(12.345d, 2), within(12.350d, 0.001));
    assertThat(SqlFunctions.sround(12.345d, 1), within(12.300d, 0.001));
    assertThat(SqlFunctions.sround(12.999d, 2), within(13.000d, 0.001));
    assertThat(SqlFunctions.sround(12.999d, 1), within(13.000d, 0.001));
    assertThat(SqlFunctions.sround(12.999d, 0), within(13.000d, 0.001));

    assertThat(SqlFunctions.sround(-12.345d, 3), within(-12.345d, 0.001));
    assertThat(SqlFunctions.sround(-12.345d, 2), within(-12.350d, 0.001));
    assertThat(SqlFunctions.sround(-12.345d, 1), within(-12.300d, 0.001));
    assertThat(SqlFunctions.sround(-12.999d, 2), within(-13.000d, 0.001));
    assertThat(SqlFunctions.sround(-12.999d, 1), within(-13.000d, 0.001));
    assertThat(SqlFunctions.sround(-12.999d, 0), within(-13.000d, 0.001));

    assertThat(SqlFunctions.sround(12345d, -1), within(12350d, 0.001));
    assertThat(SqlFunctions.sround(12345d, -2), within(12300d, 0.001));
    assertThat(SqlFunctions.sround(12345d, -3), within(12000d, 0.001));
    assertThat(SqlFunctions.sround(12000d, -3), within(12000d, 0.001));
    assertThat(SqlFunctions.sround(12001d, -3), within(12000d, 0.001));
    assertThat(SqlFunctions.sround(12000d, -4), within(10000d, 0.001));
    assertThat(SqlFunctions.sround(12000d, -5), within(0d, 0.001));
    assertThat(SqlFunctions.sround(11999d, -3), within(12000d, 0.001));

    assertThat(SqlFunctions.sround(-12345d, -1), within(-12350d, 0.001));
    assertThat(SqlFunctions.sround(-12345d, -2), within(-12300d, 0.001));
    assertThat(SqlFunctions.sround(-12345d, -3), within(-12000d, 0.001));
    assertThat(SqlFunctions.sround(-12000d, -3), within(-12000d, 0.001));
    assertThat(SqlFunctions.sround(-11999d, -3), within(-12000d, 0.001));
    assertThat(SqlFunctions.sround(-12000d, -4), within(-10000d, 0.001));
    assertThat(SqlFunctions.sround(-12000d, -5), within(0d, 0.001));
  }

  @Test void testSRoundLong() {
    assertThat(SqlFunctions.sround(12345L, -1), within(12350d, 0.001));
    assertThat(SqlFunctions.sround(12345L, -2), within(12300d, 0.001));
    assertThat(SqlFunctions.sround(12345L, -3), within(12000d, 0.001));
    assertThat(SqlFunctions.sround(12000L, -3), within(12000d, 0.001));
    assertThat(SqlFunctions.sround(12001L, -3), within(12000d, 0.001));
    assertThat(SqlFunctions.sround(12000L, -4), within(10000d, 0.001));
    assertThat(SqlFunctions.sround(12000L, -5), within(0d, 0.001));
    assertThat(SqlFunctions.sround(11999L, -3), within(12000d, 0.001));

    assertThat(SqlFunctions.sround(-12345L, -1), within(-12350d, 0.001));
    assertThat(SqlFunctions.sround(-12345L, -2), within(-12300d, 0.001));
    assertThat(SqlFunctions.sround(-12345L, -3), within(-12000d, 0.001));
    assertThat(SqlFunctions.sround(-12000L, -3), within(-12000d, 0.001));
    assertThat(SqlFunctions.sround(-11999L, -3), within(-12000d, 0.001));
    assertThat(SqlFunctions.sround(-12000L, -4), within(-10000d, 0.001));
    assertThat(SqlFunctions.sround(-12000L, -5), within(0d, 0.001));
  }

  @Test void testSRoundInt() {
    assertThat(SqlFunctions.sround(12345, -1), within(12350d, 0.001));
    assertThat(SqlFunctions.sround(12345, -2), within(12300d, 0.001));
    assertThat(SqlFunctions.sround(12345, -3), within(12000d, 0.001));
    assertThat(SqlFunctions.sround(12000, -3), within(12000d, 0.001));
    assertThat(SqlFunctions.sround(12001, -3), within(12000d, 0.001));
    assertThat(SqlFunctions.sround(12000, -4), within(10000d, 0.001));
    assertThat(SqlFunctions.sround(12000, -5), within(0d, 0.001));
    assertThat(SqlFunctions.sround(11999, -3), within(12000d, 0.001));

    assertThat(SqlFunctions.sround(-12345, -1), within(-12350d, 0.001));
    assertThat(SqlFunctions.sround(-12345, -2), within(-12300d, 0.001));
    assertThat(SqlFunctions.sround(-12345, -3), within(-12000d, 0.001));
    assertThat(SqlFunctions.sround(-12000, -3), within(-12000d, 0.001));
    assertThat(SqlFunctions.sround(-11999, -3), within(-12000d, 0.001));
    assertThat(SqlFunctions.sround(-12000, -4), within(-10000d, 0.001));
    assertThat(SqlFunctions.sround(-12000, -5), within(0d, 0.001));
  }

  @Test void testByteString() {
    final byte[] bytes = {(byte) 0xAB, (byte) 0xFF};
    final ByteString byteString = new ByteString(bytes);
    assertThat(byteString.length(), is(2));
    assertThat(byteString.toString(), is("abff"));
    assertThat(byteString.toString(16), is("abff"));
    assertThat(byteString.toString(2), is("1010101111111111"));

    final ByteString emptyByteString = new ByteString(new byte[0]);
    assertThat(emptyByteString.length(), is(0));
    assertThat(emptyByteString.toString(), is(""));
    assertThat(emptyByteString.toString(16), is(""));
    assertThat(emptyByteString.toString(2), is(""));

    assertThat(ByteString.EMPTY, is(emptyByteString));

    assertThat(byteString.substring(1, 2).toString(), is("ff"));
    assertThat(byteString.substring(0, 2).toString(), is("abff"));
    assertThat(byteString.substring(2, 2).toString(), is(""));

    // Add empty string, get original string back
    assertSame(byteString.concat(emptyByteString), byteString);
    final ByteString byteString1 = new ByteString(new byte[]{(byte) 12});
    assertThat(byteString.concat(byteString1).toString(), is("abff0c"));

    final byte[] bytes3 = {(byte) 0xFF};
    final ByteString byteString3 = new ByteString(bytes3);

    assertThat(byteString.indexOf(emptyByteString), is(0));
    assertThat(byteString.indexOf(byteString1), is(-1));
    assertThat(byteString.indexOf(byteString3), is(1));
    assertThat(byteString3.indexOf(byteString), is(-1));

    thereAndBack(bytes);
    thereAndBack(emptyByteString.getBytes());
    thereAndBack(new byte[]{10, 0, 29, -80});

    assertThat(ByteString.of("ab12", 16).toString(16), equalTo("ab12"));
    assertThat(ByteString.of("AB0001DdeAD3", 16).toString(16),
        equalTo("ab0001ddead3"));
    assertThat(ByteString.of("", 16), equalTo(emptyByteString));
    try {
      ByteString x = ByteString.of("ABg0", 16);
      fail("expected error, got " + x);
    } catch (IllegalArgumentException e) {
      assertThat(e.getMessage(), equalTo("invalid hex character: g"));
    }
    try {
      ByteString x = ByteString.of("ABC", 16);
      fail("expected error, got " + x);
    } catch (IllegalArgumentException e) {
      assertThat(e.getMessage(), equalTo("hex string has odd length"));
    }

    final byte[] bytes4 = {10, 0, 1, -80};
    final ByteString byteString4 = new ByteString(bytes4);
    final byte[] bytes5 = {10, 0, 1, 127};
    final ByteString byteString5 = new ByteString(bytes5);
    final ByteString byteString6 = new ByteString(bytes4);

    assertThat(byteString4.compareTo(byteString5) > 0, is(true));
    assertThat(byteString4.compareTo(byteString6) == 0, is(true));
    assertThat(byteString5.compareTo(byteString4) < 0, is(true));
  }

  private void thereAndBack(byte[] bytes) {
    final ByteString byteString = new ByteString(bytes);
    final byte[] bytes2 = byteString.getBytes();
    assertThat(bytes, equalTo(bytes2));

    final String base64String = byteString.toBase64String();
    final ByteString byteString1 = ByteString.ofBase64(base64String);
    assertThat(byteString, equalTo(byteString1));
  }

  @Test void testEqWithAny() {
    // Non-numeric same type equality check
    assertThat(SqlFunctions.eqAny("hello", "hello"), is(true));

    // Numeric types equality check
    assertThat(SqlFunctions.eqAny(1, 1L), is(true));
    assertThat(SqlFunctions.eqAny(1, 1.0D), is(true));
    assertThat(SqlFunctions.eqAny(1L, 1.0D), is(true));
    assertThat(SqlFunctions.eqAny(new BigDecimal(1L), 1), is(true));
    assertThat(SqlFunctions.eqAny(new BigDecimal(1L), 1L), is(true));
    assertThat(SqlFunctions.eqAny(new BigDecimal(1L), 1.0D), is(true));
    assertThat(SqlFunctions.eqAny(new BigDecimal(1L), new BigDecimal(1.0D)),
        is(true));

    // Non-numeric different type equality check
    assertThat(SqlFunctions.eqAny("2", 2), is(false));
  }

  @Test void testNeWithAny() {
    // Non-numeric same type inequality check
    assertThat(SqlFunctions.neAny("hello", "world"), is(true));

    // Numeric types inequality check
    assertThat(SqlFunctions.neAny(1, 2L), is(true));
    assertThat(SqlFunctions.neAny(1, 2.0D), is(true));
    assertThat(SqlFunctions.neAny(1L, 2.0D), is(true));
    assertThat(SqlFunctions.neAny(new BigDecimal(2L), 1), is(true));
    assertThat(SqlFunctions.neAny(new BigDecimal(2L), 1L), is(true));
    assertThat(SqlFunctions.neAny(new BigDecimal(2L), 1.0D), is(true));
    assertThat(SqlFunctions.neAny(new BigDecimal(2L), new BigDecimal(1.0D)),
        is(true));

    // Non-numeric different type inequality check
    assertThat(SqlFunctions.neAny("2", 2), is(true));
  }

  @Test void testLtWithAny() {
    // Non-numeric same type "less then" check
    assertThat(SqlFunctions.ltAny("apple", "banana"), is(true));

    // Numeric types "less than" check
    assertThat(SqlFunctions.ltAny(1, 2L), is(true));
    assertThat(SqlFunctions.ltAny(1, 2.0D), is(true));
    assertThat(SqlFunctions.ltAny(1L, 2.0D), is(true));
    assertThat(SqlFunctions.ltAny(new BigDecimal(1L), 2), is(true));
    assertThat(SqlFunctions.ltAny(new BigDecimal(1L), 2L), is(true));
    assertThat(SqlFunctions.ltAny(new BigDecimal(1L), 2.0D), is(true));
    assertThat(SqlFunctions.ltAny(new BigDecimal(1L), new BigDecimal(2.0D)),
        is(true));

    // Non-numeric different type but both implements Comparable
    // "less than" check
    try {
      assertThat(SqlFunctions.ltAny("1", 2L), is(false));
      fail("'lt' on non-numeric different type is not possible");
    } catch (CalciteException e) {
      assertThat(e.getMessage(),
          is("Invalid types for comparison: class java.lang.String < "
              + "class java.lang.Long"));
    }
  }

  @Test void testLeWithAny() {
    // Non-numeric same type "less or equal" check
    assertThat(SqlFunctions.leAny("apple", "banana"), is(true));
    assertThat(SqlFunctions.leAny("apple", "apple"), is(true));

    // Numeric types "less or equal" check
    assertThat(SqlFunctions.leAny(1, 2L), is(true));
    assertThat(SqlFunctions.leAny(1, 1L), is(true));
    assertThat(SqlFunctions.leAny(1, 2.0D), is(true));
    assertThat(SqlFunctions.leAny(1, 1.0D), is(true));
    assertThat(SqlFunctions.leAny(1L, 2.0D), is(true));
    assertThat(SqlFunctions.leAny(1L, 1.0D), is(true));
    assertThat(SqlFunctions.leAny(new BigDecimal(1L), 2), is(true));
    assertThat(SqlFunctions.leAny(new BigDecimal(1L), 1), is(true));
    assertThat(SqlFunctions.leAny(new BigDecimal(1L), 2L), is(true));
    assertThat(SqlFunctions.leAny(new BigDecimal(1L), 1L), is(true));
    assertThat(SqlFunctions.leAny(new BigDecimal(1L), 2.0D), is(true));
    assertThat(SqlFunctions.leAny(new BigDecimal(1L), 1.0D), is(true));
    assertThat(SqlFunctions.leAny(new BigDecimal(1L), new BigDecimal(2.0D)),
        is(true));
    assertThat(SqlFunctions.leAny(new BigDecimal(1L), new BigDecimal(1.0D)),
        is(true));

    // Non-numeric different type but both implements Comparable
    // "less or equal" check
    try {
      assertThat(SqlFunctions.leAny("2", 2L), is(false));
      fail("'le' on non-numeric different type is not possible");
    } catch (CalciteException e) {
      assertThat(e.getMessage(),
          is("Invalid types for comparison: class java.lang.String <= "
              + "class java.lang.Long"));
    }
  }

  @Test void testGtWithAny() {
    // Non-numeric same type "greater then" check
    assertThat(SqlFunctions.gtAny("banana", "apple"), is(true));

    // Numeric types "greater than" check
    assertThat(SqlFunctions.gtAny(2, 1L), is(true));
    assertThat(SqlFunctions.gtAny(2, 1.0D), is(true));
    assertThat(SqlFunctions.gtAny(2L, 1.0D), is(true));
    assertThat(SqlFunctions.gtAny(new BigDecimal(2L), 1), is(true));
    assertThat(SqlFunctions.gtAny(new BigDecimal(2L), 1L), is(true));
    assertThat(SqlFunctions.gtAny(new BigDecimal(2L), 1.0D), is(true));
    assertThat(SqlFunctions.gtAny(new BigDecimal(2L), new BigDecimal(1.0D)),
        is(true));

    // Non-numeric different type but both implements Comparable
    // "greater than" check
    try {
      assertThat(SqlFunctions.gtAny("2", 1L), is(false));
      fail("'gt' on non-numeric different type is not possible");
    } catch (CalciteException e) {
      assertThat(e.getMessage(),
          is("Invalid types for comparison: class java.lang.String > "
              + "class java.lang.Long"));
    }
  }

  @Test void testGeWithAny() {
    // Non-numeric same type "greater or equal" check
    assertThat(SqlFunctions.geAny("banana", "apple"), is(true));
    assertThat(SqlFunctions.geAny("apple", "apple"), is(true));

    // Numeric types "greater or equal" check
    assertThat(SqlFunctions.geAny(2, 1L), is(true));
    assertThat(SqlFunctions.geAny(1, 1L), is(true));
    assertThat(SqlFunctions.geAny(2, 1.0D), is(true));
    assertThat(SqlFunctions.geAny(1, 1.0D), is(true));
    assertThat(SqlFunctions.geAny(2L, 1.0D), is(true));
    assertThat(SqlFunctions.geAny(1L, 1.0D), is(true));
    assertThat(SqlFunctions.geAny(new BigDecimal(2L), 1), is(true));
    assertThat(SqlFunctions.geAny(new BigDecimal(1L), 1), is(true));
    assertThat(SqlFunctions.geAny(new BigDecimal(2L), 1L), is(true));
    assertThat(SqlFunctions.geAny(new BigDecimal(1L), 1L), is(true));
    assertThat(SqlFunctions.geAny(new BigDecimal(2L), 1.0D), is(true));
    assertThat(SqlFunctions.geAny(new BigDecimal(1L), 1.0D), is(true));
    assertThat(SqlFunctions.geAny(new BigDecimal(2L), new BigDecimal(1.0D)),
        is(true));
    assertThat(SqlFunctions.geAny(new BigDecimal(1L), new BigDecimal(1.0D)),
        is(true));

    // Non-numeric different type but both implements Comparable
    // "greater or equal" check
    try {
      assertThat(SqlFunctions.geAny("2", 2L), is(false));
      fail("'ge' on non-numeric different type is not possible");
    } catch (CalciteException e) {
      assertThat(e.getMessage(),
          is("Invalid types for comparison: class java.lang.String >= "
              + "class java.lang.Long"));
    }
  }

  @Test void testPlusAny() {
    // null parameters
    assertThat(SqlFunctions.plusAny(null, null), nullValue());
    assertThat(SqlFunctions.plusAny(null, 1), nullValue());
    assertThat(SqlFunctions.plusAny(1, null), nullValue());

    // Numeric types
    assertThat(SqlFunctions.plusAny(2, 1L), is((Object) new BigDecimal(3)));
    assertThat(SqlFunctions.plusAny(2, 1.0D), is((Object) new BigDecimal(3)));
    assertThat(SqlFunctions.plusAny(2L, 1.0D), is((Object) new BigDecimal(3)));
    assertThat(SqlFunctions.plusAny(new BigDecimal(2L), 1),
        is((Object) new BigDecimal(3)));
    assertThat(SqlFunctions.plusAny(new BigDecimal(2L), 1L),
        is((Object) new BigDecimal(3)));
    assertThat(SqlFunctions.plusAny(new BigDecimal(2L), 1.0D),
        is((Object) new BigDecimal(3)));
    assertThat(SqlFunctions.plusAny(new BigDecimal(2L), new BigDecimal(1.0D)),
        is((Object) new BigDecimal(3)));

    // Non-numeric type
    try {
      SqlFunctions.plusAny("2", 2L);
      fail("'plus' on non-numeric type is not possible");
    } catch (CalciteException e) {
      assertThat(e.getMessage(),
          is("Invalid types for arithmetic: class java.lang.String + "
              + "class java.lang.Long"));
    }
  }

  @Test void testMinusAny() {
    // null parameters
    assertThat(SqlFunctions.minusAny(null, null), nullValue());
    assertThat(SqlFunctions.minusAny(null, 1), nullValue());
    assertThat(SqlFunctions.minusAny(1, null), nullValue());

    // Numeric types
    assertThat(SqlFunctions.minusAny(2, 1L), is((Object) new BigDecimal(1)));
    assertThat(SqlFunctions.minusAny(2, 1.0D), is((Object) new BigDecimal(1)));
    assertThat(SqlFunctions.minusAny(2L, 1.0D), is((Object) new BigDecimal(1)));
    assertThat(SqlFunctions.minusAny(new BigDecimal(2L), 1),
        is((Object) new BigDecimal(1)));
    assertThat(SqlFunctions.minusAny(new BigDecimal(2L), 1L),
        is((Object) new BigDecimal(1)));
    assertThat(SqlFunctions.minusAny(new BigDecimal(2L), 1.0D),
        is((Object) new BigDecimal(1)));
    assertThat(SqlFunctions.minusAny(new BigDecimal(2L), new BigDecimal(1.0D)),
        is((Object) new BigDecimal(1)));

    // Non-numeric type
    try {
      SqlFunctions.minusAny("2", 2L);
      fail("'minus' on non-numeric type is not possible");
    } catch (CalciteException e) {
      assertThat(e.getMessage(),
          is("Invalid types for arithmetic: class java.lang.String - "
              + "class java.lang.Long"));
    }
  }

  @Test void testMultiplyAny() {
    // null parameters
    assertThat(SqlFunctions.multiplyAny(null, null), nullValue());
    assertThat(SqlFunctions.multiplyAny(null, 1), nullValue());
    assertThat(SqlFunctions.multiplyAny(1, null), nullValue());

    // Numeric types
    assertThat(SqlFunctions.multiplyAny(2, 1L), is((Object) new BigDecimal(2)));
    assertThat(SqlFunctions.multiplyAny(2, 1.0D),
        is((Object) new BigDecimal(2)));
    assertThat(SqlFunctions.multiplyAny(2L, 1.0D),
        is((Object) new BigDecimal(2)));
    assertThat(SqlFunctions.multiplyAny(new BigDecimal(2L), 1),
        is((Object) new BigDecimal(2)));
    assertThat(SqlFunctions.multiplyAny(new BigDecimal(2L), 1L),
        is((Object) new BigDecimal(2)));
    assertThat(SqlFunctions.multiplyAny(new BigDecimal(2L), 1.0D),
        is((Object) new BigDecimal(2)));
    assertThat(SqlFunctions.multiplyAny(new BigDecimal(2L), new BigDecimal(1.0D)),
        is((Object) new BigDecimal(2)));

    // Non-numeric type
    try {
      SqlFunctions.multiplyAny("2", 2L);
      fail("'multiply' on non-numeric type is not possible");
    } catch (CalciteException e) {
      assertThat(e.getMessage(),
          is("Invalid types for arithmetic: class java.lang.String * "
              + "class java.lang.Long"));
    }
  }

  @Test void testDivideAny() {
    // null parameters
    assertThat(SqlFunctions.divideAny(null, null), nullValue());
    assertThat(SqlFunctions.divideAny(null, 1), nullValue());
    assertThat(SqlFunctions.divideAny(1, null), nullValue());

    // Numeric types
    assertThat(SqlFunctions.divideAny(5, 2L),
        is((Object) new BigDecimal("2.5")));
    assertThat(SqlFunctions.divideAny(5, 2.0D),
        is((Object) new BigDecimal("2.5")));
    assertThat(SqlFunctions.divideAny(5L, 2.0D),
        is((Object) new BigDecimal("2.5")));
    assertThat(SqlFunctions.divideAny(new BigDecimal(5L), 2),
        is((Object) new BigDecimal(2.5)));
    assertThat(SqlFunctions.divideAny(new BigDecimal(5L), 2L),
        is((Object) new BigDecimal(2.5)));
    assertThat(SqlFunctions.divideAny(new BigDecimal(5L), 2.0D),
        is((Object) new BigDecimal(2.5)));
    assertThat(SqlFunctions.divideAny(new BigDecimal(5L), new BigDecimal(2.0D)),
        is((Object) new BigDecimal(2.5)));

    // Non-numeric type
    try {
      SqlFunctions.divideAny("5", 2L);
      fail("'divide' on non-numeric type is not possible");
    } catch (CalciteException e) {
      assertThat(e.getMessage(),
          is("Invalid types for arithmetic: class java.lang.String / "
              + "class java.lang.Long"));
    }
  }

  @Test void testMultiset() {
    final List<String> abacee = Arrays.asList("a", "b", "a", "c", "e", "e");
    final List<String> adaa = Arrays.asList("a", "d", "a", "a");
    final List<String> addc = Arrays.asList("a", "d", "c", "d", "c");
    final List<String> z = Collections.emptyList();
    assertThat(SqlFunctions.multisetExceptAll(abacee, addc),
        is(Arrays.asList("b", "a", "e", "e")));
    assertThat(SqlFunctions.multisetExceptAll(abacee, z), is(abacee));
    assertThat(SqlFunctions.multisetExceptAll(z, z), is(z));
    assertThat(SqlFunctions.multisetExceptAll(z, addc), is(z));

    assertThat(SqlFunctions.multisetExceptDistinct(abacee, addc),
        is(Arrays.asList("b", "e")));
    assertThat(SqlFunctions.multisetExceptDistinct(abacee, z),
        is(Arrays.asList("a", "b", "c", "e")));
    assertThat(SqlFunctions.multisetExceptDistinct(z, z), is(z));
    assertThat(SqlFunctions.multisetExceptDistinct(z, addc), is(z));

    assertThat(SqlFunctions.multisetIntersectAll(abacee, addc),
        is(Arrays.asList("a", "c")));
    assertThat(SqlFunctions.multisetIntersectAll(abacee, adaa),
        is(Arrays.asList("a", "a")));
    assertThat(SqlFunctions.multisetIntersectAll(adaa, abacee),
        is(Arrays.asList("a", "a")));
    assertThat(SqlFunctions.multisetIntersectAll(abacee, z), is(z));
    assertThat(SqlFunctions.multisetIntersectAll(z, z), is(z));
    assertThat(SqlFunctions.multisetIntersectAll(z, addc), is(z));

    assertThat(SqlFunctions.multisetIntersectDistinct(abacee, addc),
        is(Arrays.asList("a", "c")));
    assertThat(SqlFunctions.multisetIntersectDistinct(abacee, adaa),
        is(Collections.singletonList("a")));
    assertThat(SqlFunctions.multisetIntersectDistinct(adaa, abacee),
        is(Collections.singletonList("a")));
    assertThat(SqlFunctions.multisetIntersectDistinct(abacee, z), is(z));
    assertThat(SqlFunctions.multisetIntersectDistinct(z, z), is(z));
    assertThat(SqlFunctions.multisetIntersectDistinct(z, addc), is(z));

    assertThat(SqlFunctions.multisetUnionAll(abacee, addc),
        is(Arrays.asList("a", "b", "a", "c", "e", "e", "a", "d", "c", "d", "c")));
    assertThat(SqlFunctions.multisetUnionAll(abacee, z), is(abacee));
    assertThat(SqlFunctions.multisetUnionAll(z, z), is(z));
    assertThat(SqlFunctions.multisetUnionAll(z, addc), is(addc));

    assertThat(SqlFunctions.multisetUnionDistinct(abacee, addc),
        is(Arrays.asList("a", "b", "c", "d", "e")));
    assertThat(SqlFunctions.multisetUnionDistinct(abacee, z),
        is(Arrays.asList("a", "b", "c", "e")));
    assertThat(SqlFunctions.multisetUnionDistinct(z, z), is(z));
    assertThat(SqlFunctions.multisetUnionDistinct(z, addc),
        is(Arrays.asList("a", "c", "d")));
  }

  @Test void testMd5() {
    assertThat("d41d8cd98f00b204e9800998ecf8427e", is(md5("")));
    assertThat("d41d8cd98f00b204e9800998ecf8427e", is(md5(ByteString.of("", 16))));
    assertThat("902fbdd2b1df0c4f70b4a5d23525e932", is(md5("ABC")));
    assertThat("902fbdd2b1df0c4f70b4a5d23525e932",
        is(md5(new ByteString("ABC".getBytes(UTF_8)))));
    try {
      String o = md5((String) null);
      fail("Expected NPE, got " + o);
    } catch (NullPointerException e) {
      // ok
    }
  }

  @Test void testSha1() {
    assertThat("da39a3ee5e6b4b0d3255bfef95601890afd80709", is(sha1("")));
    assertThat("da39a3ee5e6b4b0d3255bfef95601890afd80709", is(sha1(ByteString.of("", 16))));
    assertThat("3c01bdbb26f358bab27f267924aa2c9a03fcfdb8", is(sha1("ABC")));
    assertThat("3c01bdbb26f358bab27f267924aa2c9a03fcfdb8",
        is(sha1(new ByteString("ABC".getBytes(UTF_8)))));
    try {
      String o = sha1((String) null);
      fail("Expected NPE, got " + o);
    } catch (NullPointerException e) {
      // ok
    }
  }

  /** Test for {@link SqlFunctions#nvl}. */
  @Test public void testNvl() {
    assertThat(nvl("a", "b"), is("a"));
    assertThat(nvl(null, "b"), is("b"));
    assertThat(nvl(null, null), nullValue());
    assertThat(nvl(1, 1), is(1));
    assertThat(nvl(substring("abc", 1, 1), "b"), is("a"));
  }

  /** Test for {@link SqlFunctions#ifNull}. */
  @Test public void testifNull() {
    assertThat(ifNull("a", "b"), is("a"));
    assertThat(ifNull(null, "b"), is("b"));
    assertThat(ifNull(null, null), nullValue());
    assertThat(ifNull(1, 1), is(1));
    assertThat(ifNull(substring("abc", 1, 1), "b"), is("a"));
  }

  /** Test for {@link SqlFunctions#isNull}. */
  @Test public void testisNull() {
    assertThat(isNull("a", "b"), is("a"));
    assertThat(isNull(null, "b"), is("b"));
    assertThat(isNull(null, null), nullValue());
    assertThat(isNull(1, 1), is(1));
    assertThat(isNull(substring("abc", 1, 1), "b"), is("a"));
  }

  /** Test for {@link SqlFunctions#lpad}. */
  @Test public void testLPAD() {
    assertThat(lpad("123", 6, "%"), is("%%%123"));
    assertThat(lpad("123", 6), is("   123"));
    assertThat(lpad("123", 6, "456"), is("456123"));
    assertThat(lpad("pilot", 4, "auto"), is("pilo"));
    assertThat(lpad("pilot", 9, "auto"), is("autopilot"));
  }

  /** Test for {@link SqlFunctions#rpad}. */
  @Test public void testRPAD() {
    assertThat(rpad("123", 6, "%"), is("123%%%"));
    assertThat(rpad("123", 6), is("123   "));
    assertThat(rpad("123", 6, "456"), is("123456"));
    assertThat(rpad("pilot", 4, "auto"), is("pilo"));
    assertThat(rpad("auto", 9, "pilot"), is("autopilot"));
  }

  /** Test for {@link SqlFunctions#format}. */
  @Test public void testFormat() {
    assertThat(format("%4d", 23), is("  23"));
    assertThat(format("%4.1f", 1.5), is(" 1.5"));
    assertThat(format("%1.14E", 177.5879), is("1.77587900000000E+02"));
    assertThat(format("%05d", 1879), is("01879"));
  }

  /** Test for {@link SqlFunctions#toVarchar}. */
  @Test public void testToVarchar() {
    assertThat(toVarchar(null, null), nullValue());
    assertThat(toVarchar(23, "99"), is("23"));
    assertThat(toVarchar(123, "999"), is("123"));
    assertThat(toVarchar(1.5, "9.99"), is("1.50"));
  }

  /** Test for {@link SqlFunctions#weekNumberOfYear}. */
  @Test public void testWeekNumberofYear() {
    assertThat(weekNumberOfYear("2019-03-12"), is(15));
    assertThat(weekNumberOfYear("2019-07-12"), is(33));
    assertThat(weekNumberOfYear("2019-09-12"), is(41));
  }

  /** Test for {@link SqlFunctions#yearNumberOfCalendar}. */
  @Test public void testYearNumberOfCalendar() {
    assertThat(yearNumberOfCalendar("2019-03-12"), is(2019));
    assertThat(yearNumberOfCalendar("1901-07-01"), is(1901));
    assertThat(yearNumberOfCalendar("1900-12-28"), is(1900));
  }

  /** Test for {@link SqlFunctions#monthNumberOfYear}. */
  @Test public void testMonthNumberOfYear() {
    assertThat(monthNumberOfYear("2019-03-12"), is(3));
    assertThat(monthNumberOfYear("1901-07-01"), is(7));
    assertThat(monthNumberOfYear("1900-12-28"), is(12));
  }

  /** Test for {@link SqlFunctions#quarterNumberOfYear}. */
  @Test public void testQuarterNumberOfYear() {
    assertThat(quarterNumberOfYear("2019-03-12"), is(1));
    assertThat(quarterNumberOfYear("1901-07-01"), is(3));
    assertThat(quarterNumberOfYear("1900-12-28"), is(4));
  }

  /** Test for {@link SqlFunctions#monthNumberOfQuarter}. */
  @Test public void testMonthNumberOfQuarter() {
    assertThat(monthNumberOfQuarter("2019-03-12"), is(3));
    assertThat(monthNumberOfQuarter("1901-07-01"), is(1));
    assertThat(monthNumberOfQuarter("1900-09-28"), is(3));
  }

  /** Test for {@link SqlFunctions#weekNumberOfMonth}. */
  @Test public void testWeekNumberOfMonth() {
    assertThat(weekNumberOfMonth("2019-03-12"), is(1));
    assertThat(weekNumberOfMonth("1901-07-01"), is(0));
    assertThat(weekNumberOfMonth("1900-09-28"), is(4));
  }

  /** Test for {@link SqlFunctions#dayOccurrenceOfMonth}. */
  @Test public void testDayOccurrenceOfMonth() {
    assertThat(dayOccurrenceOfMonth("2019-03-12"), is(2));
    assertThat(dayOccurrenceOfMonth("2019-07-15"), is(3));
    assertThat(dayOccurrenceOfMonth("2019-09-20"), is(3));
  }

  /** Test for {@link SqlFunctions#weekNumberOfCalendar}. */
  @Test public void testWeekNumberOfCalendar() {
    assertThat(weekNumberOfCalendar("2019-03-12"), is(6198));
    assertThat(weekNumberOfCalendar("1901-07-01"), is(78));
    assertThat(weekNumberOfCalendar("1900-09-01"), is(35));
  }

  /** Test for {@link SqlFunctions#dayNumberOfCalendar}. */
  @Test public void testDayNumberOfCalendar() {
    assertThat(dayNumberOfCalendar("2019-03-12"), is(43535));
    assertThat(dayNumberOfCalendar("1901-07-01"), is(547));
    assertThat(dayNumberOfCalendar("1900-09-01"), is(244));
  }

  /** Test for {@link SqlFunctions#dateMod}. */
  @Test public void testDateMod() {
    assertThat(dateMod("2019-03-12", 1023), is(1190300));
    assertThat(dateMod("2008-07-15", 5794), is(1080700));
    assertThat(dateMod("2014-01-27", 8907), is(1140100));
  }

  /** Test for {@link SqlFunctions#timestampToDate}. */
  @Test public void testTimestampToDate() {
    assertThat(timestampToDate("2020-12-12 12:12:12").toString(), is("2020-12-12"));
    assertThat(timestampToDate(new Timestamp(1607731932)).toString(), is("1970-01-19"));
  }
<<<<<<< HEAD

  /** Test for {@link SqlFunctions#instr}. */
  @Test public void testInStr() {
    assertThat(instr("Choose a chocolate chip cookie", "ch", 2, 2), is(20));
    assertThat(instr("Choose a chocolate chip cookie", "cc", 2, 2), is(0));
  }

  /** Test for {@link SqlFunctions#charindex}. */
  @Test public void testCharindex() {
    assertThat(charindex("xy", "Choose a chocolate chip cookie", 2), is(0));
    assertThat(charindex("ch", "Choose a chocolate chip cookie", 1), is(1));
    assertThat(charindex("ch", "Choose a chocolate chip cookie", 2), is(10));
  }

  /** Test for {@link SqlFunctions#datetimeAdd(Object, Object)}. */
  @Test public void testdatetimeAdd() {
    assertThat(datetimeAdd("2000-12-12 12:12:12", "INTERVAL 1 DAY"),
        is(Timestamp.valueOf("2000-12-13 12:12:12.0")));
  }

  /** Test for {@link SqlFunctions#datetimeSub(Object, Object)}. */
  @Test public void testdatetimeSub() {
    assertThat(datetimeSub("2000-12-12 12:12:12", "INTERVAL 1 DAY"),
        is(Timestamp.valueOf("2000-12-11 12:12:12.0")));
  }

  /** Test for {@link SqlFunctions#toBinary(Object, Object)}. */
  @Test public void testToBinary() {
    assertThat(toBinary("williams", "UTF-8"), is("77696C6C69616D73"));
    assertThat(toBinary("david", "UTF-8"), is("6461766964"));
  }

  /** Test for {@link SqlFunctions#timeSub(Object, Object)}. */
  @Test public void testTimeSub() {
    assertThat(timeSub("15:30:00", "INTERVAL 10 MINUTE"), is(Time.valueOf("15:20:00")));
    assertThat(timeSub("10:00:00", "INTERVAL 1 HOUR"), is(Time.valueOf("09:00:00")));
  }

  /** Test for {@link SqlFunctions#toCharFunction(Object, Object)}. */
  @Test public void testToChar() {
    assertThat(toCharFunction(null, null), nullValue());
    assertThat(toCharFunction(23, "99"), is("23"));
    assertThat(toCharFunction(123, "999"), is("123"));
    assertThat(toCharFunction(1.5, "9.99"), is("1.50"));
  }

  @Test public void monthsBetween() {
    assertThat(SqlFunctions.monthsBetween("2020-05-23", "2020-04-23"), is(1.0));
    assertThat(SqlFunctions.monthsBetween("2020-05-26", "2020-04-20"), is(1.193548387));
    assertThat(SqlFunctions.monthsBetween("2019-05-26", "2020-04-20"), is(-10.806451613));
  }

  @Test public void cotFunctionTest() {
    assertThat(cotFunction(0.12), is(8.293294880594532));
  }

  @Test public void bitwiseAndFunctionTest() {
    assertThat(bitwiseAnd(3, 6), is(2));
  }

  @Test public void bitwiseORFunctionTest() {
    assertThat(bitwiseOR(3, 6), is(7));
  }

  @Test public void bitwiseXORFunctionTest() {
    assertThat(bitwiseXOR(3, 6), is(5));
  }

  @Test public void bitwiseSHRFunctionTest() {
    assertThat(bitwiseSHR(3, 1, 6), is(1));
  }

  @Test public void bitwiseSHLFunctionTest() {
    assertThat(bitwiseSHL(3, 1, 6), is(4));
  }

  @Test public void piTest() {
    assertThat(SqlFunctions.pi(), is(3.141592653589793));
  }

  @Test public void testOctetLengthWithLiteral() {
    assertThat(octetLength("abc"), is(3));
  }

  /** Test for {@link SqlFunctions#strTok(Object, Object, Object)}. */
  @Test public void testStrtok() {
    assertThat(strTok("abcd-def-ghi", "-", 1), is("abcd"));
    assertThat(strTok("a.b.c.d", "\\.", 3), is("c"));
  }

  /** Test for {@link SqlFunctions#toCharFunction(Object, Object)}. */
  @Test public void testDateTimeForm() {
    assertThat(toCharFunction(111200, "HHMISS"), is("111200"));
  }

  /** Test for {@link SqlFunctions#regexpMatchCount(Object, Object, Object, Object)}. */
  @Test public void testRegexpMatchCount() {
    String regex = "Ste(v|ph)en";
    assertThat(
        regexpMatchCount("Steven Jones and Stephen Smith are the best players",
        regex, 0, ""), is(2));
    String bestPlayers = "Steven Jones and Stephen are the best players";
    assertThat(
        regexpMatchCount(bestPlayers,
         "Jon", 5, "i"), is(1));
    assertThat(
        regexpMatchCount(bestPlayers,
        "Jon", 20, "i"), is(0));
  }

  /** Test for {@link SqlFunctions#regexpContains(Object, Object)}. */
  @Test public void testRegexpContains() {
    assertThat(regexpContains("foo@example.com", "@[a-zA-Z0-9-]+\\.[a-zA-Z0-9-.]+"), is(true));
    assertThat(regexpContains("www.example.net", "@[a-zA-Z0-9-]+\\.[a-zA-Z0-9-.]+"), is(false));
  }

  /** Test for {@link SqlFunctions#regexpExtract(Object, Object, Object, Object)}. */
  @Test public void testRegexpExtract() {
    assertThat(regexpExtract("foo@example.com", "^[a-zA-Z0-9_.+-]+", 0, 0),
        is("foo"));
    assertThat(regexpExtract("cat on the mat", ".at", 0, 0),
        is("cat"));
    assertThat(regexpExtract("cat on the mat", ".at", 0, 1),
        is("mat"));
  }
}
=======
>>>>>>> 1d8b6ceb

  /** Test for {@link SqlFunctions#instr}. */
  @Test public void testInStr() {
    assertThat(instr("Choose a chocolate chip cookie", "ch", 2, 2), is(20));
    assertThat(instr("Choose a chocolate chip cookie", "cc", 2, 2), is(0));
  }

  /** Test for {@link SqlFunctions#charindex}. */
  @Test public void testCharindex() {
    assertThat(charindex("xy", "Choose a chocolate chip cookie", 2), is(0));
    assertThat(charindex("ch", "Choose a chocolate chip cookie", 1), is(1));
    assertThat(charindex("ch", "Choose a chocolate chip cookie", 2), is(10));
  }

  /** Test for {@link SqlFunctions#datetimeAdd(Object, Object)}. */
  @Test public void testdatetimeAdd() {
    assertThat(datetimeAdd("2000-12-12 12:12:12", "INTERVAL 1 DAY"),
        is(Timestamp.valueOf("2000-12-13 12:12:12.0")));
  }

  /** Test for {@link SqlFunctions#datetimeSub(Object, Object)}. */
  @Test public void testdatetimeSub() {
    assertThat(datetimeSub("2000-12-12 12:12:12", "INTERVAL 1 DAY"),
        is(Timestamp.valueOf("2000-12-11 12:12:12.0")));
  }

  /** Test for {@link SqlFunctions#toBinary(Object, Object)}. */
  @Test public void testToBinary() {
    assertThat(toBinary("williams", "UTF-8"), is("77696C6C69616D73"));
    assertThat(toBinary("david", "UTF-8"), is("6461766964"));
  }

  /** Test for {@link SqlFunctions#timeSub(Object, Object)}. */
  @Test public void testTimeSub() {
    assertThat(timeSub("15:30:00", "INTERVAL 10 MINUTE"), is(Time.valueOf("15:20:00")));
    assertThat(timeSub("10:00:00", "INTERVAL 1 HOUR"), is(Time.valueOf("09:00:00")));
  }

  /** Test for {@link SqlFunctions#toCharFunction(Object, Object)}. */
  @Test public void testToChar() {
    assertThat(toCharFunction(null, null), nullValue());
    assertThat(toCharFunction(23, "99"), is("23"));
    assertThat(toCharFunction(123, "999"), is("123"));
    assertThat(toCharFunction(1.5, "9.99"), is("1.50"));
  }

  @Test public void monthsBetween() {
    assertThat(SqlFunctions.monthsBetween("2020-05-23", "2020-04-23"), is(1.0));
    assertThat(SqlFunctions.monthsBetween("2020-05-26", "2020-04-20"), is(1.193548387));
    assertThat(SqlFunctions.monthsBetween("2019-05-26", "2020-04-20"), is(-10.806451613));
  }

  @Test public void cotFunctionTest() {
    assertThat(cotFunction(0.12), is(8.293294880594532));
  }

  @Test public void bitwiseAndFunctionTest() {
    assertThat(bitwiseAnd(3, 6), is(2));
  }

  @Test public void bitwiseORFunctionTest() {
    assertThat(bitwiseOR(3, 6), is(7));
  }

  @Test public void bitwiseXORFunctionTest() {
    assertThat(bitwiseXOR(3, 6), is(5));
  }

  @Test public void bitwiseSHRFunctionTest() {
    assertThat(bitwiseSHR(3, 1, 6), is(1));
  }

  @Test public void bitwiseSHLFunctionTest() {
    assertThat(bitwiseSHL(3, 1, 6), is(4));
  }

  @Test public void piTest() {
    assertThat(SqlFunctions.pi(), is(3.141592653589793));
  }

  @Test public void testOctetLengthWithLiteral() {
    assertThat(octetLength("abc"), is(3));
  }

  /** Test for {@link SqlFunctions#strTok(Object, Object, Object)}. */
  @Test public void testStrtok() {
    assertThat(strTok("abcd-def-ghi", "-", 1), is("abcd"));
    assertThat(strTok("a.b.c.d", "\\.", 3), is("c"));
  }

  /** Test for {@link SqlFunctions#toCharFunction(Object, Object)}. */
  @Test public void testDateTimeForm() {
    assertThat(toCharFunction(111200, "HHMISS"), is("111200"));
  }

  /** Test for {@link SqlFunctions#regexpMatchCount(Object, Object, Object, Object)}. */
  @Test public void testRegexpMatchCount() {
    String regex = "Ste(v|ph)en";
    assertThat(
        regexpMatchCount("Steven Jones and Stephen Smith are the best players",
        regex, 0, ""), is(2));
    String bestPlayers = "Steven Jones and Stephen are the best players";
    assertThat(
        regexpMatchCount(bestPlayers,
         "Jon", 5, "i"), is(1));
    assertThat(
        regexpMatchCount(bestPlayers,
        "Jon", 20, "i"), is(0));
  }

  /** Test for {@link SqlFunctions#regexpContains(Object, Object)}. */
  @Test public void testRegexpContains() {
    assertThat(regexpContains("foo@example.com", "@[a-zA-Z0-9-]+\\.[a-zA-Z0-9-.]+"), is(true));
    assertThat(regexpContains("www.example.net", "@[a-zA-Z0-9-]+\\.[a-zA-Z0-9-.]+"), is(false));
  }

  /** Test for {@link SqlFunctions#regexpExtract(Object, Object, Object, Object)}. */
  @Test public void testRegexpExtract() {
    assertThat(regexpExtract("foo@example.com", "^[a-zA-Z0-9_.+-]+", 0, 0),
        is("foo"));
    assertThat(regexpExtract("cat on the mat", ".at", 0, 0),
        is("cat"));
    assertThat(regexpExtract("cat on the mat", ".at", 0, 1),
        is("mat"));
  }
}<|MERGE_RESOLUTION|>--- conflicted
+++ resolved
@@ -1150,7 +1150,6 @@
     assertThat(timestampToDate("2020-12-12 12:12:12").toString(), is("2020-12-12"));
     assertThat(timestampToDate(new Timestamp(1607731932)).toString(), is("1970-01-19"));
   }
-<<<<<<< HEAD
 
   /** Test for {@link SqlFunctions#instr}. */
   @Test public void testInStr() {
@@ -1276,132 +1275,4 @@
     assertThat(regexpExtract("cat on the mat", ".at", 0, 1),
         is("mat"));
   }
-}
-=======
->>>>>>> 1d8b6ceb
-
-  /** Test for {@link SqlFunctions#instr}. */
-  @Test public void testInStr() {
-    assertThat(instr("Choose a chocolate chip cookie", "ch", 2, 2), is(20));
-    assertThat(instr("Choose a chocolate chip cookie", "cc", 2, 2), is(0));
-  }
-
-  /** Test for {@link SqlFunctions#charindex}. */
-  @Test public void testCharindex() {
-    assertThat(charindex("xy", "Choose a chocolate chip cookie", 2), is(0));
-    assertThat(charindex("ch", "Choose a chocolate chip cookie", 1), is(1));
-    assertThat(charindex("ch", "Choose a chocolate chip cookie", 2), is(10));
-  }
-
-  /** Test for {@link SqlFunctions#datetimeAdd(Object, Object)}. */
-  @Test public void testdatetimeAdd() {
-    assertThat(datetimeAdd("2000-12-12 12:12:12", "INTERVAL 1 DAY"),
-        is(Timestamp.valueOf("2000-12-13 12:12:12.0")));
-  }
-
-  /** Test for {@link SqlFunctions#datetimeSub(Object, Object)}. */
-  @Test public void testdatetimeSub() {
-    assertThat(datetimeSub("2000-12-12 12:12:12", "INTERVAL 1 DAY"),
-        is(Timestamp.valueOf("2000-12-11 12:12:12.0")));
-  }
-
-  /** Test for {@link SqlFunctions#toBinary(Object, Object)}. */
-  @Test public void testToBinary() {
-    assertThat(toBinary("williams", "UTF-8"), is("77696C6C69616D73"));
-    assertThat(toBinary("david", "UTF-8"), is("6461766964"));
-  }
-
-  /** Test for {@link SqlFunctions#timeSub(Object, Object)}. */
-  @Test public void testTimeSub() {
-    assertThat(timeSub("15:30:00", "INTERVAL 10 MINUTE"), is(Time.valueOf("15:20:00")));
-    assertThat(timeSub("10:00:00", "INTERVAL 1 HOUR"), is(Time.valueOf("09:00:00")));
-  }
-
-  /** Test for {@link SqlFunctions#toCharFunction(Object, Object)}. */
-  @Test public void testToChar() {
-    assertThat(toCharFunction(null, null), nullValue());
-    assertThat(toCharFunction(23, "99"), is("23"));
-    assertThat(toCharFunction(123, "999"), is("123"));
-    assertThat(toCharFunction(1.5, "9.99"), is("1.50"));
-  }
-
-  @Test public void monthsBetween() {
-    assertThat(SqlFunctions.monthsBetween("2020-05-23", "2020-04-23"), is(1.0));
-    assertThat(SqlFunctions.monthsBetween("2020-05-26", "2020-04-20"), is(1.193548387));
-    assertThat(SqlFunctions.monthsBetween("2019-05-26", "2020-04-20"), is(-10.806451613));
-  }
-
-  @Test public void cotFunctionTest() {
-    assertThat(cotFunction(0.12), is(8.293294880594532));
-  }
-
-  @Test public void bitwiseAndFunctionTest() {
-    assertThat(bitwiseAnd(3, 6), is(2));
-  }
-
-  @Test public void bitwiseORFunctionTest() {
-    assertThat(bitwiseOR(3, 6), is(7));
-  }
-
-  @Test public void bitwiseXORFunctionTest() {
-    assertThat(bitwiseXOR(3, 6), is(5));
-  }
-
-  @Test public void bitwiseSHRFunctionTest() {
-    assertThat(bitwiseSHR(3, 1, 6), is(1));
-  }
-
-  @Test public void bitwiseSHLFunctionTest() {
-    assertThat(bitwiseSHL(3, 1, 6), is(4));
-  }
-
-  @Test public void piTest() {
-    assertThat(SqlFunctions.pi(), is(3.141592653589793));
-  }
-
-  @Test public void testOctetLengthWithLiteral() {
-    assertThat(octetLength("abc"), is(3));
-  }
-
-  /** Test for {@link SqlFunctions#strTok(Object, Object, Object)}. */
-  @Test public void testStrtok() {
-    assertThat(strTok("abcd-def-ghi", "-", 1), is("abcd"));
-    assertThat(strTok("a.b.c.d", "\\.", 3), is("c"));
-  }
-
-  /** Test for {@link SqlFunctions#toCharFunction(Object, Object)}. */
-  @Test public void testDateTimeForm() {
-    assertThat(toCharFunction(111200, "HHMISS"), is("111200"));
-  }
-
-  /** Test for {@link SqlFunctions#regexpMatchCount(Object, Object, Object, Object)}. */
-  @Test public void testRegexpMatchCount() {
-    String regex = "Ste(v|ph)en";
-    assertThat(
-        regexpMatchCount("Steven Jones and Stephen Smith are the best players",
-        regex, 0, ""), is(2));
-    String bestPlayers = "Steven Jones and Stephen are the best players";
-    assertThat(
-        regexpMatchCount(bestPlayers,
-         "Jon", 5, "i"), is(1));
-    assertThat(
-        regexpMatchCount(bestPlayers,
-        "Jon", 20, "i"), is(0));
-  }
-
-  /** Test for {@link SqlFunctions#regexpContains(Object, Object)}. */
-  @Test public void testRegexpContains() {
-    assertThat(regexpContains("foo@example.com", "@[a-zA-Z0-9-]+\\.[a-zA-Z0-9-.]+"), is(true));
-    assertThat(regexpContains("www.example.net", "@[a-zA-Z0-9-]+\\.[a-zA-Z0-9-.]+"), is(false));
-  }
-
-  /** Test for {@link SqlFunctions#regexpExtract(Object, Object, Object, Object)}. */
-  @Test public void testRegexpExtract() {
-    assertThat(regexpExtract("foo@example.com", "^[a-zA-Z0-9_.+-]+", 0, 0),
-        is("foo"));
-    assertThat(regexpExtract("cat on the mat", ".at", 0, 0),
-        is("cat"));
-    assertThat(regexpExtract("cat on the mat", ".at", 0, 1),
-        is("mat"));
-  }
 }