/*
 * Licensed to the Apache Software Foundation (ASF) under one or more
 * contributor license agreements.  See the NOTICE file distributed with
 * this work for additional information regarding copyright ownership.
 * The ASF licenses this file to you under the Apache License, Version 2.0
 * (the "License"); you may not use this file except in compliance with
 * the License.  You may obtain a copy of the License at
 *
 * http://www.apache.org/licenses/LICENSE-2.0
 *
 * Unless required by applicable law or agreed to in writing, software
 * distributed under the License is distributed on an "AS IS" BASIS,
 * WITHOUT WARRANTIES OR CONDITIONS OF ANY KIND, either express or implied.
 * See the License for the specific language governing permissions and
 * limitations under the License.
 */
package org.apache.calcite.test;

import org.apache.calcite.avatica.util.ByteString;
import org.apache.calcite.avatica.util.DateTimeUtils;
import org.apache.calcite.runtime.CalciteException;
import org.apache.calcite.runtime.SqlFunctions;
import org.apache.calcite.runtime.Utilities;

import org.junit.jupiter.api.Test;

import java.math.BigDecimal;
import java.sql.Timestamp;
import java.util.ArrayList;
import java.util.Arrays;
import java.util.Collections;
import java.util.List;

import static org.apache.calcite.avatica.util.DateTimeUtils.ymdToUnixDate;
import static org.apache.calcite.runtime.SqlFunctions.addMonths;
import static org.apache.calcite.runtime.SqlFunctions.charLength;
import static org.apache.calcite.runtime.SqlFunctions.concat;
import static org.apache.calcite.runtime.SqlFunctions.format;
import static org.apache.calcite.runtime.SqlFunctions.fromBase64;
import static org.apache.calcite.runtime.SqlFunctions.greater;
import static org.apache.calcite.runtime.SqlFunctions.ifNull;
import static org.apache.calcite.runtime.SqlFunctions.initcap;
import static org.apache.calcite.runtime.SqlFunctions.lesser;
import static org.apache.calcite.runtime.SqlFunctions.lower;
import static org.apache.calcite.runtime.SqlFunctions.lpad;
import static org.apache.calcite.runtime.SqlFunctions.ltrim;
import static org.apache.calcite.runtime.SqlFunctions.md5;
import static org.apache.calcite.runtime.SqlFunctions.nvl;
import static org.apache.calcite.runtime.SqlFunctions.posixRegex;
import static org.apache.calcite.runtime.SqlFunctions.regexpReplace;
import static org.apache.calcite.runtime.SqlFunctions.rpad;
import static org.apache.calcite.runtime.SqlFunctions.rtrim;
import static org.apache.calcite.runtime.SqlFunctions.sha1;
import static org.apache.calcite.runtime.SqlFunctions.substring;
import static org.apache.calcite.runtime.SqlFunctions.subtractMonths;
import static org.apache.calcite.runtime.SqlFunctions.timestampToDate;
import static org.apache.calcite.runtime.SqlFunctions.toBase64;
import static org.apache.calcite.runtime.SqlFunctions.toVarchar;
import static org.apache.calcite.runtime.SqlFunctions.trim;
import static org.apache.calcite.runtime.SqlFunctions.upper;
import static org.apache.calcite.test.Matchers.within;

import static org.hamcrest.CoreMatchers.equalTo;
import static org.hamcrest.CoreMatchers.is;
import static org.hamcrest.CoreMatchers.nullValue;
import static org.hamcrest.MatcherAssert.assertThat;
import static org.hamcrest.core.AnyOf.anyOf;
import static org.junit.jupiter.api.Assertions.assertSame;
import static org.junit.jupiter.api.Assertions.fail;

import static java.nio.charset.StandardCharsets.UTF_8;

/**
 * Unit test for the methods in {@link SqlFunctions} that implement SQL
 * functions.
 *
 * <p>Developers, please use {@link org.hamcrest.MatcherAssert#assertThat assertThat}
 * rather than {@code assertEquals}.
 */
class SqlFunctionsTest {
  @Test void testCharLength() {
    assertThat(charLength("xyz"), is(3));
  }

  @Test void testToString() {
    assertThat(SqlFunctions.toString(0f), is("0E0"));
    assertThat(SqlFunctions.toString(1f), is("1"));
    assertThat(SqlFunctions.toString(1.5f), is("1.5"));
    assertThat(SqlFunctions.toString(-1.5f), is("-1.5"));
    assertThat(SqlFunctions.toString(1.5e8f), is("1.5E8"));
    assertThat(SqlFunctions.toString(-0.0625f), is("-0.0625"));
    assertThat(SqlFunctions.toString(0.0625f), is("0.0625"));
    assertThat(SqlFunctions.toString(-5e-12f), is("-5E-12"));

    assertThat(SqlFunctions.toString(0d), is("0E0"));
    assertThat(SqlFunctions.toString(1d), is("1"));
    assertThat(SqlFunctions.toString(1.5d), is("1.5"));
    assertThat(SqlFunctions.toString(-1.5d), is("-1.5"));
    assertThat(SqlFunctions.toString(1.5e8d), is("1.5E8"));
    assertThat(SqlFunctions.toString(-0.0625d), is("-0.0625"));
    assertThat(SqlFunctions.toString(0.0625d), is("0.0625"));
    assertThat(SqlFunctions.toString(-5e-12d), is("-5E-12"));

    assertThat(SqlFunctions.toString(new BigDecimal("0")), is("0"));
    assertThat(SqlFunctions.toString(new BigDecimal("1")), is("1"));
    assertThat(SqlFunctions.toString(new BigDecimal("1.5")), is("1.5"));
    assertThat(SqlFunctions.toString(new BigDecimal("-1.5")), is("-1.5"));
    assertThat(SqlFunctions.toString(new BigDecimal("1.5e8")), is("1.5E+8"));
    assertThat(SqlFunctions.toString(new BigDecimal("-0.0625")), is("-.0625"));
    assertThat(SqlFunctions.toString(new BigDecimal("0.0625")), is(".0625"));
    assertThat(SqlFunctions.toString(new BigDecimal("-5e-12")), is("-5E-12"));
  }

  @Test void testConcat() {
    assertThat(concat("a b", "cd"), is("a bcd"));
    // The code generator will ensure that nulls are never passed in. If we
    // pass in null, it is treated like the string "null", as the following
    // tests show. Not the desired behavior for SQL.
    assertThat(concat("a", null), is("anull"));
    assertThat(concat((String) null, null), is("nullnull"));
    assertThat(concat(null, "b"), is("nullb"));
  }

  @Test void testPosixRegex() {
    assertThat(posixRegex("abc", "abc", true), is(true));
    assertThat(posixRegex("abc", "^a", true), is(true));
    assertThat(posixRegex("abc", "(b|d)", true), is(true));
    assertThat(posixRegex("abc", "^(b|c)", true), is(false));

    assertThat(posixRegex("abc", "ABC", false), is(true));
    assertThat(posixRegex("abc", "^A", false), is(true));
    assertThat(posixRegex("abc", "(B|D)", false), is(true));
    assertThat(posixRegex("abc", "^(B|C)", false), is(false));

    assertThat(posixRegex("abc", "^[[:xdigit:]]$", false), is(false));
    assertThat(posixRegex("abc", "^[[:xdigit:]]+$", false), is(true));
    assertThat(posixRegex("abcq", "^[[:xdigit:]]+$", false), is(false));

    assertThat(posixRegex("abc", "[[:xdigit:]]", false), is(true));
    assertThat(posixRegex("abc", "[[:xdigit:]]+", false), is(true));
    assertThat(posixRegex("abcq", "[[:xdigit:]]", false), is(true));
  }

  @Test void testRegexpReplace() {
    assertThat(regexpReplace("a b c", "b", "X"), is("a X c"));
    assertThat(regexpReplace("abc def ghi", "[g-z]+", "X"), is("abc def X"));
    assertThat(regexpReplace("abc def ghi", "[a-z]+", "X"), is("X X X"));
    assertThat(regexpReplace("a b c", "a|b", "X"), is("X X c"));
    assertThat(regexpReplace("a b c", "y", "X"), is("a b c"));

    assertThat(regexpReplace("100-200", "(\\d+)", "num"), is("num-num"));
    assertThat(regexpReplace("100-200", "(\\d+)", "###"), is("###-###"));
    assertThat(regexpReplace("100-200", "(-)", "###"), is("100###200"));

    assertThat(regexpReplace("abc def ghi", "[a-z]+", "X", 1), is("X X X"));
    assertThat(regexpReplace("abc def ghi", "[a-z]+", "X", 2), is("aX X X"));
    assertThat(regexpReplace("abc def ghi", "[a-z]+", "X", 1, 3),
        is("abc def X"));
    assertThat(regexpReplace("abc def GHI", "[a-z]+", "X", 1, 3, "c"),
        is("abc def GHI"));
    assertThat(regexpReplace("abc def GHI", "[a-z]+", "X", 1, 3, "i"),
        is("abc def X"));

    try {
      regexpReplace("abc def ghi", "[a-z]+", "X", 0);
      fail("'regexp_replace' on an invalid pos is not possible");
    } catch (CalciteException e) {
      assertThat(e.getMessage(),
          is("Not a valid input for REGEXP_REPLACE: '0'"));
    }

    try {
      regexpReplace("abc def ghi", "[a-z]+", "X", 1, 3, "WWW");
      fail("'regexp_replace' on an invalid matchType is not possible");
    } catch (CalciteException e) {
      assertThat(e.getMessage(),
          is("Not a valid input for REGEXP_REPLACE: 'WWW'"));
    }
  }

  @Test void testLower() {
    assertThat(lower("A bCd Iijk"), is("a bcd iijk"));
  }

  @Test void testFromBase64() {
    final List<String> expectedList =
        Arrays.asList("", "\0", "0", "a", " ", "\n", "\r\n", "\u03C0",
            "hello\tword");
    for (String expected : expectedList) {
      assertThat(fromBase64(toBase64(expected)),
          is(new ByteString(expected.getBytes(UTF_8))));
    }
    assertThat("546869732069732061207465737420537472696e672e",
        is(fromBase64("VGhpcyB  pcyBh\rIHRlc3Qg\tU3Ry\naW5nLg==").toString()));
    assertThat(fromBase64("-1"), nullValue());
  }

  @Test void testToBase64() {
    final String s = ""
        + "This is a test String. check resulte out of 76This is a test String."
        + "This is a test String.This is a test String.This is a test String."
        + "This is a test String. This is a test String. check resulte out of 76"
        + "This is a test String.This is a test String.This is a test String."
        + "This is a test String.This is a test String. This is a test String. "
        + "check resulte out of 76This is a test String.This is a test String."
        + "This is a test String.This is a test String.This is a test String.";
    final String actual = ""
        + "VGhpcyBpcyBhIHRlc3QgU3RyaW5nLiBjaGVjayByZXN1bHRlIG91dCBvZiA3NlRoaXMgaXMgYSB0\n"
        + "ZXN0IFN0cmluZy5UaGlzIGlzIGEgdGVzdCBTdHJpbmcuVGhpcyBpcyBhIHRlc3QgU3RyaW5nLlRo\n"
        + "aXMgaXMgYSB0ZXN0IFN0cmluZy5UaGlzIGlzIGEgdGVzdCBTdHJpbmcuIFRoaXMgaXMgYSB0ZXN0\n"
        + "IFN0cmluZy4gY2hlY2sgcmVzdWx0ZSBvdXQgb2YgNzZUaGlzIGlzIGEgdGVzdCBTdHJpbmcuVGhp\n"
        + "cyBpcyBhIHRlc3QgU3RyaW5nLlRoaXMgaXMgYSB0ZXN0IFN0cmluZy5UaGlzIGlzIGEgdGVzdCBT\n"
        + "dHJpbmcuVGhpcyBpcyBhIHRlc3QgU3RyaW5nLiBUaGlzIGlzIGEgdGVzdCBTdHJpbmcuIGNoZWNr\n"
        + "IHJlc3VsdGUgb3V0IG9mIDc2VGhpcyBpcyBhIHRlc3QgU3RyaW5nLlRoaXMgaXMgYSB0ZXN0IFN0\n"
        + "cmluZy5UaGlzIGlzIGEgdGVzdCBTdHJpbmcuVGhpcyBpcyBhIHRlc3QgU3RyaW5nLlRoaXMgaXMg\n"
        + "YSB0ZXN0IFN0cmluZy4=";
    assertThat(toBase64(s), is(actual));
    assertThat(toBase64(""), is(""));
  }

  @Test void testUpper() {
    assertThat(upper("A bCd iIjk"), is("A BCD IIJK"));
  }

  @Test void testInitcap() {
    assertThat(initcap("aA"), is("Aa"));
    assertThat(initcap("zz"), is("Zz"));
    assertThat(initcap("AZ"), is("Az"));
    assertThat(initcap("tRy a littlE  "), is("Try A Little  "));
    assertThat(initcap("won't it?no"), is("Won'T It?No"));
    assertThat(initcap("1A"), is("1a"));
    assertThat(initcap(" b0123B"), is(" B0123b"));
  }

  @Test void testLesser() {
    assertThat(lesser("a", "bc"), is("a"));
    assertThat(lesser("bc", "ac"), is("ac"));
    try {
      Object o = lesser("a", null);
      fail("Expected NPE, got " + o);
    } catch (NullPointerException e) {
      // ok
    }
    assertThat(lesser(null, "a"), is("a"));
    assertThat(lesser((String) null, null), nullValue());
  }

  @Test void testGreater() {
    assertThat(greater("a", "bc"), is("bc"));
    assertThat(greater("bc", "ac"), is("bc"));
    try {
      Object o = greater("a", null);
      fail("Expected NPE, got " + o);
    } catch (NullPointerException e) {
      // ok
    }
    assertThat(greater(null, "a"), is("a"));
    assertThat(greater((String) null, null), nullValue());
  }

  /** Test for {@link SqlFunctions#rtrim}. */
  @Test void testRtrim() {
    assertThat(rtrim(""), is(""));
    assertThat(rtrim("    "), is(""));
    assertThat(rtrim("   x  "), is("   x"));
    assertThat(rtrim("   x "), is("   x"));
    assertThat(rtrim("   x y "), is("   x y"));
    assertThat(rtrim("   x"), is("   x"));
    assertThat(rtrim("x"), is("x"));
  }

  /** Test for {@link SqlFunctions#ltrim}. */
  @Test void testLtrim() {
    assertThat(ltrim(""), is(""));
    assertThat(ltrim("    "), is(""));
    assertThat(ltrim("   x  "), is("x  "));
    assertThat(ltrim("   x "), is("x "));
    assertThat(ltrim("x y "), is("x y "));
    assertThat(ltrim("   x"), is("x"));
    assertThat(ltrim("x"), is("x"));
  }

  /** Test for {@link SqlFunctions#trim}. */
  @Test void testTrim() {
    assertThat(trimSpacesBoth(""), is(""));
    assertThat(trimSpacesBoth("    "), is(""));
    assertThat(trimSpacesBoth("   x  "), is("x"));
    assertThat(trimSpacesBoth("   x "), is("x"));
    assertThat(trimSpacesBoth("   x y "), is("x y"));
    assertThat(trimSpacesBoth("   x"), is("x"));
    assertThat(trimSpacesBoth("x"), is("x"));
  }

  static String trimSpacesBoth(String s) {
    return trim(true, true, " ", s);
  }

  @Test void testAddMonths() {
    checkAddMonths(2016, 1, 1, 2016, 2, 1, 1);
    checkAddMonths(2016, 1, 1, 2017, 1, 1, 12);
    checkAddMonths(2016, 1, 1, 2017, 2, 1, 13);
    checkAddMonths(2016, 1, 1, 2015, 1, 1, -12);
    checkAddMonths(2016, 1, 1, 2018, 10, 1, 33);
    checkAddMonths(2016, 1, 31, 2016, 4, 30, 3);
    checkAddMonths(2016, 4, 30, 2016, 7, 30, 3);
    checkAddMonths(2016, 1, 31, 2016, 2, 29, 1);
    checkAddMonths(2016, 3, 31, 2016, 2, 29, -1);
    checkAddMonths(2016, 3, 31, 2116, 3, 31, 1200);
    checkAddMonths(2016, 2, 28, 2116, 2, 28, 1200);
    checkAddMonths(2019, 9, 1, 2020, 3, 1, 6);
    checkAddMonths(2019, 9, 1, 2016, 8, 1, -37);
  }

  private void checkAddMonths(int y0, int m0, int d0, int y1, int m1, int d1,
      int months) {
    final int date0 = ymdToUnixDate(y0, m0, d0);
    final long date = addMonths(date0, months);
    final int date1 = ymdToUnixDate(y1, m1, d1);
    assertThat((int) date, is(date1));

    assertThat(subtractMonths(date1, date0),
        anyOf(is(months), is(months + 1)));
    assertThat(subtractMonths(date1 + 1, date0),
        anyOf(is(months), is(months + 1)));
    assertThat(subtractMonths(date1, date0 + 1),
        anyOf(is(months), is(months - 1)));
    assertThat(subtractMonths(d2ts(date1, 1), d2ts(date0, 0)),
        anyOf(is(months), is(months + 1)));
    assertThat(subtractMonths(d2ts(date1, 0), d2ts(date0, 1)),
        anyOf(is(months - 1), is(months), is(months + 1)));
  }

  /** Converts a date (days since epoch) and milliseconds (since midnight)
   * into a timestamp (milliseconds since epoch). */
  private long d2ts(int date, int millis) {
    return date * DateTimeUtils.MILLIS_PER_DAY + millis;
  }

  @Test void testFloor() {
    checkFloor(0, 10, 0);
    checkFloor(27, 10, 20);
    checkFloor(30, 10, 30);
    checkFloor(-30, 10, -30);
    checkFloor(-27, 10, -30);
  }

  private void checkFloor(int x, int y, int result) {
    assertThat(SqlFunctions.floor(x, y), is(result));
    assertThat(SqlFunctions.floor((long) x, (long) y), is((long) result));
    assertThat(SqlFunctions.floor((short) x, (short) y), is((short) result));
    assertThat(SqlFunctions.floor((byte) x, (byte) y), is((byte) result));
    assertThat(
        SqlFunctions.floor(BigDecimal.valueOf(x), BigDecimal.valueOf(y)),
        is(BigDecimal.valueOf(result)));
  }

  @Test void testCeil() {
    checkCeil(0, 10, 0);
    checkCeil(27, 10, 30);
    checkCeil(30, 10, 30);
    checkCeil(-30, 10, -30);
    checkCeil(-27, 10, -20);
    checkCeil(-27, 1, -27);
  }

  private void checkCeil(int x, int y, int result) {
    assertThat(SqlFunctions.ceil(x, y), is(result));
    assertThat(SqlFunctions.ceil((long) x, (long) y), is((long) result));
    assertThat(SqlFunctions.ceil((short) x, (short) y), is((short) result));
    assertThat(SqlFunctions.ceil((byte) x, (byte) y), is((byte) result));
    assertThat(
        SqlFunctions.ceil(BigDecimal.valueOf(x), BigDecimal.valueOf(y)),
        is(BigDecimal.valueOf(result)));
  }

  /** Unit test for
   * {@link Utilities#compare(java.util.List, java.util.List)}. */
  @Test void testCompare() {
    final List<String> ac = Arrays.asList("a", "c");
    final List<String> abc = Arrays.asList("a", "b", "c");
    final List<String> a = Collections.singletonList("a");
    final List<String> empty = Collections.emptyList();
    assertThat(Utilities.compare(ac, ac), is(0));
    assertThat(Utilities.compare(ac, new ArrayList<>(ac)), is(0));
    assertThat(Utilities.compare(a, ac), is(-1));
    assertThat(Utilities.compare(empty, ac), is(-1));
    assertThat(Utilities.compare(ac, a), is(1));
    assertThat(Utilities.compare(ac, abc), is(1));
    assertThat(Utilities.compare(ac, empty), is(1));
    assertThat(Utilities.compare(empty, empty), is(0));
  }

  @Test void testTruncateLong() {
    assertThat(SqlFunctions.truncate(12345L, 1000L), is(12000L));
    assertThat(SqlFunctions.truncate(12000L, 1000L), is(12000L));
    assertThat(SqlFunctions.truncate(12001L, 1000L), is(12000L));
    assertThat(SqlFunctions.truncate(11999L, 1000L), is(11000L));

    assertThat(SqlFunctions.truncate(-12345L, 1000L), is(-13000L));
    assertThat(SqlFunctions.truncate(-12000L, 1000L), is(-12000L));
    assertThat(SqlFunctions.truncate(-12001L, 1000L), is(-13000L));
    assertThat(SqlFunctions.truncate(-11999L, 1000L), is(-12000L));
  }

  @Test void testTruncateInt() {
    assertThat(SqlFunctions.truncate(12345, 1000), is(12000));
    assertThat(SqlFunctions.truncate(12000, 1000), is(12000));
    assertThat(SqlFunctions.truncate(12001, 1000), is(12000));
    assertThat(SqlFunctions.truncate(11999, 1000), is(11000));

    assertThat(SqlFunctions.truncate(-12345, 1000), is(-13000));
    assertThat(SqlFunctions.truncate(-12000, 1000), is(-12000));
    assertThat(SqlFunctions.truncate(-12001, 1000), is(-13000));
    assertThat(SqlFunctions.truncate(-11999, 1000), is(-12000));

    assertThat(SqlFunctions.round(12345, 1000), is(12000));
    assertThat(SqlFunctions.round(12845, 1000), is(13000));
    assertThat(SqlFunctions.round(-12345, 1000), is(-12000));
    assertThat(SqlFunctions.round(-12845, 1000), is(-13000));
  }

  @Test void testSTruncateDouble() {
    assertThat(SqlFunctions.struncate(12.345d, 3), within(12.345d, 0.001));
    assertThat(SqlFunctions.struncate(12.345d, 2), within(12.340d, 0.001));
    assertThat(SqlFunctions.struncate(12.345d, 1), within(12.300d, 0.001));
    assertThat(SqlFunctions.struncate(12.999d, 0), within(12.000d, 0.001));

    assertThat(SqlFunctions.struncate(-12.345d, 3), within(-12.345d, 0.001));
    assertThat(SqlFunctions.struncate(-12.345d, 2), within(-12.340d, 0.001));
    assertThat(SqlFunctions.struncate(-12.345d, 1), within(-12.300d, 0.001));
    assertThat(SqlFunctions.struncate(-12.999d, 0), within(-12.000d, 0.001));

    assertThat(SqlFunctions.struncate(12345d, -3), within(12000d, 0.001));
    assertThat(SqlFunctions.struncate(12000d, -3), within(12000d, 0.001));
    assertThat(SqlFunctions.struncate(12001d, -3), within(12000d, 0.001));
    assertThat(SqlFunctions.struncate(12000d, -4), within(10000d, 0.001));
    assertThat(SqlFunctions.struncate(12000d, -5), within(0d, 0.001));
    assertThat(SqlFunctions.struncate(11999d, -3), within(11000d, 0.001));

    assertThat(SqlFunctions.struncate(-12345d, -3), within(-12000d, 0.001));
    assertThat(SqlFunctions.struncate(-12000d, -3), within(-12000d, 0.001));
    assertThat(SqlFunctions.struncate(-11999d, -3), within(-11000d, 0.001));
    assertThat(SqlFunctions.struncate(-12000d, -4), within(-10000d, 0.001));
    assertThat(SqlFunctions.struncate(-12000d, -5), within(0d, 0.001));
  }

  @Test void testSTruncateLong() {
    assertThat(SqlFunctions.struncate(12345L, -3), within(12000d, 0.001));
    assertThat(SqlFunctions.struncate(12000L, -3), within(12000d, 0.001));
    assertThat(SqlFunctions.struncate(12001L, -3), within(12000d, 0.001));
    assertThat(SqlFunctions.struncate(12000L, -4), within(10000d, 0.001));
    assertThat(SqlFunctions.struncate(12000L, -5), within(0d, 0.001));
    assertThat(SqlFunctions.struncate(11999L, -3), within(11000d, 0.001));

    assertThat(SqlFunctions.struncate(-12345L, -3), within(-12000d, 0.001));
    assertThat(SqlFunctions.struncate(-12000L, -3), within(-12000d, 0.001));
    assertThat(SqlFunctions.struncate(-11999L, -3), within(-11000d, 0.001));
    assertThat(SqlFunctions.struncate(-12000L, -4), within(-10000d, 0.001));
    assertThat(SqlFunctions.struncate(-12000L, -5), within(0d, 0.001));
  }

  @Test void testSTruncateInt() {
    assertThat(SqlFunctions.struncate(12345, -3), within(12000d, 0.001));
    assertThat(SqlFunctions.struncate(12000, -3), within(12000d, 0.001));
    assertThat(SqlFunctions.struncate(12001, -3), within(12000d, 0.001));
    assertThat(SqlFunctions.struncate(12000, -4), within(10000d, 0.001));
    assertThat(SqlFunctions.struncate(12000, -5), within(0d, 0.001));
    assertThat(SqlFunctions.struncate(11999, -3), within(11000d, 0.001));

    assertThat(SqlFunctions.struncate(-12345, -3), within(-12000d, 0.001));
    assertThat(SqlFunctions.struncate(-12000, -3), within(-12000d, 0.001));
    assertThat(SqlFunctions.struncate(-11999, -3), within(-11000d, 0.001));
    assertThat(SqlFunctions.struncate(-12000, -4), within(-10000d, 0.001));
    assertThat(SqlFunctions.struncate(-12000, -5), within(0d, 0.001));
  }

  @Test void testSRoundDouble() {
    assertThat(SqlFunctions.sround(12.345d, 3), within(12.345d, 0.001));
    assertThat(SqlFunctions.sround(12.345d, 2), within(12.350d, 0.001));
    assertThat(SqlFunctions.sround(12.345d, 1), within(12.300d, 0.001));
    assertThat(SqlFunctions.sround(12.999d, 2), within(13.000d, 0.001));
    assertThat(SqlFunctions.sround(12.999d, 1), within(13.000d, 0.001));
    assertThat(SqlFunctions.sround(12.999d, 0), within(13.000d, 0.001));

    assertThat(SqlFunctions.sround(-12.345d, 3), within(-12.345d, 0.001));
    assertThat(SqlFunctions.sround(-12.345d, 2), within(-12.350d, 0.001));
    assertThat(SqlFunctions.sround(-12.345d, 1), within(-12.300d, 0.001));
    assertThat(SqlFunctions.sround(-12.999d, 2), within(-13.000d, 0.001));
    assertThat(SqlFunctions.sround(-12.999d, 1), within(-13.000d, 0.001));
    assertThat(SqlFunctions.sround(-12.999d, 0), within(-13.000d, 0.001));

    assertThat(SqlFunctions.sround(12345d, -1), within(12350d, 0.001));
    assertThat(SqlFunctions.sround(12345d, -2), within(12300d, 0.001));
    assertThat(SqlFunctions.sround(12345d, -3), within(12000d, 0.001));
    assertThat(SqlFunctions.sround(12000d, -3), within(12000d, 0.001));
    assertThat(SqlFunctions.sround(12001d, -3), within(12000d, 0.001));
    assertThat(SqlFunctions.sround(12000d, -4), within(10000d, 0.001));
    assertThat(SqlFunctions.sround(12000d, -5), within(0d, 0.001));
    assertThat(SqlFunctions.sround(11999d, -3), within(12000d, 0.001));

    assertThat(SqlFunctions.sround(-12345d, -1), within(-12350d, 0.001));
    assertThat(SqlFunctions.sround(-12345d, -2), within(-12300d, 0.001));
    assertThat(SqlFunctions.sround(-12345d, -3), within(-12000d, 0.001));
    assertThat(SqlFunctions.sround(-12000d, -3), within(-12000d, 0.001));
    assertThat(SqlFunctions.sround(-11999d, -3), within(-12000d, 0.001));
    assertThat(SqlFunctions.sround(-12000d, -4), within(-10000d, 0.001));
    assertThat(SqlFunctions.sround(-12000d, -5), within(0d, 0.001));
  }

  @Test void testSRoundLong() {
    assertThat(SqlFunctions.sround(12345L, -1), within(12350d, 0.001));
    assertThat(SqlFunctions.sround(12345L, -2), within(12300d, 0.001));
    assertThat(SqlFunctions.sround(12345L, -3), within(12000d, 0.001));
    assertThat(SqlFunctions.sround(12000L, -3), within(12000d, 0.001));
    assertThat(SqlFunctions.sround(12001L, -3), within(12000d, 0.001));
    assertThat(SqlFunctions.sround(12000L, -4), within(10000d, 0.001));
    assertThat(SqlFunctions.sround(12000L, -5), within(0d, 0.001));
    assertThat(SqlFunctions.sround(11999L, -3), within(12000d, 0.001));

    assertThat(SqlFunctions.sround(-12345L, -1), within(-12350d, 0.001));
    assertThat(SqlFunctions.sround(-12345L, -2), within(-12300d, 0.001));
    assertThat(SqlFunctions.sround(-12345L, -3), within(-12000d, 0.001));
    assertThat(SqlFunctions.sround(-12000L, -3), within(-12000d, 0.001));
    assertThat(SqlFunctions.sround(-11999L, -3), within(-12000d, 0.001));
    assertThat(SqlFunctions.sround(-12000L, -4), within(-10000d, 0.001));
    assertThat(SqlFunctions.sround(-12000L, -5), within(0d, 0.001));
  }

  @Test void testSRoundInt() {
    assertThat(SqlFunctions.sround(12345, -1), within(12350d, 0.001));
    assertThat(SqlFunctions.sround(12345, -2), within(12300d, 0.001));
    assertThat(SqlFunctions.sround(12345, -3), within(12000d, 0.001));
    assertThat(SqlFunctions.sround(12000, -3), within(12000d, 0.001));
    assertThat(SqlFunctions.sround(12001, -3), within(12000d, 0.001));
    assertThat(SqlFunctions.sround(12000, -4), within(10000d, 0.001));
    assertThat(SqlFunctions.sround(12000, -5), within(0d, 0.001));
    assertThat(SqlFunctions.sround(11999, -3), within(12000d, 0.001));

    assertThat(SqlFunctions.sround(-12345, -1), within(-12350d, 0.001));
    assertThat(SqlFunctions.sround(-12345, -2), within(-12300d, 0.001));
    assertThat(SqlFunctions.sround(-12345, -3), within(-12000d, 0.001));
    assertThat(SqlFunctions.sround(-12000, -3), within(-12000d, 0.001));
    assertThat(SqlFunctions.sround(-11999, -3), within(-12000d, 0.001));
    assertThat(SqlFunctions.sround(-12000, -4), within(-10000d, 0.001));
    assertThat(SqlFunctions.sround(-12000, -5), within(0d, 0.001));
  }

  @Test void testByteString() {
    final byte[] bytes = {(byte) 0xAB, (byte) 0xFF};
    final ByteString byteString = new ByteString(bytes);
    assertThat(byteString.length(), is(2));
    assertThat(byteString.toString(), is("abff"));
    assertThat(byteString.toString(16), is("abff"));
    assertThat(byteString.toString(2), is("1010101111111111"));

    final ByteString emptyByteString = new ByteString(new byte[0]);
    assertThat(emptyByteString.length(), is(0));
    assertThat(emptyByteString.toString(), is(""));
    assertThat(emptyByteString.toString(16), is(""));
    assertThat(emptyByteString.toString(2), is(""));

    assertThat(ByteString.EMPTY, is(emptyByteString));

    assertThat(byteString.substring(1, 2).toString(), is("ff"));
    assertThat(byteString.substring(0, 2).toString(), is("abff"));
    assertThat(byteString.substring(2, 2).toString(), is(""));

    // Add empty string, get original string back
    assertSame(byteString.concat(emptyByteString), byteString);
    final ByteString byteString1 = new ByteString(new byte[]{(byte) 12});
    assertThat(byteString.concat(byteString1).toString(), is("abff0c"));

    final byte[] bytes3 = {(byte) 0xFF};
    final ByteString byteString3 = new ByteString(bytes3);

    assertThat(byteString.indexOf(emptyByteString), is(0));
    assertThat(byteString.indexOf(byteString1), is(-1));
    assertThat(byteString.indexOf(byteString3), is(1));
    assertThat(byteString3.indexOf(byteString), is(-1));

    thereAndBack(bytes);
    thereAndBack(emptyByteString.getBytes());
    thereAndBack(new byte[]{10, 0, 29, -80});

    assertThat(ByteString.of("ab12", 16).toString(16), equalTo("ab12"));
    assertThat(ByteString.of("AB0001DdeAD3", 16).toString(16),
        equalTo("ab0001ddead3"));
    assertThat(ByteString.of("", 16), equalTo(emptyByteString));
    try {
      ByteString x = ByteString.of("ABg0", 16);
      fail("expected error, got " + x);
    } catch (IllegalArgumentException e) {
      assertThat(e.getMessage(), equalTo("invalid hex character: g"));
    }
    try {
      ByteString x = ByteString.of("ABC", 16);
      fail("expected error, got " + x);
    } catch (IllegalArgumentException e) {
      assertThat(e.getMessage(), equalTo("hex string has odd length"));
    }

    final byte[] bytes4 = {10, 0, 1, -80};
    final ByteString byteString4 = new ByteString(bytes4);
    final byte[] bytes5 = {10, 0, 1, 127};
    final ByteString byteString5 = new ByteString(bytes5);
    final ByteString byteString6 = new ByteString(bytes4);

    assertThat(byteString4.compareTo(byteString5) > 0, is(true));
    assertThat(byteString4.compareTo(byteString6) == 0, is(true));
    assertThat(byteString5.compareTo(byteString4) < 0, is(true));
  }

  private void thereAndBack(byte[] bytes) {
    final ByteString byteString = new ByteString(bytes);
    final byte[] bytes2 = byteString.getBytes();
    assertThat(bytes, equalTo(bytes2));

    final String base64String = byteString.toBase64String();
    final ByteString byteString1 = ByteString.ofBase64(base64String);
    assertThat(byteString, equalTo(byteString1));
  }

  @Test void testEqWithAny() {
    // Non-numeric same type equality check
    assertThat(SqlFunctions.eqAny("hello", "hello"), is(true));

    // Numeric types equality check
    assertThat(SqlFunctions.eqAny(1, 1L), is(true));
    assertThat(SqlFunctions.eqAny(1, 1.0D), is(true));
    assertThat(SqlFunctions.eqAny(1L, 1.0D), is(true));
    assertThat(SqlFunctions.eqAny(new BigDecimal(1L), 1), is(true));
    assertThat(SqlFunctions.eqAny(new BigDecimal(1L), 1L), is(true));
    assertThat(SqlFunctions.eqAny(new BigDecimal(1L), 1.0D), is(true));
    assertThat(SqlFunctions.eqAny(new BigDecimal(1L), new BigDecimal(1.0D)),
        is(true));

    // Non-numeric different type equality check
    assertThat(SqlFunctions.eqAny("2", 2), is(false));
  }

  @Test void testNeWithAny() {
    // Non-numeric same type inequality check
    assertThat(SqlFunctions.neAny("hello", "world"), is(true));

    // Numeric types inequality check
    assertThat(SqlFunctions.neAny(1, 2L), is(true));
    assertThat(SqlFunctions.neAny(1, 2.0D), is(true));
    assertThat(SqlFunctions.neAny(1L, 2.0D), is(true));
    assertThat(SqlFunctions.neAny(new BigDecimal(2L), 1), is(true));
    assertThat(SqlFunctions.neAny(new BigDecimal(2L), 1L), is(true));
    assertThat(SqlFunctions.neAny(new BigDecimal(2L), 1.0D), is(true));
    assertThat(SqlFunctions.neAny(new BigDecimal(2L), new BigDecimal(1.0D)),
        is(true));

    // Non-numeric different type inequality check
    assertThat(SqlFunctions.neAny("2", 2), is(true));
  }

  @Test void testLtWithAny() {
    // Non-numeric same type "less then" check
    assertThat(SqlFunctions.ltAny("apple", "banana"), is(true));

    // Numeric types "less than" check
    assertThat(SqlFunctions.ltAny(1, 2L), is(true));
    assertThat(SqlFunctions.ltAny(1, 2.0D), is(true));
    assertThat(SqlFunctions.ltAny(1L, 2.0D), is(true));
    assertThat(SqlFunctions.ltAny(new BigDecimal(1L), 2), is(true));
    assertThat(SqlFunctions.ltAny(new BigDecimal(1L), 2L), is(true));
    assertThat(SqlFunctions.ltAny(new BigDecimal(1L), 2.0D), is(true));
    assertThat(SqlFunctions.ltAny(new BigDecimal(1L), new BigDecimal(2.0D)),
        is(true));

    // Non-numeric different type but both implements Comparable
    // "less than" check
    try {
      assertThat(SqlFunctions.ltAny("1", 2L), is(false));
      fail("'lt' on non-numeric different type is not possible");
    } catch (CalciteException e) {
      assertThat(e.getMessage(),
          is("Invalid types for comparison: class java.lang.String < "
              + "class java.lang.Long"));
    }
  }

  @Test void testLeWithAny() {
    // Non-numeric same type "less or equal" check
    assertThat(SqlFunctions.leAny("apple", "banana"), is(true));
    assertThat(SqlFunctions.leAny("apple", "apple"), is(true));

    // Numeric types "less or equal" check
    assertThat(SqlFunctions.leAny(1, 2L), is(true));
    assertThat(SqlFunctions.leAny(1, 1L), is(true));
    assertThat(SqlFunctions.leAny(1, 2.0D), is(true));
    assertThat(SqlFunctions.leAny(1, 1.0D), is(true));
    assertThat(SqlFunctions.leAny(1L, 2.0D), is(true));
    assertThat(SqlFunctions.leAny(1L, 1.0D), is(true));
    assertThat(SqlFunctions.leAny(new BigDecimal(1L), 2), is(true));
    assertThat(SqlFunctions.leAny(new BigDecimal(1L), 1), is(true));
    assertThat(SqlFunctions.leAny(new BigDecimal(1L), 2L), is(true));
    assertThat(SqlFunctions.leAny(new BigDecimal(1L), 1L), is(true));
    assertThat(SqlFunctions.leAny(new BigDecimal(1L), 2.0D), is(true));
    assertThat(SqlFunctions.leAny(new BigDecimal(1L), 1.0D), is(true));
    assertThat(SqlFunctions.leAny(new BigDecimal(1L), new BigDecimal(2.0D)),
        is(true));
    assertThat(SqlFunctions.leAny(new BigDecimal(1L), new BigDecimal(1.0D)),
        is(true));

    // Non-numeric different type but both implements Comparable
    // "less or equal" check
    try {
      assertThat(SqlFunctions.leAny("2", 2L), is(false));
      fail("'le' on non-numeric different type is not possible");
    } catch (CalciteException e) {
      assertThat(e.getMessage(),
          is("Invalid types for comparison: class java.lang.String <= "
              + "class java.lang.Long"));
    }
  }

  @Test void testGtWithAny() {
    // Non-numeric same type "greater then" check
    assertThat(SqlFunctions.gtAny("banana", "apple"), is(true));

    // Numeric types "greater than" check
    assertThat(SqlFunctions.gtAny(2, 1L), is(true));
    assertThat(SqlFunctions.gtAny(2, 1.0D), is(true));
    assertThat(SqlFunctions.gtAny(2L, 1.0D), is(true));
    assertThat(SqlFunctions.gtAny(new BigDecimal(2L), 1), is(true));
    assertThat(SqlFunctions.gtAny(new BigDecimal(2L), 1L), is(true));
    assertThat(SqlFunctions.gtAny(new BigDecimal(2L), 1.0D), is(true));
    assertThat(SqlFunctions.gtAny(new BigDecimal(2L), new BigDecimal(1.0D)),
        is(true));

    // Non-numeric different type but both implements Comparable
    // "greater than" check
    try {
      assertThat(SqlFunctions.gtAny("2", 1L), is(false));
      fail("'gt' on non-numeric different type is not possible");
    } catch (CalciteException e) {
      assertThat(e.getMessage(),
          is("Invalid types for comparison: class java.lang.String > "
              + "class java.lang.Long"));
    }
  }

  @Test void testGeWithAny() {
    // Non-numeric same type "greater or equal" check
    assertThat(SqlFunctions.geAny("banana", "apple"), is(true));
    assertThat(SqlFunctions.geAny("apple", "apple"), is(true));

    // Numeric types "greater or equal" check
    assertThat(SqlFunctions.geAny(2, 1L), is(true));
    assertThat(SqlFunctions.geAny(1, 1L), is(true));
    assertThat(SqlFunctions.geAny(2, 1.0D), is(true));
    assertThat(SqlFunctions.geAny(1, 1.0D), is(true));
    assertThat(SqlFunctions.geAny(2L, 1.0D), is(true));
    assertThat(SqlFunctions.geAny(1L, 1.0D), is(true));
    assertThat(SqlFunctions.geAny(new BigDecimal(2L), 1), is(true));
    assertThat(SqlFunctions.geAny(new BigDecimal(1L), 1), is(true));
    assertThat(SqlFunctions.geAny(new BigDecimal(2L), 1L), is(true));
    assertThat(SqlFunctions.geAny(new BigDecimal(1L), 1L), is(true));
    assertThat(SqlFunctions.geAny(new BigDecimal(2L), 1.0D), is(true));
    assertThat(SqlFunctions.geAny(new BigDecimal(1L), 1.0D), is(true));
    assertThat(SqlFunctions.geAny(new BigDecimal(2L), new BigDecimal(1.0D)),
        is(true));
    assertThat(SqlFunctions.geAny(new BigDecimal(1L), new BigDecimal(1.0D)),
        is(true));

    // Non-numeric different type but both implements Comparable
    // "greater or equal" check
    try {
      assertThat(SqlFunctions.geAny("2", 2L), is(false));
      fail("'ge' on non-numeric different type is not possible");
    } catch (CalciteException e) {
      assertThat(e.getMessage(),
          is("Invalid types for comparison: class java.lang.String >= "
              + "class java.lang.Long"));
    }
  }

  @Test void testPlusAny() {
    // null parameters
    assertThat(SqlFunctions.plusAny(null, null), nullValue());
    assertThat(SqlFunctions.plusAny(null, 1), nullValue());
    assertThat(SqlFunctions.plusAny(1, null), nullValue());

    // Numeric types
    assertThat(SqlFunctions.plusAny(2, 1L), is((Object) new BigDecimal(3)));
    assertThat(SqlFunctions.plusAny(2, 1.0D), is((Object) new BigDecimal(3)));
    assertThat(SqlFunctions.plusAny(2L, 1.0D), is((Object) new BigDecimal(3)));
    assertThat(SqlFunctions.plusAny(new BigDecimal(2L), 1),
        is((Object) new BigDecimal(3)));
    assertThat(SqlFunctions.plusAny(new BigDecimal(2L), 1L),
        is((Object) new BigDecimal(3)));
    assertThat(SqlFunctions.plusAny(new BigDecimal(2L), 1.0D),
        is((Object) new BigDecimal(3)));
    assertThat(SqlFunctions.plusAny(new BigDecimal(2L), new BigDecimal(1.0D)),
        is((Object) new BigDecimal(3)));

    // Non-numeric type
    try {
      SqlFunctions.plusAny("2", 2L);
      fail("'plus' on non-numeric type is not possible");
    } catch (CalciteException e) {
      assertThat(e.getMessage(),
          is("Invalid types for arithmetic: class java.lang.String + "
              + "class java.lang.Long"));
    }
  }

  @Test void testMinusAny() {
    // null parameters
    assertThat(SqlFunctions.minusAny(null, null), nullValue());
    assertThat(SqlFunctions.minusAny(null, 1), nullValue());
    assertThat(SqlFunctions.minusAny(1, null), nullValue());

    // Numeric types
    assertThat(SqlFunctions.minusAny(2, 1L), is((Object) new BigDecimal(1)));
    assertThat(SqlFunctions.minusAny(2, 1.0D), is((Object) new BigDecimal(1)));
    assertThat(SqlFunctions.minusAny(2L, 1.0D), is((Object) new BigDecimal(1)));
    assertThat(SqlFunctions.minusAny(new BigDecimal(2L), 1),
        is((Object) new BigDecimal(1)));
    assertThat(SqlFunctions.minusAny(new BigDecimal(2L), 1L),
        is((Object) new BigDecimal(1)));
    assertThat(SqlFunctions.minusAny(new BigDecimal(2L), 1.0D),
        is((Object) new BigDecimal(1)));
    assertThat(SqlFunctions.minusAny(new BigDecimal(2L), new BigDecimal(1.0D)),
        is((Object) new BigDecimal(1)));

    // Non-numeric type
    try {
      SqlFunctions.minusAny("2", 2L);
      fail("'minus' on non-numeric type is not possible");
    } catch (CalciteException e) {
      assertThat(e.getMessage(),
          is("Invalid types for arithmetic: class java.lang.String - "
              + "class java.lang.Long"));
    }
  }

  @Test void testMultiplyAny() {
    // null parameters
    assertThat(SqlFunctions.multiplyAny(null, null), nullValue());
    assertThat(SqlFunctions.multiplyAny(null, 1), nullValue());
    assertThat(SqlFunctions.multiplyAny(1, null), nullValue());

    // Numeric types
    assertThat(SqlFunctions.multiplyAny(2, 1L), is((Object) new BigDecimal(2)));
    assertThat(SqlFunctions.multiplyAny(2, 1.0D),
        is((Object) new BigDecimal(2)));
    assertThat(SqlFunctions.multiplyAny(2L, 1.0D),
        is((Object) new BigDecimal(2)));
    assertThat(SqlFunctions.multiplyAny(new BigDecimal(2L), 1),
        is((Object) new BigDecimal(2)));
    assertThat(SqlFunctions.multiplyAny(new BigDecimal(2L), 1L),
        is((Object) new BigDecimal(2)));
    assertThat(SqlFunctions.multiplyAny(new BigDecimal(2L), 1.0D),
        is((Object) new BigDecimal(2)));
    assertThat(SqlFunctions.multiplyAny(new BigDecimal(2L), new BigDecimal(1.0D)),
        is((Object) new BigDecimal(2)));

    // Non-numeric type
    try {
      SqlFunctions.multiplyAny("2", 2L);
      fail("'multiply' on non-numeric type is not possible");
    } catch (CalciteException e) {
      assertThat(e.getMessage(),
          is("Invalid types for arithmetic: class java.lang.String * "
              + "class java.lang.Long"));
    }
  }

  @Test void testDivideAny() {
    // null parameters
    assertThat(SqlFunctions.divideAny(null, null), nullValue());
    assertThat(SqlFunctions.divideAny(null, 1), nullValue());
    assertThat(SqlFunctions.divideAny(1, null), nullValue());

    // Numeric types
    assertThat(SqlFunctions.divideAny(5, 2L),
        is((Object) new BigDecimal("2.5")));
    assertThat(SqlFunctions.divideAny(5, 2.0D),
        is((Object) new BigDecimal("2.5")));
    assertThat(SqlFunctions.divideAny(5L, 2.0D),
        is((Object) new BigDecimal("2.5")));
    assertThat(SqlFunctions.divideAny(new BigDecimal(5L), 2),
        is((Object) new BigDecimal(2.5)));
    assertThat(SqlFunctions.divideAny(new BigDecimal(5L), 2L),
        is((Object) new BigDecimal(2.5)));
    assertThat(SqlFunctions.divideAny(new BigDecimal(5L), 2.0D),
        is((Object) new BigDecimal(2.5)));
    assertThat(SqlFunctions.divideAny(new BigDecimal(5L), new BigDecimal(2.0D)),
        is((Object) new BigDecimal(2.5)));

    // Non-numeric type
    try {
      SqlFunctions.divideAny("5", 2L);
      fail("'divide' on non-numeric type is not possible");
    } catch (CalciteException e) {
      assertThat(e.getMessage(),
          is("Invalid types for arithmetic: class java.lang.String / "
              + "class java.lang.Long"));
    }
  }

  @Test void testMultiset() {
    final List<String> abacee = Arrays.asList("a", "b", "a", "c", "e", "e");
    final List<String> adaa = Arrays.asList("a", "d", "a", "a");
    final List<String> addc = Arrays.asList("a", "d", "c", "d", "c");
    final List<String> z = Collections.emptyList();
    assertThat(SqlFunctions.multisetExceptAll(abacee, addc),
        is(Arrays.asList("b", "a", "e", "e")));
    assertThat(SqlFunctions.multisetExceptAll(abacee, z), is(abacee));
    assertThat(SqlFunctions.multisetExceptAll(z, z), is(z));
    assertThat(SqlFunctions.multisetExceptAll(z, addc), is(z));

    assertThat(SqlFunctions.multisetExceptDistinct(abacee, addc),
        is(Arrays.asList("b", "e")));
    assertThat(SqlFunctions.multisetExceptDistinct(abacee, z),
        is(Arrays.asList("a", "b", "c", "e")));
    assertThat(SqlFunctions.multisetExceptDistinct(z, z), is(z));
    assertThat(SqlFunctions.multisetExceptDistinct(z, addc), is(z));

    assertThat(SqlFunctions.multisetIntersectAll(abacee, addc),
        is(Arrays.asList("a", "c")));
    assertThat(SqlFunctions.multisetIntersectAll(abacee, adaa),
        is(Arrays.asList("a", "a")));
    assertThat(SqlFunctions.multisetIntersectAll(adaa, abacee),
        is(Arrays.asList("a", "a")));
    assertThat(SqlFunctions.multisetIntersectAll(abacee, z), is(z));
    assertThat(SqlFunctions.multisetIntersectAll(z, z), is(z));
    assertThat(SqlFunctions.multisetIntersectAll(z, addc), is(z));

    assertThat(SqlFunctions.multisetIntersectDistinct(abacee, addc),
        is(Arrays.asList("a", "c")));
    assertThat(SqlFunctions.multisetIntersectDistinct(abacee, adaa),
        is(Collections.singletonList("a")));
    assertThat(SqlFunctions.multisetIntersectDistinct(adaa, abacee),
        is(Collections.singletonList("a")));
    assertThat(SqlFunctions.multisetIntersectDistinct(abacee, z), is(z));
    assertThat(SqlFunctions.multisetIntersectDistinct(z, z), is(z));
    assertThat(SqlFunctions.multisetIntersectDistinct(z, addc), is(z));

    assertThat(SqlFunctions.multisetUnionAll(abacee, addc),
        is(Arrays.asList("a", "b", "a", "c", "e", "e", "a", "d", "c", "d", "c")));
    assertThat(SqlFunctions.multisetUnionAll(abacee, z), is(abacee));
    assertThat(SqlFunctions.multisetUnionAll(z, z), is(z));
    assertThat(SqlFunctions.multisetUnionAll(z, addc), is(addc));

    assertThat(SqlFunctions.multisetUnionDistinct(abacee, addc),
        is(Arrays.asList("a", "b", "c", "d", "e")));
    assertThat(SqlFunctions.multisetUnionDistinct(abacee, z),
        is(Arrays.asList("a", "b", "c", "e")));
    assertThat(SqlFunctions.multisetUnionDistinct(z, z), is(z));
    assertThat(SqlFunctions.multisetUnionDistinct(z, addc),
        is(Arrays.asList("a", "c", "d")));
  }

  @Test void testMd5() {
    assertThat("d41d8cd98f00b204e9800998ecf8427e", is(md5("")));
    assertThat("d41d8cd98f00b204e9800998ecf8427e", is(md5(ByteString.of("", 16))));
    assertThat("902fbdd2b1df0c4f70b4a5d23525e932", is(md5("ABC")));
    assertThat("902fbdd2b1df0c4f70b4a5d23525e932",
        is(md5(new ByteString("ABC".getBytes(UTF_8)))));
    try {
      String o = md5((String) null);
      fail("Expected NPE, got " + o);
    } catch (NullPointerException e) {
      // ok
    }
  }

  @Test void testSha1() {
    assertThat("da39a3ee5e6b4b0d3255bfef95601890afd80709", is(sha1("")));
    assertThat("da39a3ee5e6b4b0d3255bfef95601890afd80709", is(sha1(ByteString.of("", 16))));
    assertThat("3c01bdbb26f358bab27f267924aa2c9a03fcfdb8", is(sha1("ABC")));
    assertThat("3c01bdbb26f358bab27f267924aa2c9a03fcfdb8",
        is(sha1(new ByteString("ABC".getBytes(UTF_8)))));
    try {
      String o = sha1((String) null);
      fail("Expected NPE, got " + o);
    } catch (NullPointerException e) {
      // ok
    }
  }

  /** Test for {@link SqlFunctions#nvl}. */
  @Test public void testNvl() {
    assertThat(nvl("a", "b"), is("a"));
    assertThat(nvl(null, "b"), is("b"));
    assertThat(nvl(null, null), nullValue());
    assertThat(nvl(1, 1), is(1));
    assertThat(nvl(substring("abc", 1, 1), "b"), is("a"));
  }

  /** Test for {@link SqlFunctions#ifNull}. */
  @Test public void testifNull() {
    assertThat(ifNull("a", "b"), is("a"));
    assertThat(ifNull(null, "b"), is("b"));
    assertThat(ifNull(null, null), nullValue());
    assertThat(ifNull(1, 1), is(1));
    assertThat(ifNull(substring("abc", 1, 1), "b"), is("a"));
  }
<<<<<<< HEAD
}
=======

  /** Test for {@link SqlFunctions#lpad}. */
  @Test public void testLPAD() {
    assertThat(lpad("123", 6, "%"), is("%%%123"));
    assertThat(lpad("123", 6), is("   123"));
    assertThat(lpad("123", 6, "456"), is("456123"));
    assertThat(lpad("pilot", 4, "auto"), is("pilo"));
    assertThat(lpad("pilot", 9, "auto"), is("autopilot"));
  }

  /** Test for {@link SqlFunctions#rpad}. */
  @Test public void testRPAD() {
    assertThat(rpad("123", 6, "%"), is("123%%%"));
    assertThat(rpad("123", 6), is("123   "));
    assertThat(rpad("123", 6, "456"), is("123456"));
    assertThat(rpad("pilot", 4, "auto"), is("pilo"));
    assertThat(rpad("auto", 9, "pilot"), is("autopilot"));
  }

  /** Test for {@link SqlFunctions#format}. */
  @Test public void testFormat() {
    assertThat(format("%4d", 23), is("  23"));
    assertThat(format("%4.1f", 1.5), is(" 1.5"));
    assertThat(format("%1.14E", 177.5879), is("1.77587900000000E+02"));
    assertThat(format("%05d", 1879), is("01879"));
  }

  /** Test for {@link SqlFunctions#toVarchar}. */
  @Test public void testToVarchar() {
    assertThat(toVarchar(null, null), nullValue());
    assertThat(toVarchar(23, "99"), is("23"));
    assertThat(toVarchar(123, "999"), is("123"));
    assertThat(toVarchar(1.5, "9.99"), is("1.50"));
  }

  /** Test for {@link SqlFunctions#timestampToDate}. */
  @Test public void testTimestampToDate() {
    assertThat(timestampToDate("2020-12-12 12:12:12").toString(), is("2020-12-12"));
    assertThat(timestampToDate(new Timestamp(1607731932)).toString(), is("1970-01-19"));
  }
}

// End SqlFunctionsTest.java
>>>>>>> 1b3c0e21
<|MERGE_RESOLUTION|>--- conflicted
+++ resolved
@@ -1001,9 +1001,6 @@
     assertThat(ifNull(1, 1), is(1));
     assertThat(ifNull(substring("abc", 1, 1), "b"), is("a"));
   }
-<<<<<<< HEAD
-}
-=======
 
   /** Test for {@link SqlFunctions#lpad}. */
   @Test public void testLPAD() {
@@ -1044,7 +1041,4 @@
     assertThat(timestampToDate("2020-12-12 12:12:12").toString(), is("2020-12-12"));
     assertThat(timestampToDate(new Timestamp(1607731932)).toString(), is("1970-01-19"));
   }
-}
-
-// End SqlFunctionsTest.java
->>>>>>> 1b3c0e21
+}