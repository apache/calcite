/*
 * Licensed to the Apache Software Foundation (ASF) under one or more
 * contributor license agreements.  See the NOTICE file distributed with
 * this work for additional information regarding copyright ownership.
 * The ASF licenses this file to you under the Apache License, Version 2.0
 * (the "License"); you may not use this file except in compliance with
 * the License.  You may obtain a copy of the License at
 *
 * http://www.apache.org/licenses/LICENSE-2.0
 *
 * Unless required by applicable law or agreed to in writing, software
 * distributed under the License is distributed on an "AS IS" BASIS,
 * WITHOUT WARRANTIES OR CONDITIONS OF ANY KIND, either express or implied.
 * See the License for the specific language governing permissions and
 * limitations under the License.
 */
package org.apache.calcite.test;

import org.apache.calcite.config.CalciteConnectionConfigImpl;
import org.apache.calcite.config.CalciteConnectionProperty;
import org.apache.calcite.config.NullCollation;
import org.apache.calcite.plan.Contexts;
import org.apache.calcite.plan.RelOptUtil;
import org.apache.calcite.plan.RelTrait;
import org.apache.calcite.plan.RelTraitDef;
import org.apache.calcite.plan.RelTraitSet;
import org.apache.calcite.plan.hep.HepPlanner;
import org.apache.calcite.plan.hep.HepProgram;
import org.apache.calcite.plan.hep.HepProgramBuilder;
import org.apache.calcite.rel.RelCollationTraitDef;
import org.apache.calcite.rel.RelNode;
import org.apache.calcite.rel.RelRoot;
import org.apache.calcite.rel.RelShuttleImpl;
import org.apache.calcite.rel.externalize.RelDotWriter;
import org.apache.calcite.rel.externalize.RelXmlWriter;
import org.apache.calcite.rel.logical.LogicalCalc;
import org.apache.calcite.rel.logical.LogicalFilter;
import org.apache.calcite.rel.logical.LogicalSort;
import org.apache.calcite.rel.logical.LogicalTableModify;
import org.apache.calcite.rel.rules.CoreRules;
import org.apache.calcite.rex.RexNode;
import org.apache.calcite.sql.SqlExplainLevel;
import org.apache.calcite.sql.fun.SqlLibrary;
import org.apache.calcite.sql.type.SqlTypeName;
import org.apache.calcite.sql.validate.SqlConformance;
import org.apache.calcite.sql.validate.SqlConformanceEnum;
import org.apache.calcite.sql.validate.SqlDelegatingConformance;
import org.apache.calcite.util.Bug;
import org.apache.calcite.util.TestUtil;
import org.apache.calcite.util.Util;

import com.google.common.collect.ImmutableList;

import org.junit.jupiter.api.Disabled;
import org.junit.jupiter.api.Test;

import java.io.PrintWriter;
import java.io.StringWriter;
import java.util.ArrayList;
import java.util.List;
import java.util.Properties;
import java.util.function.Consumer;

import static org.hamcrest.CoreMatchers.notNullValue;
import static org.hamcrest.MatcherAssert.assertThat;
import static org.hamcrest.core.Is.is;
import static org.hamcrest.core.Is.isA;

/**
 * Unit test for {@link org.apache.calcite.sql2rel.SqlToRelConverter}.
 */
class SqlToRelConverterTest extends SqlToRelTestBase {

  private static final SqlToRelFixture LOCAL_FIXTURE =
      SqlToRelFixture.DEFAULT
          .withDiffRepos(DiffRepository.lookup(SqlToRelConverterTest.class));

  @Override public SqlToRelFixture fixture() {
    return LOCAL_FIXTURE;
  }

  @Test void testDotLiteralAfterNestedRow() {
    final String sql = "select ((1,2),(3,4,5)).\"EXPR$1\".\"EXPR$2\" from emp";
    sql(sql).ok();
  }

  @Test void testDotLiteralAfterRow() {
    final String sql = "select row(1,2).\"EXPR$1\" from emp";
    sql(sql).ok();
  }

  @Test void testRowValueConstructorWithSubquery() {
    final String sql = "select ROW("
        + "(select deptno\n"
        + "from dept\n"
        + "where dept.deptno = emp.deptno), emp.ename)\n"
        + "from emp";
    sql(sql).ok();
  }

  @Test void testIntegerLiteral() {
    final String sql = "select 1 from emp";
    sql(sql).ok();
  }

  @Test void testIntervalLiteralYearToMonth() {
    final String sql = "select\n"
        + "  cast(empno as Integer) * (INTERVAL '1-1' YEAR TO MONTH)\n"
        + "from emp";
    sql(sql).ok();
  }

  @Test void testIntervalLiteralHourToMinute() {
    final String sql = "select\n"
        + " cast(empno as Integer) * (INTERVAL '1:1' HOUR TO MINUTE)\n"
        + "from emp";
    sql(sql).ok();
  }

  @Test void testIntervalExpression() {
    sql("select interval mgr hour as h from emp").ok();
  }

  @Test void testAliasList() {
    final String sql = "select a + b from (\n"
        + "  select deptno, 1 as uno, name from dept\n"
        + ") as d(a, b, c)\n"
        + "where c like 'X%'";
    sql(sql).ok();
  }

  @Test void testAliasList2() {
    final String sql = "select * from (\n"
        + "  select a, b, c from (values (1, 2, 3)) as t (c, b, a)\n"
        + ") join dept on dept.deptno = c\n"
        + "order by c + a";
    sql(sql).ok();
  }

  /** Test case for
   * <a href="https://issues.apache.org/jira/browse/CALCITE-2468">[CALCITE-2468]
   * struct type alias should not cause IndexOutOfBoundsException</a>.
   */
  @Test void testStructTypeAlias() {
    final String sql = "select t.r AS myRow\n"
        + "from (select row(row(1)) r from dept) t";
    sql(sql).ok();
  }

  @Test void testJoinUsingDynamicTable() {
    final String sql = "select * from SALES.NATION t1\n"
        + "join SALES.NATION t2\n"
        + "using (n_nationkey)";
    sql(sql).withDynamicTable().ok();
  }

  /**
   * Tests that AND(x, AND(y, z)) gets flattened to AND(x, y, z).
   */
  @Test void testMultiAnd() {
    final String sql = "select * from emp\n"
        + "where deptno < 10\n"
        + "and deptno > 5\n"
        + "and (deptno = 8 or empno < 100)";
    sql(sql).ok();
  }

  @Test void testJoinOn() {
    final String sql = "SELECT * FROM emp\n"
        + "JOIN dept on emp.deptno = dept.deptno";
    sql(sql).ok();
  }

  /** Test case for
   * <a href="https://issues.apache.org/jira/browse/CALCITE-245">[CALCITE-245]
   * Off-by-one translation of ON clause of JOIN</a>. */
  @Test void testConditionOffByOne() {
    // Bug causes the plan to contain
    //   LogicalJoin(condition=[=($9, $9)], joinType=[inner])
    final String sql = "SELECT * FROM emp\n"
        + "JOIN dept on emp.deptno + 0 = dept.deptno";
    sql(sql).ok();
  }

  @Test void testConditionOffByOneReversed() {
    final String sql = "SELECT * FROM emp\n"
        + "JOIN dept on dept.deptno = emp.deptno + 0";
    sql(sql).ok();
  }

  @Test void testJoinOnExpression() {
    final String sql = "SELECT * FROM emp\n"
        + "JOIN dept on emp.deptno + 1 = dept.deptno - 2";
    sql(sql).ok();
  }

  @Test void testJoinOnIn() {
    final String sql = "select * from emp join dept\n"
        + " on emp.deptno = dept.deptno and emp.empno in (1, 3)";
    sql(sql).ok();
  }

  @Test void testJoinOnInSubQuery() {
    final String sql = "select * from emp left join dept\n"
        + "on emp.empno = 1\n"
        + "or dept.deptno in (select deptno from emp where empno > 5)";
    sql(sql).withExpand(false).ok();
  }

  @Test void testJoinOnExists() {
    final String sql = "select * from emp left join dept\n"
        + "on emp.empno = 1\n"
        + "or exists (select deptno from emp where empno > dept.deptno + 5)";
    sql(sql).withExpand(false).ok();
  }

  @Test void testJoinUsing() {
    sql("SELECT * FROM emp JOIN dept USING (deptno)").ok();
  }

  /** Test case for
   * <a href="https://issues.apache.org/jira/browse/CALCITE-74">[CALCITE-74]
   * JOIN ... USING fails in 3-way join with
   * UnsupportedOperationException</a>. */
  @Test void testJoinUsingThreeWay() {
    final String sql = "select *\n"
        + "from emp as e\n"
        + "join dept as d using (deptno)\n"
        + "join emp as e2 using (empno)";
    sql(sql).ok();
  }

  @Test void testJoinUsingCompound() {
    final String sql = "SELECT * FROM emp LEFT JOIN ("
        + "SELECT *, deptno * 5 as empno FROM dept) "
        + "USING (deptno,empno)";
    sql(sql).ok();
  }

  /** Test case for
   * <a href="https://issues.apache.org/jira/browse/CALCITE-801">[CALCITE-801]
   * NullPointerException using USING on table alias with column aliases</a>. */
  @Test void testValuesUsing() {
    final String sql = "select d.deptno, min(e.empid) as empid\n"
        + "from (values (100, 'Bill', 1)) as e(empid, name, deptno)\n"
        + "join (values (1, 'LeaderShip')) as d(deptno, name)\n"
        + "  using (deptno)\n"
        + "group by d.deptno";
    sql(sql).ok();
  }

  @Test void testJoinNatural() {
    sql("SELECT * FROM emp NATURAL JOIN dept").ok();
  }

  @Test void testJoinNaturalNoCommonColumn() {
    final String sql = "SELECT *\n"
        + "FROM emp NATURAL JOIN (SELECT deptno AS foo, name FROM dept) AS d";
    sql(sql).ok();
  }

  @Test void testJoinNaturalMultipleCommonColumn() {
    final String sql = "SELECT *\n"
        + "FROM emp\n"
        + "NATURAL JOIN (SELECT deptno, name AS ename FROM dept) AS d";
    sql(sql).ok();
  }

  /** Test case for
   * <a href="https://issues.apache.org/jira/browse/CALCITE-3387">[CALCITE-3387]
   * Query with GROUP BY and JOIN ... USING wrongly fails with
   * "Column 'DEPTNO' is ambiguous"</a>. */
  @Test void testJoinUsingWithUnqualifiedCommonColumn() {
    final String sql = "SELECT deptno, name\n"
        + "FROM emp JOIN dept using (deptno)";
    sql(sql).ok();
  }

  /** Similar to {@link #testJoinUsingWithUnqualifiedCommonColumn()},
   * but with nested common column. */
  @Test void testJoinUsingWithUnqualifiedNestedCommonColumn() {
    final String sql =
        "select (coord).x from\n"
            + "customer.contact_peek t1\n"
            + "join customer.contact_peek t2\n"
            + "using (coord)";
    sql(sql).ok();
  }

  /** Similar to {@link #testJoinUsingWithUnqualifiedCommonColumn()},
   * but with aggregate. */
  @Test void testJoinUsingWithAggregate() {
    final String sql = "select deptno, count(*)\n"
        + "from emp\n"
        + "full join dept using (deptno)\n"
        + "group by deptno";
    sql(sql).ok();
  }

  /** Similar to {@link #testJoinUsingWithUnqualifiedCommonColumn()},
   * but with grouping sets. */
  @Test void testJoinUsingWithGroupingSets() {
    final String sql = "select deptno, grouping(deptno),\n"
        + "grouping(deptno, job), count(*)\n"
        + "from emp\n"
        + "join dept using (deptno)\n"
        + "group by grouping sets ((deptno), (deptno, job))";
    sql(sql).ok();
  }

  /** Similar to {@link #testJoinUsingWithUnqualifiedCommonColumn()},
   * but with multiple join. */
  @Test void testJoinUsingWithMultipleJoin() {
    final String sql = "SELECT deptno, ename\n"
        + "FROM emp "
        + "JOIN dept using (deptno)\n"
        + "JOIN (values ('Calcite', 200)) as s(ename, salary) using (ename)";
    sql(sql).ok();
  }

  @Test void testJoinWithUnion() {
    final String sql = "select grade\n"
        + "from (select empno from emp union select deptno from dept),\n"
        + "  salgrade";
    sql(sql).ok();
  }

  @Test void testGroup() {
    sql("select deptno from emp group by deptno").ok();
  }

  @Test void testGroupByAlias() {
    sql("select empno as d from emp group by d")
        .withConformance(SqlConformanceEnum.LENIENT).ok();
  }

  @Test void testGroupByAliasOfSubExpressionsInProject() {
    final String sql = "select deptno+empno as d, deptno+empno+mgr\n"
        + "from emp group by d,mgr";
    sql(sql)
        .withConformance(SqlConformanceEnum.LENIENT).ok();
  }

  @Test void testGroupByAliasEqualToColumnName() {
    sql("select empno, ename as deptno from emp group by empno, deptno")
        .withConformance(SqlConformanceEnum.LENIENT).ok();
  }

  @Test void testGroupByOrdinal() {
    sql("select empno from emp group by 1")
        .withConformance(SqlConformanceEnum.LENIENT).ok();
  }

  @Test void testGroupByContainsLiterals() {
    final String sql = "select count(*) from (\n"
        + "  select 1 from emp group by substring(ename from 2 for 3))";
    sql(sql)
        .withConformance(SqlConformanceEnum.LENIENT).ok();
  }

  @Test void testAliasInHaving() {
    sql("select count(empno) as e from emp having e > 1")
        .withConformance(SqlConformanceEnum.LENIENT).ok();
  }

  @Test void testGroupJustOneAgg() {
    // just one agg
    final String sql =
        "select deptno, sum(sal) as sum_sal from emp group by deptno";
    sql(sql).ok();
  }

  @Test void testGroupExpressionsInsideAndOut() {
    // Expressions inside and outside aggs. Common sub-expressions should be
    // eliminated: 'sal' always translates to expression #2.
    final String sql = "select\n"
        + "  deptno + 4, sum(sal), sum(3 + sal), 2 * count(sal)\n"
        + "from emp group by deptno";
    sql(sql).ok();
  }

  @Test void testAggregateNoGroup() {
    sql("select sum(deptno) from emp").ok();
  }

  @Test void testGroupEmpty() {
    sql("select sum(deptno) from emp group by ()").ok();
  }

  // Same effect as writing "GROUP BY deptno"
  @Test void testSingletonGroupingSet() {
    sql("select sum(sal) from emp group by grouping sets (deptno)").ok();
  }

  @Test void testGroupingSets() {
    final String sql = "select deptno, ename, sum(sal) from emp\n"
        + "group by grouping sets ((deptno), (ename, deptno))\n"
        + "order by 2";
    sql(sql).ok();
  }

  /** Test case for
   * <a href="https://issues.apache.org/jira/browse/CALCITE-2147">[CALCITE-2147]
   * Incorrect plan in with with ROLLUP inside GROUPING SETS</a>.
   *
   * <p>Equivalence example:
   * <blockquote>GROUP BY GROUPING SETS (ROLLUP(A, B), CUBE(C,D))</blockquote>
   * <p>is equal to
   * <blockquote>GROUP BY GROUPING SETS ((A,B), (A), (),
   * (C,D), (C), (D) )</blockquote>
   */
  @Test void testGroupingSetsWithRollup() {
    final String sql = "select deptno, ename, sum(sal) from emp\n"
        + "group by grouping sets ( rollup(deptno), (ename, deptno))\n"
        + "order by 2";
    sql(sql).ok();
  }

  @Test void testGroupingSetsWithCube() {
    final String sql = "select deptno, ename, sum(sal) from emp\n"
        + "group by grouping sets ( (deptno), CUBE(ename, deptno))\n"
        + "order by 2";
    sql(sql).ok();
  }

  @Test void testGroupingSetsWithRollupCube() {
    final String sql = "select deptno, ename, sum(sal) from emp\n"
        + "group by grouping sets ( CUBE(deptno), ROLLUP(ename, deptno))\n"
        + "order by 2";
    sql(sql).ok();
  }

  @Test void testGroupingSetsProduct() {
    // Example in SQL:2011:
    //   GROUP BY GROUPING SETS ((A, B), (C)), GROUPING SETS ((X, Y), ())
    // is transformed to
    //   GROUP BY GROUPING SETS ((A, B, X, Y), (A, B), (C, X, Y), (C))
    final String sql = "select 1\n"
        + "from (values (0, 1, 2, 3, 4)) as t(a, b, c, x, y)\n"
        + "group by grouping sets ((a, b), c), grouping sets ((x, y), ())";
    sql(sql).ok();
  }

  /** When the GROUPING function occurs with GROUP BY (effectively just one
   * grouping set), we can translate it directly to 1. */
  @Test void testGroupingFunctionWithGroupBy() {
    final String sql = "select\n"
        + "  deptno, grouping(deptno), count(*), grouping(empno)\n"
        + "from emp\n"
        + "group by empno, deptno\n"
        + "order by 2";
    sql(sql).ok();
  }

  @Test void testGroupingFunction() {
    final String sql = "select\n"
        + "  deptno, grouping(deptno), count(*), grouping(empno)\n"
        + "from emp\n"
        + "group by rollup(empno, deptno)";
    sql(sql).ok();
  }

  /**
   * GROUP BY with duplicates.
   *
   * <p>From SQL spec:
   * <blockquote>NOTE 190 &mdash; That is, a simple <em>group by clause</em>
   * that is not primitive may be transformed into a primitive <em>group by
   * clause</em> by deleting all parentheses, and deleting extra commas as
   * necessary for correct syntax. If there are no grouping columns at all (for
   * example, GROUP BY (), ()), this is transformed to the canonical form GROUP
   * BY ().
   * </blockquote> */
  // Same effect as writing "GROUP BY ()"
  @Test void testGroupByWithDuplicates() {
    sql("select sum(sal) from emp group by (), ()").ok();
  }

  /** GROUP BY with duplicate (and heavily nested) GROUPING SETS. */
  @Test void testDuplicateGroupingSets() {
    final String sql = "select sum(sal) from emp\n"
        + "group by sal,\n"
        + "  grouping sets (deptno,\n"
        + "    grouping sets ((deptno, ename), ename),\n"
        + "      (ename)),\n"
        + "  ()";
    sql(sql).ok();
  }

  @Test void testGroupingSetsCartesianProduct() {
    // Equivalent to (a, c), (a, d), (b, c), (b, d)
    final String sql = "select 1\n"
        + "from (values (1, 2, 3, 4)) as t(a, b, c, d)\n"
        + "group by grouping sets (a, b), grouping sets (c, d)";
    sql(sql).ok();
  }

  @Test void testGroupingSetsCartesianProduct2() {
    final String sql = "select 1\n"
        + "from (values (1, 2, 3, 4)) as t(a, b, c, d)\n"
        + "group by grouping sets (a, (a, b)), grouping sets (c), d";
    sql(sql).ok();
  }

  @Test void testRollupSimple() {
    // a is nullable so is translated as just "a"
    // b is not null, so is represented as 0 inside Aggregate, then
    // using "CASE WHEN i$b THEN NULL ELSE b END"
    final String sql = "select a, b, count(*) as c\n"
        + "from (values (cast(null as integer), 2)) as t(a, b)\n"
        + "group by rollup(a, b)";
    sql(sql).ok();
  }

  @Test void testRollup() {
    // Equivalent to {(a, b), (a), ()}  * {(c, d), (c), ()}
    final String sql = "select 1\n"
        + "from (values (1, 2, 3, 4)) as t(a, b, c, d)\n"
        + "group by rollup(a, b), rollup(c, d)";
    sql(sql).ok();
  }

  @Test void testRollupTuples() {
    // rollup(b, (a, d)) is (b, a, d), (b), ()
    final String sql = "select 1\n"
        + "from (values (1, 2, 3, 4)) as t(a, b, c, d)\n"
        + "group by rollup(b, (a, d))";
    sql(sql).ok();
  }

  @Test void testCube() {
    // cube(a, b) is {(a, b), (a), (b), ()}
    final String sql = "select 1\n"
        + "from (values (1, 2, 3, 4)) as t(a, b, c, d)\n"
        + "group by cube(a, b)";
    sql(sql).ok();
  }

  @Test void testGroupingSetsRepeated() {
    final String sql = "select deptno, group_id()\n"
        + "from emp\n"
        + "group by grouping sets (deptno, (), job, (deptno, job), deptno,\n"
        + "  job, deptno)";
    sql(sql).ok();
  }

  /** As {@link #testGroupingSetsRepeated()} but with no {@code GROUP_ID}
   * function. (We still need the plan to contain a Union.) */
  @Test void testGroupingSetsRepeatedNoGroupId() {
    final String sql = "select deptno, job\n"
        + "from emp\n"
        + "group by grouping sets (deptno, (), job, (deptno, job), deptno,\n"
        + "  job, deptno)";
    sql(sql).ok();
  }

  /** As {@link #testGroupingSetsRepeated()} but grouping sets are distinct.
   * The {@code GROUP_ID} is replaced by 0.*/
  @Test void testGroupingSetsWithGroupId() {
    final String sql = "select deptno, group_id()\n"
        + "from emp\n"
        + "group by grouping sets (deptno, (), job)";
    sql(sql).ok();
  }

  @Test void testGroupingSetsWith() {
    final String sql = "with t(a, b, c, d) as (values (1, 2, 3, 4))\n"
        + "select 1 from t\n"
        + "group by rollup(a, b), rollup(c, d)";
    sql(sql).ok();
  }

  @Test void testNestedHavingAlias() {
    // tests having with a nested alias, when isHavingAlias is set to True
    // TODO: Push this fix to calcite

    //The only change is to the conformance is "isHavingAlias" is now true
    final SqlToRelFixture fixture = fixture().withConformance(
        new SqlConformance() {
          @Override public boolean isLiberal() {
            return false;
          }

          @Override public boolean allowCharLiteralAlias() {
            return false;
          }

          @Override public boolean isGroupByAlias() {
            return false;
          }

          @Override public boolean isGroupByOrdinal() {
            return false;
          }

          @Override public boolean isHavingAlias() {
            return true;
          }

          @Override public boolean isSortByOrdinal() {
            return false;
          }

          @Override public boolean isSortByAlias() {
            return false;
          }

          @Override public boolean isSortByAliasObscures() {
            return false;
          }

          @Override public boolean isFromRequired() {
            return false;
          }

          @Override public boolean splitQuotedTableName() {
            return false;
          }

          @Override public boolean allowHyphenInUnquotedTableName() {
            return false;
          }

          @Override public boolean isBangEqualAllowed() {
            return false;
          }

          @Override public boolean isPercentRemainderAllowed() {
            return false;
          }

          @Override public boolean isMinusAllowed() {
            return false;
          }

          @Override public boolean isApplyAllowed() {
            return false;
          }

          @Override public boolean isInsertSubsetColumnsAllowed() {
            return false;
          }

          @Override public boolean allowAliasUnnestItems() {
            return false;
          }

          @Override public boolean allowNiladicParentheses() {
            return false;
          }

          @Override public boolean allowExplicitRowValueConstructor() {
            return false;
          }

          @Override public boolean allowExtend() {
            return false;
          }

          @Override public boolean isLimitStartCountAllowed() {
            return false;
          }

          @Override public boolean allowGeometry() {
            return false;
          }

          @Override public boolean shouldConvertRaggedUnionTypesToVarying() {
            return false;
          }

          @Override public boolean allowExtendedTrim() {
            return false;
          }

          @Override public boolean allowPluralTimeUnits() {
            return false;
          }

          @Override public boolean allowQualifyingCommonColumn() {
            return false;
          }

          @Override public SqlLibrary semantics() {
            return null;
          }
        }
        );

    final String sql = "select sum(sal + sal) as alias_val, sum(sal) from emp GROUP BY deptno\n"
        +
        "HAVING alias_val in\n"
        +
        "(SELECT max(deptno) as tmp_val_two from dept GROUP BY deptno HAVING tmp_val_two > 0)";
    fixture.withSql(sql).ok();
  }

  @Test void testQualifyWithAlias() {
    // test qualify on a simple clause, that contains an alias
    final String sql = "select empno, ROW_NUMBER() over (PARTITION BY deptno ORDER BY sal)\n"
        +
        "as row_num from emp QUALIFY row_num > 10";
    sql(sql).ok();
  }

  @Test void testQualifyWithAndWithoutAlias() {
    // test qualify on a simple clause, that contains both an aliased window function,
    // and a non-aliased window function

    final String sql = "select empno,"
        +
        "ROW_NUMBER() over (PARTITION BY deptno ORDER BY sal) as row_num\n"
        +
        "from emp "
        +
        "QUALIFY row_num > 10 and ROW_NUMBER() over (PARTITION BY sal ORDER BY deptno) <= 10";
    sql(sql).ok();
  }

  @Test void testQualifySubquerySimple() {
    // test qualify on a simple clause, which contains a sub query
    final String sql = "SELECT empno FROM emp QUALIFY ROW_NUMBER() over "
        +
        "(PARTITION BY deptno ORDER BY sal) in (SELECT deptno from emp)";

    sql(sql).ok();
  }

  @Test void testQualifyHavingSimple() {
    // test qualify and having on a simple clause
    final String sql = "SELECT emp.deptno from emp"
        +
        "         GROUP BY emp.empno, emp.deptno\n"
        +
        "         HAVING MIN(emp.deptno) > 3"
        +
        "         QUALIFY RANK() over (PARTITION BY emp.empno ORDER BY emp.deptno) <= 10";

    sql(sql).ok();
  }

  @Test void testQualifyFullWithAlias() {
    // test qualify on a complex clause containing several clauses and a sub query, and
    // the QUALIFY clause contains an alias
    final String sql = "SELECT deptno, SUM(empno) OVER (PARTITION BY deptno) as r\n"
        +
        "  FROM emp\n"
        +
        "  WHERE empno < 4\n"
        +
        "  GROUP BY deptno, empno\n"
        +
        "  HAVING SUM(sal) > 3\n"
        +
        "  QUALIFY r IN (\n"
        +
        "    SELECT MIN(deptno)\n"
        +
        "      from dept\n"
        +
        "      GROUP BY name\n"
        +
        "      HAVING MIN(deptno) > 3)";
    sql(sql).ok();
  }

  @Test void testQualifyFullNoAlias() {
    // test qualify on a complex clause containing several clauses and a sub query, and
    // the QUALIFY clause contains no alias
    final String sql = "SELECT deptno\n"
        +
        "  FROM emp\n"
        +
        "  WHERE empno < 4\n"
        +
        "  GROUP BY deptno, empno\n"
        +
        "  HAVING SUM(sal) > 3\n"
        +
        "  QUALIFY SUM(deptno) OVER (PARTITION BY empno) IN (\n"
        +
        "    SELECT MIN(deptno)\n"
        +
        "      from dept\n"
        +
        "      GROUP BY name\n"
        +
        "      HAVING MIN(deptno) > 3)";
    sql(sql).ok();
  }


  @Test void testQualifyNestedQualifySimple() {
    // tests qualify on a complex clause containing a sub query, where the sub
    // query itself contains a qualify clause.
    final String sql =
        "SELECT deptno\n"
        +
        "  FROM emp\n"
        +
        "  QUALIFY SUM(empno) OVER (PARTITION BY deptno) IN (\n"
        +
        "    SELECT MIN(deptno) OVER (PARTITION BY name) as my_val\n"
        +
        "      from dept\n"
        +
        "      QUALIFY my_val in (SELECT deptno from emp))";
    sql(sql).ok();
  }
  @Test void testQualifyNestedQualifyFull() {
    // tests qualify on a complex clause containing several clauses and sub queries, where the sub
    // queries also contain a qualify clause.

    final String sql = "SELECT deptno\n"
        +
        "  FROM emp\n"
        +
        "  WHERE empno < 4\n"
        +
        "  GROUP BY deptno, empno\n"
        +
        "  HAVING SUM(sal) > 3\n"
        +
        "  QUALIFY SUM(empno) OVER (PARTITION BY deptno)"
        +
        "  IN (\n"
        +
        "    SELECT MIN(deptno) OVER (PARTITION BY dept.name) as my_val\n"
        +
        "      from dept\n"
        +
        "      QUALIFY ROW_NUMBER() over (PARTITION BY dept.deptno ORDER BY dept.name) <= 10 AND my_val IN ("
        +
        "         SELECT SUM(emp.deptno) OVER (PARTITION BY emp.comm) as w from emp"
        +
        "         GROUP BY emp.empno, emp.deptno, emp.comm\n"
        +
        "         HAVING MIN(emp.deptno) > 3"
        +
        "         QUALIFY RANK() over (PARTITION BY emp.comm ORDER BY emp.deptno) <= 10 or w in"
        +
        "         (select dept.deptno from dept) or w in (select emp.deptno from emp)"
        +
        "))";
    sql(sql).ok();
  }

  @Test void testGroupBug281() {
    // Dtbug 281 gives:
    //   Internal error:
    //   Type 'RecordType(VARCHAR(128) $f0)' has no field 'NAME'
    final String sql =
        "select name from (select name from dept group by name)";
    sql(sql).ok();
  }

  @Test void testGroupBug281b() {
    // Try to confuse it with spurious columns.
    final String sql = "select name, foo from (\n"
        + "select deptno, name, count(deptno) as foo\n"
        + "from dept\n"
        + "group by name, deptno, name)";
    sql(sql).ok();
  }

  @Test void testGroupByExpression() {
    // This used to cause an infinite loop,
    // SqlValidatorImpl.getValidatedNodeType
    // calling getValidatedNodeTypeIfKnown
    // calling getValidatedNodeType.
    final String sql = "select count(*)\n"
        + "from emp\n"
        + "group by substring(ename FROM 1 FOR 1)";
    sql(sql).ok();
  }

  @Test void testAggDistinct() {
    final String sql = "select deptno, sum(sal), sum(distinct sal), count(*)\n"
        + "from emp\n"
        + "group by deptno";
    sql(sql).ok();
  }

  @Test void testAggFilter() {
    final String sql = "select\n"
        + "  deptno, sum(sal * 2) filter (where empno < 10), count(*)\n"
        + "from emp\n"
        + "group by deptno";
    sql(sql).ok();
  }

  @Test void testAggFilterWithIn() {
    final String sql = "select\n"
        + "  deptno, sum(sal * 2) filter (where empno not in (1, 2)), count(*)\n"
        + "from emp\n"
        + "group by deptno";
    sql(sql).ok();
  }

  @Test void testFakeStar() {
    sql("SELECT * FROM (VALUES (0, 0)) AS T(A, \"*\")").ok();
  }

  @Test void testSelectNull() {
    sql("select null from emp").ok();
  }

  @Test void testSelectNullWithAlias() {
    sql("select null as dummy from emp").ok();
  }

  @Test void testSelectNullWithCast() {
    sql("select cast(null as timestamp) dummy from emp").ok();
  }

  @Test void testSelectDistinct() {
    sql("select distinct sal + 5 from emp").ok();
  }

  /** Test case for
   * <a href="https://issues.apache.org/jira/browse/CALCITE-476">[CALCITE-476]
   * DISTINCT flag in windowed aggregates</a>. */
  @Test void testSelectOverDistinct() {
    // Checks to see if <aggregate>(DISTINCT x) is set and preserved
    // as a flag for the aggregate call.
    final String sql = "select SUM(DISTINCT deptno)\n"
        + "over (ORDER BY empno ROWS BETWEEN 10 PRECEDING AND CURRENT ROW)\n"
        + "from emp\n";
    sql(sql).ok();
  }

  /** As {@link #testSelectOverDistinct()} but for streaming queries. */
  @Test void testSelectStreamPartitionDistinct() {
    final String sql = "select stream\n"
        + "  count(distinct orderId) over (partition by productId\n"
        + "    order by rowtime\n"
        + "    range interval '1' second preceding) as c,\n"
        + "  count(distinct orderId) over w as c2,\n"
        + "  count(orderId) over w as c3\n"
        + "from orders\n"
        + "window w as (partition by productId)";
    sql(sql).ok();
  }

  @Test void testSelectDistinctGroup() {
    sql("select distinct sum(sal) from emp group by deptno").ok();
  }

  /**
   * Tests that if the clause of SELECT DISTINCT contains duplicate
   * expressions, they are only aggregated once.
   */
  @Test void testSelectDistinctDup() {
    final String sql =
        "select distinct sal + 5, deptno, sal + 5 from emp where deptno < 10";
    sql(sql).ok();
  }

  @Test void testSelectWithoutFrom() {
    final String sql = "select 2+2";
    sql(sql).ok();
  }

  /** Tests referencing columns from a sub-query that has duplicate column
   * names. I think the standard says that this is illegal. We roll with it,
   * and rename the second column to "e0". */
  @Test void testDuplicateColumnsInSubQuery() {
    String sql = "select \"e\" from (\n"
        + "select empno as \"e\", deptno as d, 1 as \"e0\" from EMP)";
    sql(sql).ok();
  }

  @Test void testOrder() {
    final String sql = "select empno from emp order by empno";
    sql(sql).ok();

    // duplicate field is dropped, so plan is same
    final String sql2 = "select empno from emp order by empno, empno asc";
    sql(sql2).ok();

    // ditto
    final String sql3 = "select empno from emp order by empno, empno desc";
    sql(sql3).ok();
  }

  /** Tests that if a column occurs twice in ORDER BY, only the first key is
   * kept. */
  @Test void testOrderBasedRepeatFields() {
    final String sql = "select empno from emp order by empno DESC, empno ASC";
    sql(sql).ok();
  }

  @Test void testOrderDescNullsLast() {
    final String sql = "select empno from emp order by empno desc nulls last";
    sql(sql).ok();
  }

  @Test void testOrderByOrdinalDesc() {
    // This test requires a conformance that sorts by ordinal
    final SqlToRelFixture f = fixture()
        .ensuring(f2 -> f2.getConformance().isSortByOrdinal(),
            f2 -> f2.withConformance(SqlConformanceEnum.ORACLE_10));
    final String sql =
        "select empno + 1, deptno, empno from emp order by 2 desc";
    f.withSql(sql).ok();

    // ordinals rounded down, so 2.5 should have the same effect as 2, and
    // generate identical plan
    final String sql2 =
        "select empno + 1, deptno, empno from emp order by 2.5 desc";
    f.withSql(sql2).ok();
  }

  @Test void testOrderDistinct() {
    // The relexp aggregates by 3 expressions - the 2 select expressions
    // plus the one to sort on. A little inefficient, but acceptable.
    final String sql = "select distinct empno, deptno + 1\n"
            + "from emp order by deptno + 1 + empno";
    sql(sql).ok();
  }

  @Test void testOrderByNegativeOrdinal() {
    // Regardless of whether sort-by-ordinals is enabled, negative ordinals
    // are treated like ordinary numbers.
    final String sql =
        "select empno + 1, deptno, empno from emp order by -1 desc";
    sql(sql).ok();
  }

  @Test void testOrderByOrdinalInExpr() {
    // Regardless of whether sort-by-ordinals is enabled, ordinals
    // inside expressions are treated like integers.
    final String sql =
        "select empno + 1, deptno, empno from emp order by 1 + 2 desc";
    sql(sql).ok();
  }

  @Test void testOrderByIdenticalExpr() {
    // Expression in ORDER BY clause is identical to expression in SELECT
    // clause, so plan should not need an extra project.
    final String sql =
        "select empno + 1 from emp order by deptno asc, empno + 1 desc";
    sql(sql).ok();
  }

  @Test void testOrderByAlias() {
    final String sql =
        "select empno + 1 as x, empno - 2 as y from emp order by y";
    sql(sql).ok();
  }

  @Test void testOrderByAliasInExpr() {
    final String sql = "select empno + 1 as x, empno - 2 as y\n"
        + "from emp order by y + 3";
    sql(sql).ok();
  }

  @Test void testOrderByAliasOverrides() {
    // This test requires a conformance that sorts by alias
    final SqlToRelFixture f = fixture()
        .ensuring(f2 -> f2.getConformance().isSortByAlias(),
            f2 -> f2.withConformance(SqlConformanceEnum.ORACLE_10));

    // plan should contain '(empno + 1) + 3'
    final String sql = "select empno + 1 as empno, empno - 2 as y\n"
        + "from emp order by empno + 3";
    f.withSql(sql).ok();
  }

  @Test void testOrderByAliasDoesNotOverride() {
    // This test requires a conformance that does not sort by alias
    final SqlToRelFixture f = fixture()
        .ensuring(f2 -> !f2.getConformance().isSortByAlias(),
            f2 -> f2.withConformance(SqlConformanceEnum.PRAGMATIC_2003));

    // plan should contain 'empno + 3', not '(empno + 1) + 3'
    final String sql = "select empno + 1 as empno, empno - 2 as y\n"
        + "from emp order by empno + 3";
    f.withSql(sql).ok();
  }

  @Test void testOrderBySameExpr() {
    final String sql = "select empno from emp, dept\n"
        + "order by sal + empno desc, sal * empno, sal + empno desc";
    sql(sql).ok();
  }

  @Test void testOrderUnion() {
    final String sql = "select empno, sal from emp\n"
        + "union all\n"
        + "select deptno, deptno from dept\n"
        + "order by sal desc, empno asc";
    sql(sql).ok();
  }

  @Test void testOrderUnionOrdinal() {
    // This test requires a conformance that sorts by ordinal
    final SqlToRelFixture f = fixture()
        .ensuring(f2 -> f2.getConformance().isSortByOrdinal(),
            f2 -> f2.withConformance(SqlConformanceEnum.ORACLE_10));
    final String sql = "select empno, sal from emp\n"
        + "union all\n"
        + "select deptno, deptno from dept\n"
        + "order by 2";
    f.withSql(sql).ok();
  }

  @Test void testOrderUnionExprs() {
    final String sql = "select empno, sal from emp\n"
        + "union all\n"
        + "select deptno, deptno from dept\n"
        + "order by empno * sal + 2";
    sql(sql).ok();
  }

  @Test void testOrderOffsetFetch() {
    final String sql = "select empno from emp\n"
        + "order by empno offset 10 rows fetch next 5 rows only";
    sql(sql).ok();
  }

  @Test void testOrderOffsetFetchWithDynamicParameter() {
    final String sql = "select empno from emp\n"
        + "order by empno offset ? rows fetch next ? rows only";
    sql(sql).ok();
  }

  @Test void testOffsetFetch() {
    final String sql = "select empno from emp\n"
        + "offset 10 rows fetch next 5 rows only";
    sql(sql).ok();
  }

  @Test void testOffsetFetchWithDynamicParameter() {
    final String sql = "select empno from emp\n"
        + "offset ? rows fetch next ? rows only";
    sql(sql).ok();
  }

  @Test void testOffset() {
    final String sql = "select empno from emp offset 10 rows";
    sql(sql).ok();
  }

  @Test void testOffsetWithDynamicParameter() {
    final String sql = "select empno from emp offset ? rows";
    sql(sql).ok();
  }

  @Test void testFetch() {
    final String sql = "select empno from emp fetch next 5 rows only";
    sql(sql).ok();
  }

  @Test void testFetchWithDynamicParameter() {
    final String sql = "select empno from emp fetch next ? rows only";
    sql(sql).ok();
  }

  /** Test case for
   * <a href="https://issues.apache.org/jira/browse/CALCITE-439">[CALCITE-439]
   * SqlValidatorUtil.uniquify() may not terminate under some conditions</a>. */
  @Test void testGroupAlias() {
    final String sql = "select \"$f2\", max(x), max(x + 1)\n"
        + "from (values (1, 2)) as t(\"$f2\", x)\n"
        + "group by \"$f2\"";
    sql(sql).ok();
  }

  @Test void testOrderGroup() {
    final String sql = "select deptno, count(*)\n"
        + "from emp\n"
        + "group by deptno\n"
        + "order by deptno * sum(sal) desc, min(empno)";
    sql(sql).ok();
  }

  @Test void testCountNoGroup() {
    final String sql = "select count(*), sum(sal)\n"
        + "from emp\n"
        + "where empno > 10";
    sql(sql).ok();
  }

  @Test void testWith() {
    final String sql = "with emp2 as (select * from emp)\n"
        + "select * from emp2";
    sql(sql).ok();
  }

  /** Test case for
   * <a href="https://issues.apache.org/jira/browse/CALCITE-309">[CALCITE-309]
   * WITH ... ORDER BY query gives AssertionError</a>. */
  @Test void testWithOrder() {
    final String sql = "with emp2 as (select * from emp)\n"
        + "select * from emp2 order by deptno";
    sql(sql).ok();
  }

  @Test void testWithUnionOrder() {
    final String sql = "with emp2 as (select empno, deptno as x from emp)\n"
        + "select * from emp2\n"
        + "union all\n"
        + "select * from emp2\n"
        + "order by empno + x";
    sql(sql).ok();
  }

  @Test void testWithUnion() {
    final String sql = "with emp2 as (select * from emp where deptno > 10)\n"
        + "select empno from emp2 where deptno < 30\n"
        + "union all\n"
        + "select deptno from emp";
    sql(sql).ok();
  }

  @Test void testWithAlias() {
    final String sql = "with w(x, y) as\n"
        + "  (select * from dept where deptno > 10)\n"
        + "select x from w where x < 30 union all select deptno from dept";
    sql(sql).ok();
  }

  @Test void testWithInsideWhereExists() {
    final String sql = "select * from emp\n"
        + "where exists (\n"
        + "  with dept2 as (select * from dept where dept.deptno >= emp.deptno)\n"
        + "  select 1 from dept2 where deptno <= emp.deptno)";
    sql(sql).withDecorrelate(false).ok();
  }

  @Test void testWithInsideWhereExistsRex() {
    final String sql = "select * from emp\n"
        + "where exists (\n"
        + "  with dept2 as (select * from dept where dept.deptno >= emp.deptno)\n"
        + "  select 1 from dept2 where deptno <= emp.deptno)";
    sql(sql).withDecorrelate(false).withExpand(false).ok();
  }

  @Test void testWithInsideWhereExistsDecorrelate() {
    final String sql = "select * from emp\n"
        + "where exists (\n"
        + "  with dept2 as (select * from dept where dept.deptno >= emp.deptno)\n"
        + "  select 1 from dept2 where deptno <= emp.deptno)";
    sql(sql).withDecorrelate(true).ok();
  }

  @Test void testWithInsideWhereExistsDecorrelateRex() {
    final String sql = "select * from emp\n"
        + "where exists (\n"
        + "  with dept2 as (select * from dept where dept.deptno >= emp.deptno)\n"
        + "  select 1 from dept2 where deptno <= emp.deptno)";
    sql(sql).withDecorrelate(true).withExpand(false).ok();
  }

  @Test void testWithInsideScalarSubQuery() {
    final String sql = "select (\n"
        + " with dept2 as (select * from dept where deptno > 10)"
        + " select count(*) from dept2) as c\n"
        + "from emp";
    sql(sql).ok();
  }

  @Test void testWithInsideScalarSubQueryRex() {
    final String sql = "select (\n"
        + " with dept2 as (select * from dept where deptno > 10)"
        + " select count(*) from dept2) as c\n"
        + "from emp";
    sql(sql).withExpand(false).ok();
  }

  /** Test case for
   * <a href="https://issues.apache.org/jira/browse/CALCITE-365">[CALCITE-365]
   * AssertionError while translating query with WITH and correlated
   * sub-query</a>. */
  @Test void testWithExists() {
    final String sql = "with t (a, b) as (select * from (values (1, 2)))\n"
        + "select * from t where exists (\n"
        + "  select 1 from emp where deptno = t.a)";
    sql(sql).ok();
  }

  @Test void testTableSubset() {
    final String sql = "select deptno, name from dept";
    sql(sql).ok();
  }

  @Test void testTableExpression() {
    final String sql = "select deptno + deptno from dept";
    sql(sql).ok();
  }

  @Test void testTableExtend() {
    final String sql = "select * from dept extend (x varchar(5) not null)";
    sql(sql).ok();
  }

  @Test void testTableExtendSubset() {
    final String sql = "select deptno, x from dept extend (x int)";
    sql(sql).ok();
  }

  @Test void testTableExtendExpression() {
    final String sql = "select deptno + x from dept extend (x int not null)";
    sql(sql).ok();
  }

  @Test void testModifiableViewExtend() {
    final String sql = "select *\n"
        + "from EMP_MODIFIABLEVIEW extend (x varchar(5) not null)";
    sql(sql).withExtendedTester().ok();
  }

  @Test void testModifiableViewExtendSubset() {
    final String sql = "select x, empno\n"
        + "from EMP_MODIFIABLEVIEW extend (x varchar(5) not null)";
    sql(sql).withExtendedTester().ok();
  }

  @Test void testModifiableViewExtendExpression() {
    final String sql = "select empno + x\n"
        + "from EMP_MODIFIABLEVIEW extend (x int not null)";
    sql(sql).withExtendedTester().ok();
  }

  @Test void testSelectViewExtendedColumnCollision() {
    sql("select ENAME, EMPNO, JOB, SLACKER, SAL, HIREDATE, MGR\n"
        + " from EMP_MODIFIABLEVIEW3\n"
        + " where SAL = 20").withExtendedTester().ok();
    sql("select ENAME, EMPNO, JOB, SLACKER, SAL, HIREDATE, MGR\n"
        + " from EMP_MODIFIABLEVIEW3 extend (SAL int)\n"
        + " where SAL = 20").withExtendedTester().ok();
  }

  @Test void testSelectViewExtendedColumnCaseSensitiveCollision() {
    sql("select ENAME, EMPNO, JOB, SLACKER, \"sal\", HIREDATE, MGR\n"
        + " from EMP_MODIFIABLEVIEW3 extend (\"sal\" boolean)\n"
        + " where \"sal\" = true").withExtendedTester().ok();
  }

  @Test void testSelectViewExtendedColumnExtendedCollision() {
    sql("select ENAME, EMPNO, JOB, SLACKER, SAL, HIREDATE, EXTRA\n"
        + " from EMP_MODIFIABLEVIEW2\n"
        + " where SAL = 20").withExtendedTester().ok();
    sql("select ENAME, EMPNO, JOB, SLACKER, SAL, HIREDATE, EXTRA\n"
        + " from EMP_MODIFIABLEVIEW2 extend (EXTRA boolean)\n"
        + " where SAL = 20").withExtendedTester().ok();
  }

  @Test void testSelectViewExtendedColumnCaseSensitiveExtendedCollision() {
    sql("select ENAME, EMPNO, JOB, SLACKER, SAL, HIREDATE, \"extra\"\n"
        + " from EMP_MODIFIABLEVIEW2 extend (\"extra\" boolean)\n"
        + " where \"extra\" = false").withExtendedTester().ok();
  }

  @Test void testSelectViewExtendedColumnUnderlyingCollision() {
    sql("select ENAME, EMPNO, JOB, SLACKER, SAL, HIREDATE, MGR, COMM\n"
        + " from EMP_MODIFIABLEVIEW3 extend (COMM int)\n"
        + " where SAL = 20").withExtendedTester().ok();
  }

  @Test void testSelectViewExtendedColumnCaseSensitiveUnderlyingCollision() {
    sql("select ENAME, EMPNO, JOB, SLACKER, SAL, HIREDATE, MGR, \"comm\"\n"
        + " from EMP_MODIFIABLEVIEW3 extend (\"comm\" int)\n"
        + " where \"comm\" = 20").withExtendedTester().ok();
  }

  @Test void testUpdateExtendedColumnCollision() {
    sql("update empdefaults(empno INTEGER NOT NULL, deptno INTEGER)"
        + " set deptno = 1, empno = 20, ename = 'Bob'"
        + " where deptno = 10").ok();
  }

  @Test void testUpdateExtendedColumnCaseSensitiveCollision() {
    sql("update empdefaults(\"slacker\" INTEGER, deptno INTEGER)"
        + " set deptno = 1, \"slacker\" = 100"
        + " where ename = 'Bob'").ok();
  }

  @Test void testUpdateExtendedColumnModifiableViewCollision() {
    sql("update EMP_MODIFIABLEVIEW3(empno INTEGER NOT NULL, deptno INTEGER)"
        + " set deptno = 20, empno = 20, ename = 'Bob'"
        + " where empno = 10").withExtendedTester().ok();
  }

  @Test void testUpdateExtendedColumnModifiableViewCaseSensitiveCollision() {
    sql("update EMP_MODIFIABLEVIEW2(\"slacker\" INTEGER, deptno INTEGER)"
        + " set deptno = 20, \"slacker\" = 100"
        + " where ename = 'Bob'").withExtendedTester().ok();
  }

  @Test void testUpdateExtendedColumnModifiableViewExtendedCollision() {
    sql("update EMP_MODIFIABLEVIEW2(\"slacker\" INTEGER, extra BOOLEAN)"
        + " set deptno = 20, \"slacker\" = 100, extra = true"
        + " where ename = 'Bob'").withExtendedTester().ok();
  }

  @Test void testUpdateExtendedColumnModifiableViewExtendedCaseSensitiveCollision() {
    sql("update EMP_MODIFIABLEVIEW2(\"extra\" INTEGER, extra BOOLEAN)"
        + " set deptno = 20, \"extra\" = 100, extra = true"
        + " where ename = 'Bob'").withExtendedTester().ok();
  }

  @Test void testUpdateExtendedColumnModifiableViewUnderlyingCollision() {
    sql("update EMP_MODIFIABLEVIEW3(extra BOOLEAN, comm INTEGER)"
        + " set empno = 20, comm = 123, extra = true"
        + " where ename = 'Bob'").withExtendedTester().ok();
  }

  @Test void testSelectModifiableViewConstraint() {
    final String sql = "select deptno from EMP_MODIFIABLEVIEW2\n"
        + "where deptno = ?";
    sql(sql).withExtendedTester().ok();
  }

  @Test void testModifiableViewDdlExtend() {
    final String sql = "select extra from EMP_MODIFIABLEVIEW2";
    sql(sql).withExtendedTester().ok();
  }

  @Test void testExplicitTable() {
    sql("table emp").ok();
  }

  @Test void testCollectionTable() {
    sql("select * from table(ramp(3))").ok();
  }

  @Test void testCollectionTableWithLateral() {
    sql("select * from dept, lateral table(ramp(dept.deptno))").ok();
  }

  @Test void testCollectionTableWithLateral2() {
    sql("select * from dept, lateral table(ramp(deptno))").ok();
  }

  @Test void testSnapshotOnTemporalTable1() {
    final String sql = "select * from products_temporal "
        + "for system_time as of TIMESTAMP '2011-01-02 00:00:00'";
    sql(sql).ok();
  }

  @Test void testSnapshotOnTemporalTable2() {
    // Test temporal table with virtual columns.
    final String sql = "select * from VIRTUALCOLUMNS.VC_T1 "
        + "for system_time as of TIMESTAMP '2011-01-02 00:00:00'";
    sql(sql).withExtendedTester().ok();
  }

  @Test void testJoinTemporalTableOnSpecificTime1() {
    final String sql = "select stream *\n"
        + "from orders,\n"
        + "  products_temporal for system_time as of\n"
        + "    TIMESTAMP '2011-01-02 00:00:00'";
    sql(sql).ok();
  }

  @Test void testJoinTemporalTableOnSpecificTime2() {
    // Test temporal table with virtual columns.
    final String sql = "select stream *\n"
        + "from orders,\n"
        + "  VIRTUALCOLUMNS.VC_T1 for system_time as of\n"
        + "    TIMESTAMP '2011-01-02 00:00:00'";
    sql(sql).withExtendedTester().ok();
  }

  @Test void testJoinTemporalTableOnColumnReference1() {
    final String sql = "select stream *\n"
        + "from orders\n"
        + "join products_temporal for system_time as of orders.rowtime\n"
        + "on orders.productid = products_temporal.productid";
    sql(sql).ok();
  }

  @Test void testJoinTemporalTableOnColumnReference2() {
    // Test temporal table with virtual columns.
    final String sql = "select stream *\n"
        + "from orders\n"
        + "join VIRTUALCOLUMNS.VC_T1 for system_time as of orders.rowtime\n"
        + "on orders.productid = VIRTUALCOLUMNS.VC_T1.a";
    sql(sql).withExtendedTester().ok();
  }

  /**
   * Lateral join with temporal table, both snapshot's input scan
   * and snapshot's period reference outer columns. Should not
   * decorrelate join.
   */
  @Test void testCrossJoinTemporalTable1() {
    final String sql = "select stream *\n"
        + "from orders\n"
        + "cross join lateral (\n"
        + "  select * from products_temporal for system_time\n"
        + "  as of orders.rowtime\n"
        + "  where orders.productid = products_temporal.productid)\n";
    sql(sql).ok();
  }

  /**
   * Lateral join with temporal table, snapshot's input scan
   * reference outer columns, but snapshot's period is static.
   * Should be able to decorrelate join.
   */
  @Test void testCrossJoinTemporalTable2() {
    final String sql = "select stream *\n"
        + "from orders\n"
        + "cross join lateral (\n"
        + "  select * from products_temporal for system_time\n"
        + "  as of TIMESTAMP '2011-01-02 00:00:00'\n"
        + "  where orders.productid = products_temporal.productid)\n";
    sql(sql).ok();
  }

  /**
   * Lateral join with temporal table, snapshot's period reference
   * outer columns. Should not decorrelate join.
   */
  @Test void testCrossJoinTemporalTable3() {
    final String sql = "select stream *\n"
        + "from orders\n"
        + "cross join lateral (\n"
        + "  select * from products_temporal for system_time\n"
        + "  as of orders.rowtime\n"
        + "  where products_temporal.productid > 1)\n";
    sql(sql).ok();
  }

  /** Test case for
   * <a href="https://issues.apache.org/jira/browse/CALCITE-1732">[CALCITE-1732]
   * IndexOutOfBoundsException when using LATERAL TABLE with more than one
   * field</a>. */
  @Test void testCollectionTableWithLateral3() {
    sql("select * from dept, lateral table(DEDUP(dept.deptno, dept.name))").ok();
  }

  /** Test case for
   * <a href="https://issues.apache.org/jira/browse/CALCITE-4673">[CALCITE-4673]
   * If arguments to a table function use correlation variables,
   * SqlToRelConverter should eliminate duplicate variables</a>.
   *
   * <p>The {@code LogicalTableFunctionScan} should have two identical
   * correlation variables like "{@code $cor0.DEPTNO}", but before this bug was
   * fixed, we have different ones: "{@code $cor0.DEPTNO}" and
   * "{@code $cor1.DEPTNO}". */
  @Test void testCorrelationCollectionTableInSubQuery() {
    Consumer<String> fn = sql -> {
      sql(sql).withExpand(true).withDecorrelate(true)
          .convertsTo("${planExpanded}");
      sql(sql).withExpand(false).withDecorrelate(false)
          .convertsTo("${planNotExpanded}");
    };
    fn.accept("select e.deptno,\n"
        + "  (select * from lateral table(DEDUP(e.deptno, e.deptno)))\n"
        + "from emp e");
    // same effect without LATERAL
    fn.accept("select e.deptno,\n"
        + "  (select * from table(DEDUP(e.deptno, e.deptno)))\n"
        + "from emp e");
  }

  @Test void testCorrelationLateralSubQuery() {
    String sql = "SELECT deptno, ename\n"
        + "FROM\n"
        + "  (SELECT DISTINCT deptno FROM emp) t1,\n"
        + "  LATERAL (\n"
        + "    SELECT ename, sal\n"
        + "    FROM emp\n"
        + "    WHERE deptno IN (t1.deptno, t1.deptno)\n"
        + "    AND   deptno = t1.deptno\n"
        + "    ORDER BY sal\n"
        + "    DESC LIMIT 3)";
    sql(sql).withExpand(false).withDecorrelate(false).ok();
  }

  @Test void testCorrelationExistsWithSubQuery() {
    String sql = "select emp.deptno, dept.deptno\n"
        + "from emp, dept\n"
        + "where exists (select * from emp\n"
        + "  where emp.deptno = dept.deptno\n"
        + "  and emp.deptno = dept.deptno\n"
        + "  and emp.deptno in (dept.deptno, dept.deptno))";
    sql(sql).withExpand(false).withDecorrelate(false).ok();
  }

  @Test void testCorrelationInWithSubQuery() {
    String sql = "select deptno\n"
        + "from emp\n"
        + "where deptno in (select deptno\n"
        + "    from dept\n"
        + "    where emp.deptno = dept.deptno\n"
        + "    and emp.deptno = dept.deptno)";
    sql(sql).withExpand(false).withDecorrelate(false).ok();
  }

  /** Test case for
   * <a href="https://issues.apache.org/jira/browse/CALCITE-3847">[CALCITE-3847]
   * Decorrelation for join with lateral table outputs wrong plan if the join
   * condition contains correlation variables</a>. */
  @Test void testJoinLateralTableWithConditionCorrelated() {
    final String sql = "select deptno, r.num from dept join\n"
        + " lateral table(ramp(dept.deptno)) as r(num)\n"
        + " on deptno=num";
    sql(sql).ok();
  }

  /** Test case for
   * <a href="https://issues.apache.org/jira/browse/CALCITE-4206">[CALCITE-4206]
   * RelDecorrelator outputs wrong plan for correlate sort with fetch
   * limit</a>. */
  @Test void testCorrelateSortWithLimit() {
    final String sql = "SELECT deptno, ename\n"
        + "FROM\n"
        + "  (SELECT DISTINCT deptno FROM emp) t1,\n"
        + "  LATERAL (\n"
        + "    SELECT ename, sal\n"
        + "    FROM emp\n"
        + "    WHERE deptno = t1.deptno\n"
        + "    ORDER BY sal\n"
        + "    DESC LIMIT 3\n"
        + "  )";
    sql(sql).ok();
  }

  /** Test case for
   * <a href="https://issues.apache.org/jira/browse/CALCITE-4333">[CALCITE-4333]
   * The Sort rel should be decorrelated even though it has fetch or limit
   * when its parent is not a Correlate</a>. */
  @Test void testSortLimitWithCorrelateInput() {
    final String sql = ""
        + "SELECT deptno, ename\n"
        + "    FROM\n"
        + "        (SELECT DISTINCT deptno FROM emp) t1,\n"
        + "          LATERAL (\n"
        + "            SELECT ename, sal\n"
        + "            FROM emp\n"
        + "            WHERE deptno = t1.deptno)\n"
        + "    ORDER BY ename DESC\n"
        + "    LIMIT 3";
    sql(sql).ok();
  }

  /** Test case for
   * <a href="https://issues.apache.org/jira/browse/CALCITE-4437">[CALCITE-4437]
   * The Sort rel should be decorrelated even though it has fetch or limit
   * when it is not inside a Correlate</a>.
   */
  @Test void testProjectSortLimitWithCorrelateInput() {
    final String sql = ""
        + "SELECT ename||deptno FROM\n"
        + "    (SELECT deptno, ename\n"
        + "    FROM\n"
        + "        (SELECT DISTINCT deptno FROM emp) t1,\n"
        + "          LATERAL (\n"
        + "            SELECT ename, sal\n"
        + "            FROM emp\n"
        + "            WHERE deptno = t1.deptno)\n"
        + "    ORDER BY ename DESC\n"
        + "    LIMIT 3)";
    sql(sql).ok();
  }

  @Test void testSample() {
    final String sql =
        "select * from emp tablesample substitute('DATASET1') where empno > 5";
    sql(sql).ok();
  }

  @Test void testSampleQuery() {
    final String sql = "select * from (\n"
        + " select * from emp as e tablesample substitute('DATASET1')\n"
        + " join dept on e.deptno = dept.deptno\n"
        + ") tablesample substitute('DATASET2')\n"
        + "where empno > 5";
    sql(sql).ok();
  }

  @Test void testSampleBernoulli() {
    final String sql =
        "select * from emp tablesample bernoulli(50) where empno > 5";
    sql(sql).ok();
  }

  @Test void testSampleBernoulliQuery() {
    final String sql = "select * from (\n"
        + " select * from emp as e tablesample bernoulli(10) repeatable(1)\n"
        + " join dept on e.deptno = dept.deptno\n"
        + ") tablesample bernoulli(50) repeatable(99)\n"
        + "where empno > 5";
    sql(sql).ok();
  }

  @Test void testSampleSystem() {
    final String sql =
        "select * from emp tablesample system(50) where empno > 5";
    sql(sql).ok();
  }

  @Test void testSampleSystemQuery() {
    final String sql = "select * from (\n"
        + " select * from emp as e tablesample system(10) repeatable(1)\n"
        + " join dept on e.deptno = dept.deptno\n"
        + ") tablesample system(50) repeatable(99)\n"
        + "where empno > 5";
    sql(sql).ok();
  }

  @Test void testCollectionTableWithCursorParam() {
    final String sql = "select * from table(dedup("
        + "cursor(select ename from emp),"
        + " cursor(select name from dept), 'NAME'))";
    sql(sql).withDecorrelate(false).ok();
  }

  @Test void testUnnest() {
    final String sql = "select*from unnest(multiset[1,2])";
    sql(sql).ok();
  }

  @Test void testUnnestSubQuery() {
    final String sql = "select*from unnest(multiset(select*from dept))";
    sql(sql).ok();
  }

  @Test void testUnnestArrayAggPlan() {
    final String sql = "select d.deptno, e2.empno_avg\n"
        + "from dept_nested as d outer apply\n"
        + " (select avg(e.empno) as empno_avg from UNNEST(d.employees) as e) e2";
    sql(sql).withConformance(SqlConformanceEnum.LENIENT).ok();
  }

  @Test void testUnnestArrayPlan() {
    final String sql = "select d.deptno, e2.empno\n"
        + "from dept_nested as d,\n"
        + " UNNEST(d.employees) e2";
    sql(sql).withExtendedTester().ok();
  }

  @Test void testUnnestArrayPlanAs() {
    final String sql = "select d.deptno, e2.empno\n"
        + "from dept_nested as d,\n"
        + " UNNEST(d.employees) as e2(empno, y, z)";
    sql(sql).ok();
  }

  /**
   * Test case for
   * <a href="https://issues.apache.org/jira/browse/CALCITE-3789">[CALCITE-3789]
   * Support validation of UNNEST multiple array columns like Presto</a>.
   */
  @Test void testAliasUnnestArrayPlanWithSingleColumn() {
    final String sql = "select d.deptno, employee.empno\n"
        + "from dept_nested_expanded as d,\n"
        + " UNNEST(d.employees) as t(employee)";
    sql(sql).withConformance(SqlConformanceEnum.PRESTO).ok();
  }

  /**
   * Test case for
   * <a href="https://issues.apache.org/jira/browse/CALCITE-3789">[CALCITE-3789]
   * Support validation of UNNEST multiple array columns like Presto</a>.
   */
  @Test void testAliasUnnestArrayPlanWithDoubleColumn() {
    final String sql = "select d.deptno, e, k.empno\n"
        + "from dept_nested_expanded as d CROSS JOIN\n"
        + " UNNEST(d.admins, d.employees) as t(e, k)";
    sql(sql).withConformance(SqlConformanceEnum.PRESTO).ok();
  }

  @Test void testArrayOfRecord() {
    sql("select employees[1].detail.skills[2+3].desc from dept_nested").ok();
  }

  @Test void testFlattenRecords() {
    sql("select employees[1] from dept_nested").ok();
  }

  @Test void testUnnestArray() {
    sql("select*from unnest(array(select*from dept))").ok();
  }

  @Test void testUnnestArrayNoExpand() {
    final String sql = "select name,\n"
        + "    array (select *\n"
        + "        from emp\n"
        + "        where deptno = dept.deptno) as emp_array,\n"
        + "    multiset (select *\n"
        + "        from emp\n"
        + "        where deptno = dept.deptno) as emp_multiset,\n"
        + "    map (select empno, job\n"
        + "        from emp\n"
        + "        where deptno = dept.deptno) as job_map\n"
        + "from dept";
    sql(sql).withExpand(false).ok();
  }

  @Test void testUnnestWithOrdinality() {
    final String sql =
        "select*from unnest(array(select*from dept)) with ordinality";
    sql(sql).ok();
  }

  @Test void testMultisetSubQuery() {
    final String sql =
        "select multiset(select deptno from dept) from (values(true))";
    sql(sql).ok();
  }

  @Test void testMultiset() {
    final String sql = "select 'a',multiset[10] from dept";
    sql(sql).ok();
  }

  @Test void testMultisetOfColumns() {
    final String sql = "select 'abc',multiset[deptno,sal] from emp";
    sql(sql).withExpand(true).ok();
  }

  @Test void testMultisetOfColumnsRex() {
    sql("select 'abc',multiset[deptno,sal] from emp").ok();
  }

  @Test void testCorrelationJoin() {
    checkCorrelationJoin(true);
  }

  @Test void testCorrelationJoinRex() {
    checkCorrelationJoin(false);
  }

  void checkCorrelationJoin(boolean expand) {
    final String sql = "select *,\n"
        + "  multiset(select * from emp where deptno=dept.deptno) as empset\n"
        + "from dept";
    sql(sql).withExpand(expand).ok();
  }

  @Test void testCorrelatedArraySubQuery() {
    checkCorrelatedArraySubQuery(true);
  }

  @Test void testCorrelatedArraySubQueryRex() {
    checkCorrelatedArraySubQuery(false);
  }

  void checkCorrelatedArraySubQuery(boolean expand) {
    final String sql = "select *,\n"
        + "    array (select * from emp\n"
        + "        where deptno = dept.deptno) as empset\n"
        + "from dept";
    sql(sql).withExpand(expand).ok();
  }

  @Test void testCorrelatedMapSubQuery() {
    checkCorrelatedMapSubQuery(true);
  }

  @Test void testCorrelatedMapSubQueryRex() {
    checkCorrelatedMapSubQuery(false);
  }

  void checkCorrelatedMapSubQuery(boolean expand) {
    final String sql = "select *,\n"
        + "  map (select empno, job\n"
        + "       from emp where deptno = dept.deptno) as jobMap\n"
        + "from dept";
    sql(sql).withExpand(expand).ok();
  }

  /** Test case for
   * <a href="https://issues.apache.org/jira/browse/CALCITE-864">[CALCITE-864]
   * Correlation variable has incorrect row type if it is populated by right
   * side of a Join</a>. */
  @Test void testCorrelatedSubQueryInJoin() {
    final String sql = "select *\n"
        + "from emp as e\n"
        + "join dept as d using (deptno)\n"
        + "where d.name = (\n"
        + "  select max(name)\n"
        + "  from dept as d2\n"
        + "  where d2.deptno = d.deptno)";
    sql(sql).withExpand(false).ok();
  }

  @Test void testExists() {
    final String sql = "select*from emp\n"
        + "where exists (select 1 from dept where deptno=55)";
    sql(sql).ok();
  }

  @Test void testExistsCorrelated() {
    final String sql = "select*from emp where exists (\n"
        + "  select 1 from dept where emp.deptno=dept.deptno)";
    sql(sql).withDecorrelate(false).ok();
  }

  @Test void testNotExistsCorrelated() {
    final String sql = "select * from emp where not exists (\n"
        + "  select 1 from dept where emp.deptno=dept.deptno)";
    sql(sql).withDecorrelate(false).ok();
  }

  @Test void testExistsCorrelatedDecorrelate() {
    final String sql = "select*from emp where exists (\n"
        + "  select 1 from dept where emp.deptno=dept.deptno)";
    sql(sql).withDecorrelate(true).ok();
  }

  /**
   * Test case for <a href="https://issues.apache.org/jira/browse/CALCITE-4560">[CALCITE-4560]
   * Wrong plan when decorrelating EXISTS subquery with COALESCE in the predicate</a>. */
  @Test void testExistsDecorrelateComplexCorrelationPredicate() {
    final String sql = "select e1.empno from empnullables e1 where exists (\n"
        + "  select 1 from empnullables e2 where COALESCE(e1.ename,'M')=COALESCE(e2.ename,'M'))";
    sql(sql).withDecorrelate(true).ok();
  }

  @Test void testExistsCorrelatedDecorrelateRex() {
    final String sql = "select*from emp where exists (\n"
        + "  select 1 from dept where emp.deptno=dept.deptno)";
    sql(sql).withDecorrelate(true).withExpand(false).ok();
  }

  @Test void testExistsCorrelatedLimit() {
    final String sql = "select*from emp where exists (\n"
        + "  select 1 from dept where emp.deptno=dept.deptno limit 1)";
    sql(sql).withDecorrelate(false).ok();
  }

  @Test void testExistsCorrelatedLimitDecorrelate() {
    final String sql = "select*from emp where exists (\n"
        + "  select 1 from dept where emp.deptno=dept.deptno limit 1)";
    sql(sql).withDecorrelate(true).withExpand(true).ok();
  }

  @Test void testExistsCorrelatedLimitDecorrelateRex() {
    final String sql = "select*from emp where exists (\n"
        + "  select 1 from dept where emp.deptno=dept.deptno limit 1)";
    sql(sql).withDecorrelate(true).withExpand(false).ok();
  }

  @Test void testUniqueWithExpand() {
    final String sql = "select * from emp\n"
        + "where unique (select 1 from dept where deptno=55)";
    sql(sql).withExpand(true).throws_("UNIQUE is only supported if expand = false");
  }

  @Test void testUniqueWithProjectLateral() {
    final String sql = "select * from emp\n"
        + "where unique (select 1 from dept where deptno=55)";
    sql(sql).withExpand(false).ok();
  }

  @Test void testUniqueWithOneProject() {
    final String sql = "select * from emp\n"
        + "where unique (select name from dept where deptno=55)";
    sql(sql).withExpand(false).ok();
  }

  @Test void testUniqueWithManyProject() {
    final String sql = "select * from emp\n"
        + "where unique (select * from dept)";
    sql(sql).withExpand(false).ok();
  }

  @Test void testNotUnique() {
    final String sql = "select * from emp\n"
        + "where not unique (select 1 from dept where deptno=55)";
    sql(sql).withExpand(false).ok();
  }

  @Test void testNotUniqueCorrelated() {
    final String sql = "select * from emp where not unique (\n"
        + "  select 1 from dept where emp.deptno=dept.deptno)";
    sql(sql).withExpand(false).ok();
  }

  @Test void testInValueListShort() {
    final String sql = "select empno from emp where deptno in (10, 20)";
    sql(sql).ok();
    sql(sql).withExpand(false).ok();
  }

  @Test void testInValueListLong() {
    // Go over the default threshold of 20 to force a sub-query.
    final String sql = "select empno from emp where deptno in"
        + " (10, 20, 30, 40, 50, 60, 70, 80, 90, 100"
        + ", 110, 120, 130, 140, 150, 160, 170, 180, 190"
        + ", 200, 210, 220, 230)";
    sql(sql).ok();
  }

  @Test void testInUncorrelatedSubQuery() {
    final String sql = "select empno from emp where deptno in"
        + " (select deptno from dept)";
    sql(sql).ok();
  }

  @Test void testInUncorrelatedSubQueryRex() {
    final String sql = "select empno from emp where deptno in"
        + " (select deptno from dept)";
    sql(sql).withExpand(false).ok();
  }

  @Test void testCompositeInUncorrelatedSubQueryRex() {
    final String sql = "select empno from emp where (empno, deptno) in"
        + " (select deptno - 10, deptno from dept)";
    sql(sql).withExpand(false).ok();
  }

  @Test void testNotInUncorrelatedSubQuery() {
    final String sql = "select empno from emp where deptno not in"
        + " (select deptno from dept)";
    sql(sql).ok();
  }

  @Test void testAllValueList() {
    final String sql = "select empno from emp where deptno > all (10, 20)";
    sql(sql).withExpand(false).ok();
  }

  @Test void testSomeValueList() {
    final String sql = "select empno from emp where deptno > some (10, 20)";
    sql(sql).withExpand(false).ok();
  }

  @Test void testSome() {
    final String sql = "select empno from emp where deptno > some (\n"
        + "  select deptno from dept)";
    sql(sql).withExpand(false).ok();
  }

  @Test void testSomeWithEquality() {
    final String sql = "select empno from emp where deptno = some (\n"
        + "  select deptno from dept)";
    sql(sql).withExpand(false).ok();
  }

  @Test void testSomeWithNotEquality() {
    final String sql = "select empno from emp where deptno <> some (\n"
        + "  select deptno from dept)";
    sql(sql).withExpand(false).ok();
  }

  @Test void testNotInUncorrelatedSubQueryRex() {
    final String sql = "select empno from emp where deptno not in"
        + " (select deptno from dept)";
    sql(sql).withExpand(false).ok();
  }

  @Test void testNotCaseInThreeClause() {
    final String sql = "select empno from emp where not case when "
        + "true then deptno in (10,20) else true end";
    sql(sql).withExpand(false).ok();
  }

  @Test void testNotCaseInMoreClause() {
    final String sql = "select empno from emp where not case when "
        + "true then deptno in (10,20) when false then false else deptno in (30,40) end";
    sql(sql).withExpand(false).ok();
  }

  @Test void testNotCaseInWithoutElse() {
    final String sql = "select empno from emp where not case when "
        + "true then deptno in (10,20)  end";
    sql(sql).withExpand(false).ok();
  }

  @Test void testWhereInCorrelated() {
    final String sql = "select empno from emp as e\n"
        + "join dept as d using (deptno)\n"
        + "where e.sal in (\n"
        + "  select e2.sal from emp as e2 where e2.deptno > e.deptno)";
    sql(sql).withExpand(false).ok();
  }

  @Test void testInUncorrelatedSubQueryInSelect() {
    // In the SELECT clause, the value of IN remains in 3-valued logic
    // -- it's not forced into 2-valued by the "... IS TRUE" wrapper as in the
    // WHERE clause -- so the translation is more complicated.
    final String sql = "select name, deptno in (\n"
        + "  select case when true then deptno else null end from emp)\n"
        + "from dept";
    sql(sql).ok();
  }

  @Test void testInUncorrelatedSubQueryInSelectRex() {
    // In the SELECT clause, the value of IN remains in 3-valued logic
    // -- it's not forced into 2-valued by the "... IS TRUE" wrapper as in the
    // WHERE clause -- so the translation is more complicated.
    final String sql = "select name, deptno in (\n"
        + "  select case when true then deptno else null end from emp)\n"
        + "from dept";
    sql(sql).withExpand(false).ok();
  }

  @Test void testInUncorrelatedSubQueryInHavingRex() {
    final String sql = "select sum(sal) as s\n"
        + "from emp\n"
        + "group by deptno\n"
        + "having count(*) > 2\n"
        + "and deptno in (\n"
        + "  select case when true then deptno else null end from emp)";
    sql(sql).withExpand(false).ok();
  }

  @Test void testUncorrelatedScalarSubQueryInOrderRex() {
    final String sql = "select ename\n"
        + "from emp\n"
        + "order by (select case when true then deptno else null end from emp) desc,\n"
        + "  ename";
    sql(sql).withExpand(false).ok();
  }

  @Test void testUncorrelatedScalarSubQueryInGroupOrderRex() {
    final String sql = "select sum(sal) as s\n"
        + "from emp\n"
        + "group by deptno\n"
        + "order by (select case when true then deptno else null end from emp) desc,\n"
        + "  count(*)";
    sql(sql).withExpand(false).ok();
  }

  @Test void testUncorrelatedScalarSubQueryInAggregateRex() {
    final String sql = "select sum((select min(deptno) from emp)) as s\n"
        + "from emp\n"
        + "group by deptno\n";
    sql(sql).withExpand(false).ok();
  }

  /** Plan should be as {@link #testInUncorrelatedSubQueryInSelect}, but with
   * an extra NOT. Both queries require 3-valued logic. */
  @Test void testNotInUncorrelatedSubQueryInSelect() {
    final String sql = "select empno, deptno not in (\n"
        + "  select case when true then deptno else null end from dept)\n"
        + "from emp";
    sql(sql).ok();
  }

  @Test void testNotInUncorrelatedSubQueryInSelectRex() {
    final String sql = "select empno, deptno not in (\n"
        + "  select case when true then deptno else null end from dept)\n"
        + "from emp";
    sql(sql).withExpand(false).ok();
  }

  /** Since 'deptno NOT IN (SELECT deptno FROM dept)' can not be null, we
   * generate a simpler plan. */
  @Test void testNotInUncorrelatedSubQueryInSelectNotNull() {
    final String sql = "select empno, deptno not in (\n"
        + "  select deptno from dept)\n"
        + "from emp";
    sql(sql).ok();
  }

  /** Since 'deptno NOT IN (SELECT mgr FROM emp)' can be null, we need a more
   * complex plan, including counts of null and not-null keys. */
  @Test void testNotInUncorrelatedSubQueryInSelectMayBeNull() {
    final String sql = "select empno, deptno not in (\n"
        + "  select mgr from emp)\n"
        + "from emp";
    sql(sql).ok();
  }

  /** Even though "mgr" allows nulls, we can deduce from the WHERE clause that
   * it will never be null. Therefore we can generate a simpler plan. */
  @Test void testNotInUncorrelatedSubQueryInSelectDeduceNotNull() {
    final String sql = "select empno, deptno not in (\n"
        + "  select mgr from emp where mgr > 5)\n"
        + "from emp";
    sql(sql).ok();
  }

  /** Similar to {@link #testNotInUncorrelatedSubQueryInSelectDeduceNotNull()},
   * using {@code IS NOT NULL}. */
  @Test void testNotInUncorrelatedSubQueryInSelectDeduceNotNull2() {
    final String sql = "select empno, deptno not in (\n"
        + "  select mgr from emp where mgr is not null)\n"
        + "from emp";
    sql(sql).ok();
  }

  /** Similar to {@link #testNotInUncorrelatedSubQueryInSelectDeduceNotNull()},
   * using {@code IN}. */
  @Test void testNotInUncorrelatedSubQueryInSelectDeduceNotNull3() {
    final String sql = "select empno, deptno not in (\n"
        + "  select mgr from emp where mgr in (\n"
        + "    select mgr from emp where deptno = 10))\n"
        + "from emp";
    sql(sql).ok();
  }

  @Test void testNotInUncorrelatedSubQueryInSelectNotNullRex() {
    final String sql = "select empno, deptno not in (\n"
        + "  select deptno from dept)\n"
        + "from emp";
    sql(sql).withExpand(false).ok();
  }

  @Test void testUnnestSelect() {
    final String sql = "select*from unnest(select multiset[deptno] from dept)";
    sql(sql).withExpand(true).ok();
  }

  @Test void testUnnestSelectRex() {
    final String sql = "select*from unnest(select multiset[deptno] from dept)";
    sql(sql).withExpand(false).ok();
  }

  @Test void testJoinUnnest() {
    final String sql = "select*from dept as d, unnest(multiset[d.deptno * 2])";
    sql(sql).ok();
  }

  @Test void testJoinUnnestRex() {
    final String sql = "select*from dept as d, unnest(multiset[d.deptno * 2])";
    sql(sql).withExpand(false).ok();
  }

  @Test void testLateral() {
    final String sql = "select * from emp,\n"
        + "  LATERAL (select * from dept where emp.deptno=dept.deptno)";
    sql(sql).withDecorrelate(false).ok();
  }

  @Test void testLateralDecorrelate() {
    final String sql = "select * from emp,\n"
        + " LATERAL (select * from dept where emp.deptno=dept.deptno)";
    sql(sql).withDecorrelate(true).withExpand(true).ok();
  }

  @Test void testLateralDecorrelateRex() {
    final String sql = "select * from emp,\n"
        + " LATERAL (select * from dept where emp.deptno=dept.deptno)";
    sql(sql).withDecorrelate(true).ok();
  }

  @Test void testLateralDecorrelateThetaRex() {
    final String sql = "select * from emp,\n"
        + " LATERAL (select * from dept where emp.deptno < dept.deptno)";
    sql(sql).withDecorrelate(true).ok();
  }

  @Test void testNestedCorrelations() {
    final String sql = "select *\n"
        + "from (select 2+deptno d2, 3+deptno d3 from emp) e\n"
        + " where exists (select 1 from (select deptno+1 d1 from dept) d\n"
        + " where d1=e.d2 and exists (select 2 from (select deptno+4 d4, deptno+5 d5, deptno+6 d6 from dept)\n"
        + " where d4=d.d1 and d5=d.d1 and d6=e.d3))";
    sql(sql).withDecorrelate(false).ok();
  }

  @Test void testNestedCorrelationsDecorrelated() {
    final String sql = "select *\n"
        + "from (select 2+deptno d2, 3+deptno d3 from emp) e\n"
        + " where exists (select 1 from (select deptno+1 d1 from dept) d\n"
        + " where d1=e.d2 and exists (select 2 from (select deptno+4 d4, deptno+5 d5, deptno+6 d6 from dept)\n"
        + " where d4=d.d1 and d5=d.d1 and d6=e.d3))";
    sql(sql).withDecorrelate(true).withExpand(true).ok();
  }

  @Test void testNestedCorrelationsDecorrelatedRex() {
    final String sql = "select *\n"
        + "from (select 2+deptno d2, 3+deptno d3 from emp) e\n"
        + " where exists (select 1 from (select deptno+1 d1 from dept) d\n"
        + " where d1=e.d2 and exists (select 2 from (select deptno+4 d4, deptno+5 d5, deptno+6 d6 from dept)\n"
        + " where d4=d.d1 and d5=d.d1 and d6=e.d3))";
    sql(sql).withDecorrelate(true).ok();
  }

  @Test void testElement() {
    sql("select element(multiset[5]) from emp").ok();
  }

  @Test void testElementInValues() {
    sql("values element(multiset[5])").ok();
  }

  @Test void testUnionAll() {
    final String sql =
        "select empno from emp union all select deptno from dept";
    sql(sql).ok();
  }

  @Test void testUnion() {
    final String sql =
        "select empno from emp union select deptno from dept";
    sql(sql).ok();
  }

  @Test void testUnionValues() {
    // union with values
    final String sql = "values (10), (20)\n"
        + "union all\n"
        + "select 34 from emp\n"
        + "union all values (30), (45 + 10)";
    sql(sql).ok();
  }

  @Test void testUnionSubQuery() {
    // union of sub-query, inside from list, also values
    final String sql = "select deptno from emp as emp0 cross join\n"
        + " (select empno from emp union all\n"
        + "  select deptno from dept where deptno > 20 union all\n"
        + "  values (45), (67))";
    sql(sql).ok();
  }

  @Test void testIsDistinctFrom() {
    final String sql = "select empno is distinct from deptno\n"
        + "from (values (cast(null as int), 1),\n"
        + "             (2, cast(null as int))) as emp(empno, deptno)";
    sql(sql).ok();
  }

  @Test void testIsNotDistinctFrom() {
    final String sql = "select empno is not distinct from deptno\n"
        + "from (values (cast(null as int), 1),\n"
        + "             (2, cast(null as int))) as emp(empno, deptno)";
    sql(sql).ok();
  }

  @Test void testNotLike() {
    // note that 'x not like y' becomes 'not(x like y)'
    final String sql = "values ('a' not like 'b' escape 'c')";
    sql(sql).ok();
  }

  @Test void testTumble() {
    final String sql = "select STREAM\n"
        + "  TUMBLE_START(rowtime, INTERVAL '1' MINUTE) AS s,\n"
        + "  TUMBLE_END(rowtime, INTERVAL '1' MINUTE) AS e\n"
        + "from Shipments\n"
        + "GROUP BY TUMBLE(rowtime, INTERVAL '1' MINUTE)";
    sql(sql).ok();
  }

  @Test void testTableFunctionTumble() {
    final String sql = "select *\n"
        + "from table(tumble(table Shipments, descriptor(rowtime), INTERVAL '1' MINUTE))";
    sql(sql).ok();
  }

  @Test void testTableFunctionTumbleWithParamNames() {
    final String sql = "select *\n"
        + "from table(\n"
        + "tumble(\n"
        + "  DATA => table Shipments,\n"
        + "  TIMECOL => descriptor(rowtime),\n"
        + "  SIZE => INTERVAL '1' MINUTE))";
    sql(sql).ok();
  }

  @Test void testTableFunctionTumbleWithParamReordered() {
    final String sql = "select *\n"
        + "from table(\n"
        + "tumble(\n"
        + "  DATA => table Shipments,\n"
        + "  SIZE => INTERVAL '1' MINUTE,\n"
        + "  TIMECOL => descriptor(rowtime)))";
    sql(sql).ok();
  }

  @Test void testTableFunctionTumbleWithInnerJoin() {
    final String sql = "select *\n"
        + "from table(tumble(table Shipments, descriptor(rowtime), INTERVAL '1' MINUTE)) a\n"
        + "join table(tumble(table Shipments, descriptor(rowtime), INTERVAL '1' MINUTE)) b\n"
        + "on a.orderid = b.orderid";
    sql(sql).ok();
  }

  @Test void testTableFunctionTumbleWithOffset() {
    final String sql = "select *\n"
        + "from table(tumble(table Shipments, descriptor(rowtime),\n"
        + "  INTERVAL '10' MINUTE, INTERVAL '1' MINUTE))";
    sql(sql).ok();
  }

  @Test void testTableFunctionHop() {
    final String sql = "select *\n"
        + "from table(hop(table Shipments, descriptor(rowtime), "
        + "INTERVAL '1' MINUTE, INTERVAL '2' MINUTE))";
    sql(sql).ok();
  }

  @Test void testTableFunctionHopWithOffset() {
    final String sql = "select *\n"
        + "from table(hop(table Shipments, descriptor(rowtime), "
        + "INTERVAL '1' MINUTE, INTERVAL '5' MINUTE, INTERVAL '3' MINUTE))";
    sql(sql).ok();
  }

  @Test void testTableFunctionHopWithParamNames() {
    final String sql = "select *\n"
        + "from table(\n"
        + "hop(\n"
        + "  DATA => table Shipments,\n"
        + "  TIMECOL => descriptor(rowtime),\n"
        + "  SLIDE => INTERVAL '1' MINUTE,\n"
        + "  SIZE => INTERVAL '2' MINUTE))";
    sql(sql).ok();
  }

  @Test void testTableFunctionHopWithParamReordered() {
    final String sql = "select *\n"
        + "from table(\n"
        + "hop(\n"
        + "  DATA => table Shipments,\n"
        + "  SLIDE => INTERVAL '1' MINUTE,\n"
        + "  TIMECOL => descriptor(rowtime),\n"
        + "  SIZE => INTERVAL '2' MINUTE))";
    sql(sql).ok();
  }

  @Test void testTableFunctionSession() {
    final String sql = "select *\n"
        + "from table(session(table Shipments, descriptor(rowtime), "
        + "descriptor(orderId), INTERVAL '10' MINUTE))";
    sql(sql).ok();
  }

  @Test void testTableFunctionSessionWithParamNames() {
    final String sql = "select *\n"
        + "from table(\n"
        + "session(\n"
        + "  DATA => table Shipments,\n"
        + "  TIMECOL => descriptor(rowtime),\n"
        + "  KEY => descriptor(orderId),\n"
        + "  SIZE => INTERVAL '10' MINUTE))";
    sql(sql).ok();
  }

  @Test void testTableFunctionSessionWithParamReordered() {
    final String sql = "select *\n"
        + "from table(\n"
        + "session(\n"
        + "  DATA => table Shipments,\n"
        + "  KEY => descriptor(orderId),\n"
        + "  TIMECOL => descriptor(rowtime),\n"
        + "  SIZE => INTERVAL '10' MINUTE))";
    sql(sql).ok();
  }

  @Test void testTableFunctionTumbleWithSubQueryParam() {
    final String sql = "select *\n"
        + "from table(tumble((select * from Shipments), descriptor(rowtime), INTERVAL '1' MINUTE))";
    sql(sql).ok();
  }

  @Test void testTableFunctionHopWithSubQueryParam() {
    final String sql = "select *\n"
        + "from table(hop((select * from Shipments), descriptor(rowtime), "
        + "INTERVAL '1' MINUTE, INTERVAL '2' MINUTE))";
    sql(sql).ok();
  }

  @Test void testTableFunctionSessionWithSubQueryParam() {
    final String sql = "select *\n"
        + "from table(session((select * from Shipments), descriptor(rowtime), "
        + "descriptor(orderId), INTERVAL '10' MINUTE))";
    sql(sql).ok();
  }

  @Test void testTableFunctionSessionCompoundSessionKey() {
    final String sql = "select *\n"
        + "from table(session(table Orders, descriptor(rowtime), "
        + "descriptor(orderId, productId), INTERVAL '10' MINUTE))";
    sql(sql).ok();
  }

  @Test void testNotNotIn() {
    final String sql = "select * from EMP where not (ename not in ('Fred') )";
    sql(sql).ok();
  }

  @Test void testOverMultiple() {
    final String sql = "select sum(sal) over w1,\n"
        + "  sum(deptno) over w1,\n"
        + "  sum(deptno) over w2\n"
        + "from emp\n"
        + "where deptno - sal > 999\n"
        + "window w1 as (partition by job order by hiredate rows 2 preceding),\n"
        + "  w2 as (partition by job order by hiredate rows 3 preceding disallow partial),\n"
        + "  w3 as (partition by job order by hiredate range interval '1' second preceding)";
    sql(sql).ok();
  }

  @Test void testOverDefaultBracket() {
    // c2 and c3 are equivalent to c1;
    // c5 is equivalent to c4;
    // c7 is equivalent to c6.
    final String sql = "select\n"
        + "  count(*) over (order by deptno) c1,\n"
        + "  count(*) over (order by deptno\n"
        + "    range unbounded preceding) c2,\n"
        + "  count(*) over (order by deptno\n"
        + "    range between unbounded preceding and current row) c3,\n"
        + "  count(*) over (order by deptno\n"
        + "    rows unbounded preceding) c4,\n"
        + "  count(*) over (order by deptno\n"
        + "    rows between unbounded preceding and current row) c5,\n"
        + "  count(*) over (order by deptno\n"
        + "    range between unbounded preceding and unbounded following) c6,\n"
        + " count(*) over (order by deptno\n"
        + "    rows between unbounded preceding and unbounded following) c7\n"
        + "from emp";
    sql(sql).ok();
  }

  /** Test case for
   * <a href="https://issues.apache.org/jira/browse/CALCITE-750">[CALCITE-750]
   * Allow windowed aggregate on top of regular aggregate</a>. */
  @Test void testNestedAggregates() {
    final String sql = "SELECT\n"
        + "  avg(sum(sal) + 2 * min(empno) + 3 * avg(empno))\n"
        + "  over (partition by deptno)\n"
        + "from emp\n"
        + "group by deptno";
    sql(sql).ok();
  }

  /**
   * Test one of the custom conversions which is recognized by the class of the
   * operator (in this case,
   * {@link org.apache.calcite.sql.fun.SqlCaseOperator}).
   */
  @Test void testCase() {
    sql("values (case 'a' when 'a' then 1 end)").ok();
  }

  /**
   * Tests one of the custom conversions which is recognized by the identity
   * of the operator (in this case,
   * {@link org.apache.calcite.sql.fun.SqlStdOperatorTable#CHARACTER_LENGTH}).
   */
  @Test void testCharLength() {
    // Note that CHARACTER_LENGTH becomes CHAR_LENGTH.
    sql("values (character_length('foo'))").ok();
  }

  @Test void testOverAvg() {
    // AVG(x) gets translated to SUM(x)/COUNT(x).  Because COUNT controls
    // the return type there usually needs to be a final CAST to get the
    // result back to match the type of x.
    final String sql = "select sum(sal) over w1,\n"
        + "  avg(sal) over w1\n"
        + "from emp\n"
        + "window w1 as (partition by job order by hiredate rows 2 preceding)";
    sql(sql).ok();
  }

  @Test void testOverAvg2() {
    // Check to see if extra CAST is present.  Because CAST is nested
    // inside AVG it passed to both SUM and COUNT so the outer final CAST
    // isn't needed.
    final String sql = "select sum(sal) over w1,\n"
        + "  avg(CAST(sal as real)) over w1\n"
        + "from emp\n"
        + "window w1 as (partition by job order by hiredate rows 2 preceding)";
    sql(sql).ok();
  }

  @Test void testOverCountStar() {
    final String sql = "select count(sal) over w1,\n"
        + "  count(*) over w1\n"
        + "from emp\n"
        + "window w1 as (partition by job order by hiredate rows 2 preceding)";
    sql(sql).ok();
  }

  /**
   * Tests that a window containing only ORDER BY is implicitly CURRENT ROW.
   */
  @Test void testOverOrderWindow() {
    final String sql = "select last_value(deptno) over w\n"
        + "from emp\n"
        + "window w as (order by empno)";
    sql(sql).ok();

    // Same query using inline window
    final String sql2 = "select last_value(deptno) over (order by empno)\n"
        + "from emp\n";
    sql(sql2).ok();
  }

  /**
   * Tests that a window with specifying null treatment.
   */
  @Test void testOverNullTreatmentWindow() {
    final String sql = "select\n"
        + "lead(deptno, 1) over w,\n "
        + "lead(deptno, 2) ignore nulls over w,\n"
        + "lead(deptno, 3) respect nulls over w,\n"
        + "lead(deptno, 1) over w,\n"
        + "lag(deptno, 2) ignore nulls over w,\n"
        + "lag(deptno, 2) respect nulls over w,\n"
        + "first_value(deptno) over w,\n"
        + "first_value(deptno) ignore nulls over w,\n"
        + "first_value(deptno) respect nulls over w,\n"
        + "last_value(deptno) over w,\n"
        + "last_value(deptno) ignore nulls over w,\n"
        + "last_value(deptno) respect nulls over w\n"
        + " from emp\n"
        + "window w as (order by empno)";
    sql(sql).ok();
  }

  /**
   * Tests that a window with a FOLLOWING bound becomes BETWEEN CURRENT ROW
   * AND FOLLOWING.
   */
  @Test void testOverOrderFollowingWindow() {
    // Window contains only ORDER BY (implicitly CURRENT ROW).
    final String sql = "select last_value(deptno) over w\n"
        + "from emp\n"
        + "window w as (order by empno rows 2 following)";
    sql(sql).ok();

    // Same query using inline window
    final String sql2 = "select\n"
        + "  last_value(deptno) over (order by empno rows 2 following)\n"
        + "from emp\n";
    sql(sql2).ok();
  }

  @Test void testTumbleTable() {
    final String sql = "select stream"
        + " tumble_end(rowtime, interval '2' hour) as rowtime, productId\n"
        + "from orders\n"
        + "group by tumble(rowtime, interval '2' hour), productId";
    sql(sql).ok();
  }

  /** As {@link #testTumbleTable()} but on a table where "rowtime" is at
   * position 1 not 0. */
  @Test void testTumbleTableRowtimeNotFirstColumn() {
    final String sql = "select stream\n"
        + "   tumble_end(rowtime, interval '2' hour) as rowtime, orderId\n"
        + "from shipments\n"
        + "group by tumble(rowtime, interval '2' hour), orderId";
    sql(sql).ok();
  }

  @Test void testHopTable() {
    final String sql = "select stream hop_start(rowtime, interval '1' hour,"
        + " interval '3' hour) as rowtime,\n"
        + "  count(*) as c\n"
        + "from orders\n"
        + "group by hop(rowtime, interval '1' hour, interval '3' hour)";
    sql(sql).ok();
  }

  @Test void testSessionTable() {
    final String sql = "select stream session_start(rowtime, interval '1' hour)"
        + " as rowtime,\n"
        + "  session_end(rowtime, interval '1' hour),\n"
        + "  count(*) as c\n"
        + "from orders\n"
        + "group by session(rowtime, interval '1' hour)";
    sql(sql).ok();
  }

  @Test void testInterval() {
    // temporarily disabled per DTbug 1212
    if (!Bug.DT785_FIXED) {
      return;
    }
    final String sql =
        "values(cast(interval '1' hour as interval hour to second))";
    sql(sql).ok();
  }

  @Test void testStream() {
    final String sql =
        "select stream productId from orders where productId = 10";
    sql(sql).ok();
  }

  @Test void testStreamGroupBy() {
    final String sql = "select stream\n"
        + " floor(rowtime to second) as rowtime, count(*) as c\n"
        + "from orders\n"
        + "group by floor(rowtime to second)";
    sql(sql).ok();
  }

  @Test void testStreamWindowedAggregation() {
    final String sql = "select stream *,\n"
        + "  count(*) over (partition by productId\n"
        + "    order by rowtime\n"
        + "    range interval '1' second preceding) as c\n"
        + "from orders";
    sql(sql).ok();
  }

  @Test void testExplainAsXml() {
    String sql = "select 1 + 2, 3 from (values (true))";
    final RelNode rel = sql(sql).toRel();
    StringWriter sw = new StringWriter();
    PrintWriter pw = new PrintWriter(sw);
    RelXmlWriter planWriter =
        new RelXmlWriter(pw, SqlExplainLevel.EXPPLAN_ATTRIBUTES);
    rel.explain(planWriter);
    pw.flush();
    TestUtil.assertEqualsVerbose(
        "<RelNode type=\"LogicalProject\">\n"
            + "\t<Property name=\"EXPR$0\">\n"
            + "\t\t+(1, 2)\n"
            + "\t</Property>\n"
            + "\t<Property name=\"EXPR$1\">\n"
            + "\t\t3\n"
            + "\t</Property>\n"
            + "\t<Inputs>\n"
            + "\t\t<RelNode type=\"LogicalValues\">\n"
            + "\t\t\t<Property name=\"tuples\">\n"
            + "\t\t\t\t[{ true }]\n"
            + "\t\t\t</Property>\n"
            + "\t\t\t<Inputs/>\n"
            + "\t\t</RelNode>\n"
            + "\t</Inputs>\n"
            + "</RelNode>\n",
        Util.toLinux(sw.toString()));
  }

  @Test void testExplainAsDot() {
    String sql = "select 1 + 2, 3 from (values (true))";
    final RelNode rel = sql(sql).toRel();
    StringWriter sw = new StringWriter();
    PrintWriter pw = new PrintWriter(sw);
    RelDotWriter planWriter =
        new RelDotWriter(pw, SqlExplainLevel.EXPPLAN_ATTRIBUTES, false);
    rel.explain(planWriter);
    pw.flush();
    TestUtil.assertEqualsVerbose(
        "digraph {\n"
            + "\"LogicalValues\\ntuples = [{ true }]\\n\" -> \"LogicalProject\\nEXPR$0 = +(1, 2)"
            + "\\nEXPR$1 = 3\\n\" [label=\"0\"]\n"
            + "}\n",
        Util.toLinux(sw.toString()));
  }

  /** Test case for
   * <a href="https://issues.apache.org/jira/browse/CALCITE-412">[CALCITE-412]
   * RelFieldTrimmer: when trimming Sort, the collation and trait set don't
   * match</a>. */
  @Test void testSortWithTrim() {
    final String sql = "select ename from (select * from emp order by sal) a";
    sql(sql).withTrim(true).ok();
  }

  /** Test case for
   * <a href="https://issues.apache.org/jira/browse/CALCITE-3183">[CALCITE-3183]
   * Trimming method for Filter rel uses wrong traitSet</a>. */
  @SuppressWarnings("rawtypes")
  @Test void testFilterAndSortWithTrim() {
    // Run query and save plan after trimming
    final String sql = "select count(a.EMPNO)\n"
        + "from (select * from emp order by sal limit 3) a\n"
        + "where a.EMPNO > 10 group by 2";
    RelNode afterTrim = sql(sql)
        .withDecorrelate(false)
        .withFactory(t ->
            // Create a customized test with RelCollation trait in the test
            // cluster.
            t.withPlannerFactory(context ->
                new MockRelOptPlanner(Contexts.empty()) {
                  @Override public List<RelTraitDef> getRelTraitDefs() {
                    return ImmutableList.of(RelCollationTraitDef.INSTANCE);
                  }
                  @Override public RelTraitSet emptyTraitSet() {
                    return RelTraitSet.createEmpty().plus(
                        RelCollationTraitDef.INSTANCE.getDefault());
                  }
                }))
        .toRel();

    // Get Sort and Filter operators
    final List<RelNode> rels = new ArrayList<>();
    final RelShuttleImpl visitor = new RelShuttleImpl() {
      @Override public RelNode visit(LogicalSort sort) {
        rels.add(sort);
        return super.visit(sort);
      }
      @Override public RelNode visit(LogicalFilter filter) {
        rels.add(filter);
        return super.visit(filter);
      }
    };
    visitor.visit(afterTrim);

    // Ensure sort and filter operators have consistent traitSet after trimming
    assertThat(rels.size(), is(2));
    RelTrait filterCollation = rels.get(0).getTraitSet()
        .getTrait(RelCollationTraitDef.INSTANCE);
    RelTrait sortCollation = rels.get(1).getTraitSet()
        .getTrait(RelCollationTraitDef.INSTANCE);
    assertThat(filterCollation, notNullValue());
    assertThat(sortCollation, notNullValue());
    assertThat(filterCollation.satisfies(sortCollation), is(true));
  }

  @Test void testRelShuttleForLogicalCalc() {
    final String sql = "select ename from emp";
    final RelNode rel = sql(sql).toRel();
    final HepProgramBuilder programBuilder = HepProgram.builder();
    programBuilder.addRuleInstance(CoreRules.PROJECT_TO_CALC);
    final HepPlanner planner = new HepPlanner(programBuilder.build());
    planner.setRoot(rel);
    final LogicalCalc calc = (LogicalCalc) planner.findBestExp();
    final List<RelNode> rels = new ArrayList<>();
    final RelShuttleImpl visitor = new RelShuttleImpl() {
      @Override public RelNode visit(LogicalCalc calc) {
        RelNode visitedRel = super.visit(calc);
        rels.add(visitedRel);
        return visitedRel;
      }
    };
    visitor.visit(calc);
    assertThat(rels.size(), is(1));
    assertThat(rels.get(0), isA(LogicalCalc.class));
  }

  @Test void testRelShuttleForLogicalTableModify() {
    final String sql = "insert into emp select * from emp";
    final LogicalTableModify rel = (LogicalTableModify) sql(sql).toRel();
    final List<RelNode> rels = new ArrayList<>();
    final RelShuttleImpl visitor = new RelShuttleImpl() {
      @Override public RelNode visit(LogicalTableModify modify) {
        RelNode visitedRel = super.visit(modify);
        rels.add(visitedRel);
        return visitedRel;
      }
    };
    visitor.visit(rel);
    assertThat(rels.size(), is(1));
    assertThat(rels.get(0), isA(LogicalTableModify.class));
  }

  @Test void testOffset0() {
    final String sql = "select * from emp offset 0";
    sql(sql).ok();
  }

  /** Tests group-by CASE expression involving a non-query IN. */
  @Test void testGroupByCaseSubQuery() {
    final String sql = "SELECT CASE WHEN emp.empno IN (3) THEN 0 ELSE 1 END\n"
        + "FROM emp\n"
        + "GROUP BY (CASE WHEN emp.empno IN (3) THEN 0 ELSE 1 END)";
    sql(sql).ok();
  }

  /** Tests an aggregate function on a CASE expression involving a non-query
   * IN. */
  @Test void testAggCaseSubQuery() {
    final String sql =
        "SELECT SUM(CASE WHEN empno IN (3) THEN 0 ELSE 1 END) FROM emp";
    sql(sql).ok();
  }

  /** Test case for
   * <a href="https://issues.apache.org/jira/browse/CALCITE-753">[CALCITE-753]
   * Test aggregate operators do not derive row types with duplicate column
   * names</a>. */
  @Test void testAggNoDuplicateColumnNames() {
    final String sql = "SELECT  empno, EXPR$2, COUNT(empno) FROM (\n"
        + "    SELECT empno, deptno AS EXPR$2\n"
        + "    FROM emp)\n"
        + "GROUP BY empno, EXPR$2";
    sql(sql).ok();
  }

  @Test void testAggScalarSubQuery() {
    final String sql = "SELECT SUM(SELECT min(deptno) FROM dept) FROM emp";
    sql(sql).ok();
  }

  /** Test aggregate function on a CASE expression involving IN with a
   * sub-query.
   *
   * <p>Test case for
   * <a href="https://issues.apache.org/jira/browse/CALCITE-551">[CALCITE-551]
   * Sub-query inside aggregate function</a>. */
  @Test void testAggCaseInSubQuery() {
    final String sql = "SELECT SUM(\n"
        + "  CASE WHEN deptno IN (SELECT deptno FROM dept) THEN 1 ELSE 0 END)\n"
        + "FROM emp";
    sql(sql).withExpand(false).ok();
  }

  @Test void testCorrelatedSubQueryInAggregate() {
    final String sql = "SELECT SUM(\n"
        + "  (select char_length(name) from dept\n"
        + "   where dept.deptno = emp.empno))\n"
        + "FROM emp";
    sql(sql).withExpand(false).ok();
  }

  /**
   * Test case for
   * <a href="https://issues.apache.org/jira/browse/CALCITE-614">[CALCITE-614]
   * IN within CASE within GROUP BY gives AssertionError</a>.
   */
  @Test void testGroupByCaseIn() {
    final String sql = "select\n"
        + " (CASE WHEN (deptno IN (10, 20)) THEN 0 ELSE deptno END),\n"
        + " min(empno) from EMP\n"
        + "group by (CASE WHEN (deptno IN (10, 20)) THEN 0 ELSE deptno END)";
    sql(sql).ok();
  }

  @Test void testInsert() {
    final String sql = "insert into empnullables (deptno, empno, ename)\n"
        + "values (10, 150, 'Fred')";
    sql(sql).ok();
  }

  @Test void testInsertSubset() {
    final String sql = "insert into empnullables\n"
        + "values (50, 'Fred')";
    sql(sql).withConformance(SqlConformanceEnum.PRAGMATIC_2003).ok();
  }

  @Test void testInsertWithCustomInitializerExpressionFactory() {
    final String sql = "insert into empdefaults (deptno) values (300)";
    sql(sql).ok();
  }

  @Test void testInsertSubsetWithCustomInitializerExpressionFactory() {
    final String sql = "insert into empdefaults values (100)";
    sql(sql).withConformance(SqlConformanceEnum.PRAGMATIC_2003).ok();
  }

  @Test void testInsertBind() {
    final String sql = "insert into empnullables (deptno, empno, ename)\n"
        + "values (?, ?, ?)";
    sql(sql).ok();
  }

  @Test void testInsertBindSubset() {
    final String sql = "insert into empnullables\n"
        + "values (?, ?)";
    sql(sql).withConformance(SqlConformanceEnum.PRAGMATIC_2003).ok();
  }

  @Test void testInsertBindWithCustomInitializerExpressionFactory() {
    final String sql = "insert into empdefaults (deptno) values (?)";
    sql(sql).ok();
  }

  @Test void testInsertBindSubsetWithCustomInitializerExpressionFactory() {
    final String sql = "insert into empdefaults values (?)";
    sql(sql).withConformance(SqlConformanceEnum.PRAGMATIC_2003).ok();
  }

  @Test void testInsertSubsetView() {
    final String sql = "insert into empnullables_20\n"
        + "values (10, 'Fred')";
    sql(sql).withConformance(SqlConformanceEnum.PRAGMATIC_2003).ok();
  }

  @Test void testInsertExtendedColumn() {
    final String sql = "insert into empdefaults(updated TIMESTAMP)\n"
        + " (ename, deptno, empno, updated, sal)\n"
        + " values ('Fred', 456, 44, timestamp '2017-03-12 13:03:05', 999999)";
    sql(sql).ok();
  }

  @Test void testInsertBindExtendedColumn() {
    final String sql = "insert into empdefaults(updated TIMESTAMP)\n"
        + " (ename, deptno, empno, updated, sal)\n"
        + " values ('Fred', 456, 44, ?, 999999)";
    sql(sql).ok();
  }

  @Test void testInsertExtendedColumnModifiableView() {
    final String sql = "insert into EMP_MODIFIABLEVIEW2(updated TIMESTAMP)\n"
        + " (ename, deptno, empno, updated, sal)\n"
        + " values ('Fred', 20, 44, timestamp '2017-03-12 13:03:05', 999999)";
    sql(sql).withExtendedTester().ok();
  }

  @Test void testInsertBindExtendedColumnModifiableView() {
    final String sql = "insert into EMP_MODIFIABLEVIEW2(updated TIMESTAMP)\n"
        + " (ename, deptno, empno, updated, sal)\n"
        + " values ('Fred', 20, 44, ?, 999999)";
    sql(sql).withExtendedTester().ok();
  }

  @Test void testInsertWithSort() {
    final String sql = "insert into empnullables (empno, ename)\n"
        + "select deptno, ename from emp order by ename";
    sql(sql).ok();
  }

  @Test void testInsertWithLimit() {
    final String sql = "insert into empnullables (empno, ename)\n"
        + "select deptno, ename from emp order by ename limit 10";
    sql(sql).ok();
  }

  @Test void testDelete() {
    final String sql = "delete from emp";
    sql(sql).ok();
  }

  @Test void testDeleteWhere() {
    final String sql = "delete from emp where deptno = 10";
    sql(sql).ok();
  }

  @Test void testDeleteBind() {
    final String sql = "delete from emp where deptno = ?";
    sql(sql).ok();
  }

  @Test void testDeleteBindExtendedColumn() {
    final String sql = "delete from emp(enddate TIMESTAMP) where enddate < ?";
    sql(sql).ok();
  }

  @Test void testDeleteBindModifiableView() {
    final String sql = "delete from EMP_MODIFIABLEVIEW2 where empno = ?";
    sql(sql).withExtendedTester().ok();
  }

  @Test void testDeleteBindExtendedColumnModifiableView() {
    final String sql = "delete from EMP_MODIFIABLEVIEW2(note VARCHAR)\n"
        + "where note = ?";
    sql(sql).withExtendedTester().ok();
  }

  @Test void testUpdate() {
    final String sql = "update emp set empno = empno + 1";
    sql(sql).ok();
  }

  @Test void testUpdateSubQuery() {
    final String sql = "update emp\n"
        + "set empno = (\n"
        + "  select min(empno) from emp as e where e.deptno = emp.deptno)";
    sql(sql).ok();
  }

  /**
   * Test case for
   * <a href="https://issues.apache.org/jira/browse/CALCITE-3229">[CALCITE-3229]
   * UnsupportedOperationException for UPDATE with IN query</a>.
   */
  @Test void testUpdateSubQueryWithIn() {
    final String sql = "update emp\n"
            + "set empno = 1 where empno in (\n"
            + "  select empno from emp where empno=2)";
    sql(sql).ok();
  }

  /**
   * Test case for
   * <a href="https://issues.apache.org/jira/browse/CALCITE-3292">[CALCITE-3292]
   * NPE for UPDATE with IN query</a>.
   */
  @Test void testUpdateSubQueryWithIn1() {
    final String sql = "update emp\n"
            + "set empno = 1 where emp.empno in (\n"
            + "  select emp.empno from emp where emp.empno=2)";
    sql(sql).ok();
  }

  /** Similar to {@link #testUpdateSubQueryWithIn()} but with not in instead of in. */
  @Test void testUpdateSubQueryWithNotIn() {
    final String sql = "update emp\n"
            + "set empno = 1 where empno not in (\n"
            + "  select empno from emp where empno=2)";
    sql(sql).ok();
  }

  @Test void testUpdateWhere() {
    final String sql = "update emp set empno = empno + 1 where deptno = 10";
    sql(sql).ok();
  }

  @Test void testUpdateModifiableView() {
    final String sql = "update EMP_MODIFIABLEVIEW2\n"
        + "set sal = sal + 5000 where slacker = false";
    sql(sql).withExtendedTester().ok();
  }

  @Test void testUpdateExtendedColumn() {
    final String sql = "update empdefaults(updated TIMESTAMP)"
        + " set deptno = 1, updated = timestamp '2017-03-12 13:03:05', empno = 20, ename = 'Bob'"
        + " where deptno = 10";
    sql(sql).ok();
  }

  @Test void testUpdateExtendedColumnModifiableView() {
    final String sql = "update EMP_MODIFIABLEVIEW2(updated TIMESTAMP)\n"
        + "set updated = timestamp '2017-03-12 13:03:05', sal = sal + 5000\n"
        + "where slacker = false";
    sql(sql).withExtendedTester().ok();
  }

  @Test void testUpdateBind() {
    final String sql = "update emp"
        + " set sal = sal + ? where slacker = false";
    sql(sql).ok();
  }

  @Test void testUpdateBind2() {
    final String sql = "update emp"
        + " set sal = ? where slacker = false";
    sql(sql).ok();
  }

  @Disabled("CALCITE-1708")
  @Test void testUpdateBindExtendedColumn() {
    final String sql = "update emp(test INT)"
        + " set test = ?, sal = sal + 5000 where slacker = false";
    sql(sql).ok();
  }

  @Disabled("CALCITE-1708")
  @Test void testUpdateBindExtendedColumnModifiableView() {
    final String sql = "update EMP_MODIFIABLEVIEW2(test INT)"
        + " set test = ?, sal = sal + 5000 where slacker = false";
    sql(sql).ok();
  }

<<<<<<< HEAD
//  @Disabled("CALCITE-985")
=======
>>>>>>> 145d8b77
  @Test void testMerge() {
    //Tests a basic merge query with one matched/not matched condition
    final String sql1 = "merge into empnullables_20 as target\n"
        + "using (select * from emp where deptno = 30) as source\n"
        + "on target.sal = source.sal\n"
<<<<<<< HEAD
//        + "when matched then\n"
//        + "  update set sal = target.sal + source.sal\n"
//        + "when not matched then\n"
//        + "  insert (empno, deptno, sal)\n"
//        + "  values (source.empno, source.deptno + target.deptno, source.sal + target.sal)";
        + "when not matched then\n"
        + "  insert (empno)\n"
        + "  values (1)";
    sql(sql).ok();
  }

//  @Disabled("CALCITE-985")
  @Test void testMergeInto() {
    final String sql = "merge_into emp as target\n"
        + "using (select * from emp where deptno = 30) as source\n"
        + "on target.empno = source.empno\n"
=======
          + "when matched then\n"
          + "  update set sal = target.sal + source.sal\n"
          + "when not matched then\n"
          + "  insert (empno, sal, ename)\n"
          + "  values (ABS(source.empno), source.sal, source.ename)";

    final String sql2 = "merge_into empnullables_20 as target\n"
        + "using (select * from emp where deptno = 30) as source\n"
        + "on target.sal = source.sal\n"
>>>>>>> 145d8b77
        + "when matched then\n"
        + "  update set sal = target.sal + source.sal\n"
        + "when not matched then\n"
        + "  insert (empno, sal, ename)\n"
        + "  values (ABS(source.empno), source.sal, source.ename)";

    sql(sql1).ok();
    sql(sql2).ok();
  }

<<<<<<< HEAD
  @Test void testFoo() {
    final String sql = "SELECT *\n"
        +
        "FROM (SELECT *\n"
        +
        "FROM emp\n"
        +
        "WHERE deptno = 30) AS SOURCE\n"
        +
        "LEFT JOIN EMP AS TARGET ON TARGET.SAL = SOURCE.SAL";
    sql(sql).ok();
  }

  @Test void testMergeIntoCondition() {
    final String sql = "merge_into emp as target\n"
=======
  @Test void testMergeInsertOnly() {
    //Tests a basic merge query with only an insert condition
    final String sql1 = "merge into empnullables_20 as target\n"
>>>>>>> 145d8b77
        + "using (select * from emp where deptno = 30) as source\n"
        + "on target.sal = source.sal\n"
        + "when not matched then\n"
        + "  insert (empno, sal, ename)\n"
        + "  values (source.empno, source.sal, source.ename)";

    final String sql2 = "merge_into empnullables_20 as target\n"
        + "using (select * from emp where deptno = 30) as source\n"
        + "on target.sal = source.sal\n"
        + "when not matched then\n"
        + "  insert (empno, sal, ename)\n"
        + "  values (source.empno, source.sal, source.ename)";

    sql(sql1).ok();
    sql(sql2).ok();
  }

  @Test void testMergeMatchedOnly() {
    //Tests a basic merge query with only an matched condition
    final String sql1 = "merge into empnullables_20 as target\n"
        + "using (select * from emp where deptno = 30) as source\n"
        + "on target.sal = source.sal\n"
        + "when matched then\n"
        + "  update set sal = target.sal + source.sal\n";

    final String sql2 = "merge_into empnullables_20 as target\n"
        + "using (select * from emp where deptno = 30) as source\n"
        + "on target.sal = source.sal\n"
        + "when matched then\n"
        + "  update set sal = target.sal + source.sal\n";

    sql(sql1).ok();
    sql(sql2).ok();
  }

  @Test void testMergeNestedExpressions() {
    //tests a more complicated merge expression with nested clauses

    final String sql1 = "merge into empnullables_20 as target\n"
        + "using (select * from (Select * from (select *, emp.sal + dept.deptno as real_sal from dept FULL OUTER JOIN emp on emp.deptno = dept.deptno WHERE emp.sal > 0) as source WHERE deptno = 30)) as source\n"
        + "on SIN(target.sal + source.sal) > 0\n"
        + "when matched then\n"
        + "  update set sal = COS(source.real_sal + target.sal)\n"
        + "when not matched then\n"
        + "  insert (empno, sal, ename)\n"
        + "  values (source.empno, ABS(source.empno + source.real_sal), 'DEFAULT_NAME')";

    final String sql2 = "merge_into empnullables_20 as target\n"
        + "using (select * from (Select * from (select *, emp.sal + dept.deptno as real_sal from dept FULL OUTER JOIN emp on emp.deptno = dept.deptno WHERE emp.sal > 0) as source WHERE deptno = 30)) as source\n"
        + "on SIN(target.sal + source.sal) > 0\n"
        + "when matched then\n"
        + "  update set sal = COS(source.real_sal + target.sal)\n"
        + "when not matched then\n"
        + "  insert (empno, sal, ename)\n"
        + "  values (source.empno, ABS(source.empno + source.real_sal), 'DEFAULT_NAME')";

    sql(sql1).ok();
    sql(sql2).ok();
  }


  @Test void testSelectView() {
    // translated condition: deptno = 20 and sal > 1000 and empno > 100
    final String sql = "select * from emp_20 where empno > 100";
    sql(sql).ok();
  }

  @Test void testInsertView() {
    final String sql = "insert into empnullables_20 (empno, ename)\n"
        + "values (150, 'Fred')";
    sql(sql).ok();
  }

  @Test void testInsertModifiableView() {
    final String sql = "insert into EMP_MODIFIABLEVIEW (EMPNO, ENAME, JOB)"
        + " values (34625, 'nom', 'accountant')";
    sql(sql).withExtendedTester().ok();
  }

  @Test void testInsertSubsetModifiableView() {
    final String sql = "insert into EMP_MODIFIABLEVIEW "
        + "values (10, 'Fred')";
    sql(sql).withExtendedTester()
        .withConformance(SqlConformanceEnum.PRAGMATIC_2003).ok();
  }

  @Test void testInsertBindModifiableView() {
    final String sql = "insert into EMP_MODIFIABLEVIEW (empno, job)"
        + " values (?, ?)";
    sql(sql).withExtendedTester().ok();
  }

  @Test void testInsertBindSubsetModifiableView() {
    final String sql = "insert into EMP_MODIFIABLEVIEW"
        + " values (?, ?)";
    sql(sql).withConformance(SqlConformanceEnum.PRAGMATIC_2003)
        .withExtendedTester().ok();
  }

  @Test void testInsertWithCustomColumnResolving() {
    final String sql = "insert into struct.t values (?, ?, ?, ?, ?, ?, ?, ?, ?)";
    sql(sql).ok();
  }

  @Test void testInsertWithCustomColumnResolving2() {
    final String sql = "insert into struct.t_nullables (f0.c0, f1.c2, c1)\n"
        + "values (?, ?, ?)";
    sql(sql).ok();
  }

  @Test void testInsertViewWithCustomColumnResolving() {
    final String sql = "insert into struct.t_10 (f0.c0, f1.c2, c1, k0,\n"
        + "  f1.a0, f2.a0, f0.c1, f2.c3)\n"
        + "values (?, ?, ?, ?, ?, ?, ?, ?)";
    sql(sql).ok();
  }

  @Test void testUpdateWithCustomColumnResolving() {
    final String sql = "update struct.t set c0 = c0 + 1";
    sql(sql).ok();
  }

  /**
   * Test case for
   * <a href="https://issues.apache.org/jira/browse/CALCITE-2936">[CALCITE-2936]
   * Existential sub-query that has aggregate without grouping key
   * should be simplified to constant boolean expression</a>.
   */
  @Test void testSimplifyExistsAggregateSubQuery() {
    final String sql = "SELECT e1.empno\n"
        + "FROM emp e1 where exists\n"
        + "(select avg(sal) from emp e2 where e1.empno = e2.empno)";
    sql(sql).withDecorrelate(true).ok();
  }

  @Test void testSimplifyNotExistsAggregateSubQuery() {
    final String sql = "SELECT e1.empno\n"
        + "FROM emp e1 where not exists\n"
        + "(select avg(sal) from emp e2 where e1.empno = e2.empno)";
    sql(sql).withDecorrelate(true).ok();
  }

  /**
   * Test case for
   * <a href="https://issues.apache.org/jira/browse/CALCITE-2936">[CALCITE-2936]
   * Existential sub-query that has Values with at least 1 tuple
   * should be simplified to constant boolean expression</a>.
   */
  @Test void testSimplifyExistsValuesSubQuery() {
    final String sql = "select deptno\n"
        + "from EMP\n"
        + "where exists (values 10)";
    sql(sql).withDecorrelate(true).ok();
  }

  @Test void testSimplifyNotExistsValuesSubQuery() {
    final String sql = "select deptno\n"
        + "from EMP\n"
        + "where not exists (values 10)";
    sql(sql).withDecorrelate(true).ok();
  }

  @Test void testReduceConstExpr() {
    final String sql = "select sum(case when 'y' = 'n' then ename else 0.1 end) from emp";
    sql(sql).ok();
  }

  @Test void testSubQueryNoExpand() {
    final String sql = "select (select empno from EMP where 1 = 0)";
    sql(sql).withExpand(false).ok();
  }

  /**
   * Test case for
   * <a href="https://issues.apache.org/jira/browse/CALCITE-695">[CALCITE-695]
   * SqlSingleValueAggFunction is created when it may not be needed</a>.
   */
  @Test void testSubQueryAggregateFunctionFollowedBySimpleOperation() {
    final String sql = "select deptno\n"
        + "from EMP\n"
        + "where deptno > (select min(deptno) * 2 + 10 from EMP)";
    sql(sql).ok();
  }

  /**
   * Test case for
   * <a href="https://issues.apache.org/jira/browse/CALCITE-1799">[CALCITE-1799]
   * "OR .. IN" sub-query conversion wrong</a>.
   *
   * <p>The problem is only fixed if you have {@code expand = false}.
   */
  @Test void testSubQueryOr() {
    final String sql = "select * from emp where deptno = 10 or deptno in (\n"
        + "    select dept.deptno from dept where deptno < 5)\n";
    sql(sql).withExpand(false).ok();
  }

  /**
   * Test case for
   * <a href="https://issues.apache.org/jira/browse/CALCITE-695">[CALCITE-695]
   * SqlSingleValueAggFunction is created when it may not be needed</a>.
   */
  @Test void testSubQueryValues() {
    final String sql = "select deptno\n"
        + "from EMP\n"
        + "where deptno > (values 10)";
    sql(sql).ok();
  }

  /**
   * Test case for
   * <a href="https://issues.apache.org/jira/browse/CALCITE-695">[CALCITE-695]
   * SqlSingleValueAggFunction is created when it may not be needed</a>.
   */
  @Test void testSubQueryLimitOne() {
    final String sql = "select deptno\n"
        + "from EMP\n"
        + "where deptno > (select deptno\n"
        + "from EMP order by deptno limit 1)";
    sql(sql).ok();
  }

  /**
   * Test case for
   * <a href="https://issues.apache.org/jira/browse/CALCITE-710">[CALCITE-710]
   * When look up sub-queries, perform the same logic as the way when ones were
   * registered</a>.
   */
  @Test void testIdenticalExpressionInSubQuery() {
    final String sql = "select deptno\n"
        + "from EMP\n"
        + "where deptno in (1, 2) or deptno in (1, 2)";
    sql(sql).ok();
  }

  /**
   * Test case for
   * <a href="https://issues.apache.org/jira/browse/CALCITE-694">[CALCITE-694]
   * Scan HAVING clause for sub-queries and IN-lists</a> relating to IN.
   */
  @Test void testHavingAggrFunctionIn() {
    final String sql = "select deptno\n"
        + "from emp\n"
        + "group by deptno\n"
        + "having sum(case when deptno in (1, 2) then 0 else 1 end) +\n"
        + "sum(case when deptno in (3, 4) then 0 else 1 end) > 10";
    sql(sql).ok();
  }

  /**
   * Test case for
   * <a href="https://issues.apache.org/jira/browse/CALCITE-694">[CALCITE-694]
   * Scan HAVING clause for sub-queries and IN-lists</a>, with a sub-query in
   * the HAVING clause.
   */
  @Test void testHavingInSubQueryWithAggrFunction() {
    final String sql = "select sal\n"
        + "from emp\n"
        + "group by sal\n"
        + "having sal in (\n"
        + "  select deptno\n"
        + "  from dept\n"
        + "  group by deptno\n"
        + "  having sum(deptno) > 0)";
    sql(sql).ok();
  }

  /**
   * Test case for
   * <a href="https://issues.apache.org/jira/browse/CALCITE-716">[CALCITE-716]
   * Scalar sub-query and aggregate function in SELECT or HAVING clause gives
   * AssertionError</a>; variant involving HAVING clause.
   */
  @Test void testAggregateAndScalarSubQueryInHaving() {
    final String sql = "select deptno\n"
        + "from emp\n"
        + "group by deptno\n"
        + "having max(emp.empno) > (SELECT min(emp.empno) FROM emp)\n";
    sql(sql).ok();
  }

  /**
   * Test case for
   * <a href="https://issues.apache.org/jira/browse/CALCITE-716">[CALCITE-716]
   * Scalar sub-query and aggregate function in SELECT or HAVING clause gives
   * AssertionError</a>; variant involving SELECT clause.
   */
  @Test void testAggregateAndScalarSubQueryInSelect() {
    final String sql = "select deptno,\n"
        + "  max(emp.empno) > (SELECT min(emp.empno) FROM emp) as b\n"
        + "from emp\n"
        + "group by deptno\n";
    sql(sql).ok();
  }

  /**
   * Test case for
   * <a href="https://issues.apache.org/jira/browse/CALCITE-770">[CALCITE-770]
   * window aggregate and ranking functions with grouped aggregates</a>.
   */
  @Test void testWindowAggWithGroupBy() {
    final String sql = "select min(deptno), rank() over (order by empno),\n"
        + "max(empno) over (partition by deptno)\n"
        + "from emp group by deptno, empno\n";
    sql(sql).ok();
  }

  /**
   * Test case for
   * <a href="https://issues.apache.org/jira/browse/CALCITE-847">[CALCITE-847]
   * AVG window function in GROUP BY gives AssertionError</a>.
   */
  @Test void testWindowAverageWithGroupBy() {
    final String sql = "select avg(deptno) over ()\n"
        + "from emp\n"
        + "group by deptno";
    sql(sql).ok();
  }

  /**
   * Test case for
   * <a href="https://issues.apache.org/jira/browse/CALCITE-770">[CALCITE-770]
   * variant involving joins</a>.
   */
  @Test void testWindowAggWithGroupByAndJoin() {
    final String sql = "select min(d.deptno), rank() over (order by e.empno),\n"
        + " max(e.empno) over (partition by e.deptno)\n"
        + "from emp e, dept d\n"
        + "where e.deptno = d.deptno\n"
        + "group by d.deptno, e.empno, e.deptno\n";
    sql(sql).ok();
  }

  /**
   * Test case for
   * <a href="https://issues.apache.org/jira/browse/CALCITE-770">[CALCITE-770]
   * variant involving HAVING clause</a>.
   */
  @Test void testWindowAggWithGroupByAndHaving() {
    final String sql = "select min(deptno), rank() over (order by empno),\n"
        + "max(empno) over (partition by deptno)\n"
        + "from emp group by deptno, empno\n"
        + "having empno < 10 and min(deptno) < 20\n";
    sql(sql).ok();
  }

  /**
   * Test case for
   * <a href="https://issues.apache.org/jira/browse/CALCITE-770">[CALCITE-770]
   * variant involving join with sub-query that contains window function and
   * GROUP BY</a>.
   */
  @Test void testWindowAggInSubQueryJoin() {
    final String sql = "select T.x, T.y, T.z, emp.empno\n"
        + "from (select min(deptno) as x,\n"
        + "   rank() over (order by empno) as y,\n"
        + "   max(empno) over (partition by deptno) as z\n"
        + "   from emp group by deptno, empno) as T\n"
        + " inner join emp on T.x = emp.deptno\n"
        + " and T.y = emp.empno\n";
    sql(sql).ok();
  }

  /** Test case for
   * <a href="https://issues.apache.org/jira/browse/CALCITE-1313">[CALCITE-1313]
   * Validator should derive type of expression in ORDER BY</a>.
   */
  @Test void testOrderByOver() {
    String sql = "select deptno, rank() over(partition by empno order by deptno)\n"
        + "from emp order by row_number() over(partition by empno order by deptno)";
    sql(sql).ok();
  }

  /**
   * Test case (correlated scalar aggregate sub-query) for
   * <a href="https://issues.apache.org/jira/browse/CALCITE-714">[CALCITE-714]
   * When de-correlating, push join condition into sub-query</a>.
   */
  @Test void testCorrelationScalarAggAndFilter() {
    final String sql = "SELECT e1.empno\n"
        + "FROM emp e1, dept d1 where e1.deptno = d1.deptno\n"
        + "and e1.deptno < 10 and d1.deptno < 15\n"
        + "and e1.sal > (select avg(sal) from emp e2 where e1.empno = e2.empno)";
    sql(sql).withDecorrelate(true).withExpand(true).ok();
  }

  /** Test case for
   * <a href="https://issues.apache.org/jira/browse/CALCITE-1543">[CALCITE-1543]
   * Correlated scalar sub-query with multiple aggregates gives
   * AssertionError</a>. */
  @Test void testCorrelationMultiScalarAggregate() {
    final String sql = "select sum(e1.empno)\n"
        + "from emp e1, dept d1\n"
        + "where e1.deptno = d1.deptno\n"
        + "and e1.sal > (select avg(e2.sal) from emp e2\n"
        + "  where e2.deptno = d1.deptno)";
    sql(sql).withDecorrelate(true).withExpand(true).ok();
  }

  @Test void testCorrelationScalarAggAndFilterRex() {
    final String sql = "SELECT e1.empno\n"
        + "FROM emp e1, dept d1 where e1.deptno = d1.deptno\n"
        + "and e1.deptno < 10 and d1.deptno < 15\n"
        + "and e1.sal > (select avg(sal) from emp e2 where e1.empno = e2.empno)";
    sql(sql).withDecorrelate(true).withExpand(false).ok();
  }

  /**
   * Test case (correlated EXISTS sub-query) for
   * <a href="https://issues.apache.org/jira/browse/CALCITE-714">[CALCITE-714]
   * When de-correlating, push join condition into sub-query</a>.
   */
  @Test void testCorrelationExistsAndFilter() {
    final String sql = "SELECT e1.empno\n"
        + "FROM emp e1, dept d1 where e1.deptno = d1.deptno\n"
        + "and e1.deptno < 10 and d1.deptno < 15\n"
        + "and exists (select * from emp e2 where e1.empno = e2.empno)";
    sql(sql).withDecorrelate(true).withExpand(true).ok();
  }

  @Test void testCorrelationExistsAndFilterRex() {
    final String sql = "SELECT e1.empno\n"
        + "FROM emp e1, dept d1 where e1.deptno = d1.deptno\n"
        + "and e1.deptno < 10 and d1.deptno < 15\n"
        + "and exists (select * from emp e2 where e1.empno = e2.empno)";
    sql(sql).withDecorrelate(true).ok();
  }

  /** A theta join condition, unlike the equi-join condition in
   * {@link #testCorrelationExistsAndFilterRex()}, requires a value
   * generator. */
  @Test void testCorrelationExistsAndFilterThetaRex() {
    final String sql = "SELECT e1.empno\n"
        + "FROM emp e1, dept d1 where e1.deptno = d1.deptno\n"
        + "and e1.deptno < 10 and d1.deptno < 15\n"
        + "and exists (select * from emp e2 where e1.empno < e2.empno)";
    sql(sql).withDecorrelate(true).ok();
  }

  /**
   * Test case (correlated NOT EXISTS sub-query) for
   * <a href="https://issues.apache.org/jira/browse/CALCITE-714">[CALCITE-714]
   * When de-correlating, push join condition into sub-query</a>.
   */
  @Test void testCorrelationNotExistsAndFilter() {
    final String sql = "SELECT e1.empno\n"
        + "FROM emp e1, dept d1 where e1.deptno = d1.deptno\n"
        + "and e1.deptno < 10 and d1.deptno < 15\n"
        + "and not exists (select * from emp e2 where e1.empno = e2.empno)";
    sql(sql).withDecorrelate(true).ok();
  }

  /**
   * Test case for decorrelating sub-query that has aggregate with
   * grouping sets.
   */
  @Test void testCorrelationAggregateGroupSets() {
    final String sql = "select sum(e1.empno)\n"
        + "from emp e1, dept d1\n"
        + "where e1.deptno = d1.deptno\n"
        + "and e1.sal > (select avg(e2.sal) from emp e2\n"
        + "  where e2.deptno = d1.deptno group by cube(comm, mgr))";
    sql(sql).withDecorrelate(true).ok();
  }

  @Test void testCustomColumnResolving() {
    final String sql = "select k0 from struct.t";
    sql(sql).ok();
  }

  @Test void testCustomColumnResolving2() {
    final String sql = "select c2 from struct.t";
    sql(sql).ok();
  }

  @Test void testCustomColumnResolving3() {
    final String sql = "select f1.c2 from struct.t";
    sql(sql).ok();
  }

  @Test void testCustomColumnResolving4() {
    final String sql = "select c1 from struct.t order by f0.c1";
    sql(sql).ok();
  }

  @Test void testCustomColumnResolving5() {
    final String sql = "select count(c1) from struct.t group by f0.c1";
    sql(sql)
        .withConfig(c ->
            // Don't prune the Project. We want to see columns "FO"."C1" & "C1".
            c.addRelBuilderConfigTransform(c2 ->
                c2.withPruneInputOfAggregate(false)))
        .ok();
  }

  @Test void testCustomColumnResolvingWithSelectStar() {
    final String sql = "select * from struct.t";
    sql(sql).ok();
  }

  @Test void testCustomColumnResolvingWithSelectFieldNameDotStar() {
    final String sql = "select f1.* from struct.t";
    sql(sql).ok();
  }

  /** Test case for
   * <a href="https://issues.apache.org/jira/browse/CALCITE-1150">[CALCITE-1150]
   * Dynamic Table / Dynamic Star support</a>. */
  @Test void testSelectFromDynamicTable() {
    final String sql = "select n_nationkey, n_name from SALES.NATION";
    sql(sql).withDynamicTable().ok();
  }

  /** As {@link #testSelectFromDynamicTable} but "SELECT *". */
  @Test void testSelectStarFromDynamicTable() {
    final String sql = "select * from SALES.NATION";
    sql(sql).withDynamicTable().ok();
  }

  /** Test case for
   * <a href="https://issues.apache.org/jira/browse/CALCITE-2080">[CALCITE-2080]
   * Query with NOT IN operator and literal fails throws AssertionError: 'Cast
   * for just nullability not allowed'</a>. */
  @Test void testNotInWithLiteral() {
    final String sql = "SELECT *\n"
        + "FROM SALES.NATION\n"
        + "WHERE n_name NOT IN\n"
        + "    (SELECT ''\n"
        + "     FROM SALES.NATION)";
    sql(sql).withDynamicTable().ok();
  }

  /** As {@link #testSelectFromDynamicTable} but with ORDER BY. */
  @Test void testReferDynamicStarInSelectOB() {
    final String sql = "select n_nationkey, n_name\n"
        + "from (select * from SALES.NATION)\n"
        + "order by n_regionkey";
    sql(sql).withDynamicTable().ok();
  }

  /** As {@link #testSelectFromDynamicTable} but with join. */
  @Test void testDynamicStarInTableJoin() {
    final String sql = "select * from "
        + " (select * from SALES.NATION) T1, "
        + " (SELECT * from SALES.CUSTOMER) T2 "
        + " where T1.n_nationkey = T2.c_nationkey";
    sql(sql).withDynamicTable().ok();
  }

  @Test void testDynamicNestedColumn() {
    final String sql = "select t3.fake_q1['fake_col2'] as fake2\n"
        + "from (\n"
        + "  select t2.fake_col as fake_q1\n"
        + "  from SALES.CUSTOMER as t2) as t3";
    sql(sql).withDynamicTable().ok();
  }

  /** Test case for
   * <a href="https://issues.apache.org/jira/browse/CALCITE-2900">[CALCITE-2900]
   * RelStructuredTypeFlattener generates wrong types on nested columns</a>. */
  @Test void testNestedColumnType() {
    final String sql = "select empa.home_address.zip\n"
        + "from sales.emp_address empa\n"
        + "where empa.home_address.city = 'abc'";
    sql(sql).ok();
  }

  /**
   * Test case for
   * <a href="https://issues.apache.org/jira/browse/CALCITE-2962">[CALCITE-2962]
   * RelStructuredTypeFlattener generates wrong types for nested column when
   * flattenProjection</a>.
   */
  @Test void testSelectNestedColumnType() {
    final String sql = "select\n"
        + "  char_length(coord.\"unit\") as unit_length\n"
        + "from\n"
        + "  (\n"
        + "    select\n"
        + "      fname,\n"
        + "      coord\n"
        + "    from\n"
        + "      customer.contact_peek\n"
        + "    where\n"
        + "      coord.x > 1\n"
        + "      and coord.y > 1\n"
        + "  ) as view\n"
        + "where\n"
        + "  fname = 'john'";
    sql(sql).ok();
  }

  @Test void testNestedStructFieldAccess() {
    final String sql = "select dn.skill['others']\n"
        + "from sales.dept_nested dn";
    sql(sql).ok();
  }

  @Test void testNestedStructPrimitiveFieldAccess() {
    final String sql = "select dn.skill['others']['a']\n"
        + "from sales.dept_nested dn";
    sql(sql).ok();
  }

  @Test void testFunctionWithStructInput() {
    final String sql = "select json_type(skill)\n"
        + "from sales.dept_nested";
    sql(sql).ok();
  }

  @Test void testAggregateFunctionForStructInput() {
    final String sql = "select collect(skill) as collect_skill,\n"
        + "  count(skill) as count_skill, count(*) as count_star,\n"
        + "  approx_count_distinct(skill) as approx_count_distinct_skill,\n"
        + "  max(skill) as max_skill, min(skill) as min_skill,\n"
        + "  any_value(skill) as any_value_skill\n"
        + "from sales.dept_nested";
    sql(sql).ok();
  }

  @Test void testAggregateFunctionForStructInputByName() {
    final String sql = "select collect(skill) as collect_skill,\n"
        + "  count(skill) as count_skill, count(*) as count_star,\n"
        + "  approx_count_distinct(skill) as approx_count_distinct_skill,\n"
        + "  max(skill) as max_skill, min(skill) as min_skill,\n"
        + "  any_value(skill) as any_value_skill\n"
        + "from sales.dept_nested group by name";
    sql(sql).ok();
  }

  @Test void testNestedPrimitiveFieldAccess() {
    final String sql = "select dn.skill['desc']\n"
        + "from sales.dept_nested dn";
    sql(sql).ok();
  }

  @Test void testArrayElementNestedPrimitive() {
    final String sql = "select dn.employees[0]['empno']\n"
        + "from sales.dept_nested dn";
    sql(sql).ok();
  }

  @Test void testArrayElementDoublyNestedPrimitive() {
    final String sql = "select dn.employees[0]['detail']['skills'][0]['type']\n"
        + "from sales.dept_nested dn";
    sql(sql).ok();
  }

  @Test void testArrayElementDoublyNestedStruct() {
    final String sql = "select dn.employees[0]['detail']['skills'][0]\n"
        + "from sales.dept_nested dn";
    sql(sql).ok();
  }

  @Test void testArrayElementThreeTimesNestedStruct() {
    final String sql = ""
        + "select dn.employees[0]['detail']['skills'][0]['others']\n"
        + "from sales.dept_nested dn";
    sql(sql).ok();
  }

  /**
   * Test case for
   * <a href="https://issues.apache.org/jira/browse/CALCITE-3003">[CALCITE-3003]
   * AssertionError when GROUP BY nested field</a>.
   */
  @Test void testGroupByNestedColumn() {
    final String sql =
        "select\n"
            + "  coord.x,\n"
            + "  coord_ne.sub.a,\n"
            + "  avg(coord.y)\n"
            + "from\n"
            + "  customer.contact_peek\n"
            + "group by\n"
            + "  coord_ne.sub.a,\n"
            + "  coord.x";
    sql(sql).ok();
  }

  /**
   * Similar to {@link #testGroupByNestedColumn()},
   * but with grouping sets.
   */
  @Test void testGroupingSetsWithNestedColumn() {
    final String sql =
        "select\n"
            + "  coord.x,\n"
            + "  coord.\"unit\",\n"
            + "  coord_ne.sub.a,\n"
            + "  avg(coord.y)\n"
            + "from\n"
            + "  customer.contact_peek\n"
            + "group by\n"
            + "  grouping sets (\n"
            + "    (coord_ne.sub.a, coord.x, coord.\"unit\"),\n"
            + "    (coord.x, coord.\"unit\")\n"
            + "  )";
    sql(sql).ok();
  }

  /**
   * Similar to {@link #testGroupByNestedColumn()},
   * but with cube.
   */
  @Test void testGroupByCubeWithNestedColumn() {
    final String sql =
        "select\n"
            + "  coord.x,\n"
            + "  coord.\"unit\",\n"
            + "  coord_ne.sub.a,\n"
            + "  avg(coord.y)\n"
            + "from\n"
            + "  customer.contact_peek\n"
            + "group by\n"
            + "  cube (coord_ne.sub.a, coord.x, coord.\"unit\")";
    sql(sql).ok();
  }

  @Test void testDynamicSchemaUnnest() {
    final String sql = "select t1.c_nationkey, t3.fake_col3\n"
        + "from SALES.CUSTOMER as t1,\n"
        + "lateral (select t2.\"$unnest\" as fake_col3\n"
        + "         from unnest(t1.fake_col) as t2) as t3";
    sql(sql).withDynamicTable().ok();
  }

  @Test void testStarDynamicSchemaUnnest() {
    final String sql = "select *\n"
        + "from SALES.CUSTOMER as t1,\n"
        + "lateral (select t2.\"$unnest\" as fake_col3\n"
        + "         from unnest(t1.fake_col) as t2) as t3";
    sql(sql).withDynamicTable().ok();
  }

  @Test void testStarDynamicSchemaUnnest2() {
    final String sql = "select *\n"
        + "from SALES.CUSTOMER as t1,\n"
        + "unnest(t1.fake_col) as t2";
    sql(sql).withDynamicTable().ok();
  }

  @Test void testStarDynamicSchemaUnnestNestedSubQuery() {
    String sql = "select t2.c1\n"
        + "from (select * from SALES.CUSTOMER) as t1,\n"
        + "unnest(t1.fake_col) as t2(c1)";
    sql(sql).withDynamicTable().ok();
  }

  @Test void testReferDynamicStarInSelectWhereGB() {
    final String sql = "select n_regionkey, count(*) as cnt from "
        + "(select * from SALES.NATION) where n_nationkey > 5 "
        + "group by n_regionkey";
    sql(sql).withDynamicTable().ok();
  }

  @Test void testDynamicStarInJoinAndSubQ() {
    final String sql = "select * from "
        + " (select * from SALES.NATION T1, "
        + " SALES.CUSTOMER T2 where T1.n_nationkey = T2.c_nationkey)";
    sql(sql).withDynamicTable().ok();
  }

  @Test void testStarJoinStaticDynTable() {
    final String sql = "select * from SALES.NATION N, SALES.REGION as R "
        + "where N.n_regionkey = R.r_regionkey";
    sql(sql).withDynamicTable().ok();
  }

  @Test void testGrpByColFromStarInSubQuery() {
    final String sql = "SELECT n.n_nationkey AS col "
        + " from (SELECT * FROM SALES.NATION) as n "
        + " group by n.n_nationkey";
    sql(sql).withDynamicTable().ok();
  }

  @Test void testDynStarInExistSubQ() {
    final String sql = "select *\n"
        + "from SALES.REGION where exists (select * from SALES.NATION)";
    sql(sql).withDynamicTable().ok();
  }

  /** Test case for
   * <a href="https://issues.apache.org/jira/browse/CALCITE-1150">[CALCITE-1150]
   * Create the a new DynamicRecordType, avoiding star expansion when working
   * with this type</a>. */
  @Test void testSelectDynamicStarOrderBy() {
    final String sql = "SELECT * from SALES.NATION order by n_nationkey";
    sql(sql).withDynamicTable().ok();
  }

  /** Test case for
   * <a href="https://issues.apache.org/jira/browse/CALCITE-1321">[CALCITE-1321]
   * Configurable IN list size when converting IN clause to join</a>. */
  @Test void testInToSemiJoin() {
    final String sql = "SELECT empno\n"
        + "FROM emp AS e\n"
        + "WHERE cast(e.empno as bigint) in (130, 131, 132, 133, 134)";
    // No conversion to join since less than IN-list size threshold 10
    sql(sql).withConfig(b -> b.withInSubQueryThreshold(10))
        .convertsTo("${planNotConverted}");
    // Conversion to join since greater than IN-list size threshold 2
    sql(sql).withConfig(b -> b.withInSubQueryThreshold(2))
        .convertsTo("${planConverted}");
  }

  /** Test case for
   * <a href="https://issues.apache.org/jira/browse/CALCITE-4683">[CALCITE-4683]
   * IN-list converted to JOIN throws type mismatch exception</a>. */
  @Test void testInToSemiJoinWithNewProject() {
    final String sql = "SELECT * FROM (\n"
        + "SELECT '20210101' AS dt, deptno\n"
        + "FROM emp\n"
        + "GROUP BY deptno\n"
        + ") t\n"
        + "WHERE cast(deptno as varchar) in ('1')";
    sql(sql).withConfig(c -> c.withInSubQueryThreshold(0)).ok();
  }

  /** Test case for
   * <a href="https://issues.apache.org/jira/browse/CALCITE-1944">[CALCITE-1944]
   * Window function applied to sub-query with dynamic star gets wrong
   * plan</a>. */
  @Test void testWindowOnDynamicStar() {
    final String sql = "SELECT SUM(n_nationkey) OVER w\n"
        + "FROM (SELECT * FROM SALES.NATION) subQry\n"
        + "WINDOW w AS (PARTITION BY REGION ORDER BY n_nationkey)";
    sql(sql).withDynamicTable().ok();
  }

  @Test void testWindowAndGroupByWithDynamicStar() {
    final String sql = "SELECT\n"
        + "n_regionkey,\n"
        + "MAX(MIN(n_nationkey)) OVER (PARTITION BY n_regionkey)\n"
        + "FROM (SELECT * FROM SALES.NATION)\n"
        + "GROUP BY n_regionkey";
    final SqlConformance conformance =
        new SqlDelegatingConformance(SqlConformanceEnum.DEFAULT) {
      @Override public boolean isGroupByAlias() {
        return true;
      }
    };
    sql(sql).withConformance(conformance).withDynamicTable().ok();
  }

  @Test public void testConvertletConfigNoWindowedAggDecomposeAvgSimple() {
    String query = "SELECT AVG(emp.sal) OVER (PARTITION BY emp.deptno) from emp";
    sql(query).withNoWindowedAggDecompositionTester().ok();
  }

  @Test public void testConvertletConfigNoWindowedAggDecomposeAvg() {
    String query = "SELECT emp.sal, AVG(emp.sal) OVER (PARTITION BY emp.deptno ORDER BY emp.sal"
        +
        " ROWS BETWEEN 1 PRECEDING AND 1 FOLLOWING) FROM emp";
    sql(query).withNoWindowedAggDecompositionTester().ok();
  }
  @Test public void testConvertletConfigNoWindowedAggDecomposeStd() {
    String query = "SELECT emp.sal, STDDEV(emp.sal) OVER (PARTITION BY emp.deptno ORDER BY emp.sal"
        +
        " ROWS BETWEEN 1 PRECEDING and 1 FOLLOWING) FROM emp";
    sql(query).withNoWindowedAggDecompositionTester().ok();
  }
  @Test public void testConvertletConfigNoWindowedAggDecomposeStdPop() {
    String query = "SELECT emp.sal, STDDEV_POP(emp.sal) OVER (PARTITION BY emp.deptno "
        +
        "ORDER BY emp.sal ROWS BETWEEN 1 PRECEDING and 1 FOLLOWING) FROM emp";
    sql(query).withNoWindowedAggDecompositionTester().ok();
  }
  @Test public void testConvertletConfigNoWindowedAggDecomposeVar() {
    String query = "SELECT emp.sal, VARIANCE(emp.sal) OVER (PARTITION BY emp.deptno ORDER BY"
        +
        " emp.sal ROWS BETWEEN 1 PRECEDING and 1 FOLLOWING) FROM emp";
    sql(query).withNoWindowedAggDecompositionTester().ok();
  }
  @Test public void testConvertletConfigNoWindowedAggDecomposeVarPop() {
    String query = "SELECT emp.sal, VAR_POP(emp.sal) OVER (PARTITION BY emp.deptno ORDER BY emp.sal"
        +
        " ROWS BETWEEN 1 PRECEDING and 1 FOLLOWING) FROM emp";
    sql(query).withNoWindowedAggDecompositionTester().ok();
  }

  @Test public void testConvertletConfigTimestampdiffDecompose() {
    String query = "SELECT TIMESTAMPDIFF(DAY, TIMESTAMP '2021-02-02', TIMESTAMP '2022-02-01')";
    sql(query).ok();
  }
  @Test public void testConvertletConfigNoTimestampdiffDecompose() {
    String query = "SELECT TIMESTAMPDIFF(DAY, TIMESTAMP '2021-02-02', TIMESTAMP '2022-02-01')";
    sql(query).withNoTimestampdiffDecompositionTester().ok();
  }


  /** Test case for
   * <a href="https://issues.apache.org/jira/browse/CALCITE-2366">[CALCITE-2366]
   * Add support for ANY_VALUE aggregate function</a>. */
  @Test void testAnyValueAggregateFunctionNoGroupBy() {
    final String sql = "SELECT any_value(empno) as anyempno FROM emp AS e";
    sql(sql).ok();
  }

  @Test void testAnyValueAggregateFunctionGroupBy() {
    final String sql = "SELECT any_value(empno) as anyempno FROM emp AS e group by e.sal";
    sql(sql).ok();
  }

  @Test void testSomeAndEveryAggregateFunctions() {
    final String sql = "SELECT some(empno = 130) as someempnoexists,\n"
        + " every(empno > 0) as everyempnogtzero\n"
        + " FROM emp AS e group by e.sal";
    sql(sql).ok();
  }

  @Test void testLarge() {
    // Size factor used to be 400, but lambdas use a lot of stack
    final int x = 300;
    final SqlToRelFixture fixture = fixture();
    SqlValidatorTest.checkLarge(x, input -> {
      final RelRoot root = fixture.withSql(input).toRoot();
      final String s = RelOptUtil.toString(root.project());
      assertThat(s, notNullValue());
    });
  }

  @Test void testUnionInFrom() {
    final String sql = "select x0, x1 from (\n"
        + "  select 'a' as x0, 'a' as x1, 'a' as x2 from emp\n"
        + "  union all\n"
        + "  select 'bb' as x0, 'bb' as x1, 'bb' as x2 from dept)";
    sql(sql).ok();
  }

  @Test void testPivot() {
    final String sql = "SELECT *\n"
        + "FROM (SELECT mgr, deptno, job, sal FROM emp)\n"
        + "PIVOT (SUM(sal) AS ss, COUNT(*)\n"
        + "    FOR (job, deptno)\n"
        + "    IN (('CLERK', 10) AS c10, ('MANAGER', 20) AS m20))";
    sql(sql).ok();
  }

  @Test void testPivot2() {
    final String sql = "SELECT *\n"
        + "FROM   (SELECT deptno, job, sal\n"
        + "        FROM   emp)\n"
        + "PIVOT  (SUM(sal) AS sum_sal, COUNT(*) AS \"COUNT\"\n"
        + "        FOR (job) IN ('CLERK', 'MANAGER' mgr, 'ANALYST' AS \"a\"))\n"
        + "ORDER BY deptno";
    sql(sql).ok();
  }

  @Test void testUnpivot() {
    final String sql = "SELECT * FROM emp\n"
        + "UNPIVOT INCLUDE NULLS (remuneration\n"
        + "  FOR remuneration_type IN (comm AS 'commission',\n"
        + "                            sal as 'salary'))";
    sql(sql).ok();
  }

  @Test void testMatchRecognize1() {
    final String sql = "select *\n"
        + "  from emp match_recognize\n"
        + "  (\n"
        + "    partition by job, sal\n"
        + "    order by job asc, sal desc, empno\n"
        + "    pattern (strt down+ up+)\n"
        + "    define\n"
        + "      down as down.mgr < PREV(down.mgr),\n"
        + "      up as up.mgr > prev(up.mgr)) as mr";
    sql(sql).ok();
  }

  @Test void testMatchRecognizeMeasures1() {
    final String sql = "select *\n"
        + "from emp match_recognize (\n"
        + "  partition by job, sal\n"
        + "  order by job asc, sal desc\n"
        + "  measures MATCH_NUMBER() as match_num,\n"
        + "    CLASSIFIER() as var_match,\n"
        + "    STRT.mgr as start_nw,\n"
        + "    LAST(DOWN.mgr) as bottom_nw,\n"
        + "    LAST(up.mgr) as end_nw\n"
        + "  pattern (strt down+ up+)\n"
        + "  define\n"
        + "    down as down.mgr < PREV(down.mgr),\n"
        + "    up as up.mgr > prev(up.mgr)) as mr";
    sql(sql).ok();
  }

  /** Test case for
   * <a href="https://issues.apache.org/jira/browse/CALCITE-1909">[CALCITE-1909]
   * Output rowType of Match should include PARTITION BY and ORDER BY
   * columns</a>. */
  @Test void testMatchRecognizeMeasures2() {
    final String sql = "select *\n"
        + "from emp match_recognize (\n"
        + "  partition by job\n"
        + "  order by sal\n"
        + "  measures MATCH_NUMBER() as match_num,\n"
        + "    CLASSIFIER() as var_match,\n"
        + "    STRT.mgr as start_nw,\n"
        + "    LAST(DOWN.mgr) as bottom_nw,\n"
        + "    LAST(up.mgr) as end_nw\n"
        + "  pattern (strt down+ up+)\n"
        + "  define\n"
        + "    down as down.mgr < PREV(down.mgr),\n"
        + "    up as up.mgr > prev(up.mgr)) as mr";
    sql(sql).ok();
  }

  @Test void testMatchRecognizeMeasures3() {
    final String sql = "select *\n"
        + "from emp match_recognize (\n"
        + "  partition by job\n"
        + "  order by sal\n"
        + "  measures MATCH_NUMBER() as match_num,\n"
        + "    CLASSIFIER() as var_match,\n"
        + "    STRT.mgr as start_nw,\n"
        + "    LAST(DOWN.mgr) as bottom_nw,\n"
        + "    LAST(up.mgr) as end_nw\n"
        + "  ALL ROWS PER MATCH\n"
        + "  pattern (strt down+ up+)\n"
        + "  define\n"
        + "    down as down.mgr < PREV(down.mgr),\n"
        + "    up as up.mgr > prev(up.mgr)) as mr";
    sql(sql).ok();
  }

  @Test void testMatchRecognizePatternSkip1() {
    final String sql = "select *\n"
        + "  from emp match_recognize\n"
        + "  (\n"
        + "    after match skip to next row\n"
        + "    pattern (strt down+ up+)\n"
        + "    define\n"
        + "      down as down.mgr < PREV(down.mgr),\n"
        + "      up as up.mgr > NEXT(up.mgr)\n"
        + "  ) mr";
    sql(sql).ok();
  }

  @Test void testMatchRecognizeSubset1() {
    final String sql = "select *\n"
        + "  from emp match_recognize\n"
        + "  (\n"
        + "    after match skip to down\n"
        + "    pattern (strt down+ up+)\n"
        + "    subset stdn = (strt, down)\n"
        + "    define\n"
        + "      down as down.mgr < PREV(down.mgr),\n"
        + "      up as up.mgr > NEXT(up.mgr)\n"
        + "  ) mr";
    sql(sql).ok();
  }

  @Test void testMatchRecognizePrevLast() {
    final String sql = "SELECT *\n"
        + "FROM emp\n"
        + "MATCH_RECOGNIZE (\n"
        + "  MEASURES\n"
        + "    STRT.mgr AS start_mgr,\n"
        + "    LAST(DOWN.mgr) AS bottom_mgr,\n"
        + "    LAST(UP.mgr) AS end_mgr\n"
        + "  ONE ROW PER MATCH\n"
        + "  PATTERN (STRT DOWN+ UP+)\n"
        + "  DEFINE\n"
        + "    DOWN AS DOWN.mgr < PREV(DOWN.mgr),\n"
        + "    UP AS UP.mgr > PREV(LAST(DOWN.mgr, 1), 1)\n"
        + ") AS T";
    sql(sql).ok();
  }

  @Test void testMatchRecognizePrevDown() {
    final String sql = "SELECT *\n"
        + "FROM emp\n"
        + "MATCH_RECOGNIZE (\n"
        + "  MEASURES\n"
        + "    STRT.mgr AS start_mgr,\n"
        + "    LAST(DOWN.mgr) AS up_days,\n"
        + "    LAST(UP.mgr) AS total_days\n"
        + "  PATTERN (STRT DOWN+ UP+)\n"
        + "  DEFINE\n"
        + "    DOWN AS DOWN.mgr < PREV(DOWN.mgr),\n"
        + "    UP AS UP.mgr > PREV(DOWN.mgr)\n"
        + ") AS T";
    sql(sql).ok();
  }

  @Test void testPrevClassifier() {
    final String sql = "SELECT *\n"
        + "FROM emp\n"
        + "MATCH_RECOGNIZE (\n"
        + "  MEASURES\n"
        + "    STRT.mgr AS start_mgr,\n"
        + "    LAST(DOWN.mgr) AS up_days,\n"
        + "    LAST(UP.mgr) AS total_days\n"
        + "  PATTERN (STRT DOWN? UP+)\n"
        + "  DEFINE\n"
        + "    DOWN AS DOWN.mgr < PREV(DOWN.mgr),\n"
        + "    UP AS CASE\n"
        + "            WHEN PREV(CLASSIFIER()) = 'STRT'\n"
        + "              THEN UP.mgr > 15\n"
        + "            ELSE\n"
        + "              UP.mgr > 20\n"
        + "            END\n"
        + ") AS T";
    sql(sql).ok();
  }

  @Test void testMatchRecognizeIn() {
    final String sql = "select *\n"
        + "  from emp match_recognize\n"
        + "  (\n"
        + "    partition by job, sal\n"
        + "    order by job asc, sal desc, empno\n"
        + "    pattern (strt down+ up+)\n"
        + "    define\n"
        + "      down as down.mgr in (0, 1),\n"
        + "      up as up.mgr > prev(up.mgr)) as mr";
    sql(sql).ok();
  }

  /** Test case for
   * <a href="https://issues.apache.org/jira/browse/CALCITE-2323">[CALCITE-2323]
   * Validator should allow alternative nullCollations for ORDER BY in
   * OVER</a>. */
  @Test void testUserDefinedOrderByOver() {
    String sql = "select deptno,\n"
        + "  rank() over(partition by empno order by deptno)\n"
        + "from emp\n"
        + "order by row_number() over(partition by empno order by deptno)";
    Properties properties = new Properties();
    properties.setProperty(
        CalciteConnectionProperty.DEFAULT_NULL_COLLATION.camelName(),
        NullCollation.LOW.name());
    CalciteConnectionConfigImpl connectionConfig =
        new CalciteConnectionConfigImpl(properties);
    sql(sql)
        .withDecorrelate(false)
        .withTrim(false)
        .withFactory(f ->
                f.withValidatorConfig(c ->
                    c.withDefaultNullCollation(
                        connectionConfig.defaultNullCollation())))
        .ok();
  }

  /** Tests WHERE X NULLEQ ALL (a,b,c) case. */
  @Test protected void testSomeNullEqNonNullTuple() {
    final String sql = "SELECT ename from emp where sal <=> SOME (1000, 2000, 3000)";

    sql(sql).withConfig(c -> c.withExpand(false)).ok();
  }

  /** Tests WHERE X NULLEQ ALL (a,b,c) case. */
  @Test protected void testAllNullEqNonNullTuple() {
    final String sql = "SELECT ename from emp where sal <=> ALL (1000, 2000, 3000)";
    sql(sql).withConfig(c -> c.withExpand(false)).ok();
  }

  /** Tests WHERE X LIKE SOME (a,b,c) case. */
  @Test protected void testSomeLikeNonNullTuple() {
    final String sql = "SELECT ename from emp where ename LIKE SOME ('bob', 'alex', 'john')";
    sql(sql).withConfig(c -> c.withExpand(false)).ok();
  }

  /** Tests WHERE X LIKE ALL (a,b,c) case. */
  @Test protected void testAllLikeNonNullTuple() {
    final String sql = "SELECT ename from emp where ename LIKE ALL ('bob', 'alex', 'john')";
    sql(sql).withConfig(c -> c.withExpand(false)).ok();
  }

  /** Tests WHERE X NOT LIKE SOME (a,b,c) case. */
  @Test protected void testSomeNotLikeNonNullTuple() {
    final String sql = "SELECT ename from emp where ename NOT LIKE SOME ('bob', 'alex', 'john')";
    sql(sql).withConfig(c -> c.withExpand(false)).ok();
  }

  /** Tests WHERE X NOT LIKE ALL (a,b,c) case. */
  @Test protected void testAllNotLikeNonNullTuple() {
    final String sql = "SELECT ename from emp where ename NOT LIKE ALL ('bob', 'alex', 'john')";
    sql(sql).withConfig(c -> c.withExpand(false)).ok();
  }

  @Test void testJsonValueExpressionOperator() {
    final String sql = "select ename format json,\n"
        + "ename format json encoding utf8,\n"
        + "ename format json encoding utf16,\n"
        + "ename format json encoding utf32\n"
        + "from emp";
    sql(sql).ok();
  }

  @Test void testJsonExists() {
    final String sql = "select json_exists(ename, 'lax $')\n"
        + "from emp";
    sql(sql).ok();
  }

  @Test void testJsonValue() {
    final String sql = "select json_value(ename, 'lax $')\n"
        + "from emp";
    sql(sql).ok();
  }

  @Test void testJsonQuery() {
    final String sql = "select json_query(ename, 'lax $')\n"
        + "from emp";
    sql(sql).ok();
  }

  @Test void testJsonType() {
    final String sql = "select json_type(ename)\n"
        + "from emp";
    sql(sql).ok();
  }

  @Test void testJsonPretty() {
    final String sql = "select json_pretty(ename)\n"
        + "from emp";
    sql(sql).ok();
  }

  @Test void testJsonDepth() {
    final String sql = "select json_depth(ename)\n"
        + "from emp";
    sql(sql).ok();
  }

  @Test void testJsonLength() {
    final String sql = "select json_length(ename, 'strict $')\n"
        + "from emp";
    sql(sql).ok();
  }

  @Test void testJsonKeys() {
    final String sql = "select json_keys(ename, 'strict $')\n"
        + "from emp";
    sql(sql).ok();
  }

  @Test void testJsonArray() {
    final String sql = "select json_array(ename, ename)\n"
        + "from emp";
    sql(sql).ok();
  }

  @Test void testJsonArrayAgg1() {
    final String sql = "select json_arrayagg(ename)\n"
        + "from emp";
    sql(sql).ok();
  }

  @Test void testJsonArrayAgg2() {
    final String sql = "select json_arrayagg(ename order by ename)\n"
        + "from emp";
    sql(sql).ok();
  }

  @Test void testJsonArrayAgg3() {
    final String sql = "select json_arrayagg(ename order by ename null on null)\n"
        + "from emp";
    sql(sql).ok();
  }

  @Test void testJsonArrayAgg4() {
    final String sql = "select json_arrayagg(ename null on null) within group (order by ename)\n"
        + "from emp";
    sql(sql).ok();
  }

  @Test void testJsonObject() {
    final String sql = "select json_object(ename: deptno, ename: deptno)\n"
        + "from emp";
    sql(sql).ok();
  }

  @Test void testJsonObjectAgg() {
    final String sql = "select json_objectagg(ename: deptno)\n"
        + "from emp";
    sql(sql).ok();
  }

  @Test void testJsonPredicate() {
    final String sql = "select\n"
        + "ename is json,\n"
        + "ename is json value,\n"
        + "ename is json object,\n"
        + "ename is json array,\n"
        + "ename is json scalar,\n"
        + "ename is not json,\n"
        + "ename is not json value,\n"
        + "ename is not json object,\n"
        + "ename is not json array,\n"
        + "ename is not json scalar\n"
        + "from emp";
    sql(sql).ok();
  }

  @Test void testWithinGroup1() {
    final String sql = "select deptno,\n"
        + " collect(empno) within group (order by deptno, hiredate desc)\n"
        + "from emp\n"
        + "group by deptno";
    sql(sql).ok();
  }

  @Test void testWithinGroup2() {
    final String sql = "select dept.deptno,\n"
        + " collect(sal) within group (order by sal desc) as s,\n"
        + " collect(sal) within group (order by 1)as s1,\n"
        + " collect(sal) within group (order by sal)\n"
        + "  filter (where sal > 2000) as s2\n"
        + "from emp\n"
        + "join dept using (deptno)\n"
        + "group by dept.deptno";
    sql(sql).ok();
  }

  @Test void testWithinGroup3() {
    final String sql = "select deptno,\n"
        + " collect(empno) within group (order by empno not in (1, 2)), count(*)\n"
        + "from emp\n"
        + "group by deptno";
    sql(sql).ok();
  }

  @Test void testModeFunction() {
    final String sql = "select mode(deptno)\n"
        + "from emp";
    sql(sql).withTrim(true).ok();
  }

  @Test void testModeFunctionWithWinAgg() {
    final String sql = "select deptno, ename,\n"
        + "  mode(job) over (partition by deptno order by ename)\n"
        + "from emp";
    sql(sql).withTrim(true).ok();
  }

  /** Test case for
   * <a href="https://issues.apache.org/jira/browse/CALCITE-4644">[CALCITE-4644]
   * Add PERCENTILE_CONT and PERCENTILE_DISC aggregate functions</a>. */
  @Test void testPercentileCont() {
    final String sql = "select\n"
        + " percentile_cont(0.25) within group (order by deptno)\n"
        + "from emp";
    sql(sql).ok();
  }

  @Test void testPercentileContWithGroupBy() {
    final String sql = "select deptno,\n"
        + " percentile_cont(0.25) within group (order by empno desc)\n"
        + "from emp\n"
        + "group by deptno";
    sql(sql).ok();
  }

  @Test void testPercentileDisc() {
    final String sql = "select\n"
        + " percentile_disc(0.25) within group (order by deptno)\n"
        + "from emp";
    sql(sql).ok();
  }

  @Test void testPercentileDiscWithGroupBy() {
    final String sql = "select deptno,\n"
        + " percentile_disc(0.25) within group (order by empno)\n"
        + "from emp\n"
        + "group by deptno";
    sql(sql).ok();
  }

  @Test void testOrderByRemoval1() {
    final String sql = "select * from (\n"
        + "  select empno from emp order by deptno offset 0) t\n"
        + "order by empno desc";
    sql(sql).ok();
  }

  @Test void testOrderByRemoval2() {
    final String sql = "select * from (\n"
        + "  select empno from emp order by deptno offset 1) t\n"
        + "order by empno desc";
    sql(sql).ok();
  }

  @Test void testOrderByRemoval3() {
    final String sql = "select * from (\n"
        + "  select empno from emp order by deptno limit 10) t\n"
        + "order by empno";
    sql(sql).ok();
  }

  /** Tests LEFT JOIN LATERAL with USING. */
  @Test void testLeftJoinLateral1() {
    final String sql = "select * from (values 4) as t(c)\n"
        + " left join lateral\n"
        + " (select c,a*c from (values 2) as s(a)) as r(d,c)\n"
        + " using(c)";
    sql(sql).ok();
  }

  /** Tests LEFT JOIN LATERAL with NATURAL JOIN. */
  @Test void testLeftJoinLateral2() {
    final String sql = "select * from (values 4) as t(c)\n"
        + " natural left join lateral\n"
        + " (select c,a*c from (values 2) as s(a)) as r(d,c)";
    sql(sql).ok();
  }

  /** Tests LEFT JOIN LATERAL with ON condition. */
  @Test void testLeftJoinLateral3() {
    final String sql = "select * from (values 4) as t(c)\n"
        + " left join lateral\n"
        + " (select c,a*c from (values 2) as s(a)) as r(d,c)\n"
        + " on t.c=r.c";
    sql(sql).ok();
  }

  /** Tests LEFT JOIN LATERAL with multiple columns from outer. */
  @Test void testLeftJoinLateral4() {
    final String sql = "select * from (values (4,5)) as t(c,d)\n"
        + " left join lateral\n"
        + " (select c,a*c from (values 2) as s(a)) as r(d,c)\n"
        + " on t.c+t.d=r.c";
    sql(sql).ok();
  }

  /** Tests LEFT JOIN LATERAL with correlating variable coming
   * from one level up join scope. */
  @Test void testLeftJoinLateral5() {
    final String sql = "select * from (values 4) as t (c)\n"
        + "left join lateral\n"
        + "  (select f1+b1 from (values 2) as foo(f1)\n"
        + "    join\n"
        + "  (select c+1 from (values 3)) as bar(b1)\n"
        + "  on f1=b1)\n"
        + "as r(n) on c=n";
    sql(sql).ok();
  }

  /** Tests CROSS JOIN LATERAL with multiple columns from outer. */
  @Test void testCrossJoinLateral1() {
    final String sql = "select * from (values (4,5)) as t(c,d)\n"
        + " cross join lateral\n"
        + " (select c,a*c as f from (values 2) as s(a)\n"
        + " where c+d=a*c)";
    sql(sql).ok();
  }

  /** Tests CROSS JOIN LATERAL with correlating variable coming
   * from one level up join scope. */
  @Test void testCrossJoinLateral2() {
    final String sql = "select * from (values 4) as t (c)\n"
        + "cross join lateral\n"
        + "(select * from (\n"
        + "  select f1+b1 from (values 2) as foo(f1)\n"
        + "    join\n"
        + "  (select c+1 from (values 3)) as bar(b1)\n"
        + "  on f1=b1\n"
        + ") as r(n) where c=n)";
    sql(sql).ok();
  }

  @Test void testWithinDistinct1() {
    final String sql = "select avg(empno) within distinct (deptno)\n"
        + "from emp";
    sql(sql).ok();
  }

  /** Test case for:
   * <a href="https://issues.apache.org/jira/browse/CALCITE-3310">[CALCITE-3310]
   * Approximate and exact aggregate calls are recognized as the same
   * during sql-to-rel conversion</a>.
   */
  @Test void testProjectApproximateAndExactAggregates() {
    final String sql = "SELECT empno, count(distinct ename),\n"
            + "approx_count_distinct(ename)\n"
            + "FROM emp\n"
            + "GROUP BY empno";
    sql(sql).ok();
  }

  @Test void testProjectAggregatesIgnoreNullsAndNot() {
    final String sql = "select lead(sal, 4) IGNORE NULLS, lead(sal, 4) over (w)\n"
        + "from emp window w as (order by empno)";
    sql(sql).ok();
  }

  /** Test case for
   * <a href="https://issues.apache.org/jira/browse/CALCITE-3456">[CALCITE-3456]
   * AssertionError throws when aggregation same digest in sub-query in same
   * scope</a>.
   */
  @Test void testAggregateWithSameDigestInSubQueries() {
    final String sql = "select\n"
        + "  CASE WHEN job IN ('810000', '820000') THEN job\n"
        + "  ELSE 'error'\n"
        + "  END AS job_name,\n"
        + "  count(empno)\n"
        + "FROM emp\n"
        + "where job <> '' or job IN ('810000', '820000')\n"
        + "GROUP by deptno, job";
    sql(sql)
        .withConfig(c ->
            c.addRelBuilderConfigTransform(c2 ->
                c2.withPruneInputOfAggregate(false)))
        .ok();
  }

  /** Test case for
   * <a href="https://issues.apache.org/jira/browse/CALCITE-3575">[CALCITE-3575]
   * IndexOutOfBoundsException when converting SQL to rel</a>. */
  @Test void testPushDownJoinConditionWithProjectMerge() {
    final String sql = "select * from\n"
        + " (select empno, deptno from emp) a\n"
        + " join dept b\n"
        + "on a.deptno + 20 = b.deptno";
    sql(sql).ok();
  }

  /** Test case for
   * <a href="https://issues.apache.org/jira/browse/CALCITE-2997">[CALCITE-2997]
   * Avoid pushing down join condition in SqlToRelConverter</a>. */
  @Test void testDoNotPushDownJoinCondition() {
    final String sql = "select *\n"
        + "from emp as e\n"
        + "join dept as d on e.deptno + 20 = d.deptno / 2";
    sql(sql).withConfig(c ->
        c.addRelBuilderConfigTransform(b ->
            b.withPushJoinCondition(false)))
        .ok();
  }

  /** As {@link #testDoNotPushDownJoinCondition()}. */
  @Test void testPushDownJoinCondition() {
    final String sql = "select *\n"
        + "from emp as e\n"
        + "join dept as d on e.deptno + 20 = d.deptno / 2";
    sql(sql).ok();
  }

  @Test void testCoalesceOnNullableField() {
    final String sql = "select coalesce(mgr, 0) from emp";
    sql(sql).ok();
  }

  /**
   * Test case for
   * <a href="https://issues.apache.org/jira/browse/CALCITE-4145">[CALCITE-4145]
   * Exception when query from UDF field with structured type</a>.
   */
  @Test void testUdfWithStructuredReturnType() {
    final String sql = "SELECT deptno, tmp.r.f0, tmp.r.f1 FROM\n"
        + "(SELECT deptno, STRUCTURED_FUNC() AS r from dept)tmp";
    sql(sql).ok();
  }

  /**
   * Test case for
   * <a href="https://issues.apache.org/jira/browse/CALCITE-3826">[CALCITE-3826]
   * UPDATE assigns wrong type to bind variables</a>.
   */
  @Test void testDynamicParamTypesInUpdate() {
    RelNode rel =
        sql("update emp set sal = ?, ename = ? where empno = ?").toRel();
    LogicalTableModify modify = (LogicalTableModify) rel;
    List<RexNode> parameters = modify.getSourceExpressionList();
    assertThat(parameters, notNullValue());
    assertThat(parameters.size(), is(2));
    assertThat(parameters.get(0).getType().getSqlTypeName(), is(SqlTypeName.INTEGER));
    assertThat(parameters.get(1).getType().getSqlTypeName(), is(SqlTypeName.VARCHAR));
  }

  /**
   * Test case for
   * <a href="https://issues.apache.org/jira/browse/CALCITE-4167">[CALCITE-4167]
   * Group by COALESCE IN throws NullPointerException</a>.
   */
  @Test void testGroupByCoalesceIn() {
    final String sql = "select case when coalesce(ename, 'a') in ('1', '2')\n"
        + "then 'CKA' else 'QT' END, count(distinct deptno) from emp\n"
        + "group by case when coalesce(ename, 'a') in ('1', '2') then 'CKA' else 'QT' END";
    sql(sql).ok();
  }

  @Test void testSortInSubQuery() {
    final String sql = "select * from (select empno from emp order by empno)";
    sql(sql).convertsTo("${planRemoveSort}");
    sql(sql).withConfig(c -> c.withRemoveSortInSubQuery(false)).convertsTo("${planKeepSort}");
  }

  @Test void testTrimUnionAll() {
    final String sql = ""
        + "select deptno from\n"
        + "(select ename, deptno from emp\n"
        + "union all\n"
        + "select name, deptno from dept)";
    sql(sql).withTrim(true).ok();
  }

  @Test void testTrimUnionDistinct() {
    final String sql = ""
        + "select deptno from\n"
        + "(select ename, deptno from emp\n"
        + "union\n"
        + "select name, deptno from dept)";
    sql(sql).withTrim(true).ok();
  }

  @Test void testTrimIntersectAll() {
    final String sql = ""
        + "select deptno from\n"
        + "(select ename, deptno from emp\n"
        + "intersect all\n"
        + "select name, deptno from dept)";
    sql(sql).withTrim(true).ok();
  }

  @Test void testTrimIntersectDistinct() {
    final String sql = ""
        + "select deptno from\n"
        + "(select ename, deptno from emp\n"
        + "intersect\n"
        + "select name, deptno from dept)";
    sql(sql).withTrim(true).ok();
  }

  @Test void testTrimExceptAll() {
    final String sql = ""
        + "select deptno from\n"
        + "(select ename, deptno from emp\n"
        + "except all\n"
        + "select name, deptno from dept)";
    sql(sql).withTrim(true).ok();
  }

  @Test void testTrimExceptDistinct() {
    final String sql = ""
        + "select deptno from\n"
        + "(select ename, deptno from emp\n"
        + "except\n"
        + "select name, deptno from dept)";
    sql(sql).withTrim(true).ok();
  }

  @Test void testJoinExpandAndDecorrelation() {
    String sql = ""
        + "SELECT emp.deptno, emp.sal\n"
        + "FROM dept\n"
        + "JOIN emp ON emp.deptno = dept.deptno AND emp.sal < (\n"
        + "  SELECT AVG(emp.sal)\n"
        + "  FROM emp\n"
        + "  WHERE  emp.deptno = dept.deptno\n"
        + ")";
    sql(sql)
        .withConfig(configBuilder -> configBuilder
            .withExpand(true)
            .withDecorrelationEnabled(true))
        .convertsTo("${planExpanded}");
    sql(sql)
        .withConfig(configBuilder -> configBuilder
            .withExpand(false)
            .withDecorrelationEnabled(false))
        .convertsTo("${planNotExpanded}");
  }

  @Test void testImplicitJoinExpandAndDecorrelation() {
    String sql = ""
        + "SELECT emp.deptno, emp.sal\n"
        + "FROM dept, emp "
        + "WHERE emp.deptno = dept.deptno AND emp.sal < (\n"
        + "  SELECT AVG(emp.sal)\n"
        + "  FROM emp\n"
        + "  WHERE  emp.deptno = dept.deptno\n"
        + ")";
    sql(sql).withExpand(true).withDecorrelate(true)
        .convertsTo("${planExpanded}");
    sql(sql).withExpand(false).withDecorrelate(false)
        .convertsTo("${planNotExpanded}");
  }

  /**
   * Test case for
   * <a href="https://issues.apache.org/jira/browse/CALCITE-4295">[CALCITE-4295]
   * Composite of two checker with SqlOperandCountRange throws IllegalArgumentException</a>.
   */
  @Test void testCompositeOfCountRange() {
    final String sql = ""
        + "select COMPOSITE(deptno)\n"
        + "from dept";
    sql(sql).withTrim(true).ok();
  }

  @Test void testInWithConstantList() {
    String expr = "1 in (1,2,3)";
    expr(expr).ok();
  }

  @Test void testFunctionExprInOver() {
    String sql = "select ename, row_number() over(partition by char_length(ename)\n"
        + " order by deptno desc) as rn\n"
        + "from emp\n"
        + "where deptno = 10";
    sql(sql)
        .withFactory(t ->
            t.withValidatorConfig(config ->
                config.withIdentifierExpansion(false)))
        .withTrim(false)
        .ok();
  }
}<|MERGE_RESOLUTION|>--- conflicted
+++ resolved
@@ -3123,74 +3123,34 @@
     sql(sql).ok();
   }
 
-<<<<<<< HEAD
-//  @Disabled("CALCITE-985")
-=======
->>>>>>> 145d8b77
+
   @Test void testMerge() {
     //Tests a basic merge query with one matched/not matched condition
     final String sql1 = "merge into empnullables_20 as target\n"
         + "using (select * from emp where deptno = 30) as source\n"
         + "on target.sal = source.sal\n"
-<<<<<<< HEAD
-//        + "when matched then\n"
-//        + "  update set sal = target.sal + source.sal\n"
-//        + "when not matched then\n"
-//        + "  insert (empno, deptno, sal)\n"
-//        + "  values (source.empno, source.deptno + target.deptno, source.sal + target.sal)";
-        + "when not matched then\n"
-        + "  insert (empno)\n"
-        + "  values (1)";
-    sql(sql).ok();
-  }
-
-//  @Disabled("CALCITE-985")
-  @Test void testMergeInto() {
-    final String sql = "merge_into emp as target\n"
-        + "using (select * from emp where deptno = 30) as source\n"
-        + "on target.empno = source.empno\n"
-=======
-          + "when matched then\n"
-          + "  update set sal = target.sal + source.sal\n"
-          + "when not matched then\n"
-          + "  insert (empno, sal, ename)\n"
-          + "  values (ABS(source.empno), source.sal, source.ename)";
-
-    final String sql2 = "merge_into empnullables_20 as target\n"
-        + "using (select * from emp where deptno = 30) as source\n"
-        + "on target.sal = source.sal\n"
->>>>>>> 145d8b77
         + "when matched then\n"
         + "  update set sal = target.sal + source.sal\n"
         + "when not matched then\n"
         + "  insert (empno, sal, ename)\n"
         + "  values (ABS(source.empno), source.sal, source.ename)";
 
+    final String sql2 = "merge_into empnullables_20 as target\n"
+        + "using (select * from emp where deptno = 30) as source\n"
+        + "on target.sal = source.sal\n"
+        + "when matched then\n"
+        + "  update set sal = target.sal + source.sal\n"
+        + "when not matched then\n"
+        + "  insert (empno, sal, ename)\n"
+        + "  values (ABS(source.empno), source.sal, source.ename)";
+
     sql(sql1).ok();
     sql(sql2).ok();
   }
 
-<<<<<<< HEAD
-  @Test void testFoo() {
-    final String sql = "SELECT *\n"
-        +
-        "FROM (SELECT *\n"
-        +
-        "FROM emp\n"
-        +
-        "WHERE deptno = 30) AS SOURCE\n"
-        +
-        "LEFT JOIN EMP AS TARGET ON TARGET.SAL = SOURCE.SAL";
-    sql(sql).ok();
-  }
-
-  @Test void testMergeIntoCondition() {
-    final String sql = "merge_into emp as target\n"
-=======
   @Test void testMergeInsertOnly() {
     //Tests a basic merge query with only an insert condition
     final String sql1 = "merge into empnullables_20 as target\n"
->>>>>>> 145d8b77
         + "using (select * from emp where deptno = 30) as source\n"
         + "on target.sal = source.sal\n"
         + "when not matched then\n"
