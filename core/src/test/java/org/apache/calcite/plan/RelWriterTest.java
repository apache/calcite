--- conflicted
+++ resolved
@@ -602,12 +602,8 @@
                           RexWindowBounds.following(
                               rexBuilder.makeExactLiteral(BigDecimal.ONE)),
                           false, true, false, false, false)),
-<<<<<<< HEAD
-                  ImmutableList.of("field0", "field1", "field2"), ImmutableSet.of());
-=======
                   ImmutableList.of("field0", "field1", "field2"),
                   ImmutableSet.of());
->>>>>>> 75511b82
           final RelJsonWriter writer = new RelJsonWriter();
           project.explain(writer);
           return writer.asString();
