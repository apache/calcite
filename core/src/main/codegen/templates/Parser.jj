/*
 * Licensed to the Apache Software Foundation (ASF) under one or more
 * contributor license agreements.  See the NOTICE file distributed with
 * this work for additional information regarding copyright ownership.
 * The ASF licenses this file to you under the Apache License, Version 2.0
 * (the "License"); you may not use this file except in compliance with
 * the License.  You may obtain a copy of the License at
 *
 * http://www.apache.org/licenses/LICENSE-2.0
 *
 * Unless required by applicable law or agreed to in writing, software
 * distributed under the License is distributed on an "AS IS" BASIS,
 * WITHOUT WARRANTIES OR CONDITIONS OF ANY KIND, either express or implied.
 * See the License for the specific language governing permissions and
 * limitations under the License.
 */
<@pp.dropOutputFile />

<@pp.changeOutputFile name="javacc/Parser.jj" />

options {
    STATIC = false;
    IGNORE_CASE = true;
    UNICODE_INPUT = true;
}


PARSER_BEGIN(${parser.class})

package ${parser.package};

<#list (parser.imports!default.parser.imports) as importStr>
import ${importStr};
</#list>

import org.apache.calcite.avatica.util.Casing;
import org.apache.calcite.avatica.util.DateTimeUtils;
import org.apache.calcite.avatica.util.TimeUnit;
import org.apache.calcite.rel.type.RelDataType;
import org.apache.calcite.runtime.CalciteContextException;
import org.apache.calcite.sql.JoinConditionType;
import org.apache.calcite.sql.JoinType;
import org.apache.calcite.sql.SqlAlter;
import org.apache.calcite.sql.SqlBasicTypeNameSpec;
import org.apache.calcite.sql.SqlBinaryOperator;
import org.apache.calcite.sql.SqlCall;
import org.apache.calcite.sql.SqlCharStringLiteral;
import org.apache.calcite.sql.SqlCollation;
import org.apache.calcite.sql.SqlCollectionTypeNameSpec;
import org.apache.calcite.sql.SqlDataTypeSpec;
import org.apache.calcite.sql.SqlDateLiteral;
import org.apache.calcite.sql.SqlDelete;
import org.apache.calcite.sql.SqlDescribeSchema;
import org.apache.calcite.sql.SqlDescribeTable;
import org.apache.calcite.sql.SqlDynamicParam;
import org.apache.calcite.sql.SqlExplain;
import org.apache.calcite.sql.SqlExplainFormat;
import org.apache.calcite.sql.SqlExplainLevel;
import org.apache.calcite.sql.SqlFunction;
import org.apache.calcite.sql.SqlFunctionCategory;
import org.apache.calcite.sql.SqlHint;
import org.apache.calcite.sql.SqlIdentifier;
import org.apache.calcite.sql.SqlInsert;
import org.apache.calcite.sql.SqlInsertKeyword;
import org.apache.calcite.sql.SqlIntervalLiteral;
import org.apache.calcite.sql.SqlIntervalQualifier;
import org.apache.calcite.sql.SqlJdbcDataTypeName;
import org.apache.calcite.sql.SqlJdbcFunctionCall;
import org.apache.calcite.sql.SqlJoin;
import org.apache.calcite.sql.SqlJsonConstructorNullClause;
import org.apache.calcite.sql.SqlJsonEncoding;
import org.apache.calcite.sql.SqlJsonExistsErrorBehavior;
import org.apache.calcite.sql.SqlJsonEmptyOrError;
import org.apache.calcite.sql.SqlJsonQueryEmptyOrErrorBehavior;
import org.apache.calcite.sql.SqlJsonQueryWrapperBehavior;
import org.apache.calcite.sql.SqlJsonValueEmptyOrErrorBehavior;
import org.apache.calcite.sql.SqlJsonValueReturning;
import org.apache.calcite.sql.SqlKind;
import org.apache.calcite.sql.SqlLiteral;
import org.apache.calcite.sql.SqlMatchRecognize;
import org.apache.calcite.sql.SqlMerge;
import org.apache.calcite.sql.SqlNamedParam;
import org.apache.calcite.sql.SqlNode;
import org.apache.calcite.sql.SqlNodeList;
import org.apache.calcite.sql.SqlNumericLiteral;
import org.apache.calcite.sql.SqlOperator;
import org.apache.calcite.sql.SqlOrderBy;
import org.apache.calcite.sql.SqlPivot;
import org.apache.calcite.sql.SqlPostfixOperator;
import org.apache.calcite.sql.SqlPrefixOperator;
import org.apache.calcite.sql.SqlRowTypeNameSpec;
import org.apache.calcite.sql.SqlSampleSpec;
import org.apache.calcite.sql.SqlSelect;
import org.apache.calcite.sql.SqlSelectKeyword;
import org.apache.calcite.sql.SqlSetOption;
import org.apache.calcite.sql.SqlSnapshot;
import org.apache.calcite.sql.SqlTableRef;
import org.apache.calcite.sql.SqlTimeLiteral;
import org.apache.calcite.sql.SqlTimestampLiteral;
import org.apache.calcite.sql.SqlTypeNameSpec;
import org.apache.calcite.sql.SqlUnnestOperator;
import org.apache.calcite.sql.SqlUnpivot;
import org.apache.calcite.sql.SqlUpdate;
import org.apache.calcite.sql.SqlUserDefinedTypeNameSpec;
import org.apache.calcite.sql.SqlUtil;
import org.apache.calcite.sql.SqlWindow;
import org.apache.calcite.sql.SqlWith;
import org.apache.calcite.sql.SqlWithItem;
import org.apache.calcite.sql.fun.SqlCase;
import org.apache.calcite.sql.fun.SqlInternalOperators;
import org.apache.calcite.sql.fun.SqlLibraryOperators;
import org.apache.calcite.sql.fun.SqlStdOperatorTable;
import org.apache.calcite.sql.fun.SqlTrimFunction;
import org.apache.calcite.sql.parser.Span;
import org.apache.calcite.sql.parser.SqlAbstractParserImpl;
import org.apache.calcite.sql.parser.SqlParseException;
import org.apache.calcite.sql.parser.SqlParser;
import org.apache.calcite.sql.parser.SqlParserImplFactory;
import org.apache.calcite.sql.parser.SqlParserPos;
import org.apache.calcite.sql.parser.SqlParserUtil;
import org.apache.calcite.sql.type.SqlTypeName;
import org.apache.calcite.sql.validate.SqlConformance;
import org.apache.calcite.util.Glossary;
import org.apache.calcite.util.NlsString;
import org.apache.calcite.util.Pair;
import org.apache.calcite.util.SourceStringReader;
import org.apache.calcite.util.Util;
import org.apache.calcite.util.trace.CalciteTrace;

import org.slf4j.Logger;

import java.io.Reader;
import java.math.BigDecimal;
import java.util.ArrayList;
import java.util.Arrays;
import java.util.Calendar;
import java.util.Collections;
import java.util.List;
import java.util.Locale;

import static org.apache.calcite.util.Static.RESOURCE;

/**
 * SQL parser, generated from Parser.jj by JavaCC.
 *
 * <p>The public wrapper for this parser is {@link SqlParser}.
 */
public class ${parser.class} extends SqlAbstractParserImpl
{
    private static final Logger LOGGER = CalciteTrace.getParserTracer();

    // Can't use quoted literal because of a bug in how JavaCC translates
    // backslash-backslash.
    private static final char BACKSLASH = 0x5c;
    private static final char DOUBLE_QUOTE = 0x22;
    private static final String DQ = DOUBLE_QUOTE + "";
    private static final String DQDQ = DQ + DQ;

    private static Metadata metadata;

    private Casing unquotedCasing;
    private Casing quotedCasing;
    private int identifierMaxLength;
    private SqlConformance conformance;

    /**
     * {@link SqlParserImplFactory} implementation for creating parser.
     */
    public static final SqlParserImplFactory FACTORY = new SqlParserImplFactory() {
        public SqlAbstractParserImpl getParser(Reader reader) {
            final ${parser.class} parser = new ${parser.class}(reader);
            if (reader instanceof SourceStringReader) {
                final String sql =
                    ((SourceStringReader) reader).getSourceString();
                parser.setOriginalSql(sql);
            }
          return parser;
        }
    };

    public SqlParseException normalizeException(Throwable ex) {
        try {
            if (ex instanceof ParseException) {
                ex = cleanupParseException((ParseException) ex);
            }
            return convertException(ex);
        } catch (ParseException e) {
            throw new AssertionError(e);
        }
    }

    public Metadata getMetadata() {
        synchronized (${parser.class}.class) {
            if (metadata == null) {
                metadata = new MetadataImpl(
                    new ${parser.class}(new java.io.StringReader("")));
            }
            return metadata;
        }
    }

    public void setTabSize(int tabSize) {
        jj_input_stream.setTabSize(tabSize);
    }

    public void switchTo(SqlAbstractParserImpl.LexicalState state) {
        final int stateOrdinal =
            Arrays.asList(${parser.class}TokenManager.lexStateNames)
                .indexOf(state.name());
        token_source.SwitchTo(stateOrdinal);
    }

    public void setQuotedCasing(Casing quotedCasing) {
        this.quotedCasing = quotedCasing;
    }

    public void setUnquotedCasing(Casing unquotedCasing) {
        this.unquotedCasing = unquotedCasing;
    }

    public void setIdentifierMaxLength(int identifierMaxLength) {
        this.identifierMaxLength = identifierMaxLength;
    }

    public void setConformance(SqlConformance conformance) {
        this.conformance = conformance;
    }

    public SqlNode parseSqlExpressionEof() throws Exception {
        return SqlExpressionEof();
    }

    public SqlNode parseSqlStmtEof() throws Exception {
        return SqlStmtEof();
    }

    public SqlNodeList parseSqlStmtList() throws Exception {
        return SqlStmtList();
    }

    private SqlNode extend(SqlNode table, SqlNodeList extendList) {
        return SqlStdOperatorTable.EXTEND.createCall(
            Span.of(table, extendList).pos(), table, extendList);
    }

    /** Adds a warning that a token such as "HOURS" was used,
    * whereas the SQL standard only allows "HOUR".
    *
    * <p>Currently, we silently add an exception to a list of warnings. In
    * future, we may have better compliance checking, for example a strict
    * compliance mode that throws if any non-standard features are used. */
    private TimeUnit warn(TimeUnit timeUnit) throws ParseException {
        final String token = getToken(0).image.toUpperCase(Locale.ROOT);
        warnings.add(
            SqlUtil.newContextException(getPos(),
                RESOURCE.nonStandardFeatureUsed(token)));
        return timeUnit;
    }
}

PARSER_END(${parser.class})


/***************************************
 * Utility Codes for Semantic Analysis *
 ***************************************/

/* For Debug */
JAVACODE
void debug_message1() {
    LOGGER.info("{} , {}", getToken(0).image, getToken(1).image);
}

JAVACODE String unquotedIdentifier() {
    return SqlParserUtil.toCase(getToken(0).image, unquotedCasing);
}

JAVACODE String pythonUnquotedIdentifier() {
    // Strip the @ from the name
    return SqlParserUtil.toCase(getToken(0).image.substring(1), Casing.UNCHANGED);
}

/**
 * Allows parser to be extended with new types of table references.  The
 * default implementation of this production is empty.
 */
SqlNode ExtendedTableRef() :
{
}
{
    UnusedExtension()
    {
        return null;
    }
}

/**
 * Allows an OVER clause following a table expression as an extension to
 * standard SQL syntax. The default implementation of this production is empty.
 */
SqlNode TableOverOpt() :
{
}
{
    {
        return null;
    }
}

/*
 * Parses dialect-specific keywords immediately following the SELECT keyword.
 */
void SqlSelectKeywords(List<SqlLiteral> keywords) :
{}
{
    E()
}

/*
 * Parses dialect-specific keywords immediately following the INSERT keyword.
 */
void SqlInsertKeywords(List<SqlLiteral> keywords) :
{}
{
    E()
}

/*
* Parse Floor/Ceil function parameters
*/
SqlNode FloorCeilOptions(Span s, boolean floorFlag) :
{
    SqlNode node;
}
{
    node = StandardFloorCeilOptions(s, floorFlag) {
        return node;
    }
}

/*
// This file contains the heart of a parser for SQL SELECT statements.
// code can be shared between various parsers (for example, a DDL parser and a
// DML parser) but is not a standalone JavaCC file. You need to prepend a
// parser declaration (such as that in Parser.jj).
*/

/* Epsilon */
JAVACODE
void E() {}

JAVACODE List startList(Object o)
{
    List list = new ArrayList();
    list.add(o);
    return list;
}

/*
 * NOTE jvs 6-Feb-2004: The straightforward way to implement the SQL grammar is
 * to keep query expressions (SELECT, UNION, etc) separate from row expressions
 * (+, LIKE, etc).  However, this is not possible with an LL(k) parser, because
 * both kinds of expressions allow parenthesization, so no fixed amount of left
 * context is ever good enough.  A sub-query can be a leaf in a row expression,
 * and can include operators like UNION, so it's not even possible to use a
 * syntactic lookahead rule like "look past an indefinite number of parentheses
 * until you see SELECT, VALUES, or TABLE" (since at that point we still
 * don't know whether we're parsing a sub-query like ((select ...) + x)
 * vs. (select ... union select ...).
 *
 * The somewhat messy solution is to unify the two kinds of expression,
 * and to enforce syntax rules using parameterized context.  This
 * is the purpose of the ExprContext parameter.  It is passed to
 * most expression productions, which check the expressions encountered
 * against the context for correctness.  When a query
 * element like SELECT is encountered, the production calls
 * checkQueryExpression, which will throw an exception if
 * a row expression was expected instead.  When a row expression like
 * IN is encountered, the production calls checkNonQueryExpression
 * instead.  It is very important to understand how this works
 * when modifying the grammar.
 *
 * The commingling of expressions results in some bogus ambiguities which are
 * resolved with LOOKAHEAD hints.  The worst example is comma.  SQL allows both
 * (WHERE x IN (1,2)) and (WHERE x IN (select ...)).  This means when we parse
 * the right-hand-side of an IN, we have to allow any kind of expression inside
 * the parentheses.  Now consider the expression "WHERE x IN(SELECT a FROM b
 * GROUP BY c,d)".  When the parser gets to "c,d" it doesn't know whether the
 * comma indicates the end of the GROUP BY or the end of one item in an IN
 * list.  Luckily, we know that select and comma-list are mutually exclusive
 * within IN, so we use maximal munch for the GROUP BY comma.  However, this
 * usage of hints could easily mask unintended ambiguities resulting from
 * future changes to the grammar, making it very brittle.
 */

JAVACODE protected SqlParserPos getPos()
{
    return new SqlParserPos(
        token.beginLine,
        token.beginColumn,
        token.endLine,
        token.endColumn);
}

/** Starts a span at the current position. */
JAVACODE Span span()
{
    return Span.of(getPos());
}

JAVACODE void checkQueryExpression(ExprContext exprContext)
{
    switch (exprContext) {
    case ACCEPT_NON_QUERY:
    case ACCEPT_SUB_QUERY:
    case ACCEPT_CURSOR:
        throw SqlUtil.newContextException(getPos(),
            RESOURCE.illegalQueryExpression());
    }
}

JAVACODE void checkNonQueryExpression(ExprContext exprContext)
{
    switch (exprContext) {
    case ACCEPT_QUERY:
        throw SqlUtil.newContextException(getPos(),
            RESOURCE.illegalNonQueryExpression());
    }
}

/**
 * Converts a ParseException (local to this particular instantiation
 * of the parser) into a SqlParseException (common to all parsers).
 */
JAVACODE SqlParseException convertException(Throwable ex)
{
    if (ex instanceof SqlParseException) {
        return (SqlParseException) ex;
    }
    SqlParserPos pos = null;
    int[][] expectedTokenSequences = null;
    String[] tokenImage = null;
    if (ex instanceof ParseException) {
        ParseException pex = (ParseException) ex;
        expectedTokenSequences = pex.expectedTokenSequences;
        tokenImage = pex.tokenImage;
        if (pex.currentToken != null) {
            final Token token = pex.currentToken.next;
            // Checks token.image.equals("1") to avoid recursive call.
            // The SqlAbstractParserImpl#MetadataImpl constructor uses constant "1" to
            // throw intentionally to collect the expected tokens.
            if (!token.image.equals("1")
                && getMetadata().isKeyword(token.image)
                && SqlParserUtil.allowsIdentifier(tokenImage, expectedTokenSequences)) {
                // If the next token is a keyword, reformat the error message as:

                // Incorrect syntax near the keyword '{keyword}' at line {line_number},
                // column {column_number}.
                final String expecting = ex.getMessage()
                    .substring(ex.getMessage().indexOf("Was expecting"));
                final String errorMsg = String.format("Incorrect syntax near the keyword '%s' "
                        + "at line %d, column %d.\n%s",
                    token.image,
                    token.beginLine,
                    token.beginColumn,
                    expecting);
                // Replace the ParseException with explicit error message.
                ex = new ParseException(errorMsg);
            }
            pos = new SqlParserPos(
                token.beginLine,
                token.beginColumn,
                token.endLine,
                token.endColumn);
        }
    } else if (ex instanceof TokenMgrError) {
        TokenMgrError tme = (TokenMgrError) ex;
        expectedTokenSequences = null;
        tokenImage = null;
        // Example:
        //    Lexical error at line 3, column 24.  Encountered "#" after "a".
        final java.util.regex.Pattern pattern = java.util.regex.Pattern.compile(
            "(?s)Lexical error at line ([0-9]+), column ([0-9]+).*");
        java.util.regex.Matcher matcher = pattern.matcher(ex.getMessage());
        if (matcher.matches()) {
            int line = Integer.parseInt(matcher.group(1));
            int column = Integer.parseInt(matcher.group(2));
            pos = new SqlParserPos(line, column, line, column);
        }
    } else if (ex instanceof CalciteContextException) {
        // CalciteContextException is the standard wrapper for exceptions
        // produced by the validator, but in the parser, the standard is
        // SqlParseException; so, strip it away. In case you were wondering,
        // the CalciteContextException appears because the parser
        // occasionally calls into validator-style code such as
        // SqlSpecialOperator.reduceExpr.
        CalciteContextException ece =
            (CalciteContextException) ex;
        pos = new SqlParserPos(
            ece.getPosLine(),
            ece.getPosColumn(),
            ece.getEndPosLine(),
            ece.getEndPosColumn());
        ex = ece.getCause();
    }

    return new SqlParseException(
        ex.getMessage(), pos, expectedTokenSequences, tokenImage, ex);
}

/**
 * Removes or transforms misleading information from a parse exception.
 *
 * @param e dirty excn
 *
 * @return clean excn
 */
JAVACODE ParseException cleanupParseException(ParseException ex)
{
    if (ex.expectedTokenSequences == null) {
        return ex;
    }
    int iIdentifier = Arrays.asList(ex.tokenImage).indexOf("<IDENTIFIER>");

    // Find all sequences in the error which contain identifier. For
    // example,
    //       {<IDENTIFIER>}
    //       {A}
    //       {B, C}
    //       {D, <IDENTIFIER>}
    //       {D, A}
    //       {D, B}
    //
    // would yield
    //       {}
    //       {D}
    boolean id = false;
    final List<int[]> prefixList = new ArrayList<int[]>();
    for (int i = 0; i < ex.expectedTokenSequences.length; ++i) {
        int[] seq = ex.expectedTokenSequences[i];
        int j = seq.length - 1;
        int i1 = seq[j];
        if (i1 == iIdentifier) {
            int[] prefix = new int[j];
            System.arraycopy(seq, 0, prefix, 0, j);
            prefixList.add(prefix);
        }
    }

    if (prefixList.isEmpty()) {
        return ex;
    }

    int[][] prefixes = (int[][])
        prefixList.toArray(new int[prefixList.size()][]);

    // Since <IDENTIFIER> was one of the possible productions,
    // we know that the parser will also have included all
    // of the non-reserved keywords (which are treated as
    // identifiers in non-keyword contexts).  So, now we need
    // to clean those out, since they're totally irrelevant.

    final List<int[]> list = new ArrayList<int[]>();
    Metadata metadata = getMetadata();
    for (int i = 0; i < ex.expectedTokenSequences.length; ++i) {
        int [] seq = ex.expectedTokenSequences[i];
        String tokenImage = ex.tokenImage[seq[seq.length - 1]];
        String token = SqlParserUtil.getTokenVal(tokenImage);
        if (token == null  || !metadata.isNonReservedKeyword(token)) {
            list.add(seq);
            continue;
        }
        boolean match = matchesPrefix(seq, prefixes);
        if (!match) {
            list.add(seq);
        }
    }

    ex.expectedTokenSequences =
        (int [][]) list.toArray(new int [list.size()][]);
    return ex;
}

JAVACODE boolean matchesPrefix(int[] seq, int[][] prefixes)
{
    nextPrefix:
    for (int[] prefix : prefixes) {
        if (seq.length == prefix.length + 1) {
            for (int k = 0; k < prefix.length; k++) {
                if (prefix[k] != seq[k]) {
                    continue nextPrefix;
                }
            }
            return true;
        }
    }
    return false;
}

/*****************************************
 * Syntactical Descriptions              *
 *****************************************/

/**
 * Parses either a row expression or a query expression with an optional
 * ORDER BY.
 *
 * <p>Postgres syntax for limit:
 *
 * <blockquote><pre>
 *    [ LIMIT { count | ALL } ]
 *    [ OFFSET start ]</pre>
 * </blockquote>
 *
 * <p>MySQL syntax for limit:
 *
 * <blockquote><pre>
 *    [ LIMIT { count | start, count } ]</pre>
 * </blockquote>
 *
 * <p>SQL:2008 syntax for limit:
 *
 * <blockquote><pre>
 *    [ OFFSET start { ROW | ROWS } ]
 *    [ FETCH { FIRST | NEXT } [ count ] { ROW | ROWS } ONLY ]</pre>
 * </blockquote>
 */
SqlNode OrderedQueryOrExpr(ExprContext exprContext) :
{
    SqlNode e;
    SqlNodeList orderBy = null;
    SqlNode start = null;
    SqlNode count = null;
}
{
    (
        e = QueryOrExpr(exprContext)
    )
    [
        // use the syntactic type of the expression we just parsed
        // to decide whether ORDER BY makes sense
        orderBy = OrderBy(e.isA(SqlKind.QUERY))
    ]
    [
        // Postgres-style syntax. "LIMIT ... OFFSET ..."
        <LIMIT>
        (
            // MySQL-style syntax. "LIMIT start, count"
            LOOKAHEAD(2)
            start = UnsignedNumericLiteralOrParam()
            <COMMA> count = UnsignedNumericLiteralOrParam() {
                if (!this.conformance.isLimitStartCountAllowed()) {
                    throw SqlUtil.newContextException(getPos(), RESOURCE.limitStartCountNotAllowed());
                }
            }
        |
            count = UnsignedNumericLiteralOrParam()
        |
            <ALL>
        )
    ]
    [
        // ROW or ROWS is required in SQL:2008 but we make it optional
        // because it is not present in Postgres-style syntax.
        // If you specify both LIMIT start and OFFSET, OFFSET wins.
        <OFFSET> start = UnsignedNumericLiteralOrParam() [ <ROW> | <ROWS> ]
    ]
    [
        // SQL:2008-style syntax. "OFFSET ... FETCH ...".
        // If you specify both LIMIT and FETCH, FETCH wins.
        <FETCH> ( <FIRST> | <NEXT> ) count = UnsignedNumericLiteralOrParam()
        ( <ROW> | <ROWS> ) <ONLY>
    ]
    {
        if (orderBy != null || start != null || count != null) {
            if (orderBy == null) {
                orderBy = SqlNodeList.EMPTY;
            }
            e = new SqlOrderBy(getPos(), e, orderBy, start, count);

        }
        return e;
    }
}

/**
 * Parses a leaf in a query expression (SELECT, VALUES or TABLE).
 */
SqlNode LeafQuery(ExprContext exprContext) :
{
    SqlNode e;
}
{
    {
        // ensure a query is legal in this context
        checkQueryExpression(exprContext);
    }
    e = SqlSelect() { return e; }
|
    e = TableConstructor() { return e; }
|
    e = ExplicitTable(getPos()) { return e; }
}

/**
 * Parses a parenthesized query or single row expression.
 */
SqlNode ParenthesizedExpression(ExprContext exprContext) :
{
    SqlNode e;
}
{
    <LPAREN>
    {
        // we've now seen left paren, so queries inside should
        // be allowed as sub-queries
        switch (exprContext) {
        case ACCEPT_SUB_QUERY:
            exprContext = ExprContext.ACCEPT_NONCURSOR;
            break;
        case ACCEPT_CURSOR:
            exprContext = ExprContext.ACCEPT_ALL;
            break;
        }
    }
    e = OrderedQueryOrExpr(exprContext)
    <RPAREN>
    {
        return e;
    }
}

/**
 * Parses a parenthesized query or comma-list of row expressions.
 *
 * <p>REVIEW jvs 8-Feb-2004: There's a small hole in this production.  It can be
 * used to construct something like
 *
 * <blockquote><pre>
 * WHERE x IN (select count(*) from t where c=d,5)</pre>
 * </blockquote>
 *
 * <p>which should be illegal.  The above is interpreted as equivalent to
 *
 * <blockquote><pre>
 * WHERE x IN ((select count(*) from t where c=d),5)</pre>
 * </blockquote>
 *
 * <p>which is a legal use of a sub-query.  The only way to fix the hole is to
 * be able to remember whether a subexpression was parenthesized or not, which
 * means preserving parentheses in the SqlNode tree.  This is probably
 * desirable anyway for use in purely syntactic parsing applications (e.g. SQL
 * pretty-printer).  However, if this is done, it's important to also make
 * isA() on the paren node call down to its operand so that we can
 * always correctly discriminate a query from a row expression.
 */
SqlNodeList ParenthesizedQueryOrCommaList(
    ExprContext exprContext) :
{
    SqlNode e;
    List<SqlNode> list;
    ExprContext firstExprContext = exprContext;
    final Span s;
}
{
    <LPAREN>
    {
        // we've now seen left paren, so a query by itself should
        // be interpreted as a sub-query
        s = span();
        switch (exprContext) {
        case ACCEPT_SUB_QUERY:
            firstExprContext = ExprContext.ACCEPT_NONCURSOR;
            break;
        case ACCEPT_CURSOR:
            firstExprContext = ExprContext.ACCEPT_ALL;
            break;
        }
    }
    e = OrderedQueryOrExpr(firstExprContext)
    {
        list = startList(e);
    }
    (
        <COMMA>
        {
            // a comma-list can't appear where only a query is expected
            checkNonQueryExpression(exprContext);
        }
        e = Expression(exprContext)
        {
            list.add(e);
        }
    )*
    <RPAREN>
    {
        return new SqlNodeList(list, s.end(this));
    }
}

/** As ParenthesizedQueryOrCommaList, but allows DEFAULT
 * in place of any of the expressions. For example,
 * {@code (x, DEFAULT, null, DEFAULT)}. */
SqlNodeList ParenthesizedQueryOrCommaListWithDefault(
    ExprContext exprContext) :
{
    SqlNode e;
    List<SqlNode> list;
    ExprContext firstExprContext = exprContext;
    final Span s;
}
{
    <LPAREN>
    {
        // we've now seen left paren, so a query by itself should
        // be interpreted as a sub-query
        s = span();
        switch (exprContext) {
        case ACCEPT_SUB_QUERY:
            firstExprContext = ExprContext.ACCEPT_NONCURSOR;
            break;
        case ACCEPT_CURSOR:
            firstExprContext = ExprContext.ACCEPT_ALL;
            break;
        }
    }
    (
        e = OrderedQueryOrExpr(firstExprContext)
    |
        e = Default()
    )
    {
        list = startList(e);
    }
    (
        <COMMA>
        {
            // a comma-list can't appear where only a query is expected
            checkNonQueryExpression(exprContext);
        }
        (
            e = Expression(exprContext)
        |
            e = Default()
        )
        {
            list.add(e);
        }
    )*
    <RPAREN>
    {
        return new SqlNodeList(list, s.end(this));
    }
}

/**
 * Parses function parameter lists.
 * If the list starts with DISTINCT or ALL, it is discarded.
 */
List UnquantifiedFunctionParameterList(
    ExprContext exprContext) :
{
    final List args;
}
{
    args = FunctionParameterList(exprContext) {
        final SqlLiteral quantifier = (SqlLiteral) args.get(0);
        args.remove(0); // remove DISTINCT or ALL, if present
        return args;
    }
}

/**
 * Parses function parameter lists including DISTINCT keyword recognition,
 * DEFAULT, and named argument assignment.
 */
List FunctionParameterList(
    ExprContext exprContext) :
{
    final SqlLiteral qualifier;
    final List list = new ArrayList();
}
{
    <LPAREN>
    (
        qualifier = AllOrDistinct() { list.add(qualifier); }
    |
        { list.add(null); }
    )
    Arg0(list, exprContext)
    (
        <COMMA> {
            // a comma-list can't appear where only a query is expected
            checkNonQueryExpression(exprContext);
        }
        Arg(list, exprContext)
    )*
    <RPAREN>
    {
        return list;
    }
}

SqlLiteral AllOrDistinct() :
{
}
{
    <DISTINCT> { return SqlSelectKeyword.DISTINCT.symbol(getPos()); }
|
    <ALL> { return SqlSelectKeyword.ALL.symbol(getPos()); }
}

void Arg0(List list, ExprContext exprContext) :
{
    SqlIdentifier name = null;
    SqlNode e = null;
    final ExprContext firstExprContext;
    {
        // we've now seen left paren, so queries inside should
        // be allowed as sub-queries
        switch (exprContext) {
        case ACCEPT_SUB_QUERY:
            firstExprContext = ExprContext.ACCEPT_NONCURSOR;
            break;
        case ACCEPT_CURSOR:
            firstExprContext = ExprContext.ACCEPT_ALL;
            break;
        default:
            firstExprContext = exprContext;
            break;
        }
    }
}
{
    [
        LOOKAHEAD(2) name = SimpleIdentifier() <NAMED_ARGUMENT_ASSIGNMENT>
    ]
    (
        e = Default()
    |
        e = OrderedQueryOrExpr(firstExprContext)
    )
    {
        if (e != null) {
            if (name != null) {
                e = SqlStdOperatorTable.ARGUMENT_ASSIGNMENT.createCall(
                    Span.of(name, e).pos(), e, name);
            }
            list.add(e);
        }
    }
}

void Arg(List list, ExprContext exprContext) :
{
    SqlIdentifier name = null;
    SqlNode e = null;
}
{
    [
        LOOKAHEAD(2) name = SimpleIdentifier() <NAMED_ARGUMENT_ASSIGNMENT>
    ]
    (
        e = Default()
    |
        e = Expression(exprContext)
    )
    {
        if (e != null) {
            if (name != null) {
                e = SqlStdOperatorTable.ARGUMENT_ASSIGNMENT.createCall(
                    Span.of(name, e).pos(), e, name);
            }
            list.add(e);
        }
    }
}

SqlNode Default() : {}
{
    <DEFAULT_> {
        return SqlStdOperatorTable.DEFAULT.createCall(getPos());
    }
}

/**
 * Parses a query (SELECT, UNION, INTERSECT, EXCEPT, VALUES, TABLE) followed by
 * the end-of-file symbol.
 */
SqlNode SqlQueryEof() :
{
    SqlNode query;
}
{
    query = OrderedQueryOrExpr(ExprContext.ACCEPT_QUERY)
    <EOF>
    { return query; }
}

/**
 * Parses a list of SQL statements separated by semicolon.
 * The semicolon is required between statements, but is
 * optional at the end.
 */
SqlNodeList SqlStmtList() :
{
    final List<SqlNode> stmtList = new ArrayList<SqlNode>();
    SqlNode stmt;
}
{
    stmt = SqlStmt() {
        stmtList.add(stmt);
    }
    (
        <SEMICOLON>
        [
            stmt = SqlStmt() {
                stmtList.add(stmt);
            }
        ]
    )*
    <EOF>
    {
        return new SqlNodeList(stmtList, Span.of(stmtList).pos());
    }
}

/**
 * Parses an SQL statement.
 */
SqlNode SqlStmt() :
{
    SqlNode stmt;
}
{
    (
<#-- Add methods to parse additional statements here -->
<#list (parser.statementParserMethods!default.parser.statementParserMethods) as method>
        LOOKAHEAD(2) stmt = ${method}
    |
</#list>
        stmt = SqlSetOption(Span.of(), null)
    |
        stmt = SqlAlter()
    |
<#if (parser.createStatementParserMethods!default.parser.createStatementParserMethods)?size != 0>
        stmt = SqlCreate()
    |
</#if>
<#if (parser.dropStatementParserMethods!default.parser.dropStatementParserMethods)?size != 0>
        stmt = SqlDrop()
    |
</#if>
        stmt = OrderedQueryOrExpr(ExprContext.ACCEPT_QUERY)
    |
        stmt = SqlExplain()
    |
        stmt = SqlDescribe()
    |
        stmt = SqlInsert()
    |
        stmt = SqlDelete()
    |
        stmt = SqlUpdate()
    |
        stmt = SqlMerge()
    |
        stmt = SqlProcedureCall()
    )
    {
        return stmt;
    }
}

/**
 * Parses an SQL statement followed by the end-of-file symbol.
 */
SqlNode SqlStmtEof() :
{
    SqlNode stmt;
}
{
    stmt = SqlStmt() <EOF>
    {
        return stmt;
    }
}

<#-- Add implementations of additional parser statement calls here -->
<#list (parser.implementationFiles!default.parser.implementationFiles) as file>
    <#include "/@includes/"+file />
</#list>

SqlNodeList ParenthesizedKeyValueOptionCommaList() :
{
    final Span s;
    final List<SqlNode> list = new ArrayList<SqlNode>();
}
{
    { s = span(); }
    <LPAREN>
    KeyValueOption(list)
    (
        <COMMA>
        KeyValueOption(list)
    )*
    <RPAREN> {
        return new SqlNodeList(list, s.end(this));
    }
}

/**
* Parses an option with format key=val whose key is a simple identifier or string literal
* and value is a string literal.
*/
void KeyValueOption(List<SqlNode> list) :
{
    final SqlNode key;
    final SqlNode value;
}
{
    (
        key = SimpleIdentifier()
    |
        key = StringLiteral()
    )
    <EQ>
    value = StringLiteral() {
        list.add(key);
        list.add(value);
    }
}

/**
* Parses an option value, it's either a string or a numeric.
*/
SqlNode OptionValue() :
{
    final SqlNode value;
}
{
    (
        value = NumericLiteral()
    |
        value = StringLiteral()
    )
    {
        return value;
    }
}

/**
 * Parses a literal list separated by comma. The literal is either a string or a numeric.
 */
SqlNodeList ParenthesizedLiteralOptionCommaList() :
{
    final Span s;
    final List<SqlNode> list = new ArrayList<SqlNode>();
    SqlNode optionVal;
}
{
    { s = span(); }
    <LPAREN>
    optionVal = OptionValue()
    {
        list.add(optionVal);
    }
    (
        <COMMA>
        optionVal = OptionValue()
        {
            list.add(optionVal);
        }
    )*
    <RPAREN> {
        return new SqlNodeList(list, s.end(this));
    }
}

void CommaSeparatedSqlHints(List<SqlNode> hints) :
{
    SqlIdentifier hintName;
    SqlNodeList hintOptions;
    SqlNode optionVal;
    SqlHint.HintOptionFormat optionFormat;
}
{
    hintName = SimpleIdentifier()
    (   LOOKAHEAD(5)
        hintOptions = ParenthesizedKeyValueOptionCommaList() {
            optionFormat = SqlHint.HintOptionFormat.KV_LIST;
        }
    |
        LOOKAHEAD(3)
        hintOptions = ParenthesizedSimpleIdentifierList() {
            optionFormat = SqlHint.HintOptionFormat.ID_LIST;
        }
    |
        LOOKAHEAD(3)
        hintOptions = ParenthesizedLiteralOptionCommaList() {
            optionFormat = SqlHint.HintOptionFormat.LITERAL_LIST;
        }
    |
        LOOKAHEAD(2)
        [<LPAREN> <RPAREN>]
        {
            hintOptions = SqlNodeList.EMPTY;
            optionFormat = SqlHint.HintOptionFormat.EMPTY;
        }
    )
    {
        hints.add(new SqlHint(Span.of(hintOptions).end(this), hintName, hintOptions, optionFormat));
    }
    (
        <COMMA>
        hintName = SimpleIdentifier()
        (
            LOOKAHEAD(5)
            hintOptions = ParenthesizedKeyValueOptionCommaList() {
                optionFormat = SqlHint.HintOptionFormat.KV_LIST;
            }
        |
            LOOKAHEAD(3)
            hintOptions = ParenthesizedSimpleIdentifierList() {
                optionFormat = SqlHint.HintOptionFormat.ID_LIST;
            }
        |
            LOOKAHEAD(3)
            hintOptions = ParenthesizedLiteralOptionCommaList() {
                optionFormat = SqlHint.HintOptionFormat.LITERAL_LIST;
            }
        |
            LOOKAHEAD(2)
            [<LPAREN> <RPAREN>]
            {
                hintOptions = SqlNodeList.EMPTY;
                optionFormat = SqlHint.HintOptionFormat.EMPTY;
            }
        )
        {
            hints.add(new SqlHint(Span.of(hintOptions).end(this), hintName, hintOptions, optionFormat));
        }
    )*
}

/**
 * Parses a table reference with optional hints.
 */
SqlNode TableRefWithHintsOpt() :
{
    SqlNode tableRef;
    SqlNodeList hintList;
    final List<SqlNode> hints = new ArrayList<SqlNode>();
    final Span s;
}
{
    { s = span(); }
    tableRef = CompoundTableIdentifier()
    [
        LOOKAHEAD(2)
        <HINT_BEG>
        CommaSeparatedSqlHints(hints)
        <COMMENT_END>
        {
            hintList = new SqlNodeList(hints, s.addAll(hints).end(this));
            tableRef = new SqlTableRef(Span.of(tableRef, hintList).pos(),
                    (SqlIdentifier) tableRef, hintList);
        }
    ]
    {
        return tableRef;
    }
}

/**
 * Parses a leaf SELECT expression without ORDER BY.
 */
SqlSelect SqlSelect() :
{
    final List<SqlLiteral> keywords = new ArrayList<SqlLiteral>();
    final SqlLiteral keyword;
    final SqlNodeList keywordList;
    List<SqlNode> selectList;
    final SqlNode fromClause;
    final SqlNode where;
    final SqlNodeList groupBy;
    final SqlNode having;
    final SqlNode qualify;
    final SqlNodeList windowDecls;
    final List<SqlNode> hints = new ArrayList<SqlNode>();
    final Span s;
}
{
    <SELECT>
    {
        s = span();
    }
    [
        <HINT_BEG>
        CommaSeparatedSqlHints(hints)
        <COMMENT_END>
    ]
    SqlSelectKeywords(keywords)
    (
        <STREAM> {
            keywords.add(SqlSelectKeyword.STREAM.symbol(getPos()));
        }
    )?
    (
        keyword = AllOrDistinct() { keywords.add(keyword); }
    )?
    {
        keywordList = new SqlNodeList(keywords, s.addAll(keywords).pos());
    }
    selectList = SelectList()
    (
        <FROM> fromClause = FromClause()
        where = WhereOpt()
        groupBy = GroupByOpt()
        having = HavingOpt()
        qualify = QualifyOpt()
        windowDecls = WindowOpt()
    |
        E() {
            fromClause = null;
            where = null;
            groupBy = null;
            having = null;
            qualify = null;
            windowDecls = null;
        }
    )
    {
        return new SqlSelect(s.end(this), keywordList,
            new SqlNodeList(selectList, Span.of(selectList).pos()),
            fromClause, where, groupBy, having, qualify, windowDecls, null, null, null,
            new SqlNodeList(hints, getPos()));
    }
}

/*
 * Abstract production:
 *
 *    void SqlSelectKeywords(List keywords)
 *
 * Parses dialect-specific keywords immediately following the SELECT keyword.
 */

/**
 * Parses an EXPLAIN PLAN statement.
 */
SqlNode SqlExplain() :
{
    SqlNode stmt;
    SqlExplainLevel detailLevel = SqlExplainLevel.EXPPLAN_ATTRIBUTES;
    SqlExplain.Depth depth;
    final SqlExplainFormat format;
}
{
    <EXPLAIN> <PLAN>
    [ detailLevel = ExplainDetailLevel() ]
    depth = ExplainDepth()
    (
        LOOKAHEAD(2)
        <AS> <XML> { format = SqlExplainFormat.XML; }
    |
        LOOKAHEAD(2)
        <AS> <JSON> { format = SqlExplainFormat.JSON; }
    |
        <AS> <DOT_FORMAT> { format = SqlExplainFormat.DOT; }
    |
        { format = SqlExplainFormat.TEXT; }
    )
    <FOR> stmt = SqlQueryOrDml() {
        return new SqlExplain(getPos(),
            stmt,
            detailLevel.symbol(SqlParserPos.ZERO),
            depth.symbol(SqlParserPos.ZERO),
            format.symbol(SqlParserPos.ZERO),
            nDynamicParams);
    }
}

/** Parses a query (SELECT or VALUES)
 * or DML statement (INSERT, UPDATE, DELETE, MERGE). */
SqlNode SqlQueryOrDml() :
{
    SqlNode stmt;
}
{
    (
        stmt = OrderedQueryOrExpr(ExprContext.ACCEPT_QUERY)
    |
        stmt = SqlInsert()
    |
        stmt = SqlDelete()
    |
        stmt = SqlUpdate()
    |
        stmt = SqlMerge()
    ) { return stmt; }
}

/**
 * Parses WITH TYPE | WITH IMPLEMENTATION | WITHOUT IMPLEMENTATION modifier for
 * EXPLAIN PLAN.
 */
SqlExplain.Depth ExplainDepth() :
{
}
{
    (
        LOOKAHEAD(2)
        <WITH> <TYPE>
        {
            return SqlExplain.Depth.TYPE;
        }
        |
        <WITH> <IMPLEMENTATION>
        {
            return SqlExplain.Depth.PHYSICAL;
        }
        |
        <WITHOUT> <IMPLEMENTATION>
        {
            return SqlExplain.Depth.LOGICAL;
        }
        |
        {
            return SqlExplain.Depth.PHYSICAL;
        }

    )
}

/**
 * Parses INCLUDING ALL ATTRIBUTES modifier for EXPLAIN PLAN.
 */
SqlExplainLevel ExplainDetailLevel() :
{
    SqlExplainLevel level = SqlExplainLevel.EXPPLAN_ATTRIBUTES;
}
{
    (
        <EXCLUDING> <ATTRIBUTES>
        {
            level = SqlExplainLevel.NO_ATTRIBUTES;
        }
        |
        <INCLUDING>
        [ <ALL> { level = SqlExplainLevel.ALL_ATTRIBUTES; } ]
        <ATTRIBUTES>
        {
        }
    )
    {
        return level;
    }
}

/**
 * Parses a DESCRIBE statement.
 */
SqlNode SqlDescribe() :
{
   final Span s;
   final SqlIdentifier table;
   final SqlIdentifier column;
   final SqlIdentifier id;
   final SqlNode stmt;
}
{
    <DESCRIBE> { s = span(); }
    (
        LOOKAHEAD(2) (<DATABASE> | <CATALOG> | <SCHEMA>)
        id = CompoundIdentifier() {
            // DESCRIBE DATABASE and DESCRIBE CATALOG currently do the same as
            // DESCRIBE SCHEMA but should be different. See
            //   [CALCITE-1221] Implement DESCRIBE DATABASE, CATALOG, STATEMENT
            return new SqlDescribeSchema(s.end(id), id);
        }
    |
        // Use syntactic lookahead to determine whether a table name is coming.
        // We do not allow SimpleIdentifier() because that includes <STATEMENT>.
        LOOKAHEAD( <TABLE>
           | <IDENTIFIER>
           | <HYPHENATED_IDENTIFIER>
           | <QUOTED_IDENTIFIER>
           | <BACK_QUOTED_IDENTIFIER>
           | <BIG_QUERY_BACK_QUOTED_IDENTIFIER>
           | <BRACKET_QUOTED_IDENTIFIER> )
        (<TABLE>)?
        table = CompoundIdentifier()
        (
            column = SimpleIdentifier()
        |
            E() { column = null; }
        ) {
            return new SqlDescribeTable(s.add(table).addIf(column).pos(),
                table, column);
        }
    |
        (LOOKAHEAD(1) <STATEMENT>)?
        stmt = SqlQueryOrDml() {
            // DESCRIBE STATEMENT currently does the same as EXPLAIN. See
            //   [CALCITE-1221] Implement DESCRIBE DATABASE, CATALOG, STATEMENT
            final SqlExplainLevel detailLevel = SqlExplainLevel.EXPPLAN_ATTRIBUTES;
            final SqlExplain.Depth depth = SqlExplain.Depth.PHYSICAL;
            final SqlExplainFormat format = SqlExplainFormat.TEXT;
            return new SqlExplain(s.end(stmt),
                stmt,
                detailLevel.symbol(SqlParserPos.ZERO),
                depth.symbol(SqlParserPos.ZERO),
                format.symbol(SqlParserPos.ZERO),
                nDynamicParams);
        }
    )
}

/**
 * Parses a CALL statement.
 */
SqlNode SqlProcedureCall() :
{
    final Span s;
    SqlNode routineCall;
}
{
    <CALL> {
        s = span();
    }
    routineCall = NamedRoutineCall(
        SqlFunctionCategory.USER_DEFINED_PROCEDURE,
        ExprContext.ACCEPT_SUB_QUERY)
    {
        return SqlStdOperatorTable.PROCEDURE_CALL.createCall(
            s.end(routineCall), routineCall);
    }
}

SqlNode NamedRoutineCall(
    SqlFunctionCategory routineType,
    ExprContext exprContext) :
{
    SqlIdentifier name;
    final List<SqlNode> list = new ArrayList<SqlNode>();
    final Span s;
}
{
    name = CompoundIdentifier() {
        s = span();
    }
    <LPAREN>
    [
        Arg0(list, exprContext)
        (
            <COMMA> {
                // a comma-list can't appear where only a query is expected
                checkNonQueryExpression(exprContext);
            }
            Arg(list, exprContext)
        )*
    ]
    <RPAREN>
    {
        return createCall(name, s.end(this), routineType, null, list);
    }
}

/**
 * Parses an INSERT statement.
 */
SqlNode SqlInsert() :
{
    final List<SqlLiteral> keywords = new ArrayList<SqlLiteral>();
    final SqlNodeList keywordList;
    SqlNode table;
    SqlNodeList extendList = null;
    SqlNode source;
    SqlNodeList columnList = null;
    final Span s;
}
{
    (
        <INSERT>
    |
        <UPSERT> { keywords.add(SqlInsertKeyword.UPSERT.symbol(getPos())); }
    )
    { s = span(); }
    SqlInsertKeywords(keywords) {
        keywordList = new SqlNodeList(keywords, s.addAll(keywords).pos());
    }
    <INTO> table = TableRefWithHintsOpt()
    [
        LOOKAHEAD(5)
        [ <EXTEND> ]
        extendList = ExtendList() {
            table = extend(table, extendList);
        }
    ]
    [
        LOOKAHEAD(2)
        { final Pair<SqlNodeList, SqlNodeList> p; }
        p = ParenthesizedCompoundIdentifierList() {
            if (p.right.size() > 0) {
                table = extend(table, p.right);
            }
            if (p.left.size() > 0) {
                columnList = p.left;
            }
        }
    ]
    source = OrderedQueryOrExpr(ExprContext.ACCEPT_QUERY) {
        return new SqlInsert(s.end(source), keywordList, table, source,
            columnList, null);
    }
}

/*
 * Abstract production:
 *
 *    void SqlInsertKeywords(List keywords)
 *
 * Parses dialect-specific keywords immediately following the INSERT keyword.
 */

/**
 * Parses a DELETE statement.
 */
SqlNode SqlDelete() :
{
    SqlNode table;
    SqlNodeList extendList = null;
    SqlIdentifier alias = null;
    final SqlNode condition;
    final Span s;
}
{
    <DELETE> {
        s = span();
    }
    <FROM> table = TableRefWithHintsOpt()
    [
        [ <EXTEND> ]
        extendList = ExtendList() {
            table = extend(table, extendList);
        }
    ]
    [ [ <AS> ] alias = SimpleIdentifier() ]
    condition = WhereOpt()
    {
        return new SqlDelete(s.add(table).addIf(extendList).addIf(alias)
            .addIf(condition).pos(), table, condition, null, alias);
    }
}

/**
 * Parses an UPDATE statement.
 */
SqlNode SqlUpdate() :
{
    SqlNode table;
    SqlNodeList extendList = null;
    SqlIdentifier alias = null;
    SqlNode condition;
    SqlNodeList sourceExpressionList;
    SqlNodeList targetColumnList;
    SqlIdentifier id;
    SqlNode exp;
    final Span s;
}
{
    <UPDATE> { s = span(); }
    table = TableRefWithHintsOpt() {
        targetColumnList = new SqlNodeList(s.pos());
        sourceExpressionList = new SqlNodeList(s.pos());
    }
    [
        [ <EXTEND> ]
        extendList = ExtendList() {
            table = extend(table, extendList);
        }
    ]
    [ [ <AS> ] alias = SimpleIdentifier() ]
    <SET> id = SimpleIdentifier() {
        targetColumnList.add(id);
    }
    <EQ> exp = Expression(ExprContext.ACCEPT_SUB_QUERY) {
        // TODO:  support DEFAULT also
        sourceExpressionList.add(exp);
    }
    (
        <COMMA>
        id = SimpleIdentifier()
        {
            targetColumnList.add(id);
        }
        <EQ> exp = Expression(ExprContext.ACCEPT_SUB_QUERY)
        {
            sourceExpressionList.add(exp);
        }
    )*
    condition = WhereOpt()
    {
        return new SqlUpdate(s.addAll(targetColumnList)
            .addAll(sourceExpressionList).addIf(condition).pos(), table,
            targetColumnList, sourceExpressionList, condition, null, alias);
    }
}

/**
 * Parses a MERGE statement.
 */
SqlNode SqlMerge() :
{
    SqlNode table;
    SqlNodeList extendList = null;
    SqlIdentifier alias = null;
    SqlNode sourceTableRef;
    SqlNode condition;
<<<<<<< HEAD
    final Span updateCallListSpan = span();
    final Span insertCallListSpan = span();
    //Note, the list typing cannot be more specific, as
    // it causes issues when constructing the nodeList
    List<SqlUpdate> updateCallList = new ArrayList();
    List<SqlInsert> insertCallList = new ArrayList();
    SqlInsert insertCall;
    SqlUpdate updateCall;
    final Span s;

=======
    SqlUpdate updateCall = null;
    SqlDelete deleteCall = null;
    SqlInsert insertCall = null;
    final Span s;
    final Span matchedSpan;
>>>>>>> 7eac2e38
}
{
    (<MERGE_INTO> { s = span(); } | (<MERGE> { s = span(); } <INTO>)) table = TableRefWithHintsOpt()
    [
        [ <EXTEND> ]
        extendList = ExtendList() {
            table = extend(table, extendList);
        }
    ]
    [ [ <AS> ] alias = SimpleIdentifier() ]
    <USING> sourceTableRef = TableRef()
    <ON> condition = Expression(ExprContext.ACCEPT_SUB_QUERY)

    (
        //Need look ahead here to determine if we any update call whatsoever
        LOOKAHEAD(2)
        (
        //Need look ahead here to distinguish WHEN MATCHED from WHEN NOT MATCHED
        //in the variadic expansion
        LOOKAHEAD(2)
<<<<<<< HEAD
        updateCall = WhenMatchedClause(table, alias)
          { updateCallList.add(updateCall); updateCallListSpan.add(updateCall); }
        )+
        ( insertCall = WhenNotMatchedClause(table)
          { insertCallList.add(insertCall); insertCallListSpan.add(insertCall); }
        )*
=======
        matchedSpan = WhenMatchedClauseCommon()
        (
            updateCall = WhenMatchedClauseUpdate(table, alias, matchedSpan)
        |
            deleteCall = WhenMatchedClauseDelete(table, alias, matchedSpan)
        )
        [ insertCall = WhenNotMatchedClause(table) ]
>>>>>>> 7eac2e38
    |
        ( insertCall = WhenNotMatchedClause(table) { insertCallList.add(insertCall); })+
    )
    {
<<<<<<< HEAD
        SqlParserPos updateCallListPos = updateCallListSpan.addAll(updateCallList).pos();
        SqlParserPos insertCallListPos = insertCallListSpan.addAll(insertCallList).pos();

        return new SqlMerge(s.add(updateCallListPos).add(insertCallListPos).pos(), table,
            condition, sourceTableRef, new SqlNodeList(updateCallList, updateCallListPos),
            new SqlNodeList(insertCallList, insertCallListPos), null, alias);
=======
        return new SqlMerge(s.addIf(updateCall).addIf(insertCall).addIf(deleteCall).pos(), table,
            condition, sourceTableRef, updateCall, insertCall, deleteCall, null, alias);
>>>>>>> 7eac2e38
    }
}

Span WhenMatchedClauseCommon() :
{
    final Span s;
}
{
    <WHEN> { s = span(); } <MATCHED> <THEN>
    {
        return s;
    }
}

SqlUpdate WhenMatchedClauseUpdate(SqlNode table, SqlIdentifier alias, Span matchedSpan) :
{
    SqlIdentifier id;
    final SqlNodeList updateColumnList = new SqlNodeList(SqlParserPos.ZERO);
    SqlNode exp;
    final SqlNodeList updateExprList = new SqlNodeList(SqlParserPos.ZERO);
    SqlNode condition;
}
{
<<<<<<< HEAD
    <WHEN> { s = span(); } <MATCHED>

    // add condition (if it is present)
    // The condition can be any valid expression that evaluates to boolen
    // Specifically:
    /**
    * { literal |
        column_reference |
        field_reference |
        parameter_reference |
        CAST expression |
        CASE expression |
        expr operator expr |
        operator expr |
        expr [ expr ] |
        function_invocation |
        ( expr ) |
        scalar_subquery }

      scalar_subquery
        ( query )
     */
    // ACCEPT_SUB_QUERY basically just says that any query expression must be parenthesized
    // IE, it'll accept (SELECT A from ...) but not SELECT A FROM ...
    // TODO: is there a way that I can require this to be one column/a scalar subquery?
    // If we look at RowConstructor, we don't do any checks there, so I assume the correct thing to do
    // is check durring validation.
    // NOTE: conversion to scalar subquerry happens in registerOperandSubQueries. Can that be modified?
    {condition = null;}
    [<AND> condition = Expression(ExprContext.ACCEPT_SUB_QUERY)]

    <THEN>
    <UPDATE> <SET>

    id = CompoundIdentifier() {
=======
    <UPDATE> <SET> id = CompoundIdentifier() {
>>>>>>> 7eac2e38
        updateColumnList.add(id);
    }
    <EQ> exp = Expression(ExprContext.ACCEPT_SUB_QUERY) {
        updateExprList.add(exp);
    }
    (
        <COMMA>
        id = CompoundIdentifier() {
            updateColumnList.add(id);
        }
        <EQ> exp = Expression(ExprContext.ACCEPT_SUB_QUERY) {
            updateExprList.add(exp);
        }
    )*
<<<<<<< HEAD

    {
        return new SqlUpdate(s.addAll(updateExprList).pos(), table,
            updateColumnList, updateExprList, condition, null, alias);
=======
        {
        return new SqlUpdate(matchedSpan.addAll(updateExprList).pos(), table,
            updateColumnList, updateExprList, null, null, alias);
>>>>>>> 7eac2e38
    }
}

SqlDelete WhenMatchedClauseDelete(SqlNode table, SqlIdentifier alias, Span matchedSpan) :
{}
{
    <DELETE>
    {
        return new SqlDelete(matchedSpan.add(table).addIf(alias).pos(), table, null, null, alias);
    }
}

SqlInsert WhenNotMatchedClause(SqlNode table) :
{
    final Span insertSpan, valuesSpan;
    final List<SqlLiteral> keywords = new ArrayList<SqlLiteral>();
    final SqlNodeList keywordList;
    SqlNodeList insertColumnList = null;
    SqlNode rowConstructor;
    SqlNode insertValues;
    SqlNode condition;
}
{
    <WHEN> <NOT> <MATCHED>

    // add condition (if it is present)
    // The condition can be any valid expression that evaluates to boolen
    // see WhenMatchedClause for explanation
    {condition = null;}
    [<AND> condition = Expression(ExprContext.ACCEPT_SUB_QUERY)]


    <THEN> <INSERT> {
        insertSpan = span();
    }
    SqlInsertKeywords(keywords) {
        keywordList = new SqlNodeList(keywords, insertSpan.end(this));
    }
    [
        LOOKAHEAD(2)
        insertColumnList = ParenthesizedSimpleIdentifierList()
    ]
    [ <LPAREN> ]
    <VALUES> { valuesSpan = span(); }
    rowConstructor = RowConstructor()
    [ <RPAREN> ]
    {
        // TODO zfong 5/26/06: note that extra parentheses are accepted above
        // around the VALUES clause as a hack for unparse, but this is
        // actually invalid SQL; should fix unparse
        insertValues = SqlStdOperatorTable.VALUES.createCall(
            valuesSpan.end(this), rowConstructor);
        return new SqlInsert(insertSpan.end(this), keywordList,
            table, insertValues, insertColumnList, condition);
    }
}

/**
 * Parses the select list of a SELECT statement.
 */
List<SqlNode> SelectList() :
{
    final List<SqlNode> list = new ArrayList<SqlNode>();
    SqlNode item;
}
{
    item = SelectItem() {
        list.add(item);
    }
    (
        <COMMA> item = SelectItem() {
            list.add(item);
        }
    )*
    {
        return list;
    }
}

/**
 * Parses one item in a select list.
 */
SqlNode SelectItem() :
{
    SqlNode e;
    final SqlIdentifier id;
}
{
    e = SelectExpression()
    [
        [ <AS> ]
        (
            id = SimpleIdentifier()
        |
            // Mute the warning about ambiguity between alias and continued
            // string literal.
            LOOKAHEAD(1)
            id = SimpleIdentifierFromStringLiteral()
        )
        {
            e = SqlStdOperatorTable.AS.createCall(span().end(e), e, id);
        }
    ]
    {
        return e;
    }
}

/**
 * Parses one unaliased expression in a select list.
 */
SqlNode SelectExpression() :
{
    SqlNode e;
}
{
    <STAR> {
        return SqlIdentifier.star(getPos());
    }
|
    e = Expression(ExprContext.ACCEPT_SUB_QUERY) {
        return e;
    }
}

SqlLiteral Natural() :
{
}
{
    <NATURAL> { return SqlLiteral.createBoolean(true, getPos()); }
|
    { return SqlLiteral.createBoolean(false, getPos()); }
}

SqlLiteral JoinType() :
{
    JoinType joinType;
}
{
    (
    LOOKAHEAD(3) // required for "LEFT SEMI JOIN" in Babel
<#list (parser.joinTypes!default.parser.joinTypes) as method>
        joinType = ${method}()
    |
</#list>
        <JOIN> { joinType = JoinType.INNER; }
    |
        <INNER> <JOIN> { joinType = JoinType.INNER; }
    |
        <LEFT> [ <OUTER> ] <JOIN> { joinType = JoinType.LEFT; }
    |
        <RIGHT> [ <OUTER> ] <JOIN> { joinType = JoinType.RIGHT; }
    |
        <FULL> [ <OUTER> ] <JOIN> { joinType = JoinType.FULL; }
    |
        <CROSS> <JOIN> { joinType = JoinType.CROSS; }
    )
    {
        return joinType.symbol(getPos());
    }
}

/** Matches "LEFT JOIN t ON ...", "RIGHT JOIN t USING ...", "JOIN t". */
SqlNode JoinTable(SqlNode e) :
{
    SqlNode e2, condition;
    final SqlLiteral natural, joinType, on, using;
    SqlNodeList list;
}
{
    natural = Natural()
    joinType = JoinType()
    e2 = TableRef()
    (
        <ON> { on = JoinConditionType.ON.symbol(getPos()); }
        condition = Expression(ExprContext.ACCEPT_SUB_QUERY) {
            return new SqlJoin(joinType.getParserPosition(),
                e,
                natural,
                joinType,
                e2,
                on,
                condition);
        }
    |
        <USING> { using = JoinConditionType.USING.symbol(getPos()); }
        list = ParenthesizedSimpleIdentifierList() {
            return new SqlJoin(joinType.getParserPosition(),
                e,
                natural,
                joinType,
                e2,
                using,
                new SqlNodeList(list, Span.of(using).end(this)));
        }
    |
        {
            return new SqlJoin(joinType.getParserPosition(),
                e,
                natural,
                joinType,
                e2,
                JoinConditionType.NONE.symbol(joinType.getParserPosition()),
                null);
        }
    )
}

// TODO jvs 15-Nov-2003:  SQL standard allows parentheses in the FROM list for
// building up non-linear join trees (e.g. OUTER JOIN two tables, and then INNER
// JOIN the result).  Also note that aliases on parenthesized FROM expressions
// "hide" all table names inside the parentheses (without aliases, they're
// visible).
//
// We allow CROSS JOIN to have a join condition, even though that is not valid
// SQL; the validator will catch it.
/**
 * Parses the FROM clause for a SELECT.
 *
 * <p>FROM is mandatory in standard SQL, optional in dialects such as MySQL,
 * PostgreSQL. The parser allows SELECT without FROM, but the validator fails
 * if conformance is, say, STRICT_2003.
 */
SqlNode FromClause() :
{
    SqlNode e, e2, condition;
    SqlLiteral natural, joinType, joinConditionType;
    SqlNodeList list;
    SqlParserPos pos;
}
{
    e = TableRef()
    (
        LOOKAHEAD(2)
        (
            // Decide whether to read a JOIN clause or a comma, or to quit having
            // seen a single entry FROM clause like 'FROM emps'. See comments
            // elsewhere regarding <COMMA> lookahead.
            //
            // And LOOKAHEAD(3) is needed here rather than a LOOKAHEAD(2). Because currently JavaCC
            // calculates minimum lookahead count incorrectly for choice that contains zero size
            // child. For instance, with the generated code, "LOOKAHEAD(2, Natural(), JoinType())"
            // returns true immediately if it sees a single "<CROSS>" token. Where we expect
            // the lookahead succeeds after "<CROSS> <APPLY>".
            //
            // For more information about the issue, see https://github.com/javacc/javacc/issues/86
            LOOKAHEAD(3)
            natural = Natural()
            joinType = JoinType()
            e2 = TableRef()
            (
                <ON> {
                    joinConditionType = JoinConditionType.ON.symbol(getPos());
                }
                condition = Expression(ExprContext.ACCEPT_SUB_QUERY) {
                    e = new SqlJoin(joinType.getParserPosition(),
                        e,
                        natural,
                        joinType,
                        e2,
                        joinConditionType,
                        condition);
                }
            |
                <USING> {
                    joinConditionType = JoinConditionType.USING.symbol(getPos());
                }
                list = ParenthesizedSimpleIdentifierList() {
                    e = new SqlJoin(joinType.getParserPosition(),
                        e,
                        natural,
                        joinType,
                        e2,
                        joinConditionType,
                        new SqlNodeList(list.getList(), Span.of(joinConditionType).end(this)));
                }
            |
                {
                    e = new SqlJoin(joinType.getParserPosition(),
                        e,
                        natural,
                        joinType,
                        e2,
                        JoinConditionType.NONE.symbol(joinType.getParserPosition()),
                        null);
                }
            )
        |
            // NOTE jvs 6-Feb-2004:  See comments at top of file for why
            // hint is necessary here.  I had to use this special semantic
            // lookahead form to get JavaCC to shut up, which makes
            // me even more uneasy.
            //LOOKAHEAD({true})
            <COMMA> { joinType = JoinType.COMMA.symbol(getPos()); }
            e2 = TableRef() {
                e = new SqlJoin(joinType.getParserPosition(),
                    e,
                    SqlLiteral.createBoolean(false, joinType.getParserPosition()),
                    joinType,
                    e2,
                    JoinConditionType.NONE.symbol(SqlParserPos.ZERO),
                    null);
            }
        |
            <CROSS> { joinType = JoinType.CROSS.symbol(getPos()); } <APPLY>
            e2 = TableRef2(true) {
                if (!this.conformance.isApplyAllowed()) {
                    throw SqlUtil.newContextException(getPos(), RESOURCE.applyNotAllowed());
                }
                e = new SqlJoin(joinType.getParserPosition(),
                    e,
                    SqlLiteral.createBoolean(false, joinType.getParserPosition()),
                    joinType,
                    e2,
                    JoinConditionType.NONE.symbol(SqlParserPos.ZERO),
                    null);
            }
        |
            <OUTER> { joinType = JoinType.LEFT.symbol(getPos()); } <APPLY>
            e2 = TableRef2(true) {
                if (!this.conformance.isApplyAllowed()) {
                    throw SqlUtil.newContextException(getPos(), RESOURCE.applyNotAllowed());
                }
                e = new SqlJoin(joinType.getParserPosition(),
                    e,
                    SqlLiteral.createBoolean(false, joinType.getParserPosition()),
                    joinType,
                    e2,
                    JoinConditionType.ON.symbol(SqlParserPos.ZERO),
                    SqlLiteral.createBoolean(true, joinType.getParserPosition()));
            }
        )
    )*
    {
        return e;
    }
}

/**
 * Parses a table reference in a FROM clause, not lateral unless LATERAL
 * is explicitly specified.
 */
SqlNode TableRef() :
{
    final SqlNode e;
}
{
    e = TableRef2(false) { return e; }
}

/**
 * Parses a table reference in a FROM clause.
 */
SqlNode TableRef2(boolean lateral) :
{
    SqlNode tableRef;
    final SqlNode over;
    final SqlNode snapshot;
    final SqlNode match;
    SqlNodeList extendList = null;
    final SqlIdentifier alias;
    final Span s, s2;
    SqlNodeList args;
    SqlNode sample;
    boolean isBernoulli;
    SqlNumericLiteral samplePercentage;
    boolean isRepeatable = false;
    int repeatableSeed = 0;
    SqlNodeList columnAliasList = null;
    SqlUnnestOperator unnestOp = SqlStdOperatorTable.UNNEST;
}
{
    (
        LOOKAHEAD(2)
        tableRef = TableRefWithHintsOpt()
        [
            [ <EXTEND> ]
            extendList = ExtendList() {
                tableRef = extend(tableRef, extendList);
            }
        ]
        over = TableOverOpt() {
            if (over != null) {
                tableRef = SqlStdOperatorTable.OVER.createCall(
                    getPos(), tableRef, over);
            }
        }
        [
            tableRef = Snapshot(tableRef)
        ]
        [
            tableRef = MatchRecognize(tableRef)
        ]
    |
        LOOKAHEAD(2)
        [ <LATERAL> { lateral = true; } ]
        tableRef = ParenthesizedExpression(ExprContext.ACCEPT_QUERY)
        over = TableOverOpt()
        {
            if (over != null) {
                tableRef = SqlStdOperatorTable.OVER.createCall(
                    getPos(), tableRef, over);
            }
            if (lateral) {
                tableRef = SqlStdOperatorTable.LATERAL.createCall(
                    getPos(), tableRef);
            }
        }
        [
            tableRef = MatchRecognize(tableRef)
        ]
    |
        <UNNEST> { s = span(); }
        args = ParenthesizedQueryOrCommaList(ExprContext.ACCEPT_SUB_QUERY)
        [
            <WITH> <ORDINALITY> {
                unnestOp = SqlStdOperatorTable.UNNEST_WITH_ORDINALITY;
            }
        ]
        {
            tableRef = unnestOp.createCall(s.end(this), (List<SqlNode>) args);
        }
    |
        [<LATERAL> { lateral = true; } ]
        <TABLE> { s = span(); } <LPAREN>
        tableRef = TableFunctionCall(s.pos())
        <RPAREN>
        {
            if (lateral) {
                tableRef = SqlStdOperatorTable.LATERAL.createCall(
                    s.end(this), tableRef);
            }
        }
    |
        tableRef = ExtendedTableRef()
    )
    [
        LOOKAHEAD(2)
        tableRef = Pivot(tableRef)
    ]
    [
        LOOKAHEAD(2)
        tableRef = Unpivot(tableRef)
    ]
    [
        [ <AS> ] alias = SimpleIdentifier()
        [ columnAliasList = ParenthesizedSimpleIdentifierList() ]
        {
            if (columnAliasList == null) {
                tableRef = SqlStdOperatorTable.AS.createCall(
                    Span.of(tableRef).end(this), tableRef, alias);
            } else {
                List<SqlNode> idList = new ArrayList<SqlNode>();
                idList.add(tableRef);
                idList.add(alias);
                idList.addAll(columnAliasList.getList());
                tableRef = SqlStdOperatorTable.AS.createCall(
                    Span.of(tableRef).end(this), idList);
            }
        }
    ]
    [
        <TABLESAMPLE> { s2 = span(); }
        (
            <SUBSTITUTE> <LPAREN> sample = StringLiteral() <RPAREN>
            {
                String sampleName =
                    SqlLiteral.unchain(sample).getValueAs(String.class);
                SqlSampleSpec sampleSpec = SqlSampleSpec.createNamed(sampleName);
                final SqlLiteral sampleLiteral =
                    SqlLiteral.createSample(sampleSpec, s2.end(this));
                tableRef = SqlStdOperatorTable.TABLESAMPLE.createCall(
                    s2.add(tableRef).end(this), tableRef, sampleLiteral);
            }
        |
            (
                <BERNOULLI>
                {
                    isBernoulli = true;
                }
            |
                <SYSTEM>
                {
                    isBernoulli = false;
                }
            )
            <LPAREN> samplePercentage = UnsignedNumericLiteral() <RPAREN>
            [
                <REPEATABLE> <LPAREN> repeatableSeed = IntLiteral() <RPAREN>
                {
                    isRepeatable = true;
                }
            ]
            {
                final BigDecimal ONE_HUNDRED = BigDecimal.valueOf(100L);
                BigDecimal rate = samplePercentage.bigDecimalValue();
                if (rate.compareTo(BigDecimal.ZERO) < 0
                    || rate.compareTo(ONE_HUNDRED) > 0)
                {
                    throw SqlUtil.newContextException(getPos(), RESOURCE.invalidSampleSize());
                }

                // Treat TABLESAMPLE(0) and TABLESAMPLE(100) as no table
                // sampling at all.  Not strictly correct: TABLESAMPLE(0)
                // should produce no output, but it simplifies implementation
                // to know that some amount of sampling will occur.
                // In practice values less than ~1E-43% are treated as 0.0 and
                // values greater than ~99.999997% are treated as 1.0
                float fRate = rate.divide(ONE_HUNDRED).floatValue();
                if (fRate > 0.0f && fRate < 1.0f) {
                    SqlSampleSpec tableSampleSpec =
                    isRepeatable
                        ? SqlSampleSpec.createTableSample(
                            isBernoulli, fRate, repeatableSeed)
                        : SqlSampleSpec.createTableSample(isBernoulli, fRate);

                    SqlLiteral tableSampleLiteral =
                        SqlLiteral.createSample(tableSampleSpec, s2.end(this));
                    tableRef = SqlStdOperatorTable.TABLESAMPLE.createCall(
                        s2.end(this), tableRef, tableSampleLiteral);
                }
            }
        )
    ]
    {
        return tableRef;
    }
}

SqlNodeList ExtendList() :
{
    final Span s;
    List<SqlNode> list = new ArrayList<SqlNode>();
}
{
    <LPAREN> { s = span(); }
    ColumnType(list)
    (
        <COMMA> ColumnType(list)
    )*
    <RPAREN> {
        return new SqlNodeList(list, s.end(this));
    }
}

void ColumnType(List<SqlNode> list) :
{
    SqlIdentifier name;
    SqlDataTypeSpec type;
    boolean nullable = true;
}
{
    name = CompoundIdentifier()
    type = DataType()
    [
        <NOT> <NULL> {
            nullable = false;
        }
    ]
    {
        list.add(name);
        list.add(type.withNullable(nullable, getPos()));
    }
}

/**
 * Parses a compound identifier with optional type.
 */
void CompoundIdentifierType(List<SqlNode> list, List<SqlNode> extendList) :
{
    final SqlIdentifier name;
    SqlDataTypeSpec type = null;
    boolean nullable = true;
}
{
    name = CompoundIdentifier()
    [
        type = DataType()
        [
            <NOT> <NULL> {
                nullable = false;
            }
        ]
    ]
    {
        if (type != null) {
            if (!this.conformance.allowExtend()) {
                throw SqlUtil.newContextException(type.getParserPosition(),
                    RESOURCE.extendNotAllowed());
            }
            extendList.add(name);
            extendList.add(type.withNullable(nullable, getPos()));
        }
        list.add(name);
    }
}

SqlNode TableFunctionCall(SqlParserPos pos) :
{
    SqlNode call;
    SqlFunctionCategory funcType = SqlFunctionCategory.USER_DEFINED_TABLE_FUNCTION;
}
{
    [
        <SPECIFIC>
        {
            funcType = SqlFunctionCategory.USER_DEFINED_TABLE_SPECIFIC_FUNCTION;
        }
    ]
    call = NamedRoutineCall(funcType, ExprContext.ACCEPT_CURSOR)
    {
        return SqlStdOperatorTable.COLLECTION_TABLE.createCall(pos, call);
    }
}

/**
 * Abstract production:
 *    SqlNode ExtendedTableRef()
 *
 * <p>Allows parser to be extended with new types of table references.  The
 * default implementation of this production is empty.
 */

/*
 * Abstract production:
 *
 *    SqlNode TableOverOpt()
 *
 * Allows an OVER clause following a table expression as an extension to
 * standard SQL syntax. The default implementation of this production is empty.
 */

/**
 * Parses an explicit TABLE t reference.
 */
SqlNode ExplicitTable(SqlParserPos pos) :
{
    SqlNode tableRef;
}
{
    <TABLE> tableRef = CompoundIdentifier()
    {
        return SqlStdOperatorTable.EXPLICIT_TABLE.createCall(pos, tableRef);
    }
}

/**
 * Parses a VALUES leaf query expression.
 */
SqlNode TableConstructor() :
{
    final List<SqlNode> rowConstructorList = new ArrayList<SqlNode>();
    final Span s;
}
{
    <VALUES> { s = span(); }
    RowConstructorList(rowConstructorList)
    {
        return SqlStdOperatorTable.VALUES.createCall(
            s.end(this), rowConstructorList);
    }
}

/**
 * Parses one or more rows in a VALUES expression.
 */
void RowConstructorList(List<SqlNode> list) :
{
    SqlNode rowConstructor;
}
{
    rowConstructor = RowConstructor() { list.add(rowConstructor); }
    (
        LOOKAHEAD(2)
        <COMMA> rowConstructor = RowConstructor() { list.add(rowConstructor); }
    )*
}

/**
 * Parses a row constructor in the context of a VALUES expression.
 */
SqlNode RowConstructor() :
{
    SqlNodeList valueList;
    SqlNode value;
    final Span s;
}
{
    // hints are necessary here due to common LPAREN prefixes
    (
        // TODO jvs 8-Feb-2004: extra parentheses are accepted here as a hack
        // for unparse, but this is actually invalid SQL; should
        // fix unparse
        LOOKAHEAD(3)
        <LPAREN> { s = span(); }
        <ROW>
        valueList = ParenthesizedQueryOrCommaListWithDefault(ExprContext.ACCEPT_NONCURSOR)
        <RPAREN> { s.add(this); }
    |
        LOOKAHEAD(3)
        (
            <ROW> { s = span(); }
        |
            { s = Span.of(); }
        )
        valueList = ParenthesizedQueryOrCommaListWithDefault(ExprContext.ACCEPT_NONCURSOR)
    |
        value = Expression(ExprContext.ACCEPT_NONCURSOR)
        {
            // NOTE: A bare value here is standard SQL syntax, believe it or
            // not.  Taken together with multi-row table constructors, it leads
            // to very easy mistakes if you forget the parentheses on a
            // single-row constructor.  This is also the reason for the
            // LOOKAHEAD in RowConstructorList().  It would be so much more
            // reasonable to require parentheses.  Sigh.
            s = Span.of(value);
            valueList = new SqlNodeList(Collections.singletonList(value),
                value.getParserPosition());
        }
    )
    {
        // REVIEW jvs 8-Feb-2004: Should we discriminate between scalar
        // sub-queries inside of ROW and row sub-queries?  The standard does,
        // but the distinction seems to be purely syntactic.
        return SqlStdOperatorTable.ROW.createCall(s.end(valueList),
            (List<SqlNode>) valueList);
    }
}

/**
 * Parses the optional WHERE clause for SELECT, DELETE, and UPDATE.
 */
SqlNode WhereOpt() :
{
    SqlNode condition;
}
{
    <WHERE> condition = Expression(ExprContext.ACCEPT_SUB_QUERY)
    {
        return condition;
    }
    |
    {
        return null;
    }
}

/**
 * Parses the optional GROUP BY clause for SELECT.
 */
SqlNodeList GroupByOpt() :
{
    List<SqlNode> list = new ArrayList<SqlNode>();
    final Span s;
}
{
    <GROUP> { s = span(); }
    <BY> list = GroupingElementList() {
        return new SqlNodeList(list, s.addAll(list).pos());
    }
|
    {
        return null;
    }
}

List<SqlNode> GroupingElementList() :
{
    List<SqlNode> list = new ArrayList<SqlNode>();
    SqlNode e;
}
{
    e = GroupingElement() { list.add(e); }
    (
        LOOKAHEAD(2)
        <COMMA>
        e = GroupingElement() { list.add(e); }
    )*
    { return list; }
}

SqlNode GroupingElement() :
{
    List<SqlNode> list;
    final SqlNodeList nodes;
    final SqlNode e;
    final Span s;
}
{
    LOOKAHEAD(2)
    <GROUPING> { s = span(); }
    <SETS> <LPAREN> list = GroupingElementList() <RPAREN> {
        return SqlStdOperatorTable.GROUPING_SETS.createCall(s.end(this), list);
    }
|   <ROLLUP> { s = span(); }
    <LPAREN> nodes = ExpressionCommaList(s, ExprContext.ACCEPT_SUB_QUERY)
    <RPAREN> {
        return SqlStdOperatorTable.ROLLUP.createCall(s.end(this),
            nodes.getList());
    }
|   <CUBE> { s = span(); }
    <LPAREN> nodes = ExpressionCommaList(s, ExprContext.ACCEPT_SUB_QUERY)
    <RPAREN> {
        return SqlStdOperatorTable.CUBE.createCall(s.end(this),
            nodes.getList());
    }
|   LOOKAHEAD(3)
    <LPAREN> <RPAREN> {
        return new SqlNodeList(getPos());
    }
|   e = Expression(ExprContext.ACCEPT_SUB_QUERY) {
        return e;
    }
}

/**
 * Parses a list of expressions separated by commas.
 */
SqlNodeList ExpressionCommaList(
    final Span s,
    ExprContext exprContext) :
{
    final List<SqlNode> list = new ArrayList<SqlNode>();
}
{
    ExpressionCommaList2(list, exprContext) {
        return new SqlNodeList(list, s.addAll(list).pos());
    }
}

/**
 * Parses a list of expressions separated by commas,
 * appending expressions to a given list.
 */
void ExpressionCommaList2(List<SqlNode> list, ExprContext exprContext) :
{
    SqlNode e;
}
{
    e = Expression(exprContext) { list.add(e); }
    (
        // NOTE jvs 6-Feb-2004:  See comments at top of file for why
        // hint is necessary here.
        LOOKAHEAD(2)
        <COMMA> e = Expression(ExprContext.ACCEPT_SUB_QUERY) {
            list.add(e);
        }
    )*
}

/**
 * Parses the optional HAVING clause for SELECT.
 */
SqlNode HavingOpt() :
{
    SqlNode e;
}
{
    <HAVING> e = Expression(ExprContext.ACCEPT_SUB_QUERY) { return e; }
|
    { return null; }
}

/**
 * Parses the optional QUALIFY clause for SELECT.
 * From snowflake docs:
 * QUALIFY supports aggregates and subqueries in the predicate.
 * For aggregates, the same rules as for the HAVING clause apply.
 */
SqlNode QualifyOpt() :
{
    SqlNode e;
}
{
    <QUALIFY> e = Expression(ExprContext.ACCEPT_SUB_QUERY) { return e; }
|
    { return null; }
}

/**
 * Parses the optional WINDOW clause for SELECT
 */
SqlNodeList WindowOpt() :
{
    SqlIdentifier id;
    SqlWindow e;
    List<SqlNode> list;
    final Span s;
}
{
    <WINDOW> { s = span(); }
    id = SimpleIdentifier() <AS> e = WindowSpecification() {
        e.setDeclName(id);
        list = startList(e);
    }
    (
        // NOTE jhyde 22-Oct-2004:  See comments at top of file for why
        // hint is necessary here.
        LOOKAHEAD(2)
        <COMMA> id = SimpleIdentifier() <AS> e = WindowSpecification() {
            e.setDeclName(id);
            list.add(e);
        }
    )*
    {
        return new SqlNodeList(list, s.addAll(list).pos());
    }
|
    {
        return null;
    }
}

/**
 * Parses a window specification.
 */
SqlWindow WindowSpecification() :
{
    SqlIdentifier id;
    List list;
    SqlNodeList partitionList;
    SqlNodeList orderList;
    SqlLiteral isRows = SqlLiteral.createBoolean(false, SqlParserPos.ZERO);
    SqlNode lowerBound = null, upperBound = null;
    SqlParserPos startPos;
    final Span s, s1, s2;
    SqlLiteral allowPartial = null;
}
{
    <LPAREN> { s = span(); }
    (
        id = SimpleIdentifier()
    |
        { id = null; }
    )
    (
        <PARTITION> { s1 = span(); }
        <BY>
        partitionList = ExpressionCommaList(s1, ExprContext.ACCEPT_NON_QUERY)
    |
        { partitionList = SqlNodeList.EMPTY; }
    )
    (
        orderList = OrderBy(true)
    |
        { orderList = SqlNodeList.EMPTY; }
    )
    [
        (
            <ROWS> { isRows = SqlLiteral.createBoolean(true, getPos()); }
        |
            <RANGE> { isRows = SqlLiteral.createBoolean(false, getPos()); }
        )
        (
            <BETWEEN> lowerBound = WindowRange()
            <AND> upperBound = WindowRange()
        |
            lowerBound = WindowRange()
        )
    ]
    [
        <ALLOW> { s2 = span(); } <PARTIAL> {
            allowPartial = SqlLiteral.createBoolean(true, s2.end(this));
        }
    |
        <DISALLOW> { s2 = span(); } <PARTIAL> {
            allowPartial = SqlLiteral.createBoolean(false, s2.end(this));
        }
    ]
    <RPAREN>
    {
        return SqlWindow.create(
            null, id, partitionList, orderList,
            isRows, lowerBound, upperBound, allowPartial, s.end(this));
    }
}

SqlNode WindowRange() :
{
    final SqlNode e;
    final Span s;
}
{
    LOOKAHEAD(2)
    <CURRENT> { s = span(); } <ROW> {
        return SqlWindow.createCurrentRow(s.end(this));
    }
|
    LOOKAHEAD(2)
    <UNBOUNDED> { s = span(); }
    (
        <PRECEDING> {
            return SqlWindow.createUnboundedPreceding(s.end(this));
        }
    |
        <FOLLOWING> {
            return SqlWindow.createUnboundedFollowing(s.end(this));
        }
    )
|
    e = Expression(ExprContext.ACCEPT_NON_QUERY)
    (
        <PRECEDING> {
            return SqlWindow.createPreceding(e, getPos());
        }
    |
        <FOLLOWING> {
            return SqlWindow.createFollowing(e, getPos());
        }
    )
}

/**
 * Parses an ORDER BY clause.
 */
SqlNodeList OrderBy(boolean accept) :
{
    List<SqlNode> list;
    SqlNode e;
    final Span s;
}
{
    <ORDER> {
        s = span();
        if (!accept) {
            // Someone told us ORDER BY wasn't allowed here.  So why
            // did they bother calling us?  To get the correct
            // parser position for error reporting.
            throw SqlUtil.newContextException(s.pos(), RESOURCE.illegalOrderBy());
        }
    }
    <BY> e = OrderItem() {
        list = startList(e);
    }
    (
        // NOTE jvs 6-Feb-2004:  See comments at top of file for why
        // hint is necessary here.
        LOOKAHEAD(2) <COMMA> e = OrderItem() { list.add(e); }
    )*
    {
        return new SqlNodeList(list, s.addAll(list).pos());
    }
}

/**
 * Parses one list item in an ORDER BY clause.
 */
SqlNode OrderItem() :
{
    SqlNode e;
}
{
    e = Expression(ExprContext.ACCEPT_SUB_QUERY)
    (
        <ASC>
    |   <DESC> {
            e = SqlStdOperatorTable.DESC.createCall(getPos(), e);
        }
    )?
    (
        LOOKAHEAD(2)
        <NULLS> <FIRST> {
            e = SqlStdOperatorTable.NULLS_FIRST.createCall(getPos(), e);
        }
    |
        <NULLS> <LAST> {
            e = SqlStdOperatorTable.NULLS_LAST.createCall(getPos(), e);
        }
    )?
    {
        return e;
    }
}

/**
 * Parses a FOR SYSTEM_TIME clause following a table expression.
 */
SqlSnapshot Snapshot(SqlNode tableRef) :
{
    final Span s;
    final SqlNode e;
}
{
    { s = span(); } <FOR> <SYSTEM_TIME> <AS> <OF>
    // Syntax for temporal table in
    // standard SQL 2011 IWD 9075-2:201?(E) 7.6 <table reference>
    // supports grammar as following:
    // 1. datetime literal
    // 2. datetime value function, i.e. CURRENT_TIMESTAMP
    // 3. datetime term in 1 or 2 +(or -) interval term

    // We extend to support column reference, use Expression
    // to simplify the parsing code.
    e = Expression(ExprContext.ACCEPT_NON_QUERY) {
        return new SqlSnapshot(s.end(this), tableRef, e);
    }
}

/** Parses a PIVOT clause following a table expression. */
SqlNode Pivot(SqlNode tableRef) :
{
    final Span s;
    final Span s2;
    final List<SqlNode> aggList = new ArrayList<SqlNode>();
    final List<SqlNode> valueList = new ArrayList<SqlNode>();
    final SqlNodeList axisList;
    final SqlNodeList inList;
}
{
    <PIVOT> { s = span(); }
    <LPAREN>
    PivotAgg(aggList) ( <COMMA> PivotAgg(aggList) )*
    <FOR> axisList = SimpleIdentifierOrList()
    <IN> <LPAREN> { s2 = span(); }
    [ PivotValue(valueList) ( <COMMA> PivotValue(valueList) )* ]
    <RPAREN> {
        inList = new SqlNodeList(valueList, s2.end(this));
    }
    <RPAREN>
    {
        return new SqlPivot(s.end(this), tableRef,
            new SqlNodeList(aggList, SqlParserPos.sum(aggList)),
            axisList, inList);
    }
}

void PivotAgg(List<SqlNode> list) :
{
    final SqlNode e;
    final SqlIdentifier alias;
}
{
    e = NamedFunctionCall()
    (
        [ <AS> ] alias = SimpleIdentifier() {
            list.add(
                SqlStdOperatorTable.AS.createCall(Span.of(e).end(this), e,
                    alias));
        }
    |
        { list.add(e); }
    )
}

void PivotValue(List<SqlNode> list) :
{
    final SqlNode e;
    final SqlNodeList tuple;
    final SqlIdentifier alias;
}
{
    e = RowConstructor() { tuple = SqlParserUtil.stripRow(e); }
    (
        [ <AS> ] alias = SimpleIdentifier() {
            list.add(
                SqlStdOperatorTable.AS.createCall(Span.of(tuple).end(this),
                    tuple, alias));
        }
    |
        { list.add(tuple); }
    )
}

/** Parses an UNPIVOT clause following a table expression. */
SqlNode Unpivot(SqlNode tableRef) :
{
    final Span s;
    final boolean includeNulls;
    final SqlNodeList measureList;
    final SqlNodeList axisList;
    final Span s2;
    final List<SqlNode> values = new ArrayList<SqlNode>();
    final SqlNodeList inList;
}
{
    <UNPIVOT> { s = span(); }
    (
        <INCLUDE> <NULLS> { includeNulls = true; }
    |   <EXCLUDE> <NULLS> { includeNulls = false; }
    |   { includeNulls = false; }
    )
    <LPAREN>
    measureList = SimpleIdentifierOrList()
    <FOR> axisList = SimpleIdentifierOrList()
    <IN>
    <LPAREN> { s2 = span(); }
    UnpivotValue(values) ( <COMMA> UnpivotValue(values) )*
    <RPAREN>
    { inList = new SqlNodeList(values, s2.end(this)); }
    <RPAREN> {
        return new SqlUnpivot(s.end(this), tableRef, includeNulls, measureList,
            axisList, inList);
    }
}

void UnpivotValue(List<SqlNode> list) :
{
    final SqlNodeList columnList;
    final SqlNode values;
}
{
    columnList = SimpleIdentifierOrList()
    (
        <AS> values = RowConstructor() {
            final SqlNodeList valueList = SqlParserUtil.stripRow(values);
            list.add(
                SqlStdOperatorTable.AS.createCall(Span.of(columnList).end(this),
                    columnList, valueList));
        }
    |
        { list.add(columnList); }
    )
}

/**
 * Parses a MATCH_RECOGNIZE clause following a table expression.
 */
SqlMatchRecognize MatchRecognize(SqlNode tableRef) :
{
    final Span s, s0, s1, s2;
    SqlNodeList measureList = SqlNodeList.EMPTY;
    SqlNodeList partitionList = SqlNodeList.EMPTY;
    SqlNodeList orderList = SqlNodeList.EMPTY;
    SqlNode pattern;
    SqlLiteral interval;
    SqlNodeList patternDefList;
    final SqlNode after;
    SqlParserPos pos;
    final SqlNode var;
    final SqlLiteral rowsPerMatch;
    SqlNodeList subsetList = SqlNodeList.EMPTY;
    SqlLiteral isStrictStarts = SqlLiteral.createBoolean(false, getPos());
    SqlLiteral isStrictEnds = SqlLiteral.createBoolean(false, getPos());
}
{
    <MATCH_RECOGNIZE> { s = span(); } <LPAREN>
    [
        <PARTITION> { s2 = span(); } <BY>
        partitionList = ExpressionCommaList(s2, ExprContext.ACCEPT_NON_QUERY)
    ]
    [
        orderList = OrderBy(true)
    ]
    [
        <MEASURES>
        measureList = MeasureColumnCommaList(span())
    ]
    (
        <ONE> { s0 = span(); } <ROW> <PER> <MATCH> {
            rowsPerMatch = SqlMatchRecognize.RowsPerMatchOption.ONE_ROW.symbol(s0.end(this));
        }
    |
        <ALL> { s0 = span(); } <ROWS> <PER> <MATCH> {
            rowsPerMatch = SqlMatchRecognize.RowsPerMatchOption.ALL_ROWS.symbol(s0.end(this));
        }
    |
        {
            rowsPerMatch = null;
        }
    )
    (
        <AFTER> { s1 = span(); } <MATCH> <SKIP_>
        (
            <TO>
            (
                LOOKAHEAD(2)
                <NEXT> <ROW> {
                    after = SqlMatchRecognize.AfterOption.SKIP_TO_NEXT_ROW
                        .symbol(s1.end(this));
                }
            |
                LOOKAHEAD(2)
                <FIRST> var = SimpleIdentifier() {
                    after = SqlMatchRecognize.SKIP_TO_FIRST.createCall(
                        s1.end(var), var);
                }
            |
                // This "LOOKAHEAD({true})" is a workaround for Babel.
                // Because of babel parser uses option "LOOKAHEAD=2" globally,
                // JavaCC generates something like "LOOKAHEAD(2, [<LAST>] SimpleIdentifier())"
                // here. But the correct LOOKAHEAD should be
                // "LOOKAHEAD(2, [ LOOKAHEAD(2, <LAST> SimpleIdentifier()) <LAST> ]
                // SimpleIdentifier())" which have the syntactic lookahead for <LAST> considered.
                //
                // Overall LOOKAHEAD({true}) is even better as this is the last branch in the
                // choice.
                LOOKAHEAD({true})
                [ LOOKAHEAD(2, <LAST> SimpleIdentifier()) <LAST> ] var = SimpleIdentifier() {
                    after = SqlMatchRecognize.SKIP_TO_LAST.createCall(
                        s1.end(var), var);
                }
            )
        |
            <PAST> <LAST> <ROW> {
                 after = SqlMatchRecognize.AfterOption.SKIP_PAST_LAST_ROW
                     .symbol(s1.end(this));
            }
        )
    |
        { after = null; }
    )
    <PATTERN>
    <LPAREN>
    (
        <CARET> { isStrictStarts = SqlLiteral.createBoolean(true, getPos()); }
    |
        { isStrictStarts = SqlLiteral.createBoolean(false, getPos()); }
    )
    pattern = PatternExpression()
    (
        <DOLLAR> { isStrictEnds = SqlLiteral.createBoolean(true, getPos()); }
    |
        { isStrictEnds = SqlLiteral.createBoolean(false, getPos()); }
    )
    <RPAREN>
    (
        <WITHIN> interval = IntervalLiteral()
    |
        { interval = null; }
    )
    [
        <SUBSET>
        subsetList = SubsetDefinitionCommaList(span())
    ]
    <DEFINE>
    patternDefList = PatternDefinitionCommaList(span())
    <RPAREN> {
        return new SqlMatchRecognize(s.end(this), tableRef,
            pattern, isStrictStarts, isStrictEnds, patternDefList, measureList,
            after, subsetList, rowsPerMatch, partitionList, orderList, interval);
    }
}

SqlNodeList MeasureColumnCommaList(Span s) :
{
    SqlNode e;
    final List<SqlNode> eList = new ArrayList<SqlNode>();
}
{
    e = MeasureColumn() {
        eList.add(e);
    }
    (
        <COMMA>
        e = MeasureColumn() {
            eList.add(e);
        }
    )*
    {
        return new SqlNodeList(eList, s.addAll(eList).pos());
    }
}

SqlNode MeasureColumn() :
{
    SqlNode e;
    SqlIdentifier alias;
}
{
    e = Expression(ExprContext.ACCEPT_NON_QUERY)
    <AS>
    alias = SimpleIdentifier() {
        return SqlStdOperatorTable.AS.createCall(Span.of(e).end(this), e, alias);
    }
}

SqlNode PatternExpression() :
{
    SqlNode left;
    SqlNode right;
}
{
    left = PatternTerm()
    (
        <VERTICAL_BAR>
        right = PatternTerm() {
            left = SqlStdOperatorTable.PATTERN_ALTER.createCall(
                Span.of(left).end(right), left, right);
        }
    )*
    {
        return left;
    }
}

SqlNode PatternTerm() :
{
    SqlNode left;
    SqlNode right;
}
{
    left = PatternFactor()
    (
        right = PatternFactor() {
            left = SqlStdOperatorTable.PATTERN_CONCAT.createCall(
                Span.of(left).end(right), left, right);
        }
    )*
    {
        return left;
    }
}

SqlNode PatternFactor() :
{
    SqlNode e;
    SqlNode extra;
    SqlLiteral startNum = null;
    SqlLiteral endNum = null;
    SqlLiteral reluctant = SqlLiteral.createBoolean(false, SqlParserPos.ZERO);
}
{
    e = PatternPrimary()
    [
        LOOKAHEAD(1)
        (
            <STAR> {
                startNum = SqlLiteral.createExactNumeric("0", SqlParserPos.ZERO);
                endNum = SqlLiteral.createExactNumeric("-1", SqlParserPos.ZERO);
            }
        |
            <PLUS> {
                startNum = SqlLiteral.createExactNumeric("1", SqlParserPos.ZERO);
                endNum = SqlLiteral.createExactNumeric("-1", SqlParserPos.ZERO);
            }
        |
            <HOOK> {
                startNum = SqlLiteral.createExactNumeric("0", SqlParserPos.ZERO);
                endNum = SqlLiteral.createExactNumeric("1", SqlParserPos.ZERO);
            }
        |
            <LBRACE>
            (
                startNum = UnsignedNumericLiteral() { endNum = startNum; }
                [
                    <COMMA> {
                        endNum = SqlLiteral.createExactNumeric("-1", SqlParserPos.ZERO);
                    }
                    [
                        endNum = UnsignedNumericLiteral()
                    ]
                ]
                <RBRACE>
            |
                {
                    startNum = SqlLiteral.createExactNumeric("-1", SqlParserPos.ZERO);
                }
                <COMMA>
                endNum = UnsignedNumericLiteral()
                <RBRACE>
            |
                <MINUS> extra = PatternExpression() <MINUS> <RBRACE> {
                    extra = SqlStdOperatorTable.PATTERN_EXCLUDE.createCall(
                        Span.of(extra).end(this), extra);
                    e = SqlStdOperatorTable.PATTERN_CONCAT.createCall(
                        Span.of(e).end(this), e, extra);
                    return e;
                }
            )
        )
        [
            <HOOK>
            {
                if (startNum.intValue(true) != endNum.intValue(true)) {
                    reluctant = SqlLiteral.createBoolean(true, SqlParserPos.ZERO);
                }
            }
        ]
    ]
    {
        if (startNum == null) {
            return e;
        } else {
            return SqlStdOperatorTable.PATTERN_QUANTIFIER.createCall(
                span().end(e), e, startNum, endNum, reluctant);
        }
    }
}

SqlNode PatternPrimary() :
{
    final Span s;
    SqlNode e;
    List<SqlNode> eList;
}
{
    (
        e = SimpleIdentifier()
    |
        <LPAREN> e = PatternExpression() <RPAREN>
    |
        <LBRACE> { s = span(); }
        <MINUS> e = PatternExpression()
        <MINUS> <RBRACE> {
            e = SqlStdOperatorTable.PATTERN_EXCLUDE.createCall(s.end(this), e);
        }
    |
        (
            <PERMUTE> { s = span(); }
            <LPAREN>
            e = PatternExpression() {
                eList = new ArrayList<SqlNode>();
                eList.add(e);
            }
            (
                <COMMA>
                e = PatternExpression()
                {
                    eList.add(e);
                }
            )*
            <RPAREN> {
                e = SqlStdOperatorTable.PATTERN_PERMUTE.createCall(
                    s.end(this), eList);
            }
        )
    )
    {
        return e;
    }
}

SqlNodeList SubsetDefinitionCommaList(Span s) :
{
    SqlNode e;
    final List<SqlNode> eList = new ArrayList<SqlNode>();
}
{
    e = SubsetDefinition() {
        eList.add(e);
    }
    (
        <COMMA>
        e = SubsetDefinition() {
            eList.add(e);
        }
    )*
    {
        return new SqlNodeList(eList, s.addAll(eList).pos());
    }
}

SqlNode SubsetDefinition() :
{
    final SqlNode var;
    final SqlNodeList varList;
}
{
    var = SimpleIdentifier()
    <EQ>
    <LPAREN>
    varList = ExpressionCommaList(span(), ExprContext.ACCEPT_NON_QUERY)
    <RPAREN> {
        return SqlStdOperatorTable.EQUALS.createCall(span().end(var), var,
            varList);
    }
}

SqlNodeList PatternDefinitionCommaList(Span s) :
{
    SqlNode e;
    final List<SqlNode> eList = new ArrayList<SqlNode>();
}
{
    e = PatternDefinition() {
        eList.add(e);
    }
    (
        <COMMA>
        e = PatternDefinition() {
            eList.add(e);
        }
    )*
    {
        return new SqlNodeList(eList, s.addAll(eList).pos());
    }
}

SqlNode PatternDefinition() :
{
    final SqlNode var;
    final SqlNode e;
}
{
    var = SimpleIdentifier()
    <AS>
    e = Expression(ExprContext.ACCEPT_SUB_QUERY) {
        return SqlStdOperatorTable.AS.createCall(Span.of(var, e).pos(), e, var);
    }
}

// ----------------------------------------------------------------------------
// Expressions

/**
 * Parses a SQL expression (such as might occur in a WHERE clause) followed by
 * the end-of-file symbol.
 */
SqlNode SqlExpressionEof() :
{
    SqlNode e;
}
{
    e = Expression(ExprContext.ACCEPT_SUB_QUERY) (<EOF>)
    {
        return e;
    }
}

/**
 * Parses either a row expression or a query expression without ORDER BY.
 */
SqlNode QueryOrExpr(ExprContext exprContext) :
{
    SqlNodeList withList = null;
    SqlNode e;
    SqlOperator op;
    SqlParserPos pos;
    SqlParserPos withPos;
    List<Object> list;
}
{
    [
        withList = WithList()
    ]
    e = LeafQueryOrExpr(exprContext) {
        list = startList(e);
    }
    (
        {
            if (!e.isA(SqlKind.QUERY)) {
                // whoops, expression we just parsed wasn't a query,
                // but we're about to see something like UNION, so
                // force an exception retroactively
                checkNonQueryExpression(ExprContext.ACCEPT_QUERY);
            }
        }
        op = BinaryQueryOperator() {
            // ensure a query is legal in this context
            pos = getPos();
            checkQueryExpression(exprContext);

        }
        e = LeafQueryOrExpr(ExprContext.ACCEPT_QUERY) {
            list.add(new SqlParserUtil.ToTreeListItem(op, pos));
            list.add(e);
        }
    )*
    {
        e = SqlParserUtil.toTree(list);
        if (withList != null) {
            e = new SqlWith(withList.getParserPosition(), withList, e);
        }
        return e;
    }
}

SqlNodeList WithList() :
{
    SqlWithItem withItem;
    SqlParserPos pos;
    SqlNodeList list;
}
{
    <WITH> { list = new SqlNodeList(getPos()); }
    withItem = WithItem() {list.add(withItem);}
    (
        <COMMA> withItem = WithItem() {list.add(withItem);}
    )*
    { return list; }
}

SqlWithItem WithItem() :
{
    SqlIdentifier id;
    SqlNodeList columnList = null;
    SqlNode definition;
}
{
    id = SimpleIdentifier()
    [
        LOOKAHEAD(2)
        columnList = ParenthesizedSimpleIdentifierList()
    ]
    <AS>
    definition = ParenthesizedExpression(ExprContext.ACCEPT_QUERY)
    {
        return new SqlWithItem(id.getParserPosition(), id, columnList,
            definition);
    }
}

/**
 * Parses either a row expression, a leaf query expression, or
 * a parenthesized expression of any kind.
 */
SqlNode LeafQueryOrExpr(ExprContext exprContext) :
{
    SqlNode e;
}
{
    e = Expression(exprContext) { return e; }
|
    e = LeafQuery(exprContext) { return e; }
}

/**
 * Parses a row expression or a parenthesized expression of any kind.
 */
SqlNode Expression(ExprContext exprContext) :
{
    List<Object> list;
    SqlNode e;
}
{
    list = Expression2(exprContext)
    {
        e = SqlParserUtil.toTree(list);
        return e;
    }
}

// TODO jvs 15-Nov-2003:  ANY/ALL

void Expression2b(ExprContext exprContext, List<Object> list) :
{
    SqlNode e;
    SqlOperator op;
    SqlNode ext;
}
{
    (
        LOOKAHEAD(1)
        op = PrefixRowOperator() {
            checkNonQueryExpression(exprContext);
            list.add(new SqlParserUtil.ToTreeListItem(op, getPos()));
        }
    )*
    e = Expression3(exprContext) {
        list.add(e);
    }
    (
        LOOKAHEAD(2) <DOT>
        ext = RowExpressionExtension() {
            list.add(
                new SqlParserUtil.ToTreeListItem(
                    SqlStdOperatorTable.DOT, getPos()));
            list.add(ext);
        }
    )*
}

/**
 * Parses a binary row expression, or a parenthesized expression of any
 * kind.
 *
 * <p>The result is as a flat list of operators and operands. The top-level
 * call to get an expression should call {@link #Expression}, but lower-level
 * calls should call this, to give the parser the opportunity to associate
 * operator calls.
 *
 * <p>For example 'a = b like c = d' should come out '((a = b) like c) = d'
 * because LIKE and '=' have the same precedence, but tends to come out as '(a
 * = b) like (c = d)' because (a = b) and (c = d) are parsed as separate
 * expressions.
 */
List<Object> Expression2(ExprContext exprContext) :
{
    final List<Object> list = new ArrayList();
    List<Object> list2;
    final List<Object> list3 = new ArrayList();
    SqlNodeList nodeList;
    SqlNode e;
    SqlOperator op;
    SqlIdentifier p;
    final Span s = span();
}
{
    Expression2b(exprContext, list)
    (
        LOOKAHEAD(2)
        (
            LOOKAHEAD(2)
            (
                // Special case for "IN", because RHS of "IN" is the only place
                // that an expression-list is allowed ("exp IN (exp1, exp2)").

                // In default calcite, this is LR(2). We need this to be at least LR(3)
                // else we get conflicts due to .... NOT LIKE <Const string> vs NOT LIKE SOME
                // (checkNonQueryExpression doesn't have any tokens, just java code that does some debug asserts)
                LOOKAHEAD(3) {
                    checkNonQueryExpression(exprContext);
                }
                (
                    //Need this lookahead here, so we we can decide if we're parsing NOT IN or NOT LIKE
                    LOOKAHEAD(2)
                    <NOT> <IN> { op = SqlStdOperatorTable.NOT_IN; }
                |
                    <IN> { op = SqlStdOperatorTable.IN; }
                |
                    { final SqlKind k; }
                    k = comp()
                    (
                        <SOME> { op = SqlStdOperatorTable.some(k); }
                    |
                        <ANY> { op = SqlStdOperatorTable.some(k); }
                    |
                        <ALL> { op = SqlStdOperatorTable.all(k); }
                    )
                |
                    <LIKE>
                    (
                        <SOME> { op = SqlStdOperatorTable.SOME_LIKE; }
                    |
                        <ANY> { op = SqlStdOperatorTable.SOME_LIKE; }
                    |
                        <ALL> { op = SqlStdOperatorTable.ALL_LIKE; }
                    )
                |
                    <NOT> <LIKE>
                    (
                        <SOME> { op = SqlStdOperatorTable.SOME_NOT_LIKE; }
                    |
                        <ANY> { op = SqlStdOperatorTable.SOME_NOT_LIKE; }
                    |
                        <ALL> { op = SqlStdOperatorTable.ALL_NOT_LIKE; }
                    )
                )
                { s.clear().add(this); }
                nodeList = ParenthesizedQueryOrCommaList(ExprContext.ACCEPT_NONCURSOR)
                {
                    list.add(new SqlParserUtil.ToTreeListItem(op, s.pos()));
                    s.add(nodeList);
                    // special case for stuff like IN (s1 UNION s2)
                    if (nodeList.size() == 1) {
                        SqlNode item = nodeList.get(0);
                        if (item.isA(SqlKind.QUERY)) {
                            list.add(item);
                        } else {
                            list.add(nodeList);
                        }
                    } else {
                        list.add(nodeList);
                    }
                }
            |
                LOOKAHEAD(2) {
                    checkNonQueryExpression(exprContext);
                }
                (
                    <NOT> <BETWEEN> {
                        op = SqlStdOperatorTable.NOT_BETWEEN;
                        s.clear().add(this);
                    }
                    [
                        <SYMMETRIC> { op = SqlStdOperatorTable.SYMMETRIC_NOT_BETWEEN; }
                    |
                        <ASYMMETRIC>
                    ]
                |
                    <BETWEEN>
                    {
                        op = SqlStdOperatorTable.BETWEEN;
                        s.clear().add(this);
                    }
                    [
                        <SYMMETRIC> { op = SqlStdOperatorTable.SYMMETRIC_BETWEEN; }
                    |
                        <ASYMMETRIC>
                    ]
                )
                Expression2b(ExprContext.ACCEPT_SUB_QUERY, list3) {
                    list.add(new SqlParserUtil.ToTreeListItem(op, s.pos()));
                    list.addAll(list3);
                    list3.clear();
                }
            |
                LOOKAHEAD(2) {
                    checkNonQueryExpression(exprContext);
                    s.clear().add(this);
                }
                (
                    (
                        <NOT>
                        (
                            <LIKE> { op = SqlStdOperatorTable.NOT_LIKE; }
                        |
                            <ILIKE> { op = SqlLibraryOperators.NOT_ILIKE; }
                        |
                            <RLIKE> { op = SqlLibraryOperators.NOT_RLIKE; }
                        |
                            <SIMILAR> <TO> { op = SqlStdOperatorTable.NOT_SIMILAR_TO; }
                        )
                    |
                        <LIKE> { op = SqlStdOperatorTable.LIKE; }
                    |
                        <ILIKE> { op = SqlLibraryOperators.ILIKE; }
                    |
                        <RLIKE> { op = SqlLibraryOperators.RLIKE; }
                    |
                        <SIMILAR> <TO> { op = SqlStdOperatorTable.SIMILAR_TO; }
                    )
                <#if (parser.includePosixOperators!default.parser.includePosixOperators)>
                |
                    <NEGATE> <TILDE> { op = SqlStdOperatorTable.NEGATED_POSIX_REGEX_CASE_SENSITIVE; }
                    [ <STAR> { op = SqlStdOperatorTable.NEGATED_POSIX_REGEX_CASE_INSENSITIVE; } ]
                |
                    <TILDE> { op = SqlStdOperatorTable.POSIX_REGEX_CASE_SENSITIVE; }
                    [ <STAR> { op = SqlStdOperatorTable.POSIX_REGEX_CASE_INSENSITIVE; } ]
                </#if>
                )
                list2 = Expression2(ExprContext.ACCEPT_SUB_QUERY) {
                    list.add(new SqlParserUtil.ToTreeListItem(op, s.pos()));
                    list.addAll(list2);
                }
                [
                    LOOKAHEAD(2)
                    <ESCAPE> e = Expression3(ExprContext.ACCEPT_SUB_QUERY) {
                        s.clear().add(this);
                        list.add(
                            new SqlParserUtil.ToTreeListItem(
                                SqlStdOperatorTable.ESCAPE, s.pos()));
                        list.add(e);
                    }
                ]
            |
            <#list (parser.extraBinaryExpressions!default.parser.extraBinaryExpressions) as extra >
                ${extra}(list, exprContext, s)
            |
            </#list>
                LOOKAHEAD(3) op = BinaryRowOperator() {
                    checkNonQueryExpression(exprContext);
                    list.add(new SqlParserUtil.ToTreeListItem(op, getPos()));
                }
                Expression2b(ExprContext.ACCEPT_SUB_QUERY, list)
            |
                <LBRACKET>
                e = Expression(ExprContext.ACCEPT_SUB_QUERY)
                <RBRACKET> {
                    list.add(
                        new SqlParserUtil.ToTreeListItem(
                            SqlStdOperatorTable.ITEM, getPos()));
                    list.add(e);
                }
                (
                    LOOKAHEAD(2) <DOT>
                    p = SimpleIdentifier() {
                        list.add(
                            new SqlParserUtil.ToTreeListItem(
                                SqlStdOperatorTable.DOT, getPos()));
                        list.add(p);
                    }
                )*
            |
                {
                    checkNonQueryExpression(exprContext);
                }
                op = PostfixRowOperator() {
                    list.add(new SqlParserUtil.ToTreeListItem(op, getPos()));
                }
            )
        )+
        {
            return list;
        }
    |
        {
            return list;
        }
    )
}

/** Parses a comparison operator inside a SOME / ALL predicate. */
SqlKind comp() :
{
}
{
    <LT> { return SqlKind.LESS_THAN; }
|
    <LE> { return SqlKind.LESS_THAN_OR_EQUAL; }
|
    <GT> { return SqlKind.GREATER_THAN; }
|
    <GE> { return SqlKind.GREATER_THAN_OR_EQUAL; }
|
    <EQ> { return SqlKind.EQUALS; }
|
    <NE> { return SqlKind.NOT_EQUALS; }
|
    <NE2> {
        if (!this.conformance.isBangEqualAllowed()) {
            throw SqlUtil.newContextException(getPos(), RESOURCE.bangEqualNotAllowed());
        }
        return SqlKind.NOT_EQUALS;
    }
|
    <NULLEQ> { return SqlKind.NULL_EQUALS; }
}

/**
 * Parses a unary row expression, or a parenthesized expression of any
 * kind.
 */
SqlNode Expression3(ExprContext exprContext) :
{
    final SqlNode e;
    final SqlNodeList list;
    final SqlNodeList list1;
    final SqlNodeList list2;
    final SqlOperator op;
    final Span s;
    Span rowSpan = null;
}
{
    LOOKAHEAD(2)
    e = AtomicRowExpression()
    {
        checkNonQueryExpression(exprContext);
        return e;
    }
|
    e = CursorExpression(exprContext) { return e; }
|
    LOOKAHEAD(3)
    <ROW> {
        s = span();
    }
    list = ParenthesizedQueryOrCommaList(exprContext) {
        if (exprContext != ExprContext.ACCEPT_ALL
            && exprContext != ExprContext.ACCEPT_CURSOR
            && !this.conformance.allowExplicitRowValueConstructor())
        {
            throw SqlUtil.newContextException(s.end(list),
                RESOURCE.illegalRowExpression());
        }
        return SqlStdOperatorTable.ROW.createCall(list);
    }
|
    [
        <ROW> { rowSpan = span(); }
    ]
    list1 = ParenthesizedQueryOrCommaList(exprContext) {
        if (rowSpan != null) {
            // interpret as row constructor
            return SqlStdOperatorTable.ROW.createCall(rowSpan.end(list1),
                (List<SqlNode>) list1);
        }
    }
    [
        LOOKAHEAD(2)
        /* TODO:
        (
            op = periodOperator()
            list2 = ParenthesizedQueryOrCommaList(exprContext)
            {
                if (list1.size() != 2 || list2.size() != 2) {
                    throw SqlUtil.newContextException(
                        list1.getParserPosition().plus(
                            list2.getParserPosition()),
                        RESOURCE.illegalOverlaps());
                }
                for (SqlNode node : list2) {
                    list1.add(node);
                }
                return op.createCall(
                    list1.getParserPosition().plus(list2.getParserPosition()),
                    list1.toArray());
            }
        )
    |
        */
        (
            e = IntervalQualifier()
            {
                if ((list1.size() == 1)
                    && list1.get(0) instanceof SqlCall)
                {
                    final SqlCall call = (SqlCall) list1.get(0);
                    if (call.getKind() == SqlKind.MINUS
                            && call.operandCount() == 2) {
                        List<SqlNode> list3 = startList(call.operand(0));
                        list3.add(call.operand(1));
                        list3.add(e);
                        return SqlStdOperatorTable.MINUS_DATE.createCall(
                            Span.of(list1).end(this), list3);
                     }
                }
                throw SqlUtil.newContextException(span().end(list1),
                    RESOURCE.illegalMinusDate());
            }
        )
    ]
    {
        if (list1.size() == 1) {
            // interpret as single value or query
            return list1.get(0);
        } else {
            // interpret as row constructor
            return SqlStdOperatorTable.ROW.createCall(span().end(list1),
                (List<SqlNode>) list1);
        }
    }
}

SqlOperator periodOperator() :
{
}
{
     <OVERLAPS> { return SqlStdOperatorTable.OVERLAPS; }
|
     LOOKAHEAD(2)
     <IMMEDIATELY> <PRECEDES> { return SqlStdOperatorTable.IMMEDIATELY_PRECEDES; }
|
     <PRECEDES> { return SqlStdOperatorTable.PRECEDES; }
|
     <IMMEDIATELY> <SUCCEEDS> { return SqlStdOperatorTable.IMMEDIATELY_SUCCEEDS; }
|
     <SUCCEEDS> { return SqlStdOperatorTable.SUCCEEDS; }
|
     <EQUALS> { return SqlStdOperatorTable.PERIOD_EQUALS; }
}

/**
 * Parses a COLLATE clause
 */
SqlCollation CollateClause() :
{
}
{
    <COLLATE> <COLLATION_ID>
    {
        return new SqlCollation(
            getToken(0).image, SqlCollation.Coercibility.EXPLICIT);
    }
}

/**
 * Numeric literal or parameter; used in LIMIT, OFFSET and FETCH clauses.
 */
SqlNode UnsignedNumericLiteralOrParam() :
{
    final SqlNode e;
}
{
    (
        e = UnsignedNumericLiteral()
    |
        e = DynamicParam()
    |
        e = NamedParam()
    )
    { return e; }
}

/**
 * Parses a row expression extension, it can be either an identifier,
 * or a call to a named function.
 */
SqlNode RowExpressionExtension() :
{
    final SqlFunctionCategory funcType;
    final SqlIdentifier p;
    final Span s;
    final List<SqlNode> args;
    SqlCall call;
    SqlNode e;
    SqlLiteral quantifier = null;
}
{
    p = SimpleIdentifier() {
        e = p;
    }
    (
        LOOKAHEAD( <LPAREN> ) { s = span(); }
        {
            funcType = SqlFunctionCategory.USER_DEFINED_FUNCTION;
        }
        (
            LOOKAHEAD(2) <LPAREN> <STAR> {
                args = startList(SqlIdentifier.star(getPos()));
            }
            <RPAREN>
        |
            LOOKAHEAD(2) <LPAREN> <RPAREN> {
                args = Collections.emptyList();
            }
        |
            args = FunctionParameterList(ExprContext.ACCEPT_SUB_QUERY) {
                quantifier = (SqlLiteral) args.get(0);
                args.remove(0);
            }
        )
        {
            call = createCall(p, s.end(this), funcType, quantifier, args);
            e = call;
        }
    )?
    {
        return e;
    }
}

/**
 * Parses a call to the STRING_AGG aggregate function (or to an aggregate
 * function with similar syntax: ARRAY_AGG, ARRAY_CONCAT_AGG, GROUP_CONCAT).
 */
SqlCall StringAggFunctionCall() :
{
    final Span s, s2;
    final SqlOperator op;
    final List<SqlNode> args = new ArrayList();
    final SqlLiteral qualifier;
    final SqlNodeList orderBy;
    final Pair<SqlParserPos, SqlOperator> nullTreatment;
    final SqlNode separator;
}
{
    (
        <ARRAY_AGG> { s = span(); op = SqlLibraryOperators.ARRAY_AGG; }
    |   <ARRAY_CONCAT_AGG> { s = span(); op = SqlLibraryOperators.ARRAY_CONCAT_AGG; }
    |   <GROUP_CONCAT> { s = span(); op = SqlLibraryOperators.GROUP_CONCAT; }
    |   <STRING_AGG> { s = span(); op = SqlLibraryOperators.STRING_AGG; }
    )
    <LPAREN>
    (
        qualifier = AllOrDistinct()
    |
        { qualifier = null; }
    )
    Arg(args, ExprContext.ACCEPT_SUB_QUERY)
    (
        <COMMA> {
            // a comma-list can't appear where only a query is expected
            checkNonQueryExpression(ExprContext.ACCEPT_SUB_QUERY);
        }
        Arg(args, ExprContext.ACCEPT_SUB_QUERY)
    )*
    (
        nullTreatment = NullTreatment()
    |
        { nullTreatment = null; }
    )
    [
        orderBy = OrderBy(true) {
            args.add(orderBy);
        }
    ]
    [
        <SEPARATOR> { s2 = span(); } separator = StringLiteral() {
            args.add(SqlInternalOperators.SEPARATOR.createCall(s2.end(this), separator));
        }
    ]
    <RPAREN>
    {
        SqlCall call = op.createCall(qualifier, s.end(this), args);
        if (nullTreatment != null) {
            // Wrap in RESPECT_NULLS or IGNORE_NULLS.
            call = nullTreatment.right.createCall(nullTreatment.left, call);
        }
        return call;
    }
}

/**
 * Parses an atomic row expression.
 */
SqlNode AtomicRowExpression() :
{
    final SqlNode e;
}
{
    (
    /**
     * This was needed to resolve some warnings I received while building:
     *
     * Warning: Choice conflict involving two expansions at
     *          line 4033, column 9 and line 4059, column 9 respectively.
     *          A common prefix is: "DATE"
     *          Consider using a lookahead of 2 for earlier expansion.
     * Warning: Choice conflict involving two expansions at
     *          line 4150, column 13 and line 4152, column 13 respectively.
     *          A common prefix is: "DATE"
     *          Consider using a lookahead of 2 for earlier expansion.
     */
        LOOKAHEAD(2)
        e = LiteralOrIntervalExpression()
    |
        e = DynamicParam()
    |
        e = NamedParam()
    |
        LOOKAHEAD(2)
        e = BuiltinFunctionCall()
    |
        e = JdbcFunctionCall()
    |
        e = MultisetConstructor()
    |
        e = ArrayConstructor()
    |
        LOOKAHEAD(3)
        e = MapConstructor()
    |
        e = PeriodConstructor()
    |
        // NOTE jvs 18-Jan-2005:  use syntactic lookahead to discriminate
        // compound identifiers from function calls in which the function
        // name is a compound identifier
        LOOKAHEAD( [<SPECIFIC>] FunctionName() <LPAREN>)
        e = NamedFunctionCall()
    |
        e = ContextVariable()
    |
        e = CompoundIdentifier()
    |
        e = NewSpecification()
    |
        e = CaseExpression()
    |
        e = SequenceExpression()
    )
    { return e; }
}

SqlNode CaseExpression() :
{
    final Span whenSpan = Span.of();
    final Span thenSpan = Span.of();
    final Span s;
    SqlNode e;
    SqlNode caseIdentifier = null;
    SqlNode elseClause = null;
    List<SqlNode> whenList = new ArrayList<SqlNode>();
    List<SqlNode> thenList = new ArrayList<SqlNode>();
}
{
    <CASE> { s = span(); }
    [
        caseIdentifier = Expression(ExprContext.ACCEPT_SUB_QUERY)
    ]
    (
        <WHEN> { whenSpan.add(this); }
        e = ExpressionCommaList(s, ExprContext.ACCEPT_SUB_QUERY) {
            if (((SqlNodeList) e).size() == 1) {
                e = ((SqlNodeList) e).get(0);
            }
            whenList.add(e);
        }
        <THEN> { thenSpan.add(this); }
        e = Expression(ExprContext.ACCEPT_SUB_QUERY) {
            thenList.add(e);
        }
    )+
    [
        <ELSE> elseClause = Expression(ExprContext.ACCEPT_SUB_QUERY)
    ]
    <END> {
        return SqlCase.createSwitched(s.end(this), caseIdentifier,
            new SqlNodeList(whenList, whenSpan.addAll(whenList).pos()),
            new SqlNodeList(thenList, thenSpan.addAll(thenList).pos()),
            elseClause);
    }
}

SqlCall SequenceExpression() :
{
    final Span s;
    final SqlOperator f;
    final SqlNode sequenceRef;
}
{
    (
        <NEXT> { f = SqlStdOperatorTable.NEXT_VALUE; s = span(); }
    |
        LOOKAHEAD(3)
        <CURRENT> { f = SqlStdOperatorTable.CURRENT_VALUE; s = span(); }
    )
    <VALUE> <FOR> sequenceRef = CompoundIdentifier() {
        return f.createCall(s.end(sequenceRef), sequenceRef);
    }
}

/**
 * Parses "SET &lt;NAME&gt; = VALUE" or "RESET &lt;NAME&gt;", without a leading
 * "ALTER &lt;SCOPE&gt;".
 */
SqlSetOption SqlSetOption(Span s, String scope) :
{
    SqlIdentifier name;
    final SqlNode val;
}
{
    (
        <SET> {
            s.add(this);
        }
        name = CompoundIdentifier()
        <EQ>
        (
            /**
             * This was needed to resolve some warnings I received while building:
             *
             * Warning: Choice conflict involving two expansions at
             *          line 4033, column 9 and line 4059, column 9 respectively.
             *          A common prefix is: "DATE"
             *          Consider using a lookahead of 2 for earlier expansion.
             * Warning: Choice conflict involving two expansions at
             *          line 4150, column 13 and line 4152, column 13 respectively.
             *          A common prefix is: "DATE"
             *          Consider using a lookahead of 2 for earlier expansion.
             */
            LOOKAHEAD(2)
            val = Literal()
        |
            val = SimpleIdentifier()
        |
            <ON> {
                // OFF is handled by SimpleIdentifier, ON handled here.
                val = new SqlIdentifier(token.image.toUpperCase(Locale.ROOT),
                    getPos());
            }
        )
        {
            return new SqlSetOption(s.end(val), scope, name, val);
        }
    |
        <RESET> {
            s.add(this);
        }
        (
            name = CompoundIdentifier()
        |
            <ALL> {
                name = new SqlIdentifier(token.image.toUpperCase(Locale.ROOT),
                    getPos());
            }
        )
        {
            return new SqlSetOption(s.end(name), scope, name, null);
        }
    )
}

/**
 * Parses an expression for setting or resetting an option in SQL, such as QUOTED_IDENTIFIERS,
 * or explain plan level (physical/logical).
 */
SqlAlter SqlAlter() :
{
    final Span s;
    final String scope;
    final SqlAlter alterNode;
}
{
    <ALTER> { s = span(); }
    scope = Scope()
    (
<#-- additional literal parser methods are included here -->
<#list (parser.alterStatementParserMethods!default.parser.alterStatementParserMethods) as method>
        alterNode = ${method}(s, scope)
    |
</#list>

        alterNode = SqlSetOption(s, scope)
    )
    {
        return alterNode;
    }
}

String Scope() :
{
}
{
    ( <SYSTEM> | <SESSION> ) { return token.image.toUpperCase(Locale.ROOT); }
}

<#if (parser.createStatementParserMethods!default.parser.createStatementParserMethods)?size != 0>
/**
 * Parses a CREATE statement.
 */
SqlCreate SqlCreate() :
{
    final Span s;
    boolean replace = false;
    final SqlCreate create;
}
{
    <CREATE> { s = span(); }
    [
        <OR> <REPLACE> {
            replace = true;
        }
    ]
    (
<#-- additional literal parser methods are included here -->
<#list (parser.createStatementParserMethods!default.parser.createStatementParserMethods) as method>
        create = ${method}(s, replace)
        <#sep>| LOOKAHEAD(2) </#sep>
</#list>
    )
    {
        return create;
    }
}
</#if>

<#if (parser.dropStatementParserMethods!default.parser.dropStatementParserMethods)?size != 0>
/**
 * Parses a DROP statement.
 */
SqlDrop SqlDrop() :
{
    final Span s;
    boolean replace = false;
    final SqlDrop drop;
}
{
    <DROP> { s = span(); }
    (
<#-- additional literal parser methods are included here -->
<#list (parser.dropStatementParserMethods!default.parser.dropStatementParserMethods) as method>
        drop = ${method}(s, replace)
        <#sep>|</#sep>
</#list>
    )
    {
        return drop;
    }
}
</#if>

/**
 * Parses a literal expression, allowing continued string literals.
 * Usually returns an SqlLiteral, but a continued string literal
 * is an SqlCall expression, which concatenates 2 or more string
 * literals; the validator reduces this.
 *
 * <p>If the context allows both literals and expressions,
 * use {@link #LiteralOrIntervalExpression}, which requires less
 * lookahead.
 */
SqlNode Literal() :
{
    SqlNode e;
}
{
    (
        e = NonIntervalLiteral()
    |
        e = IntervalLiteral()
    )
    { return e; }
}

/** Parses a literal that is not an interval literal. */
SqlNode NonIntervalLiteral() :
{
    final SqlNode e;
}
{
    (
        e = NumericLiteral()
    |
        e = StringLiteral()
    |
        e = SpecialLiteral()
    |
        e = DateTimeLiteral()
<#-- additional literal parser methods are included here -->
<#list (parser.literalParserMethods!default.parser.literalParserMethods) as method>
    |
        e = ${method}
</#list>
    )
    {
        return e;
    }
}

/** Parses a literal or an interval expression.
 *
 * <p>We include them in the same production because it is difficult to
 * distinguish interval literals from interval expression (both of which
 * start with the {@code INTERVAL} keyword); this way, we can use less
 * LOOKAHEAD. */
SqlNode LiteralOrIntervalExpression() :
{
    final SqlNode e;
}
{
    (
        e = IntervalLiteralOrExpression()
    |
        e = NonIntervalLiteral()
    )
    { return e; }
}

/** Parses a unsigned numeric literal */
SqlNumericLiteral UnsignedNumericLiteral() :
{
}
{
    <UNSIGNED_INTEGER_LITERAL> {
        return SqlLiteral.createExactNumeric(token.image, getPos());
    }
|
    <DECIMAL_NUMERIC_LITERAL> {
        return SqlLiteral.createExactNumeric(token.image, getPos());
    }
|
    <APPROX_NUMERIC_LITERAL> {
        return SqlLiteral.createApproxNumeric(token.image, getPos());
    }
}

/** Parses a numeric literal (can be signed) */
SqlLiteral NumericLiteral() :
{
    final SqlNumericLiteral num;
    final Span s;
}
{
    <PLUS> num = UnsignedNumericLiteral() {
        return num;
    }
|
    <MINUS> { s = span(); } num = UnsignedNumericLiteral() {
        return SqlLiteral.createNegative(num, s.end(this));
    }
|
    num = UnsignedNumericLiteral() {
        return num;
    }
}

/** Parse a special literal keyword */
SqlLiteral SpecialLiteral() :
{
}
{
    <TRUE> { return SqlLiteral.createBoolean(true, getPos()); }
|
    <FALSE> { return SqlLiteral.createBoolean(false, getPos()); }
|
    <UNKNOWN> { return SqlLiteral.createUnknown(getPos()); }
|
    <NULL> { return SqlLiteral.createNull(getPos()); }
}

/**
 * Parses a string literal. The literal may be continued onto several
 * lines.  For a simple literal, the result is an SqlLiteral.  For a continued
 * literal, the result is an SqlCall expression, which concatenates 2 or more
 * string literals; the validator reduces this.
 *
 * @see SqlLiteral#unchain(SqlNode)
 * @see SqlLiteral#stringValue(SqlNode)
 *
 * @return a literal expression
 */
SqlNode StringLiteral() :
{
    String p;
    int nfrags = 0;
    List<SqlLiteral> frags = null;
    char unicodeEscapeChar = 0;
    String charSet = null;
    SqlCharStringLiteral literal;
}
{
    // A continued string literal consists of a head fragment and one or more
    // tail fragments. Since comments may occur between the fragments, and
    // comments are special tokens, each fragment is a token. But since spaces
    // or comments may not occur between the prefix and the first quote, the
    // head fragment, with any prefix, is one token.

    <BINARY_STRING_LITERAL>
    {
        try {
            p = SqlParserUtil.trim(token.image, "xX'");
            frags = startList(SqlLiteral.createBinaryString(p, getPos()));
            nfrags++;
        } catch (NumberFormatException ex) {
            throw SqlUtil.newContextException(getPos(),
                RESOURCE.illegalBinaryString(token.image));
        }
    }
    (
        // The grammar is ambiguous when a continued literals and a character
        // string alias are both possible. For example, in
        //   SELECT x'01'\n'ab'
        // we prefer that 'ab' continues the literal, and is not an alias.
        // The following LOOKAHEAD mutes the warning about ambiguity.
        LOOKAHEAD(1)
        <QUOTED_STRING>
        {
            try {
                p = SqlParserUtil.trim(token.image, "'"); // no embedded quotes
                frags.add(SqlLiteral.createBinaryString(p, getPos()));
                nfrags++;
            } catch (NumberFormatException ex) {
                throw SqlUtil.newContextException(getPos(),
                    RESOURCE.illegalBinaryString(token.image));
            }
        }
    )*
    {
        assert (nfrags > 0);
        if (nfrags == 1) {
            return frags.get(0); // just the head fragment
        } else {
            SqlParserPos pos2 = SqlParserPos.sum(frags);
            return SqlStdOperatorTable.LITERAL_CHAIN.createCall(pos2, frags);
        }
    }
|
    (
        <PREFIXED_STRING_LITERAL>
        { charSet = SqlParserUtil.getCharacterSet(token.image); }
    |   <QUOTED_STRING>
    |   <UNICODE_STRING_LITERAL> {
            // TODO jvs 2-Feb-2009:  support the explicit specification of
            // a character set for Unicode string literals, per SQL:2003
            unicodeEscapeChar = BACKSLASH;
            charSet = "UTF16";
        }
    )
    {
        p = SqlParserUtil.parseString(token.image);
        try {
            literal = SqlLiteral.createCharString(p, charSet, getPos());
        } catch (java.nio.charset.UnsupportedCharsetException e) {
            throw SqlUtil.newContextException(getPos(),
                RESOURCE.unknownCharacterSet(charSet));
        }
        frags = startList(literal);
        nfrags++;
    }
    (
        // The grammar is ambiguous when a continued literals and a character
        // string alias are both possible. For example, in
        //   SELECT 'taxi'\n'cab'
        // we prefer that 'cab' continues the literal, and is not an alias.
        // The following LOOKAHEAD mutes the warning about ambiguity.
        LOOKAHEAD(1)
        <QUOTED_STRING>
        {
            p = SqlParserUtil.parseString(token.image);
            try {
                literal = SqlLiteral.createCharString(p, charSet, getPos());
            } catch (java.nio.charset.UnsupportedCharsetException e) {
                throw SqlUtil.newContextException(getPos(),
                    RESOURCE.unknownCharacterSet(charSet));
            }
            frags.add(literal);
            nfrags++;
        }
    )*
    [
        <UESCAPE> <QUOTED_STRING>
        {
            if (unicodeEscapeChar == 0) {
                throw SqlUtil.newContextException(getPos(),
                    RESOURCE.unicodeEscapeUnexpected());
            }
            String s = SqlParserUtil.parseString(token.image);
            unicodeEscapeChar = SqlParserUtil.checkUnicodeEscapeChar(s);
        }
    ]
    {
        assert nfrags > 0;
        if (nfrags == 1) {
            // just the head fragment
            SqlLiteral lit = (SqlLiteral) frags.get(0);
            return lit.unescapeUnicode(unicodeEscapeChar);
        } else {
            SqlNode[] rands = (SqlNode[]) frags.toArray(new SqlNode[nfrags]);
            for (int i = 0; i < rands.length; ++i) {
                rands[i] = ((SqlLiteral) rands[i]).unescapeUnicode(
                    unicodeEscapeChar);
            }
            SqlParserPos pos2 = SqlParserPos.sum(rands);
            return SqlStdOperatorTable.LITERAL_CHAIN.createCall(pos2, rands);
        }
    }
|
    <BIG_QUERY_DOUBLE_QUOTED_STRING>
    {
        p = SqlParserUtil.stripQuotes(getToken(0).image, DQ, DQ, "\\\"",
            Casing.UNCHANGED);
        try {
            return SqlLiteral.createCharString(p, charSet, getPos());
        } catch (java.nio.charset.UnsupportedCharsetException e) {
            throw SqlUtil.newContextException(getPos(),
                RESOURCE.unknownCharacterSet(charSet));
        }
    }
|
    <BIG_QUERY_QUOTED_STRING>
    {
        p = SqlParserUtil.stripQuotes(getToken(0).image, "'", "'", "\\'",
            Casing.UNCHANGED);
        try {
            return SqlLiteral.createCharString(p, charSet, getPos());
        } catch (java.nio.charset.UnsupportedCharsetException e) {
            throw SqlUtil.newContextException(getPos(),
                RESOURCE.unknownCharacterSet(charSet));
        }
    }
}


/**
 * Parses a date/time literal.
 */
SqlLiteral DateTimeLiteral() :
{
    final String  p;
    final Span s;
}
{
    <LBRACE_D> <QUOTED_STRING> {
        p = token.image;
    }
    <RBRACE> {
        return SqlParserUtil.parseDateLiteral(p, getPos());
    }
|
    <LBRACE_T> <QUOTED_STRING> {
        p = token.image;
    }
    <RBRACE> {
        return SqlParserUtil.parseTimeLiteral(p, getPos());
    }
|
    <LBRACE_TS> { s = span(); } <QUOTED_STRING> {
        p = token.image;
    }
    <RBRACE> {
        return SqlParserUtil.parseTimestampLiteral(p, s.end(this));
    }
|
    <DATE> { s = span(); } <QUOTED_STRING> {
        return SqlParserUtil.parseDateLiteral(token.image, s.end(this));
    }
|
    <TIME> { s = span(); } <QUOTED_STRING> {
        return SqlParserUtil.parseTimeLiteral(token.image, s.end(this));
    }
|
    <TIMESTAMP> { s = span(); } <QUOTED_STRING> {
        return SqlParserUtil.parseTimestampLiteral(token.image, s.end(this));
    }
}

/** Parses a MULTISET constructor */
SqlNode MultisetConstructor() :
{
    List<SqlNode> args;
    SqlNode e;
    final Span s;
}
{
    <MULTISET> { s = span(); }
    (
        LOOKAHEAD(2)
        <LPAREN>
        // by sub query "MULTISET(SELECT * FROM T)"
        e = LeafQueryOrExpr(ExprContext.ACCEPT_QUERY)
        <RPAREN> {
            return SqlStdOperatorTable.MULTISET_QUERY.createCall(
                s.end(this), e);
        }
    |
        // by enumeration "MULTISET[e0, e1, ..., eN]"
        <LBRACKET> // TODO: do trigraph as well ??( ??)
        e = Expression(ExprContext.ACCEPT_NON_QUERY) { args = startList(e); }
        (
            <COMMA> e = Expression(ExprContext.ACCEPT_NON_QUERY) { args.add(e); }
        )*
        <RBRACKET>
        {
            return SqlStdOperatorTable.MULTISET_VALUE.createCall(
                s.end(this), args);
        }
    )
}

/** Parses an ARRAY constructor */
SqlNode ArrayConstructor() :
{
    SqlNodeList args;
    SqlNode e;
    final Span s;
}
{
    <ARRAY> { s = span(); }
    (
        LOOKAHEAD(1)
        <LPAREN>
        // by sub query "MULTISET(SELECT * FROM T)"
        e = LeafQueryOrExpr(ExprContext.ACCEPT_QUERY)
        <RPAREN>
        {
            return SqlStdOperatorTable.ARRAY_QUERY.createCall(
                s.end(this), e);
        }
    |
        // by enumeration "ARRAY[e0, e1, ..., eN]"
        <LBRACKET> // TODO: do trigraph as well ??( ??)
        (
            args = ExpressionCommaList(s, ExprContext.ACCEPT_NON_QUERY)
        |
            { args = SqlNodeList.EMPTY; }
        )
        <RBRACKET>
        {
            return SqlStdOperatorTable.ARRAY_VALUE_CONSTRUCTOR.createCall(
                s.end(this), args.getList());
        }
    )
}

/** Parses a MAP constructor */
SqlNode MapConstructor() :
{
    SqlNodeList args;
    SqlNode e;
    final Span s;
}
{
    <MAP> { s = span(); }
    (
        LOOKAHEAD(1)
        <LPAREN>
        // by sub query "MAP (SELECT empno, deptno FROM emp)"
        e = LeafQueryOrExpr(ExprContext.ACCEPT_QUERY)
        <RPAREN>
        {
            return SqlStdOperatorTable.MAP_QUERY.createCall(
                s.end(this), e);
        }
    |
        // by enumeration "MAP[k0, v0, ..., kN, vN]"
        <LBRACKET> // TODO: do trigraph as well ??( ??)
        (
            args = ExpressionCommaList(s, ExprContext.ACCEPT_NON_QUERY)
        |
            { args = SqlNodeList.EMPTY; }
        )
        <RBRACKET>
        {
            return SqlStdOperatorTable.MAP_VALUE_CONSTRUCTOR.createCall(
                s.end(this), args.getList());
        }
    )
}

/** Parses a PERIOD constructor */
SqlNode PeriodConstructor() :
{
    final SqlNode e0, e1;
    final Span s;
}
{
    <PERIOD> { s = span(); }
    <LPAREN>
    e0 = Expression(ExprContext.ACCEPT_SUB_QUERY)
    <COMMA>
    e1 = Expression(ExprContext.ACCEPT_SUB_QUERY)
    <RPAREN> {
        return SqlStdOperatorTable.ROW.createCall(s.end(this), e0, e1);
    }
}

/**
 * Parses an interval literal.
 */
SqlLiteral IntervalLiteral() :
{
    final String p;
    final SqlIntervalQualifier intervalQualifier;
    int sign = 1;
    final Span s;
}
{
    <INTERVAL> { s = span(); }
    [
        <MINUS> { sign = -1; }
    |
        <PLUS> { sign = 1; }
    ]
    <QUOTED_STRING> { p = token.image; }
    intervalQualifier = IntervalQualifier() {
        return SqlParserUtil.parseIntervalLiteral(s.end(intervalQualifier),
            sign, p, intervalQualifier);
    }
}

/** Parses an interval literal (e.g. {@code INTERVAL '2:3' HOUR TO MINUTE})
 * or an interval expression (e.g. {@code INTERVAL emp.empno MINUTE}
 * or {@code INTERVAL 3 MONTHS}). */
SqlNode IntervalLiteralOrExpression() :
{
    final String p;
    final SqlIntervalQualifier intervalQualifier;
    int sign = 1;
    final Span s;
    SqlNode e;
}
{
    <INTERVAL> { s = span(); }
    [
        <MINUS> { sign = -1; }
    |
        <PLUS> { sign = 1; }
    ]
    (
        // literal (with quoted string)
        <QUOTED_STRING> { p = token.image; }
        intervalQualifier = IntervalQualifier() {
            return SqlParserUtil.parseIntervalLiteral(s.end(intervalQualifier),
                sign, p, intervalQualifier);
        }
    |
        // To keep parsing simple, any expressions besides numeric literal and
        // identifiers must be enclosed in parentheses.
        (
            <LPAREN>
            e = Expression(ExprContext.ACCEPT_SUB_QUERY)
            <RPAREN>
        |
            e = UnsignedNumericLiteral()
        |
            e = CompoundIdentifier()
        )
        intervalQualifier = IntervalQualifierStart() {
            if (sign == -1) {
                e = SqlStdOperatorTable.UNARY_MINUS.createCall(e.getParserPosition(), e);
            }
            return SqlStdOperatorTable.INTERVAL.createCall(s.end(this), e,
                intervalQualifier);
        }
    )
}

TimeUnit Year() :
{
}
{
    <YEAR> { return TimeUnit.YEAR; }
|
    <YEARS> { return warn(TimeUnit.YEAR); }
}

TimeUnit Month() :
{
}
{
    <MONTH> { return TimeUnit.MONTH; }
|
    <MONTHS> { return warn(TimeUnit.MONTH); }
}

TimeUnit Day() :
{
}
{
    <DAY> { return TimeUnit.DAY; }
|
    <DAYS> { return warn(TimeUnit.DAY); }
}

TimeUnit Hour() :
{
}
{
    <HOUR> { return TimeUnit.HOUR; }
|
    <HOURS> { return warn(TimeUnit.HOUR); }
}

TimeUnit Minute() :
{
}
{
    <MINUTE> { return TimeUnit.MINUTE; }
|
    <MINUTES> { return warn(TimeUnit.MINUTE); }
}

TimeUnit Second() :
{
}
{
    <SECOND> { return TimeUnit.SECOND; }
|
    <SECONDS> { return warn(TimeUnit.SECOND); }
}

SqlIntervalQualifier IntervalQualifier() :
{
    final Span s;
    final TimeUnit start;
    TimeUnit end = null;
    int startPrec = RelDataType.PRECISION_NOT_SPECIFIED;
    int secondFracPrec = RelDataType.PRECISION_NOT_SPECIFIED;
}
{
    (
        start = Year() { s = span(); } startPrec = PrecisionOpt()
        [
            LOOKAHEAD(2) <TO> end = Month()
        ]
    |
        start = Month() { s = span(); } startPrec = PrecisionOpt()
    |
        start = Day() { s = span(); } startPrec = PrecisionOpt()
        [
            LOOKAHEAD(2) <TO>
            (
                end = Hour()
            |
                end = Minute()
            |
                end = Second() secondFracPrec = PrecisionOpt()
            )
        ]
    |
        start = Hour() { s = span(); } startPrec = PrecisionOpt()
        [
            LOOKAHEAD(2) <TO>
            (
                end = Minute()
            |
                end = Second()
                [ <LPAREN> secondFracPrec = UnsignedIntLiteral() <RPAREN> ]
            )
        ]
    |
        start = Minute() { s = span(); } startPrec = PrecisionOpt()
        [
            LOOKAHEAD(2) <TO> end = Second()
            [ <LPAREN> secondFracPrec = UnsignedIntLiteral() <RPAREN> ]
        ]
    |
        start = Second() { s = span(); }
        [
            <LPAREN> startPrec = UnsignedIntLiteral()
            [ <COMMA> secondFracPrec = UnsignedIntLiteral() ]
            <RPAREN>
        ]
    )
    {
        return new SqlIntervalQualifier(start, startPrec, end, secondFracPrec,
            s.end(this));
    }
}

/** Interval qualifier without 'TO unit'. */
SqlIntervalQualifier IntervalQualifierStart() :
{
    final Span s;
    final TimeUnit start;
    int startPrec = RelDataType.PRECISION_NOT_SPECIFIED;
    int secondFracPrec = RelDataType.PRECISION_NOT_SPECIFIED;
}
{
    (
        (
            start = Year()
        |   start = Month()
        |   start = Day()
        |   start = Hour()
        |   start = Minute()
        )
        { s = span(); }
        startPrec = PrecisionOpt()
    |
        start = Second() { s = span(); }
        [   <LPAREN> startPrec = UnsignedIntLiteral()
            [ <COMMA> secondFracPrec = UnsignedIntLiteral() ]
            <RPAREN>
        ]
    )
    {
        return new SqlIntervalQualifier(start, startPrec, null, secondFracPrec,
            s.end(this));
    }
}

/**
 * Parses time unit for EXTRACT, CEIL and FLOOR functions.
 * Note that it does't include NANOSECOND and MICROSECOND.
 */
TimeUnit TimeUnit() :
{}
{
    <MILLISECOND> { return TimeUnit.MILLISECOND; }
|   <SECOND> { return TimeUnit.SECOND; }
|   <MINUTE> { return TimeUnit.MINUTE; }
|   <HOUR> { return TimeUnit.HOUR; }
|   <DAY> { return TimeUnit.DAY; }
|   <DOW> { return TimeUnit.DOW; }
|   <DOY> { return TimeUnit.DOY; }
|   <ISODOW> { return TimeUnit.ISODOW; }
|   <ISOYEAR> { return TimeUnit.ISOYEAR; }
|   <WEEK> { return TimeUnit.WEEK; }
|   <MONTH> { return TimeUnit.MONTH; }
|   <QUARTER> { return TimeUnit.QUARTER; }
|   <YEAR> { return TimeUnit.YEAR; }
|   <EPOCH> { return TimeUnit.EPOCH; }
|   <DECADE> { return TimeUnit.DECADE; }
|   <CENTURY> { return TimeUnit.CENTURY; }
|   <MILLENNIUM> { return TimeUnit.MILLENNIUM; }
}

TimeUnit TimestampInterval() :
{}
{
    <FRAC_SECOND> { return TimeUnit.MICROSECOND; }
|   <MICROSECOND> { return TimeUnit.MICROSECOND; }
|   <NANOSECOND> { return TimeUnit.NANOSECOND; }
|   <SQL_TSI_FRAC_SECOND> { return TimeUnit.NANOSECOND; }
|   <SQL_TSI_MICROSECOND> { return TimeUnit.MICROSECOND; }
|   <SECOND> { return TimeUnit.SECOND; }
|   <SQL_TSI_SECOND> { return TimeUnit.SECOND; }
|   <MINUTE> { return TimeUnit.MINUTE; }
|   <SQL_TSI_MINUTE> { return TimeUnit.MINUTE; }
|   <HOUR> { return TimeUnit.HOUR; }
|   <SQL_TSI_HOUR> { return TimeUnit.HOUR; }
|   <DAY> { return TimeUnit.DAY; }
|   <SQL_TSI_DAY> { return TimeUnit.DAY; }
|   <WEEK> { return TimeUnit.WEEK; }
|   <SQL_TSI_WEEK> { return TimeUnit.WEEK; }
|   <MONTH> { return TimeUnit.MONTH; }
|   <SQL_TSI_MONTH> { return TimeUnit.MONTH; }
|   <QUARTER> { return TimeUnit.QUARTER; }
|   <SQL_TSI_QUARTER> { return TimeUnit.QUARTER; }
|   <YEAR> { return TimeUnit.YEAR; }
|   <SQL_TSI_YEAR> { return TimeUnit.YEAR; }
}



/**
 * Parses a dynamic parameter marker.
 */
SqlDynamicParam DynamicParam() :
{
}
{
    <HOOK> {
        return new SqlDynamicParam(nDynamicParams++, getPos());
    }
}

/**
 * Parses a named parameter marker.
 */
SqlNamedParam NamedParam() :
{
    final String name;
    final SqlParserPos pos;
}
{
    <PARAM_IDENTIFIER>
    (
      {
        name = pythonUnquotedIdentifier();
        pos = getPos();
      }
    )
    {
      return new SqlNamedParam(name, getPos());
    }
}

/**
 * Parses one segment of an identifier that may be composite.
 *
 * <p>Each time it reads an identifier it writes one element to each list;
 * the entry in {@code positions} records its position and whether the
 * segment was quoted.
 */
void IdentifierSegment(List<String> names, List<SqlParserPos> positions) :
{
    final String id;
    char unicodeEscapeChar = BACKSLASH;
    final SqlParserPos pos;
    final Span span;
}
{
    (
        <IDENTIFIER> {
            id = unquotedIdentifier();
            pos = getPos();
        }
    |
        <HYPHENATED_IDENTIFIER> {
            id = unquotedIdentifier();
            pos = getPos();
        }
    |
        <QUOTED_IDENTIFIER> {
            id = SqlParserUtil.stripQuotes(getToken(0).image, DQ, DQ, DQDQ,
                quotedCasing);
            pos = getPos().withQuoting(true);
        }
    |
        <BACK_QUOTED_IDENTIFIER> {
            id = SqlParserUtil.stripQuotes(getToken(0).image, "`", "`", "``",
                quotedCasing);
            pos = getPos().withQuoting(true);
        }
    |
        <BIG_QUERY_BACK_QUOTED_IDENTIFIER> {
            id = SqlParserUtil.stripQuotes(getToken(0).image, "`", "`", "\\`",
                quotedCasing);
            pos = getPos().withQuoting(true);
        }
    |
        <BRACKET_QUOTED_IDENTIFIER> {
            id = SqlParserUtil.stripQuotes(getToken(0).image, "[", "]", "]]",
                quotedCasing);
            pos = getPos().withQuoting(true);
        }
    |
        <UNICODE_QUOTED_IDENTIFIER> {
            span = span();
            String image = getToken(0).image;
            image = image.substring(image.indexOf('"'));
            image = SqlParserUtil.stripQuotes(image, DQ, DQ, DQDQ, quotedCasing);
        }
        [
            <UESCAPE> <QUOTED_STRING> {
                String s = SqlParserUtil.parseString(token.image);
                unicodeEscapeChar = SqlParserUtil.checkUnicodeEscapeChar(s);
            }
        ]
        {
            pos = span.end(this).withQuoting(true);
            SqlLiteral lit = SqlLiteral.createCharString(image, "UTF16", pos);
            lit = lit.unescapeUnicode(unicodeEscapeChar);
            id = lit.toValue();
        }
    |
        id = NonReservedKeyWord() {
            pos = getPos();
        }
    )
    {
        if (id.length() > this.identifierMaxLength) {
            throw SqlUtil.newContextException(pos,
                RESOURCE.identifierTooLong(id, this.identifierMaxLength));
        }
        names.add(id);
        if (positions != null) {
            positions.add(pos);
        }
    }
}

/** As {@link #IdentifierSegment} but part of a table name (for example,
 * following {@code FROM}, {@code INSERT} or {@code UPDATE}).
 *
 * <p>In some dialects the lexical rules for table names are different from
 * for other identifiers. For example, in BigQuery, table names may contain
 * hyphens. */
void TableIdentifierSegment(List<String> names, List<SqlParserPos> positions) :
{
}
{
    IdentifierSegment(names, positions)
    {
        final int n = names.size();
        if (n > 0
                && positions.size() == n
                && names.get(n - 1).contains(".")
                && positions.get(n - 1).isQuoted()
                && this.conformance.splitQuotedTableName()) {
            final String name = names.remove(n - 1);
            final SqlParserPos pos = positions.remove(n - 1);
            final String[] splitNames = name.split("\\.");
            for (String splitName : splitNames) {
                names.add(splitName);
                positions.add(pos);
            }
        }
    }
}

/**
 * Parses a simple identifier as a String.
 */
String Identifier() :
{
    final List<String> names = new ArrayList<String>();
}
{
    IdentifierSegment(names, null) {
        return names.get(0);
    }
}

/**
 * Parses a simple identifier as an SqlIdentifier.
 */
SqlIdentifier SimpleIdentifier() :
{
    final List<String> names = new ArrayList<String>();
    final List<SqlParserPos> positions = new ArrayList<SqlParserPos>();
}
{
    IdentifierSegment(names, positions) {
        return new SqlIdentifier(names.get(0), positions.get(0));
    }
}

/**
 * Parses a character literal as an SqlIdentifier.
 * Only valid for column aliases in certain dialects.
 */
SqlIdentifier SimpleIdentifierFromStringLiteral() :
{
}
{
    <QUOTED_STRING> {
        if (!this.conformance.allowCharLiteralAlias()) {
            throw SqlUtil.newContextException(getPos(), RESOURCE.charLiteralAliasNotValid());
        }
        final String s = SqlParserUtil.parseString(token.image);
        return new SqlIdentifier(s, getPos());
    }
}

/**
 * Parses a comma-separated list of simple identifiers.
 */
void SimpleIdentifierCommaList(List<SqlNode> list) :
{
    SqlIdentifier id;
}
{
    id = SimpleIdentifier() {list.add(id);}
    (
        <COMMA> id = SimpleIdentifier() {
            list.add(id);
        }
    )*
}

/**
  * List of simple identifiers in parentheses. The position extends from the
  * open parenthesis to the close parenthesis.
  */
SqlNodeList ParenthesizedSimpleIdentifierList() :
{
    final Span s;
    final List<SqlNode> list = new ArrayList<SqlNode>();
}
{
    <LPAREN> { s = span(); }
    SimpleIdentifierCommaList(list)
    <RPAREN> {
        return new SqlNodeList(list, s.end(this));
    }
}

/** List of simple identifiers in parentheses or one simple identifier.
 *
 * <ul>Examples:
 * <li>{@code DEPTNO}
 * <li>{@code (EMPNO, DEPTNO)}
 * </ul>
 */
SqlNodeList SimpleIdentifierOrList() :
{
    SqlIdentifier id;
    SqlNodeList list;
}
{
    id = SimpleIdentifier() {
        return new SqlNodeList(Collections.singletonList(id), id.getParserPosition());
    }
|
    list = ParenthesizedSimpleIdentifierList() {
        return list;
    }
}

<#if (parser.includeCompoundIdentifier!default.parser.includeCompoundIdentifier) >
/**
 * Parses a compound identifier.
 */
SqlIdentifier CompoundIdentifier() :
{
    final List<String> nameList = new ArrayList<String>();
    final List<SqlParserPos> posList = new ArrayList<SqlParserPos>();
    boolean star = false;
}
{
    IdentifierSegment(nameList, posList)
    (
        LOOKAHEAD(2)
        <DOT>
        IdentifierSegment(nameList, posList)
    )*
    (
        LOOKAHEAD(2)
        <DOT>
        <STAR> {
            star = true;
            nameList.add("");
            posList.add(getPos());
        }
    )?
    {
        SqlParserPos pos = SqlParserPos.sum(posList);
        if (star) {
            return SqlIdentifier.star(nameList, pos, posList);
        }
        return new SqlIdentifier(nameList, null, pos, posList);
    }
}

/**
 * Parses a compound identifier in the FROM clause.
 */
SqlIdentifier CompoundTableIdentifier() :
{
    final List<String> nameList = new ArrayList<String>();
    final List<SqlParserPos> posList = new ArrayList<SqlParserPos>();
}
{
    TableIdentifierSegment(nameList, posList)
    (
        LOOKAHEAD(2)
        <DOT>
        TableIdentifierSegment(nameList, posList)
    )*
    {
        SqlParserPos pos = SqlParserPos.sum(posList);
        return new SqlIdentifier(nameList, null, pos, posList);
    }
}

/**
 * Parses a comma-separated list of compound identifiers.
 */
void CompoundIdentifierTypeCommaList(List<SqlNode> list, List<SqlNode> extendList) :
{
}
{
    CompoundIdentifierType(list, extendList)
    (<COMMA> CompoundIdentifierType(list, extendList))*
}

/**
 * List of compound identifiers in parentheses. The position extends from the
 * open parenthesis to the close parenthesis.
 */
Pair<SqlNodeList, SqlNodeList> ParenthesizedCompoundIdentifierList() :
{
    final Span s;
    final List<SqlNode> list = new ArrayList<SqlNode>();
    final List<SqlNode> extendList = new ArrayList<SqlNode>();
}
{
    <LPAREN> { s = span(); }
    CompoundIdentifierTypeCommaList(list, extendList)
    <RPAREN> {
        return Pair.of(new SqlNodeList(list, s.end(this)), new SqlNodeList(extendList, s.end(this)));
    }
}
<#else>
  <#include "/@includes/compoundIdentifier.ftl" />
</#if>

/**
 * Parses a NEW UDT(...) expression.
 */
SqlNode NewSpecification() :
{
    final Span s;
    final SqlNode routineCall;
}
{
    <NEW> { s = span(); }
    routineCall =
        NamedRoutineCall(SqlFunctionCategory.USER_DEFINED_CONSTRUCTOR,
            ExprContext.ACCEPT_SUB_QUERY) {
        return SqlStdOperatorTable.NEW.createCall(s.end(routineCall), routineCall);
    }
}

//TODO: real parse errors.
int UnsignedIntLiteral() :
{
    Token t;
}
{
    t = <UNSIGNED_INTEGER_LITERAL>
    {
        try {
            return Integer.parseInt(t.image);
        } catch (NumberFormatException ex) {
            throw SqlUtil.newContextException(getPos(),
                RESOURCE.invalidLiteral(t.image, Integer.class.getCanonicalName()));
        }
    }
}

int IntLiteral() :
{
    Token t;
}
{
    (
        t = <UNSIGNED_INTEGER_LITERAL>
    |
        <PLUS> t = <UNSIGNED_INTEGER_LITERAL>
    )
    {
        try {
            return Integer.parseInt(t.image);
        } catch (NumberFormatException ex) {
            throw SqlUtil.newContextException(getPos(),
                RESOURCE.invalidLiteral(t.image, Integer.class.getCanonicalName()));
        }
    }
|
    <MINUS> t = <UNSIGNED_INTEGER_LITERAL> {
        try {
            return -Integer.parseInt(t.image);
        } catch (NumberFormatException ex) {
            throw SqlUtil.newContextException(getPos(),
                RESOURCE.invalidLiteral(t.image, Integer.class.getCanonicalName()));
        }
    }
}

// Type name with optional scale and precision.
SqlDataTypeSpec DataType() :
{
    SqlTypeNameSpec typeName;
    final Span s;
}
{
    typeName = TypeName() {
        s = Span.of(typeName.getParserPos());
    }
    (
        typeName = CollectionsTypeName(typeName)
    )*
    {
        return new SqlDataTypeSpec(typeName, s.add(typeName.getParserPos()).pos());
    }
}

// Some SQL type names need special handling due to the fact that they have
// spaces in them but are not quoted.
SqlTypeNameSpec TypeName() :
{
    final SqlTypeNameSpec typeNameSpec;
    final SqlIdentifier typeName;
    final Span s = Span.of();
}
{
    (
<#-- additional types are included here -->
<#-- put custom data types in front of Calcite core data types -->
<#list (parser.dataTypeParserMethods!default.parser.dataTypeParserMethods) as method>
        LOOKAHEAD(2)
        typeNameSpec = ${method}
    |
</#list>
        LOOKAHEAD(2)
        typeNameSpec = SqlTypeName(s)
    |
        typeNameSpec = RowTypeName()
    |
        typeName = CompoundIdentifier() {
            typeNameSpec = new SqlUserDefinedTypeNameSpec(typeName, s.end(this));
        }
    )
    {
        return typeNameSpec;
    }
}

// Types used for JDBC and ODBC scalar conversion function
SqlTypeNameSpec SqlTypeName(Span s) :
{
    final SqlTypeNameSpec sqlTypeNameSpec;
}
{
    (
        sqlTypeNameSpec = SqlTypeName1(s)
    |
        sqlTypeNameSpec = SqlTypeName2(s)
    |
        sqlTypeNameSpec = SqlTypeName3(s)
    |
        sqlTypeNameSpec = CharacterTypeName(s)
    |
        sqlTypeNameSpec = DateTimeTypeName()
    )
    {
        return sqlTypeNameSpec;
    }
}

// Parse sql type name that don't allow any extra specifications except the type name.
// For extra specification, we mean precision, scale, charSet, etc.
SqlTypeNameSpec SqlTypeName1(Span s) :
{
    final SqlTypeName sqlTypeName;
}
{
    (
        <GEOMETRY> {
            if (!this.conformance.allowGeometry()) {
                throw SqlUtil.newContextException(getPos(), RESOURCE.geometryDisabled());
            }
            s.add(this);
            sqlTypeName = SqlTypeName.GEOMETRY;
        }
    |
        <BOOLEAN> { s.add(this); sqlTypeName = SqlTypeName.BOOLEAN; }
    |
        ( <INTEGER> | <INT> ) { s.add(this); sqlTypeName = SqlTypeName.INTEGER; }
    |
        <TINYINT> { s.add(this); sqlTypeName = SqlTypeName.TINYINT; }
    |
        <SMALLINT> { s.add(this); sqlTypeName = SqlTypeName.SMALLINT; }
    |
        <BIGINT> { s.add(this); sqlTypeName = SqlTypeName.BIGINT; }
    |
        <REAL> { s.add(this); sqlTypeName = SqlTypeName.REAL; }
    |
        <DOUBLE> { s.add(this); }
        [ <PRECISION> ] { sqlTypeName = SqlTypeName.DOUBLE; }
    |
        <FLOAT> { s.add(this); sqlTypeName = SqlTypeName.FLOAT; }
    )
    {
        return new SqlBasicTypeNameSpec(sqlTypeName, s.end(this));
    }
}

// Parse sql type name that allows precision specification.
SqlTypeNameSpec SqlTypeName2(Span s) :
{
    final SqlTypeName sqlTypeName;
    int precision = -1;
}
{
    (
        <BINARY> { s.add(this); }
        (
            <VARYING> { sqlTypeName = SqlTypeName.VARBINARY; }
        |
            { sqlTypeName = SqlTypeName.BINARY; }
        )
    |
        <VARBINARY> { s.add(this); sqlTypeName = SqlTypeName.VARBINARY; }
    )
    precision = PrecisionOpt()
    {
        return new SqlBasicTypeNameSpec(sqlTypeName, precision, s.end(this));
    }
}

// Parse sql type name that allows precision and scale specifications.
SqlTypeNameSpec SqlTypeName3(Span s) :
{
    final SqlTypeName sqlTypeName;
    int precision = -1;
    int scale = -1;
}
{
    (
        (<DECIMAL> | <DEC> | <NUMERIC>) { s.add(this); sqlTypeName = SqlTypeName.DECIMAL; }
    |
        <ANY> { s.add(this); sqlTypeName = SqlTypeName.ANY; }
    )
    [
        <LPAREN>
        precision = UnsignedIntLiteral()
        [
            <COMMA>
            scale = UnsignedIntLiteral()
        ]
        <RPAREN>
    ]
    {
        return new SqlBasicTypeNameSpec(sqlTypeName, precision, scale, s.end(this));
    }
}

// Types used for for JDBC and ODBC scalar conversion function
SqlJdbcDataTypeName JdbcOdbcDataTypeName() :
{
}
{
    (<SQL_CHAR> | <CHAR>) { return SqlJdbcDataTypeName.SQL_CHAR; }
|   (<SQL_VARCHAR> | <VARCHAR>) { return SqlJdbcDataTypeName.SQL_VARCHAR; }
|   (<SQL_DATE> | <DATE>) { return SqlJdbcDataTypeName.SQL_DATE; }
|   (<SQL_TIME> | <TIME>) { return SqlJdbcDataTypeName.SQL_TIME; }
|   (<SQL_TIMESTAMP> | <TIMESTAMP>) { return SqlJdbcDataTypeName.SQL_TIMESTAMP; }
|   (<SQL_DECIMAL> | <DECIMAL>) { return SqlJdbcDataTypeName.SQL_DECIMAL; }
|   (<SQL_NUMERIC> | <NUMERIC>) { return SqlJdbcDataTypeName.SQL_NUMERIC; }
|   (<SQL_BOOLEAN> | <BOOLEAN>) { return SqlJdbcDataTypeName.SQL_BOOLEAN; }
|   (<SQL_INTEGER> | <INTEGER>) { return SqlJdbcDataTypeName.SQL_INTEGER; }
|   (<SQL_BINARY> | <BINARY>) { return SqlJdbcDataTypeName.SQL_BINARY; }
|   (<SQL_VARBINARY> | <VARBINARY>) { return SqlJdbcDataTypeName.SQL_VARBINARY; }
|   (<SQL_TINYINT> | <TINYINT>) { return SqlJdbcDataTypeName.SQL_TINYINT; }
|   (<SQL_SMALLINT> | <SMALLINT>) { return SqlJdbcDataTypeName.SQL_SMALLINT; }
|   (<SQL_BIGINT> | <BIGINT>) { return SqlJdbcDataTypeName.SQL_BIGINT; }
|   (<SQL_REAL>| <REAL>) { return SqlJdbcDataTypeName.SQL_REAL; }
|   (<SQL_DOUBLE> | <DOUBLE>) { return SqlJdbcDataTypeName.SQL_DOUBLE; }
|   (<SQL_FLOAT> | <FLOAT>) { return SqlJdbcDataTypeName.SQL_FLOAT; }
|   <SQL_INTERVAL_YEAR> { return SqlJdbcDataTypeName.SQL_INTERVAL_YEAR; }
|   <SQL_INTERVAL_YEAR_TO_MONTH> { return SqlJdbcDataTypeName.SQL_INTERVAL_YEAR_TO_MONTH; }
|   <SQL_INTERVAL_MONTH> { return SqlJdbcDataTypeName.SQL_INTERVAL_MONTH; }
|   <SQL_INTERVAL_DAY> { return SqlJdbcDataTypeName.SQL_INTERVAL_DAY; }
|   <SQL_INTERVAL_DAY_TO_HOUR> { return SqlJdbcDataTypeName.SQL_INTERVAL_DAY_TO_HOUR; }
|   <SQL_INTERVAL_DAY_TO_MINUTE> { return SqlJdbcDataTypeName.SQL_INTERVAL_DAY_TO_MINUTE; }
|   <SQL_INTERVAL_DAY_TO_SECOND> { return SqlJdbcDataTypeName.SQL_INTERVAL_DAY_TO_SECOND; }
|   <SQL_INTERVAL_HOUR> { return SqlJdbcDataTypeName.SQL_INTERVAL_HOUR; }
|   <SQL_INTERVAL_HOUR_TO_MINUTE> { return SqlJdbcDataTypeName.SQL_INTERVAL_HOUR_TO_MINUTE; }
|   <SQL_INTERVAL_HOUR_TO_SECOND> { return SqlJdbcDataTypeName.SQL_INTERVAL_HOUR_TO_SECOND; }
|   <SQL_INTERVAL_MINUTE> { return SqlJdbcDataTypeName.SQL_INTERVAL_MINUTE; }
|   <SQL_INTERVAL_MINUTE_TO_SECOND> { return SqlJdbcDataTypeName.SQL_INTERVAL_MINUTE_TO_SECOND; }
|   <SQL_INTERVAL_SECOND> { return SqlJdbcDataTypeName.SQL_INTERVAL_SECOND; }
}

SqlLiteral JdbcOdbcDataType() :
{
    SqlJdbcDataTypeName typeName;
}
{
    typeName = JdbcOdbcDataTypeName() {
        return typeName.symbol(getPos());
    }
}

/**
* Parse a collection type name, the input element type name may
* also be a collection type.
*/
SqlTypeNameSpec CollectionsTypeName(SqlTypeNameSpec elementTypeName) :
{
    final SqlTypeName collectionTypeName;
}
{
    (
        <MULTISET> { collectionTypeName = SqlTypeName.MULTISET; }
    |
        <ARRAY> { collectionTypeName = SqlTypeName.ARRAY; }
    )
    {
        return new SqlCollectionTypeNameSpec(elementTypeName,
                collectionTypeName, getPos());
    }
}

/**
* Parse a nullable option, default is true.
*/
boolean NullableOptDefaultTrue() :
{
}
{
    <NULL> { return true; }
|
    <NOT> <NULL> { return false; }
|
    { return true; }
}

/**
* Parse a nullable option, default is false.
*/
boolean NullableOptDefaultFalse() :
{
}
{
    <NULL> { return true; }
|
    <NOT> <NULL> { return false; }
|
    { return false; }
}

/**
* Parse a "name1 type1 [NULL | NOT NULL], name2 type2 [NULL | NOT NULL] ..." list,
* the field type default is not nullable.
*/
void FieldNameTypeCommaList(
        List<SqlIdentifier> fieldNames,
        List<SqlDataTypeSpec> fieldTypes) :
{
    SqlIdentifier fName;
    SqlDataTypeSpec fType;
    boolean nullable;
}
{
    fName = SimpleIdentifier()
    fType = DataType()
    nullable = NullableOptDefaultFalse()
    {
        fieldNames.add(fName);
        fieldTypes.add(fType.withNullable(nullable, getPos()));
    }
    (
        <COMMA>
        fName = SimpleIdentifier()
        fType = DataType()
        nullable = NullableOptDefaultFalse()
        {
            fieldNames.add(fName);
            fieldTypes.add(fType.withNullable(nullable, getPos()));
        }
    )*
}

/**
* Parse Row type with format: Row(name1 type1, name2 type2).
* Every field type can have suffix of `NULL` or `NOT NULL` to indicate if this type is nullable.
* i.e. Row(f0 int not null, f1 varchar null).
*/
SqlTypeNameSpec RowTypeName() :
{
    List<SqlIdentifier> fieldNames = new ArrayList<SqlIdentifier>();
    List<SqlDataTypeSpec> fieldTypes = new ArrayList<SqlDataTypeSpec>();
}
{
    <ROW>
    <LPAREN> FieldNameTypeCommaList(fieldNames, fieldTypes) <RPAREN>
    {
        return new SqlRowTypeNameSpec(getPos(), fieldNames, fieldTypes);
    }
}

/**
* Parse character types: char, varchar.
*/
SqlTypeNameSpec CharacterTypeName(Span s) :
{
    int precision = -1;
    final SqlTypeName sqlTypeName;
    String charSetName = null;
}
{
    (
        (<CHARACTER> | <CHAR>) { s.add(this); }
        (
            <VARYING> { sqlTypeName = SqlTypeName.VARCHAR; }
        |
            { sqlTypeName = SqlTypeName.CHAR; }
        )
    |
        <VARCHAR> { s.add(this); sqlTypeName = SqlTypeName.VARCHAR; }
    )
    precision = PrecisionOpt()
    [
        <CHARACTER> <SET>
        charSetName = Identifier()
    ]
    {
        return new SqlBasicTypeNameSpec(sqlTypeName, precision, charSetName, s.end(this));
    }
}

/**
* Parse datetime types: date, time, timestamp.
*/
SqlTypeNameSpec DateTimeTypeName() :
{
    int precision = -1;
    SqlTypeName typeName;
    boolean withLocalTimeZone = false;
    final Span s;
}
{
    <DATE> {
        typeName = SqlTypeName.DATE;
        return new SqlBasicTypeNameSpec(typeName, getPos());
    }
|
    LOOKAHEAD(2)
    <TIME> { s = span(); }
    precision = PrecisionOpt()
    withLocalTimeZone = TimeZoneOpt()
    {
        if (withLocalTimeZone) {
            typeName = SqlTypeName.TIME_WITH_LOCAL_TIME_ZONE;
        } else {
            typeName = SqlTypeName.TIME;
        }
        return new SqlBasicTypeNameSpec(typeName, precision, s.end(this));
    }
|
    <TIMESTAMP> { s = span(); }
    precision = PrecisionOpt()
    withLocalTimeZone = TimeZoneOpt()
    {
        if (withLocalTimeZone) {
            typeName = SqlTypeName.TIMESTAMP_WITH_LOCAL_TIME_ZONE;
        } else {
            typeName = SqlTypeName.TIMESTAMP;
        }
        return new SqlBasicTypeNameSpec(typeName, precision, s.end(this));
    }
}

// Parse an optional data type precision, default is -1.
int PrecisionOpt() :
{
    int precision = -1;
}
{
    <LPAREN>
    precision = UnsignedIntLiteral()
    <RPAREN>
    { return precision; }
|
    { return -1; }
}

/**
* Parse a time zone suffix for DateTime types. According to SQL-2011,
* "with time zone" and "without time zone" belong to standard SQL but we
* only implement the "without time zone".
*
* <p>We also support "with local time zone".
*
* @return true if this is "with local time zone".
*/
boolean TimeZoneOpt() :
{
}
{
    LOOKAHEAD(3)
    <WITHOUT> <TIME> <ZONE> { return false; }
|
    <WITH> <LOCAL> <TIME> <ZONE> { return true; }
|
    { return false; }
}

/**
 * Parses a CURSOR(query) expression.  The parser allows these
 * anywhere, but the validator restricts them to appear only as
 * arguments to table functions.
 */
SqlNode CursorExpression(ExprContext exprContext) :
{
    final SqlNode e;
    final Span s;
}
{
    <CURSOR> {
        s = span();
        if (exprContext != ExprContext.ACCEPT_ALL
                && exprContext != ExprContext.ACCEPT_CURSOR) {
            throw SqlUtil.newContextException(s.end(this),
                RESOURCE.illegalCursorExpression());
        }
    }
    e = Expression(ExprContext.ACCEPT_QUERY) {
        return SqlStdOperatorTable.CURSOR.createCall(s.end(e), e);
    }
}

/**
 * Parses a call to a builtin function with special syntax.
 */
SqlNode BuiltinFunctionCall() :
{
    final SqlIdentifier name;
    List<SqlNode> args = null;
    SqlNode e = null;
    final Span s;
    SqlDataTypeSpec dt;
    TimeUnit interval;
    final TimeUnit unit;
    final SqlNode node;
}
{
    //~ FUNCTIONS WITH SPECIAL SYNTAX ---------------------------------------
    (
        <CAST> { s = span(); }
        <LPAREN> e = Expression(ExprContext.ACCEPT_SUB_QUERY) { args = startList(e); }
        <AS>
        (
            dt = DataType() { args.add(dt); }
        |
            <INTERVAL> e = IntervalQualifier() { args.add(e); }
        )
        <RPAREN> {
            return SqlStdOperatorTable.CAST.createCall(s.end(this), args);
        }
    |
        <EXTRACT> {
            s = span();
        }
        <LPAREN>
        (
            <NANOSECOND> { unit = TimeUnit.NANOSECOND; }
        |   <MICROSECOND> { unit = TimeUnit.MICROSECOND; }
        |   unit = TimeUnit()
        )
        { args = startList(new SqlIntervalQualifier(unit, null, getPos())); }
        <FROM>
        e = Expression(ExprContext.ACCEPT_SUB_QUERY) { args.add(e); }
        <RPAREN> {
            return SqlStdOperatorTable.EXTRACT.createCall(s.end(this), args);
        }
    |
        <POSITION> { s = span(); }
        <LPAREN>
        // FIXME jvs 31-Aug-2006:  FRG-192:  This should be
        // Expression(ExprContext.ACCEPT_SUB_QUERY), but that doesn't work
        // because it matches the other kind of IN.
        e = AtomicRowExpression() { args = startList(e); }
        <IN>
        e = Expression(ExprContext.ACCEPT_SUB_QUERY) { args.add(e);}
        [
            <FROM>
            e = Expression(ExprContext.ACCEPT_SUB_QUERY) { args.add(e); }
        ]
        <RPAREN> {
            return SqlStdOperatorTable.POSITION.createCall(s.end(this), args);
        }
    |
        <CONVERT> { s = span(); }
        <LPAREN>
        e = Expression(ExprContext.ACCEPT_SUB_QUERY) {
            args = startList(e);
        }
        <USING> name = SimpleIdentifier() {
            args.add(name);
        }
        <RPAREN> {
            return SqlStdOperatorTable.CONVERT.createCall(s.end(this), args);
        }
    |
        <TRANSLATE> { s = span(); }
        <LPAREN>
        e = Expression(ExprContext.ACCEPT_SUB_QUERY) {
            args = startList(e);
        }
        (
            <USING> name = SimpleIdentifier() {
                args.add(name);
            }
            <RPAREN> {
                return SqlStdOperatorTable.TRANSLATE.createCall(s.end(this),
                    args);
            }
        |
            (
                <COMMA> e = Expression(ExprContext.ACCEPT_SUB_QUERY) {
                    args.add(e);
                }
            )*
            <RPAREN> {
                return SqlLibraryOperators.TRANSLATE3.createCall(s.end(this),
                    args);
            }
        )
    |
        <OVERLAY> { s = span(); }
        <LPAREN> e = Expression(ExprContext.ACCEPT_SUB_QUERY) {
            args = startList(e);
        }
        <PLACING> e = Expression(ExprContext.ACCEPT_SUB_QUERY) {
            args.add(e);
        }
        <FROM> e = Expression(ExprContext.ACCEPT_SUB_QUERY) {
            args.add(e);
        }
        [
            <FOR> e = Expression(ExprContext.ACCEPT_SUB_QUERY) {
                args.add(e);
            }
        ]
        <RPAREN> {
            return SqlStdOperatorTable.OVERLAY.createCall(s.end(this), args);
        }
    |
        <FLOOR> { s = span(); }
        e = FloorCeilOptions(s, true) {
            return e;
        }
    |
        ( <CEIL> | <CEILING>) { s = span(); }
        e = FloorCeilOptions(s, false) {
            return e;
        }
    |
        <SUBSTRING> { s = span(); }
        <LPAREN>
        e = Expression(ExprContext.ACCEPT_SUB_QUERY)
        { args = startList(e); }
        ( <FROM> | <COMMA>)
        e = Expression(ExprContext.ACCEPT_SUB_QUERY)
        { args.add(e); }
        [
            (<FOR> | <COMMA>)
            e = Expression(ExprContext.ACCEPT_SUB_QUERY)
            { args.add(e); }
        ]
        <RPAREN> {
            return SqlStdOperatorTable.SUBSTRING.createCall(
                s.end(this), args);
        }
    |
        <TRIM> {
            SqlLiteral flag = null;
            SqlNode trimChars = null;
            s = span();
        }
        <LPAREN>
        [
            LOOKAHEAD(2)
            [
                <BOTH> {
                    s.add(this);
                    flag = SqlTrimFunction.Flag.BOTH.symbol(getPos());
                }
            |
                <TRAILING> {
                    s.add(this);
                    flag = SqlTrimFunction.Flag.TRAILING.symbol(getPos());
                }
            |
                <LEADING> {
                    s.add(this);
                    flag = SqlTrimFunction.Flag.LEADING.symbol(getPos());
                }
            ]
            [ trimChars = Expression(ExprContext.ACCEPT_SUB_QUERY) ]
            (
                <FROM> {
                    if (null == flag && null == trimChars) {
                        throw SqlUtil.newContextException(getPos(),
                            RESOURCE.illegalFromEmpty());
                    }
                }
            |
                <RPAREN> {
                    // This is to handle the case of TRIM(x)
                    // (FRG-191).
                    if (flag == null) {
                        flag = SqlTrimFunction.Flag.BOTH.symbol(SqlParserPos.ZERO);
                    }
                    args = startList(flag);
                    args.add(null); // no trim chars
                    args.add(trimChars); // reinterpret trimChars as source
                    return SqlStdOperatorTable.TRIM.createCall(s.end(this),
                        args);
                }
            )
        ]
        e = Expression(ExprContext.ACCEPT_SUB_QUERY) {
            if (flag == null) {
                flag = SqlTrimFunction.Flag.BOTH.symbol(SqlParserPos.ZERO);
            }
            args = startList(flag);
            args.add(trimChars);
            args.add(e);
        }
        <RPAREN> {
            return SqlStdOperatorTable.TRIM.createCall(s.end(this), args);
        }
    |
        node = TimestampAddFunctionCall() { return node; }
    |
        node = TimestampDiffFunctionCall() { return node; }
    |
<#list (parser.builtinFunctionCallMethods!default.parser.builtinFunctionCallMethods) as method>
        node = ${method} { return node; }
    |
</#list>
        node = MatchRecognizeFunctionCall() { return node; }
    |
        node = JsonExistsFunctionCall() { return node; }
    |
        node = JsonValueFunctionCall() { return node; }
    |
        node = JsonQueryFunctionCall() { return node; }
    |
        node = JsonObjectFunctionCall() { return node; }
    |
        node = JsonObjectAggFunctionCall() { return node; }
    |
        node = JsonArrayFunctionCall() { return node; }
    |
        node = JsonArrayAggFunctionCall() { return node; }
    |
        node = GroupByWindowingCall() { return node; }
    )
}

SqlJsonEncoding JsonRepresentation() :
{

}
{
    <JSON>
    [
        // Encoding is currently ignored.
        LOOKAHEAD(2) <ENCODING>
        (
            <UTF8> { return SqlJsonEncoding.UTF8; }
            |
            <UTF16> { return SqlJsonEncoding.UTF16; }
            |
            <UTF32> { return SqlJsonEncoding.UTF32; }
        )
    ]
    {
        return SqlJsonEncoding.UTF8;
    }
}

void JsonInputClause() :
{

}
{
    <FORMAT> JsonRepresentation()
}

SqlDataTypeSpec JsonReturningClause() :
{
    SqlDataTypeSpec dt;
}
{
    <RETURNING> dt = DataType() { return dt; }
}

SqlDataTypeSpec JsonOutputClause() :
{
    SqlDataTypeSpec dataType;
}
{
    dataType = JsonReturningClause()
    [
        <FORMAT> JsonRepresentation()
    ]
    {
        return dataType;
    }
}

SqlNode JsonPathSpec() :
{
    SqlNode e;
}
{
    e = StringLiteral() {
        return e;
    }
}

List<SqlNode> JsonApiCommonSyntax() :
{
    SqlNode e;
    List<SqlNode> args = new ArrayList<SqlNode>();
}
{
    e = Expression(ExprContext.ACCEPT_NON_QUERY) {
        args.add(e);
    }
    (
        <COMMA>
        e = Expression(ExprContext.ACCEPT_NON_QUERY) {
            args.add(e);
        }
    )
    [
        // We currently don't support JSON passing clause, leave the java code blocks no-op
        <PASSING> e = Expression(ExprContext.ACCEPT_NON_QUERY) {
            // no-op
        }
        <AS> e = SimpleIdentifier() {
            // no-op
        }
        (
            <COMMA>
            e = Expression(ExprContext.ACCEPT_NON_QUERY) {
                // no-op
            }
            <AS> e = SimpleIdentifier() {
                // no-op
            }
        )*
    ]
    {
        return args;
    }
}

SqlJsonExistsErrorBehavior JsonExistsErrorBehavior() :
{

}
{
    <TRUE> { return SqlJsonExistsErrorBehavior.TRUE; }
    |
    <FALSE> { return SqlJsonExistsErrorBehavior.FALSE; }
    |
    <UNKNOWN> { return SqlJsonExistsErrorBehavior.UNKNOWN; }
    |
    <ERROR> { return SqlJsonExistsErrorBehavior.ERROR; }
}

SqlCall JsonExistsFunctionCall() :
{
    List<SqlNode> args = new ArrayList<SqlNode>();
    List<SqlNode> commonSyntax;
    final Span span;
    SqlJsonExistsErrorBehavior errorBehavior;
}
{
    <JSON_EXISTS> { span = span(); }
    <LPAREN> commonSyntax = JsonApiCommonSyntax() {
        args.addAll(commonSyntax);
    }
    [
        errorBehavior = JsonExistsErrorBehavior() { args.add(errorBehavior.symbol(getPos())); }
        <ON> <ERROR>
    ]
    <RPAREN> {
        return SqlStdOperatorTable.JSON_EXISTS.createCall(span.end(this), args);
    }
}

List<SqlNode> JsonValueEmptyOrErrorBehavior() :
{
    final List<SqlNode> list = new ArrayList<SqlNode>();
    final SqlNode e;
}
{
    (
        <ERROR> {
            list.add(SqlJsonValueEmptyOrErrorBehavior.ERROR.symbol(getPos()));
        }
    |
        <NULL> {
            list.add(SqlJsonValueEmptyOrErrorBehavior.NULL.symbol(getPos()));
        }
    |
        <DEFAULT_> e = Expression(ExprContext.ACCEPT_NON_QUERY) {
            list.add(SqlJsonValueEmptyOrErrorBehavior.DEFAULT.symbol(getPos()));
            list.add(e);
        }
    )
    <ON>
    (
        <EMPTY> {
            list.add(SqlJsonEmptyOrError.EMPTY.symbol(getPos()));
        }
    |
        <ERROR> {
            list.add(SqlJsonEmptyOrError.ERROR.symbol(getPos()));
        }
    )
    { return list; }
}

SqlCall JsonValueFunctionCall() :
{
    final List<SqlNode> args = new ArrayList<SqlNode>(7);
    SqlNode e;
    List<SqlNode> commonSyntax;
    final Span span;
    List<SqlNode> behavior;
}
{
    <JSON_VALUE> { span = span(); }
    <LPAREN> commonSyntax = JsonApiCommonSyntax() {
        args.addAll(commonSyntax);
    }
    [
        e = JsonReturningClause() {
            args.add(SqlJsonValueReturning.RETURNING.symbol(getPos()));
            args.add(e);
        }
    ]
    (
        behavior = JsonValueEmptyOrErrorBehavior() {
            args.addAll(behavior);
        }
    )*
    <RPAREN> {
        return SqlStdOperatorTable.JSON_VALUE.createCall(span.end(this), args);
    }
}

List<SqlNode> JsonQueryEmptyOrErrorBehavior() :
{
    final List<SqlNode> list = new ArrayList<SqlNode>();
    SqlNode e;
}
{
    (
        <ERROR> {
            list.add(SqlLiteral.createSymbol(SqlJsonQueryEmptyOrErrorBehavior.ERROR, getPos()));
        }
    |
        <NULL> {
            list.add(SqlLiteral.createSymbol(SqlJsonQueryEmptyOrErrorBehavior.NULL, getPos()));
        }
    |
        LOOKAHEAD(2)
        <EMPTY> <ARRAY> {
            list.add(SqlLiteral.createSymbol(SqlJsonQueryEmptyOrErrorBehavior.EMPTY_ARRAY, getPos()));
        }
    |
        <EMPTY> <OBJECT> {
            list.add(SqlLiteral.createSymbol(SqlJsonQueryEmptyOrErrorBehavior.EMPTY_OBJECT, getPos()));
        }
    )
    <ON>
    (
        <EMPTY> {
            list.add(SqlLiteral.createSymbol(SqlJsonEmptyOrError.EMPTY, getPos()));
        }
    |
        <ERROR> {
            list.add(SqlLiteral.createSymbol(SqlJsonEmptyOrError.ERROR, getPos()));
        }
    )
    { return list; }
}

SqlNode JsonQueryWrapperBehavior() :
{
    SqlNode e;
}
{
    <WITHOUT> [<ARRAY>] {
        return SqlLiteral.createSymbol(SqlJsonQueryWrapperBehavior.WITHOUT_ARRAY, getPos());
    }
|
    LOOKAHEAD(2)
    <WITH> <CONDITIONAL> [<ARRAY>] {
        return SqlLiteral.createSymbol(SqlJsonQueryWrapperBehavior.WITH_CONDITIONAL_ARRAY, getPos());
    }
|
    <WITH> [<UNCONDITIONAL>] [<ARRAY>] {
        return SqlLiteral.createSymbol(SqlJsonQueryWrapperBehavior.WITH_UNCONDITIONAL_ARRAY, getPos());
    }
}

SqlCall JsonQueryFunctionCall() :
{
    final SqlNode[] args = new SqlNode[5];
    SqlNode e;
    List<SqlNode> commonSyntax;
    final Span span;
    List<SqlNode> behavior;
}
{
    <JSON_QUERY> { span = span(); }
    <LPAREN> commonSyntax = JsonApiCommonSyntax() {
        args[0] = commonSyntax.get(0);
        args[1] = commonSyntax.get(1);
    }
    [
        e = JsonQueryWrapperBehavior() <WRAPPER> {
            args[2] = e;
        }
    ]
    (
        behavior = JsonQueryEmptyOrErrorBehavior() {
            final SqlJsonEmptyOrError symbol =
                ((SqlLiteral) behavior.get(1)).getValueAs(SqlJsonEmptyOrError.class);
            switch (symbol) {
            case EMPTY:
                args[3] = behavior.get(0);
                break;
            case ERROR:
                args[4] = behavior.get(0);
                break;
            }
        }
    )*
    <RPAREN> {
        return SqlStdOperatorTable.JSON_QUERY.createCall(span.end(this), args);
    }
}

SqlNode JsonName() :
{
    final SqlNode e;
}
{
     e = Expression(ExprContext.ACCEPT_NON_QUERY) {
        return e;
     }
}

List<SqlNode> JsonNameAndValue() :
{
    final List<SqlNode> list = new ArrayList<SqlNode>();
    SqlNode e;
    boolean kvMode = false;
}
{
    [
        LOOKAHEAD(2, <KEY> JsonName())
        <KEY> { kvMode = true; }
    ]
    e = JsonName() {
        list.add(e);
    }
    (
        <VALUE>
    |
        <COLON> {
            if (kvMode) {
                throw SqlUtil.newContextException(getPos(), RESOURCE.illegalColon());
            }
        }
    )
    e = Expression(ExprContext.ACCEPT_NON_QUERY) {
        list.add(e);
    }
    {
        return list;
    }
}

SqlNode JsonConstructorNullClause() :
{
}
{
    <NULL> <ON> <NULL> {
        return SqlLiteral.createSymbol(SqlJsonConstructorNullClause.NULL_ON_NULL, getPos());
    }
|
    <ABSENT> <ON> <NULL> {
        return SqlLiteral.createSymbol(SqlJsonConstructorNullClause.ABSENT_ON_NULL, getPos());
    }
}

SqlCall JsonObjectFunctionCall() :
{
    final List<SqlNode> nvArgs = new ArrayList<SqlNode>();
    final SqlNode[] otherArgs = new SqlNode[1];
    SqlNode e;
    List<SqlNode> list;
    final Span span;
}
{
    <JSON_OBJECT> { span = span(); }
    <LPAREN> [
        LOOKAHEAD(2)
        list = JsonNameAndValue() {
            nvArgs.addAll(list);
        }
        (
            <COMMA>
            list = JsonNameAndValue() {
                nvArgs.addAll(list);
            }
        )*
    ]
    [
        e = JsonConstructorNullClause() {
            otherArgs[0] = e;
        }
    ]
    <RPAREN> {
        final List<SqlNode> args = new ArrayList();
        args.addAll(Arrays.asList(otherArgs));
        args.addAll(nvArgs);
        return SqlStdOperatorTable.JSON_OBJECT.createCall(span.end(this), args);
    }
}

SqlCall JsonObjectAggFunctionCall() :
{
    final SqlNode[] args = new SqlNode[2];
    List<SqlNode> list;
    final Span span;
    SqlJsonConstructorNullClause nullClause =
        SqlJsonConstructorNullClause.NULL_ON_NULL;
    final SqlNode e;
}
{
    <JSON_OBJECTAGG> { span = span(); }
    <LPAREN> list = JsonNameAndValue() {
        args[0] = list.get(0);
        args[1] = list.get(1);
    }
    [
        e = JsonConstructorNullClause() {
            nullClause = (SqlJsonConstructorNullClause) ((SqlLiteral) e).getValue();
        }
    ]
    <RPAREN> {
        return SqlStdOperatorTable.JSON_OBJECTAGG.with(nullClause)
            .createCall(span.end(this), args);
    }
}

SqlCall JsonArrayFunctionCall() :
{
    final List<SqlNode> elements = new ArrayList<SqlNode>();
    final SqlNode[] otherArgs = new SqlNode[1];
    SqlNode e;
    final Span span;
}
{
    <JSON_ARRAY> { span = span(); }
    <LPAREN> [
        LOOKAHEAD(2)
        e = Expression(ExprContext.ACCEPT_NON_QUERY) {
            elements.add(e);
        }
        (
            <COMMA>
            e = Expression(ExprContext.ACCEPT_NON_QUERY) {
                elements.add(e);
            }
        )*
    ]
    [
        e = JsonConstructorNullClause() {
            otherArgs[0] = e;
        }
    ]
    <RPAREN> {
        final List<SqlNode> args = new ArrayList();
        args.addAll(Arrays.asList(otherArgs));
        args.addAll(elements);
        return SqlStdOperatorTable.JSON_ARRAY.createCall(span.end(this), args);
    }
}

SqlNodeList JsonArrayAggOrderByClause() :
{
    final SqlNodeList orderList;
}
{
    (
        orderList = OrderBy(true)
    |
        { orderList = null; }
    )
    {
        return orderList;
    }
}

SqlCall JsonArrayAggFunctionCall() :
{
    final SqlNode valueExpr;
    final SqlNodeList orderList;
    List<SqlNode> list;
    final Span span;
    SqlJsonConstructorNullClause nullClause =
        SqlJsonConstructorNullClause.ABSENT_ON_NULL;
    SqlNode e = null;
    final SqlNode aggCall;
}
{
    <JSON_ARRAYAGG> { span = span(); }
    <LPAREN> e = Expression(ExprContext.ACCEPT_NON_QUERY) {
        valueExpr = e;
    }
    orderList = JsonArrayAggOrderByClause()
    [
        e = JsonConstructorNullClause() {
            nullClause = (SqlJsonConstructorNullClause) ((SqlLiteral) e).getValue();
        }
    ]
    <RPAREN>
    {
        aggCall = SqlStdOperatorTable.JSON_ARRAYAGG.with(nullClause)
            .createCall(span.end(this), valueExpr, orderList);
    }
    [
        e = withinGroup(aggCall) {
            if (orderList != null) {
                throw SqlUtil.newContextException(span.pos().plus(e.getParserPosition()),
                    RESOURCE.ambiguousSortOrderInJsonArrayAggFunc());
            }
            return (SqlCall) e;
        }
    ]
    {
        if (orderList == null) {
            return SqlStdOperatorTable.JSON_ARRAYAGG.with(nullClause)
                .createCall(span.end(this), valueExpr);
        }
        return SqlStdOperatorTable.JSON_ARRAYAGG.with(nullClause)
            .createCall(span.end(this), valueExpr, orderList);
    }
}

/**
 * Parses a call to TIMESTAMPADD.
 */
SqlCall TimestampAddFunctionCall() :
{
    List<SqlNode> args;
    SqlNode e;
    final Span s;
    TimeUnit interval;
    SqlNode node;
}
{
    <TIMESTAMPADD> { s = span(); }
    <LPAREN>
    interval = TimestampInterval() {
        args = startList(SqlLiteral.createSymbol(interval, getPos()));
    }
    <COMMA>
    e = Expression(ExprContext.ACCEPT_SUB_QUERY) { args.add(e); }
    <COMMA>
    e = Expression(ExprContext.ACCEPT_SUB_QUERY) { args.add(e); }
    <RPAREN> {
        return SqlStdOperatorTable.TIMESTAMP_ADD.createCall(
            s.end(this), args);
    }
}

/**
 * Parses a call to TIMESTAMPDIFF.
 */
SqlCall TimestampDiffFunctionCall() :
{
    List<SqlNode> args;
    SqlNode e;
    final Span s;
    TimeUnit interval;
    SqlNode node;
}
{
    <TIMESTAMPDIFF> { s = span(); }
    <LPAREN>
    interval = TimestampInterval() {
        args = startList(SqlLiteral.createSymbol(interval, getPos()));
    }
    <COMMA>
    e = Expression(ExprContext.ACCEPT_SUB_QUERY) { args.add(e); }
    <COMMA>
    e = Expression(ExprContext.ACCEPT_SUB_QUERY) { args.add(e); }
    <RPAREN> {
        return SqlStdOperatorTable.TIMESTAMP_DIFF.createCall(
            s.end(this), args);
    }
}

/**
 * Parses a call to a grouping function inside the GROUP BY clause,
 * for example {@code TUMBLE(rowtime, INTERVAL '1' MINUTE)}.
 */
SqlCall GroupByWindowingCall():
{
    final Span s;
    final List<SqlNode> args;
    final SqlOperator op;
}
{
    (
        <TUMBLE>
        {
            op = SqlStdOperatorTable.TUMBLE_OLD;
        }
    |
        <HOP>
        {
            op = SqlStdOperatorTable.HOP_OLD;
        }
    |
        <SESSION>
        {
            op = SqlStdOperatorTable.SESSION_OLD;
        }
    )
    {
        s = span();
    }
    args = UnquantifiedFunctionParameterList(ExprContext.ACCEPT_SUB_QUERY) {
        return op.createCall(s.end(this), args);
    }
}

SqlCall MatchRecognizeFunctionCall() :
{
    final SqlCall func;
    final Span s;
}
{
    (
        <CLASSIFIER> { s = span(); } <LPAREN> <RPAREN> {
            func = SqlStdOperatorTable.CLASSIFIER.createCall(s.end(this));
        }
    |
        <MATCH_NUMBER> { s = span(); } <LPAREN> <RPAREN> {
            func = SqlStdOperatorTable.MATCH_NUMBER.createCall(s.end(this));
        }
    |
        LOOKAHEAD(3)
        func = MatchRecognizeNavigationLogical()
    |
        LOOKAHEAD(2)
        func = MatchRecognizeNavigationPhysical()
    |
        func = MatchRecognizeCallWithModifier()
    )
    { return func; }
}

SqlCall MatchRecognizeCallWithModifier() :
{
    final Span s;
    final SqlOperator runningOp;
    final SqlNode func;
}
{
    (
        <RUNNING> { runningOp = SqlStdOperatorTable.RUNNING; }
    |
        <FINAL> { runningOp = SqlStdOperatorTable.FINAL; }
    )
    { s = span(); }
    func = NamedFunctionCall() {
        return runningOp.createCall(s.end(func), func);
    }
}

SqlCall MatchRecognizeNavigationLogical() :
{
    final Span s = Span.of();
    SqlCall func;
    final SqlOperator funcOp;
    final SqlOperator runningOp;
    SqlNode arg0;
    SqlNode arg1 = SqlLiteral.createExactNumeric("0", SqlParserPos.ZERO);
}
{
    (
        <RUNNING> { runningOp = SqlStdOperatorTable.RUNNING; s.add(this); }
    |
        <FINAL> { runningOp = SqlStdOperatorTable.FINAL; s.add(this); }
    |
        { runningOp = null; }
    )
    (
        <FIRST> { funcOp = SqlStdOperatorTable.FIRST; }
    |
        <LAST> { funcOp = SqlStdOperatorTable.LAST; }
    )
    { s.add(this); }
    <LPAREN>
    arg0 = Expression(ExprContext.ACCEPT_SUB_QUERY)
    [ <COMMA> arg1 = NumericLiteral() ]
    <RPAREN> {
        func = funcOp.createCall(s.end(this), arg0, arg1);
        if (runningOp != null) {
            return runningOp.createCall(s.end(this), func);
        } else {
            return func;
        }
    }
}

SqlCall MatchRecognizeNavigationPhysical() :
{
    final Span s;
    SqlCall func;
    SqlOperator funcOp;
    SqlNode arg0;
    SqlNode arg1 = SqlLiteral.createExactNumeric("1", SqlParserPos.ZERO);
}
{
    (
        <PREV> { funcOp = SqlStdOperatorTable.PREV; }
    |
        <NEXT> { funcOp = SqlStdOperatorTable.NEXT; }
    )
    { s = span(); }
    <LPAREN>
    arg0 = Expression(ExprContext.ACCEPT_SUB_QUERY)
    [ <COMMA> arg1 = NumericLiteral() ]
    <RPAREN> {
        return funcOp.createCall(s.end(this), arg0, arg1);
    }
}

SqlCall withinDistinct(SqlNode arg) :
{
    final Span s;
    final SqlNodeList distinctList;
}
{
    <WITHIN> { s = span(); }
    <DISTINCT>
    <LPAREN>
    distinctList = ExpressionCommaList(s, ExprContext.ACCEPT_SUB_QUERY)
    <RPAREN> {
        return SqlStdOperatorTable.WITHIN_DISTINCT.createCall(
            s.end(this), arg, distinctList);
    }
}

SqlCall withinGroup(SqlNode arg) :
{
    final Span s;
    final SqlNodeList orderList;
}
{
    <WITHIN> { s = span(); }
    <GROUP>
    <LPAREN>
    orderList = OrderBy(true)
    <RPAREN> {
        return SqlStdOperatorTable.WITHIN_GROUP.createCall(
            s.end(this), arg, orderList);
    }
}

Pair<SqlParserPos, SqlOperator> NullTreatment() :
{
    final Span span;
}
{
    <IGNORE> { span = span(); } <NULLS> {
        return Pair.of(span.end(this), SqlStdOperatorTable.IGNORE_NULLS);
    }
|
    <RESPECT> { span = span(); } <NULLS> {
        return Pair.of(span.end(this), SqlStdOperatorTable.RESPECT_NULLS);
    }
}

SqlCall nullTreatment(SqlCall arg) :
{
    final Pair<SqlParserPos, SqlOperator> pair;
}
{
    pair = NullTreatment() { return pair.right.createCall(pair.left, arg); }
}

/**
 * Parses a call to a named function (could be a builtin with regular
 * syntax, or else a UDF).
 *
 * <p>NOTE: every UDF has two names: an <em>invocation name</em> and a
 * <em>specific name</em>.  Normally, function calls are resolved via overload
 * resolution and invocation names.  The SPECIFIC prefix allows overload
 * resolution to be bypassed.  Note that usage of the SPECIFIC prefix in
 * queries is non-standard; it is used internally by Farrago, e.g. in stored
 * view definitions to permanently bind references to a particular function
 * after the overload resolution performed by view creation.
 *
 * <p>TODO jvs 25-Mar-2005:  Once we have SQL-Flagger support, flag SPECIFIC
 * as non-standard.
 */
SqlNode NamedFunctionCall() :
{
    SqlCall call;
    final Span filterSpan;
    final SqlNode filter;
    final Span overSpan;
    final SqlNode over;
    final Span withinGroupSpan;
}
{
    (
        LOOKAHEAD(2)
        call = StringAggFunctionCall()
    |
        call = NamedCall()
    )
    [
        LOOKAHEAD(2) call = nullTreatment(call)
    ]
    [
        LOOKAHEAD(2) // decide between WITHIN DISTINCT and WITHIN GROUP
        call = withinDistinct(call)
    ]
    [
        call = withinGroup(call)
    ]
    [
        <FILTER> { filterSpan = span(); }
        <LPAREN>
        <WHERE>
        filter = Expression(ExprContext.ACCEPT_SUB_QUERY)
        <RPAREN> {
            call = SqlStdOperatorTable.FILTER.createCall(
                filterSpan.end(this), call, filter);
        }
    ]
    [
        <OVER> { overSpan = span(); }
        (
            over = SimpleIdentifier()
        |
            over = WindowSpecification()
        )
        {
            call = SqlStdOperatorTable.OVER.createCall(overSpan.end(over), call, over);
        }
    ]
    {
        return call;
    }
}

SqlCall NamedCall() :
{
    final SqlFunctionCategory funcType;
    final SqlIdentifier qualifiedName;
    final Span s;
    final List<SqlNode> args;
    SqlLiteral quantifier = null;
}
{
    (
        <SPECIFIC> {
            funcType = SqlFunctionCategory.USER_DEFINED_SPECIFIC_FUNCTION;
        }
    |
        { funcType = SqlFunctionCategory.USER_DEFINED_FUNCTION; }
    )
    qualifiedName = FunctionName() {
        s = span();
    }
    (
        LOOKAHEAD(2) <LPAREN> <STAR> {
            args = startList(SqlIdentifier.star(getPos()));
        }
        <RPAREN>
    |
        LOOKAHEAD(2) <LPAREN> <RPAREN> {
            args = Collections.emptyList();
        }
    |
        args = FunctionParameterList(ExprContext.ACCEPT_SUB_QUERY) {
            quantifier = (SqlLiteral) args.get(0);
            args.remove(0);
        }
    )
    {
        return createCall(qualifiedName, s.end(this), funcType, quantifier, args);
    }
}

/*
* Parse Floor/Ceil function parameters
*/
SqlNode StandardFloorCeilOptions(Span s, boolean floorFlag) :
{
    SqlNode e;
    final List<SqlNode> args;
    TimeUnit unit;
    SqlCall function;
    final Span s1;
}
{
    <LPAREN> e = Expression(ExprContext.ACCEPT_SUB_QUERY) {
        args = startList(e);
    }
    (
        <TO>
        unit = TimeUnit() {
            args.add(new SqlIntervalQualifier(unit, null, getPos()));
        }
    )?
    <RPAREN> {
        SqlOperator op = floorFlag
            ? SqlStdOperatorTable.FLOOR
            : SqlStdOperatorTable.CEIL;
        function =  op.createCall(s.end(this), args);
    }
    (
        <OVER> { s1 = span(); }
        (
            e = SimpleIdentifier()
        |
            e = WindowSpecification()
        )
        {
            return SqlStdOperatorTable.OVER.createCall(s1.end(this), function, e);
        }
    |
        { return function; }
    )
}

/**
 * Parses the name of a JDBC function that is a token but is not reserved.
 */
String NonReservedJdbcFunctionName() :
{
}
{
    (
        <SUBSTRING>
    )
    {
        return unquotedIdentifier();
    }
}

/**
 * Parses the name of a function (either a compound identifier or
 * a reserved word which can be used as a function name).
 */
SqlIdentifier FunctionName() :
{
    SqlIdentifier qualifiedName;
}
{
    (
        qualifiedName = CompoundIdentifier()
    |
        qualifiedName = ReservedFunctionName()
    )
    {
        return qualifiedName;
    }
}

/**
 * Parses a reserved word which is used as the name of a function.
 */
SqlIdentifier ReservedFunctionName() :
{
}
{
    (
        <ABS>
    |   <AVG>
    |   <CARDINALITY>
    |   <CEILING>
    |   <CHAR_LENGTH>
    |   <CHARACTER_LENGTH>
    |   <COALESCE>
    |   <COLLECT>
    |   <COVAR_POP>
    |   <COVAR_SAMP>
    |   <CUME_DIST>
    |   <COUNT>
    |   <CURRENT_DATE>
    |   <CURRENT_TIME>
    |   <CURRENT_TIMESTAMP>
    |   <DENSE_RANK>
    |   <ELEMENT>
    |   <EVERY>
    |   <EXP>
    |   <FIRST_VALUE>
    |   <FLOOR>
    |   <FUSION>
    |   <INTERSECTION>
    |   <GROUPING>
    |   <HOUR>
    |   <LAG>
    |   <LEAD>
    |   <LEFT>
    |   <LAST_VALUE>
    |   <LN>
    |   <LOCALTIME>
    |   <LOCALTIMESTAMP>
    |   <LOWER>
    |   <MAX>
    |   <MIN>
    |   <MINUTE>
    |   <MOD>
    |   <MONTH>
    |   <NTH_VALUE>
    |   <NTILE>
    |   <NULLIF>
    |   <OCTET_LENGTH>
    |   <PERCENT_RANK>
    |   <PERCENTILE_CONT>
    |   <PERCENTILE_DISC>
    |   <POWER>
    |   <RANK>
    |   <REGR_COUNT>
    |   <REGR_SXX>
    |   <REGR_SYY>
    |   <RIGHT>
    |   <ROW_NUMBER>
    |   <SECOND>
    |   <SOME>
    |   <SQRT>
    |   <STDDEV_POP>
    |   <STDDEV_SAMP>
    |   <SUM>
    |   <UPPER>
    |   <TRUNCATE>
    |   <USER>
    |   <VAR_POP>
    |   <VAR_SAMP>
    |   <YEAR>
    )
    {
        return new SqlIdentifier(unquotedIdentifier(), getPos());
    }
}

SqlIdentifier ContextVariable() :
{
}
{
    (
        <CURRENT_CATALOG>
    |   <CURRENT_DATE>
    |   <CURRENT_DEFAULT_TRANSFORM_GROUP>
    |   <CURRENT_PATH>
    |   <CURRENT_ROLE>
    |   <CURRENT_SCHEMA>
    |   <CURRENT_TIME>
    |   <CURRENT_TIMESTAMP>
    |   <CURRENT_USER>
    |   <LOCALTIME>
    |   <LOCALTIMESTAMP>
    |   <SESSION_USER>
    |   <SYSTEM_USER>
    |   <USER>
    )
    {
        return new SqlIdentifier(unquotedIdentifier(), getPos());
    }
}

/**
 * Parses a function call expression with JDBC syntax.
 */
SqlNode JdbcFunctionCall() :
{
    String name;
    SqlIdentifier id;
    SqlNode e;
    SqlLiteral tl;
    SqlNodeList args;
    SqlCall call;
    final Span s, s1;
}
{
    <LBRACE_FN> {
        s = span();
    }
    (
        LOOKAHEAD(1)
        call = TimestampAddFunctionCall() {
            name = call.getOperator().getName();
            args = new SqlNodeList(call.getOperandList(), getPos());
        }
    |
        LOOKAHEAD(3)
        call = TimestampDiffFunctionCall() {
            name = call.getOperator().getName();
            args = new SqlNodeList(call.getOperandList(), getPos());
        }
    |
        <CONVERT> { name = unquotedIdentifier(); }
        <LPAREN>
        e = Expression(ExprContext.ACCEPT_SUB_QUERY) {
            args = new SqlNodeList(getPos());
            args.add(e);
        }
        <COMMA>
        tl = JdbcOdbcDataType() { args.add(tl); }
        <RPAREN>
    |
        (
            // INSERT is a reserved word, but we need to handle {fn insert}
            // Similarly LEFT, RIGHT, TRUNCATE
            LOOKAHEAD(1)
            ( <INSERT> | <LEFT> | <RIGHT> | <TRUNCATE> ) { name = unquotedIdentifier(); }
        |
            // For cases like {fn power(1,2)} and {fn lower('a')}
            id = ReservedFunctionName() { name = id.getSimple(); }
        |
            // For cases like {fn substring('foo', 1,2)}
            name = NonReservedJdbcFunctionName()
        |
            name = Identifier()
        )
        (
            LOOKAHEAD(2) <LPAREN> <STAR> { s1 = span(); } <RPAREN>
            {
                args = new SqlNodeList(s1.pos());
                args.add(SqlIdentifier.star(s1.pos()));
            }
        |
            LOOKAHEAD(2) <LPAREN> <RPAREN> { args = SqlNodeList.EMPTY; }
        |
            args = ParenthesizedQueryOrCommaList(ExprContext.ACCEPT_SUB_QUERY)
        )
    )
    <RBRACE> {
        return new SqlJdbcFunctionCall(name).createCall(s.end(this),
            args.getList());
    }
}

/**
 * Parses a binary query operator like UNION.
 */
SqlBinaryOperator BinaryQueryOperator() :
{
}
{
    // If both the ALL or DISTINCT keywords are missing, DISTINCT is implicit.
    (
        <UNION>
        (
            <ALL> { return SqlStdOperatorTable.UNION_ALL; }
        |   <DISTINCT> { return SqlStdOperatorTable.UNION; }
        |   { return SqlStdOperatorTable.UNION; }
        )
    |
        <INTERSECT>
        (
            <ALL> { return SqlStdOperatorTable.INTERSECT_ALL; }
        |   <DISTINCT> { return SqlStdOperatorTable.INTERSECT; }
        |   { return SqlStdOperatorTable.INTERSECT; }
        )
    |
        (
            <EXCEPT>
        |
            <SET_MINUS> {
                if (!this.conformance.isMinusAllowed()) {
                    throw SqlUtil.newContextException(getPos(), RESOURCE.minusNotAllowed());
                }
            }
        )
        (
            <ALL> { return SqlStdOperatorTable.EXCEPT_ALL; }
        |   <DISTINCT> { return SqlStdOperatorTable.EXCEPT; }
        |   { return SqlStdOperatorTable.EXCEPT; }
        )
    )
}

/**
 * Parses a binary multiset operator.
 */
SqlBinaryOperator BinaryMultisetOperator() :
{
}
{
    // If both the ALL or DISTINCT keywords are missing, DISTINCT is implicit
    <MULTISET>
    (
        <UNION>
        [
            <ALL>
        |   <DISTINCT> { return SqlStdOperatorTable.MULTISET_UNION_DISTINCT; }
        ]
        { return SqlStdOperatorTable.MULTISET_UNION; }
    |
        <INTERSECT>
        [
            <ALL>
        |   <DISTINCT> { return SqlStdOperatorTable.MULTISET_INTERSECT_DISTINCT; }
        ]
        { return SqlStdOperatorTable.MULTISET_INTERSECT; }
    |
        <EXCEPT>
        [
            <ALL>
        |   <DISTINCT> { return SqlStdOperatorTable.MULTISET_EXCEPT_DISTINCT; }
        ]
        { return SqlStdOperatorTable.MULTISET_EXCEPT; }
    )
}

/**
 * Parses a binary row operator like AND.
 */
SqlBinaryOperator BinaryRowOperator() :
{
    SqlBinaryOperator op;
}
{
    // <IN> is handled as a special case
    <EQ> { return SqlStdOperatorTable.EQUALS; }
|   <GT> { return SqlStdOperatorTable.GREATER_THAN; }
|   <LT> { return SqlStdOperatorTable.LESS_THAN; }
|   <LE> { return SqlStdOperatorTable.LESS_THAN_OR_EQUAL; }
|   <GE> { return SqlStdOperatorTable.GREATER_THAN_OR_EQUAL; }
|   <NE> { return SqlStdOperatorTable.NOT_EQUALS; }
|   <NE2> {
        if (!this.conformance.isBangEqualAllowed()) {
            throw SqlUtil.newContextException(getPos(), RESOURCE.bangEqualNotAllowed());
        }
        return SqlStdOperatorTable.NOT_EQUALS;
    }
|   <NULLEQ> { return SqlStdOperatorTable.NULL_EQUALS; }
|   <PLUS> { return SqlStdOperatorTable.PLUS; }
|   <MINUS> { return SqlStdOperatorTable.MINUS; }
|   <STAR> { return SqlStdOperatorTable.MULTIPLY; }
|   <SLASH> { return SqlStdOperatorTable.DIVIDE; }
|   <PERCENT_REMAINDER> {
        if (!this.conformance.isPercentRemainderAllowed()) {
            throw SqlUtil.newContextException(getPos(), RESOURCE.percentRemainderNotAllowed());
        }
        return SqlStdOperatorTable.PERCENT_REMAINDER;
    }
|   <CONCAT> { return SqlStdOperatorTable.CONCAT; }
|   <AND> { return SqlStdOperatorTable.AND; }
|   <OR> { return SqlStdOperatorTable.OR; }
|   LOOKAHEAD(2) <IS> <DISTINCT> <FROM> { return SqlStdOperatorTable.IS_DISTINCT_FROM; }
|   <IS> <NOT> <DISTINCT> <FROM> { return SqlStdOperatorTable.IS_NOT_DISTINCT_FROM; }
|   <MEMBER> <OF> { return SqlStdOperatorTable.MEMBER_OF; }
|   LOOKAHEAD(2) <SUBMULTISET> <OF> { return SqlStdOperatorTable.SUBMULTISET_OF; }
|   <NOT> <SUBMULTISET> <OF> { return SqlStdOperatorTable.NOT_SUBMULTISET_OF; }
|   <CONTAINS> { return SqlStdOperatorTable.CONTAINS; }
|   <OVERLAPS> { return SqlStdOperatorTable.OVERLAPS; }
|   <EQUALS> { return SqlStdOperatorTable.PERIOD_EQUALS; }
|   <PRECEDES> { return SqlStdOperatorTable.PRECEDES; }
|   <SUCCEEDS> { return SqlStdOperatorTable.SUCCEEDS; }
|   LOOKAHEAD(2) <IMMEDIATELY> <PRECEDES> { return SqlStdOperatorTable.IMMEDIATELY_PRECEDES; }
|   <IMMEDIATELY> <SUCCEEDS> { return SqlStdOperatorTable.IMMEDIATELY_SUCCEEDS; }
|   op = BinaryMultisetOperator() { return op; }
}

/**
 * Parses a prefix row operator like NOT.
 */
SqlPrefixOperator PrefixRowOperator() :
{}
{
    <PLUS> { return SqlStdOperatorTable.UNARY_PLUS; }
|   <MINUS> { return SqlStdOperatorTable.UNARY_MINUS; }
|   <NOT> { return SqlStdOperatorTable.NOT; }
|   <EXISTS> { return SqlStdOperatorTable.EXISTS; }
|   <UNIQUE> { return SqlStdOperatorTable.UNIQUE; }
}

/**
 * Parses a postfix row operator like IS NOT NULL.
 */
SqlPostfixOperator PostfixRowOperator() :
{}
{
    <IS>
    (
        <A> <SET> { return SqlStdOperatorTable.IS_A_SET; }
    |
        <NOT>
        (
            <NULL> { return SqlStdOperatorTable.IS_NOT_NULL; }
        |   <TRUE> { return SqlStdOperatorTable.IS_NOT_TRUE; }
        |   <FALSE> { return SqlStdOperatorTable.IS_NOT_FALSE; }
        |   <UNKNOWN> { return SqlStdOperatorTable.IS_NOT_UNKNOWN; }
        |   <A> <SET> { return SqlStdOperatorTable.IS_NOT_A_SET; }
        |   <EMPTY> { return SqlStdOperatorTable.IS_NOT_EMPTY; }
        |   LOOKAHEAD(2) <JSON> <VALUE> { return SqlStdOperatorTable.IS_NOT_JSON_VALUE; }
        |   LOOKAHEAD(2) <JSON> <OBJECT> { return SqlStdOperatorTable.IS_NOT_JSON_OBJECT; }
        |   LOOKAHEAD(2) <JSON> <ARRAY> { return SqlStdOperatorTable.IS_NOT_JSON_ARRAY; }
        |   LOOKAHEAD(2) <JSON> <SCALAR> { return SqlStdOperatorTable.IS_NOT_JSON_SCALAR; }
        |   <JSON> { return SqlStdOperatorTable.IS_NOT_JSON_VALUE; }
        )
    |
        (
            <NULL> { return SqlStdOperatorTable.IS_NULL; }
        |   <TRUE> { return SqlStdOperatorTable.IS_TRUE; }
        |   <FALSE> { return SqlStdOperatorTable.IS_FALSE; }
        |   <UNKNOWN> { return SqlStdOperatorTable.IS_UNKNOWN; }
        |   <EMPTY> { return SqlStdOperatorTable.IS_EMPTY; }
        |   LOOKAHEAD(2) <JSON> <VALUE> { return SqlStdOperatorTable.IS_JSON_VALUE; }
        |   LOOKAHEAD(2) <JSON> <OBJECT> { return SqlStdOperatorTable.IS_JSON_OBJECT; }
        |   LOOKAHEAD(2) <JSON> <ARRAY> { return SqlStdOperatorTable.IS_JSON_ARRAY; }
        |   LOOKAHEAD(2) <JSON> <SCALAR> { return SqlStdOperatorTable.IS_JSON_SCALAR; }
        |   <JSON> { return SqlStdOperatorTable.IS_JSON_VALUE; }
        )
    )
|
    <FORMAT>
    (
        JsonRepresentation() {
            return SqlStdOperatorTable.JSON_VALUE_EXPRESSION;
        }
    )
}


/* KEYWORDS:  anything in this list is a reserved word unless it appears
   in the NonReservedKeyWord() production. */

<DEFAULT, DQID, BTID, BQID, BQHID> TOKEN :
{
    < A: "A" >
|   < ABS: "ABS" >
|   < ABSENT: "ABSENT" >
|   < ABSOLUTE: "ABSOLUTE" >
|   < ACTION: "ACTION" >
|   < ADA: "ADA" >
|   < ADD: "ADD" >
|   < ADMIN: "ADMIN" >
|   < AFTER: "AFTER" >
|   < ALL: "ALL" >
|   < ALLOCATE: "ALLOCATE" >
|   < ALLOW: "ALLOW" >
|   < ALTER: "ALTER" >
|   < ALWAYS: "ALWAYS" >
|   < AND: "AND" >
|   < ANY: "ANY" >
|   < APPLY: "APPLY" >
|   < ARE: "ARE" >
|   < ARRAY: "ARRAY" >
|   < ARRAY_AGG: "ARRAY_AGG" >
|   < ARRAY_CONCAT_AGG: "ARRAY_CONCAT_AGG" >
|   < ARRAY_MAX_CARDINALITY: "ARRAY_MAX_CARDINALITY" >
|   < AS: "AS" >
|   < ASC: "ASC" >
|   < ASENSITIVE: "ASENSITIVE" >
|   < ASSERTION: "ASSERTION" >
|   < ASSIGNMENT: "ASSIGNMENT" >
|   < ASYMMETRIC: "ASYMMETRIC" >
|   < AT: "AT" >
|   < ATOMIC: "ATOMIC" >
|   < ATTRIBUTE: "ATTRIBUTE" >
|   < ATTRIBUTES: "ATTRIBUTES" >
|   < AUTHORIZATION: "AUTHORIZATION" >
|   < AVG: "AVG" >
|   < BEFORE: "BEFORE" >
|   < BEGIN: "BEGIN" >
|   < BEGIN_FRAME: "BEGIN_FRAME" >
|   < BEGIN_PARTITION: "BEGIN_PARTITION" >
|   < BERNOULLI: "BERNOULLI" >
|   < BETWEEN: "BETWEEN" >
|   < BIGINT: "BIGINT" >
|   < BINARY: "BINARY" >
|   < BIT: "BIT" >
|   < BLOB: "BLOB" >
|   < BOOLEAN: "BOOLEAN" >
|   < BOTH: "BOTH" >
|   < BREADTH: "BREADTH" >
|   < BY: "BY" >
|   < C: "C" >
|   < CALL: "CALL" >
|   < CALLED: "CALLED" >
|   < CARDINALITY: "CARDINALITY" >
|   < CASCADE: "CASCADE" >
|   < CASCADED: "CASCADED" >
|   < CASE: "CASE" >
|   < CAST: "CAST" >
|   < CATALOG: "CATALOG" >
|   < CATALOG_NAME: "CATALOG_NAME" >
|   < CEIL: "CEIL" >
|   < CEILING: "CEILING" >
|   < CENTURY: "CENTURY" >
|   < CHAIN: "CHAIN" >
|   < CHAR: "CHAR" >
|   < CHAR_LENGTH: "CHAR_LENGTH" >
|   < CHARACTER: "CHARACTER" >
|   < CHARACTER_LENGTH: "CHARACTER_LENGTH" >
|   < CHARACTER_SET_CATALOG: "CHARACTER_SET_CATALOG" >
|   < CHARACTER_SET_NAME: "CHARACTER_SET_NAME" >
|   < CHARACTER_SET_SCHEMA: "CHARACTER_SET_SCHEMA" >
|   < CHARACTERISTICS: "CHARACTERISTICS" >
|   < CHARACTERS: "CHARACTERS" >
|   < CHECK: "CHECK" >
|   < CLASSIFIER: "CLASSIFIER" >
|   < CLASS_ORIGIN: "CLASS_ORIGIN" >
|   < CLOB: "CLOB" >
|   < CLOSE: "CLOSE" >
|   < COALESCE: "COALESCE" >
|   < COBOL: "COBOL" >
|   < COLLATE: "COLLATE" >
|   < COLLATION: "COLLATION" >
|   < COLLATION_CATALOG: "COLLATION_CATALOG" >
|   < COLLATION_NAME: "COLLATION_NAME" >
|   < COLLATION_SCHEMA: "COLLATION_SCHEMA" >
|   < COLLECT: "COLLECT" >
|   < COLUMN: "COLUMN" >
|   < COLUMN_NAME: "COLUMN_NAME" >
|   < COMMAND_FUNCTION: "COMMAND_FUNCTION" >
|   < COMMAND_FUNCTION_CODE: "COMMAND_FUNCTION_CODE" >
|   < COMMIT: "COMMIT" >
|   < COMMITTED: "COMMITTED" >
|   < CONDITION: "CONDITION" >
|   < CONDITIONAL: "CONDITIONAL" >
|   < CONDITION_NUMBER: "CONDITION_NUMBER" >
|   < CONNECT: "CONNECT" >
|   < CONNECTION: "CONNECTION" >
|   < CONNECTION_NAME: "CONNECTION_NAME" >
|   < CONSTRAINT: "CONSTRAINT" >
|   < CONSTRAINT_CATALOG: "CONSTRAINT_CATALOG" >
|   < CONSTRAINT_NAME: "CONSTRAINT_NAME" >
|   < CONSTRAINT_SCHEMA: "CONSTRAINT_SCHEMA" >
|   < CONSTRAINTS: "CONSTRAINTS" >
|   < CONSTRUCTOR: "CONSTRUCTOR" >
|   < CONTAINS: "CONTAINS" >
|   < CONTINUE: "CONTINUE" >
|   < CONVERT: "CONVERT" >
|   < CORR: "CORR" >
|   < CORRESPONDING: "CORRESPONDING" >
|   < COUNT: "COUNT" >
|   < COVAR_POP: "COVAR_POP" >
|   < COVAR_SAMP: "COVAR_SAMP" >
|   < CREATE: "CREATE" >
|   < CROSS: "CROSS" >
|   < CUBE: "CUBE" >
|   < CUME_DIST: "CUME_DIST" >
|   < CURRENT: "CURRENT" >
|   < CURRENT_CATALOG: "CURRENT_CATALOG" >
|   < CURRENT_DATE: "CURRENT_DATE" >
|   < CURRENT_DEFAULT_TRANSFORM_GROUP: "CURRENT_DEFAULT_TRANSFORM_GROUP" >
|   < CURRENT_PATH: "CURRENT_PATH" >
|   < CURRENT_ROLE: "CURRENT_ROLE" >
|   < CURRENT_ROW: "CURRENT_ROW" >
|   < CURRENT_SCHEMA: "CURRENT_SCHEMA" >
|   < CURRENT_TIME: "CURRENT_TIME" >
|   < CURRENT_TIMESTAMP: "CURRENT_TIMESTAMP" >
|   < CURRENT_TRANSFORM_GROUP_FOR_TYPE: "CURRENT_TRANSFORM_GROUP_FOR_TYPE" >
|   < CURRENT_USER: "CURRENT_USER" >
|   < CURSOR: "CURSOR" >
|   < CURSOR_NAME: "CURSOR_NAME" >
|   < CYCLE: "CYCLE" >
|   < DATA: "DATA" >
|   < DATABASE: "DATABASE" >
|   < DATE: "DATE" >
|   < DATETIME_INTERVAL_CODE: "DATETIME_INTERVAL_CODE" >
|   < DATETIME_INTERVAL_PRECISION: "DATETIME_INTERVAL_PRECISION" >
|   < DAY: "DAY" >
|   < DAYS: "DAYS" >
|   < DEALLOCATE: "DEALLOCATE" >
|   < DEC: "DEC" >
|   < DECADE: "DECADE" >
|   < DECIMAL: "DECIMAL" >
|   < DECLARE: "DECLARE" >
|   < DEFAULT_: "DEFAULT" >
|   < DEFAULTS: "DEFAULTS" >
|   < DEFERRABLE: "DEFERRABLE" >
|   < DEFERRED: "DEFERRED" >
|   < DEFINE: "DEFINE" >
|   < DEFINED: "DEFINED" >
|   < DEFINER: "DEFINER" >
|   < DEGREE: "DEGREE" >
|   < DELETE: "DELETE" > { beforeTableName(); }
|   < DENSE_RANK: "DENSE_RANK" >
|   < DEPTH: "DEPTH" >
|   < DEREF: "DEREF" >
|   < DERIVED: "DERIVED" >
|   < DESC: "DESC" >
|   < DESCRIBE: "DESCRIBE" > { beforeTableName(); }
|   < DESCRIPTION: "DESCRIPTION" >
|   < DESCRIPTOR: "DESCRIPTOR" >
|   < DETERMINISTIC: "DETERMINISTIC" >
|   < DIAGNOSTICS: "DIAGNOSTICS" >
|   < DISALLOW: "DISALLOW" >
|   < DISCONNECT: "DISCONNECT" >
|   < DISPATCH: "DISPATCH" >
|   < DISTINCT: "DISTINCT" >
|   < DOMAIN: "DOMAIN" >
|   < DOT_FORMAT: "DOT" >
|   < DOUBLE: "DOUBLE" >
|   < DOW: "DOW" >
|   < DOY: "DOY" >
|   < DROP: "DROP" >
|   < DYNAMIC: "DYNAMIC" >
|   < DYNAMIC_FUNCTION: "DYNAMIC_FUNCTION" >
|   < DYNAMIC_FUNCTION_CODE: "DYNAMIC_FUNCTION_CODE" >
|   < EACH: "EACH" >
|   < ELEMENT: "ELEMENT" >
|   < ELSE: "ELSE" >
|   < EMPTY: "EMPTY" >
|   < ENCODING: "ENCODING">
|   < END: "END" >
|   < END_EXEC: "END-EXEC" >
|   < END_FRAME: "END_FRAME" >
|   < END_PARTITION: "END_PARTITION" >
|   < EPOCH: "EPOCH" >
|   < EQUALS: "EQUALS" >
|   < ERROR: "ERROR" >
|   < ESCAPE: "ESCAPE" >
|   < EVERY: "EVERY" >
|   < EXCEPT: "EXCEPT" >
|   < EXCEPTION: "EXCEPTION" >
|   < EXCLUDE: "EXCLUDE" >
|   < EXCLUDING: "EXCLUDING" >
|   < EXEC: "EXEC" >
|   < EXECUTE: "EXECUTE" >
|   < EXISTS: "EXISTS" >
|   < EXP: "EXP" >
|   < EXPLAIN: "EXPLAIN" >
|   < EXTEND: "EXTEND" >
|   < EXTERNAL: "EXTERNAL" >
|   < EXTRACT: "EXTRACT" >
|   < FALSE: "FALSE" >
|   < FETCH: "FETCH" >
|   < FILTER: "FILTER" >
|   < FINAL: "FINAL" >
|   < FIRST: "FIRST" >
|   < FIRST_VALUE: "FIRST_VALUE">
|   < FLOAT: "FLOAT" >
|   < FLOOR: "FLOOR" >
|   < FOLLOWING: "FOLLOWING" >
|   < FOR: "FOR" >
|   < FORMAT: "FORMAT" >
|   < FOREIGN: "FOREIGN" >
|   < FORTRAN: "FORTRAN" >
|   < FOUND: "FOUND" >
|   < FRAC_SECOND: "FRAC_SECOND" >
|   < FRAME_ROW: "FRAME_ROW" >
|   < FREE: "FREE" >
|   < FROM: "FROM" > { beforeTableName(); }
|   < FULL: "FULL" >
|   < FUNCTION: "FUNCTION" >
|   < FUSION: "FUSION" >
|   < G: "G" >
|   < GENERAL: "GENERAL" >
|   < GENERATED: "GENERATED" >
|   < GEOMETRY: "GEOMETRY" >
|   < GET: "GET" >
|   < GLOBAL: "GLOBAL" >
|   < GO: "GO" >
|   < GOTO: "GOTO" >
|   < GRANT: "GRANT" >
|   < GRANTED: "GRANTED" >
|   < GROUP: "GROUP" >
|   < GROUP_CONCAT: "GROUP_CONCAT" >
|   < GROUPING: "GROUPING" >
|   < GROUPS: "GROUPS" >
|   < HAVING: "HAVING" >
|   < QUALIFY: "QUALIFY" >
|   < HIERARCHY: "HIERARCHY" >
|   < HOLD: "HOLD" >
|   < HOP: "HOP" >
|   < HOUR: "HOUR" >
|   < HOURS: "HOURS" >
|   < IDENTITY: "IDENTITY" >
|   < IGNORE: "IGNORE" >
|   < ILIKE: "ILIKE" >
|   < IMMEDIATE: "IMMEDIATE" >
|   < IMMEDIATELY: "IMMEDIATELY" >
|   < IMPLEMENTATION: "IMPLEMENTATION" >
|   < IMPORT: "IMPORT" >
|   < IN: "IN" >
|   < INCLUDE: "INCLUDE" >
|   < INCLUDING: "INCLUDING" >
|   < INCREMENT: "INCREMENT" >
|   < INDICATOR: "INDICATOR" >
|   < INITIAL: "INITIAL" >
|   < INITIALLY: "INITIALLY" >
|   < INNER: "INNER" >
|   < INOUT: "INOUT" >
|   < INPUT: "INPUT" >
|   < INSENSITIVE: "INSENSITIVE" >
|   < INSERT: "INSERT" > { beforeTableName(); }
|   < INSTANCE: "INSTANCE" >
|   < INSTANTIABLE: "INSTANTIABLE" >
|   < INT: "INT" >
|   < INTEGER: "INTEGER" >
|   < INTERSECT: "INTERSECT" >
|   < INTERSECTION: "INTERSECTION" >
|   < INTERVAL: "INTERVAL" >
|   < INTO: "INTO" >
|   < INVOKER: "INVOKER" >
|   < IS: "IS" >
|   < ISODOW: "ISODOW" >
|   < ISOYEAR: "ISOYEAR" >
|   < ISOLATION: "ISOLATION" >
|   < JAVA: "JAVA" >
|   < JOIN: "JOIN" > { beforeTableName(); }
|   < JSON: "JSON" >
|   < JSON_ARRAY: "JSON_ARRAY">
|   < JSON_ARRAYAGG: "JSON_ARRAYAGG">
|   < JSON_EXISTS: "JSON_EXISTS" >
|   < JSON_OBJECT: "JSON_OBJECT">
|   < JSON_OBJECTAGG: "JSON_OBJECTAGG">
|   < JSON_QUERY: "JSON_QUERY" >
|   < JSON_VALUE: "JSON_VALUE" >
|   < K: "K" >
|   < KEY: "KEY" >
|   < KEY_MEMBER: "KEY_MEMBER" >
|   < KEY_TYPE: "KEY_TYPE" >
|   < LABEL: "LABEL" >
|   < LAG: "LAG" >
|   < LANGUAGE: "LANGUAGE" >
|   < LARGE: "LARGE" >
|   < LAST: "LAST" >
|   < LAST_VALUE: "LAST_VALUE" >
|   < LATERAL: "LATERAL" >
|   < LEAD: "LEAD" >
|   < LEADING: "LEADING" >
|   < LEFT: "LEFT" >
|   < LENGTH: "LENGTH" >
|   < LEVEL: "LEVEL" >
|   < LIBRARY: "LIBRARY" >
|   < LIKE: "LIKE" >
|   < LIKE_REGEX: "LIKE_REGEX" >
|   < LIMIT: "LIMIT" >
|   < LN: "LN" >
|   < LOCAL: "LOCAL" >
|   < LOCALTIME: "LOCALTIME" >
|   < LOCALTIMESTAMP: "LOCALTIMESTAMP" >
|   < LOCATOR: "LOCATOR" >
|   < LOWER: "LOWER" >
|   < M: "M" >
|   < MAP: "MAP" >
|   < MATCH: "MATCH" >
|   < MATCHED: "MATCHED" >
|   < MATCHES: "MATCHES" >
|   < MATCH_NUMBER: "MATCH_NUMBER">
|   < MATCH_RECOGNIZE: "MATCH_RECOGNIZE">
|   < MAX: "MAX" >
|   < MAXVALUE: "MAXVALUE" >
|   < MEASURES: "MEASURES" >
|   < MEMBER: "MEMBER" >
|   < MERGE: "MERGE" > { beforeTableName(); }
// beforeTableName apears to switch the lexical state such that the types of identifiers expected are more lenient.
// Specifically, switches from BQID to BQHID, described below:
// BQID:    Identifiers are enclosed in back-ticks, escaped using backslash,
//         e.g. `My \`Quoted\` Identifier`,
//         and with the potential to shift into BQHID in contexts where table
//         names are expected, and thus allow hyphen-separated identifiers as
//         part of table names
//  BQHID:   Identifiers are enclosed in back-ticks, escaped using backslash,
//         e.g. `My \`Quoted\` Identifier`
|   < MERGE_INTO: "MERGE_INTO" > { beforeTableName(); }
|   < MESSAGE_LENGTH: "MESSAGE_LENGTH" >
|   < MESSAGE_OCTET_LENGTH: "MESSAGE_OCTET_LENGTH" >
|   < MESSAGE_TEXT: "MESSAGE_TEXT" >
|   < METHOD: "METHOD" >
|   < MICROSECOND: "MICROSECOND" >
|   < MILLISECOND: "MILLISECOND" >
|   < MILLENNIUM: "MILLENNIUM" >
|   < MIN: "MIN" >
|   < MINUTE: "MINUTE" >
|   < MINUTES: "MINUTES" >
|   < MINVALUE: "MINVALUE" >
|   < MOD: "MOD" >
|   < MODIFIES: "MODIFIES" >
|   < MODULE: "MODULE" >
|   < MONTH: "MONTH" >
|   < MONTHS: "MONTHS" >
|   < MORE_: "MORE" >
|   < MULTISET: "MULTISET" >
|   < MUMPS: "MUMPS" >
|   < NAME: "NAME" >
|   < NAMES: "NAMES" >
|   < NANOSECOND: "NANOSECOND" >
|   < NATIONAL: "NATIONAL" >
|   < NATURAL: "NATURAL" >
|   < NCHAR: "NCHAR" >
|   < NCLOB: "NCLOB" >
|   < NESTING: "NESTING" >
|   < NEW: "NEW" >
|   < NEXT: "NEXT" >
|   < NO: "NO" >
|   < NONE: "NONE" >
|   < NORMALIZE: "NORMALIZE" >
|   < NORMALIZED: "NORMALIZED" >
|   < NOT: "NOT" >
|   < NTH_VALUE: "NTH_VALUE" >
|   < NTILE: "NTILE" >
|   < NULL: "NULL" >
|   < NULLABLE: "NULLABLE" >
|   < NULLIF: "NULLIF" >
|   < NULLS: "NULLS" >
|   < NUMBER: "NUMBER" >
|   < NUMERIC: "NUMERIC" >
|   < OBJECT: "OBJECT" >
|   < OCCURRENCES_REGEX: "OCCURRENCES_REGEX" >
|   < OCTET_LENGTH: "OCTET_LENGTH" >
|   < OCTETS: "OCTETS" >
|   < OF: "OF" >
|   < OFFSET: "OFFSET" >
|   < OLD: "OLD" >
|   < OMIT: "OMIT" >
|   < ON: "ON" >
|   < ONE: "ONE" >
|   < ONLY: "ONLY" >
|   < OPEN: "OPEN" >
|   < OPTION: "OPTION" >
|   < OPTIONS: "OPTIONS" >
|   < OR: "OR" >
|   < ORDER: "ORDER" >
|   < ORDERING: "ORDERING" >
|   < ORDINALITY: "ORDINALITY" >
|   < OTHERS: "OTHERS" >
|   < OUT: "OUT" >
|   < OUTER: "OUTER" >
|   < OUTPUT: "OUTPUT" >
|   < OVER: "OVER" >
|   < OVERLAPS: "OVERLAPS" >
|   < OVERLAY: "OVERLAY" >
|   < OVERRIDING: "OVERRIDING" >
|   < PAD: "PAD" >
|   < PARAMETER: "PARAMETER" >
|   < PARAMETER_MODE: "PARAMETER_MODE" >
|   < PARAMETER_NAME: "PARAMETER_NAME" >
|   < PARAMETER_ORDINAL_POSITION: "PARAMETER_ORDINAL_POSITION" >
|   < PARAMETER_SPECIFIC_CATALOG: "PARAMETER_SPECIFIC_CATALOG" >
|   < PARAMETER_SPECIFIC_NAME: "PARAMETER_SPECIFIC_NAME" >
|   < PARAMETER_SPECIFIC_SCHEMA: "PARAMETER_SPECIFIC_SCHEMA" >
|   < PARTIAL: "PARTIAL" >
|   < PARTITION: "PARTITION" >
|   < PASCAL: "PASCAL" >
|   < PASSING: "PASSING" >
|   < PASSTHROUGH: "PASSTHROUGH" >
|   < PAST: "PAST" >
|   < PATH: "PATH" >
|   < PATTERN: "PATTERN" >
|   < PER: "PER" >
|   < PERCENT: "PERCENT" >
|   < PERCENTILE_CONT: "PERCENTILE_CONT" >
|   < PERCENTILE_DISC: "PERCENTILE_DISC" >
|   < PERCENT_RANK: "PERCENT_RANK" >
|   < PERIOD: "PERIOD" >
|   < PERMUTE: "PERMUTE" >
|   < PIVOT: "PIVOT" >
|   < PLACING: "PLACING" >
|   < PLAN: "PLAN" >
|   < PLI: "PLI" >
|   < PORTION: "PORTION" >
|   < POSITION: "POSITION" >
|   < POSITION_REGEX: "POSITION_REGEX" >
|   < POWER: "POWER" >
|   < PRECEDES: "PRECEDES" >
|   < PRECEDING: "PRECEDING" >
|   < PRECISION: "PRECISION" >
|   < PREPARE: "PREPARE" >
|   < PRESERVE: "PRESERVE" >
|   < PREV: "PREV" >
|   < PRIMARY: "PRIMARY" >
|   < PRIOR: "PRIOR" >
|   < PRIVILEGES: "PRIVILEGES" >
|   < PROCEDURE: "PROCEDURE" >
|   < PUBLIC: "PUBLIC" >
|   < QUARTER: "QUARTER" >
|   < RANGE: "RANGE" >
|   < RANK: "RANK" >
|   < READ: "READ" >
|   < READS: "READS" >
|   < REAL: "REAL" >
|   < RECURSIVE: "RECURSIVE" >
|   < REF: "REF" >
|   < REFERENCES: "REFERENCES" >
|   < REFERENCING: "REFERENCING" >
|   < REGR_AVGX: "REGR_AVGX" >
|   < REGR_AVGY: "REGR_AVGY" >
|   < REGR_COUNT: "REGR_COUNT" >
|   < REGR_INTERCEPT: "REGR_INTERCEPT" >
|   < REGR_R2: "REGR_R2" >
|   < REGR_SLOPE: "REGR_SLOPE" >
|   < REGR_SXX: "REGR_SXX" >
|   < REGR_SXY: "REGR_SXY" >
|   < REGR_SYY: "REGR_SYY" >
|   < RELATIVE: "RELATIVE" >
|   < RELEASE: "RELEASE" >
|   < REPEATABLE: "REPEATABLE" >
|   < REPLACE: "REPLACE" >
|   < RESET: "RESET" >
|   < RESPECT: "RESPECT" >
|   < RESTART: "RESTART" >
|   < RESTRICT: "RESTRICT" >
|   < RESULT: "RESULT" >
|   < RETURN: "RETURN" >
|   < RETURNED_CARDINALITY: "RETURNED_CARDINALITY" >
|   < RETURNED_LENGTH: "RETURNED_LENGTH" >
|   < RETURNED_OCTET_LENGTH: "RETURNED_OCTET_LENGTH" >
|   < RETURNED_SQLSTATE: "RETURNED_SQLSTATE" >
|   < RETURNING: "RETURNING" >
|   < RETURNS: "RETURNS" >
|   < REVOKE: "REVOKE" >
|   < RIGHT: "RIGHT" >
|   < RLIKE: "RLIKE" >
|   < ROLE: "ROLE" >
|   < ROLLBACK: "ROLLBACK" >
|   < ROLLUP: "ROLLUP" >
|   < ROUTINE: "ROUTINE" >
|   < ROUTINE_CATALOG: "ROUTINE_CATALOG" >
|   < ROUTINE_NAME: "ROUTINE_NAME" >
|   < ROUTINE_SCHEMA: "ROUTINE_SCHEMA" >
|   < ROW: "ROW" >
|   < ROW_COUNT: "ROW_COUNT" >
|   < ROW_NUMBER: "ROW_NUMBER" >
|   < ROWS: "ROWS" >
|   < RUNNING: "RUNNING" >
|   < SAVEPOINT: "SAVEPOINT" >
|   < SCALAR: "SCALAR" >
|   < SCALE: "SCALE" >
|   < SCHEMA: "SCHEMA" >
|   < SCHEMA_NAME: "SCHEMA_NAME" >
|   < SCOPE: "SCOPE" >
|   < SCOPE_CATALOGS: "SCOPE_CATALOGS" >
|   < SCOPE_NAME: "SCOPE_NAME" >
|   < SCOPE_SCHEMA: "SCOPE_SCHEMA" >
|   < SCROLL: "SCROLL" >
|   < SEARCH: "SEARCH" >
|   < SECOND: "SECOND" >
|   < SECONDS: "SECONDS" >
|   < SECTION: "SECTION" >
|   < SECURITY: "SECURITY" >
|   < SEEK: "SEEK" >
|   < SELECT: "SELECT" > { afterTableName(); }
|   < SELF: "SELF" >
|   < SENSITIVE: "SENSITIVE" >
|   < SEPARATOR: "SEPARATOR" >
|   < SEQUENCE: "SEQUENCE" >
|   < SERIALIZABLE: "SERIALIZABLE" >
|   < SERVER: "SERVER" >
|   < SERVER_NAME: "SERVER_NAME" >
|   < SESSION: "SESSION" >
|   < SESSION_USER: "SESSION_USER" >
|   < SET: "SET" > { afterTableName(); }
|   < SETS: "SETS" >
|   < SET_MINUS: "MINUS">
|   < SHOW: "SHOW" >
|   < SIMILAR: "SIMILAR" >
|   < SIMPLE: "SIMPLE" >
|   < SIZE: "SIZE" >
|   < SKIP_: "SKIP" >
|   < SMALLINT: "SMALLINT" >
|   < SOME: "SOME" >
|   < SOURCE: "SOURCE" >
|   < SPACE: "SPACE" >
|   < SPECIFIC: "SPECIFIC" >
|   < SPECIFIC_NAME: "SPECIFIC_NAME" >
|   < SPECIFICTYPE: "SPECIFICTYPE" >
|   < SQL: "SQL" >
|   < SQLEXCEPTION: "SQLEXCEPTION" >
|   < SQLSTATE: "SQLSTATE" >
|   < SQLWARNING: "SQLWARNING" >
|   < SQL_BIGINT: "SQL_BIGINT" >
|   < SQL_BINARY: "SQL_BINARY" >
|   < SQL_BIT: "SQL_BIT" >
|   < SQL_BLOB: "SQL_BLOB" >
|   < SQL_BOOLEAN: "SQL_BOOLEAN" >
|   < SQL_CHAR: "SQL_CHAR" >
|   < SQL_CLOB: "SQL_CLOB" >
|   < SQL_DATE: "SQL_DATE" >
|   < SQL_DECIMAL: "SQL_DECIMAL" >
|   < SQL_DOUBLE: "SQL_DOUBLE" >
|   < SQL_FLOAT: "SQL_FLOAT" >
|   < SQL_INTEGER: "SQL_INTEGER" >
|   < SQL_INTERVAL_DAY: "SQL_INTERVAL_DAY" >
|   < SQL_INTERVAL_DAY_TO_HOUR: "SQL_INTERVAL_DAY_TO_HOUR" >
|   < SQL_INTERVAL_DAY_TO_MINUTE: "SQL_INTERVAL_DAY_TO_MINUTE" >
|   < SQL_INTERVAL_DAY_TO_SECOND: "SQL_INTERVAL_DAY_TO_SECOND" >
|   < SQL_INTERVAL_HOUR: "SQL_INTERVAL_HOUR" >
|   < SQL_INTERVAL_HOUR_TO_MINUTE: "SQL_INTERVAL_HOUR_TO_MINUTE" >
|   < SQL_INTERVAL_HOUR_TO_SECOND: "SQL_INTERVAL_HOUR_TO_SECOND" >
|   < SQL_INTERVAL_MINUTE: "SQL_INTERVAL_MINUTE" >
|   < SQL_INTERVAL_MINUTE_TO_SECOND: "SQL_INTERVAL_MINUTE_TO_SECOND" >
|   < SQL_INTERVAL_MONTH: "SQL_INTERVAL_MONTH" >
|   < SQL_INTERVAL_SECOND: "SQL_INTERVAL_SECOND" >
|   < SQL_INTERVAL_YEAR: "SQL_INTERVAL_YEAR" >
|   < SQL_INTERVAL_YEAR_TO_MONTH: "SQL_INTERVAL_YEAR_TO_MONTH" >
|   < SQL_LONGVARBINARY: "SQL_LONGVARBINARY" >
|   < SQL_LONGVARCHAR: "SQL_LONGVARCHAR" >
|   < SQL_LONGVARNCHAR: "SQL_LONGVARNCHAR" >
|   < SQL_NCHAR: "SQL_NCHAR" >
|   < SQL_NCLOB: "SQL_NCLOB" >
|   < SQL_NUMERIC: "SQL_NUMERIC" >
|   < SQL_NVARCHAR: "SQL_NVARCHAR" >
|   < SQL_REAL: "SQL_REAL" >
|   < SQL_SMALLINT: "SQL_SMALLINT" >
|   < SQL_TIME: "SQL_TIME" >
|   < SQL_TIMESTAMP: "SQL_TIMESTAMP" >
|   < SQL_TINYINT: "SQL_TINYINT" >
|   < SQL_TSI_DAY: "SQL_TSI_DAY" >
|   < SQL_TSI_FRAC_SECOND: "SQL_TSI_FRAC_SECOND" >
|   < SQL_TSI_HOUR: "SQL_TSI_HOUR" >
|   < SQL_TSI_MICROSECOND: "SQL_TSI_MICROSECOND" >
|   < SQL_TSI_MINUTE: "SQL_TSI_MINUTE" >
|   < SQL_TSI_MONTH: "SQL_TSI_MONTH" >
|   < SQL_TSI_QUARTER: "SQL_TSI_QUARTER" >
|   < SQL_TSI_SECOND: "SQL_TSI_SECOND" >
|   < SQL_TSI_WEEK: "SQL_TSI_WEEK" >
|   < SQL_TSI_YEAR: "SQL_TSI_YEAR" >
|   < SQL_VARBINARY: "SQL_VARBINARY" >
|   < SQL_VARCHAR: "SQL_VARCHAR" >
|   < SQRT: "SQRT" >
|   < START: "START" >
|   < STATE: "STATE" >
|   < STATEMENT: "STATEMENT" >
|   < STATIC: "STATIC" >
|   < STDDEV_POP: "STDDEV_POP" >
|   < STDDEV_SAMP: "STDDEV_SAMP" >
|   < STREAM: "STREAM" >
|   < STRING_AGG: "STRING_AGG" >
|   < STRUCTURE: "STRUCTURE" >
|   < STYLE: "STYLE" >
|   < SUBCLASS_ORIGIN: "SUBCLASS_ORIGIN" >
|   < SUBMULTISET: "SUBMULTISET" >
|   < SUBSET: "SUBSET" >
|   < SUBSTITUTE: "SUBSTITUTE" >
|   < SUBSTRING: "SUBSTRING" >
|   < SUBSTRING_REGEX: "SUBSTRING_REGEX" >
|   < SUCCEEDS: "SUCCEEDS" >
|   < SUM: "SUM" >
|   < SYMMETRIC: "SYMMETRIC" >
|   < SYSTEM: "SYSTEM" >
|   < SYSTEM_TIME: "SYSTEM_TIME" >
|   < SYSTEM_USER: "SYSTEM_USER" >
|   < TABLE: "TABLE" > { beforeTableName(); }
|   < TABLE_NAME: "TABLE_NAME" >
|   < TABLESAMPLE: "TABLESAMPLE" >
|   < TEMPORARY: "TEMPORARY" >
|   < THEN: "THEN" >
|   < TIES: "TIES" >
|   < TIME: "TIME" >
|   < TIMESTAMP: "TIMESTAMP" >
|   < TIMESTAMPADD: "TIMESTAMPADD" >
|   < TIMESTAMPDIFF: "TIMESTAMPDIFF" >
|   < TIMEZONE_HOUR: "TIMEZONE_HOUR" >
|   < TIMEZONE_MINUTE: "TIMEZONE_MINUTE" >
|   < TINYINT: "TINYINT" >
|   < TO: "TO" >
|   < TOP_LEVEL_COUNT: "TOP_LEVEL_COUNT" >
|   < TRAILING: "TRAILING" >
|   < TRANSACTION: "TRANSACTION" >
|   < TRANSACTIONS_ACTIVE: "TRANSACTIONS_ACTIVE" >
|   < TRANSACTIONS_COMMITTED: "TRANSACTIONS_COMMITTED" >
|   < TRANSACTIONS_ROLLED_BACK: "TRANSACTIONS_ROLLED_BACK" >
|   < TRANSFORM: "TRANSFORM" >
|   < TRANSFORMS: "TRANSFORMS" >
|   < TRANSLATE: "TRANSLATE" >
|   < TRANSLATE_REGEX: "TRANSLATE_REGEX" >
|   < TRANSLATION: "TRANSLATION" >
|   < TREAT: "TREAT" >
|   < TRIGGER: "TRIGGER" >
|   < TRIGGER_CATALOG: "TRIGGER_CATALOG" >
|   < TRIGGER_NAME: "TRIGGER_NAME" >
|   < TRIGGER_SCHEMA: "TRIGGER_SCHEMA" >
|   < TRIM: "TRIM" >
|   < TRIM_ARRAY: "TRIM_ARRAY" >
|   < TRUE: "TRUE" >
|   < TRUNCATE: "TRUNCATE" >
|   < TUMBLE: "TUMBLE" >
|   < TYPE: "TYPE" >
|   < UESCAPE: "UESCAPE" >
|   < UNBOUNDED: "UNBOUNDED" >
|   < UNCOMMITTED: "UNCOMMITTED" >
|   < UNCONDITIONAL: "UNCONDITIONAL" >
|   < UNDER: "UNDER" >
|   < UNION: "UNION" >
|   < UNIQUE: "UNIQUE" >
|   < UNKNOWN: "UNKNOWN" >
|   < UNPIVOT: "UNPIVOT" >
|   < UNNAMED: "UNNAMED" >
|   < UNNEST: "UNNEST" >
|   < UPDATE: "UPDATE" > { beforeTableName(); }
|   < UPPER: "UPPER" >
|   < UPSERT: "UPSERT" >
|   < USAGE: "USAGE" >
|   < USER: "USER" >
|   < USER_DEFINED_TYPE_CATALOG: "USER_DEFINED_TYPE_CATALOG" >
|   < USER_DEFINED_TYPE_CODE: "USER_DEFINED_TYPE_CODE" >
|   < USER_DEFINED_TYPE_NAME: "USER_DEFINED_TYPE_NAME" >
|   < USER_DEFINED_TYPE_SCHEMA: "USER_DEFINED_TYPE_SCHEMA" >
|   < USING: "USING" >
|   < UTF8: "UTF8" >
|   < UTF16: "UTF16" >
|   < UTF32: "UTF32" >
|   < VALUE: "VALUE" >
|   < VALUES: "VALUES" > { afterTableName(); }
|   < VALUE_OF: "VALUE_OF" >
|   < VAR_POP: "VAR_POP" >
|   < VAR_SAMP: "VAR_SAMP" >
|   < VARBINARY: "VARBINARY" >
|   < VARCHAR: "VARCHAR" >
|   < VARYING: "VARYING" >
|   < VERSION: "VERSION" >
|   < VERSIONING: "VERSIONING" >
|   < VIEW: "VIEW" >
|   < WEEK: "WEEK" >
|   < WHEN: "WHEN" >
|   < WHENEVER: "WHENEVER" >
|   < WHERE: "WHERE" >
|   < WIDTH_BUCKET: "WIDTH_BUCKET" >
|   < WINDOW: "WINDOW" >
|   < WITH: "WITH" >
|   < WITHIN: "WITHIN" >
|   < WITHOUT: "WITHOUT" >
|   < WORK: "WORK" >
|   < WRAPPER: "WRAPPER" >
|   < WRITE: "WRITE" >
|   < XML: "XML" >
|   < YEAR: "YEAR" >
|   < YEARS: "YEARS" >
|   < ZONE: "ZONE" >
<#-- additional parser keywords are included here -->
<#list (parser.keywords!default.parser.keywords) as keyword>
|   < ${keyword}: "${keyword}" >
</#list>
}

/**
 * Parses a non-reserved keyword for use as an identifier.
 *
 * <p>The method is broken up into several sub-methods; without this
 * decomposition, parsers such as Babel with more than ~1,000 non-reserved
 * keywords would generate such deeply nested 'if' statements that javac would
 * fail with a {@link StackOverflowError}.
 *
 * <p>The list is generated from the FMPP config data. To add or remove
 * keywords, modify config.fmpp. For parsers except Babel, make sure that
 * keywords are not reserved by the SQL standard.
 *
 * @see Glossary#SQL2003 SQL:2003 Part 2 Section 5.2
 */
String NonReservedKeyWord() :
{
}
{
    (
        NonReservedKeyWord0of3()
    |   NonReservedKeyWord1of3()
    |   NonReservedKeyWord2of3()
    |   <WIDTH_BUCKET>
    )
    {
        return unquotedIdentifier();
    }
}

/** @see #NonReservedKeyWord */
void NonReservedKeyWord0of3() :
{
}
{
    (
<#list (parser.nonReservedKeywords!default.parser.nonReservedKeywords) + (parser.nonReservedKeywordsToAdd!default.parser.nonReservedKeywordsToAdd) as keyword>
<#if keyword?index == 0>
        <${keyword}>
<#elseif keyword?index % 3 == 0>
    |   <${keyword}>
</#if>
</#list>
    )
}

/** @see #NonReservedKeyWord */
void NonReservedKeyWord1of3() :
{
}
{
    (
<#list (parser.nonReservedKeywords!default.parser.nonReservedKeywords) + (parser.nonReservedKeywordsToAdd!default.parser.nonReservedKeywordsToAdd) as keyword>
<#if keyword?index == 1>
        <${keyword}>
<#elseif keyword?index % 3 == 1>
    |   <${keyword}>
</#if>
</#list>
    )
}

/** @see #NonReservedKeyWord */
void NonReservedKeyWord2of3() :
{
}
{
    (
<#list (parser.nonReservedKeywords!default.parser.nonReservedKeywords) + (parser.nonReservedKeywordsToAdd!default.parser.nonReservedKeywordsToAdd) as keyword>
<#if keyword?index == 2>
        <${keyword}>
<#elseif keyword?index % 3 == 2>
    |   <${keyword}>
</#if>
</#list>
    )
}

/* LITERALS */

<DEFAULT, DQID, BTID, BQID, BQHID> TOKEN :
{
    < UNSIGNED_INTEGER_LITERAL: (["0"-"9"])+ >
|
    < APPROX_NUMERIC_LITERAL:
    (<UNSIGNED_INTEGER_LITERAL> | <DECIMAL_NUMERIC_LITERAL>) <EXPONENT> >
|
    < DECIMAL_NUMERIC_LITERAL:
    (["0"-"9"])+(".")?(["0"-"9"])*
    | "."(["0"-"9"])+
    >
|
    < #EXPONENT: ["e","E"] (["+","-"])? (["0"-"9"])+ >
|
    < #HEXDIGIT: ["0"-"9","a"-"f","A"-"F"] >
|
    < #WHITESPACE:
    [ " ","\t","\n","\r","\f" ]
    >
|
    /* To improve error reporting, we allow all kinds of characters,
     * not just hexits, in a binary string literal. */
    < BINARY_STRING_LITERAL: ["x","X"] <QUOTE> ( (~["'"]) | ("''"))* <QUOTE> >
}

// All databases except BigQuery support standard single-quoted literals,
// which use single-quote as the escape character.
<DEFAULT, DQID, BTID> TOKEN :
{
    < QUOTED_STRING: <QUOTE> ( (~["'"]) | ("''"))* <QUOTE> >
|
    < PREFIXED_STRING_LITERAL: ("_" <CHARSETNAME> | "N") <QUOTED_STRING> >
|
    < UNICODE_STRING_LITERAL: "U" "&" <QUOTED_STRING> >
|
    < #CHARSETNAME: (["a"-"z","A"-"Z","0"-"9"])
    (["a"-"z","A"-"Z","0"-"9",":",".","-","_"])*
    >
}

// BigQuery supports single- and double-quoted literals with back-slash
// as the escape character.
<BQID, BQHID> TOKEN :
{
    // BigQuery-style double-quoted string, escaped using backslash
    < BIG_QUERY_DOUBLE_QUOTED_STRING:
      <DOUBLE_QUOTE> ( (~["\\", "\""]) | ("\\" ~[]) )* <DOUBLE_QUOTE>
    >
|
    // BigQuery-style single-quoted string, escaped using backslash
    < BIG_QUERY_QUOTED_STRING:
      <QUOTE> ( (~["\\", "'"]) | ("\\" ~[]) )* <QUOTE>
    >
}

<DEFAULT, DQID, BTID, BQID, BQHID> TOKEN :
{
    < UNICODE_QUOTED_ESCAPE_CHAR:
    <QUOTE>
    (~["0"-"9","a"-"f","A"-"F","+","\""," ","\t","\n","\r","\f"])
    <QUOTE>
    >
}

/* SEPARATORS */

<DEFAULT, DQID, BTID, BQID, BQHID> TOKEN :
{
    < LPAREN: "(">
|   < RPAREN: ")">
<#if (parser.includeBraces!default.parser.includeBraces) >
|   < LBRACE_D: "{" (" ")* ["d","D"] >
|   < LBRACE_T: "{" (" ")* ["t","T"] >
|   < LBRACE_TS: "{" (" ")* ["t","T"] ["s","S"] >
|   < LBRACE_FN: "{" (" ")* ["f","F"] ["n","N"] >
|   < LBRACE: "{" >
|   < RBRACE: "}" >
<#else>
<#include "/@includes/braces.ftl" />
</#if>
|   < LBRACKET: "[" >
|   < RBRACKET: "]" >
|   < SEMICOLON: ";" >
|   < DOT: "." >
|   < COMMA: "," >
}

/* OPERATORS */

<DEFAULT, DQID, BTID, BQID, BQHID> TOKEN :
{
    < EQ: "=" >
|   < GT: ">" >
|   < LT: "<" >
|   < HOOK: "?" >
|   < COLON: ":" >
|   < LE: "<=" >
|   < GE: ">=" >
|   < NE: "<>" >
|   < NE2: "!=" >
|   < NULLEQ: "<=>" >
|   < PLUS: "+" >
|   < MINUS: "-" >
|   < STAR: "*" >
|   < SLASH: "/" >
|   < PERCENT_REMAINDER: "%" >
|   < CONCAT: "||" >
|   < NAMED_ARGUMENT_ASSIGNMENT: "=>" >
|   < DOUBLE_PERIOD: ".." >
|   < QUOTE: "'" >
|   < DOUBLE_QUOTE: "\"" >
|   < VERTICAL_BAR: "|" >
|   < CARET: "^" >
|   < DOLLAR: "$" >
<#list (parser.binaryOperatorsTokens!default.parser.binaryOperatorsTokens) as operator>
|   ${operator}
</#list>
}


/*****************************************
 * Lexical Descriptions                  *
 *****************************************/

TOKEN_MGR_DECLS : {
    final List<Integer> lexicalStateStack = new ArrayList<Integer>();

    void pushState() {
      lexicalStateStack.add(curLexState);
    }

    void popState() {
      SwitchTo(lexicalStateStack.remove(lexicalStateStack.size() - 1));
    }

    void beforeTableName() {
      if (curLexState == BQID) {
        pushState();
        SwitchTo(BQHID);
      }
    }

    void afterTableName() {
      if (curLexState == BQHID) {
        popState();
      }
    }

<#if (parser.includeAdditionalDeclarations!default.parser.includeAdditionalDeclarations)>
  <#include "/@includes/tokenManagerDeclarations.ftl" />
</#if>
}

/*
Lexical states:

DEFAULT: Identifiers are quoted in brackets, e.g. [My Identifier]
DQID:    Identifiers are double-quoted, e.g. "My Identifier"
BTID:    Identifiers are enclosed in back-ticks, escaped using back-ticks,
         e.g. `My ``Quoted`` Identifier`
BQID:    Identifiers are enclosed in back-ticks, escaped using backslash,
         e.g. `My \`Quoted\` Identifier`,
         and with the potential to shift into BQHID in contexts where table
         names are expected, and thus allow hyphen-separated identifiers as
         part of table names
BQHID:   Identifiers are enclosed in back-ticks, escaped using backslash,
         e.g. `My \`Quoted\` Identifier`
         and unquoted identifiers may contain hyphens, e.g. foo-bar
IN_SINGLE_LINE_COMMENT:
IN_FORMAL_COMMENT:
IN_MULTI_LINE_COMMENT:

DEFAULT, DQID, BTID, BQID are the 4 'normal states'. Behavior is identical
except for how quoted identifiers are recognized.

The BQHID state exists only at the start of a table name (e.g. immediately after
FROM or INSERT INTO). As soon as an identifier is seen, the state shifts back
to BTID.

After a comment has completed, the lexer returns to the previous state, one
of the 'normal states'.
*/

/* WHITE SPACE */

<DEFAULT, DQID, BTID, BQID, BQHID> SKIP :
{
    " "
|   "\t"
|   "\n"
|   "\r"
|   "\f"
}

/* COMMENTS */

<DEFAULT, DQID, BTID, BQID, BQHID> TOKEN :
{
    < HINT_BEG: "/*+">
|   < COMMENT_END: "*/" >
}

<DEFAULT, DQID, BTID, BQID, BQHID> MORE :
{
    <"/**" ~["/"]> { pushState(); } : IN_FORMAL_COMMENT
}

<DEFAULT, DQID, BTID, BQID, BQHID> MORE :
{
    "/*" { pushState(); } : IN_MULTI_LINE_COMMENT
}

<DEFAULT, DQID, BTID, BQID, BQHID> SKIP :
{
    <SINGLE_LINE_COMMENT: ("//"|"--")(~["\n","\r"])* ("\n"|"\r"|"\r\n")? >
}

<IN_FORMAL_COMMENT>
SPECIAL_TOKEN :
{
    <FORMAL_COMMENT: <COMMENT_END> > { popState(); }
}

<IN_MULTI_LINE_COMMENT>
SPECIAL_TOKEN :
{
    <MULTI_LINE_COMMENT: <COMMENT_END> > { popState(); }
}

<IN_FORMAL_COMMENT,IN_MULTI_LINE_COMMENT>
MORE :
{
    < ~[] >
}


/* IDENTIFIERS */

<DEFAULT> TOKEN :
{
    < BRACKET_QUOTED_IDENTIFIER:
    "["
    (
        (~["]","\n","\r"])
    |
        ("]]")
    )+
    "]"
    >
}

<DQID> TOKEN :
{
    < QUOTED_IDENTIFIER:
    "\""
    (
        (~["\"","\n","\r"])
    |
        ("\"\"")
    )+
    "\""
    >
}

<BTID> TOKEN :
{
    < BACK_QUOTED_IDENTIFIER:
    "`"
    (
        (~["`","\n","\r"])
    |
        ("``")
    )+
    "`"
    >
}

<BQID, BQHID> TOKEN :
{
    // BigQuery-style backtick-quoted identifier, escaped using backslash
    < BIG_QUERY_BACK_QUOTED_IDENTIFIER:
    "`"
    (
        (~["\\", "`"])
    |
        ("\\" ~[])
    )*
    "`"
    >
}

<BQHID> TOKEN :
{
    // Per BigQuery: "Project IDs must contain 6-63 lowercase letters, digits,
    // or dashes. IDs must start with a letter and may not end with a dash."
    // We do not restrict length, or prevent identifiers from ending in a dash.
    < HYPHENATED_IDENTIFIER: <LETTER> (<LETTER>|<DIGIT>|"-")* > { popState(); }
}

<DEFAULT, DQID, BTID, BQID> TOKEN :
{
    < IDENTIFIER: <LETTER> (<LETTER>|<DIGIT>)* >
}

<DEFAULT, DQID, BTID, BQID> TOKEN :
{
    < PARAM_IDENTIFIER: "@" (["\u0041"-"\u005a", "\u0061"-"\u007a", "\u005f"]) (["\u0041"-"\u005a", "\u0061"-"\u007a", "\u005f", "\u0030"-"\u0039"])* >
}

<DEFAULT, DQID, BTID, BQID, BQHID> TOKEN :
{
    < COLLATION_ID:
    (<LETTER>|<DIGIT>)+ (<LETTER>|<DIGIT>|":"|"."|"-"|"_")*
    "$"
    (<LETTER>|"_")+
    ("$" (<LETTER>|<DIGIT>|"_")+)?
    >
|
    < UNICODE_QUOTED_IDENTIFIER: "U" "&" <QUOTED_IDENTIFIER> >
|
    < #LETTER:
    [
        "\u0024",
        "\u0041"-"\u005a",
        "\u005f",
        "\u0061"-"\u007a",
        "\u00c0"-"\u00d6",
        "\u00d8"-"\u00f6",
        "\u00f8"-"\u00ff",
        "\u0100"-"\u1fff",
        "\u3040"-"\u318f",
        "\u3300"-"\u337f",
        "\u3400"-"\u3d2d",
        "\u4e00"-"\u9fff",
        "\uf900"-"\ufaff"
    ]
    >
|
    < #DIGIT:
    [
        "\u0030"-"\u0039",
        "\u0660"-"\u0669",
        "\u06f0"-"\u06f9",
        "\u0966"-"\u096f",
        "\u09e6"-"\u09ef",
        "\u0a66"-"\u0a6f",
        "\u0ae6"-"\u0aef",
        "\u0b66"-"\u0b6f",
        "\u0be7"-"\u0bef",
        "\u0c66"-"\u0c6f",
        "\u0ce6"-"\u0cef",
        "\u0d66"-"\u0d6f",
        "\u0e50"-"\u0e59",
        "\u0ed0"-"\u0ed9",
        "\u1040"-"\u1049"
    ]
    >
}

/* Special token to throw a wrench in the works. It is never valid in SQL,
   and so when it occurs, it causes the parser to print which tokens would
   have been valid at that point. Used by SqlAdvisor. */
<DEFAULT, DQID, BTID, BQID, BQHID> TOKEN :
{
    < BEL:
    [
        "\u0007"
    ]
    >
}

/**
 * Defines a production which can never be accepted by the parser.
 * In effect, it tells the parser, "If you got here, you've gone too far."
 * It is used as the default production for parser extension points;
 * derived parsers replace it with a real production when they want to
 * implement a particular extension point.
 */
void UnusedExtension() :
{
}
{
    (
        LOOKAHEAD({false}) <ZONE>
    )
}<|MERGE_RESOLUTION|>--- conflicted
+++ resolved
@@ -1718,24 +1718,18 @@
     SqlIdentifier alias = null;
     SqlNode sourceTableRef;
     SqlNode condition;
-<<<<<<< HEAD
     final Span updateCallListSpan = span();
     final Span insertCallListSpan = span();
+    final Span DeleteCallListSpan = span();
     //Note, the list typing cannot be more specific, as
     // it causes issues when constructing the nodeList
     List<SqlUpdate> updateCallList = new ArrayList();
+    List<SqlDelete> updateCallList = new ArrayList();
     List<SqlInsert> insertCallList = new ArrayList();
     SqlInsert insertCall;
     SqlUpdate updateCall;
     final Span s;
 
-=======
-    SqlUpdate updateCall = null;
-    SqlDelete deleteCall = null;
-    SqlInsert insertCall = null;
-    final Span s;
-    final Span matchedSpan;
->>>>>>> 7eac2e38
 }
 {
     (<MERGE_INTO> { s = span(); } | (<MERGE> { s = span(); } <INTO>)) table = TableRefWithHintsOpt()
@@ -1749,55 +1743,89 @@
     <USING> sourceTableRef = TableRef()
     <ON> condition = Expression(ExprContext.ACCEPT_SUB_QUERY)
 
-    (
-        //Need look ahead here to determine if we any update call whatsoever
-        LOOKAHEAD(2)
-        (
+
+    //Need look ahead here to determine if we any update call whatsoever
+    LOOKAHEAD(2)
+    (
         //Need look ahead here to distinguish WHEN MATCHED from WHEN NOT MATCHED
         //in the variadic expansion
         LOOKAHEAD(2)
-<<<<<<< HEAD
-        updateCall = WhenMatchedClause(table, alias)
-          { updateCallList.add(updateCall); updateCallListSpan.add(updateCall); }
+        (
+            condition = WhenMatchedClauseCommon()
+            (
+                updateCall = WhenMatchedClauseUpdate(table, alias, matchedSpan)
+                {
+                    updateCall.setOperand(3, condition);
+                    updateCallList.add(updateCall);
+                    updateCallListSpan.add(updateCall);
+                }
+            |
+                deleteCall = WhenMatchedClauseDelete(table, alias, matchedSpan)
+                {
+                    deleteCall.setOperand(1, condition);
+                    deleteCallList.add(deleteCall);
+                    deleteCallListSpan.add(deleteCall);
+                }
+            )
         )+
         ( insertCall = WhenNotMatchedClause(table)
           { insertCallList.add(insertCall); insertCallListSpan.add(insertCall); }
         )*
-=======
-        matchedSpan = WhenMatchedClauseCommon()
-        (
-            updateCall = WhenMatchedClauseUpdate(table, alias, matchedSpan)
-        |
-            deleteCall = WhenMatchedClauseDelete(table, alias, matchedSpan)
-        )
-        [ insertCall = WhenNotMatchedClause(table) ]
->>>>>>> 7eac2e38
     |
         ( insertCall = WhenNotMatchedClause(table) { insertCallList.add(insertCall); })+
-    )
-    {
-<<<<<<< HEAD
+
+    )
+    {
         SqlParserPos updateCallListPos = updateCallListSpan.addAll(updateCallList).pos();
         SqlParserPos insertCallListPos = insertCallListSpan.addAll(insertCallList).pos();
-
-        return new SqlMerge(s.add(updateCallListPos).add(insertCallListPos).pos(), table,
+        SqlParserPos deleteCallListPos = insertCallListSpan.addAll(deleteCallList).pos();
+
+        return new SqlMerge(s.add(updateCallListPos).add(insertCallListPos).add(deleteCallListPos).pos(), table,
             condition, sourceTableRef, new SqlNodeList(updateCallList, updateCallListPos),
-            new SqlNodeList(insertCallList, insertCallListPos), null, alias);
-=======
-        return new SqlMerge(s.addIf(updateCall).addIf(insertCall).addIf(deleteCall).pos(), table,
-            condition, sourceTableRef, updateCall, insertCall, deleteCall, null, alias);
->>>>>>> 7eac2e38
-    }
-}
-
-Span WhenMatchedClauseCommon() :
-{
-    final Span s;
-}
-{
-    <WHEN> { s = span(); } <MATCHED> <THEN>
-    {
-        return s;
+            new SqlNodeList(insertCallList, insertCallListPos), new SqlNodeList(deleteCallList, deleteCallListPos),
+            null, alias);
+    }
+}
+
+SqlNode WhenMatchedClauseCommon() :
+{
+    SqlNode condition;
+}
+{
+    <WHEN> <MATCHED>
+
+    // add condition (if it is present)
+        // The condition can be any valid expression that evaluates to boolen
+        // Specifically:
+        /**
+        * { literal |
+            column_reference |
+            field_reference |
+            parameter_reference |
+            CAST expression |
+            CASE expression |
+            expr operator expr |
+            operator expr |
+            expr [ expr ] |
+            function_invocation |
+            ( expr ) |
+            scalar_subquery }
+
+          scalar_subquery
+            ( query )
+         */
+        // ACCEPT_SUB_QUERY basically just says that any query expression must be parenthesized
+        // IE, it'll accept (SELECT A from ...) but not SELECT A FROM ...
+        // TODO: is there a way that I can require this to be one column/a scalar subquery?
+        // If we look at RowConstructor, we don't do any checks there, so I assume the correct thing to do
+        // is check durring validation.
+        // NOTE: conversion to scalar subquerry happens in registerOperandSubQueries. Can that be modified?
+        {condition = null;}
+        [<AND> condition = Expression(ExprContext.ACCEPT_SUB_QUERY)]
+
+        <THEN>
+    {
+        return condition;
     }
 }
 
@@ -1807,48 +1835,11 @@
     final SqlNodeList updateColumnList = new SqlNodeList(SqlParserPos.ZERO);
     SqlNode exp;
     final SqlNodeList updateExprList = new SqlNodeList(SqlParserPos.ZERO);
-    SqlNode condition;
-}
-{
-<<<<<<< HEAD
-    <WHEN> { s = span(); } <MATCHED>
-
-    // add condition (if it is present)
-    // The condition can be any valid expression that evaluates to boolen
-    // Specifically:
-    /**
-    * { literal |
-        column_reference |
-        field_reference |
-        parameter_reference |
-        CAST expression |
-        CASE expression |
-        expr operator expr |
-        operator expr |
-        expr [ expr ] |
-        function_invocation |
-        ( expr ) |
-        scalar_subquery }
-
-      scalar_subquery
-        ( query )
-     */
-    // ACCEPT_SUB_QUERY basically just says that any query expression must be parenthesized
-    // IE, it'll accept (SELECT A from ...) but not SELECT A FROM ...
-    // TODO: is there a way that I can require this to be one column/a scalar subquery?
-    // If we look at RowConstructor, we don't do any checks there, so I assume the correct thing to do
-    // is check durring validation.
-    // NOTE: conversion to scalar subquerry happens in registerOperandSubQueries. Can that be modified?
-    {condition = null;}
-    [<AND> condition = Expression(ExprContext.ACCEPT_SUB_QUERY)]
-
-    <THEN>
-    <UPDATE> <SET>
-
-    id = CompoundIdentifier() {
-=======
+
+}
+{
+
     <UPDATE> <SET> id = CompoundIdentifier() {
->>>>>>> 7eac2e38
         updateColumnList.add(id);
     }
     <EQ> exp = Expression(ExprContext.ACCEPT_SUB_QUERY) {
@@ -1863,22 +1854,16 @@
             updateExprList.add(exp);
         }
     )*
-<<<<<<< HEAD
-
     {
         return new SqlUpdate(s.addAll(updateExprList).pos(), table,
-            updateColumnList, updateExprList, condition, null, alias);
-=======
-        {
-        return new SqlUpdate(matchedSpan.addAll(updateExprList).pos(), table,
             updateColumnList, updateExprList, null, null, alias);
->>>>>>> 7eac2e38
     }
 }
 
 SqlDelete WhenMatchedClauseDelete(SqlNode table, SqlIdentifier alias, Span matchedSpan) :
 {}
 {
+
     <DELETE>
     {
         return new SqlDelete(matchedSpan.add(table).addIf(alias).pos(), table, null, null, alias);
