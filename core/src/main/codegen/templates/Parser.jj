--- conflicted
+++ resolved
@@ -2494,10 +2494,6 @@
 SqlMatchRecognize MatchRecognizeOpt(SqlNode tableRef) :
 {
     final SqlParserPos startPos;
-<<<<<<< HEAD
-    SqlParserPos pos;
-=======
->>>>>>> d05df848
     SqlNodeList measureList = SqlNodeList.EMPTY;
     SqlNode pattern;
     SqlNodeList patternDefList;
@@ -2507,13 +2503,8 @@
 {
     <MATCH_RECOGNIZE> { startPos = getPos(); } <LPAREN>
     [
-<<<<<<< HEAD
-        <MEASURES> { pos = getPos(); }
-        measureList = MeasureColumnCommaList(pos)
-=======
         <MEASURES>
         measureList = MeasureColumnCommaList(getPos())
->>>>>>> d05df848
     ]
     <PATTERN>
     <LPAREN>
@@ -2540,42 +2531,20 @@
 SqlNodeList MeasureColumnCommaList(SqlParserPos pos) :
 {
     SqlNode e;
-<<<<<<< HEAD
-    List<SqlNode> eList;
-}
-{
-    e = MeasureColumn()
-    {
-        if (pos == null) {
-            pos = e.getParserPosition();
-        }
-        eList = new ArrayList<SqlNode>();
-=======
     final List<SqlNode> eList = new ArrayList<SqlNode>();
 }
 {
     e = MeasureColumn() {
->>>>>>> d05df848
         eList.add(e);
     }
     (
         <COMMA>
-<<<<<<< HEAD
-        e = MeasureColumn()
-        {
-            eList.add(e);
-        }
-    ) *
-    {
-        return new SqlNodeList(eList, pos.plus(getPos()));
-=======
         e = MeasureColumn() {
             eList.add(e);
         }
     )*
     {
         return new SqlNodeList(eList, pos.plusAll(eList));
->>>>>>> d05df848
     }
 }
 
