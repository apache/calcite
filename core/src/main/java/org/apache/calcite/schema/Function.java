--- conflicted
+++ resolved
@@ -39,7 +39,6 @@
    * @return Parameters; never null
    */
   List<FunctionParameter> getParameters();
-<<<<<<< HEAD
 
   /**
    * Returns the function is var args or not.
@@ -48,9 +47,4 @@
   default boolean isVarArgs() {
     return getParameters().stream().anyMatch(fp -> fp.isVarArgs());
   }
-}
-
-// End Function.java
-=======
-}
->>>>>>> dfd8da61
+}