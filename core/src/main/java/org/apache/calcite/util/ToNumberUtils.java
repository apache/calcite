--- conflicted
+++ resolved
@@ -16,23 +16,19 @@
  */
 package org.apache.calcite.util;
 
-import org.apache.calcite.rel.type.RelDataTypeSystem;
 import org.apache.calcite.sql.SqlBasicCall;
 import org.apache.calcite.sql.SqlBasicTypeNameSpec;
 import org.apache.calcite.sql.SqlCall;
 import org.apache.calcite.sql.SqlCharStringLiteral;
 import org.apache.calcite.sql.SqlDataTypeSpec;
-import org.apache.calcite.sql.SqlDialect;
 import org.apache.calcite.sql.SqlLiteral;
 import org.apache.calcite.sql.SqlNode;
 import org.apache.calcite.sql.SqlWriter;
 import org.apache.calcite.sql.fun.SqlStdOperatorTable;
 import org.apache.calcite.sql.parser.SqlParserPos;
-import org.apache.calcite.sql.type.BasicSqlType;
 import org.apache.calcite.sql.type.SqlTypeName;
 
 import java.util.regex.Pattern;
-
 
 /**
  * This class is specific to BigQuery, Hive, Spark and Snowflake.
@@ -144,32 +140,24 @@
   }
 
   private static void handleCasting(
-<<<<<<< HEAD
-      SqlWriter writer, SqlCall call, int leftPrec, int rightPrec,
-      SqlTypeName sqlTypeName, SqlDialect sqlDialect) {
-    SqlNode[] extractNodeOperands = new SqlNode[]{
-        call.operand(0),
-        sqlDialect.getCastSpec(new BasicSqlType(RelDataTypeSystem.DEFAULT, sqlTypeName))
-    };
-=======
-          SqlWriter writer, SqlCall call, int leftPrec, int rightPrec,
-          SqlTypeName sqlTypeName) {
+    SqlWriter writer, SqlCall call, int leftPrec, int rightPrec,
+    SqlTypeName sqlTypeName) {
     SqlNode[] extractNodeOperands = new SqlNode[]{call.operand(0), new SqlDataTypeSpec(new
-            SqlBasicTypeNameSpec(sqlTypeName, SqlParserPos.ZERO),
-            SqlParserPos.ZERO)};
->>>>>>> 1b3c0e21
+      SqlBasicTypeNameSpec(sqlTypeName, SqlParserPos.ZERO),
+      SqlParserPos.ZERO)};
     SqlCall extractCallCast = new SqlBasicCall(SqlStdOperatorTable.CAST,
-            extractNodeOperands, SqlParserPos.ZERO);
+      extractNodeOperands, SqlParserPos.ZERO);
     writer.getDialect().unparseCall(writer, extractCallCast, leftPrec, rightPrec);
   }
-
   private static void modifyOperand(SqlCall call) {
     String regEx = "[',$]+";
     if (call.operand(1).toString().contains("C")) {
       regEx = "[',$A-Za-z]+";
     }
 
-<<<<<<< HEAD
+    String firstOperand = removeSignFromLastOfStringAndAddInBeginning(call,
+            call.operand(0).toString().replaceAll(regEx, ""));
+
     SqlNode[] sqlNode = new SqlNode[]{
         SqlLiteral.createCharString(firstOperand.trim(),
             SqlParserPos.ZERO)
@@ -177,34 +165,7 @@
     call.setOperand(0, sqlNode[0]);
   }
 
-  public static boolean handleIfOperandIsNull(
-      SqlWriter writer, SqlCall call, int leftPrec, int rightPrec, SqlDialect sqlDialect) {
-    if (call.operand(0).toString().equalsIgnoreCase("null")
-        || (call.getOperandList().size() == 2 && call.operand(1).toString().equalsIgnoreCase
-        ("null"))) {
-
-      SqlNode[] extractNodeOperands = new SqlNode[]{
-          new SqlDataTypeSpec(new
-              SqlBasicTypeNameSpec(SqlTypeName.NULL, SqlParserPos.ZERO),
-              SqlParserPos.ZERO),
-          sqlDialect.getCastSpec(new BasicSqlType(RelDataTypeSystem.DEFAULT, SqlTypeName.INTEGER))
-      };
-
-      SqlCall extractCallCast = new SqlBasicCall(SqlStdOperatorTable.CAST,
-          extractNodeOperands, SqlParserPos.ZERO);
-
-      SqlStdOperatorTable.CAST.unparse(writer, extractCallCast, leftPrec, rightPrec);
-      return true;
-=======
-    String firstOperand = removeSignFromLastOfStringAndAddInBeginning(call,
-            call.operand(0).toString().replaceAll(regEx, ""));
-
-    SqlNode[] sqlNode = new SqlNode[]{SqlLiteral.createCharString(firstOperand.trim(),
-            SqlParserPos.ZERO)};
-    call.setOperand(0, sqlNode[0]);
-  }
-
-  private static String removeSignFromLastOfStringAndAddInBeginning(SqlCall call,
+ private static String removeSignFromLastOfStringAndAddInBeginning(SqlCall call,
                                                                     String firstOperand) {
     if (call.operand(1).toString().contains("MI") || call.operand(1).toString().contains("S")) {
       if (call.operand(0).toString().contains("-")) {
@@ -213,48 +174,20 @@
       } else {
         firstOperand = firstOperand.replaceAll("\\+", "");
       }
->>>>>>> 1b3c0e21
     }
     return firstOperand;
   }
 
-<<<<<<< HEAD
-  public static void handleToNumber(SqlWriter writer, SqlCall call, int leftPrec, int rightPrec) {
-    switch (call.getOperandList().size()) {
-    case 1:
-      if (handleIfOperandIsNull(writer, call, leftPrec, rightPrec, writer.getDialect())) {
-        return;
-      }
-      if (call.operand(0) instanceof SqlCharStringLiteral && Pattern.matches("['.-[0-9]]+", call
-          .operand(0).toString())) {
-        String regEx1 = "[',]+";
-        String firstOperand = call.operand(0).toString().replaceAll(regEx1, "");
-        SqlNode[] sqlNode = new SqlNode[]{
-            SqlLiteral.createCharString(firstOperand.trim(),
-                SqlParserPos.ZERO)
-        };
-        call.setOperand(0, sqlNode[0]);
-      }
-
-      SqlTypeName sqlTypeName = call.operand(0).toString().contains(".")
-          ? SqlTypeName.FLOAT : SqlTypeName.INTEGER;
-      handleCasting(writer, call, leftPrec, rightPrec, sqlTypeName, writer.getDialect());
-
-      break;
-    case 2:
-      if (handleIfOperandIsNull(writer, call, leftPrec, rightPrec, writer.getDialect())) {
-        return;
-=======
   private static boolean handleNullOperand(
-        SqlWriter writer, int leftPrec, int rightPrec) {
+    SqlWriter writer, int leftPrec, int rightPrec) {
     SqlNode[] extractNodeOperands = new SqlNode[]{new SqlDataTypeSpec(new
-            SqlBasicTypeNameSpec(SqlTypeName.NULL, SqlParserPos.ZERO),
-            SqlParserPos.ZERO), new SqlDataTypeSpec(new
-            SqlBasicTypeNameSpec(SqlTypeName.INTEGER, SqlParserPos.ZERO),
-            SqlParserPos.ZERO)};
+      SqlBasicTypeNameSpec(SqlTypeName.NULL, SqlParserPos.ZERO),
+      SqlParserPos.ZERO), new SqlDataTypeSpec(new
+      SqlBasicTypeNameSpec(SqlTypeName.INTEGER, SqlParserPos.ZERO),
+      SqlParserPos.ZERO)};
 
     SqlCall extractCallCast = new SqlBasicCall(SqlStdOperatorTable.CAST,
-            extractNodeOperands, SqlParserPos.ZERO);
+      extractNodeOperands, SqlParserPos.ZERO);
 
     writer.getDialect().unparseCall(writer, extractCallCast, leftPrec, rightPrec);
     return true;
@@ -265,35 +198,11 @@
       SqlLiteral literal = (SqlLiteral) sqlNode;
       if (literal.getValue() == null) {
         return true;
->>>>>>> 1b3c0e21
       }
     }
     return false;
   }
 
-<<<<<<< HEAD
-        if (!writer.getDialect().getConformance().toString().equals("BIG_QUERY")) {
-          throw new UnsupportedOperationException();
-        }
-        SqlNode[] sqlNodes = new SqlNode[]{
-            SqlLiteral.createCharString("0x",
-                SqlParserPos.ZERO), call.operand(0)
-        };
-        SqlCall extractCall = new SqlBasicCall(SqlStdOperatorTable.CONCAT, sqlNodes,
-            SqlParserPos.ZERO);
-        call.setOperand(0, extractCall);
-        handleCasting(writer, call, leftPrec, rightPrec, SqlTypeName.INTEGER, writer.getDialect());
-
-      } else if (call.operand(0).toString().contains(".")) {
-        String regEx = "[-',]+";
-        handleNegativeValue(call, regEx);
-        handleCasting(writer, call, leftPrec, rightPrec, SqlTypeName.FLOAT, writer.getDialect());
-      } else {
-        String regEx = "[-',$]+";
-        if (call.operand(1).toString().contains("C")) {
-          regEx = "[-',$A-Za-z]+";
-        }
-=======
   public static void unparseToNumbertoConv(
         SqlWriter writer, SqlCall call, int leftPrec, int rightPrec) {
     SqlNode[] sqlNode = new SqlNode[]{call.getOperandList().get(0), SqlLiteral.createExactNumeric
@@ -305,27 +214,16 @@
     call.setOperand(0, extractCall);
     handleCasting(writer, call, leftPrec, rightPrec, SqlTypeName.BIGINT);
   }
->>>>>>> 1b3c0e21
 
   private static boolean isOperandLiteral(SqlCall call) {
     return call.operand(0) instanceof SqlCharStringLiteral || call.operand(0)
             instanceof SqlLiteral;
   }
 
-<<<<<<< HEAD
-        handleCasting(writer, call, leftPrec, rightPrec, sqlType, writer.getDialect());
-      }
-      break;
-    case 3:
-      if (call.operand(1).toString().replaceAll("[L']+", "").length()
-          + call.operand(2).toString().split("=")[1].replaceAll("[']+", "").length()
-          == call.operand(0).toString().replaceAll("[']+", "").length()) {
-=======
   private static boolean isFirstOperandCurrencyType(SqlCall call) {
     return call.operand(0).toString().contains("$") && (call.operand(1).toString().contains("L")
             || call.operand(1).toString().contains("U"));
   }
->>>>>>> 1b3c0e21
 
   private static boolean isOperandTypeOfCurrencyOrContainSpace(SqlCall call) {
     return call.operand(1).toString().contains("PR")
@@ -333,14 +231,6 @@
             && call.operand(1).toString().contains("C"));
   }
 
-<<<<<<< HEAD
-        SqlNode[] sqlNodes = new SqlNode[]{
-            SqlLiteral.createCharString(call.operand(0).toString().replaceAll("[']+", "")
-                    .substring(lengthOfFirstArgument, call.operand(0)
-                        .toString().replaceAll("[']+", "").length()),
-                call.operand(1).getParserPosition())
-        };
-=======
   public static boolean needsCustomUnparsing(SqlCall call) {
     if (((call.getOperandList().size() == 1 || call.getOperandList().size() == 3)
             && isOperandLiteral(call))
@@ -353,7 +243,6 @@
     }
     return false;
   }
->>>>>>> 1b3c0e21
 
   private static SqlNode[] prepareSqlNodes(SqlCall call) {
     if (isOperandNull(call)) {
@@ -366,29 +255,18 @@
     if (firstOperand.contains(".")) {
       int scale = firstOperand.split("\\.")[1].length();
 
-<<<<<<< HEAD
-        handleCasting(writer, call, leftPrec, rightPrec, SqlTypeName.INTEGER, writer.getDialect());
-      }
-      break;
-    default:
-      throw new IllegalArgumentException("Illegal Argument Exception");
-=======
       SqlNode[] extractNodeOperands = new SqlNode[]{SqlLiteral
           .createCharString(firstOperand.trim(), SqlParserPos.ZERO),
           SqlLiteral.createExactNumeric
           ("38", SqlParserPos.ZERO), SqlLiteral.createExactNumeric(scale + "",
           SqlParserPos.ZERO)};
       return extractNodeOperands;
->>>>>>> 1b3c0e21
     }
     SqlNode[] extractNodeOperands = new SqlNode[]{SqlLiteral
             .createCharString(firstOperand.trim(), SqlParserPos.ZERO)};
     return extractNodeOperands;
   }
 
-<<<<<<< HEAD
-}
-=======
   private static void parseToNumber(SqlWriter writer, int leftPrec, int rightPrec,
                                     SqlNode[] extractNodeOperands) {
     SqlCall extractCallCast = new SqlBasicCall(SqlStdOperatorTable.TO_NUMBER,
@@ -396,6 +274,4 @@
 
     SqlStdOperatorTable.TO_NUMBER.unparse(writer, extractCallCast, leftPrec, rightPrec);
   }
-}
-// End ToNumberUtils.java
->>>>>>> 1b3c0e21
+}