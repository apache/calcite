--- conflicted
+++ resolved
@@ -271,10 +271,7 @@
       }
     }
 
-<<<<<<< HEAD
-
-=======
->>>>>>> 524de008
+
     static {
       boolean useRedis = Boolean.parseBoolean(System.getenv("USE_REDIS"));
       String maxsizeEnv = System.getenv("FILE_CACHE_MAXIMUM_SIZE");
@@ -421,12 +418,7 @@
       }
     }
 
-<<<<<<< HEAD
     @Override public String toString() {
-=======
-    @Override
-    public String toString() {
->>>>>>> 524de008
       if (s3Uri != null) {
         return s3Uri;
       }
@@ -451,12 +443,7 @@
       return Optional.ofNullable(file);
     }
 
-<<<<<<< HEAD
     @Override public String protocol() {
-=======
-    @Override
-    public String protocol() {
->>>>>>> 524de008
       if (s3Uri != null) {
         return "s3";
       }
@@ -491,12 +478,7 @@
       return new InputStreamReader(is, StandardCharsets.UTF_8);
     }
 
-<<<<<<< HEAD
     @Override public InputStream openStream() throws IOException {
-=======
-    @Override
-    public InputStream openStream() throws IOException {
->>>>>>> 524de008
       if (s3Uri != null) {
         byte[] bytes = fileCache.get(s3Uri);
         return new ByteArrayInputStream(bytes);
@@ -516,12 +498,7 @@
       return x == null ? this : x;
     }
 
-<<<<<<< HEAD
     @Override public @Nullable Source trimOrNull(String suffix) {
-=======
-    @Override
-    public @Nullable Source trimOrNull(String suffix) {
->>>>>>> 524de008
       if (s3Uri != null) {
         final String s = Sources.trimOrNull(s3Uri, suffix);
         return s == null ? null : Sources.of(s);
@@ -535,12 +512,7 @@
       }
     }
 
-<<<<<<< HEAD
     @Override public Source append(Source child) {
-=======
-    @Override
-    public Source append(Source child) {
->>>>>>> 524de008
       if (isS3(child)) {
         return child;
       }
