/*
 * Licensed to the Apache Software Foundation (ASF) under one or more
 * contributor license agreements.  See the NOTICE file distributed with
 * this work for additional information regarding copyright ownership.
 * The ASF licenses this file to you under the Apache License, Version 2.0
 * (the "License"); you may not use this file except in compliance with
 * the License.  You may obtain a copy of the License at
 *
 * http://www.apache.org/licenses/LICENSE-2.0
 *
 * Unless required by applicable law or agreed to in writing, software
 * distributed under the License is distributed on an "AS IS" BASIS,
 * WITHOUT WARRANTIES OR CONDITIONS OF ANY KIND, either express or implied.
 * See the License for the specific language governing permissions and
 * limitations under the License.
 */
package org.apache.calcite.rex;

import org.apache.calcite.util.Pair;

<<<<<<< HEAD
=======
import com.google.common.base.Preconditions;
>>>>>>> 75511b82
import com.google.common.collect.ImmutableList;

import org.checkerframework.checker.nullness.qual.Nullable;

import java.util.List;
import java.util.Objects;

/**
 * Specification of the window of rows over which a {@link RexOver} windowed
 * aggregate is evaluated.
 *
 * <p>Treat it as immutable!
 */
public class RexWindow {
  //~ Instance fields --------------------------------------------------------

  public final ImmutableList<RexNode> partitionKeys;
  public final ImmutableList<RexFieldCollation> orderKeys;
  private final RexWindowBound lowerBound;
  private final RexWindowBound upperBound;
  private final boolean isRows;
  private final String digest;
  public final int nodeCount;

  //~ Constructors -----------------------------------------------------------

  /**
   * Creates a window.
   *
   * <p>If you need to create a window from outside this package, use
   * {@link RexBuilder#makeOver}.
   *
   * <p>If {@code orderKeys} is empty the bracket will usually be
   * "BETWEEN UNBOUNDED PRECEDING AND UNBOUNDED FOLLOWING".
   *
   * <p>The digest assumes 'default' brackets, and does not print brackets or
   * bounds that are the default.
   *
   * <p>If {@code orderKeys} is empty, assumes the bracket is "RANGE BETWEEN
   * UNBOUNDED PRECEDING AND UNBOUNDED FOLLOWING" and does not print the
   * bracket.
   *
   *<li>If {@code orderKeys} is not empty, the default top is "CURRENT ROW".
   * The default bracket is "RANGE BETWEEN UNBOUNDED PRECEDING AND CURRENT ROW",
   * which will be printed as blank.
   * "ROWS BETWEEN UNBOUNDED PRECEDING AND CURRENT ROW" is different, and is
   * printed as "ROWS UNBOUNDED PRECEDING".
   * "ROWS BETWEEN 5 PRECEDING AND CURRENT ROW" is printed as
   * "ROWS 5 PRECEDING".
   */
  @SuppressWarnings("method.invocation.invalid")
  RexWindow(
      List<RexNode> partitionKeys,
      List<RexFieldCollation> orderKeys,
      RexWindowBound lowerBound,
      RexWindowBound upperBound,
      boolean isRows) {
    this.partitionKeys = ImmutableList.copyOf(partitionKeys);
    this.orderKeys = ImmutableList.copyOf(orderKeys);
<<<<<<< HEAD
    this.lowerBound = Objects.requireNonNull(lowerBound);
    this.upperBound = Objects.requireNonNull(upperBound);
=======
    this.lowerBound = Objects.requireNonNull(lowerBound, "lowerBound");
    this.upperBound = Objects.requireNonNull(upperBound, "upperBound");
>>>>>>> 75511b82
    this.isRows = isRows;
    this.nodeCount = computeCodeCount();
    this.digest = computeDigest();
    Preconditions.checkArgument(
        !(lowerBound.isUnbounded() && lowerBound.isPreceding()
            && upperBound.isUnbounded() && upperBound.isFollowing() && isRows),
        "use RANGE for unbounded, not ROWS");
  }

  //~ Methods ----------------------------------------------------------------

  @Override public String toString() {
    return digest;
  }

  @Override public int hashCode() {
    return digest.hashCode();
  }

  @Override public boolean equals(@Nullable Object that) {
    if (that instanceof RexWindow) {
      RexWindow window = (RexWindow) that;
      return digest.equals(window.digest);
    }
    return false;
  }

  private String computeDigest() {
    return appendDigest_(new StringBuilder(), true).toString();
  }

  StringBuilder appendDigest(StringBuilder sb, boolean allowFraming) {
    if (allowFraming) {
      // digest was calculated with allowFraming=true; reuse it
      return sb.append(digest);
    } else {
      return appendDigest_(sb, allowFraming);
    }
  }

  private StringBuilder appendDigest_(StringBuilder sb, boolean allowFraming) {
    final int initialLength = sb.length();
    if (partitionKeys.size() > 0) {
      sb.append("PARTITION BY ");
      for (int i = 0; i < partitionKeys.size(); i++) {
        if (i > 0) {
          sb.append(", ");
        }
        sb.append(partitionKeys.get(i));
      }
    }
    if (orderKeys.size() > 0) {
      sb.append(sb.length() > initialLength ? " ORDER BY " : "ORDER BY ");
      for (int i = 0; i < orderKeys.size(); i++) {
        if (i > 0) {
          sb.append(", ");
        }
        sb.append(orderKeys.get(i));
      }
    }
    // There are 3 reasons to skip the ROWS/RANGE clause.
    // 1. If this window is being used with a RANK-style function that does not
    //    allow framing, or
    // 2. If there is no ORDER BY (in which case a frame is invalid), or
    // 3. If the ROWS/RANGE clause is the default, "RANGE BETWEEN UNBOUNDED
    //    PRECEDING AND CURRENT ROW"
    if (!allowFraming // 1
        || orderKeys.isEmpty() // 2
        || (lowerBound.isUnbounded() // 3
            && lowerBound.isPreceding()
            && upperBound.isCurrentRow()
            && !isRows)) {
      // No ROWS or RANGE clause
    } else if (upperBound.isCurrentRow()) {
      // Per MSSQL: If ROWS/RANGE is specified and <window frame preceding>
      // is used for <window frame extent> (short syntax) then this
      // specification is used for the window frame boundary starting point and
      // CURRENT ROW is used for the boundary ending point. For example
      // "ROWS 5 PRECEDING" is equal to "ROWS BETWEEN 5 PRECEDING AND CURRENT
      // ROW".
      //
      // By similar reasoning to (3) above, we print the shorter option if it is
      // the default. If the RexWindow is, say, "ROWS BETWEEN 5 PRECEDING AND
      // CURRENT ROW", we output "ROWS 5 PRECEDING" because it is equivalent and
      // is shorter.
      sb.append(sb.length() > initialLength
          ? (isRows ? " ROWS " : " RANGE ")
          : (isRows ? "ROWS " : "RANGE "))
          .append(lowerBound);
    } else {
      sb.append(sb.length() > initialLength
          ? (isRows ? " ROWS BETWEEN " : " RANGE BETWEEN ")
          : (isRows ? "ROWS BETWEEN " : "RANGE BETWEEN "))
          .append(lowerBound)
          .append(" AND ")
          .append(upperBound);
    }
    return sb;
  }

  public RexWindowBound getLowerBound() {
    return lowerBound;
  }

  public RexWindowBound getUpperBound() {
    return upperBound;
  }

  public boolean isRows() {
    return isRows;
  }

  private int computeCodeCount() {
    return RexUtil.nodeCount(partitionKeys)
        + RexUtil.nodeCount(Pair.left(orderKeys))
        + (lowerBound == null ? 0 : lowerBound.nodeCount())
        + (upperBound == null ? 0 : upperBound.nodeCount());
  }
}<|MERGE_RESOLUTION|>--- conflicted
+++ resolved
@@ -18,10 +18,7 @@
 
 import org.apache.calcite.util.Pair;
 
-<<<<<<< HEAD
-=======
 import com.google.common.base.Preconditions;
->>>>>>> 75511b82
 import com.google.common.collect.ImmutableList;
 
 import org.checkerframework.checker.nullness.qual.Nullable;
@@ -81,13 +78,8 @@
       boolean isRows) {
     this.partitionKeys = ImmutableList.copyOf(partitionKeys);
     this.orderKeys = ImmutableList.copyOf(orderKeys);
-<<<<<<< HEAD
-    this.lowerBound = Objects.requireNonNull(lowerBound);
-    this.upperBound = Objects.requireNonNull(upperBound);
-=======
     this.lowerBound = Objects.requireNonNull(lowerBound, "lowerBound");
     this.upperBound = Objects.requireNonNull(upperBound, "upperBound");
->>>>>>> 75511b82
     this.isRows = isRows;
     this.nodeCount = computeCodeCount();
     this.digest = computeDigest();
