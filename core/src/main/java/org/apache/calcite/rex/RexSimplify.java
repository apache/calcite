/*
 * Licensed to the Apache Software Foundation (ASF) under one or more
 * contributor license agreements.  See the NOTICE file distributed with
 * this work for additional information regarding copyright ownership.
 * The ASF licenses this file to you under the Apache License, Version 2.0
 * (the "License"); you may not use this file except in compliance with
 * the License.  You may obtain a copy of the License at
 *
 * http://www.apache.org/licenses/LICENSE-2.0
 *
 * Unless required by applicable law or agreed to in writing, software
 * distributed under the License is distributed on an "AS IS" BASIS,
 * WITHOUT WARRANTIES OR CONDITIONS OF ANY KIND, either express or implied.
 * See the License for the specific language governing permissions and
 * limitations under the License.
 */
package org.apache.calcite.rex;

import org.apache.calcite.avatica.util.TimeUnit;
import org.apache.calcite.avatica.util.TimeUnitRange;
import org.apache.calcite.plan.RelOptPredicateList;
import org.apache.calcite.plan.RelOptUtil;
import org.apache.calcite.plan.Strong;
import org.apache.calcite.rel.core.Project;
import org.apache.calcite.rel.metadata.NullSentinel;
import org.apache.calcite.rel.type.RelDataType;
import org.apache.calcite.sql.SqlKind;
import org.apache.calcite.sql.SqlOperator;
import org.apache.calcite.sql.fun.SqlStdOperatorTable;
import org.apache.calcite.sql.type.SqlTypeName;
import org.apache.calcite.sql.type.SqlTypeUtil;
import org.apache.calcite.util.Bug;
import org.apache.calcite.util.Pair;
import org.apache.calcite.util.Util;

import com.google.common.collect.ArrayListMultimap;
import com.google.common.collect.BoundType;
import com.google.common.collect.ImmutableList;
import com.google.common.collect.Iterables;
import com.google.common.collect.Multimap;
import com.google.common.collect.Range;
import com.google.common.collect.Sets;

import java.util.ArrayList;
import java.util.Collection;
import java.util.Collections;
import java.util.EnumSet;
import java.util.HashMap;
import java.util.HashSet;
import java.util.LinkedHashSet;
import java.util.List;
import java.util.Map;
import java.util.Objects;
import java.util.Set;

import static org.apache.calcite.rex.RexUnknownAs.FALSE;
import static org.apache.calcite.rex.RexUnknownAs.TRUE;
import static org.apache.calcite.rex.RexUnknownAs.UNKNOWN;

/**
 * Context required to simplify a row-expression.
 */
public class RexSimplify {
  private final boolean paranoid;
  public final RexBuilder rexBuilder;
  private final RelOptPredicateList predicates;
  /** How to treat UNKNOWN values, if one of the deprecated {@code
   * simplify} methods without an {@code unknownAs} argument is called. */
  final RexUnknownAs defaultUnknownAs;
  final boolean predicateElimination;
  private final RexExecutor executor;
  private final Strong strong;

  /**
   * Creates a RexSimplify.
   *
   * @param rexBuilder Rex builder
   * @param predicates Predicates known to hold on input fields
   * @param executor Executor for constant reduction, not null
   */
  public RexSimplify(RexBuilder rexBuilder, RelOptPredicateList predicates,
      RexExecutor executor) {
    this(rexBuilder, predicates, UNKNOWN, true, false, executor);
  }

  /** Internal constructor. */
  private RexSimplify(RexBuilder rexBuilder, RelOptPredicateList predicates,
      RexUnknownAs defaultUnknownAs, boolean predicateElimination,
      boolean paranoid, RexExecutor executor) {
    this.rexBuilder = Objects.requireNonNull(rexBuilder);
    this.predicates = Objects.requireNonNull(predicates);
    this.defaultUnknownAs = Objects.requireNonNull(defaultUnknownAs);
    this.predicateElimination = predicateElimination;
    this.paranoid = paranoid;
    this.executor = Objects.requireNonNull(executor);
    this.strong = new Strong();
  }

  @Deprecated // to be removed before 2.0
  public RexSimplify(RexBuilder rexBuilder, boolean unknownAsFalse,
      RexExecutor executor) {
    this(rexBuilder, RelOptPredicateList.EMPTY,
        RexUnknownAs.falseIf(unknownAsFalse), true, false, executor);
  }

  @Deprecated // to be removed before 2.0
  public RexSimplify(RexBuilder rexBuilder, RelOptPredicateList predicates,
      boolean unknownAsFalse, RexExecutor executor) {
    this(rexBuilder, predicates, RexUnknownAs.falseIf(unknownAsFalse), true,
        false, executor);
  }

  //~ Methods ----------------------------------------------------------------

  /** Returns a RexSimplify the same as this but with a specified
   * {@link #defaultUnknownAs} value.
   *
   * @deprecated Use methods with a {@link RexUnknownAs} argument, such as
   * {@link #simplify(RexNode, RexUnknownAs)}. */
  @Deprecated // to be removed before 2.0
  public RexSimplify withUnknownAsFalse(boolean unknownAsFalse) {
    final RexUnknownAs defaultUnknownAs = RexUnknownAs.falseIf(unknownAsFalse);
    return defaultUnknownAs == this.defaultUnknownAs
        ? this
        : new RexSimplify(rexBuilder, predicates, defaultUnknownAs,
            predicateElimination, paranoid, executor);
  }

  /** Returns a RexSimplify the same as this but with a specified
   * {@link #predicates} value. */
  public RexSimplify withPredicates(RelOptPredicateList predicates) {
    return predicates == this.predicates
        ? this
        : new RexSimplify(rexBuilder, predicates, defaultUnknownAs,
            predicateElimination, paranoid, executor);
  }

  /** Returns a RexSimplify the same as this but which verifies that
   * the expression before and after simplification are equivalent.
   *
   * @see #verify
   */
  public RexSimplify withParanoid(boolean paranoid) {
    return paranoid == this.paranoid
        ? this
        : new RexSimplify(rexBuilder, predicates, defaultUnknownAs,
            predicateElimination, paranoid, executor);
  }

  /** Returns a RexSimplify the same as this but with a specified
   * {@link #predicateElimination} value.
   *
   * <p>This is introduced temporarily, until
   * {@link Bug#CALCITE_2401_FIXED [CALCITE-2401] is fixed}.
   */
  private RexSimplify withPredicateElimination(boolean predicateElimination) {
    return predicateElimination == this.predicateElimination
        ? this
        : new RexSimplify(rexBuilder, predicates, defaultUnknownAs,
            predicateElimination, paranoid, executor);
  }

  /** Simplifies a boolean expression, always preserving its type and its
   * nullability.
   *
   * <p>This is useful if you are simplifying expressions in a
   * {@link Project}. */
  public RexNode simplifyPreservingType(RexNode e) {
    return simplifyPreservingType(e, defaultUnknownAs, true);
  }

  public RexNode simplifyPreservingType(RexNode e, RexUnknownAs unknownAs,
      boolean matchNullability) {
    final RexNode e2 = simplifyUnknownAs(e, unknownAs);
    if (e2.getType() == e.getType()) {
      return e2;
    }
    final RexNode e3 = rexBuilder.makeCast(e.getType(), e2, matchNullability);
    if (e3.equals(e)) {
      return e;
    }
    return e3;
  }

  /**
   * Simplifies a boolean expression.
   *
   * <p>In particular:</p>
   * <ul>
   * <li>{@code simplify(x = 1 AND y = 2 AND NOT x = 1)}
   * returns {@code y = 2}</li>
   * <li>{@code simplify(x = 1 AND FALSE)}
   * returns {@code FALSE}</li>
   * </ul>
   *
   * <p>Handles UNKNOWN values using the policy specified when you created this
   * {@code RexSimplify}. Unless you used a deprecated constructor, that policy
   * is {@link RexUnknownAs#UNKNOWN}.
   *
   * <p>If the expression is a predicate in a WHERE clause, consider instead
   * using {@link #simplifyUnknownAsFalse(RexNode)}.
   *
   * @param e Expression to simplify
   */
  public RexNode simplify(RexNode e) {
    return simplifyUnknownAs(e, defaultUnknownAs);
  }

  /** As {@link #simplify(RexNode)}, but for a boolean expression
   * for which a result of UNKNOWN will be treated as FALSE.
   *
   * <p>Use this form for expressions on a WHERE, ON, HAVING or FILTER(WHERE)
   * clause.
   *
   * <p>This may allow certain additional simplifications. A result of UNKNOWN
   * may yield FALSE, however it may still yield UNKNOWN. (If the simplified
   * expression has type BOOLEAN NOT NULL, then of course it can only return
   * FALSE.) */
  public final RexNode simplifyUnknownAsFalse(RexNode e) {
    return simplifyUnknownAs(e, FALSE);
  }

  /** As {@link #simplify(RexNode)}, but specifying how UNKNOWN values are to be
   * treated.
   *
   * <p>If UNKNOWN is treated as FALSE, this may allow certain additional
   * simplifications. A result of UNKNOWN may yield FALSE, however it may still
   * yield UNKNOWN. (If the simplified expression has type BOOLEAN NOT NULL,
   * then of course it can only return FALSE.) */
  public RexNode simplifyUnknownAs(RexNode e, RexUnknownAs unknownAs) {
    final RexNode simplified = withParanoid(false).simplify(e, unknownAs);
    if (paranoid) {
      verify(e, simplified, unknownAs);
    }
    return simplified;
  }

  /** Internal method to simplify an expression.
   *
   * <p>Unlike the public {@link #simplify(RexNode)}
   * and {@link #simplifyUnknownAsFalse(RexNode)} methods,
   * never calls {@link #verify(RexNode, RexNode, RexUnknownAs)}.
   * Verify adds an overhead that is only acceptable for a top-level call.
   */
  RexNode simplify(RexNode e, RexUnknownAs unknownAs) {
    if (strong.isNull(e)) {
      // Only boolean NULL (aka UNKNOWN) can be converted to FALSE. Even in
      // unknownAs=FALSE mode, we must not convert a NULL integer (say) to FALSE
      if (e.getType().getSqlTypeName() == SqlTypeName.BOOLEAN) {
        switch (unknownAs) {
        case FALSE:
        case TRUE:
          return rexBuilder.makeLiteral(unknownAs.toBoolean());
        }
      }
      return rexBuilder.makeNullLiteral(e.getType());
    }
    switch (e.getKind()) {
    case AND:
      return simplifyAnd((RexCall) e, unknownAs);
    case OR:
      return simplifyOr((RexCall) e, unknownAs);
    case NOT:
      return simplifyNot((RexCall) e, unknownAs);
    case CASE:
      return simplifyCase((RexCall) e, unknownAs);
    case COALESCE:
      return simplifyCoalesce((RexCall) e);
    case CAST:
      return simplifyCast((RexCall) e);
    case CEIL:
    case FLOOR:
      return simplifyCeilFloor((RexCall) e);
    case IS_NULL:
    case IS_NOT_NULL:
    case IS_TRUE:
    case IS_NOT_TRUE:
    case IS_FALSE:
    case IS_NOT_FALSE:
      assert e instanceof RexCall;
      return simplifyIs((RexCall) e, unknownAs);
    case EQUALS:
    case GREATER_THAN:
    case GREATER_THAN_OR_EQUAL:
    case LESS_THAN:
    case LESS_THAN_OR_EQUAL:
    case NOT_EQUALS:
      return simplifyComparison((RexCall) e, unknownAs);
    case IF:
      return simplifyIf((RexCall) e, unknownAs);
    case NVL:
      return simplifyNvl((RexCall) e);
    default:
      if (e.getClass() == RexCall.class) {
        return simplifyGenericNode((RexCall) e);
      } else {
        return e;
      }
    }
  }

  /**
   * Runs simplification inside a non-specialized node.
   */
  private RexNode simplifyGenericNode(RexCall e) {
    final List<RexNode> operands = new ArrayList<>(e.operands);
    simplifyList(operands, UNKNOWN);
    if (e.operands.equals(operands)) {
      return e;
    }
    return rexBuilder.makeCall(e.getType(), e.getOperator(), operands);
  }

  // e must be a comparison (=, >, >=, <, <=, !=)
  private RexNode simplifyComparison(RexCall e, RexUnknownAs unknownAs) {
    //noinspection unchecked
    return simplifyComparison(e, unknownAs, Comparable.class);
  }

  // e must be a comparison (=, >, >=, <, <=, !=)
  private <C extends Comparable<C>> RexNode simplifyComparison(RexCall e,
      RexUnknownAs unknownAs, Class<C> clazz) {
    final List<RexNode> operands = new ArrayList<>(e.operands);
    // UNKNOWN mode is warranted: false = null
    simplifyList(operands, UNKNOWN);

    // Simplify "x <op> x"
    final RexNode o0 = operands.get(0);
    final RexNode o1 = operands.get(1);
    if (o0.equals(o1)) {
      RexNode newExpr;
      switch (e.getKind()) {
      case EQUALS:
      case GREATER_THAN_OR_EQUAL:
      case LESS_THAN_OR_EQUAL:
        // "x = x" simplifies to "null or x is not null" (similarly <= and >=)
        newExpr = rexBuilder.makeCall(SqlStdOperatorTable.OR,
            rexBuilder.makeNullLiteral(e.getType()),
            rexBuilder.makeCall(SqlStdOperatorTable.IS_NOT_NULL, o0));
        return simplify(newExpr, unknownAs);
      case NOT_EQUALS:
      case LESS_THAN:
      case GREATER_THAN:
        // "x != x" simplifies to "null and x is null" (similarly < and >)
        newExpr = rexBuilder.makeCall(SqlStdOperatorTable.AND,
            rexBuilder.makeNullLiteral(e.getType()),
            rexBuilder.makeCall(SqlStdOperatorTable.IS_NULL, o0));
        return simplify(newExpr, unknownAs);
      default:
        // unknown kind
      }
    }

    if (o0.getType().getSqlTypeName() == SqlTypeName.BOOLEAN) {
      Comparison cmp = Comparison.of(rexBuilder.makeCall(e.getOperator(), o0, o1), node -> true);
      if (cmp != null) {
        if (cmp.literal.isAlwaysTrue()) {
          switch (cmp.kind) {
          case GREATER_THAN_OR_EQUAL:
          case EQUALS: // x=true
            return cmp.ref;
          case LESS_THAN:
          case NOT_EQUALS: // x!=true
            return simplify(rexBuilder.makeCall(SqlStdOperatorTable.NOT, cmp.ref), unknownAs);
          case GREATER_THAN:
            /* this is false, but could be null if x is null */
            if (!cmp.ref.getType().isNullable()) {
              return rexBuilder.makeLiteral(false);
            }
            break;
          case LESS_THAN_OR_EQUAL:
            /* this is true, but could be null if x is null */
            if (!cmp.ref.getType().isNullable()) {
              return rexBuilder.makeLiteral(true);
            }
            break;
          }
        }
        if (cmp.literal.isAlwaysFalse()) {
          switch (cmp.kind) {
          case EQUALS:
          case LESS_THAN_OR_EQUAL:
            return simplify(rexBuilder.makeCall(SqlStdOperatorTable.NOT, cmp.ref), unknownAs);
          case NOT_EQUALS:
          case GREATER_THAN:
            return cmp.ref;
          case GREATER_THAN_OR_EQUAL:
            /* this is true, but could be null if x is null */
            if (!cmp.ref.getType().isNullable()) {
              return rexBuilder.makeLiteral(true);
            }
            break;
          case LESS_THAN:
            /* this is false, but could be null if x is null */
            if (!cmp.ref.getType().isNullable()) {
              return rexBuilder.makeLiteral(false);
            }
            break;
          }
        }
      }
    }


    // Simplify "<literal1> <op> <literal2>"
    // For example, "1 = 2" becomes FALSE;
    // "1 != 1" becomes FALSE;
    // "1 != NULL" becomes UNKNOWN (or FALSE if unknownAsFalse);
    // "1 != '1'" is unchanged because the types are not the same.
    if (o0.isA(SqlKind.LITERAL)
        && o1.isA(SqlKind.LITERAL)
        && SqlTypeUtil.equalSansNullability(rexBuilder.getTypeFactory(),
              o0.getType(), o1.getType())) {
      final C v0 = ((RexLiteral) o0).getValueAs(clazz);
      final C v1 = ((RexLiteral) o1).getValueAs(clazz);
      if (v0 == null || v1 == null) {
        return unknownAs == FALSE
            ? rexBuilder.makeLiteral(false)
            : rexBuilder.makeNullLiteral(e.getType());
      }
      final int comparisonResult = v0.compareTo(v1);
      switch (e.getKind()) {
      case EQUALS:
        return rexBuilder.makeLiteral(comparisonResult == 0);
      case GREATER_THAN:
        return rexBuilder.makeLiteral(comparisonResult > 0);
      case GREATER_THAN_OR_EQUAL:
        return rexBuilder.makeLiteral(comparisonResult >= 0);
      case LESS_THAN:
        return rexBuilder.makeLiteral(comparisonResult < 0);
      case LESS_THAN_OR_EQUAL:
        return rexBuilder.makeLiteral(comparisonResult <= 0);
      case NOT_EQUALS:
        return rexBuilder.makeLiteral(comparisonResult != 0);
      default:
        throw new AssertionError();
      }
    }

    // If none of the arguments were simplified, return the call unchanged.
    final RexNode e2;
    if (operands.equals(e.operands)) {
      e2 = e;
    } else {
      e2 = rexBuilder.makeCall(e.op, operands);
    }
    return simplifyUsingPredicates(e2, clazz);
  }

  /**
   * Simplifies a conjunction of boolean expressions.
   */
  @Deprecated // to be removed before 2.0
  public RexNode simplifyAnds(Iterable<? extends RexNode> nodes) {
    ensureParanoidOff();
    return simplifyAnds(nodes, defaultUnknownAs);
  }

  // package-protected only for a deprecated method; treat as private
  RexNode simplifyAnds(Iterable<? extends RexNode> nodes,
      RexUnknownAs unknownAs) {
    final List<RexNode> terms = new ArrayList<>();
    final List<RexNode> notTerms = new ArrayList<>();
    for (RexNode e : nodes) {
      RelOptUtil.decomposeConjunction(e, terms, notTerms);
    }
    simplifyList(terms, UNKNOWN);
    simplifyList(notTerms, UNKNOWN);
    if (unknownAs == FALSE) {
      return simplifyAnd2ForUnknownAsFalse(terms, notTerms);
    }
    return simplifyAnd2(terms, notTerms);
  }

  private void simplifyList(List<RexNode> terms, RexUnknownAs unknownAs) {
    for (int i = 0; i < terms.size(); i++) {
      terms.set(i, simplify(terms.get(i), unknownAs));
    }
  }

  private void simplifyAndTerms(List<RexNode> terms, RexUnknownAs unknownAs) {
    RexSimplify simplify = this;
    for (int i = 0; i < terms.size(); i++) {
      RexNode t = terms.get(i);
      if (Predicate.of(t) == null) {
        continue;
      }
      terms.set(i, simplify.simplify(t, unknownAs));
      RelOptPredicateList newPredicates = simplify.predicates.union(rexBuilder,
          RelOptPredicateList.of(rexBuilder, terms.subList(i, i + 1)));
      simplify = simplify.withPredicates(newPredicates);
    }
    for (int i = 0; i < terms.size(); i++) {
      RexNode t = terms.get(i);
      if (Predicate.of(t) != null) {
        continue;
      }
      terms.set(i, simplify.simplify(t, unknownAs));
    }
  }

  private void simplifyOrTerms(List<RexNode> terms, RexUnknownAs unknownAs) {
    // Suppose we are processing "e1(x) OR e2(x) OR e3(x)". When we are
    // visiting "e3(x)" we know both "e1(x)" and "e2(x)" are not true (they
    // may be unknown), because if either of them were true we would have
    // stopped.
    RexSimplify simplify = this;
    for (int i = 0; i < terms.size(); i++) {
      final RexNode t = terms.get(i);
      if (!allowedAsPredicateDuringOrSimplification(t)) {
        continue;
      }
      final RexNode t2 = simplify.simplify(t, unknownAs);
      terms.set(i, t2);
      final RexNode inverse =
          simplify.simplify(rexBuilder.makeCall(SqlStdOperatorTable.IS_NOT_TRUE, t2),
              RexUnknownAs.UNKNOWN);
      final RelOptPredicateList newPredicates = simplify.predicates.union(rexBuilder,
          RelOptPredicateList.of(rexBuilder, ImmutableList.of(inverse)));
      simplify = simplify.withPredicates(newPredicates);
    }
    for (int i = 0; i < terms.size(); i++) {
      final RexNode t = terms.get(i);
      if (allowedAsPredicateDuringOrSimplification(t)) {
        continue;
      }
      terms.set(i, simplify.simplify(t, unknownAs));
    }
  }

  /**
   * Decides whether the given node could be used as a predicate during the simplification
   * of other OR operands.
   */
  private boolean allowedAsPredicateDuringOrSimplification(final RexNode t) {
    Predicate predicate = Predicate.of(t);
    if (predicate == null) {
      return false;
    }
    /** Inequalities are not supported. */
    SqlKind kind = t.getKind();
    if (!SqlKind.COMPARISON.contains(kind)) {
      return true;
    }
    switch (kind) {
    case LESS_THAN:
    case GREATER_THAN:
    case GREATER_THAN_OR_EQUAL:
    case LESS_THAN_OR_EQUAL:
      return false;
    default:
      return true;
    }
  }

  private RexNode simplifyNot(RexCall call, RexUnknownAs unknownAs) {
    final RexNode a = call.getOperands().get(0);
    switch (a.getKind()) {
    case NOT:
      // NOT NOT x ==> x
      return simplify(((RexCall) a).getOperands().get(0), unknownAs);
    case LITERAL:
      if (a.getType().getSqlTypeName() == SqlTypeName.BOOLEAN
          && !RexLiteral.isNullLiteral(a)) {
        return rexBuilder.makeLiteral(!RexLiteral.booleanValue(a));
      }
    }
    final SqlKind negateKind = a.getKind().negate();
    if (a.getKind() != negateKind) {
      return simplify(
          rexBuilder.makeCall(RexUtil.op(negateKind),
              ((RexCall) a).getOperands()), unknownAs);
    }
    final SqlKind negateKind2 = a.getKind().negateNullSafe();
    if (a.getKind() != negateKind2) {
      return simplify(
          rexBuilder.makeCall(RexUtil.op(negateKind2),
              ((RexCall) a).getOperands()), unknownAs);
    }
    if (a.getKind() == SqlKind.AND) {
      // NOT distributivity for AND
      final List<RexNode> newOperands = new ArrayList<>();
      for (RexNode operand : ((RexCall) a).getOperands()) {
        newOperands.add(
            simplify(rexBuilder.makeCall(SqlStdOperatorTable.NOT, operand),
                unknownAs));
      }
      return simplify(
          rexBuilder.makeCall(SqlStdOperatorTable.OR, newOperands), unknownAs);
    }
    if (a.getKind() == SqlKind.OR) {
      // NOT distributivity for OR
      final List<RexNode> newOperands = new ArrayList<>();
      for (RexNode operand : ((RexCall) a).getOperands()) {
        newOperands.add(
            simplify(rexBuilder.makeCall(SqlStdOperatorTable.NOT, operand),
                unknownAs));
      }
      return simplify(
          rexBuilder.makeCall(SqlStdOperatorTable.AND, newOperands), unknownAs);
    }
    if (a.getKind() == SqlKind.CASE) {
      final List<RexNode> newOperands = new ArrayList<>();
      List<RexNode> operands = ((RexCall) a).getOperands();
      for (int i = 0; i < operands.size(); i += 2) {
        if (i + 1 == operands.size()) {
          newOperands.add(rexBuilder.makeCall(SqlStdOperatorTable.NOT, operands.get(i)));
        } else {
          newOperands.add(operands.get(i));
          newOperands.add(rexBuilder.makeCall(SqlStdOperatorTable.NOT, operands.get(i + 1)));
        }
      }
      return simplify(
          rexBuilder.makeCall(SqlStdOperatorTable.CASE, newOperands), unknownAs);
    }
    RexNode a2 = simplify(a, unknownAs.negate());
    if (a == a2) {
      return call;
    }
    if (a2.isAlwaysTrue()) {
      return rexBuilder.makeLiteral(false);
    }
    if (a2.isAlwaysFalse()) {
      return rexBuilder.makeLiteral(true);
    }
    return rexBuilder.makeCall(SqlStdOperatorTable.NOT, a2);
  }

  private RexNode simplifyIs(RexCall call, RexUnknownAs unknownAs) {
    final SqlKind kind = call.getKind();
    final RexNode a = call.getOperands().get(0);

    // UnknownAs.FALSE corresponds to x IS TRUE evaluation
    // UnknownAs.TRUE to x IS NOT FALSE
    // Note that both UnknownAs.TRUE and UnknownAs.FALSE only changes the meaning of Unknown
    // (1) if we are already in UnknownAs.FALSE mode; x IS TRUE can be simiplified to x
    // (2) similarily  in UnknownAs.TRUE mode ; x IS NOT FALSE can be simplified to x
    // (3) x IS FALSE could be rewritten to (NOT x) IS TRUE and from there the 1. rule applies
    // (4) x IS NOT TRUE can be rewritten to (NOT x) IS NOT FALSE and from there the 2. rule applies
    if (kind == SqlKind.IS_TRUE && unknownAs == RexUnknownAs.FALSE) {
      return simplify(a, unknownAs);
    }
    if (kind == SqlKind.IS_FALSE && unknownAs == RexUnknownAs.FALSE) {
      return simplify(rexBuilder.makeCall(SqlStdOperatorTable.NOT, a), unknownAs);
    }
    if (kind == SqlKind.IS_NOT_FALSE && unknownAs == RexUnknownAs.TRUE) {
      return simplify(a, unknownAs);
    }
    if (kind == SqlKind.IS_NOT_TRUE && unknownAs == RexUnknownAs.TRUE) {
      return simplify(rexBuilder.makeCall(SqlStdOperatorTable.NOT, a), unknownAs);
    }
    final RexNode pred = simplifyIsPredicate(kind, a);
    if (pred != null) {
      return pred;
    }

    final RexNode simplified = simplifyIs2(kind, a, unknownAs);
    if (simplified != null) {
      return simplified;
    }
    return call;
  }

  private RexNode simplifyIsPredicate(SqlKind kind, RexNode a) {
    if (!RexUtil.isReferenceOrAccess(a, true)) {
      return null;
    }

    for (RexNode p : predicates.pulledUpPredicates) {
      IsPredicate pred = IsPredicate.of(p);
      if (pred == null || !a.equals(pred.ref)) {
        continue;
      }
      if (kind == pred.kind) {
        return rexBuilder.makeLiteral(true);
      }
    }
    return null;
  }

  private RexNode simplifyIs2(SqlKind kind, RexNode a, RexUnknownAs unknownAs) {
    final RexNode simplified;
    switch (kind) {
    case IS_NULL:
      // x IS NULL ==> FALSE (if x is not nullable)
      validateStrongPolicy(a);
      simplified = simplifyIsNull(a);
      if (simplified != null) {
        return simplified;
      }
      break;
    case IS_NOT_NULL:
      // x IS NOT NULL ==> TRUE (if x is not nullable)
      validateStrongPolicy(a);
      simplified = simplifyIsNotNull(a);
      if (simplified != null) {
        return simplified;
      }
      break;
    case IS_TRUE:
    case IS_NOT_FALSE:
      // x IS TRUE ==> x (if x is not nullable)
      // x IS NOT FALSE ==> x (if x is not nullable)
      if (!a.getType().isNullable()) {
        return simplify(a, unknownAs);
      } else {
        RexNode newSub =
            simplify(a, kind == SqlKind.IS_TRUE ? RexUnknownAs.FALSE : RexUnknownAs.TRUE);
        if (newSub == a) {
          return null;
        }
        return rexBuilder.makeCall(RexUtil.op(kind), ImmutableList.of(newSub));
      }
    case IS_FALSE:
    case IS_NOT_TRUE:
      // x IS NOT TRUE ==> NOT x (if x is not nullable)
      // x IS FALSE ==> NOT x (if x is not nullable)
      if (!a.getType().isNullable()) {
        return simplify(rexBuilder.makeCall(SqlStdOperatorTable.NOT, a), unknownAs);
      }
      break;
    }
    switch (a.getKind()) {
    case NOT:
      // (NOT x) IS TRUE ==> x IS FALSE
      // Similarly for IS NOT TRUE, IS FALSE, etc.
      //
      // Note that
      //   (NOT x) IS TRUE !=> x IS FALSE
      // because of null values.
      final SqlOperator notKind = RexUtil.op(kind.negateNullSafe());
      final RexNode arg = ((RexCall) a).operands.get(0);
      return simplify(rexBuilder.makeCall(notKind, arg), UNKNOWN);
    }
    final RexNode a2 = simplify(a, UNKNOWN);
    if (a != a2) {
      return rexBuilder.makeCall(RexUtil.op(kind), ImmutableList.of(a2));
    }
    return null; // cannot be simplified
  }

  private RexNode simplifyIsNotNull(RexNode a) {
    // Simplify the argument first,
    // call ourselves recursively to see whether we can make more progress.
    // For example, given
    // "(CASE WHEN FALSE THEN 1 ELSE 2) IS NOT NULL" we first simplify the
    // argument to "2", and only then we can simplify "2 IS NOT NULL" to "TRUE".
    a = simplify(a, UNKNOWN);
    if (!a.getType().isNullable() && isSafeExpression(a)) {
      return rexBuilder.makeLiteral(true);
    }
    if (predicates.pulledUpPredicates.contains(a)) {
      return rexBuilder.makeLiteral(true);
    }
    if (hasCustomNullabilityRules(a.getKind())) {
      return null;
    }
    switch (Strong.policy(a.getKind())) {
    case NOT_NULL:
      return rexBuilder.makeLiteral(true);
    case ANY:
      // "f" is a strong operator, so "f(operand0, operand1) IS NOT NULL"
      // simplifies to "operand0 IS NOT NULL AND operand1 IS NOT NULL"
      final List<RexNode> operands = new ArrayList<>();
      for (RexNode operand : ((RexCall) a).getOperands()) {
        final RexNode simplified = simplifyIsNotNull(operand);
        if (simplified == null) {
          operands.add(
              rexBuilder.makeCall(SqlStdOperatorTable.IS_NOT_NULL, operand));
        } else if (simplified.isAlwaysFalse()) {
          return rexBuilder.makeLiteral(false);
        } else {
          operands.add(simplified);
        }
      }
      return RexUtil.composeConjunction(rexBuilder, operands);
    case CUSTOM:
      switch (a.getKind()) {
      case LITERAL:
        return rexBuilder.makeLiteral(!((RexLiteral) a).isNull());
      default:
        throw new AssertionError("every CUSTOM policy needs a handler, "
            + a.getKind());
      }
    case AS_IS:
    default:
      return null;
    }
  }

  private RexNode simplifyIsNull(RexNode a) {
    // Simplify the argument first,
    // call ourselves recursively to see whether we can make more progress.
    // For example, given
    // "(CASE WHEN FALSE THEN 1 ELSE 2) IS NULL" we first simplify the
    // argument to "2", and only then we can simplify "2 IS NULL" to "FALSE".
    a = simplify(a, UNKNOWN);
    if (!a.getType().isNullable() && isSafeExpression(a)) {
      return rexBuilder.makeLiteral(false);
    }
    if (RexUtil.isNull(a)) {
      return rexBuilder.makeLiteral(true);
    }
    if (hasCustomNullabilityRules(a.getKind())) {
      return null;
    }
    switch (Strong.policy(a.getKind())) {
    case NOT_NULL:
      return rexBuilder.makeLiteral(false);
    case ANY:
      // "f" is a strong operator, so "f(operand0, operand1) IS NULL" simplifies
      // to "operand0 IS NULL OR operand1 IS NULL"
      final List<RexNode> operands = new ArrayList<>();
      for (RexNode operand : ((RexCall) a).getOperands()) {
        final RexNode simplified = simplifyIsNull(operand);
        if (simplified == null) {
          operands.add(
              rexBuilder.makeCall(SqlStdOperatorTable.IS_NULL, operand));
        } else {
          operands.add(simplified);
        }
      }
      return RexUtil.composeDisjunction(rexBuilder, operands, false);
    case AS_IS:
    default:
      return null;
    }
  }

  /**
   * Validates strong policy for specified {@link RexNode}.
   *
   * @param rexNode Rex node to validate the strong policy
   * @throws AssertionError If the validation fails
   */
  private void validateStrongPolicy(RexNode rexNode) {
    if (hasCustomNullabilityRules(rexNode.getKind())) {
      return;
    }
    switch (Strong.policy(rexNode.getKind())) {
    case NOT_NULL:
      assert !rexNode.getType().isNullable();
      break;
    case ANY:
      List<RexNode> operands = ((RexCall) rexNode).getOperands();
      if (rexNode.getType().isNullable()) {
        assert operands.stream()
            .map(RexNode::getType)
            .anyMatch(RelDataType::isNullable);
      } else {
        assert operands.stream()
            .map(RexNode::getType)
            .noneMatch(RelDataType::isNullable);
      }
    }
  }

  /**
   * Returns {@code true} if specified {@link SqlKind} has custom nullability rules which
   * depend not only on the nullability of input operands.
   *
   * <p>For example, CAST may be used to change the nullability of its operand type,
   * so it may be nullable, though the argument type was non-nullable.
   *
   * @param sqlKind Sql kind to check
   * @return {@code true} if specified {@link SqlKind} has custom nullability rules
   */
  private boolean hasCustomNullabilityRules(SqlKind sqlKind) {
    switch (sqlKind) {
    case CAST:
    case ITEM:
      return true;
    default:
      return false;
    }
  }

  private RexNode simplifyCoalesce(RexCall call) {
    final Set<RexNode> operandSet = new HashSet<>();
    final List<RexNode> operands = new ArrayList<>();
    for (RexNode operand : call.getOperands()) {
      operand = simplify(operand, UNKNOWN);
      if (!RexUtil.isNull(operand)
          && operandSet.add(operand)) {
        operands.add(operand);
      }
      if (!operand.getType().isNullable()) {
        break;
      }
    }
    switch (operands.size()) {
    case 0:
      return rexBuilder.makeNullLiteral(call.type);
    case 1:
      return operands.get(0);
    default:
      if (operands.equals(call.operands)) {
        return call;
      }
      return call.clone(call.type, operands);
    }
  }

  private RexNode simplifyCase(RexCall call, RexUnknownAs unknownAs) {
    List<CaseBranch> inputBranches =
        CaseBranch.fromCaseOperands(rexBuilder, new ArrayList<>(call.getOperands()));

    // run simplification on all operands
    RexSimplify condSimplifier = this.withPredicates(RelOptPredicateList.EMPTY);
    RexSimplify valueSimplifier = this;
    RelDataType caseType = call.getType();

    boolean conditionNeedsSimplify = false;
    CaseBranch lastBranch = null;
    List<CaseBranch> branches = new ArrayList<>();
    for (CaseBranch inputBranch : inputBranches) {
      // simplify the condition
      RexNode newCond = condSimplifier.simplify(inputBranch.cond, RexUnknownAs.FALSE);
      if (newCond.isAlwaysFalse()) {
        // If the condition is false, we do not need to add it
        continue;
      }

      // simplify the value
      RexNode newValue = valueSimplifier.simplify(inputBranch.value, unknownAs);

      // create new branch
      if (lastBranch != null) {
        if (lastBranch.value.equals(newValue)
            && isSafeExpression(newCond)) {
          // in this case, last branch and new branch have the same conclusion,
          // hence we create a new composite condition and we do not add it to
          // the final branches for the time being
          newCond = rexBuilder.makeCall(SqlStdOperatorTable.OR, lastBranch.cond, newCond);
          conditionNeedsSimplify = true;
        } else {
          // if we reach here, the new branch is not mergeable with the last one,
          // hence we are going to add the last branch to the final branches.
          // if the last branch was merged, then we will simplify it first.
          // otherwise, we just add it
          CaseBranch branch = generateBranch(conditionNeedsSimplify, condSimplifier, lastBranch);
          if (!branch.cond.isAlwaysFalse()) {
            // If the condition is not false, we add it to the final result
            branches.add(branch);
            if (branch.cond.isAlwaysTrue()) {
              // If the condition is always true, we are done
              lastBranch = null;
              break;
            }
          }
          conditionNeedsSimplify = false;
        }
      }
      lastBranch = new CaseBranch(newCond, newValue);

      if (newCond.isAlwaysTrue()) {
        // If the condition is always true, we are done (useful in first loop iteration)
        break;
      }
    }
    if (lastBranch != null) {
      // we need to add the last pending branch once we have finished
      // with the for loop
      CaseBranch branch = generateBranch(conditionNeedsSimplify, condSimplifier, lastBranch);
      if (!branch.cond.isAlwaysFalse()) {
        branches.add(branch);
      }
    }

    if (branches.size() == 1) {
      // we can just return the value in this case (matching the case type)
      final RexNode value = branches.get(0).value;
      if (sameTypeOrNarrowsNullability(caseType, value.getType())) {
        return value;
      } else {
        return rexBuilder.makeAbstractCast(caseType, value);
      }
    }

    if (call.getType().getSqlTypeName() == SqlTypeName.BOOLEAN) {
      final RexNode result = simplifyBooleanCase(rexBuilder, branches, unknownAs, caseType);
      if (result != null) {
        if (sameTypeOrNarrowsNullability(caseType, result.getType())) {
          return simplify(result, unknownAs);
        } else {
          // If the simplification would widen the nullability
          RexNode simplified = simplify(result, UNKNOWN);
          if (!simplified.getType().isNullable()) {
            return simplified;
          } else {
            return rexBuilder.makeCast(call.getType(), simplified);
          }
        }
      }
    }
    List<RexNode> newOperands = CaseBranch.toCaseOperands(branches);
    if (newOperands.equals(call.getOperands())) {
      return call;
    }
    return rexBuilder.makeCall(SqlStdOperatorTable.CASE, newOperands);
  }

  /**
   * If boolean is true, simplify cond in input branch and return new branch.
   * Otherwise, simply return input branch.
   */
  private CaseBranch generateBranch(boolean simplifyCond, RexSimplify simplifier,
      CaseBranch branch) {
    if (simplifyCond) {
      // the previous branch was merged, time to simplify it and
      // add it to the final result
      return new CaseBranch(
          simplifier.simplify(branch.cond, RexUnknownAs.FALSE), branch.value);
    }
    return branch;
  }

  /**
   * Return if the new type is the same and at most narrows the nullability.
   */
  private boolean sameTypeOrNarrowsNullability(RelDataType oldType, RelDataType newType) {
    return oldType.equals(newType)
        || (SqlTypeUtil.equalSansNullability(rexBuilder.typeFactory, oldType, newType)
            && oldType.isNullable());
  }

  /** Object to describe a Case branch */
  static final class CaseBranch {

    private final RexNode cond;
    private final RexNode value;

    CaseBranch(RexNode cond, RexNode value) {
      this.cond = cond;
      this.value = value;
    }

    @Override public String toString() {
      return cond + " => " + value;
    }

    /** Given "CASE WHEN p1 THEN v1 ... ELSE e END"
     * returns [(p1, v1), ..., (true, e)]. */
    private static List<CaseBranch> fromCaseOperands(RexBuilder rexBuilder,
        List<RexNode> operands) {
      List<CaseBranch> ret = new ArrayList<>();
      for (int i = 0; i < operands.size() - 1; i += 2) {
        ret.add(new CaseBranch(operands.get(i), operands.get(i + 1)));
      }
      ret.add(new CaseBranch(rexBuilder.makeLiteral(true), Util.last(operands)));
      return ret;
    }

    private static List<RexNode> toCaseOperands(List<CaseBranch> branches) {
      List<RexNode> ret = new ArrayList<>();
      for (int i = 0; i < branches.size() - 1; i++) {
        CaseBranch branch = branches.get(i);
        ret.add(branch.cond);
        ret.add(branch.value);
      }
      CaseBranch lastBranch = Util.last(branches);
      assert lastBranch.cond.isAlwaysTrue();
      ret.add(lastBranch.value);
      return ret;
    }
  }

  /**
   * Decides whether it is safe to flatten the given case part into AND/ORs
   */
  enum SafeRexVisitor implements RexVisitor<Boolean> {
    INSTANCE;

    private final Set<SqlKind> safeOps;

    SafeRexVisitor() {
      Set<SqlKind> safeOps = EnumSet.noneOf(SqlKind.class);

      safeOps.addAll(SqlKind.COMPARISON);
      safeOps.add(SqlKind.PLUS_PREFIX);
      safeOps.add(SqlKind.MINUS_PREFIX);
      safeOps.add(SqlKind.PLUS);
      safeOps.add(SqlKind.MINUS);
      safeOps.add(SqlKind.TIMES);
      safeOps.add(SqlKind.IS_FALSE);
      safeOps.add(SqlKind.IS_NOT_FALSE);
      safeOps.add(SqlKind.IS_TRUE);
      safeOps.add(SqlKind.IS_NOT_TRUE);
      safeOps.add(SqlKind.IS_NULL);
      safeOps.add(SqlKind.IS_NOT_NULL);
      safeOps.add(SqlKind.IS_DISTINCT_FROM);
      safeOps.add(SqlKind.IS_NOT_DISTINCT_FROM);
      safeOps.add(SqlKind.IN);
      safeOps.add(SqlKind.NOT_IN);
      safeOps.add(SqlKind.OR);
      safeOps.add(SqlKind.AND);
      safeOps.add(SqlKind.NOT);
      safeOps.add(SqlKind.CASE);
      safeOps.add(SqlKind.LIKE);
      safeOps.add(SqlKind.COALESCE);
      safeOps.add(SqlKind.TRIM);
      safeOps.add(SqlKind.LTRIM);
      safeOps.add(SqlKind.RTRIM);
      safeOps.add(SqlKind.BETWEEN);
      safeOps.add(SqlKind.CEIL);
      safeOps.add(SqlKind.FLOOR);
      safeOps.add(SqlKind.REVERSE);
      safeOps.add(SqlKind.TIMESTAMP_ADD);
      safeOps.add(SqlKind.TIMESTAMP_DIFF);
      this.safeOps = Sets.immutableEnumSet(safeOps);
    }

    @Override public Boolean visitInputRef(RexInputRef inputRef) {
      return true;
    }

    @Override public Boolean visitLocalRef(RexLocalRef localRef) {
      return false;
    }

    @Override public Boolean visitLiteral(RexLiteral literal) {
      return true;
    }

    @Override public Boolean visitCall(RexCall call) {
      if (!safeOps.contains(call.getKind())) {
        return false;
      }
      for (RexNode o : call.getOperands()) {
        if (!o.accept(this)) {
          return false;
        }
      }
      return true;
    }

    @Override public Boolean visitOver(RexOver over) {
      return false;
    }

    @Override public Boolean visitCorrelVariable(RexCorrelVariable correlVariable) {
      return false;
    }

    @Override public Boolean visitDynamicParam(RexDynamicParam dynamicParam) {
      return false;
    }

    @Override public Boolean visitRangeRef(RexRangeRef rangeRef) {
      return false;
    }

    @Override public Boolean visitFieldAccess(RexFieldAccess fieldAccess) {
      return true;
    }

    @Override public Boolean visitSubQuery(RexSubQuery subQuery) {
      return false;
    }

    @Override public Boolean visitTableInputRef(RexTableInputRef fieldRef) {
      return false;
    }

    @Override public Boolean visitPatternFieldRef(RexPatternFieldRef fieldRef) {
      return false;
    }

  }

  /** Analyzes a given {@link RexNode} and decides whenever it is safe to
   * unwind.
  *
  * <p>"Safe" means that it only contains a combination of known good operators.
  *
  * <p>Division is an unsafe operator; consider the following:
  * <pre>case when a &gt; 0 then 1 / a else null end</pre>
  */
  static boolean isSafeExpression(RexNode r) {
    return r.accept(SafeRexVisitor.INSTANCE);
  }

  private static RexNode simplifyBooleanCase(RexBuilder rexBuilder,
      List<CaseBranch> inputBranches, RexUnknownAs unknownAs, RelDataType branchType) {
    RexNode result;

    // prepare all condition/branches for boolean interpretation
    // It's done here make these interpretation changes available to case2or simplifications
    // but not interfere with the normal simplifcation recursion
    List<CaseBranch> branches = new ArrayList<>();
    for (CaseBranch branch : inputBranches) {
      if ((branches.size() > 0 && !isSafeExpression(branch.cond))
          || !isSafeExpression(branch.value)) {
        return null;
      }
      RexNode cond;
      RexNode value;
      if (branch.cond.getType().isNullable()) {
        cond = rexBuilder.makeCall(SqlStdOperatorTable.IS_TRUE, branch.cond);
      } else {
        cond = branch.cond;
      }
      if (!branchType.equals(branch.value.getType())) {
        value = rexBuilder.makeAbstractCast(branchType, branch.value);
      } else {
        value = branch.value;
      }
      branches.add(new CaseBranch(cond, value));
    }

    result = simplifyBooleanCaseGeneric(rexBuilder, branches);
    return result;
  }

  /**
   * Generic boolean case simplification.
   *
   * <p>Rewrites:
   * <pre>
   * CASE
   *   WHEN p1 THEN x
   *   WHEN p2 THEN y
   *   ELSE z
   * END
   * </pre>
   * to
   * <pre>(p1 and x) or (p2 and y and not(p1)) or (true and z and not(p1) and not(p2))</pre>
   */
  private static RexNode simplifyBooleanCaseGeneric(RexBuilder rexBuilder,
      List<CaseBranch> branches) {

    boolean booleanBranches = branches.stream()
        .allMatch(branch -> branch.value.isAlwaysTrue() || branch.value.isAlwaysFalse());
    final List<RexNode> terms = new ArrayList<>();
    final List<RexNode> notTerms = new ArrayList<>();
    for (CaseBranch branch : branches) {
      boolean useBranch = !branch.value.isAlwaysFalse();
      if (useBranch) {
        final RexNode branchTerm;
        if (branch.value.isAlwaysTrue()) {
          branchTerm = branch.cond;
        } else {
          branchTerm = rexBuilder.makeCall(SqlStdOperatorTable.AND, branch.cond, branch.value);
        }
        terms.add(RexUtil.andNot(rexBuilder, branchTerm, notTerms));
      }
      if (booleanBranches && useBranch) {
        // we are safe to ignore this branch because for boolean true branches:
        // a || (b && !a) === a || b
      } else {
        notTerms.add(branch.cond);
      }
    }
    return RexUtil.composeDisjunction(rexBuilder, terms);
  }

  @Deprecated // to be removed before 2.0
  public RexNode simplifyAnd(RexCall e) {
    ensureParanoidOff();
    return simplifyAnd(e, defaultUnknownAs);
  }

  RexNode simplifyAnd(RexCall e, RexUnknownAs unknownAs) {
    List<RexNode> operands = RelOptUtil.conjunctions(e);

    if (unknownAs == FALSE && predicateElimination) {
      simplifyAndTerms(operands, FALSE);
    } else {
      simplifyList(operands, unknownAs);
    }

    final List<RexNode> terms = new ArrayList<>();
    final List<RexNode> notTerms = new ArrayList<>();

    for (RexNode o : operands) {
      RelOptUtil.decomposeConjunction(o, terms, notTerms);
    }

    switch (unknownAs) {
    case FALSE:
      return simplifyAnd2ForUnknownAsFalse(terms, notTerms, Comparable.class);
    }
    return simplifyAnd2(terms, notTerms);
  }

  // package-protected only to support a deprecated method; treat as private
  RexNode simplifyAnd2(List<RexNode> terms, List<RexNode> notTerms) {
    for (RexNode term : terms) {
      if (term.isAlwaysFalse()) {
        return rexBuilder.makeLiteral(false);
      }
    }
    if (terms.isEmpty() && notTerms.isEmpty()) {
      return rexBuilder.makeLiteral(true);
    }
    // If one of the not-disjunctions is a disjunction that is wholly
    // contained in the disjunctions list, the expression is not
    // satisfiable.
    //
    // Example #1. x AND y AND z AND NOT (x AND y)  - not satisfiable
    // Example #2. x AND y AND NOT (x AND y)        - not satisfiable
    // Example #3. x AND y AND NOT (x AND y AND z)  - may be satisfiable
    List<RexNode> notSatisfiableNullables = null;
    for (RexNode notDisjunction : notTerms) {
      final List<RexNode> terms2 = RelOptUtil.conjunctions(notDisjunction);
      if (!terms.containsAll(terms2)) {
        // may be satisfiable ==> check other terms
        continue;
      }
      if (!notDisjunction.getType().isNullable()) {
        // x is NOT nullable, then x AND NOT(x) ==> FALSE
        return rexBuilder.makeLiteral(false);
      }
      // x AND NOT(x) is UNKNOWN for NULL input
      // So we search for the shortest notDisjunction then convert
      // original expression to NULL and x IS NULL
      if (notSatisfiableNullables == null) {
        notSatisfiableNullables = new ArrayList<>();
      }
      notSatisfiableNullables.add(notDisjunction);
    }

    if (notSatisfiableNullables != null) {
      // Remove the intersection of "terms" and "notTerms"
      terms.removeAll(notSatisfiableNullables);
      notTerms.removeAll(notSatisfiableNullables);

      // The intersection simplify to "null and x1 is null and x2 is null..."
      terms.add(rexBuilder.makeNullLiteral(notSatisfiableNullables.get(0).getType()));
      for (RexNode notSatisfiableNullable : notSatisfiableNullables) {
        terms.add(
            simplifyIs((RexCall)
            rexBuilder.makeCall(SqlStdOperatorTable.IS_NULL, notSatisfiableNullable), UNKNOWN));
      }
    }
    // Add the NOT disjunctions back in.
    for (RexNode notDisjunction : notTerms) {
      terms.add(
          simplify(
              rexBuilder.makeCall(SqlStdOperatorTable.NOT, notDisjunction),
              UNKNOWN));
    }
    return RexUtil.composeConjunction(rexBuilder, terms);
  }

  /** As {@link #simplifyAnd2(List, List)} but we assume that if the expression
   * returns UNKNOWN it will be interpreted as FALSE. */
  RexNode simplifyAnd2ForUnknownAsFalse(List<RexNode> terms,
      List<RexNode> notTerms) {
    //noinspection unchecked
    return simplifyAnd2ForUnknownAsFalse(terms, notTerms, Comparable.class);
  }

  private <C extends Comparable<C>> RexNode simplifyAnd2ForUnknownAsFalse(
      List<RexNode> terms, List<RexNode> notTerms, Class<C> clazz) {
    for (RexNode term : terms) {
      if (term.isAlwaysFalse() || RexLiteral.isNullLiteral(term)) {
        return rexBuilder.makeLiteral(false);
      }
    }
    if (terms.isEmpty() && notTerms.isEmpty()) {
      return rexBuilder.makeLiteral(true);
    }
    if (terms.size() == 1 && notTerms.isEmpty()) {
      // Make sure "x OR y OR x" (a single-term conjunction) gets simplified.
      return simplify(terms.get(0), FALSE);
    }
    // Try to simplify the expression
    final Multimap<RexNode, Pair<RexNode, RexNode>> equalityTerms =
        ArrayListMultimap.create();
    final Map<RexNode, Pair<Range<C>, List<RexNode>>> rangeTerms =
        new HashMap<>();
    final Map<RexNode, RexLiteral> equalityConstantTerms = new HashMap<>();
    final Set<RexNode> negatedTerms = new HashSet<>();
    final Set<RexNode> nullOperands = new HashSet<>();
    final Set<RexNode> notNullOperands = new LinkedHashSet<>();
    final Set<RexNode> comparedOperands = new HashSet<>();

    // Add the predicates from the source to the range terms.
    for (RexNode predicate : predicates.pulledUpPredicates) {
      final Comparison comparison = Comparison.of(predicate);
      if (comparison != null
          && comparison.kind != SqlKind.NOT_EQUALS) { // not supported yet
        final C v0 = comparison.literal.getValueAs(clazz);
        if (v0 != null) {
          final RexNode result = processRange(rexBuilder, terms, rangeTerms,
              predicate, comparison.ref, v0, comparison.kind);
          if (result != null) {
            // Not satisfiable
            return result;
          }
        }
      }
    }

    for (int i = 0; i < terms.size(); i++) {
      RexNode term = terms.get(i);
      if (!RexUtil.isDeterministic(term)) {
        continue;
      }
      // Simplify BOOLEAN expressions if possible
      while (term.getKind() == SqlKind.EQUALS) {
        RexCall call = (RexCall) term;
        if (call.getOperands().get(0).isAlwaysTrue()) {
          term = call.getOperands().get(1);
          terms.set(i, term);
          continue;
        } else if (call.getOperands().get(1).isAlwaysTrue()) {
          term = call.getOperands().get(0);
          terms.set(i, term);
          continue;
        }
        break;
      }
      switch (term.getKind()) {
      case EQUALS:
      case NOT_EQUALS:
      case LESS_THAN:
      case GREATER_THAN:
      case LESS_THAN_OR_EQUAL:
      case GREATER_THAN_OR_EQUAL:
        RexCall call = (RexCall) term;
        final RexNode left = call.getOperands().get(0);
        comparedOperands.add(left);
        // if it is a cast, we include the inner reference
        if (left.getKind() == SqlKind.CAST) {
          RexCall leftCast = (RexCall) left;
          comparedOperands.add(leftCast.getOperands().get(0));
        }
        final RexNode right = call.getOperands().get(1);
        comparedOperands.add(right);
        // if it is a cast, we include the inner reference
        if (right.getKind() == SqlKind.CAST) {
          RexCall rightCast = (RexCall) right;
          comparedOperands.add(rightCast.getOperands().get(0));
        }
        final Comparison comparison = Comparison.of(term);
        // Check for comparison with null values
        if (comparison != null
            && comparison.literal.getValue() == null) {
          return rexBuilder.makeLiteral(false);
        }
        // Check for equality on different constants. If the same ref or CAST(ref)
        // is equal to different constants, this condition cannot be satisfied,
        // and hence it can be evaluated to FALSE
        if (term.getKind() == SqlKind.EQUALS) {
          if (comparison != null) {
            final RexLiteral literal = comparison.literal;
            final RexLiteral prevLiteral =
                equalityConstantTerms.put(comparison.ref, literal);
            if (prevLiteral != null && !literal.equals(prevLiteral)) {
              return rexBuilder.makeLiteral(false);
            }
          } else if (RexUtil.isReferenceOrAccess(left, true)
              && RexUtil.isReferenceOrAccess(right, true)) {
            equalityTerms.put(left, Pair.of(right, term));
          }
        }
        // Assume the expression a > 5 is part of a Filter condition.
        // Then we can derive the negated term: a <= 5.
        // But as the comparison is string based and thus operands order dependent,
        // we should also add the inverted negated term: 5 >= a.
        // Observe that for creating the inverted term we invert the list of operands.
        RexNode negatedTerm = RexUtil.negate(rexBuilder, call);
        if (negatedTerm != null) {
          negatedTerms.add(negatedTerm);
          RexNode invertNegatedTerm = RexUtil.invert(rexBuilder, (RexCall) negatedTerm);
          if (invertNegatedTerm != null) {
            negatedTerms.add(invertNegatedTerm);
          }
        }
        // Remove terms that are implied by predicates on the input,
        // or weaken terms that are partially implied.
        // E.g. given predicate "x >= 5" and term "x between 3 and 10"
        // we weaken to term to "x between 5 and 10".
        final RexNode term2 = simplifyUsingPredicates(term, clazz);
        if (term2 != term) {
          terms.set(i, term = term2);
        }
        // Range
        if (comparison != null
            && comparison.kind != SqlKind.NOT_EQUALS) { // not supported yet
          final C constant = comparison.literal.getValueAs(clazz);
          final RexNode result = processRange(rexBuilder, terms, rangeTerms,
              term, comparison.ref, constant, comparison.kind);
          if (result != null) {
            // Not satisfiable
            return result;
          }
        }
        break;
      case IN:
        comparedOperands.add(((RexCall) term).operands.get(0));
        break;
      case BETWEEN:
        comparedOperands.add(((RexCall) term).operands.get(1));
        break;
      case IS_NOT_NULL:
        notNullOperands.add(((RexCall) term).getOperands().get(0));
        terms.remove(i);
        --i;
        break;
      case IS_NULL:
        nullOperands.add(((RexCall) term).getOperands().get(0));
      }
    }
    // If one column should be null and is in a comparison predicate,
    // it is not satisfiable.
    // Example. IS NULL(x) AND x < 5  - not satisfiable
    if (!Collections.disjoint(nullOperands, comparedOperands)) {
      return rexBuilder.makeLiteral(false);
    }
    // Check for equality of two refs wrt equality with constants
    // Example #1. x=5 AND y=5 AND x=y : x=5 AND y=5
    // Example #2. x=5 AND y=6 AND x=y - not satisfiable
    for (RexNode ref1 : equalityTerms.keySet()) {
      final RexLiteral literal1 = equalityConstantTerms.get(ref1);
      if (literal1 == null) {
        continue;
      }
      Collection<Pair<RexNode, RexNode>> references = equalityTerms.get(ref1);
      for (Pair<RexNode, RexNode> ref2 : references) {
        final RexLiteral literal2 = equalityConstantTerms.get(ref2.left);
        if (literal2 == null) {
          continue;
        }
        if (!literal1.equals(literal2)) {
          // If an expression is equal to two different constants,
          // it is not satisfiable
          return rexBuilder.makeLiteral(false);
        }
        // Otherwise we can remove the term, as we already know that
        // the expression is equal to two constants
        terms.remove(ref2.right);
      }
    }
    // Remove not necessary IS NOT NULL expressions.
    //
    // Example. IS NOT NULL(x) AND x < 5  : x < 5
    for (RexNode operand : notNullOperands) {
      if (!comparedOperands.contains(operand)) {
        terms.add(
            rexBuilder.makeCall(SqlStdOperatorTable.IS_NOT_NULL, operand));
      }
    }
    // If one of the not-disjunctions is a disjunction that is wholly
    // contained in the disjunctions list, the expression is not
    // satisfiable.
    //
    // Example #1. x AND y AND z AND NOT (x AND y)  - not satisfiable
    // Example #2. x AND y AND NOT (x AND y)        - not satisfiable
    // Example #3. x AND y AND NOT (x AND y AND z)  - may be satisfiable
    final Set<RexNode> termsSet = new HashSet<>(terms);
    for (RexNode notDisjunction : notTerms) {
      if (!RexUtil.isDeterministic(notDisjunction)) {
        continue;
      }
      final List<RexNode> terms2Set = RelOptUtil.conjunctions(notDisjunction);
      if (termsSet.containsAll(terms2Set)) {
        return rexBuilder.makeLiteral(false);
      }
    }
    // Add the NOT disjunctions back in.
    for (RexNode notDisjunction : notTerms) {
      terms.add(rexBuilder.makeCall(SqlStdOperatorTable.NOT, notDisjunction));
    }
    // The negated terms: only deterministic expressions
    for (RexNode negatedTerm : negatedTerms) {
      if (termsSet.contains(negatedTerm)) {
        return rexBuilder.makeLiteral(false);
      }
    }
    return RexUtil.composeConjunction(rexBuilder, terms);
  }

  private <C extends Comparable<C>> RexNode simplifyUsingPredicates(RexNode e,
      Class<C> clazz) {
    final Comparison comparison = Comparison.of(e);
    // Check for comparison with null values
    if (comparison == null
        || comparison.kind == SqlKind.NOT_EQUALS
        || comparison.literal.getValue() == null) {
      return e;
    }
    final C v0 = comparison.literal.getValueAs(clazz);
    final Range<C> range = range(comparison.kind, v0);
    final Range<C> range2 =
        residue(comparison.ref, range, predicates.pulledUpPredicates,
            clazz);
    if (range2 == null) {
      // Term is impossible to satisfy given these predicates
      return rexBuilder.makeLiteral(false);
    } else if (range2.equals(range)) {
      // no change
      return e;
    } else if (range2.equals(Range.all())) {
      // Range is always satisfied given these predicates; but nullability might
      // be problematic
      return simplify(
          rexBuilder.makeCall(SqlStdOperatorTable.IS_NOT_NULL, comparison.ref),
          RexUnknownAs.UNKNOWN);
    } else if (range2.lowerEndpoint().equals(range2.upperEndpoint())) {
      if (range2.lowerBoundType() == BoundType.OPEN
          || range2.upperBoundType() == BoundType.OPEN) {
        // range is a point, but does not include its endpoint, therefore is
        // effectively empty
        return rexBuilder.makeLiteral(false);
      }
      // range is now a point; it's worth simplifying
      return rexBuilder.makeCall(SqlStdOperatorTable.EQUALS, comparison.ref,
          rexBuilder.makeLiteral(range2.lowerEndpoint(),
              comparison.literal.getType(), comparison.literal.getTypeName()));
    } else {
      // range has been reduced but it's not worth simplifying
      return e;
    }
  }

  /** Weakens a term so that it checks only what is not implied by predicates.
   *
   * <p>The term is broken into "ref comparison constant",
   * for example "$0 &lt; 5".
   *
   * <p>Examples:
   * <ul>
   *
   * <li>{@code residue($0 < 10, [$0 < 5])} returns {@code true}
   *
   * <li>{@code residue($0 < 10, [$0 < 20, $0 > 0])} returns {@code $0 < 10}
   * </ul>
   */
  private <C extends Comparable<C>> Range<C> residue(RexNode ref, Range<C> r0,
      List<RexNode> predicates, Class<C> clazz) {
    Range<C> result = r0;
    for (RexNode predicate : predicates) {
      switch (predicate.getKind()) {
      case EQUALS:
      case LESS_THAN:
      case LESS_THAN_OR_EQUAL:
      case GREATER_THAN:
      case GREATER_THAN_OR_EQUAL:
        final RexCall call = (RexCall) predicate;
        if (call.operands.get(0).equals(ref)
            && call.operands.get(1) instanceof RexLiteral) {
          final RexLiteral literal = (RexLiteral) call.operands.get(1);
          final C c1 = literal.getValueAs(clazz);
          final Range<C> r1 = range(predicate.getKind(), c1);
          if (result.encloses(r1)) {
            // Given these predicates, term is always satisfied.
            // e.g. r0 is "$0 < 10", r1 is "$0 < 5"
            result = Range.all();
            continue;
          }
          if (result.isConnected(r1)) {
            result = result.intersection(r1);
            continue;
          }
          // Ranges do not intersect. Return null meaning the empty range.
          return null;
        }
      }
    }
    return result;
  }

  /** Simplifies OR(x, x) into x, and similar.
   * The simplified expression returns UNKNOWN values as is (not as FALSE). */
  @Deprecated // to be removed before 2.0
  public RexNode simplifyOr(RexCall call) {
    ensureParanoidOff();
    return simplifyOr(call, UNKNOWN);
  }

  private RexNode simplifyOr(RexCall call, RexUnknownAs unknownAs) {
    assert call.getKind() == SqlKind.OR;
    final List<RexNode> terms = RelOptUtil.disjunctions(call);
    if (predicateElimination) {
      simplifyOrTerms(terms, unknownAs);
    } else {
      simplifyList(terms, unknownAs);
    }
    return simplifyOrs(terms, unknownAs);
  }

  /** Simplifies a list of terms and combines them into an OR.
   * Modifies the list in place.
   * The simplified expression returns UNKNOWN values as is (not as FALSE). */
  @Deprecated // to be removed before 2.0
  public RexNode simplifyOrs(List<RexNode> terms) {
    ensureParanoidOff();
    return simplifyOrs(terms, UNKNOWN);
  }

  private void ensureParanoidOff() {
    if (paranoid) {
      throw new UnsupportedOperationException("Paranoid is not supported for this method");
    }
  }

  /** Simplifies a list of terms and combines them into an OR.
   * Modifies the list in place. */
  private RexNode simplifyOrs(List<RexNode> terms, RexUnknownAs unknownAs) {
    // CALCITE-3198 Auxiliary map to simplify cases like:
    //   X <> A OR X <> B => X IS NOT NULL or NULL
    // The map key will be the 'X'; and the value the first call 'X<>A' that is found,
    // or 'X IS NOT NULL' if a simplification takes place (because another 'X<>B' is found)
    final Map<RexNode, RexNode> notEqualsComparisonMap = new HashMap<>();
    final RexLiteral trueLiteral = rexBuilder.makeLiteral(true);
    for (int i = 0; i < terms.size(); i++) {
      final RexNode term = terms.get(i);
      switch (term.getKind()) {
      case LITERAL:
        if (RexLiteral.isNullLiteral(term)) {
          if (unknownAs == FALSE) {
            terms.remove(i);
            --i;
            continue;
          } else if (unknownAs == TRUE) {
            return trueLiteral;
          }
        } else {
          if (RexLiteral.booleanValue(term)) {
            return term; // true
          } else {
            terms.remove(i);
            --i;
            continue;
          }
        }
        break;
      case NOT_EQUALS:
        final Comparison notEqualsComparison = Comparison.of(term);
        if (notEqualsComparison != null) {
          // We are dealing with a X<>A term, check if we saw before another NOT_EQUALS involving X
          final RexNode prevNotEquals = notEqualsComparisonMap.get(notEqualsComparison.ref);
          if (prevNotEquals == null) {
            // This is the first NOT_EQUALS involving X, put it in the map
            notEqualsComparisonMap.put(notEqualsComparison.ref, term);
          } else {
            // There is already in the map another NOT_EQUALS involving X:
            //   - if it is already an IS_NOT_NULL: it was already simplified, ignore this term
            //   - if it is not an IS_NOT_NULL (i.e. it is a NOT_EQUALS): check comparison values
            if (prevNotEquals.getKind() != SqlKind.IS_NOT_NULL) {
              final Comparable comparable1 = notEqualsComparison.literal.getValue();
              //noinspection ConstantConditions
              final Comparable comparable2 = Comparison.of(prevNotEquals).literal.getValue();
              //noinspection unchecked
              if (comparable1.compareTo(comparable2) != 0) {
                // X <> A OR X <> B => X IS NOT NULL OR NULL
                final RexNode isNotNull =
                    rexBuilder.makeCall(SqlStdOperatorTable.IS_NOT_NULL, notEqualsComparison.ref);
                final RexNode constantNull =
                    rexBuilder.makeNullLiteral(trueLiteral.getType());
                final RexNode newCondition = simplify(
                    rexBuilder.makeCall(SqlStdOperatorTable.OR, isNotNull, constantNull),
                    unknownAs);
                if (newCondition.isAlwaysTrue()) {
                  return trueLiteral;
                }
                notEqualsComparisonMap.put(notEqualsComparison.ref, isNotNull);
                final int pos = terms.indexOf(prevNotEquals);
                terms.set(pos, newCondition);
              }
            }
            terms.remove(i);
            --i;
            continue;
          }
        }
        break;
      }
      terms.set(i, term);
    }
    return RexUtil.composeDisjunction(rexBuilder, terms);
  }

  private void verify(RexNode before, RexNode simplified, RexUnknownAs unknownAs) {
    if (simplified.isAlwaysFalse()
        && before.isAlwaysTrue()) {
      throw new AssertionError("always true [" + before
          + "] simplified to always false [" + simplified  + "]");
    }
    if (simplified.isAlwaysTrue()
        && before.isAlwaysFalse()) {
      throw new AssertionError("always false [" + before
          + "] simplified to always true [" + simplified  + "]");
    }
    final RexAnalyzer foo0 = new RexAnalyzer(before, predicates);
    final RexAnalyzer foo1 = new RexAnalyzer(simplified, predicates);
    if (foo0.unsupportedCount > 0 || foo1.unsupportedCount > 0) {
      // Analyzer cannot handle this expression currently
      return;
    }
    if (!foo0.variables.containsAll(foo1.variables)) {
      throw new AssertionError("variable mismatch: "
          + before + " has " + foo0.variables + ", "
          + simplified + " has " + foo1.variables);
    }
    assignment_loop:
    for (Map<RexNode, Comparable> map : foo0.assignments()) {
      for (RexNode predicate : predicates.pulledUpPredicates) {
        final Comparable v = RexInterpreter.evaluate(predicate, map);
        if (!v.equals(true)) {
          continue assignment_loop;
        }
      }
      Comparable v0 = RexInterpreter.evaluate(foo0.e, map);
      if (v0 == null) {
        throw new AssertionError("interpreter returned null for " + foo0.e);
      }
      Comparable v1 = RexInterpreter.evaluate(foo1.e, map);
      if (v1 == null) {
        throw new AssertionError("interpreter returned null for " + foo1.e);
      }
      if (before.getType().getSqlTypeName() == SqlTypeName.BOOLEAN) {
        switch (unknownAs) {
        case FALSE:
        case TRUE:
          if (v0 == NullSentinel.INSTANCE) {
            v0 = unknownAs.toBoolean();
          }
          if (v1 == NullSentinel.INSTANCE) {
            v1 = unknownAs.toBoolean();
          }
        }
      }
      if (!v0.equals(v1)) {
        throw new AssertionError("result mismatch: when applied to " + map
            + ", " + before + " yielded " + v0
            + ", and " + simplified + " yielded " + v1);
      }
    }
  }

  private RexNode simplifyCast(RexCall e) {
    RexNode operand = e.getOperands().get(0);
    operand = simplify(operand, UNKNOWN);
    if (sameTypeOrNarrowsNullability(e.getType(), operand.getType())) {
      return operand;
    }
    if (RexUtil.isLosslessCast(operand)) {
      // x :: y below means cast(x as y) (which is PostgreSQL-specifiic cast by the way)
      // A) Remove lossless casts:
      // A.1) intExpr :: bigint :: int => intExpr
      // A.2) char2Expr :: char(5) :: char(2) => char2Expr
      // B) There are cases when we can't remove two casts, but we could probably remove inner one
      // B.1) char2expression :: char(4) :: char(5) -> char2expression :: char(5)
      // B.2) char2expression :: char(10) :: char(5) -> char2expression :: char(5)
      // B.3) char2expression :: varchar(10) :: char(5) -> char2expression :: char(5)
      // B.4) char6expression :: varchar(10) :: char(5) -> char6expression :: char(5)
      // C) Simplification is not possible:
      // C.1) char6expression :: char(3) :: char(5) -> must not be changed
      //      the input is truncated to 3 chars, so we can't use char6expression :: char(5)
      // C.2) varchar2Expr :: char(5) :: varchar(2) -> must not be changed
      //      the input have to be padded with spaces (up to 2 chars)
      // C.3) char2expression :: char(4) :: varchar(5) -> must not be changed
      //      would not have the padding

      // The approach seems to be:
      // 1) Ensure inner cast is lossless (see if above)
      // 2) If operand of the inner cast has the same type as the outer cast,
      //    remove two casts except C.2 or C.3-like pattern (== inner cast is CHAR)
      // 3) If outer cast is lossless, remove inner cast (B-like cases)

      // Here we try to remove two casts in one go (A-like cases)
      RexNode intExpr = ((RexCall) operand).operands.get(0);
      // intExpr == CHAR detects A.1
      // operand != CHAR detects C.2
      if ((intExpr.getType().getSqlTypeName() == SqlTypeName.CHAR
          || operand.getType().getSqlTypeName() != SqlTypeName.CHAR)
          && sameTypeOrNarrowsNullability(e.getType(), intExpr.getType())) {
        return intExpr;
      }
      // Here we try to remove inner cast (B-like cases)
      if (RexUtil.isLosslessCast(intExpr.getType(), operand.getType())
          && (e.getType().getSqlTypeName() == operand.getType().getSqlTypeName()
          || e.getType().getSqlTypeName() == SqlTypeName.CHAR
          || operand.getType().getSqlTypeName() != SqlTypeName.CHAR)) {
        return rexBuilder.makeCast(e.getType(), intExpr);
      }
    }
    switch (operand.getKind()) {
    case LITERAL:
      final RexLiteral literal = (RexLiteral) operand;
      final Comparable value = literal.getValueAs(Comparable.class);
      final SqlTypeName typeName = literal.getTypeName();

      // First, try to remove the cast without changing the value.
      // makeCast and canRemoveCastFromLiteral have the same logic, so we are
      // sure to be able to remove the cast.
      if (rexBuilder.canRemoveCastFromLiteral(e.getType(), value, typeName)) {
        return rexBuilder.makeCast(e.getType(), operand);
      }

      // Next, try to convert the value to a different type,
      // e.g. CAST('123' as integer)
      switch (literal.getTypeName()) {
      case TIME:
        switch (e.getType().getSqlTypeName()) {
        case TIMESTAMP:
          return e;
        }
        break;
      }
      final List<RexNode> reducedValues = new ArrayList<>();
      executor.reduce(rexBuilder, ImmutableList.of(e), reducedValues);
      return Objects.requireNonNull(
          Iterables.getOnlyElement(reducedValues));
    default:
      if (operand == e.getOperands().get(0)) {
        return e;
      } else {
        return rexBuilder.makeCast(e.getType(), operand);
      }
    }
  }

  /** Tries to simplify CEIL/FLOOR function on top of CEIL/FLOOR.
   *
   * <p>Examples:
   * <ul>
   *
   * <li>{@code floor(floor($0, flag(hour)), flag(day))} returns {@code floor($0, flag(day))}
   *
   * <li>{@code ceil(ceil($0, flag(second)), flag(day))} returns {@code ceil($0, flag(day))}
   *
   * <li>{@code floor(floor($0, flag(day)), flag(second))} does not change
   *
   * </ul>
   */
  private RexNode simplifyCeilFloor(RexCall e) {
    if (e.getOperands().size() != 2) {
      // Bail out since we only simplify floor <date>
      return e;
    }
    final RexNode operand = simplify(e.getOperands().get(0), UNKNOWN);
    if (e.getKind() == operand.getKind()) {
      assert e.getKind() == SqlKind.CEIL || e.getKind() == SqlKind.FLOOR;
      // CEIL/FLOOR on top of CEIL/FLOOR
      final RexCall child = (RexCall) operand;
      if (child.getOperands().size() != 2) {
        // Bail out since we only simplify ceil/floor <date>
        return e;
      }
      final RexLiteral parentFlag = (RexLiteral) e.operands.get(1);
      final TimeUnitRange parentFlagValue = (TimeUnitRange) parentFlag.getValue();
      final RexLiteral childFlag = (RexLiteral) child.operands.get(1);
      final TimeUnitRange childFlagValue = (TimeUnitRange) childFlag.getValue();
      if (parentFlagValue != null && childFlagValue != null) {
        if (canRollUp(parentFlagValue.startUnit, childFlagValue.startUnit)) {
          return e.clone(e.getType(),
              ImmutableList.of(child.getOperands().get(0), parentFlag));
        }
      }
    }
    return e.clone(e.getType(),
        ImmutableList.of(operand, e.getOperands().get(1)));
  }

  /** Method that returns whether we can rollup from inner time unit
   * to outer time unit. */
  private static boolean canRollUp(TimeUnit outer, TimeUnit inner) {
    // Special handling for QUARTER as it is not in the expected
    // order in TimeUnit
    switch (outer) {
    case YEAR:
    case MONTH:
    case DAY:
    case HOUR:
    case MINUTE:
    case SECOND:
    case MILLISECOND:
    case MICROSECOND:
      switch (inner) {
      case YEAR:
      case QUARTER:
      case MONTH:
      case DAY:
      case HOUR:
      case MINUTE:
      case SECOND:
      case MILLISECOND:
      case MICROSECOND:
        if (inner == TimeUnit.QUARTER) {
          return outer == TimeUnit.YEAR || outer == TimeUnit.QUARTER;
        }
        return outer.ordinal() <= inner.ordinal();
      }
      break;
    case QUARTER:
      switch (inner) {
      case QUARTER:
      case MONTH:
      case DAY:
      case HOUR:
      case MINUTE:
      case SECOND:
      case MILLISECOND:
      case MICROSECOND:
        return true;
      }
    }
    return false;
  }

  /** Removes any casts that change nullability but not type.
   *
   * <p>For example, {@code CAST(1 = 0 AS BOOLEAN)} becomes {@code 1 = 0}. */
  public RexNode removeNullabilityCast(RexNode e) {
    return RexUtil.removeNullabilityCast(rexBuilder.getTypeFactory(), e);
  }

  private static <C extends Comparable<C>> RexNode processRange(
      RexBuilder rexBuilder, List<RexNode> terms,
      Map<RexNode, Pair<Range<C>, List<RexNode>>> rangeTerms, RexNode term,
      RexNode ref, C v0, SqlKind comparison) {
    Pair<Range<C>, List<RexNode>> p = rangeTerms.get(ref);
    if (p == null) {
      rangeTerms.put(ref,
          Pair.of(range(comparison, v0),
              (List<RexNode>) ImmutableList.of(term)));
    } else {
      // Exists
      boolean removeUpperBound = false;
      boolean removeLowerBound = false;
      Range<C> r = p.left;
      final RexLiteral trueLiteral = rexBuilder.makeLiteral(true);
      switch (comparison) {
      case EQUALS:
        if (!r.contains(v0)) {
          // Range is empty, not satisfiable
          return rexBuilder.makeLiteral(false);
        }
        rangeTerms.put(ref,
            Pair.of(Range.singleton(v0),
                (List<RexNode>) ImmutableList.of(term)));
        // remove
        for (RexNode e : p.right) {
          replaceLast(terms, e, trueLiteral);
        }
        break;
      case LESS_THAN: {
        int comparisonResult = 0;
        if (r.hasUpperBound()) {
          comparisonResult = v0.compareTo(r.upperEndpoint());
        }
        if (comparisonResult <= 0) {
          // 1) No upper bound, or
          // 2) We need to open the upper bound, or
          // 3) New upper bound is lower than old upper bound
          if (r.hasLowerBound()) {
            if (v0.compareTo(r.lowerEndpoint()) <= 0) {
              // Range is empty, not satisfiable
              return rexBuilder.makeLiteral(false);
            }
            // a <= x < b OR a < x < b
            r = Range.range(r.lowerEndpoint(), r.lowerBoundType(),
                    v0, BoundType.OPEN);
          } else {
            // x < b
            r = Range.lessThan(v0);
          }

          if (r.isEmpty()) {
            // Range is empty, not satisfiable
            return rexBuilder.makeLiteral(false);
          }

          // remove prev upper bound
          removeUpperBound = true;
        } else {
          // Remove this term as it is contained in current upper bound
          replaceLast(terms, term, trueLiteral);
        }
        break;
      }
      case LESS_THAN_OR_EQUAL: {
        int comparisonResult = -1;
        if (r.hasUpperBound()) {
          comparisonResult = v0.compareTo(r.upperEndpoint());
        }
        if (comparisonResult < 0) {
          // 1) No upper bound, or
          // 2) New upper bound is lower than old upper bound
          if (r.hasLowerBound()) {
            if (v0.compareTo(r.lowerEndpoint()) < 0) {
              // Range is empty, not satisfiable
              return rexBuilder.makeLiteral(false);
            }
            // a <= x <= b OR a < x <= b
            r = Range.range(r.lowerEndpoint(), r.lowerBoundType(),
                    v0, BoundType.CLOSED);
          } else {
            // x <= b
            r = Range.atMost(v0);
          }

          if (r.isEmpty()) {
            // Range is empty, not satisfiable
            return rexBuilder.makeLiteral(false);
          }

          // remove prev upper bound
          removeUpperBound = true;
        } else {
          // Remove this term as it is contained in current upper bound
          replaceLast(terms, term, trueLiteral);
        }
        break;
      }
      case GREATER_THAN: {
        int comparisonResult = 0;
        if (r.hasLowerBound()) {
          comparisonResult = v0.compareTo(r.lowerEndpoint());
        }
        if (comparisonResult >= 0) {
          // 1) No lower bound, or
          // 2) We need to open the lower bound, or
          // 3) New lower bound is greater than old lower bound
          if (r.hasUpperBound()) {
            if (v0.compareTo(r.upperEndpoint()) >= 0) {
              // Range is empty, not satisfiable
              return rexBuilder.makeLiteral(false);
            }
            // a < x <= b OR a < x < b
            r = Range.range(v0, BoundType.OPEN,
                    r.upperEndpoint(), r.upperBoundType());
          } else {
            // x > a
            r = Range.greaterThan(v0);
          }

          if (r.isEmpty()) {
            // Range is empty, not satisfiable
            return rexBuilder.makeLiteral(false);
          }

          // remove prev lower bound
          removeLowerBound = true;
        } else {
          // Remove this term as it is contained in current lower bound
          replaceLast(terms, term, trueLiteral);
        }
        break;
      }
      case GREATER_THAN_OR_EQUAL: {
        int comparisonResult = 1;
        if (r.hasLowerBound()) {
          comparisonResult = v0.compareTo(r.lowerEndpoint());
        }
        if (comparisonResult > 0) {
          // 1) No lower bound, or
          // 2) New lower bound is greater than old lower bound
          if (r.hasUpperBound()) {
            if (v0.compareTo(r.upperEndpoint()) > 0) {
              // Range is empty, not satisfiable
              return rexBuilder.makeLiteral(false);
            }
            // a <= x <= b OR a <= x < b
            r = Range.range(v0, BoundType.CLOSED,
                    r.upperEndpoint(), r.upperBoundType());
          } else {
            // x >= a
            r = Range.atLeast(v0);
          }

          if (r.isEmpty()) {
            // Range is empty, not satisfiable
            return rexBuilder.makeLiteral(false);
          }

          // remove prev lower bound
          removeLowerBound = true;
        } else {
          // Remove this term as it is contained in current lower bound
          replaceLast(terms, term, trueLiteral);
        }
        break;
      }
      default:
        throw new AssertionError();
      }
      if (removeUpperBound) {
        ImmutableList.Builder<RexNode> newBounds = ImmutableList.builder();
        for (RexNode e : p.right) {
          if (isUpperBound(e)) {
            replaceLast(terms, e, trueLiteral);
          } else {
            newBounds.add(e);
          }
        }
        newBounds.add(term);
        rangeTerms.put(ref,
            Pair.of(r, (List<RexNode>) newBounds.build()));
      } else if (removeLowerBound) {
        ImmutableList.Builder<RexNode> newBounds = ImmutableList.builder();
        for (RexNode e : p.right) {
          if (isLowerBound(e)) {
            replaceLast(terms, e, trueLiteral);
          } else {
            newBounds.add(e);
          }
        }
        newBounds.add(term);
        rangeTerms.put(ref,
            Pair.of(r, (List<RexNode>) newBounds.build()));
      }
    }
    // Default
    return null;
  }

  private static <C extends Comparable<C>> Range<C> range(SqlKind comparison,
      C c) {
    switch (comparison) {
    case EQUALS:
      return Range.singleton(c);
    case LESS_THAN:
      return Range.lessThan(c);
    case LESS_THAN_OR_EQUAL:
      return Range.atMost(c);
    case GREATER_THAN:
      return Range.greaterThan(c);
    case GREATER_THAN_OR_EQUAL:
      return Range.atLeast(c);
    default:
      throw new AssertionError();
    }
  }

  /** Marker interface for predicates (expressions that evaluate to BOOLEAN). */
  private interface Predicate {
    /** Wraps an expression in a Predicate or returns null. */
    static Predicate of(RexNode t) {
      final Predicate p = Comparison.of(t);
      if (p != null) {
        return p;
      }
      return IsPredicate.of(t);
    }
  }

  /** Represents a simple Comparison.
   *
   * <p>Left hand side is a {@link RexNode}, right hand side is a literal.
   */
  private static class Comparison implements Predicate {
    final RexNode ref;
    final SqlKind kind;
    final RexLiteral literal;

    private Comparison(RexNode ref, SqlKind kind, RexLiteral literal) {
      this.ref = Objects.requireNonNull(ref);
      this.kind = Objects.requireNonNull(kind);
      this.literal = Objects.requireNonNull(literal);
    }

    /** Creates a comparison, between a {@link RexInputRef} or {@link RexFieldAccess} or
     * deterministic {@link RexCall} and a literal. */
    static Comparison of(RexNode e) {
      return of(e, node -> RexUtil.isReferenceOrAccess(node, true)
          || RexUtil.isDeterministic(node));
    }

    /** Creates a comparison, or returns null. */
    static Comparison of(RexNode e, java.util.function.Predicate<RexNode> nodePredicate) {
      switch (e.getKind()) {
      case EQUALS:
      case NOT_EQUALS:
      case LESS_THAN:
      case GREATER_THAN:
      case LESS_THAN_OR_EQUAL:
      case GREATER_THAN_OR_EQUAL:
        final RexCall call = (RexCall) e;
        final RexNode left = call.getOperands().get(0);
        final RexNode right = call.getOperands().get(1);
        switch (right.getKind()) {
        case LITERAL:
          if (nodePredicate.test(left)) {
            return new Comparison(left, e.getKind(), (RexLiteral) right);
          }
        }
        switch (left.getKind()) {
        case LITERAL:
          if (nodePredicate.test(right)) {
            return new Comparison(right, e.getKind().reverse(), (RexLiteral) left);
          }
        }
      }
      return null;
    }
  }

  /** Represents an IS Predicate. */
  private static class IsPredicate implements Predicate {
    final RexNode ref;
    final SqlKind kind;

    private IsPredicate(RexNode ref, SqlKind kind) {
      this.ref = Objects.requireNonNull(ref);
      this.kind = Objects.requireNonNull(kind);
    }

    /** Creates an IS predicate, or returns null. */
    static IsPredicate of(RexNode e) {
      switch (e.getKind()) {
      case IS_NULL:
      case IS_NOT_NULL:
        RexNode pA = ((RexCall) e).getOperands().get(0);
        if (!RexUtil.isReferenceOrAccess(pA, true)) {
          return null;
        }
        return new IsPredicate(pA, e.getKind());
      }
      return null;
    }
  }

  private static boolean isUpperBound(final RexNode e) {
    final List<RexNode> operands;
    switch (e.getKind()) {
    case LESS_THAN:
    case LESS_THAN_OR_EQUAL:
      operands = ((RexCall) e).getOperands();
      return RexUtil.isReferenceOrAccess(operands.get(0), true)
          && operands.get(1).isA(SqlKind.LITERAL);
    case GREATER_THAN:
    case GREATER_THAN_OR_EQUAL:
      operands = ((RexCall) e).getOperands();
      return RexUtil.isReferenceOrAccess(operands.get(1), true)
          && operands.get(0).isA(SqlKind.LITERAL);
    default:
      return false;
    }
  }

  private static boolean isLowerBound(final RexNode e) {
    final List<RexNode> operands;
    switch (e.getKind()) {
    case LESS_THAN:
    case LESS_THAN_OR_EQUAL:
      operands = ((RexCall) e).getOperands();
      return RexUtil.isReferenceOrAccess(operands.get(1), true)
          && operands.get(0).isA(SqlKind.LITERAL);
    case GREATER_THAN:
    case GREATER_THAN_OR_EQUAL:
      operands = ((RexCall) e).getOperands();
      return RexUtil.isReferenceOrAccess(operands.get(0), true)
          && operands.get(1).isA(SqlKind.LITERAL);
    default:
      return false;
    }
  }

  /**
   * Combines predicates AND, optimizes, and returns null if the result is
   * always false.
   *
   * <p>The expression is simplified on the assumption that an UNKNOWN value
   * is always treated as FALSE. Therefore the simplified expression may
   * sometimes evaluate to FALSE where the original expression would evaluate to
   * UNKNOWN.
   *
   * @param predicates Filter condition predicates
   * @return simplified conjunction of predicates for the filter, null if always false
   */
  public RexNode simplifyFilterPredicates(Iterable<? extends RexNode> predicates) {
    final RexNode simplifiedAnds =
        withPredicateElimination(Bug.CALCITE_2401_FIXED)
            .simplifyUnknownAsFalse(
                RexUtil.composeConjunction(rexBuilder, predicates));
    if (simplifiedAnds.isAlwaysFalse()) {
      return null;
    }

    // Remove cast of BOOLEAN NOT NULL to BOOLEAN or vice versa. Filter accepts
    // nullable and not-nullable conditions, but a CAST might get in the way of
    // other rewrites.
    return removeNullabilityCast(simplifiedAnds);
  }

  /**
   * Replaces the last occurrence of one specified value in a list with
   * another.
   *
   * <p>Does not change the size of the list.
   *
   * <p>Returns whether the value was found.
   */
  private static <E> boolean replaceLast(List<E> list, E oldVal, E newVal) {
    final int index = list.lastIndexOf(oldVal);
    if (index < 0) {
      return false;
    }
    list.set(index, newVal);
    return true;
  }

<<<<<<< HEAD
  private RexNode simplifyIf(RexCall e, RexUnknownAs unknownAs) {
    List<RexNode> operands = e.getOperands();
    List<RexNode> resultRexNode = new ArrayList<>();

    for (RexNode operand : operands) {
      resultRexNode.add(simplify(operand, unknownAs));
    }

    if (resultRexNode.get(0).isAlwaysTrue()) {
      return resultRexNode.get(1);
    } else if (resultRexNode.get(0).isAlwaysFalse()) {
      return resultRexNode.get(2);
    }
    return e;
  }

  /***
   * Simplifying NVL function, If first operand is not null then return
   * first operand else return second operand.
   * And return whole NVL function if first operand is not simplifiable.
   * @param e RexCall
   * @return RexNode
   */
  private RexNode simplifyNvl(RexCall e) {
    final List<RexNode> operands = new ArrayList<>(e.operands);
    simplifyList(operands, UNKNOWN);

    RexNode rexNode = simplifyIsNotNull(operands.get(0));
    if (rexNode != null && rexNode.isAlwaysTrue()) {
      return operands.get(0);
    } else if (rexNode != null && rexNode.isAlwaysFalse()) {
      return operands.get(1);
    }
    return rexBuilder.makeCall(e.getType(), e.getOperator(), operands);
  }
}

// End RexSimplify.java
=======
}
>>>>>>> d6fa25cd
<|MERGE_RESOLUTION|>--- conflicted
+++ resolved
@@ -2396,7 +2396,6 @@
     return true;
   }
 
-<<<<<<< HEAD
   private RexNode simplifyIf(RexCall e, RexUnknownAs unknownAs) {
     List<RexNode> operands = e.getOperands();
     List<RexNode> resultRexNode = new ArrayList<>();
@@ -2432,9 +2431,4 @@
     }
     return rexBuilder.makeCall(e.getType(), e.getOperator(), operands);
   }
-}
-
-// End RexSimplify.java
-=======
-}
->>>>>>> d6fa25cd
+}