/*
 * Licensed to the Apache Software Foundation (ASF) under one or more
 * contributor license agreements.  See the NOTICE file distributed with
 * this work for additional information regarding copyright ownership.
 * The ASF licenses this file to you under the Apache License, Version 2.0
 * (the "License"); you may not use this file except in compliance with
 * the License.  You may obtain a copy of the License at
 *
 * http://www.apache.org/licenses/LICENSE-2.0
 *
 * Unless required by applicable law or agreed to in writing, software
 * distributed under the License is distributed on an "AS IS" BASIS,
 * WITHOUT WARRANTIES OR CONDITIONS OF ANY KIND, either express or implied.
 * See the License for the specific language governing permissions and
 * limitations under the License.
 */
package org.apache.calcite.rex;

import org.apache.calcite.avatica.util.TimeUnit;
import org.apache.calcite.avatica.util.TimeUnitRange;
import org.apache.calcite.plan.RelOptPredicateList;
import org.apache.calcite.plan.RelOptUtil;
import org.apache.calcite.plan.Strong;
import org.apache.calcite.rel.core.Project;
import org.apache.calcite.rel.metadata.NullSentinel;
import org.apache.calcite.rel.type.RelDataType;
import org.apache.calcite.sql.SqlKind;
import org.apache.calcite.sql.SqlOperator;
import org.apache.calcite.sql.fun.SqlStdOperatorTable;
import org.apache.calcite.sql.type.SqlTypeCoercionRule;
import org.apache.calcite.sql.type.SqlTypeFamily;
import org.apache.calcite.sql.type.SqlTypeName;
import org.apache.calcite.sql.type.SqlTypeUtil;
import org.apache.calcite.util.Bug;
import org.apache.calcite.util.ImmutableBitSet;
import org.apache.calcite.util.Pair;
import org.apache.calcite.util.RangeSets;
import org.apache.calcite.util.Sarg;
import org.apache.calcite.util.Util;

import com.google.common.collect.ArrayListMultimap;
import com.google.common.collect.BoundType;
import com.google.common.collect.ImmutableList;
import com.google.common.collect.ImmutableRangeSet;
import com.google.common.collect.ImmutableSet;
import com.google.common.collect.Iterables;
import com.google.common.collect.Multimap;
import com.google.common.collect.Range;
import com.google.common.collect.RangeSet;
import com.google.common.collect.Sets;
import com.google.common.collect.TreeRangeSet;

import org.checkerframework.checker.nullness.qual.Nullable;

import java.math.BigDecimal;
import java.util.ArrayList;
import java.util.BitSet;
import java.util.Collection;
import java.util.Collections;
import java.util.EnumSet;
import java.util.HashMap;
import java.util.HashSet;
import java.util.LinkedHashSet;
import java.util.List;
import java.util.Map;
import java.util.Set;

import static org.apache.calcite.linq4j.Nullness.castNonNull;
import static org.apache.calcite.rex.RexUnknownAs.FALSE;
import static org.apache.calcite.rex.RexUnknownAs.TRUE;
import static org.apache.calcite.rex.RexUnknownAs.UNKNOWN;

import static java.util.Objects.requireNonNull;

/**
 * Context required to simplify a row-expression.
 */
public class RexSimplify {
  private final boolean paranoid;
  public final RexBuilder rexBuilder;
  private final RelOptPredicateList predicates;
  /** How to treat UNKNOWN values, if one of the deprecated {@code
   * simplify} methods without an {@code unknownAs} argument is called. */
  final RexUnknownAs defaultUnknownAs;
  final boolean predicateElimination;
  private final RexExecutor executor;

  private static final Strong STRONG = new Strong();

  /**
   * Creates a RexSimplify.
   *
   * @param rexBuilder Rex builder
   * @param predicates Predicates known to hold on input fields
   * @param executor Executor for constant reduction, not null
   */
  public RexSimplify(RexBuilder rexBuilder, RelOptPredicateList predicates,
      RexExecutor executor) {
    this(rexBuilder, predicates, UNKNOWN, true, false, executor);
  }

  /** Internal constructor. */
  private RexSimplify(RexBuilder rexBuilder, RelOptPredicateList predicates,
      RexUnknownAs defaultUnknownAs, boolean predicateElimination,
      boolean paranoid, RexExecutor executor) {
    this.rexBuilder = requireNonNull(rexBuilder, "rexBuilder");
    this.predicates = requireNonNull(predicates, "predicates");
    this.defaultUnknownAs = requireNonNull(defaultUnknownAs, "defaultUnknownAs");
    this.predicateElimination = predicateElimination;
    this.paranoid = paranoid;
    this.executor = requireNonNull(executor, "executor");
  }

  @Deprecated // to be removed before 2.0
  public RexSimplify(RexBuilder rexBuilder, boolean unknownAsFalse,
      RexExecutor executor) {
    this(rexBuilder, RelOptPredicateList.EMPTY,
        RexUnknownAs.falseIf(unknownAsFalse), true, false, executor);
  }

  @Deprecated // to be removed before 2.0
  public RexSimplify(RexBuilder rexBuilder, RelOptPredicateList predicates,
      boolean unknownAsFalse, RexExecutor executor) {
    this(rexBuilder, predicates, RexUnknownAs.falseIf(unknownAsFalse), true,
        false, executor);
  }

  //~ Methods ----------------------------------------------------------------

  /** Returns a RexSimplify the same as this but with a specified
   * {@link #defaultUnknownAs} value.
   *
   * @deprecated Use methods with a {@link RexUnknownAs} argument, such as
   * {@link #simplify(RexNode, RexUnknownAs)}. */
  @Deprecated // to be removed before 2.0
  public RexSimplify withUnknownAsFalse(boolean unknownAsFalse) {
    final RexUnknownAs defaultUnknownAs = RexUnknownAs.falseIf(unknownAsFalse);
    return defaultUnknownAs == this.defaultUnknownAs
        ? this
        : new RexSimplify(rexBuilder, predicates, defaultUnknownAs,
            predicateElimination, paranoid, executor);
  }

  /** Returns a RexSimplify the same as this but with a specified
   * {@link #predicates} value. */
  public RexSimplify withPredicates(RelOptPredicateList predicates) {
    return predicates == this.predicates
        ? this
        : new RexSimplify(rexBuilder, predicates, defaultUnknownAs,
            predicateElimination, paranoid, executor);
  }

  /** Returns a RexSimplify the same as this but which verifies that
   * the expression before and after simplification are equivalent.
   *
   * @see #verify
   */
  public RexSimplify withParanoid(boolean paranoid) {
    return paranoid == this.paranoid
        ? this
        : new RexSimplify(rexBuilder, predicates, defaultUnknownAs,
            predicateElimination, paranoid, executor);
  }

  /** Returns a RexSimplify the same as this but with a specified
   * {@link #predicateElimination} value.
   *
   * <p>This is introduced temporarily, until
   * {@link Bug#CALCITE_2401_FIXED [CALCITE-2401] is fixed}.
   */
  private RexSimplify withPredicateElimination(boolean predicateElimination) {
    return predicateElimination == this.predicateElimination
        ? this
        : new RexSimplify(rexBuilder, predicates, defaultUnknownAs,
            predicateElimination, paranoid, executor);
  }

  /** Simplifies a boolean expression, always preserving its type and its
   * nullability.
   *
   * <p>This is useful if you are simplifying expressions in a
   * {@link Project}. */
  public RexNode simplifyPreservingType(RexNode e) {
    return simplifyPreservingType(e, defaultUnknownAs, true);
  }

  public RexNode simplifyPreservingType(RexNode e, RexUnknownAs unknownAs,
      boolean matchNullability) {
    final RexNode e2 = simplifyUnknownAs(e, unknownAs);
    if (e2.getType() == e.getType()) {
      return e2;
    }
    if (!matchNullability
        && SqlTypeUtil.equalSansNullability(rexBuilder.typeFactory, e2.getType(), e.getType())) {
      return e2;
    }
    final RexNode e3 = rexBuilder.makeCast(e.getType(), e2, matchNullability, false);
    if (e3.equals(e)) {
      return e;
    }
    return e3;
  }

  /**
   * Simplifies a boolean expression.
   *
   * <p>In particular:
   * <ul>
   * <li>{@code simplify(x = 1 OR NOT x = 1 OR x IS NULL)}
   * returns {@code TRUE}</li>
   * <li>{@code simplify(x = 1 AND FALSE)}
   * returns {@code FALSE}</li>
   * </ul>
   *
   * <p>Handles UNKNOWN values using the policy specified when you created this
   * {@code RexSimplify}. Unless you used a deprecated constructor, that policy
   * is {@link RexUnknownAs#UNKNOWN}.
   *
   * <p>If the expression is a predicate in a WHERE clause, consider instead
   * using {@link #simplifyUnknownAsFalse(RexNode)}.
   *
   * @param e Expression to simplify
   */
  public RexNode simplify(RexNode e) {
    return simplifyUnknownAs(e, defaultUnknownAs);
  }

  /** As {@link #simplify(RexNode)}, but for a boolean expression
   * for which a result of UNKNOWN will be treated as FALSE.
   *
   * <p>Use this form for expressions on a WHERE, ON, HAVING or FILTER(WHERE)
   * clause.
   *
   * <p>This may allow certain additional simplifications. A result of UNKNOWN
   * may yield FALSE, however it may still yield UNKNOWN. (If the simplified
   * expression has type BOOLEAN NOT NULL, then of course it can only return
   * FALSE.) */
  public final RexNode simplifyUnknownAsFalse(RexNode e) {
    return simplifyUnknownAs(e, FALSE);
  }

  /** As {@link #simplify(RexNode)}, but specifying how UNKNOWN values are to be
   * treated.
   *
   * <p>If UNKNOWN is treated as FALSE, this may allow certain additional
   * simplifications. A result of UNKNOWN may yield FALSE, however it may still
   * yield UNKNOWN. (If the simplified expression has type BOOLEAN NOT NULL,
   * then of course it can only return FALSE.) */
  public RexNode simplifyUnknownAs(RexNode e, RexUnknownAs unknownAs) {
    final RexNode simplified = withParanoid(false).simplify(e, unknownAs);
    if (paranoid) {
      verify(e, simplified, unknownAs);
    }
    return simplified;
  }

  /** Internal method to simplify an expression.
   *
   * <p>Unlike the public {@link #simplify(RexNode)}
   * and {@link #simplifyUnknownAsFalse(RexNode)} methods,
   * never calls {@link #verify(RexNode, RexNode, RexUnknownAs)}.
   * Verify adds an overhead that is only acceptable for a top-level call.
   */
  RexNode simplify(RexNode e, RexUnknownAs unknownAs) {
    if (STRONG.isNull(e)) {
      // Only boolean NULL (aka UNKNOWN) can be converted to FALSE. Even in
      // unknownAs=FALSE mode, we must not convert a NULL integer (say) to FALSE
      if (e.getType().getSqlTypeName() == SqlTypeName.BOOLEAN) {
        switch (unknownAs) {
        case FALSE:
        case TRUE:
          return rexBuilder.makeLiteral(unknownAs.toBoolean());
        default:
          break;
        }
      }
      return rexBuilder.makeNullLiteral(e.getType());
    }
    switch (e.getKind()) {
    case AND:
      return simplifyAnd((RexCall) e, unknownAs);
    case OR:
      return simplifyOr((RexCall) e, unknownAs);
    case NOT:
      return simplifyNot((RexCall) e, unknownAs);
    case CASE:
      return simplifyCase((RexCall) e, unknownAs);
    case COALESCE:
      return simplifyCoalesce((RexCall) e);
    case CAST:
    case SAFE_CAST:
      return simplifyCast((RexCall) e);
    case CEIL:
    case FLOOR:
      return simplifyCeilFloor((RexCall) e);
    case IS_NULL:
    case IS_NOT_NULL:
    case IS_TRUE:
    case IS_NOT_TRUE:
    case IS_FALSE:
    case IS_NOT_FALSE:
      assert e instanceof RexCall;
      return simplifyIs((RexCall) e, unknownAs);
    case EQUALS:
    case GREATER_THAN:
    case GREATER_THAN_OR_EQUAL:
    case LESS_THAN:
    case LESS_THAN_OR_EQUAL:
    case NOT_EQUALS:
      return simplifyComparison((RexCall) e, unknownAs);
<<<<<<< HEAD
    case IF:
      return simplifyIf((RexCall) e, unknownAs);
    case NVL:
      return simplifyNvl((RexCall) e);
=======
    case SEARCH:
      return simplifySearch((RexCall) e, unknownAs);
    case LIKE:
      return simplifyLike((RexCall) e, unknownAs);
    case MINUS_PREFIX:
      return simplifyUnaryMinus((RexCall) e, unknownAs);
    case PLUS_PREFIX:
      return simplifyUnaryPlus((RexCall) e, unknownAs);
    case PLUS:
    case MINUS:
    case TIMES:
    case DIVIDE:
      return simplifyArithmetic((RexCall) e);
>>>>>>> 75511b82
    default:
      if (e.getClass() == RexCall.class) {
        return simplifyGenericNode((RexCall) e);
      } else {
        return e;
      }
    }
  }

  /** Applies NOT to an expression. */
  RexNode not(RexNode e) {
    return RexUtil.not(rexBuilder, e);
  }

  /** Applies IS NOT FALSE to an expression. */
  RexNode isNotFalse(RexNode e) {
    return e.isAlwaysTrue()
        ? rexBuilder.makeLiteral(true)
        : e.isAlwaysFalse()
        ? rexBuilder.makeLiteral(false)
        : e.getKind() == SqlKind.NOT
        ? isNotTrue(((RexCall) e).operands.get(0))
        : predicates.isEffectivelyNotNull(e)
        ? e // would "CAST(e AS BOOLEAN NOT NULL)" better?
        : rexBuilder.makeCall(SqlStdOperatorTable.IS_NOT_FALSE, e);
  }

  /** Applies IS NOT TRUE to an expression. */
  RexNode isNotTrue(RexNode e) {
    return e.isAlwaysTrue()
        ? rexBuilder.makeLiteral(false)
        : e.isAlwaysFalse()
        ? rexBuilder.makeLiteral(true)
        : e.getKind() == SqlKind.NOT
        ? isNotFalse(((RexCall) e).operands.get(0))
        : predicates.isEffectivelyNotNull(e)
        ? not(e)
        : rexBuilder.makeCall(SqlStdOperatorTable.IS_NOT_TRUE, e);
  }

  /** Applies IS TRUE to an expression. */
  RexNode isTrue(RexNode e) {
    return e.isAlwaysTrue()
        ? rexBuilder.makeLiteral(true)
        : e.isAlwaysFalse()
        ? rexBuilder.makeLiteral(false)
        : e.getKind() == SqlKind.NOT
        ? isFalse(((RexCall) e).operands.get(0))
        : predicates.isEffectivelyNotNull(e)
        ? e // would "CAST(e AS BOOLEAN NOT NULL)" better?
        : rexBuilder.makeCall(SqlStdOperatorTable.IS_TRUE, e);
  }

  /** Applies IS FALSE to an expression. */
  RexNode isFalse(RexNode e) {
    return e.isAlwaysTrue()
        ? rexBuilder.makeLiteral(false)
        : e.isAlwaysFalse()
        ? rexBuilder.makeLiteral(true)
        : e.getKind() == SqlKind.NOT
        ? isTrue(((RexCall) e).operands.get(0))
        : predicates.isEffectivelyNotNull(e)
        ? not(e)
        : rexBuilder.makeCall(SqlStdOperatorTable.IS_FALSE, e);
  }

  /**
   * Runs simplification inside a non-specialized node.
   */
  private RexNode simplifyGenericNode(RexCall e) {
    final List<RexNode> operands = new ArrayList<>(e.operands);
    simplifyList(operands, UNKNOWN);
    if (e.operands.equals(operands)) {
      return e;
    }
    return rexBuilder.makeCall(e.getType(), e.getOperator(), operands);
  }

  /**
   * Try to find a literal with the given value in the input list.
   * The type of the literal must be one of the numeric types.
   */
  private static int findLiteralIndex(List<RexNode> operands, BigDecimal value) {
    for (int i = 0; i < operands.size(); i++) {
      if (operands.get(i).isA(SqlKind.LITERAL)) {
        Comparable comparable = ((RexLiteral) operands.get(i)).getValue();
        if (comparable instanceof BigDecimal
            && value.compareTo((BigDecimal) comparable) == 0) {
          return i;
        }
      }
    }
    return -1;
  }

  private RexNode simplifyArithmetic(RexCall e) {
    if (e.getType().getSqlTypeName().getFamily() != SqlTypeFamily.NUMERIC
        || e.getOperands().stream().anyMatch(
          o -> e.getType().getSqlTypeName().getFamily() != SqlTypeFamily.NUMERIC)) {
      // we only support simplifying numeric types.
      return simplifyGenericNode(e);
    }

    assert e.getOperands().size() == 2;

    switch (e.getKind()) {
    case PLUS:
      return simplifyPlus(e);
    case MINUS:
      return simplifyMinus(e);
    case TIMES:
      return simplifyMultiply(e);
    case DIVIDE:
      return simplifyDivide(e);
    default:
      throw new IllegalArgumentException("Unsupported arithmeitc operation " + e.getKind());
    }
  }

  private RexNode simplifyPlus(RexCall e) {
    final int zeroIndex = findLiteralIndex(e.operands, BigDecimal.ZERO);
    if (zeroIndex >= 0) {
      // return the other operand.
      RexNode other = e.getOperands().get((zeroIndex + 1) % 2);
      return other.getType().equals(e.getType())
          ? other : rexBuilder.makeCast(e.getType(), other);
    }
    return simplifyGenericNode(e);
  }

  private RexNode simplifyMinus(RexCall e) {
    final int zeroIndex = findLiteralIndex(e.operands, BigDecimal.ZERO);
    if (zeroIndex == 1) {
      RexNode leftOperand = e.getOperands().get(0);
      return leftOperand.getType().equals(e.getType())
          ? leftOperand : rexBuilder.makeCast(e.getType(), leftOperand);
    }
    return simplifyGenericNode(e);
  }

  private RexNode simplifyMultiply(RexCall e) {
    final int oneIndex = findLiteralIndex(e.operands, BigDecimal.ONE);
    if (oneIndex >= 0) {
      // return the other operand.
      RexNode other = e.getOperands().get((oneIndex + 1) % 2);
      return other.getType().equals(e.getType())
          ? other : rexBuilder.makeCast(e.getType(), other);
    }
    return simplifyGenericNode(e);
  }

  private RexNode simplifyDivide(RexCall e) {
    final int oneIndex = findLiteralIndex(e.operands, BigDecimal.ONE);
    if (oneIndex == 1) {
      RexNode leftOperand = e.getOperands().get(0);
      return leftOperand.getType().equals(e.getType())
          ? leftOperand : rexBuilder.makeCast(e.getType(), leftOperand);
    }
    return simplifyGenericNode(e);
  }

  private RexNode simplifyLike(RexCall e, RexUnknownAs unknownAs) {
    if (e.operands.get(1) instanceof RexLiteral) {
      final RexLiteral literal = (RexLiteral) e.operands.get(1);
      if ("%".equals(literal.getValueAs(String.class))) {
        // "x LIKE '%'" simplifies to "x = x"
        final RexNode x = e.operands.get(0);
        return simplify(rexBuilder.makeCall(SqlStdOperatorTable.EQUALS, x, x),
            unknownAs);
      }
    }
    return simplifyGenericNode(e);
  }

  // e must be a comparison (=, >, >=, <, <=, !=)
  private RexNode simplifyComparison(RexCall e, RexUnknownAs unknownAs) {
    //noinspection unchecked
    return simplifyComparison(e, unknownAs, Comparable.class);
  }

  // e must be a comparison (=, >, >=, <, <=, !=)
  private <C extends Comparable<C>> RexNode simplifyComparison(RexCall e,
      RexUnknownAs unknownAs, Class<C> clazz) {
    final List<RexNode> operands = new ArrayList<>(e.operands);
    // UNKNOWN mode is warranted: false = null
    simplifyList(operands, UNKNOWN);

    // Simplify "x <op> x"
    final RexNode o0 = operands.get(0);
    final RexNode o1 = operands.get(1);
    if (o0.equals(o1) && RexUtil.isDeterministic(o0)) {
      RexNode newExpr;
      switch (e.getKind()) {
      case EQUALS:
      case GREATER_THAN_OR_EQUAL:
      case LESS_THAN_OR_EQUAL:
        // "x = x" simplifies to "null or x is not null" (similarly <= and >=)
        newExpr =
            rexBuilder.makeCall(SqlStdOperatorTable.OR,
                rexBuilder.makeNullLiteral(e.getType()),
                rexBuilder.makeCall(SqlStdOperatorTable.IS_NOT_NULL, o0));
        return simplify(newExpr, unknownAs);
      case NOT_EQUALS:
      case LESS_THAN:
      case GREATER_THAN:
        // "x != x" simplifies to "null and x is null" (similarly < and >)
        newExpr =
            rexBuilder.makeCall(SqlStdOperatorTable.AND,
                rexBuilder.makeNullLiteral(e.getType()),
                rexBuilder.makeCall(SqlStdOperatorTable.IS_NULL, o0));
        return simplify(newExpr, unknownAs);
      default:
        // unknown kind
      }
    }

    if (o0.getType().getSqlTypeName() == SqlTypeName.BOOLEAN) {
      Comparison cmp = Comparison.of(rexBuilder.makeCall(e.getOperator(), o0, o1), node -> true);
      if (cmp != null) {
        if (cmp.literal.isAlwaysTrue()) {
          switch (cmp.kind) {
          case GREATER_THAN_OR_EQUAL:
          case EQUALS: // x=true
            return cmp.ref;
          case LESS_THAN:
          case NOT_EQUALS: // x!=true
            return simplify(not(cmp.ref), unknownAs);
          case GREATER_THAN:
            /* this is false, but could be null if x is null */
            if (!cmp.ref.getType().isNullable()) {
              return rexBuilder.makeLiteral(false);
            }
            break;
          case LESS_THAN_OR_EQUAL:
            /* this is true, but could be null if x is null */
            if (!cmp.ref.getType().isNullable()) {
              return rexBuilder.makeLiteral(true);
            }
            break;
          default:
            break;
          }
        }
        if (cmp.literal.isAlwaysFalse()) {
          switch (cmp.kind) {
          case EQUALS:
          case LESS_THAN_OR_EQUAL:
            return simplify(not(cmp.ref), unknownAs);
          case NOT_EQUALS:
          case GREATER_THAN:
            return cmp.ref;
          case GREATER_THAN_OR_EQUAL:
            /* this is true, but could be null if x is null */
            if (!cmp.ref.getType().isNullable()) {
              return rexBuilder.makeLiteral(true);
            }
            break;
          case LESS_THAN:
            /* this is false, but could be null if x is null */
            if (!cmp.ref.getType().isNullable()) {
              return rexBuilder.makeLiteral(false);
            }
            break;
          default:
            break;
          }
        }
      }
    }


    // Simplify "<literal1> <op> <literal2>"
    // For example, "1 = 2" becomes FALSE;
    // "1 != 1" becomes FALSE;
    // "1 != NULL" becomes UNKNOWN (or FALSE if unknownAsFalse);
    // "1 != '1'" is unchanged because the types are not the same.
    if (o0.isA(SqlKind.LITERAL)
        && o1.isA(SqlKind.LITERAL)
        && SqlTypeUtil.equalSansNullability(rexBuilder.getTypeFactory(),
              o0.getType(), o1.getType())) {
      final C v0 = ((RexLiteral) o0).getValueAs(clazz);
      final C v1 = ((RexLiteral) o1).getValueAs(clazz);
      if (v0 == null || v1 == null) {
        return unknownAs == FALSE
            ? rexBuilder.makeLiteral(false)
            : rexBuilder.makeNullLiteral(e.getType());
      }
      final int comparisonResult = v0.compareTo(v1);
      switch (e.getKind()) {
      case EQUALS:
        return rexBuilder.makeLiteral(comparisonResult == 0);
      case GREATER_THAN:
        return rexBuilder.makeLiteral(comparisonResult > 0);
      case GREATER_THAN_OR_EQUAL:
        return rexBuilder.makeLiteral(comparisonResult >= 0);
      case LESS_THAN:
        return rexBuilder.makeLiteral(comparisonResult < 0);
      case LESS_THAN_OR_EQUAL:
        return rexBuilder.makeLiteral(comparisonResult <= 0);
      case NOT_EQUALS:
        return rexBuilder.makeLiteral(comparisonResult != 0);
      default:
        throw new AssertionError();
      }
    }

    // If none of the arguments were simplified, return the call unchanged.
    final RexNode e2;
    if (operands.equals(e.operands)) {
      e2 = e;
    } else {
      e2 = rexBuilder.makeCall(e.op, operands);
    }
    return simplifyUsingPredicates(e2, clazz);
  }

  /**
   * Simplifies a conjunction of boolean expressions.
   */
  @Deprecated // to be removed before 2.0
  public RexNode simplifyAnds(Iterable<? extends RexNode> nodes) {
    ensureParanoidOff();
    return simplifyAnds(nodes, defaultUnknownAs);
  }

  // package-protected only for a deprecated method; treat as private
  RexNode simplifyAnds(Iterable<? extends RexNode> nodes,
      RexUnknownAs unknownAs) {
    final List<RexNode> terms = new ArrayList<>();
    final List<RexNode> notTerms = new ArrayList<>();
    for (RexNode e : nodes) {
      RelOptUtil.decomposeConjunction(e, terms, notTerms);
    }
    simplifyList(terms, UNKNOWN);
    simplifyList(notTerms, UNKNOWN);
    if (unknownAs == FALSE) {
      return simplifyAnd2ForUnknownAsFalse(terms, notTerms);
    }
    return simplifyAnd2(terms, notTerms);
  }

  private void simplifyList(List<RexNode> terms, RexUnknownAs unknownAs) {
    for (int i = 0; i < terms.size(); i++) {
      terms.set(i, simplify(terms.get(i), unknownAs));
    }
  }

  private void simplifyAndTerms(List<RexNode> terms, RexUnknownAs unknownAs) {
    RexSimplify simplify = this;
    for (int i = 0; i < terms.size(); i++) {
      RexNode t = terms.get(i);
      if (Predicate.of(t) == null) {
        continue;
      }
      terms.set(i, simplify.simplify(t, unknownAs));
      RelOptPredicateList newPredicates =
          simplify.predicates.union(rexBuilder,
              RelOptPredicateList.of(rexBuilder, terms.subList(i, i + 1)));
      simplify = simplify.withPredicates(newPredicates);
    }
    for (int i = 0; i < terms.size(); i++) {
      RexNode t = terms.get(i);
      if (Predicate.of(t) != null) {
        continue;
      }
      terms.set(i, simplify.simplify(t, unknownAs));
    }
  }

  private void simplifyOrTerms(List<RexNode> terms, RexUnknownAs unknownAs) {
    // Suppose we are processing "e1(x) OR e2(x) OR e3(x)". When we are
    // visiting "e3(x)" we know both "e1(x)" and "e2(x)" are not true (they
    // may be unknown), because if either of them were true we would have
    // stopped.
    RexSimplify simplify = this;

    // 'doneTerms' prevents us from visiting a term in both first and second
    // loops. If we did this, the second visit would have a predicate saying
    // that 'term' is false. Effectively, we sort terms: visiting
    // 'allowedAsPredicate' terms in the first loop, and
    // non-'allowedAsPredicate' in the second. Each term is visited once.
    final BitSet doneTerms = new BitSet();
    for (int i = 0; i < terms.size(); i++) {
      final RexNode t = terms.get(i);
      if (!simplify.allowedAsPredicateDuringOrSimplification(t)) {
        continue;
      }
      doneTerms.set(i);
      final RexNode t2 = simplify.simplify(t, unknownAs);
      terms.set(i, t2);
      final RexNode inverse =
          simplify.simplify(isNotTrue(t2), RexUnknownAs.UNKNOWN);
      final RelOptPredicateList newPredicates =
          simplify.predicates.union(rexBuilder,
              RelOptPredicateList.of(rexBuilder, ImmutableList.of(inverse)));
      simplify = simplify.withPredicates(newPredicates);
    }
    for (int i = 0; i < terms.size(); i++) {
      final RexNode t = terms.get(i);
      if (doneTerms.get(i)) {
        continue; // we visited this term in the first loop
      }
      terms.set(i, simplify.simplify(t, unknownAs));
    }
  }

  /**
   * Decides whether the given node could be used as a predicate during the simplification
   * of other OR operands.
   */
  private boolean allowedAsPredicateDuringOrSimplification(final RexNode t) {
    Predicate predicate = Predicate.of(t);
    return predicate != null && predicate.allowedInOr(predicates);
  }

  private RexNode simplifyNot(RexCall call, RexUnknownAs unknownAs) {
    final RexNode a = call.getOperands().get(0);
    final List<RexNode> newOperands;
    switch (a.getKind()) {
    case NOT:
      // NOT NOT x ==> x
      return simplify(((RexCall) a).getOperands().get(0), unknownAs);

    case SEARCH:
      // NOT SEARCH(x, Sarg[(-inf, 10) OR NULL) ==> SEARCH(x, Sarg[[10, +inf)])
      final RexCall call2 = (RexCall) a;
      final RexNode ref = call2.operands.get(0);
      final RexLiteral literal = (RexLiteral) call2.operands.get(1);
      final Sarg sarg = literal.getValueAs(Sarg.class);
      return simplifySearch(
          call2.clone(call2.type,
              ImmutableList.of(ref,
                  rexBuilder.makeLiteral(requireNonNull(sarg, "sarg").negate(), literal.getType(),
                      literal.getTypeName()))),
          unknownAs.negate());

    case LITERAL:
      if (a.getType().getSqlTypeName() == SqlTypeName.BOOLEAN
          && !RexLiteral.isNullLiteral(a)) {
        return rexBuilder.makeLiteral(!RexLiteral.booleanValue(a));
      }
      break;

    case AND:
      // NOT distributivity for AND
      newOperands = new ArrayList<>();
      for (RexNode operand : ((RexCall) a).getOperands()) {
        newOperands.add(simplify(not(operand), unknownAs));
      }
      return simplify(
          rexBuilder.makeCall(SqlStdOperatorTable.OR, newOperands), unknownAs);

    case OR:
      // NOT distributivity for OR
      newOperands = new ArrayList<>();
      for (RexNode operand : ((RexCall) a).getOperands()) {
        newOperands.add(simplify(not(operand), unknownAs));
      }
      return simplify(
          rexBuilder.makeCall(SqlStdOperatorTable.AND, newOperands), unknownAs);

    case CASE:
      newOperands = new ArrayList<>();
      List<RexNode> operands = ((RexCall) a).getOperands();
      for (int i = 0; i < operands.size(); i += 2) {
        if (i + 1 == operands.size()) {
<<<<<<< HEAD
          newOperands.add(rexBuilder.makeCall(SqlStdOperatorTable.NOT, operands.get(i + 0)));
        } else {
          newOperands.add(operands.get(i + 0));
          newOperands.add(rexBuilder.makeCall(SqlStdOperatorTable.NOT, operands.get(i + 1)));
=======
          newOperands.add(not(operands.get(i)));
        } else {
          newOperands.add(operands.get(i));
          newOperands.add(not(operands.get(i + 1)));
>>>>>>> 75511b82
        }
      }
      return simplify(
          rexBuilder.makeCall(SqlStdOperatorTable.CASE, newOperands), unknownAs);

    case IN:
    case NOT_IN:
      // do not try to negate
      break;

    default:
      final SqlKind negateKind = a.getKind().negate();
      if (a.getKind() != negateKind) {
        return simplify(
            rexBuilder.makeCall(RexUtil.op(negateKind),
                ((RexCall) a).getOperands()), unknownAs);
      }
      final SqlKind negateKind2 = a.getKind().negateNullSafe();
      if (a.getKind() != negateKind2) {
        return simplify(
            rexBuilder.makeCall(RexUtil.op(negateKind2),
                ((RexCall) a).getOperands()), unknownAs);
      }
    }

    RexNode a2 = simplify(a, unknownAs.negate());
    if (a == a2) {
      return call;
    }
    return not(a2);
  }

  private RexNode simplifyUnaryMinus(RexCall call, RexUnknownAs unknownAs) {
    final RexNode a = call.getOperands().get(0);
    if (a.getKind() == SqlKind.MINUS_PREFIX) {
      // -(-(x)) ==> x
      return simplify(((RexCall) a).getOperands().get(0), unknownAs);
    }
    return simplifyGenericNode(call);
  }

  private RexNode simplifyUnaryPlus(RexCall call, RexUnknownAs unknownAs) {
    return simplify(call.getOperands().get(0), unknownAs);
  }

  private RexNode simplifyIs(RexCall call, RexUnknownAs unknownAs) {
    final SqlKind kind = call.getKind();
    final RexNode a = call.getOperands().get(0);
    final RexNode simplified = simplifyIs1(kind, a, unknownAs);
    return simplified == null ? call : simplified;
  }

  private @Nullable RexNode simplifyIs1(SqlKind kind, RexNode a, RexUnknownAs unknownAs) {
    // UnknownAs.FALSE corresponds to x IS TRUE evaluation
    // UnknownAs.TRUE to x IS NOT FALSE
    // Note that both UnknownAs.TRUE and UnknownAs.FALSE only changes the meaning of Unknown
    // (1) if we are already in UnknownAs.FALSE mode; x IS TRUE can be simplified to x
    // (2) similarly in UnknownAs.TRUE mode; x IS NOT FALSE can be simplified to x
    // (3) x IS FALSE could be rewritten to (NOT x) IS TRUE and from there the 1. rule applies
    // (4) x IS NOT TRUE can be rewritten to (NOT x) IS NOT FALSE and from there the 2. rule applies
    if (kind == SqlKind.IS_TRUE && unknownAs == RexUnknownAs.FALSE) {
      return simplify(a, unknownAs);
    }
    if (kind == SqlKind.IS_FALSE && unknownAs == RexUnknownAs.FALSE) {
      return simplify(not(a), unknownAs);
    }
    if (kind == SqlKind.IS_NOT_FALSE && unknownAs == RexUnknownAs.TRUE) {
      return simplify(a, unknownAs);
    }
    if (kind == SqlKind.IS_NOT_TRUE && unknownAs == RexUnknownAs.TRUE) {
      return simplify(not(a), unknownAs);
    }
    final RexNode pred = simplifyIsPredicate(kind, a);
    if (pred != null) {
      return pred;
    }

    return simplifyIs2(kind, a, unknownAs);
  }

  private @Nullable RexNode simplifyIsPredicate(SqlKind kind, RexNode a) {
    if (!(RexUtil.isReferenceOrAccess(a, true) || RexUtil.isDeterministic(a))) {
      return null;
    }

    for (RexNode p : predicates.pulledUpPredicates) {
      IsPredicate pred = IsPredicate.of(p);
      if (pred == null || !a.equals(pred.ref)) {
        continue;
      }
      if (kind == pred.kind) {
        return rexBuilder.makeLiteral(true);
      }
    }
    return null;
  }

  private @Nullable RexNode simplifyIs2(SqlKind kind, RexNode a, RexUnknownAs unknownAs) {
    final RexNode simplified;
    switch (kind) {
    case IS_NULL:
      // x IS NULL ==> FALSE (if x is not nullable)
      simplified = simplifyIsNull(a);
      if (simplified != null) {
        return simplified;
      }
      break;
    case IS_NOT_NULL:
      // x IS NOT NULL ==> TRUE (if x is not nullable)
      simplified = simplifyIsNotNull(a);
      if (simplified != null) {
        return simplified;
      }
      break;

    case IS_TRUE:
      // x IS TRUE ==> x (if x is not nullable)
      if (predicates.isEffectivelyNotNull(a)) {
        return simplify(a, unknownAs);
      }
      simplified = simplify(a, RexUnknownAs.FALSE);
      if (simplified == a) {
        return null;
      }
      return isTrue(simplified);

    case IS_NOT_FALSE:
      // x IS NOT FALSE ==> x (if x is not nullable)
      if (predicates.isEffectivelyNotNull(a)) {
        return simplify(a, unknownAs);
      }
      simplified = simplify(a, RexUnknownAs.TRUE);
      if (simplified == a) {
        return null;
      }
      return isNotFalse(simplified);

    case IS_FALSE:
    case IS_NOT_TRUE:
      // x IS NOT TRUE ==> NOT x (if x is not nullable)
      // x IS FALSE ==> NOT x (if x is not nullable)
      if (predicates.isEffectivelyNotNull(a)) {
        return simplify(not(a), unknownAs);
      }
      break;

    default:
      break;
    }
    switch (a.getKind()) {
    case NOT:
      // (NOT x) IS TRUE ==> x IS FALSE
      // Similarly for IS NOT TRUE, IS FALSE, etc.
      //
      // Note that
      //   (NOT x) IS TRUE !=> x IS FALSE
      // because of null values.
      final SqlOperator notKind = RexUtil.op(kind.negateNullSafe());
      final RexNode arg = ((RexCall) a).operands.get(0);
      return simplify(rexBuilder.makeCall(notKind, arg), UNKNOWN);
    default:
      break;
    }
    final RexNode a2 = simplify(a, UNKNOWN);
    if (a != a2) {
      return rexBuilder.makeCall(RexUtil.op(kind), ImmutableList.of(a2));
    }
    return null; // cannot be simplified
  }

  private @Nullable RexNode simplifyIsNotNull(RexNode a) {
    // Simplify the argument first,
    // call ourselves recursively to see whether we can make more progress.
    // For example, given
    // "(CASE WHEN FALSE THEN 1 ELSE 2) IS NOT NULL" we first simplify the
    // argument to "2", and only then we can simplify "2 IS NOT NULL" to "TRUE".
    a = simplify(a, UNKNOWN);
    if (!a.getType().isNullable() && isSafeExpression(a)) {
      return rexBuilder.makeLiteral(true);
    }
    if (RexUtil.isLosslessCast(a)) {
      if (!a.getType().isNullable()) {
        return rexBuilder.makeLiteral(true);
      }
      return rexBuilder.makeCall(SqlStdOperatorTable.IS_NOT_NULL, RexUtil.removeCast(a));
    }
    if (predicates.pulledUpPredicates.contains(a)) {
      return rexBuilder.makeLiteral(true);
    }
    if (a.getKind() == SqlKind.CAST) {
      return null;
    }
    switch (Strong.policy(a)) {
    case NOT_NULL:
      return rexBuilder.makeLiteral(true);
    case ANY:
      // "f" is a strong operator, so "f(operand0, operand1) IS NOT NULL"
      // simplifies to "operand0 IS NOT NULL AND operand1 IS NOT NULL"
      final List<RexNode> operands = new ArrayList<>();
      for (RexNode operand : ((RexCall) a).getOperands()) {
        final RexNode simplified = simplifyIsNotNull(operand);
        if (simplified == null) {
          operands.add(
              rexBuilder.makeCall(SqlStdOperatorTable.IS_NOT_NULL, operand));
        } else if (simplified.isAlwaysFalse()) {
          return rexBuilder.makeLiteral(false);
        } else {
          operands.add(simplified);
        }
      }
      return RexUtil.composeConjunction(rexBuilder, operands);
    case CUSTOM:
      switch (a.getKind()) {
      case LITERAL:
        return rexBuilder.makeLiteral(!((RexLiteral) a).isNull());
      default:
        throw new AssertionError("every CUSTOM policy needs a handler, "
            + a.getKind());
      }
    case AS_IS:
    default:
      return null;
    }
  }

  private @Nullable RexNode simplifyIsNull(RexNode a) {
    // Simplify the argument first,
    // call ourselves recursively to see whether we can make more progress.
    // For example, given
    // "(CASE WHEN FALSE THEN 1 ELSE 2) IS NULL" we first simplify the
    // argument to "2", and only then we can simplify "2 IS NULL" to "FALSE".
    a = simplify(a, UNKNOWN);
    if (!a.getType().isNullable() && isSafeExpression(a)) {
      return rexBuilder.makeLiteral(false);
    }
    if (RexUtil.isLosslessCast(a)) {
      if (!a.getType().isNullable()) {
        return rexBuilder.makeLiteral(false);
      }
      return rexBuilder.makeCall(SqlStdOperatorTable.IS_NULL, RexUtil.removeCast(a));
    }
    if (RexUtil.isNull(a)) {
      return rexBuilder.makeLiteral(true);
    }
    if (a.getKind() == SqlKind.CAST) {
      return null;
    }
    switch (Strong.policy(a)) {
    case NOT_NULL:
      return rexBuilder.makeLiteral(false);
    case ANY:
      // "f" is a strong operator, so "f(operand0, operand1) IS NULL" simplifies
      // to "operand0 IS NULL OR operand1 IS NULL"
      final List<RexNode> operands = new ArrayList<>();
      for (RexNode operand : ((RexCall) a).getOperands()) {
        final RexNode simplified = simplifyIsNull(operand);
        if (simplified == null) {
          operands.add(
              rexBuilder.makeCall(SqlStdOperatorTable.IS_NULL, operand));
        } else {
          operands.add(simplified);
        }
      }
      return RexUtil.composeDisjunction(rexBuilder, operands, false);
    case AS_IS:
    default:
      return null;
    }
  }

<<<<<<< HEAD
=======
  /**
   * Validates strong policy for specified {@link RexNode}.
   *
   * @param rexNode Rex node to validate the strong policy
   * @throws AssertionError If the validation fails
   */
  private static void validateStrongPolicy(RexNode rexNode) {
    if (hasCustomNullabilityRules(rexNode.getKind())) {
      return;
    }
    switch (Strong.policy(rexNode)) {
    case NOT_NULL:
      assert !rexNode.getType().isNullable();
      break;
    case ANY:
      List<RexNode> operands = ((RexCall) rexNode).getOperands();
      if (rexNode.getType().isNullable()) {
        assert operands.stream()
            .map(RexNode::getType)
            .anyMatch(RelDataType::isNullable);
      } else {
        assert operands.stream()
            .map(RexNode::getType)
            .noneMatch(RelDataType::isNullable);
      }
      break;
    default:
      break;
    }
  }

  /**
   * Returns {@code true} if specified {@link SqlKind} has custom nullability rules which
   * depend not only on the nullability of input operands.
   *
   * <p>For example, CAST may be used to change the nullability of its operand type,
   * so it may be nullable, though the argument type was non-nullable.
   *
   * @param sqlKind Sql kind to check
   * @return {@code true} if specified {@link SqlKind} has custom nullability rules
   */
  private static boolean hasCustomNullabilityRules(SqlKind sqlKind) {
    switch (sqlKind) {
    case CAST:
    case ITEM:
      return true;
    default:
      return false;
    }
  }

>>>>>>> 75511b82
  private RexNode simplifyCoalesce(RexCall call) {
    final Set<RexNode> operandSet = new HashSet<>();
    final List<RexNode> operands = new ArrayList<>();
    for (RexNode operand : call.getOperands()) {
      operand = simplify(operand, UNKNOWN);
      if (!RexUtil.isNull(operand)
          && operandSet.add(operand)) {
        operands.add(operand);
      }

      if (!operand.getType().isNullable() && (operand.getKind() == SqlKind.LITERAL
             || operand instanceof RexInputRef
             || operand instanceof RexFieldAccess)) {
        break;
      }
    }
    switch (operands.size()) {
    case 0:
      return rexBuilder.makeNullLiteral(call.type);
    case 1:
      return operands.get(0);
    default:
      if (operands.equals(call.operands)) {
        return call;
      }
      return call.clone(call.type, operands);
    }
  }

  private RexNode simplifyCase(RexCall call, RexUnknownAs unknownAs) {
    List<CaseBranch> inputBranches =
        CaseBranch.fromCaseOperands(rexBuilder, new ArrayList<>(call.getOperands()));

    // run simplification on all operands
    RexSimplify condSimplifier = this.withPredicates(RelOptPredicateList.EMPTY);
    RexSimplify valueSimplifier = this;
    RelDataType caseType = call.getType();

    boolean conditionNeedsSimplify = false;
    CaseBranch lastBranch = null;
    List<CaseBranch> branches = new ArrayList<>();
    for (CaseBranch inputBranch : inputBranches) {
      // simplify the condition
      RexNode newCond = condSimplifier.simplify(inputBranch.cond, RexUnknownAs.FALSE);
      if (newCond.isAlwaysFalse()) {
        // If the condition is false, we do not need to add it
        continue;
      }

      // simplify the value
      RexNode newValue = valueSimplifier.simplify(inputBranch.value, unknownAs);

      // create new branch
      if (lastBranch != null) {
        if (lastBranch.value.equals(newValue)
            && isSafeExpression(newCond)) {
          // in this case, last branch and new branch have the same conclusion,
          // hence we create a new composite condition and we do not add it to
          // the final branches for the time being
          newCond = rexBuilder.makeCall(SqlStdOperatorTable.OR, lastBranch.cond, newCond);
          conditionNeedsSimplify = true;
        } else {
          // if we reach here, the new branch is not mergeable with the last one,
          // hence we are going to add the last branch to the final branches.
          // if the last branch was merged, then we will simplify it first.
          // otherwise, we just add it
          CaseBranch branch = generateBranch(conditionNeedsSimplify, condSimplifier, lastBranch);
          if (!branch.cond.isAlwaysFalse()) {
            // If the condition is not false, we add it to the final result
            branches.add(branch);
            if (branch.cond.isAlwaysTrue()) {
              // If the condition is always true, we are done
              lastBranch = null;
              break;
            }
          }
          conditionNeedsSimplify = false;
        }
      }
      lastBranch = new CaseBranch(newCond, newValue);

      if (newCond.isAlwaysTrue()) {
        // If the condition is always true, we are done (useful in first loop iteration)
        break;
      }
    }
    if (lastBranch != null) {
      // we need to add the last pending branch once we have finished
      // with the for loop
      CaseBranch branch = generateBranch(conditionNeedsSimplify, condSimplifier, lastBranch);
      if (!branch.cond.isAlwaysFalse()) {
        branches.add(branch);
      }
    }

    if (branches.size() == 1) {
      // we can just return the value in this case (matching the case type)
      final RexNode value = branches.get(0).value;
      if (sameTypeOrNarrowsNullability(caseType, value.getType())) {
        return value;
      } else {
        return rexBuilder.makeAbstractCast(caseType, value, false);
      }
    }

    if (call.getType().getSqlTypeName() == SqlTypeName.BOOLEAN) {
      final RexNode result = simplifyBooleanCase(rexBuilder, branches, unknownAs, caseType);
      if (result != null) {
        if (sameTypeOrNarrowsNullability(caseType, result.getType())) {
          return simplify(result, unknownAs);
        } else {
          // If the simplification would widen the nullability
          RexNode simplified = simplify(result, UNKNOWN);
          if (!simplified.getType().isNullable()) {
            return simplified;
          } else {
            return rexBuilder.makeCast(call.getType(), simplified);
          }
        }
      }
    }
    List<RexNode> newOperands = CaseBranch.toCaseOperands(rexBuilder, branches);
    if (newOperands.equals(call.getOperands())) {
      return call;
    }
    return rexBuilder.makeCall(SqlStdOperatorTable.CASE, newOperands);
  }

  /**
   * If boolean is true, simplify cond in input branch and return new branch.
   * Otherwise, simply return input branch.
   */
  private static CaseBranch generateBranch(boolean simplifyCond, RexSimplify simplifier,
      CaseBranch branch) {
    if (simplifyCond) {
      // the previous branch was merged, time to simplify it and
      // add it to the final result
      return new CaseBranch(
          simplifier.simplify(branch.cond, RexUnknownAs.FALSE), branch.value);
    }
    return branch;
  }

  /**
   * Return if the new type is the same and at most narrows the nullability.
   */
  private boolean sameTypeOrNarrowsNullability(RelDataType oldType, RelDataType newType) {
    return oldType.equals(newType)
        || (SqlTypeUtil.equalSansNullability(rexBuilder.typeFactory, oldType, newType)
            && oldType.isNullable());
  }

<<<<<<< HEAD
  /** Object to describe a Case branch.*/
=======
  /** Object to describe a CASE branch. */
>>>>>>> 75511b82
  static final class CaseBranch {

    private final RexNode cond;
    private final RexNode value;

    CaseBranch(RexNode cond, RexNode value) {
      this.cond = cond;
      this.value = value;
    }

    @Override public String toString() {
      return cond + " => " + value;
    }

    /** Given "CASE WHEN p1 THEN v1 ... ELSE e END"
     * returns [(p1, v1), ..., (true, e)]. */
    private static List<CaseBranch> fromCaseOperands(RexBuilder rexBuilder,
        List<RexNode> operands) {
      List<CaseBranch> ret = new ArrayList<>();
      for (int i = 0; i < operands.size() - 1; i += 2) {
        ret.add(new CaseBranch(operands.get(i), operands.get(i + 1)));
      }
      ret.add(new CaseBranch(rexBuilder.makeLiteral(true), Util.last(operands)));
      return ret;
    }

    private static List<RexNode> toCaseOperands(RexBuilder rexBuilder,
        List<CaseBranch> branches) {
      List<RexNode> ret = new ArrayList<>();
      for (int i = 0; i < branches.size() - 1; i++) {
        CaseBranch branch = branches.get(i);
        ret.add(branch.cond);
        ret.add(branch.value);
      }
      CaseBranch lastBranch = Util.last(branches);
      assert lastBranch.cond.isAlwaysTrue();
      ret.add(lastBranch.value);
      return ret;
    }
  }

  /**
<<<<<<< HEAD
   * Decides whether it is safe to flatten the given case part into AND/ORs.
=======
   * Decides whether it is safe to flatten the given CASE part into ANDs/ORs.
>>>>>>> 75511b82
   */
  enum SafeRexVisitor implements RexVisitor<Boolean> {
    INSTANCE;

    @SuppressWarnings("ImmutableEnumChecker")
    private final Set<SqlKind> safeOps;

    SafeRexVisitor() {
      Set<SqlKind> safeOps = EnumSet.noneOf(SqlKind.class);

      safeOps.addAll(SqlKind.COMPARISON);
      safeOps.add(SqlKind.PLUS_PREFIX);
      safeOps.add(SqlKind.MINUS_PREFIX);
      safeOps.add(SqlKind.PLUS);
      safeOps.add(SqlKind.MINUS);
      safeOps.add(SqlKind.TIMES);
      safeOps.add(SqlKind.IS_FALSE);
      safeOps.add(SqlKind.IS_NOT_FALSE);
      safeOps.add(SqlKind.IS_TRUE);
      safeOps.add(SqlKind.IS_NOT_TRUE);
      safeOps.add(SqlKind.IS_NULL);
      safeOps.add(SqlKind.IS_NOT_NULL);
      safeOps.add(SqlKind.IS_DISTINCT_FROM);
      safeOps.add(SqlKind.IS_NOT_DISTINCT_FROM);
      safeOps.add(SqlKind.IN);
      safeOps.add(SqlKind.SEARCH);
      safeOps.add(SqlKind.OR);
      safeOps.add(SqlKind.AND);
      safeOps.add(SqlKind.NOT);
      safeOps.add(SqlKind.CASE);
      safeOps.add(SqlKind.LIKE);
      safeOps.add(SqlKind.COALESCE);
      safeOps.add(SqlKind.TRIM);
      safeOps.add(SqlKind.LTRIM);
      safeOps.add(SqlKind.RTRIM);
      safeOps.add(SqlKind.BETWEEN);
      safeOps.add(SqlKind.CEIL);
      safeOps.add(SqlKind.FLOOR);
      safeOps.add(SqlKind.REVERSE);
      safeOps.add(SqlKind.TIMESTAMP_ADD);
      safeOps.add(SqlKind.TIMESTAMP_DIFF);
      safeOps.add(SqlKind.LIKE);
      this.safeOps = Sets.immutableEnumSet(safeOps);
    }

    @Override public Boolean visitInputRef(RexInputRef inputRef) {
      return true;
    }

    @Override public Boolean visitLocalRef(RexLocalRef localRef) {
      return false;
    }

    @Override public Boolean visitLiteral(RexLiteral literal) {
      return true;
    }

    @Override public Boolean visitCall(RexCall call) {
      if (!safeOps.contains(call.getKind())) {
        return false;
      }
      return RexVisitorImpl.visitArrayAnd(this, call.operands);
    }

    @Override public Boolean visitOver(RexOver over) {
      return false;
    }

    @Override public Boolean visitCorrelVariable(RexCorrelVariable correlVariable) {
      return false;
    }

    @Override public Boolean visitDynamicParam(RexDynamicParam dynamicParam) {
      return false;
    }

    @Override public Boolean visitRangeRef(RexRangeRef rangeRef) {
      return false;
    }

    @Override public Boolean visitFieldAccess(RexFieldAccess fieldAccess) {
      return true;
    }

    @Override public Boolean visitSubQuery(RexSubQuery subQuery) {
      return false;
    }

    @Override public Boolean visitTableInputRef(RexTableInputRef fieldRef) {
      return false;
    }

    @Override public Boolean visitPatternFieldRef(RexPatternFieldRef fieldRef) {
      return false;
    }

    @Override public Boolean visitLambda(RexLambda lambda) {
      return lambda.getExpression().accept(this);
    }

    @Override public Boolean visitLambdaRef(RexLambdaRef lambdaRef) {
      return true;
    }
  }

  /** Analyzes a given {@link RexNode} and decides whenever it is safe to
   * unwind.
  *
  * <p>"Safe" means that it only contains a combination of known good operators.
  *
  * <p>Division is an unsafe operator; consider the following:
  * <pre>case when a &gt; 0 then 1 / a else null end</pre>
  */
  static boolean isSafeExpression(RexNode r) {
    return r.accept(SafeRexVisitor.INSTANCE);
  }

  private @Nullable RexNode simplifyBooleanCase(RexBuilder rexBuilder,
      List<CaseBranch> inputBranches, @SuppressWarnings("unused") RexUnknownAs unknownAs,
      RelDataType branchType) {
    RexNode result;

    // prepare all condition/branches for boolean interpretation
    // It's done here make these interpretation changes available to case2or simplifications
    // but not interfere with the normal simplification recursion
    List<CaseBranch> branches = new ArrayList<>();
    for (CaseBranch branch : inputBranches) {
      if ((branches.size() > 0 && !isSafeExpression(branch.cond))
          || !isSafeExpression(branch.value)) {
        return null;
      }
      final RexNode cond = isTrue(branch.cond);
      final RexNode value;
      if (!branchType.equals(branch.value.getType())) {
        value = rexBuilder.makeAbstractCast(branchType, branch.value, false);
      } else {
        value = branch.value;
      }
      branches.add(new CaseBranch(cond, value));
    }

    result = simplifyBooleanCaseGeneric(rexBuilder, branches, branchType);
    return result;
  }

  /**
   * Generic boolean case simplification.
   *
   * <p>Rewrites:
   * <pre>
   * CASE
   *   WHEN p1 THEN x
   *   WHEN p2 THEN y
   *   ELSE z
   * END
   * </pre>
   * to
   * <pre>(p1 and x) or (p2 and y and not(p1)) or (true and z and not(p1) and not(p2))</pre>
   */
  private static RexNode simplifyBooleanCaseGeneric(RexBuilder rexBuilder,
      List<CaseBranch> branches, RelDataType outputType) {

    boolean booleanBranches = branches.stream()
        .allMatch(branch -> branch.value.isAlwaysTrue() || branch.value.isAlwaysFalse());
    final List<RexNode> terms = new ArrayList<>();
    final List<RexNode> notTerms = new ArrayList<>();
    for (CaseBranch branch : branches) {
      boolean useBranch = !branch.value.isAlwaysFalse();
      if (useBranch) {
        final RexNode branchTerm;
        if (branch.value.isAlwaysTrue()) {
          branchTerm = branch.cond;
        } else {
          branchTerm = rexBuilder.makeCall(SqlStdOperatorTable.AND, branch.cond, branch.value);
        }
        terms.add(RexUtil.andNot(rexBuilder, branchTerm, notTerms));
      }
      if (booleanBranches && useBranch) {
        // we are safe to ignore this branch because for boolean true branches:
        // a || (b && !a) === a || b
      } else {
        notTerms.add(branch.cond);
      }
    }
    return RexUtil.composeDisjunction(rexBuilder, terms);
  }

  @Deprecated // to be removed before 2.0
  public RexNode simplifyAnd(RexCall e) {
    ensureParanoidOff();
    return simplifyAnd(e, defaultUnknownAs);
  }

  RexNode simplifyAnd(RexCall e, RexUnknownAs unknownAs) {
    List<RexNode> operands = RelOptUtil.conjunctions(e);

    if (unknownAs == FALSE && predicateElimination) {
      simplifyAndTerms(operands, FALSE);
    } else {
      simplifyList(operands, unknownAs);
    }

    final List<RexNode> terms = new ArrayList<>();
    final List<RexNode> notTerms = new ArrayList<>();

    final SargCollector sargCollector = new SargCollector(rexBuilder, true);
    operands.forEach(t -> sargCollector.accept(t, terms));
    if (sargCollector.needToFix()) {
      operands.clear();
      terms.forEach(t ->
          operands.add(SargCollector.fix(rexBuilder, t, unknownAs)));
    }
    terms.clear();

    for (RexNode o : operands) {
      RelOptUtil.decomposeConjunction(o, terms, notTerms);
    }

    switch (unknownAs) {
    case FALSE:
      return simplifyAnd2ForUnknownAsFalse(terms, notTerms, Comparable.class);
    default:
      break;
    }
    return simplifyAnd2(terms, notTerms);
  }

  // package-protected only to support a deprecated method; treat as private
  RexNode simplifyAnd2(List<RexNode> terms, List<RexNode> notTerms) {
    for (RexNode term : terms) {
      if (term.isAlwaysFalse()) {
        return rexBuilder.makeLiteral(false);
      }
    }
    if (terms.isEmpty() && notTerms.isEmpty()) {
      return rexBuilder.makeLiteral(true);
    }
    // If one of the not-disjunctions is a disjunction that is wholly
    // contained in the disjunctions list, the expression is not
    // satisfiable.
    //
    // Example #1. x AND y AND z AND NOT (x AND y)  - not satisfiable
    // Example #2. x AND y AND NOT (x AND y)        - not satisfiable
    // Example #3. x AND y AND NOT (x AND y AND z)  - may be satisfiable
    List<RexNode> notSatisfiableNullables = null;
    for (RexNode notDisjunction : notTerms) {
      final List<RexNode> terms2 = RelOptUtil.conjunctions(notDisjunction);
      if (!terms.containsAll(terms2)) {
        // may be satisfiable ==> check other terms
        continue;
      }
      if (!notDisjunction.getType().isNullable()) {
        // x is NOT nullable, then x AND NOT(x) ==> FALSE
        return rexBuilder.makeLiteral(false);
      }
      // x AND NOT(x) is UNKNOWN for NULL input
      // So we search for the shortest notDisjunction then convert
      // original expression to NULL and x IS NULL
      if (notSatisfiableNullables == null) {
        notSatisfiableNullables = new ArrayList<>();
      }
      notSatisfiableNullables.add(notDisjunction);
    }

    if (notSatisfiableNullables != null) {
      // Remove the intersection of "terms" and "notTerms"
      terms.removeAll(notSatisfiableNullables);
      notTerms.removeAll(notSatisfiableNullables);

      // The intersection simplify to "null and x1 is null and x2 is null..."
      terms.add(rexBuilder.makeNullLiteral(notSatisfiableNullables.get(0).getType()));
      for (RexNode notSatisfiableNullable : notSatisfiableNullables) {
        terms.add(
            simplifyIs((RexCall)
            rexBuilder.makeCall(SqlStdOperatorTable.IS_NULL, notSatisfiableNullable), UNKNOWN));
      }
    }
    // Add the NOT disjunctions back in.
    for (RexNode notDisjunction : notTerms) {
      terms.add(simplify(not(notDisjunction), UNKNOWN));
    }
    return RexUtil.composeConjunction(rexBuilder, terms);
  }

  /** As {@link #simplifyAnd2(List, List)} but we assume that if the expression
   * returns UNKNOWN it will be interpreted as FALSE. */
  RexNode simplifyAnd2ForUnknownAsFalse(List<RexNode> terms,
      List<RexNode> notTerms) {
    //noinspection unchecked
    return simplifyAnd2ForUnknownAsFalse(terms, notTerms, Comparable.class);
  }

  private <C extends Comparable<C>> RexNode simplifyAnd2ForUnknownAsFalse(
      List<RexNode> terms, List<RexNode> notTerms, Class<C> clazz) {
    for (RexNode term : terms) {
      if (term.isAlwaysFalse() || RexLiteral.isNullLiteral(term)) {
        return rexBuilder.makeLiteral(false);
      }
    }
    if (terms.isEmpty() && notTerms.isEmpty()) {
      return rexBuilder.makeLiteral(true);
    }
    if (terms.size() == 1 && notTerms.isEmpty()) {
      // Make sure "x OR y OR x" (a single-term conjunction) gets simplified.
      return simplify(terms.get(0), FALSE);
    }
    // Try to simplify the expression
    final Multimap<RexNode, Pair<RexNode, RexNode>> equalityTerms =
        ArrayListMultimap.create();
    final Map<RexNode, Pair<Range<C>, List<RexNode>>> rangeTerms =
        new HashMap<>();
    final Map<RexNode, RexLiteral> equalityConstantTerms = new HashMap<>();
    final Set<RexNode> negatedTerms = new HashSet<>();
    final Set<RexNode> nullOperands = new HashSet<>();
    final Set<RexNode> notNullOperands = new LinkedHashSet<>();

    // Add the predicates from the source to the range terms.
    for (RexNode predicate : predicates.pulledUpPredicates) {
      final Comparison comparison = Comparison.of(predicate);
      if (comparison != null
          && comparison.kind != SqlKind.NOT_EQUALS) { // not supported yet
        final C v0 = comparison.literal.getValueAs(clazz);
        if (v0 != null) {
          final RexNode result =
              processRange(rexBuilder, terms, rangeTerms,
                  predicate, comparison.ref, v0, comparison.kind);
          if (result != null) {
            // Not satisfiable
            return result;
          }
        }
      }
    }

    for (int i = 0; i < terms.size(); i++) {
      RexNode term = terms.get(i);
      if (!RexUtil.isDeterministic(term)) {
        continue;
      }
      // Simplify BOOLEAN expressions if possible
      while (term.getKind() == SqlKind.EQUALS) {
        RexCall call = (RexCall) term;
        if (call.getOperands().get(0).isAlwaysTrue()) {
          term = call.getOperands().get(1);
          terms.set(i, term);
          continue;
        } else if (call.getOperands().get(1).isAlwaysTrue()) {
          term = call.getOperands().get(0);
          terms.set(i, term);
          continue;
        }
        break;
      }
      switch (term.getKind()) {
      case EQUALS:
      case NOT_EQUALS:
      case LESS_THAN:
      case GREATER_THAN:
      case LESS_THAN_OR_EQUAL:
      case GREATER_THAN_OR_EQUAL:
        RexCall call = (RexCall) term;
        final RexNode left = call.getOperands().get(0);
        final RexNode right = call.getOperands().get(1);
        final Comparison comparison = Comparison.of(term);
        // Check for comparison with null values
        if (comparison != null
            && comparison.literal.getValue() == null) {
          return rexBuilder.makeLiteral(false);
        }
        // Check for equality on different constants. If the same ref or CAST(ref)
        // is equal to different constants, this condition cannot be satisfied,
        // and hence it can be evaluated to FALSE
        if (term.getKind() == SqlKind.EQUALS) {
          if (comparison != null) {
            final RexLiteral literal = comparison.literal;
            final RexLiteral prevLiteral =
                equalityConstantTerms.put(comparison.ref, literal);
            if (prevLiteral != null && !literal.equals(prevLiteral)) {
              return rexBuilder.makeLiteral(false);
            }
          } else if (RexUtil.isReferenceOrAccess(left, true)
              && RexUtil.isReferenceOrAccess(right, true)) {
            equalityTerms.put(left, Pair.of(right, term));
          }
        }
        // Assume the expression a > 5 is part of a Filter condition.
        // Then we can derive the negated term: a <= 5.
        // But as the comparison is string based and thus operands order dependent,
        // we should also add the inverted negated term: 5 >= a.
        // Observe that for creating the inverted term we invert the list of operands.
        RexNode negatedTerm = RexUtil.negate(rexBuilder, call);
        if (negatedTerm != null) {
          negatedTerms.add(negatedTerm);
          RexNode invertNegatedTerm = RexUtil.invert(rexBuilder, (RexCall) negatedTerm);
          if (invertNegatedTerm != null) {
            negatedTerms.add(invertNegatedTerm);
          }
        }
        // Remove terms that are implied by predicates on the input,
        // or weaken terms that are partially implied.
        // E.g. given predicate "x >= 5" and term "x between 3 and 10"
        // we weaken to term to "x between 5 and 10".
        final RexNode term2 = simplifyUsingPredicates(term, clazz);
        if (term2 != term) {
          terms.set(i, term = term2);
        }
        // Range
        if (comparison != null
            && comparison.kind != SqlKind.NOT_EQUALS) { // not supported yet
          final C constant = comparison.literal.getValueAs(clazz);
          if (constant == null) {
            break;
          }
          final RexNode result =
              processRange(rexBuilder, terms, rangeTerms,
                  term, comparison.ref, constant, comparison.kind);
          if (result != null) {
            // Not satisfiable
            return result;
          }
        }
        break;
      case IS_NOT_NULL:
        notNullOperands.add(((RexCall) term).getOperands().get(0));
        terms.remove(i);
        --i;
        break;
      case IS_NULL:
        nullOperands.add(((RexCall) term).getOperands().get(0));
        break;
      default:
        break;
      }
    }
    // Check for equality of two refs wrt equality with constants
    // Example #1. x=5 AND y=5 AND x=y : x=5 AND y=5
    // Example #2. x=5 AND y=6 AND x=y - not satisfiable
    for (RexNode ref1 : equalityTerms.keySet()) {
      final RexLiteral literal1 = equalityConstantTerms.get(ref1);
      if (literal1 == null) {
        continue;
      }
      Collection<Pair<RexNode, RexNode>> references = equalityTerms.get(ref1);
      for (Pair<RexNode, RexNode> ref2 : references) {
        final RexLiteral literal2 = equalityConstantTerms.get(ref2.left);
        if (literal2 == null) {
          continue;
        }
        if (!literal1.equals(literal2)) {
          // If an expression is equal to two different constants,
          // it is not satisfiable
          return rexBuilder.makeLiteral(false);
        }
        // Otherwise we can remove the term, as we already know that
        // the expression is equal to two constants
        terms.remove(ref2.right);
      }
    }
    // If one of the not-disjunctions is a disjunction that is wholly
    // contained in the disjunctions list, the expression is not
    // satisfiable.
    //
    // Example #1. x AND y AND z AND NOT (x AND y)  - not satisfiable
    // Example #2. x AND y AND NOT (x AND y)        - not satisfiable
    // Example #3. x AND y AND NOT (x AND y AND z)  - may be satisfiable
    final Set<RexNode> termsSet = new HashSet<>(terms);
    for (RexNode notDisjunction : notTerms) {
      if (!RexUtil.isDeterministic(notDisjunction)) {
        continue;
      }
      final List<RexNode> terms2Set = RelOptUtil.conjunctions(notDisjunction);
      if (termsSet.containsAll(terms2Set)) {
        return rexBuilder.makeLiteral(false);
      }
    }
    // The negated terms: only deterministic expressions
    for (RexNode negatedTerm : negatedTerms) {
      if (termsSet.contains(negatedTerm)) {
        return rexBuilder.makeLiteral(false);
      }
    }
    // Add the NOT disjunctions back in.
    for (RexNode notDisjunction : notTerms) {
      terms.add(not(notDisjunction));
    }
    // Find operands that make will let whole expression evaluate to FALSE if set to NULL
    final Set<RexNode> strongOperands = new HashSet<>();
    for (RexNode term : terms) {
      if (!RexUtil.isDeterministic(term)) {
        continue;
      }
      final VariableCollector collector = new VariableCollector();
      term.accept(collector);
      for (RexInputRef ref : collector.refs) {
        final boolean strong = Strong.isNotTrue(term, ImmutableBitSet.of(ref.index));
        if (strong) {
          strongOperands.add(ref);
        }
      }
      final RexUtil.FieldAccessFinder fieldAccessFinder = new RexUtil.FieldAccessFinder();
      term.accept(fieldAccessFinder);
      for (RexFieldAccess rexFieldAccess : fieldAccessFinder.getFieldAccessList()) {
        final boolean strong = Strong.of(ImmutableSet.of(rexFieldAccess)).isNotTrue(term);
        if (strong) {
          strongOperands.add(rexFieldAccess);
        }
      }
    }
    // If one column should be null and is in a comparison predicate,
    // it is not satisfiable.
    // Example. IS NULL(x) AND x < 5  - not satisfiable
    if (!Collections.disjoint(nullOperands, strongOperands)) {
      return rexBuilder.makeLiteral(false);
    }
    // Remove not necessary IS NOT NULL expressions.
    // Example. IS NOT NULL(x) AND x < 5  : x < 5
    for (RexNode operand : notNullOperands) {
      if (!strongOperands.contains(operand)) {
        terms.add(
            rexBuilder.makeCall(SqlStdOperatorTable.IS_NOT_NULL, operand));
      }
    }
    return RexUtil.composeConjunction(rexBuilder, terms);
  }

  @SuppressWarnings("BetaApi")
  private <C extends Comparable<C>> RexNode simplifyUsingPredicates(RexNode e,
      Class<C> clazz) {
    if (predicates.pulledUpPredicates.isEmpty()) {
      return e;
    }

    final Comparison comparison = Comparison.of(e);
    // Check for comparison with null values
    if (comparison == null
        || comparison.literal.getValue() == null) {
      return e;
    }

    final C v0 = comparison.literal.getValueAs(clazz);
    if (v0 == null) {
      return e;
    }
    final RangeSet<C> rangeSet = rangeSet(comparison.kind, v0);
    final RangeSet<C> rangeSet2 =
        residue(comparison.ref, rangeSet, predicates.pulledUpPredicates,
            clazz);
    if (rangeSet2.isEmpty()) {
      // Term is impossible to satisfy given these predicates
      return rexBuilder.makeLiteral(false);
    } else if (rangeSet2.equals(rangeSet)) {
      // no change
      return e;
    } else if (rangeSet2.equals(RangeSets.rangeSetAll())) {
      // Range is always satisfied given these predicates; but nullability might
      // be problematic
      return simplify(
          rexBuilder.makeCall(SqlStdOperatorTable.IS_NOT_NULL, comparison.ref),
          RexUnknownAs.UNKNOWN);
    } else if (rangeSet2.asRanges().size() == 1
        && Iterables.getOnlyElement(rangeSet2.asRanges()).hasLowerBound()
        && Iterables.getOnlyElement(rangeSet2.asRanges()).hasUpperBound()
        && Iterables.getOnlyElement(rangeSet2.asRanges()).lowerEndpoint()
        .equals(Iterables.getOnlyElement(rangeSet2.asRanges()).upperEndpoint())) {
      final Range<C> r = Iterables.getOnlyElement(rangeSet2.asRanges());
      // range is now a point; it's worth simplifying
      return rexBuilder.makeCall(SqlStdOperatorTable.EQUALS, comparison.ref,
          rexBuilder.makeLiteral(r.lowerEndpoint(),
              comparison.literal.getType(), comparison.literal.getTypeName()));
    } else {
      // range has been reduced but it's not worth simplifying
      return e;
    }
  }

  /** Weakens a term so that it checks only what is not implied by predicates.
   *
   * <p>The term is broken into "ref comparison constant",
   * for example "$0 &lt; 5".
   *
   * <p>Examples:
   * <ul>
   *
   * <li>{@code residue($0 < 10, [$0 < 5])} returns {@code true}
   *
   * <li>{@code residue($0 < 10, [$0 < 20, $0 > 0])} returns {@code $0 < 10}
   * </ul>
   */
<<<<<<< HEAD
  private <C extends Comparable<C>> Range<C> residue(RexNode ref, Range<C> r0,
      List<RexNode> predicates, Class<C> clazz) {
=======
  @SuppressWarnings("BetaApi")
  private static <C extends Comparable<C>> RangeSet<C> residue(RexNode ref,
      RangeSet<C> r0, List<RexNode> predicates, Class<C> clazz) {
    RangeSet<C> result = r0;
>>>>>>> 75511b82
    for (RexNode predicate : predicates) {
      switch (predicate.getKind()) {
      case EQUALS:
      case NOT_EQUALS:
      case LESS_THAN:
      case LESS_THAN_OR_EQUAL:
      case GREATER_THAN:
      case GREATER_THAN_OR_EQUAL:
        final RexCall call = (RexCall) predicate;
<<<<<<< HEAD
        if (call.operands.get(0).equals(ref)
            && call.operands.get(1) instanceof RexLiteral) {
          final RexLiteral literal = (RexLiteral) call.operands.get(1);
          final C c1 = literal.getValueAs(clazz);
          final Range<C> r1 = range(predicate.getKind(), c1);
          if (r0.encloses(r1)) {
            // Given these predicates, term is always satisfied.
            // e.g. r0 is "$0 < 10", r1 is "$0 < 5"
            return Range.all();
          }
          if (r0.isConnected(r1)) {
            return r0.intersection(r1);
=======
        final Comparison comparison = Comparison.of(call);
        if (comparison != null && comparison.ref.equals(ref)) {
          final C c1 = comparison.literal.getValueAs(clazz);
          assert c1 != null : "value must not be null in " + comparison.literal;
          switch (predicate.getKind()) {
          case NOT_EQUALS:
            // We want to intersect result with the range set of everything but
            // c1. We subtract the point c1 from result, which is equivalent.
            final Range<C> pointRange = range(SqlKind.EQUALS, c1);
            final RangeSet<C> notEqualsRangeSet =
                ImmutableRangeSet.of(pointRange).complement();
            if (result.enclosesAll(notEqualsRangeSet)) {
              result = RangeSets.rangeSetAll();
              continue;
            }
            result = RangeSets.minus(result, pointRange);
            break;
          default:
            final Range<C> r1 = range(comparison.kind, c1);
            if (result.encloses(r1)) {
              // Given these predicates, term is always satisfied.
              // e.g. r0 is "$0 < 10", r1 is "$0 < 5"
              result = RangeSets.rangeSetAll();
              continue;
            }
            result = result.subRangeSet(r1);
          }
          if (result.isEmpty()) {
            break; // short-cut
>>>>>>> 75511b82
          }
        }
        break;
      default:
        break;
      }
    }
    return r0;
  }

  /** Simplifies OR(x, x) into x, and similar.
   * The simplified expression returns UNKNOWN values as is (not as FALSE). */
  @Deprecated // to be removed before 2.0
  public RexNode simplifyOr(RexCall call) {
    ensureParanoidOff();
    return simplifyOr(call, UNKNOWN);
  }

  private RexNode simplifyOr(RexCall call, RexUnknownAs unknownAs) {
    assert call.getKind() == SqlKind.OR;
    final List<RexNode> terms0 = RelOptUtil.disjunctions(call);
    final List<RexNode> terms;
    if (predicateElimination) {
      terms = Util.moveToHead(terms0, e -> e.getKind() == SqlKind.IS_NULL);
      simplifyOrTerms(terms, unknownAs);
    } else {
      terms = terms0;
      simplifyList(terms, unknownAs);
    }
    return simplifyOrs(terms, unknownAs);
  }

  /** Simplifies a list of terms and combines them into an OR.
   * Modifies the list in place.
   * The simplified expression returns UNKNOWN values as is (not as FALSE). */
  @Deprecated // to be removed before 2.0
  public RexNode simplifyOrs(List<RexNode> terms) {
    ensureParanoidOff();
    return simplifyOrs(terms, UNKNOWN);
  }

  private void ensureParanoidOff() {
    if (paranoid) {
      throw new UnsupportedOperationException("Paranoid is not supported for this method");
    }
  }

  /** Simplifies a list of terms and combines them into an OR.
   * Modifies the list in place. */
  private RexNode simplifyOrs(List<RexNode> terms, RexUnknownAs unknownAs) {
    final SargCollector sargCollector = new SargCollector(rexBuilder, false);
    final List<RexNode> newTerms = new ArrayList<>();
    terms.forEach(t -> sargCollector.accept(t, newTerms));
    if (sargCollector.needToFix()) {
      terms.clear();
      newTerms.forEach(t ->
          terms.add(SargCollector.fix(rexBuilder, t, unknownAs)));
    }

    // CALCITE-3198 Auxiliary map to simplify cases like:
    //   X <> A OR X <> B => X IS NOT NULL or NULL
    // The map key will be the 'X'; and the value the first call 'X<>A' that is found,
    // or 'X IS NOT NULL' if a simplification takes place (because another 'X<>B' is found)
    final Map<RexNode, RexNode> notEqualsComparisonMap = new HashMap<>();
    final RexLiteral trueLiteral = rexBuilder.makeLiteral(true);
    for (int i = 0; i < terms.size(); i++) {
      final RexNode term = terms.get(i);
      switch (term.getKind()) {
      case LITERAL:
        if (RexLiteral.isNullLiteral(term)) {
          if (unknownAs == FALSE) {
            terms.remove(i);
            --i;
            continue;
          } else if (unknownAs == TRUE) {
            return trueLiteral;
          }
        } else {
          if (RexLiteral.booleanValue(term)) {
            return term; // true
          } else {
            terms.remove(i);
            --i;
            continue;
          }
        }
        break;
      case NOT_EQUALS:
        final Comparison notEqualsComparison = Comparison.of(term);
        if (notEqualsComparison != null) {
          // We are dealing with a X<>A term, check if we saw before another NOT_EQUALS involving X
          final RexNode prevNotEquals = notEqualsComparisonMap.get(notEqualsComparison.ref);
          if (prevNotEquals == null) {
            // This is the first NOT_EQUALS involving X, put it in the map
            notEqualsComparisonMap.put(notEqualsComparison.ref, term);
          } else {
            // There is already in the map another NOT_EQUALS involving X:
            //   - if it is already an IS_NOT_NULL: it was already simplified, ignore this term
            //   - if it is not an IS_NOT_NULL (i.e. it is a NOT_EQUALS): check comparison values
            if (prevNotEquals.getKind() != SqlKind.IS_NOT_NULL) {
              final Comparable comparable1 = notEqualsComparison.literal.getValue();
              final Comparable comparable2 =
                  castNonNull(Comparison.of(prevNotEquals)).literal.getValue();
              //noinspection unchecked
              if (comparable1 != null
                  && comparable2 != null
                  && comparable1.compareTo(comparable2) != 0) {
                // X <> A OR X <> B => X IS NOT NULL OR NULL
                final RexNode isNotNull =
                    rexBuilder.makeCall(SqlStdOperatorTable.IS_NOT_NULL,
                        notEqualsComparison.ref);
                final RexNode constantNull =
                    rexBuilder.makeNullLiteral(trueLiteral.getType());
                final RexNode newCondition =
                    simplify(
                        rexBuilder.makeCall(SqlStdOperatorTable.OR, isNotNull,
                            constantNull),
                        unknownAs);
                if (newCondition.isAlwaysTrue()) {
                  return trueLiteral;
                }
                notEqualsComparisonMap.put(notEqualsComparison.ref, isNotNull);
                final int pos = terms.indexOf(prevNotEquals);
                terms.set(pos, newCondition);
              }
            }
            terms.remove(i);
            --i;
            continue;
          }
        }
        break;
      case IS_NOT_TRUE:
        RexNode arg = ((RexCall) term).getOperands().get(0);
        if (isSafeExpression(arg) && terms.contains(arg)) {
          return trueLiteral;
        }
        break;
      case NOT:
        RexNode x = ((RexCall) term).getOperands().get(0);
        if (isSafeExpression(x) && terms.contains(x)) {
          if (!x.getType().isNullable()) {
            return trueLiteral;
          }

          final RexNode isNotNull =
              rexBuilder.makeCall(SqlStdOperatorTable.IS_NOT_NULL, x);
          terms.set(terms.indexOf(x), simplifyIs((RexCall) isNotNull, unknownAs));
          terms.set(i, rexBuilder.makeNullLiteral(x.getType()));
          i--;
        }
        break;
      default:
        break;
      }
    }
    return RexUtil.composeDisjunction(rexBuilder, terms);
  }

  private void verify(RexNode before, RexNode simplified, RexUnknownAs unknownAs) {
    if (simplified.isAlwaysFalse()
        && before.isAlwaysTrue()) {
      throw new AssertionError("always true [" + before
          + "] simplified to always false [" + simplified  + "]");
    }
    if (simplified.isAlwaysTrue()
        && before.isAlwaysFalse()) {
      throw new AssertionError("always false [" + before
          + "] simplified to always true [" + simplified  + "]");
    }
    final RexAnalyzer foo0 = new RexAnalyzer(before, predicates);
    final RexAnalyzer foo1 = new RexAnalyzer(simplified, predicates);
    if (foo0.unsupportedCount > 0 || foo1.unsupportedCount > 0) {
      // Analyzer cannot handle this expression currently
      return;
    }
    if (!foo0.variables.containsAll(foo1.variables)) {
      throw new AssertionError("variable mismatch: "
          + before + " has " + foo0.variables + ", "
          + simplified + " has " + foo1.variables);
    }
    assignment_loop:
    for (Map<RexNode, Comparable> map : foo0.assignments()) {
      for (RexNode predicate : predicates.pulledUpPredicates) {
        final Comparable v = RexInterpreter.evaluate(predicate, map);
        if (!Boolean.TRUE.equals(v)) {
          continue assignment_loop;
        }
      }
      Comparable v0 = RexInterpreter.evaluate(foo0.e, map);
      if (v0 == null) {
        throw new AssertionError("interpreter returned null for " + foo0.e);
      }
      Comparable v1 = RexInterpreter.evaluate(foo1.e, map);
      if (v1 == null) {
        throw new AssertionError("interpreter returned null for " + foo1.e);
      }
      if (before.getType().getSqlTypeName() == SqlTypeName.BOOLEAN) {
        switch (unknownAs) {
        case FALSE:
        case TRUE:
          if (v0 == NullSentinel.INSTANCE) {
            v0 = unknownAs.toBoolean();
          }
          if (v1 == NullSentinel.INSTANCE) {
            v1 = unknownAs.toBoolean();
          }
          break;
        default:
          break;
        }
      }
      if (!v0.equals(v1)) {
        throw new AssertionError("result mismatch (unknown as "
            + unknownAs + "): when applied to " + map + ",\n"
            + before + " yielded " + v0 + ";\n"
            + simplified + " yielded " + v1);
      }
    }
  }

  private RexNode simplifySearch(RexCall call, RexUnknownAs unknownAs) {
    assert call.getKind() == SqlKind.SEARCH;
    final RexNode a = call.getOperands().get(0);
    if (call.getOperands().get(1) instanceof RexLiteral) {
      RexLiteral literal = (RexLiteral) call.getOperands().get(1);
      final Sarg sarg = castNonNull(literal.getValueAs(Sarg.class));
      if (sarg.isAll() || sarg.isNone()) {
        RexNode rexNode = RexUtil.simpleSarg(rexBuilder, a, sarg, unknownAs);
        return simplify(rexNode, unknownAs);
      }
      // Remove null from sarg if the left-hand side is never null
      if (sarg.nullAs != UNKNOWN) {
        final RexNode simplified = simplifyIs1(SqlKind.IS_NULL, a, unknownAs);
        if (simplified != null
            && simplified.isAlwaysFalse()) {
          final Sarg sarg2 = Sarg.of(UNKNOWN, sarg.rangeSet);
          final RexLiteral literal2 =
              rexBuilder.makeLiteral(sarg2, literal.getType(),
                  literal.getTypeName());
          // Now we've strengthened the Sarg, try to simplify again
          return simplifySearch(
              call.clone(call.type, ImmutableList.of(a, literal2)),
              unknownAs);
        }
      } else if (sarg.isPoints() && sarg.pointCount <= 1) {
        // Expand "SEARCH(x, Sarg([point])" to "x = point"
        // and "SEARCH(x, Sarg([])" to "false"
        return RexUtil.expandSearch(rexBuilder, null, call);
      }
    }
    return call;
  }

  private RexNode simplifyCast(RexCall e) {
    RexNode operand = e.getOperands().get(0);
    operand = simplify(operand, UNKNOWN);
    if (sameTypeOrNarrowsNullability(e.getType(), operand.getType())) {
      return operand;
    }
<<<<<<< HEAD
=======
    if (RexUtil.isLosslessCast(operand)) {
      // x :: y below means cast(x as y) (which is PostgreSQL-specific cast by the way)
      // A) Remove lossless casts:
      // A.1) intExpr :: bigint :: int => intExpr
      // A.2) char2Expr :: char(5) :: char(2) => char2Expr
      // B) There are cases when we can't remove two casts, but we could probably remove inner one
      // B.1) char2expression :: char(4) :: char(5) -> char2expression :: char(5)
      // B.2) char2expression :: char(10) :: char(5) -> char2expression :: char(5)
      // B.3) char2expression :: varchar(10) :: char(5) -> char2expression :: char(5)
      // B.4) char6expression :: varchar(10) :: char(5) -> char6expression :: char(5)
      // C) Simplification is not possible:
      // C.1) char6expression :: char(3) :: char(5) -> must not be changed
      //      the input is truncated to 3 chars, so we can't use char6expression :: char(5)
      // C.2) varchar2Expr :: char(5) :: varchar(2) -> must not be changed
      //      the input have to be padded with spaces (up to 2 chars)
      // C.3) char2expression :: char(4) :: varchar(5) -> must not be changed
      //      would not have the padding

      // The approach seems to be:
      // 1) Ensure inner cast is lossless (see if above)
      // 2) If operand of the inner cast has the same type as the outer cast,
      //    remove two casts except C.2 or C.3-like pattern (== inner cast is CHAR)
      // 3) If outer cast is lossless, remove inner cast (B-like cases)

      // Here we try to remove two casts in one go (A-like cases)
      RexNode intExpr = ((RexCall) operand).operands.get(0);
      // intExpr == CHAR detects A.1
      // operand != CHAR detects C.2
      if ((intExpr.getType().getSqlTypeName() == SqlTypeName.CHAR
          || operand.getType().getSqlTypeName() != SqlTypeName.CHAR)
          && sameTypeOrNarrowsNullability(e.getType(), intExpr.getType())) {
        return intExpr;
      }
      // Here we try to remove inner cast (B-like cases)
      if (RexUtil.isLosslessCast(intExpr.getType(), operand.getType())
          && (e.getType().getSqlTypeName() == operand.getType().getSqlTypeName()
          || e.getType().getSqlTypeName() == SqlTypeName.CHAR
          || operand.getType().getSqlTypeName() != SqlTypeName.CHAR)
          && SqlTypeCoercionRule.instance()
          .canApplyFrom(intExpr.getType().getSqlTypeName(), e.getType().getSqlTypeName())) {
        return rexBuilder.makeCast(e.getType(), intExpr);
      }
    }
    final boolean safe = e.getKind() == SqlKind.SAFE_CAST;
>>>>>>> 75511b82
    switch (operand.getKind()) {
    case LITERAL:
      final RexLiteral literal = (RexLiteral) operand;
      final Comparable value = literal.getValueAs(Comparable.class);
      final SqlTypeName typeName = literal.getTypeName();

      // First, try to remove the cast without changing the value.
      // makeCast and canRemoveCastFromLiteral have the same logic, so we are
      // sure to be able to remove the cast.
      if (rexBuilder.canRemoveCastFromLiteral(e.getType(), value, typeName)) {
        return rexBuilder.makeCast(e.getType(), operand);
      }

      // Next, try to convert the value to a different type,
      // e.g. CAST('123' as integer)
      switch (literal.getTypeName()) {
      case TIME:
        switch (e.getType().getSqlTypeName()) {
        case TIMESTAMP:
          return e;
        default:
          break;
        }
        break;
      default:
        break;
      }
      final List<RexNode> reducedValues = new ArrayList<>();
      final RexNode simplifiedExpr =
          rexBuilder.makeCast(e.getType(), operand, safe, safe);
      executor.reduce(rexBuilder, ImmutableList.of(simplifiedExpr), reducedValues);
      return requireNonNull(
          Iterables.getOnlyElement(reducedValues));
    default:
      if (operand == e.getOperands().get(0)) {
        return e;
      } else {
        return rexBuilder.makeCast(e.getType(), operand, safe, safe);
      }
    }
  }

  /** Tries to simplify CEIL/FLOOR function on top of CEIL/FLOOR.
   *
   * <p>Examples:
   * <ul>
   *
   * <li>{@code floor(floor($0, flag(hour)), flag(day))} returns {@code floor($0, flag(day))}
   *
   * <li>{@code ceil(ceil($0, flag(second)), flag(day))} returns {@code ceil($0, flag(day))}
   *
   * <li>{@code floor(floor($0, flag(day)), flag(second))} does not change
   *
   * </ul>
   */
  private RexNode simplifyCeilFloor(RexCall e) {
    if (e.getOperands().size() != 2) {
      // Bail out since we only simplify floor <date>
      return e;
    }
    final RexNode operand = simplify(e.getOperands().get(0), UNKNOWN);
    if (e.getKind() == operand.getKind()) {
      assert e.getKind() == SqlKind.CEIL || e.getKind() == SqlKind.FLOOR;
      // CEIL/FLOOR on top of CEIL/FLOOR
      final RexCall child = (RexCall) operand;
      if (child.getOperands().size() != 2) {
        // Bail out since we only simplify ceil/floor <date>
        return e;
      }
      final RexLiteral parentFlag = (RexLiteral) e.operands.get(1);
      final TimeUnitRange parentFlagValue = (TimeUnitRange) parentFlag.getValue();
      final RexLiteral childFlag = (RexLiteral) child.operands.get(1);
      final TimeUnitRange childFlagValue = (TimeUnitRange) childFlag.getValue();
      if (parentFlagValue != null && childFlagValue != null) {
        if (canRollUp(parentFlagValue.startUnit, childFlagValue.startUnit)) {
          return e.clone(e.getType(),
              ImmutableList.of(child.getOperands().get(0), parentFlag));
        }
      }
    }
    return e.clone(e.getType(),
        ImmutableList.of(operand, e.getOperands().get(1)));
  }

  /** Method that returns whether we can rollup from inner time unit
   * to outer time unit. */
  private static boolean canRollUp(TimeUnit outer, TimeUnit inner) {
    // Special handling for QUARTER as it is not in the expected
    // order in TimeUnit
    switch (outer) {
    case YEAR:
    case MONTH:
    case DAY:
    case HOUR:
    case MINUTE:
    case SECOND:
    case MILLISECOND:
    case MICROSECOND:
      switch (inner) {
      case YEAR:
      case QUARTER:
      case MONTH:
      case DAY:
      case HOUR:
      case MINUTE:
      case SECOND:
      case MILLISECOND:
      case MICROSECOND:
        if (inner == TimeUnit.QUARTER) {
          return outer == TimeUnit.YEAR;
        }
        return outer.ordinal() <= inner.ordinal();
      default:
        break;
      }
      break;
    case QUARTER:
      switch (inner) {
      case QUARTER:
      case MONTH:
      case DAY:
      case HOUR:
      case MINUTE:
      case SECOND:
      case MILLISECOND:
      case MICROSECOND:
        return true;
      default:
        break;
      }
      break;
    default:
      break;
    }
    return false;
  }

  /** Removes any casts that change nullability but not type.
   *
   * <p>For example, {@code CAST(1 = 0 AS BOOLEAN)} becomes {@code 1 = 0}. */
  public RexNode removeNullabilityCast(RexNode e) {
    return RexUtil.removeNullabilityCast(rexBuilder.getTypeFactory(), e);
  }

  private static <C extends Comparable<C>> @Nullable RexNode processRange(
      RexBuilder rexBuilder, List<RexNode> terms,
      Map<RexNode, Pair<Range<C>, List<RexNode>>> rangeTerms, RexNode term,
      RexNode ref, C v0, SqlKind comparison) {
    Pair<Range<C>, List<RexNode>> p = rangeTerms.get(ref);
    if (p == null) {
      rangeTerms.put(ref,
          Pair.of(range(comparison, v0),
              ImmutableList.of(term)));
    } else {
      // Exists
      boolean removeUpperBound = false;
      boolean removeLowerBound = false;
      Range<C> r = p.left;
      final RexLiteral trueLiteral = rexBuilder.makeLiteral(true);
      switch (comparison) {
      case EQUALS:
        if (!r.contains(v0)) {
          // Range is empty, not satisfiable
          return rexBuilder.makeLiteral(false);
        }
        rangeTerms.put(ref,
            Pair.of(Range.singleton(v0),
                ImmutableList.of(term)));
        // remove
        for (RexNode e : p.right) {
          replaceLast(terms, e, trueLiteral);
        }
        break;
      case LESS_THAN: {
        int comparisonResult = 0;
        if (r.hasUpperBound()) {
          comparisonResult = v0.compareTo(r.upperEndpoint());
        }
        if (comparisonResult <= 0) {
          // 1) No upper bound, or
          // 2) We need to open the upper bound, or
          // 3) New upper bound is lower than old upper bound
          if (r.hasLowerBound()) {
            if (v0.compareTo(r.lowerEndpoint()) <= 0) {
              // Range is empty, not satisfiable
              return rexBuilder.makeLiteral(false);
            }
            // a <= x < b OR a < x < b
            r =
                Range.range(r.lowerEndpoint(), r.lowerBoundType(), v0,
                    BoundType.OPEN);
          } else {
            // x < b
            r = Range.lessThan(v0);
          }

          if (r.isEmpty()) {
            // Range is empty, not satisfiable
            return rexBuilder.makeLiteral(false);
          }

          // remove prev upper bound
          removeUpperBound = true;
        } else {
          // Remove this term as it is contained in current upper bound
          replaceLast(terms, term, trueLiteral);
        }
        break;
      }
      case LESS_THAN_OR_EQUAL: {
        int comparisonResult = -1;
        if (r.hasUpperBound()) {
          comparisonResult = v0.compareTo(r.upperEndpoint());
        }
        if (comparisonResult < 0) {
          // 1) No upper bound, or
          // 2) New upper bound is lower than old upper bound
          if (r.hasLowerBound()) {
            if (v0.compareTo(r.lowerEndpoint()) < 0) {
              // Range is empty, not satisfiable
              return rexBuilder.makeLiteral(false);
            }
            // a <= x <= b OR a < x <= b
            r =
                Range.range(r.lowerEndpoint(), r.lowerBoundType(), v0,
                    BoundType.CLOSED);
          } else {
            // x <= b
            r = Range.atMost(v0);
          }

          if (r.isEmpty()) {
            // Range is empty, not satisfiable
            return rexBuilder.makeLiteral(false);
          }

          // remove prev upper bound
          removeUpperBound = true;
        } else {
          // Remove this term as it is contained in current upper bound
          replaceLast(terms, term, trueLiteral);
        }
        break;
      }
      case GREATER_THAN: {
        int comparisonResult = 0;
        if (r.hasLowerBound()) {
          comparisonResult = v0.compareTo(r.lowerEndpoint());
        }
        if (comparisonResult >= 0) {
          // 1) No lower bound, or
          // 2) We need to open the lower bound, or
          // 3) New lower bound is greater than old lower bound
          if (r.hasUpperBound()) {
            if (v0.compareTo(r.upperEndpoint()) >= 0) {
              // Range is empty, not satisfiable
              return rexBuilder.makeLiteral(false);
            }
            // a < x <= b OR a < x < b
            r =
                Range.range(v0, BoundType.OPEN, r.upperEndpoint(),
                    r.upperBoundType());
          } else {
            // x > a
            r = Range.greaterThan(v0);
          }

          if (r.isEmpty()) {
            // Range is empty, not satisfiable
            return rexBuilder.makeLiteral(false);
          }

          // remove prev lower bound
          removeLowerBound = true;
        } else {
          // Remove this term as it is contained in current lower bound
          replaceLast(terms, term, trueLiteral);
        }
        break;
      }
      case GREATER_THAN_OR_EQUAL: {
        int comparisonResult = 1;
        if (r.hasLowerBound()) {
          comparisonResult = v0.compareTo(r.lowerEndpoint());
        }
        if (comparisonResult > 0) {
          // 1) No lower bound, or
          // 2) New lower bound is greater than old lower bound
          if (r.hasUpperBound()) {
            if (v0.compareTo(r.upperEndpoint()) > 0) {
              // Range is empty, not satisfiable
              return rexBuilder.makeLiteral(false);
            }
            // a <= x <= b OR a <= x < b
            r =
                Range.range(v0, BoundType.CLOSED, r.upperEndpoint(),
                    r.upperBoundType());
          } else {
            // x >= a
            r = Range.atLeast(v0);
          }

          if (r.isEmpty()) {
            // Range is empty, not satisfiable
            return rexBuilder.makeLiteral(false);
          }

          // remove prev lower bound
          removeLowerBound = true;
        } else {
          // Remove this term as it is contained in current lower bound
          replaceLast(terms, term, trueLiteral);
        }
        break;
      }
      default:
        throw new AssertionError();
      }
      if (removeUpperBound) {
        ImmutableList.Builder<RexNode> newBounds = ImmutableList.builder();
        for (RexNode e : p.right) {
          if (isUpperBound(e)) {
            replaceLast(terms, e, trueLiteral);
          } else {
            newBounds.add(e);
          }
        }
        newBounds.add(term);
        rangeTerms.put(ref,
            Pair.of(r, newBounds.build()));
      } else if (removeLowerBound) {
        ImmutableList.Builder<RexNode> newBounds = ImmutableList.builder();
        for (RexNode e : p.right) {
          if (isLowerBound(e)) {
            replaceLast(terms, e, trueLiteral);
          } else {
            newBounds.add(e);
          }
        }
        newBounds.add(term);
        rangeTerms.put(ref,
            Pair.of(r, newBounds.build()));
      }
    }
    // Default
    return null;
  }

  private static <C extends Comparable<C>> Range<C> range(SqlKind comparison,
      C c) {
    switch (comparison) {
    case EQUALS:
      return Range.singleton(c);
    case LESS_THAN:
      return Range.lessThan(c);
    case LESS_THAN_OR_EQUAL:
      return Range.atMost(c);
    case GREATER_THAN:
      return Range.greaterThan(c);
    case GREATER_THAN_OR_EQUAL:
      return Range.atLeast(c);
    default:
      throw new AssertionError();
    }
  }

  @SuppressWarnings("BetaApi")
  private static <C extends Comparable<C>> RangeSet<C> rangeSet(SqlKind comparison,
      C c) {
    switch (comparison) {
    case EQUALS:
    case LESS_THAN:
    case LESS_THAN_OR_EQUAL:
    case GREATER_THAN:
    case GREATER_THAN_OR_EQUAL:
      return ImmutableRangeSet.of(range(comparison, c));
    case NOT_EQUALS:
      return ImmutableRangeSet.<C>builder()
          .add(range(SqlKind.LESS_THAN, c))
          .add(range(SqlKind.GREATER_THAN, c))
          .build();
    default:
      throw new AssertionError();
    }
  }

  /** Marker interface for predicates (expressions that evaluate to BOOLEAN). */
  private interface Predicate {
    /** Wraps an expression in a Predicate or returns null. */
    static @Nullable Predicate of(RexNode t) {
      final Predicate p = Comparison.of(t);
      if (p != null) {
        return p;
      }
      return IsPredicate.of(t);
    }

    /** Returns whether this predicate can be used while simplifying other OR
     * operands. */
    default boolean allowedInOr(RelOptPredicateList predicates) {
      return true;
    }
  }

  /**
   * Visitor which finds all inputs used by an expressions.
   */
  private static class VariableCollector extends RexVisitorImpl<Void> {
    private final Set<RexInputRef> refs = new HashSet<>();

    VariableCollector() {
      super(true);
    }

    @Override public Void visitInputRef(RexInputRef inputRef) {
      refs.add(inputRef);
      return super.visitInputRef(inputRef);
    }
  }

  /** Represents a simple Comparison.
   *
   * <p>Left hand side is a {@link RexNode}, right hand side is a literal.
   */
  private static class Comparison implements Predicate {
    final RexNode ref;
    final SqlKind kind;
    final RexLiteral literal;

    private Comparison(RexNode ref, SqlKind kind, RexLiteral literal) {
      this.ref = requireNonNull(ref, "ref");
      this.kind = requireNonNull(kind, "kind");
      this.literal = requireNonNull(literal, "literal");
    }

<<<<<<< HEAD
    /** Creates a comparison, between a {@link RexInputRef} or {@link RexFieldAccess}
     * and a literal. */
    static Comparison of(RexNode e) {
      return of(e, node -> RexUtil.isReferenceOrAccess(node, true));
=======
    /** Creates a comparison, between a {@link RexInputRef} or {@link RexFieldAccess} or
     * deterministic {@link RexCall} and a literal. */
    static @Nullable Comparison of(RexNode e) {
      return of(e, node -> RexUtil.isReferenceOrAccess(node, true)
          || RexUtil.isDeterministic(node));
>>>>>>> 75511b82
    }

    /** Creates a comparison, or returns null. */
    static @Nullable Comparison of(RexNode e, java.util.function.Predicate<RexNode> nodePredicate) {
      switch (e.getKind()) {
      case EQUALS:
      case NOT_EQUALS:
      case LESS_THAN:
      case GREATER_THAN:
      case LESS_THAN_OR_EQUAL:
      case GREATER_THAN_OR_EQUAL:
        final RexCall call = (RexCall) e;
        final RexNode left = call.getOperands().get(0);
        final RexNode right = call.getOperands().get(1);
        switch (right.getKind()) {
        case LITERAL:
          if (nodePredicate.test(left)) {
            return new Comparison(left, e.getKind(), (RexLiteral) right);
          }
          break;
        default:
          break;
        }
        switch (left.getKind()) {
        case LITERAL:
          if (nodePredicate.test(right)) {
            return new Comparison(right, e.getKind().reverse(), (RexLiteral) left);
          }
          break;
        default:
          break;
        }
        break;
      default:
        break;
      }
      return null;
    }

    @Override public boolean allowedInOr(RelOptPredicateList predicates) {
      return !ref.getType().isNullable()
          || predicates.isEffectivelyNotNull(ref);
    }
  }

  /** Represents an IS Predicate. */
  private static class IsPredicate implements Predicate {
    final RexNode ref;
    final SqlKind kind;

    private IsPredicate(RexNode ref, SqlKind kind) {
      this.ref = requireNonNull(ref, "ref");
      this.kind = requireNonNull(kind, "kind");
    }

    /** Creates an IS predicate, or returns null. */
    static @Nullable IsPredicate of(RexNode e) {
      switch (e.getKind()) {
      case IS_NULL:
      case IS_NOT_NULL:
        RexNode pA = ((RexCall) e).getOperands().get(0);
        if (!(RexUtil.isReferenceOrAccess(pA, true) || RexUtil.isDeterministic(pA))) {
          return null;
        }
        return new IsPredicate(pA, e.getKind());
      default:
        break;
      }
      return null;
    }
  }

  private static boolean isUpperBound(final RexNode e) {
    final List<RexNode> operands;
    switch (e.getKind()) {
    case LESS_THAN:
    case LESS_THAN_OR_EQUAL:
      operands = ((RexCall) e).getOperands();
      return RexUtil.isReferenceOrAccess(operands.get(0), true)
          && operands.get(1).isA(SqlKind.LITERAL);
    case GREATER_THAN:
    case GREATER_THAN_OR_EQUAL:
      operands = ((RexCall) e).getOperands();
      return RexUtil.isReferenceOrAccess(operands.get(1), true)
          && operands.get(0).isA(SqlKind.LITERAL);
    default:
      return false;
    }
  }

  private static boolean isLowerBound(final RexNode e) {
    final List<RexNode> operands;
    switch (e.getKind()) {
    case LESS_THAN:
    case LESS_THAN_OR_EQUAL:
      operands = ((RexCall) e).getOperands();
      return RexUtil.isReferenceOrAccess(operands.get(1), true)
          && operands.get(0).isA(SqlKind.LITERAL);
    case GREATER_THAN:
    case GREATER_THAN_OR_EQUAL:
      operands = ((RexCall) e).getOperands();
      return RexUtil.isReferenceOrAccess(operands.get(0), true)
          && operands.get(1).isA(SqlKind.LITERAL);
    default:
      return false;
    }
  }

  /**
   * Combines predicates AND, optimizes, and returns null if the result is
   * always false.
   *
   * <p>The expression is simplified on the assumption that an UNKNOWN value
   * is always treated as FALSE. Therefore the simplified expression may
   * sometimes evaluate to FALSE where the original expression would evaluate to
   * UNKNOWN.
   *
   * @param predicates Filter condition predicates
   * @return simplified conjunction of predicates for the filter, null if always false
   */
  public @Nullable RexNode simplifyFilterPredicates(Iterable<? extends RexNode> predicates) {
    final RexNode simplifiedAnds =
        withPredicateElimination(Bug.CALCITE_2401_FIXED)
            .simplifyUnknownAsFalse(
                RexUtil.composeConjunction(rexBuilder, predicates));
    if (simplifiedAnds.isAlwaysFalse()) {
      return null;
    }

    // Remove cast of BOOLEAN NOT NULL to BOOLEAN or vice versa. Filter accepts
    // nullable and not-nullable conditions, but a CAST might get in the way of
    // other rewrites.
    return removeNullabilityCast(simplifiedAnds);
  }

  /**
   * Replaces the last occurrence of one specified value in a list with
   * another.
   *
   * <p>Does not change the size of the list.
   *
   * <p>Returns whether the value was found.
   */
  private static <E> boolean replaceLast(List<E> list, E oldVal, E newVal) {
    @SuppressWarnings("argument.type.incompatible")
    final int index = list.lastIndexOf(oldVal);
    if (index < 0) {
      return false;
    }
    list.set(index, newVal);
    return true;
  }

<<<<<<< HEAD
  private RexNode simplifyIf(RexCall e, RexUnknownAs unknownAs) {
    List<RexNode> operands = e.getOperands();
    List<RexNode> resultRexNode = new ArrayList<>();

    for (RexNode operand : operands) {
      resultRexNode.add(simplify(operand, unknownAs));
    }

    if (resultRexNode.get(0).isAlwaysTrue()) {
      return resultRexNode.get(1);
    } else if (resultRexNode.get(0).isAlwaysFalse()) {
      return resultRexNode.get(2);
    }
    return e;
  }

  /***
   * Simplifying NVL function, If first operand is not null then return
   * first operand else return second operand.
   * And return whole NVL function if first operand is not simplifiable.
   * @param e RexCall
   * @return RexNode
   */
  private RexNode simplifyNvl(RexCall e) {
    final List<RexNode> operands = new ArrayList<>(e.operands);
    simplifyList(operands, UNKNOWN);

    RexNode rexNode = simplifyIsNotNull(operands.get(0));
    if (rexNode != null && rexNode.isAlwaysTrue()) {
      return operands.get(0);
    } else if (rexNode != null && rexNode.isAlwaysFalse()) {
      return operands.get(1);
    }
    return rexBuilder.makeCall(e.getType(), e.getOperator(), operands);
=======
  /** Gathers expressions that can be converted into
   * {@link Sarg search arguments}. */
  static class SargCollector {
    final Map<RexNode, RexSargBuilder> map = new HashMap<>();
    private final RexBuilder rexBuilder;
    private final boolean negate;
    /**
     * Count of the new terms after converting all the operands to
     * {@code SEARCH} on a {@link Sarg}. It is used to decide whether
     * the new terms are simpler.
     */
    private int newTermsCount;

    SargCollector(RexBuilder rexBuilder, boolean negate) {
      this.rexBuilder = rexBuilder;
      this.negate = negate;
    }

    private void accept(RexNode term, List<RexNode> newTerms) {
      if (!accept_(term, newTerms)) {
        newTerms.add(term);
      }
      newTermsCount = newTerms.size();
    }

    private boolean accept_(RexNode e, List<RexNode> newTerms) {
      switch (e.getKind()) {
      case LESS_THAN:
      case LESS_THAN_OR_EQUAL:
      case GREATER_THAN:
      case GREATER_THAN_OR_EQUAL:
      case EQUALS:
      case NOT_EQUALS:
      case SEARCH:
        return accept2(((RexCall) e).operands.get(0),
            ((RexCall) e).operands.get(1), e.getKind(), newTerms);
      case IS_NULL:
      case IS_NOT_NULL:
        final RexNode arg = ((RexCall) e).operands.get(0);
        return accept1(arg, e.getKind(), newTerms);
      default:
        return false;
      }
    }

    private boolean accept2(RexNode left, RexNode right, SqlKind kind,
        List<RexNode> newTerms) {
      switch (left.getKind()) {
      case INPUT_REF:
      case FIELD_ACCESS:
      case CAST:
        switch (right.getKind()) {
        case LITERAL:
          return accept2b(left, kind, (RexLiteral) right, newTerms);
        default:
          break;
        }
        return false;
      case LITERAL:
        switch (right.getKind()) {
        case INPUT_REF:
        case FIELD_ACCESS:
        case CAST:
          return accept2b(right, kind.reverse(), (RexLiteral) left, newTerms);
        default:
          break;
        }
        return false;
      default:
        break;
      }
      return false;
    }

    private static <E> E addFluent(List<? super E> list, E e) {
      list.add(e);
      return e;
    }

    // always returns true
    private boolean accept1(RexNode e, SqlKind kind, List<RexNode> newTerms) {
      final RexSargBuilder b =
          map.computeIfAbsent(e, e2 ->
              addFluent(newTerms, new RexSargBuilder(e2, rexBuilder, negate)));
      switch (negate ? kind.negate() : kind) {
      case IS_NULL:
        b.nullAs = b.nullAs.or(TRUE);
        return true;
      case IS_NOT_NULL:
        b.nullAs = b.nullAs.or(FALSE);
        b.addAll();
        return true;
      default:
        throw new AssertionError("unexpected " + kind);
      }
    }

    private boolean accept2b(RexNode e, SqlKind kind,
        RexLiteral literal, List<RexNode> newTerms) {
      if (literal.getValue() == null) {
        // Cannot include expressions 'x > NULL' in a Sarg. Comparing to a NULL
        // literal is a daft thing to do, because it always returns UNKNOWN. It
        // is better handled by other simplifications.
        return false;
      }
      final RexSargBuilder b =
          map.computeIfAbsent(e, e2 ->
              addFluent(newTerms, new RexSargBuilder(e2, rexBuilder, negate)));
      if (negate) {
        kind = kind.negateNullSafe();
      }
      final Comparable value =
          requireNonNull(literal.getValueAs(Comparable.class), "value");
      switch (kind) {
      case LESS_THAN:
        b.addRange(Range.lessThan(value), literal.getType());
        return true;
      case LESS_THAN_OR_EQUAL:
        b.addRange(Range.atMost(value), literal.getType());
        return true;
      case GREATER_THAN:
        b.addRange(Range.greaterThan(value), literal.getType());
        return true;
      case GREATER_THAN_OR_EQUAL:
        b.addRange(Range.atLeast(value), literal.getType());
        return true;
      case EQUALS:
        b.addRange(Range.singleton(value), literal.getType());
        return true;
      case NOT_EQUALS:
        b.addRange(Range.lessThan(value), literal.getType());
        b.addRange(Range.greaterThan(value), literal.getType());
        return true;
      case SEARCH:
        final Sarg sarg = (Sarg) value;
        b.addSarg(sarg, negate, literal.getType());
        return true;
      default:
        throw new AssertionError("unexpected " + kind);
      }
    }

    /** Returns whether it is worth to fix and convert to {@code SEARCH} calls. */
    boolean needToFix() {
      // Fix and converts to SEARCH if:
      // 1. A Sarg has complexity greater than 1;
      // 2. A Sarg was merged with another Sarg or range;
      // 3. The terms are reduced as simpler Sarg points;
      // 4. The terms are reduced as simpler Sarg comparison.

      // Ignore 'negate' just to be compatible with previous versions of this
      // method. "build().complexity()" would be a better estimate, if we could
      // switch to it breaking lots of plans.
      final Collection<RexSargBuilder> builders = map.values();
      return builders.stream()
          .anyMatch(b -> b.build(false).complexity() > 1 || b.mergedSarg)
          || newTermsCount == 1
          && builders.stream().allMatch(b -> simpleSarg(b.build()));
    }

    /**
     * Returns whether this Sarg can be expanded to more simple form, e.g.
     * the IN call or single comparison.
     */
    private static boolean simpleSarg(Sarg sarg) {
      return sarg.isPoints()
          || RangeSets.isOpenInterval(sarg.rangeSet)
          || sarg.isComplementedPoints();
    }

    /** If a term is a call to {@code SEARCH} on a {@link RexSargBuilder},
     * converts it to a {@code SEARCH} on a {@link Sarg}. */
    static RexNode fix(RexBuilder rexBuilder, RexNode term,
        RexUnknownAs unknownAs) {
      if (term instanceof RexSargBuilder) {
        final RexSargBuilder sargBuilder = (RexSargBuilder) term;
        final Sarg sarg = sargBuilder.build();
        if (sarg.complexity() <= 1 && simpleSarg(sarg)) {
          // Expand small sargs into comparisons in order to avoid plan changes
          // and better readability.
          return RexUtil.sargRef(rexBuilder, sargBuilder.ref, sarg,
              term.getType(), unknownAs);
        }
        return rexBuilder.makeCall(SqlStdOperatorTable.SEARCH, sargBuilder.ref,
            rexBuilder.makeSearchArgumentLiteral(sarg, term.getType()));
      }
      return term;
    }
  }

  /** Equivalent to a {@link RexLiteral} whose value is a {@link Sarg},
   * but mutable, so that the Sarg can be expanded as {@link SargCollector}
   * traverses a list of OR or AND terms.
   *
   * <p>The {@link SargCollector#fix} method converts it to an immutable
   * literal.
   *
   * <p>The {@link #nullAs} field will become {@link Sarg#nullAs}, as follows:
   *
   * <ul>
   * <li>If there is at least one term that returns TRUE when the argument
   * is NULL, then the overall value will be TRUE; failing that,
   * <li>if there is at least one term that returns UNKNOWN when the argument
   * is NULL, then the overall value will be UNKNOWN; failing that,
   * <li>the value will be FALSE.
   * </ul>
   *
   * <p>This is analogous to the behavior of OR in three-valued logic:
   * {@code TRUE OR UNKNOWN OR FALSE} returns {@code TRUE};
   * {@code UNKNOWN OR FALSE OR UNKNOWN} returns {@code UNKNOWN};
   * {@code FALSE OR FALSE} returns {@code FALSE}. */
  @SuppressWarnings("BetaApi")
  private static class RexSargBuilder extends RexNode {
    final RexNode ref;
    final RexBuilder rexBuilder;
    final boolean negate;
    final List<RelDataType> types = new ArrayList<>();
    final RangeSet<Comparable> rangeSet = TreeRangeSet.create();
    boolean hasSarg;
    boolean mergedSarg;
    RexUnknownAs nullAs = FALSE;

    RexSargBuilder(RexNode ref, RexBuilder rexBuilder, boolean negate) {
      this.ref = requireNonNull(ref, "ref");
      this.rexBuilder = requireNonNull(rexBuilder, "rexBuilder");
      this.negate = negate;
    }

    @Override public String toString() {
      return "SEARCH(" + ref + ", " + (negate ? "NOT " : "") + rangeSet
          + "; NULL AS " + nullAs + ")";
    }

    <C extends Comparable<C>> Sarg<C> build() {
      return build(negate);
    }

    @SuppressWarnings({"rawtypes", "unchecked", "UnstableApiUsage"})
    <C extends Comparable<C>> Sarg<C> build(boolean negate) {
      final RangeSet<C> r = (RangeSet) this.rangeSet;
      if (negate) {
        return Sarg.of(nullAs.negate(), r.complement());
      } else {
        return Sarg.of(nullAs, r);
      }
    }

    @Override public RelDataType getType() {
      if (this.types.isEmpty()) {
        // Expression is "x IS NULL"
        return ref.getType();
      }
      final List<RelDataType> distinctTypes = Util.distinctList(this.types);
      return requireNonNull(
          rexBuilder.typeFactory.leastRestrictive(distinctTypes),
          () -> "Can't find leastRestrictive type among " + distinctTypes);
    }

    @Override public <R> R accept(RexVisitor<R> visitor) {
      throw new UnsupportedOperationException();
    }

    @Override public <R, P> R accept(RexBiVisitor<R, P> visitor, P arg) {
      throw new UnsupportedOperationException();
    }

    @Override public boolean equals(@Nullable Object obj) {
      throw new UnsupportedOperationException();
    }

    @Override public int hashCode() {
      throw new UnsupportedOperationException();
    }

    void addAll() {
      rangeSet.add(Range.all());
    }

    void addRange(Range<Comparable> range, RelDataType type) {
      types.add(type);
      rangeSet.add(range);
      mergedSarg |= hasSarg;
      nullAs = nullAs.or(UNKNOWN);
    }

    @SuppressWarnings({"UnstableApiUsage", "rawtypes", "unchecked"})
    void addSarg(Sarg sarg, boolean negate, RelDataType type) {
      final RangeSet r;
      final RexUnknownAs nullAs;
      if (negate) {
        r = sarg.rangeSet.complement();
        nullAs = sarg.nullAs.negate();
      } else {
        r = sarg.rangeSet;
        nullAs = sarg.nullAs;
      }
      types.add(type);
      rangeSet.addAll(r);
      mergedSarg |= !rangeSet.isEmpty();
      hasSarg = true;
      switch (nullAs) {
      case TRUE:
        this.nullAs = this.nullAs.or(TRUE);
        break;
      case FALSE:
        this.nullAs = this.nullAs.or(FALSE);
        break;
      case UNKNOWN:
        this.nullAs = this.nullAs.or(UNKNOWN);
        break;
      }
    }
>>>>>>> 75511b82
  }
}<|MERGE_RESOLUTION|>--- conflicted
+++ resolved
@@ -308,12 +308,6 @@
     case LESS_THAN_OR_EQUAL:
     case NOT_EQUALS:
       return simplifyComparison((RexCall) e, unknownAs);
-<<<<<<< HEAD
-    case IF:
-      return simplifyIf((RexCall) e, unknownAs);
-    case NVL:
-      return simplifyNvl((RexCall) e);
-=======
     case SEARCH:
       return simplifySearch((RexCall) e, unknownAs);
     case LIKE:
@@ -327,7 +321,10 @@
     case TIMES:
     case DIVIDE:
       return simplifyArithmetic((RexCall) e);
->>>>>>> 75511b82
+    case IF:
+      return simplifyIf((RexCall) e, unknownAs);
+    case NVL:
+      return simplifyNvl((RexCall) e);
     default:
       if (e.getClass() == RexCall.class) {
         return simplifyGenericNode((RexCall) e);
@@ -794,17 +791,10 @@
       List<RexNode> operands = ((RexCall) a).getOperands();
       for (int i = 0; i < operands.size(); i += 2) {
         if (i + 1 == operands.size()) {
-<<<<<<< HEAD
-          newOperands.add(rexBuilder.makeCall(SqlStdOperatorTable.NOT, operands.get(i + 0)));
-        } else {
-          newOperands.add(operands.get(i + 0));
-          newOperands.add(rexBuilder.makeCall(SqlStdOperatorTable.NOT, operands.get(i + 1)));
-=======
           newOperands.add(not(operands.get(i)));
         } else {
           newOperands.add(operands.get(i));
           newOperands.add(not(operands.get(i + 1)));
->>>>>>> 75511b82
         }
       }
       return simplify(
@@ -1075,8 +1065,6 @@
     }
   }
 
-<<<<<<< HEAD
-=======
   /**
    * Validates strong policy for specified {@link RexNode}.
    *
@@ -1128,7 +1116,6 @@
     }
   }
 
->>>>>>> 75511b82
   private RexNode simplifyCoalesce(RexCall call) {
     final Set<RexNode> operandSet = new HashSet<>();
     final List<RexNode> operands = new ArrayList<>();
@@ -1281,11 +1268,7 @@
             && oldType.isNullable());
   }
 
-<<<<<<< HEAD
-  /** Object to describe a Case branch.*/
-=======
   /** Object to describe a CASE branch. */
->>>>>>> 75511b82
   static final class CaseBranch {
 
     private final RexNode cond;
@@ -1328,11 +1311,7 @@
   }
 
   /**
-<<<<<<< HEAD
-   * Decides whether it is safe to flatten the given case part into AND/ORs.
-=======
    * Decides whether it is safe to flatten the given CASE part into ANDs/ORs.
->>>>>>> 75511b82
    */
   enum SafeRexVisitor implements RexVisitor<Boolean> {
     INSTANCE;
@@ -1921,15 +1900,8 @@
    * <li>{@code residue($0 < 10, [$0 < 20, $0 > 0])} returns {@code $0 < 10}
    * </ul>
    */
-<<<<<<< HEAD
   private <C extends Comparable<C>> Range<C> residue(RexNode ref, Range<C> r0,
       List<RexNode> predicates, Class<C> clazz) {
-=======
-  @SuppressWarnings("BetaApi")
-  private static <C extends Comparable<C>> RangeSet<C> residue(RexNode ref,
-      RangeSet<C> r0, List<RexNode> predicates, Class<C> clazz) {
-    RangeSet<C> result = r0;
->>>>>>> 75511b82
     for (RexNode predicate : predicates) {
       switch (predicate.getKind()) {
       case EQUALS:
@@ -1939,7 +1911,6 @@
       case GREATER_THAN:
       case GREATER_THAN_OR_EQUAL:
         final RexCall call = (RexCall) predicate;
-<<<<<<< HEAD
         if (call.operands.get(0).equals(ref)
             && call.operands.get(1) instanceof RexLiteral) {
           final RexLiteral literal = (RexLiteral) call.operands.get(1);
@@ -1952,42 +1923,10 @@
           }
           if (r0.isConnected(r1)) {
             return r0.intersection(r1);
-=======
-        final Comparison comparison = Comparison.of(call);
-        if (comparison != null && comparison.ref.equals(ref)) {
-          final C c1 = comparison.literal.getValueAs(clazz);
-          assert c1 != null : "value must not be null in " + comparison.literal;
-          switch (predicate.getKind()) {
-          case NOT_EQUALS:
-            // We want to intersect result with the range set of everything but
-            // c1. We subtract the point c1 from result, which is equivalent.
-            final Range<C> pointRange = range(SqlKind.EQUALS, c1);
-            final RangeSet<C> notEqualsRangeSet =
-                ImmutableRangeSet.of(pointRange).complement();
-            if (result.enclosesAll(notEqualsRangeSet)) {
-              result = RangeSets.rangeSetAll();
-              continue;
-            }
-            result = RangeSets.minus(result, pointRange);
-            break;
-          default:
-            final Range<C> r1 = range(comparison.kind, c1);
-            if (result.encloses(r1)) {
-              // Given these predicates, term is always satisfied.
-              // e.g. r0 is "$0 < 10", r1 is "$0 < 5"
-              result = RangeSets.rangeSetAll();
-              continue;
-            }
-            result = result.subRangeSet(r1);
           }
-          if (result.isEmpty()) {
-            break; // short-cut
->>>>>>> 75511b82
-          }
-        }
-        break;
-      default:
-        break;
+          // Ranges do not intersect. Return null meaning the empty range.
+          return null;
+        }
       }
     }
     return r0;
@@ -2243,8 +2182,6 @@
     if (sameTypeOrNarrowsNullability(e.getType(), operand.getType())) {
       return operand;
     }
-<<<<<<< HEAD
-=======
     if (RexUtil.isLosslessCast(operand)) {
       // x :: y below means cast(x as y) (which is PostgreSQL-specific cast by the way)
       // A) Remove lossless casts:
@@ -2289,7 +2226,6 @@
       }
     }
     final boolean safe = e.getKind() == SqlKind.SAFE_CAST;
->>>>>>> 75511b82
     switch (operand.getKind()) {
     case LITERAL:
       final RexLiteral literal = (RexLiteral) operand;
@@ -2725,18 +2661,10 @@
       this.literal = requireNonNull(literal, "literal");
     }
 
-<<<<<<< HEAD
     /** Creates a comparison, between a {@link RexInputRef} or {@link RexFieldAccess}
      * and a literal. */
     static Comparison of(RexNode e) {
       return of(e, node -> RexUtil.isReferenceOrAccess(node, true));
-=======
-    /** Creates a comparison, between a {@link RexInputRef} or {@link RexFieldAccess} or
-     * deterministic {@link RexCall} and a literal. */
-    static @Nullable Comparison of(RexNode e) {
-      return of(e, node -> RexUtil.isReferenceOrAccess(node, true)
-          || RexUtil.isDeterministic(node));
->>>>>>> 75511b82
     }
 
     /** Creates a comparison, or returns null. */
@@ -2890,7 +2818,6 @@
     return true;
   }
 
-<<<<<<< HEAD
   private RexNode simplifyIf(RexCall e, RexUnknownAs unknownAs) {
     List<RexNode> operands = e.getOperands();
     List<RexNode> resultRexNode = new ArrayList<>();
@@ -2925,7 +2852,7 @@
       return operands.get(1);
     }
     return rexBuilder.makeCall(e.getType(), e.getOperator(), operands);
-=======
+  }
   /** Gathers expressions that can be converted into
    * {@link Sarg search arguments}. */
   static class SargCollector {
@@ -3238,6 +3165,5 @@
         break;
       }
     }
->>>>>>> 75511b82
   }
 }