/*
 * Licensed to the Apache Software Foundation (ASF) under one or more
 * contributor license agreements.  See the NOTICE file distributed with
 * this work for additional information regarding copyright ownership.
 * The ASF licenses this file to you under the Apache License, Version 2.0
 * (the "License"); you may not use this file except in compliance with
 * the License.  You may obtain a copy of the License at
 *
 * http://www.apache.org/licenses/LICENSE-2.0
 *
 * Unless required by applicable law or agreed to in writing, software
 * distributed under the License is distributed on an "AS IS" BASIS,
 * WITHOUT WARRANTIES OR CONDITIONS OF ANY KIND, either express or implied.
 * See the License for the specific language governing permissions and
 * limitations under the License.
 */
package org.apache.calcite.rel.logical;

import org.apache.calcite.plan.Convention;
import org.apache.calcite.plan.RelOptCluster;
import org.apache.calcite.plan.RelOptTable;
import org.apache.calcite.plan.RelTraitSet;
import org.apache.calcite.prepare.Prepare;
import org.apache.calcite.rel.RelInput;
import org.apache.calcite.rel.RelNode;
import org.apache.calcite.rel.RelShuttle;
import org.apache.calcite.rel.core.TableModify;
import org.apache.calcite.rex.RexNode;

import org.checkerframework.checker.nullness.qual.Nullable;

import java.util.List;

/**
 * Sub-class of {@link org.apache.calcite.rel.core.TableModify}
 * not targeted at any particular engine or calling convention.
 */
public final class LogicalTableModify extends TableModify {
  //~ Constructors -----------------------------------------------------------

  /**
   * Creates a LogicalTableModify.
   *
   * <p>Use {@link #create} unless you know what you're doing.
   */
  public LogicalTableModify(RelOptCluster cluster, RelTraitSet traitSet,
      RelOptTable table, Prepare.CatalogReader schema, RelNode input,
      Operation operation, @Nullable List<String> updateColumnList,
      @Nullable List<RexNode> sourceExpressionList, boolean flattened) {
    super(cluster, traitSet, table, schema, input, operation, updateColumnList,
        sourceExpressionList, flattened);
  }

  /**
   * Creates a LogicalTableModify by parsing serialized output.
   */
  public LogicalTableModify(RelInput input) {
    super(input);
  }

  @Deprecated // to be removed before 2.0
  public LogicalTableModify(RelOptCluster cluster, RelOptTable table,
      Prepare.CatalogReader schema, RelNode input, Operation operation,
      List<String> updateColumnList, boolean flattened) {
    this(cluster,
        cluster.traitSetOf(Convention.NONE),
        table,
        schema,
        input,
        operation,
        updateColumnList,
        null,
        flattened);
  }

  /** Creates a LogicalTableModify. */
  public static LogicalTableModify create(RelOptTable table,
      Prepare.CatalogReader schema, RelNode input,
      Operation operation, @Nullable List<String> updateColumnList,
      @Nullable List<RexNode> sourceExpressionList, boolean flattened) {
    final RelOptCluster cluster = input.getCluster();
    final RelTraitSet traitSet = cluster.traitSetOf(Convention.NONE);
    return new LogicalTableModify(cluster, traitSet, table, schema, input,
        operation, updateColumnList, sourceExpressionList, flattened);
  }

  //~ Methods ----------------------------------------------------------------

  @Override public LogicalTableModify copy(RelTraitSet traitSet,
      List<RelNode> inputs) {
    assert traitSet.containsIfApplicable(Convention.NONE);
    return new LogicalTableModify(getCluster(), traitSet, table, catalogReader,
        sole(inputs), getOperation(), getUpdateColumnList(),
        getSourceExpressionList(), isFlattened());
  }

<<<<<<< HEAD
=======
  @Override public RelNode accept(RelShuttle shuttle) {
    return shuttle.visit(this);
  }
>>>>>>> 75511b82
}<|MERGE_RESOLUTION|>--- conflicted
+++ resolved
@@ -94,10 +94,7 @@
         getSourceExpressionList(), isFlattened());
   }
 
-<<<<<<< HEAD
-=======
   @Override public RelNode accept(RelShuttle shuttle) {
     return shuttle.visit(this);
   }
->>>>>>> 75511b82
 }