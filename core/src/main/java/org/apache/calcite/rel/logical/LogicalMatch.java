/*
 * Licensed to the Apache Software Foundation (ASF) under one or more
 * contributor license agreements.  See the NOTICE file distributed with
 * this work for additional information regarding copyright ownership.
 * The ASF licenses this file to you under the Apache License, Version 2.0
 * (the "License"); you may not use this file except in compliance with
 * the License.  You may obtain a copy of the License at
 *
 * http://www.apache.org/licenses/LICENSE-2.0
 *
 * Unless required by applicable law or agreed to in writing, software
 * distributed under the License is distributed on an "AS IS" BASIS,
 * WITHOUT WARRANTIES OR CONDITIONS OF ANY KIND, either express or implied.
 * See the License for the specific language governing permissions and
 * limitations under the License.
 */
package org.apache.calcite.rel.logical;

import org.apache.calcite.plan.Convention;
import org.apache.calcite.plan.RelOptCluster;
import org.apache.calcite.plan.RelTraitSet;
import org.apache.calcite.rel.RelNode;
import org.apache.calcite.rel.core.Match;
import org.apache.calcite.rel.type.RelDataType;
import org.apache.calcite.rex.RexNode;

import java.util.Map;

/**
 * Sub-class of {@link Match}
 * not targeted at any particular engine or calling convention.
 */
public class LogicalMatch extends Match {

  /**
   * Creates a LogicalMatch.
   *
   * @param cluster cluster
   * @param traitSet Trait set
   * @param input Input relational expression
   * @param pattern Regular Expression defining pattern variables
   * @param strictStart Whether it is a strict start pattern
   * @param strictEnd Whether it is a strict end pattern
   * @param patternDefinitions Pattern definitions
<<<<<<< HEAD
   * @param measures measures RexNode as output of Match Recognize
   * @param rowType Row type
   */
  public LogicalMatch(RelOptCluster cluster,
      RelTraitSet traitSet,
      RelNode input, RexNode pattern,
      boolean strictStart,
      boolean strictEnd,
      Map<String, RexNode> patternDefinitions,
      Map<String, RexNode> measures,
=======
   * @param measures Measure definitions
   * @param rowType Row type
   */
  public LogicalMatch(RelOptCluster cluster, RelTraitSet traitSet,
      RelNode input, RexNode pattern, boolean strictStart, boolean strictEnd,
      Map<String, RexNode> patternDefinitions, Map<String, RexNode> measures,
>>>>>>> d05df848
      RelDataType rowType) {
    super(cluster, traitSet, input, pattern, strictStart, strictEnd,
        patternDefinitions, measures, rowType);
  }

  /**
   * Creates a LogicalMatch.
   */
<<<<<<< HEAD
  public static LogicalMatch create(RelNode input,
      RexNode pattern,
      boolean strictStart,
      boolean strictEnd,
      Map<String, RexNode> patternDefinitions,
      Map<String, RexNode> measures,
=======
  public static LogicalMatch create(RelNode input, RexNode pattern,
      boolean strictStart, boolean strictEnd,
      Map<String, RexNode> patternDefinitions, Map<String, RexNode> measures,
>>>>>>> d05df848
      RelDataType rowType) {
    final RelOptCluster cluster = input.getCluster();
    final RelTraitSet traitSet = cluster.traitSetOf(Convention.NONE);
    return new LogicalMatch(cluster, traitSet, input, pattern,
        strictStart, strictEnd, patternDefinitions, measures, rowType);
  }

  //~ Methods ------------------------------------------------------

<<<<<<< HEAD
  @Override public Match copy(RelNode input,
      RexNode pattern,
      boolean strictStart,
      boolean strictEnd,
      Map<String, RexNode> patternDefinitions,
      Map<String, RexNode> measures,
      RelDataType rowType) {
    final RelTraitSet traitSet = getCluster().traitSetOf(Convention.NONE);
    return new LogicalMatch(getCluster(), traitSet,
        input, pattern, strictStart, strictEnd, patternDefinitions, measures, rowType);
=======
  @Override public Match copy(RelNode input, RexNode pattern,
      boolean strictStart, boolean strictEnd,
      Map<String, RexNode> patternDefinitions, Map<String, RexNode> measures,
      RelDataType rowType) {
    final RelTraitSet traitSet = getCluster().traitSetOf(Convention.NONE);
    return new LogicalMatch(getCluster(), traitSet,
        input, pattern, strictStart, strictEnd, patternDefinitions, measures,
        rowType);
>>>>>>> d05df848
  }
}

// End LogicalMatch.java<|MERGE_RESOLUTION|>--- conflicted
+++ resolved
@@ -42,25 +42,12 @@
    * @param strictStart Whether it is a strict start pattern
    * @param strictEnd Whether it is a strict end pattern
    * @param patternDefinitions Pattern definitions
-<<<<<<< HEAD
-   * @param measures measures RexNode as output of Match Recognize
-   * @param rowType Row type
-   */
-  public LogicalMatch(RelOptCluster cluster,
-      RelTraitSet traitSet,
-      RelNode input, RexNode pattern,
-      boolean strictStart,
-      boolean strictEnd,
-      Map<String, RexNode> patternDefinitions,
-      Map<String, RexNode> measures,
-=======
    * @param measures Measure definitions
    * @param rowType Row type
    */
   public LogicalMatch(RelOptCluster cluster, RelTraitSet traitSet,
       RelNode input, RexNode pattern, boolean strictStart, boolean strictEnd,
       Map<String, RexNode> patternDefinitions, Map<String, RexNode> measures,
->>>>>>> d05df848
       RelDataType rowType) {
     super(cluster, traitSet, input, pattern, strictStart, strictEnd,
         patternDefinitions, measures, rowType);
@@ -69,18 +56,9 @@
   /**
    * Creates a LogicalMatch.
    */
-<<<<<<< HEAD
-  public static LogicalMatch create(RelNode input,
-      RexNode pattern,
-      boolean strictStart,
-      boolean strictEnd,
-      Map<String, RexNode> patternDefinitions,
-      Map<String, RexNode> measures,
-=======
   public static LogicalMatch create(RelNode input, RexNode pattern,
       boolean strictStart, boolean strictEnd,
       Map<String, RexNode> patternDefinitions, Map<String, RexNode> measures,
->>>>>>> d05df848
       RelDataType rowType) {
     final RelOptCluster cluster = input.getCluster();
     final RelTraitSet traitSet = cluster.traitSetOf(Convention.NONE);
@@ -90,18 +68,6 @@
 
   //~ Methods ------------------------------------------------------
 
-<<<<<<< HEAD
-  @Override public Match copy(RelNode input,
-      RexNode pattern,
-      boolean strictStart,
-      boolean strictEnd,
-      Map<String, RexNode> patternDefinitions,
-      Map<String, RexNode> measures,
-      RelDataType rowType) {
-    final RelTraitSet traitSet = getCluster().traitSetOf(Convention.NONE);
-    return new LogicalMatch(getCluster(), traitSet,
-        input, pattern, strictStart, strictEnd, patternDefinitions, measures, rowType);
-=======
   @Override public Match copy(RelNode input, RexNode pattern,
       boolean strictStart, boolean strictEnd,
       Map<String, RexNode> patternDefinitions, Map<String, RexNode> measures,
@@ -110,7 +76,6 @@
     return new LogicalMatch(getCluster(), traitSet,
         input, pattern, strictStart, strictEnd, patternDefinitions, measures,
         rowType);
->>>>>>> d05df848
   }
 }
 
