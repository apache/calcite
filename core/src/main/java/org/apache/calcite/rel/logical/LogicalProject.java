--- conflicted
+++ resolved
@@ -122,10 +122,7 @@
 
   /**
    * Creates a LogicalProject.
-<<<<<<< HEAD
-=======
    *
->>>>>>> 75511b82
    * @deprecated Use {@link #create(RelNode, List, List, List, Set)} instead
    */
   @Deprecated // to be removed before 2.0
@@ -149,10 +146,7 @@
 
   /**
    * Creates a LogicalProject, specifying row type rather than field names.
-<<<<<<< HEAD
-=======
    *
->>>>>>> 75511b82
    * @deprecated Use {@link #create(RelNode, List, List, RelDataType, Set)} instead
    */
   @Deprecated // to be removed before 2.0
