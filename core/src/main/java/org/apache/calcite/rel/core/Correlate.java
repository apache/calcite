/*
 * Licensed to the Apache Software Foundation (ASF) under one or more
 * contributor license agreements.  See the NOTICE file distributed with
 * this work for additional information regarding copyright ownership.
 * The ASF licenses this file to you under the Apache License, Version 2.0
 * (the "License"); you may not use this file except in compliance with
 * the License.  You may obtain a copy of the License at
 *
 * http://www.apache.org/licenses/LICENSE-2.0
 *
 * Unless required by applicable law or agreed to in writing, software
 * distributed under the License is distributed on an "AS IS" BASIS,
 * WITHOUT WARRANTIES OR CONDITIONS OF ANY KIND, either express or implied.
 * See the License for the specific language governing permissions and
 * limitations under the License.
 */
package org.apache.calcite.rel.core;

import org.apache.calcite.plan.RelOptCluster;
import org.apache.calcite.plan.RelOptCost;
import org.apache.calcite.plan.RelOptPlanner;
import org.apache.calcite.plan.RelOptUtil;
import org.apache.calcite.plan.RelTraitSet;
import org.apache.calcite.rel.BiRel;
import org.apache.calcite.rel.RelInput;
import org.apache.calcite.rel.RelNode;
import org.apache.calcite.rel.RelWriter;
import org.apache.calcite.rel.hint.Hintable;
import org.apache.calcite.rel.hint.RelHint;
import org.apache.calcite.rel.metadata.RelMetadataQuery;
import org.apache.calcite.rel.type.RelDataType;
import org.apache.calcite.sql.validate.SqlValidatorUtil;
import org.apache.calcite.util.ImmutableBitSet;
import org.apache.calcite.util.Litmus;

import com.google.common.collect.ImmutableList;
import com.google.common.collect.ImmutableSet;

import org.checkerframework.checker.nullness.qual.Nullable;

import java.util.List;
import java.util.Set;

import static java.util.Objects.requireNonNull;

/**
 * A relational operator that performs nested-loop joins.
 *
 * <p>It behaves like a kind of {@link org.apache.calcite.rel.core.Join},
 * but works by setting variables in its environment and restarting its
 * right-hand input.
 *
 * <p>Correlate is not a join since: typical rules should not match Correlate.
 *
 * <p>A Correlate is used to represent a correlated query. One
 * implementation strategy is to de-correlate the expression.
 *
 * <table>
 *   <caption>Mapping of physical operations to logical ones</caption>
 *   <tr><th>Physical operation</th><th>Logical operation</th></tr>
 *   <tr><td>NestedLoops</td><td>Correlate(A, B, regular)</td></tr>
 *   <tr><td>NestedLoopsOuter</td><td>Correlate(A, B, outer)</td></tr>
 *   <tr><td>NestedLoopsSemi</td><td>Correlate(A, B, semi)</td></tr>
 *   <tr><td>NestedLoopsAnti</td><td>Correlate(A, B, anti)</td></tr>
 *   <tr><td>HashJoin</td><td>EquiJoin(A, B)</td></tr>
 *   <tr><td>HashJoinOuter</td><td>EquiJoin(A, B, outer)</td></tr>
 *   <tr><td>HashJoinSemi</td><td>SemiJoin(A, B, semi)</td></tr>
 *   <tr><td>HashJoinAnti</td><td>SemiJoin(A, B, anti)</td></tr>
 * </table>
 *
 * @see CorrelationId
 */
public abstract class Correlate extends BiRel implements Hintable {
  //~ Instance fields --------------------------------------------------------

  protected final CorrelationId correlationId;
  protected final ImmutableBitSet requiredColumns;
  protected final JoinRelType joinType;
  protected final ImmutableList<RelHint> hints;

  //~ Constructors -----------------------------------------------------------

  /**
   * Creates a Correlate.
   *
   * @param cluster      Cluster this relational expression belongs to
   * @param left         Left input relational expression
   * @param right        Right input relational expression
   * @param correlationId Variable name for the row of left input
   * @param requiredColumns Set of columns that are used by correlation
   * @param joinType Join type
   */
  @SuppressWarnings("method.invocation.invalid")
  protected Correlate(
      RelOptCluster cluster,
      RelTraitSet traitSet,
      List<RelHint> hints,
      RelNode left,
      RelNode right,
      CorrelationId correlationId,
      ImmutableBitSet requiredColumns,
      JoinRelType joinType) {
    super(cluster, traitSet, left, right);
<<<<<<< HEAD
    assert !joinType.generatesNullsOnLeft() : "Correlate has invalid join type " + joinType;
    this.joinType = requireNonNull(joinType, "joinType");
    this.correlationId = requireNonNull(correlationId, "correlationId");
    this.requiredColumns = requireNonNull(requiredColumns, "requiredColumns");
    this.hints = ImmutableList.copyOf(hints);
    assert isValid(Litmus.THROW, null);
  }

  @Deprecated // to be removed before 2.0
  protected Correlate(
      RelOptCluster cluster,
      RelTraitSet traitSet,
      RelNode left,
      RelNode right,
      CorrelationId correlationId,
      ImmutableBitSet requiredColumns,
      JoinRelType joinType) {
    this(cluster, traitSet, ImmutableList.of(), left, right,
        correlationId, requiredColumns, joinType);
=======
    this.joinType = requireNonNull(joinType);
    this.correlationId = requireNonNull(correlationId);
    this.requiredColumns = requireNonNull(requiredColumns);
>>>>>>> a8bcef60
  }

  /**
   * Creates a Correlate by parsing serialized output.
   *
   * @param input Input representation
   */
  protected Correlate(RelInput input) {
    this(
        input.getCluster(), input.getTraitSet(), input.getInputs().get(0),
        input.getInputs().get(1),
        new CorrelationId(
            requireNonNull((Integer) input.get("correlation"), "correlation")),
        input.getBitSet("requiredColumns"),
        requireNonNull(input.getEnum("joinType", JoinRelType.class), "joinType"));
  }

  //~ Methods ----------------------------------------------------------------

  @Override public boolean isValid(Litmus litmus, @Nullable Context context) {
    ImmutableBitSet leftColumns = ImmutableBitSet.range(left.getRowType().getFieldCount());
    return super.isValid(litmus, context)
        && litmus.check(leftColumns.contains(requiredColumns),
        "Required columns {} not subset of left columns {}", requiredColumns, leftColumns)
        && RelOptUtil.notContainsCorrelation(left, correlationId, litmus);
  }

  @Override public Correlate copy(RelTraitSet traitSet, List<RelNode> inputs) {
    assert inputs.size() == 2;
    return copy(traitSet,
        inputs.get(0),
        inputs.get(1),
        correlationId,
        requiredColumns,
        joinType);
  }

  public abstract Correlate copy(RelTraitSet traitSet,
      RelNode left, RelNode right, CorrelationId correlationId,
      ImmutableBitSet requiredColumns, JoinRelType joinType);

  public JoinRelType getJoinType() {
    return joinType;
  }

  @Override protected RelDataType deriveRowType() {
    switch (joinType) {
    case LEFT:
    case INNER:
    case RIGHT:
      return SqlValidatorUtil.deriveJoinRowType(left.getRowType(),
          right.getRowType(), joinType,
          getCluster().getTypeFactory(), null,
          ImmutableList.of());
    case ANTI:
    case SEMI:
      return left.getRowType();
    default:
      throw new IllegalStateException("Unknown join type " + joinType);
    }
  }

  @Override public RelWriter explainTerms(RelWriter pw) {
    return super.explainTerms(pw)
        .item("correlation", correlationId)
        .item("joinType", joinType.lowerName)
        .item("requiredColumns", requiredColumns);
  }

  /**
   * Returns the correlating expressions.
   *
   * @return correlating expressions
   */
  public CorrelationId getCorrelationId() {
    return correlationId;
  }

  @Override public String getCorrelVariable() {
    return correlationId.getName();
  }

  /**
   * Returns the required columns in left relation required for the correlation
   * in the right.
   *
   * @return columns in left relation required for the correlation in the right
   */
  public ImmutableBitSet getRequiredColumns() {
    return requiredColumns;
  }

  @Override public Set<CorrelationId> getVariablesSet() {
    return ImmutableSet.of(correlationId);
  }

  @Override public double estimateRowCount(RelMetadataQuery mq) {
    double leftRowCount = mq.getRowCount(left);
    switch (joinType) {
    case SEMI:
    case ANTI:
      return leftRowCount;
    default:
      return leftRowCount * mq.getRowCount(right);
    }
  }

  @Override public @Nullable RelOptCost computeSelfCost(RelOptPlanner planner,
      RelMetadataQuery mq) {
    double rowCount = mq.getRowCount(this);

    final double rightRowCount = right.estimateRowCount(mq);
    final double leftRowCount = left.estimateRowCount(mq);
    if (Double.isInfinite(leftRowCount) || Double.isInfinite(rightRowCount)) {
      return planner.getCostFactory().makeInfiniteCost();
    }

    Double restartCount = mq.getRowCount(getLeft());
    if (restartCount == null) {
      return planner.getCostFactory().makeInfiniteCost();
    }
    // RelMetadataQuery.getCumulativeCost(getRight()); does not work for
    // RelSubset, so we ask planner to cost-estimate right relation
    RelOptCost rightCost = planner.getCost(getRight(), mq);
    if (rightCost == null) {
      return planner.getCostFactory().makeInfiniteCost();
    }
    RelOptCost rescanCost =
        rightCost.multiplyBy(Math.max(1.0, restartCount - 1));

    return planner.getCostFactory().makeCost(
        rowCount /* generate results */ + leftRowCount /* scan left results */,
        0, 0).plus(rescanCost);
  }

  @Override public ImmutableList<RelHint> getHints() {
    return hints;
  }
}<|MERGE_RESOLUTION|>--- conflicted
+++ resolved
@@ -101,7 +101,6 @@
       ImmutableBitSet requiredColumns,
       JoinRelType joinType) {
     super(cluster, traitSet, left, right);
-<<<<<<< HEAD
     assert !joinType.generatesNullsOnLeft() : "Correlate has invalid join type " + joinType;
     this.joinType = requireNonNull(joinType, "joinType");
     this.correlationId = requireNonNull(correlationId, "correlationId");
@@ -121,11 +120,6 @@
       JoinRelType joinType) {
     this(cluster, traitSet, ImmutableList.of(), left, right,
         correlationId, requiredColumns, joinType);
-=======
-    this.joinType = requireNonNull(joinType);
-    this.correlationId = requireNonNull(correlationId);
-    this.requiredColumns = requireNonNull(requiredColumns);
->>>>>>> a8bcef60
   }
 
   /**
