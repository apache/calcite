--- conflicted
+++ resolved
@@ -124,24 +124,6 @@
     this.updateColumnList = updateColumnList;
     this.sourceExpressionList = sourceExpressionList;
     if (operation == Operation.UPDATE) {
-<<<<<<< HEAD
-      requireNonNull(updateColumnList);
-      requireNonNull(sourceExpressionList);
-      Preconditions.checkArgument(sourceExpressionList.size()
-          == updateColumnList.size());
-    } else {
-      /***
-       * Commenting this part as merge can also have the null updateColumnList
-       * in case if the merge statement has no matching condition
-       */
-
-//      if (operation == Operation.MERGE) {
-//        requireNonNull(updateColumnList);
-//      }
-//      else {
-//        Preconditions.checkArgument(updateColumnList == null);
-//      }
-=======
       requireNonNull(updateColumnList, "updateColumnList");
       requireNonNull(sourceExpressionList, "sourceExpressionList");
       Preconditions.checkArgument(sourceExpressionList.size()
@@ -152,7 +134,6 @@
       } else {
         Preconditions.checkArgument(updateColumnList == null);
       }
->>>>>>> 75511b82
       Preconditions.checkArgument(sourceExpressionList == null);
     }
     RelOptSchema relOptSchema = table.getRelOptSchema();
