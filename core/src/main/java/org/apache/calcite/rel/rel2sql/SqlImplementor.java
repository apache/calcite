--- conflicted
+++ resolved
@@ -25,11 +25,8 @@
 import org.apache.calcite.rel.core.CorrelationId;
 import org.apache.calcite.rel.core.JoinRelType;
 import org.apache.calcite.rel.core.Project;
-<<<<<<< HEAD
 import org.apache.calcite.rel.logical.LogicalSort;
-=======
 import org.apache.calcite.rel.core.Window;
->>>>>>> d6fa25cd
 import org.apache.calcite.rel.type.RelDataType;
 import org.apache.calcite.rel.type.RelDataTypeFactory;
 import org.apache.calcite.rel.type.RelDataTypeField;
@@ -71,11 +68,8 @@
 import org.apache.calcite.sql.SqlSetOperator;
 import org.apache.calcite.sql.SqlWindow;
 import org.apache.calcite.sql.fun.SqlCase;
-<<<<<<< HEAD
+import org.apache.calcite.sql.fun.SqlCountAggFunction;
 import org.apache.calcite.sql.fun.SqlCaseOperator;
-=======
-import org.apache.calcite.sql.fun.SqlCountAggFunction;
->>>>>>> d6fa25cd
 import org.apache.calcite.sql.fun.SqlStdOperatorTable;
 import org.apache.calcite.sql.fun.SqlSumEmptyIsZeroAggFunction;
 import org.apache.calcite.sql.parser.SqlParserPos;
@@ -226,7 +220,7 @@
    * @param leftFieldCount  Number of fields on left result
    * @return SqlNode that represents the condition
    */
-  public SqlNode convertConditionToSqlNode(RexNode node,
+  public static SqlNode convertConditionToSqlNode(RexNode node,
       Context leftContext,
       Context rightContext,
       int leftFieldCount,
@@ -340,13 +334,9 @@
       final RexNode o1 = call.operands.get(1);
       if (o0.getKind() == SqlKind.CAST
           && o1.getKind() != SqlKind.CAST) {
-<<<<<<< HEAD
-        if (dialect.castRequiredForStringOperand((RexCall) o0)) {
-=======
         if (!dialect.supportsImplicitTypeCoercion((RexCall) o0)) {
           // If the dialect does not support implicit type coercion,
           // we definitely can not strip the cast.
->>>>>>> d6fa25cd
           return node;
         }
         final RexNode o0b = ((RexCall) o0).getOperands().get(0);
@@ -354,11 +344,7 @@
       }
       if (o1.getKind() == SqlKind.CAST
           && o0.getKind() != SqlKind.CAST) {
-<<<<<<< HEAD
-        if (dialect.castRequiredForStringOperand((RexCall) o1)) {
-=======
         if (!dialect.supportsImplicitTypeCoercion((RexCall) o1)) {
->>>>>>> d6fa25cd
           return node;
         }
         final RexNode o1b = ((RexCall) o1).getOperands().get(0);
@@ -566,9 +552,8 @@
 
     public abstract SqlNode field(int ordinal);
 
-<<<<<<< HEAD
     public abstract SqlNode field(int ordinal, boolean useAlias);
-=======
+
     /** Creates a reference to a field to be used in an ORDER BY clause.
      *
      * <p>By default, it returns the same result as {@link #field}.
@@ -580,7 +565,6 @@
     public SqlNode orderField(int ordinal) {
       return field(ordinal);
     }
->>>>>>> d6fa25cd
 
     /** Converts an expression from {@link RexNode} to {@link SqlNode}
      * format.
@@ -798,8 +782,6 @@
           }
           break;
         case PLUS:
-          op = dialect.getTargetFunc(call);
-          break;
         case MINUS:
           op = dialect.getTargetFunc(call);
           break;
@@ -1311,6 +1293,10 @@
     @Override public SqlNode field(int ordinal) {
       return inputSqlNodes.get(ordinal);
     }
+
+    @Override public SqlNode field(int ordinal, boolean useAlias) {
+      return inputSqlNodes.get(ordinal);
+    }
   }
 
   /** Result of implementing a node. */
@@ -1359,51 +1345,17 @@
      * @return A builder
      */
     public Builder builder(RelNode rel, Clause... clauses) {
-<<<<<<< HEAD
       final Clause maxClause = maxClause();
-      boolean needNew = false;
+      final boolean needNew = needNewSubQuery(rel, clauses);
       boolean keepColumnAlias = false;
       // If old and new clause are equal and belong to below set,
       // then new SELECT wrap is not required
-      Set<Clause> nonWrapSet = ImmutableSet.of(Clause.SELECT);
-      for (Clause clause : clauses) {
-        if (maxClause.ordinal() > clause.ordinal()
-            || (maxClause == clause && !nonWrapSet.contains(clause))) {
-          needNew = true;
-        }
-      }
-      if (rel instanceof Aggregate
-          && !dialect.supportsNestedAggregations()
-          && hasNestedAggregations((Aggregate) rel)) {
-        needNew = true;
-      }
-
-      if (rel instanceof Project && rel.getInput(0) instanceof Aggregate
-          && dialect.getConformance().isGroupByAlias()
-          && hasAliasUsedInGroupByWhichIsNotPresentInFinalProjection((Project) rel)) {
-        needNew = true;
-      }
-
-      if (rel instanceof Aggregate && rel.getInput(0) instanceof Project
-          && dialect.getConformance().isGroupByAlias()
-          && hasAnalyticalFunctionUsedInGroupBy((Aggregate) rel)) {
-        needNew = true;
-      }
-
-      if (rel instanceof Aggregate
-          && !dialect.supportsAnalyticalFunctionInAggregate()
-          && hasAnalyticalFunctionInAggregate((Aggregate) rel)) {
-        needNew = true;
-      }
 
       if (rel instanceof LogicalSort
-          && dialect.getConformance().isSortByAlias()) {
+        && dialect.getConformance().isSortByAlias()) {
         keepColumnAlias = true;
       }
 
-=======
-      final boolean needNew = needNewSubQuery(rel, clauses);
->>>>>>> d6fa25cd
       SqlSelect select;
       Expressions.FluentList<Clause> clauseList = Expressions.list();
       if (needNew) {
@@ -1443,7 +1395,6 @@
             return selectItem;
           }
 
-<<<<<<< HEAD
           @Override public SqlImplementor implementor() {
             final RelNode scalarSubQuery = relNode.accept(new RexShuttle() {
               @Override public RexNode visitSubQuery(RexSubQuery subQuery) {
@@ -1458,7 +1409,8 @@
             } else {
               return super.implementor();
             }
-=======
+          }
+
           @Override public SqlNode orderField(int ordinal) {
             // If the field expression is an unqualified column identifier
             // and matches a different alias, use an ordinal.
@@ -1470,22 +1422,22 @@
             // "ORDER BY x" is acceptable but is not preferred.
             final SqlNode node = field(ordinal);
             if (node instanceof SqlIdentifier
-                && ((SqlIdentifier) node).isSimple()) {
+              && ((SqlIdentifier) node).isSimple()) {
               final String name = ((SqlIdentifier) node).getSimple();
               for (Ord<SqlNode> selectItem : Ord.zip(selectList)) {
                 if (selectItem.i != ordinal) {
                   final String alias =
-                      SqlValidatorUtil.getAlias(selectItem.e, -1);
+                    SqlValidatorUtil.getAlias(selectItem.e, -1);
                   if (name.equalsIgnoreCase(alias)) {
                     return SqlLiteral.createExactNumeric(
-                        Integer.toString(ordinal + 1), SqlParserPos.ZERO);
+                      Integer.toString(ordinal + 1), SqlParserPos.ZERO);
                   }
                 }
               }
             }
             return node;
->>>>>>> d6fa25cd
-          }
+          }
+
         };
       } else {
         boolean qualified =
@@ -1508,7 +1460,57 @@
           needNew ? null : aliases);
     }
 
-<<<<<<< HEAD
+    /** Returns whether a new sub-query is required. */
+    private boolean needNewSubQuery(RelNode rel, Clause[] clauses) {
+      final Clause maxClause = maxClause();
+      // If old and new clause are equal and belong to below set,
+      // then new SELECT wrap is not required
+      final Set<Clause> nonWrapSet = ImmutableSet.of(Clause.SELECT);
+      for (Clause clause : clauses) {
+        if (maxClause.ordinal() > clause.ordinal()
+          || (maxClause == clause
+          && !nonWrapSet.contains(clause))) {
+          return true;
+        }
+      }
+
+      if (rel instanceof Project){
+        if(this.clauses.contains(Clause.HAVING)
+          && dialect.getConformance().isHavingAlias()) {
+          return true;
+        }
+        if(rel.getInput(0) instanceof Aggregate
+          && dialect.getConformance().isGroupByAlias()
+          && hasAliasUsedInGroupByWhichIsNotPresentInFinalProjection((Project) rel)){
+          return true;
+        }
+      }
+      if (rel instanceof Aggregate) {
+        final Aggregate agg = (Aggregate) rel;
+        final boolean hasNestedAgg = hasNestedAggregations(agg);
+        if (!dialect.supportsNestedAggregations()
+          && hasNestedAgg) {
+          return true;
+        }
+
+        if (this.clauses.contains(Clause.GROUP_BY)) {
+          // Avoid losing the distinct attribute of inner aggregate.
+          return !hasNestedAgg || Aggregate.isNotGrandTotal(agg);
+        }
+        if(rel.getInput(0) instanceof Project
+          && dialect.getConformance().isGroupByAlias()
+          && hasAnalyticalFunctionUsedInGroupBy((Aggregate) rel)){
+          return true;
+        }
+        if(!dialect.supportsAnalyticalFunctionInAggregate()
+          && hasAnalyticalFunctionInAggregate((Aggregate) rel)){
+          return true;
+        }
+      }
+      return false;
+    }
+
+
     private boolean hasAnalyticalFunctionInAggregate(Aggregate rel) {
       boolean present = false;
       if (node instanceof SqlSelect) {
@@ -1578,43 +1580,6 @@
 
     boolean isAnalyticalRex(RexNode rexNode) {
       return rexNode instanceof RexOver;
-=======
-    /** Returns whether a new sub-query is required. */
-    private boolean needNewSubQuery(RelNode rel, Clause[] clauses) {
-      final Clause maxClause = maxClause();
-      // If old and new clause are equal and belong to below set,
-      // then new SELECT wrap is not required
-      final Set<Clause> nonWrapSet = ImmutableSet.of(Clause.SELECT);
-      for (Clause clause : clauses) {
-        if (maxClause.ordinal() > clause.ordinal()
-            || (maxClause == clause
-                && !nonWrapSet.contains(clause))) {
-          return true;
-        }
-      }
-
-      if (rel instanceof Project
-          && this.clauses.contains(Clause.HAVING)
-          && dialect.getConformance().isHavingAlias()) {
-        return true;
-      }
-
-      if (rel instanceof Aggregate) {
-        final Aggregate agg = (Aggregate) rel;
-        final boolean hasNestedAgg = hasNestedAggregations(agg);
-        if (!dialect.supportsNestedAggregations()
-            && hasNestedAgg) {
-          return true;
-        }
-
-        if (this.clauses.contains(Clause.GROUP_BY)) {
-          // Avoid losing the distinct attribute of inner aggregate.
-          return !hasNestedAgg || Aggregate.isNotGrandTotal(agg);
-        }
-      }
-
-      return false;
->>>>>>> d6fa25cd
     }
 
     private boolean hasNestedAggregations(Aggregate rel) {
@@ -1642,7 +1607,6 @@
       return false;
     }
 
-<<<<<<< HEAD
 
     boolean hasAliasUsedInGroupByWhichIsNotPresentInFinalProjection(Project rel) {
       final SqlNodeList selectList = ((SqlSelect) node).getSelectList();
@@ -1680,11 +1644,7 @@
       return false;
     }
 
-    // make private?
-    public Clause maxClause() {
-=======
     private Clause maxClause() {
->>>>>>> d6fa25cd
       Clause maxClause = null;
       for (Clause clause : clauses) {
         if (maxClause == null || clause.ordinal() > maxClause.ordinal()) {
@@ -1908,4 +1868,6 @@
   public enum Clause {
     FROM, WHERE, GROUP_BY, HAVING, SELECT, SET_OP, ORDER_BY, FETCH, OFFSET
   }
-}+}
+
+// End SqlImplementor.java