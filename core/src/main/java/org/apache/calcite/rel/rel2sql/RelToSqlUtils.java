--- conflicted
+++ resolved
@@ -43,39 +43,24 @@
     if (rel instanceof Project) {
       return (((Project) rel).getProjects().size() - 1) >= rexOperandIndex
           && isAnalyticalRex(((Project) rel).getProjects().get(rexOperandIndex));
-<<<<<<< HEAD
-    } else {
-      if (rel.getInputs().size() > 0) {
-        return isOperandAnalyticalInFollowingProject(rel.getInput(0), rexOperandIndex);
-      }
-=======
     } else if (rel.getInputs().size() > 0) {
       return isOperandAnalyticalInFollowingProject(rel.getInput(0), rexOperandIndex);
->>>>>>> 1cd09371
     }
     return false;
   }
 
   /** Returns whether an Analytical Function is present in filter condition. */
   protected boolean hasAnalyticalFunctionInFilter(Filter rel, RelNode input) {
-<<<<<<< HEAD
-    try {
-      rel.getCondition().accept(new AnalyticalFunFinder(true, input));
-=======
     AnalyticalFunctionFinder finder = new AnalyticalFunctionFinder(true, input);
     try {
       rel.getCondition().accept(finder);
->>>>>>> 1cd09371
       return false;
     } catch (Util.FoundOne e) {
       return true;
     }
   }
 
-<<<<<<< HEAD
-=======
   /** Returns whether an Analytical Function is present in joins.*/
->>>>>>> 1cd09371
   protected boolean hasAnalyticalFunctionInJoin(RelNode input) {
     if (input instanceof LogicalJoin && input.getInput(0) instanceof Project) {
       return isAnalyticalFunctionPresentInProjection((Project) input.getInput(0));
@@ -88,12 +73,6 @@
     for (RexNode currentRex : projectRel.getProjects()) {
       if (isAnalyticalRex(currentRex)) {
         return true;
-      } else if (currentRex instanceof RexCall) {
-        for (RexNode operand : ((RexCall) currentRex).getOperands()) {
-          if (isAnalyticalRex(operand)) {
-            return true;
-          }
-        }
       }
     }
     return false;
@@ -114,19 +93,11 @@
 
   /** Walks over an expression and determines whether it is RexOver.
    */
-<<<<<<< HEAD
-  private static class AnalyticalFunFinder extends RexVisitorImpl<Void> {
-
-    private RelNode inputRel;
-
-    protected AnalyticalFunFinder(boolean deep, RelNode input) {
-=======
   private static class AnalyticalFunctionFinder extends RexVisitorImpl<Void> {
 
     private RelNode inputRel;
 
     protected AnalyticalFunctionFinder(boolean deep, RelNode input) {
->>>>>>> 1cd09371
       super(deep);
       this.inputRel = input;
     }
