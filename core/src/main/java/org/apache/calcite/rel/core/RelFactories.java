/*
 * Licensed to the Apache Software Foundation (ASF) under one or more
 * contributor license agreements.  See the NOTICE file distributed with
 * this work for additional information regarding copyright ownership.
 * The ASF licenses this file to you under the Apache License, Version 2.0
 * (the "License"); you may not use this file except in compliance with
 * the License.  You may obtain a copy of the License at
 *
 * http://www.apache.org/licenses/LICENSE-2.0
 *
 * Unless required by applicable law or agreed to in writing, software
 * distributed under the License is distributed on an "AS IS" BASIS,
 * WITHOUT WARRANTIES OR CONDITIONS OF ANY KIND, either express or implied.
 * See the License for the specific language governing permissions and
 * limitations under the License.
 */
package org.apache.calcite.rel.core;

import org.apache.calcite.plan.Contexts;
import org.apache.calcite.plan.RelOptCluster;
import org.apache.calcite.plan.RelOptTable;
import org.apache.calcite.plan.RelTraitSet;
import org.apache.calcite.rel.RelCollation;
import org.apache.calcite.rel.RelNode;
import org.apache.calcite.rel.logical.LogicalAggregate;
import org.apache.calcite.rel.logical.LogicalCorrelate;
import org.apache.calcite.rel.logical.LogicalFilter;
import org.apache.calcite.rel.logical.LogicalIntersect;
import org.apache.calcite.rel.logical.LogicalJoin;
import org.apache.calcite.rel.logical.LogicalMatch;
import org.apache.calcite.rel.logical.LogicalMinus;
import org.apache.calcite.rel.logical.LogicalProject;
import org.apache.calcite.rel.logical.LogicalSort;
import org.apache.calcite.rel.logical.LogicalTableScan;
import org.apache.calcite.rel.logical.LogicalUnion;
import org.apache.calcite.rel.logical.LogicalValues;
import org.apache.calcite.rel.type.RelDataType;
import org.apache.calcite.rel.type.RelDataTypeField;
import org.apache.calcite.rex.RexLiteral;
import org.apache.calcite.rex.RexNode;
import org.apache.calcite.sql.SemiJoinType;
import org.apache.calcite.sql.SqlKind;
import org.apache.calcite.tools.RelBuilder;
import org.apache.calcite.tools.RelBuilderFactory;
import org.apache.calcite.util.ImmutableBitSet;

import com.google.common.collect.ImmutableList;

import java.util.List;
import java.util.Map;
import java.util.Set;

/**
 * Contains factory interface and default implementation for creating various
 * rel nodes.
 */
public class RelFactories {
  public static final ProjectFactory DEFAULT_PROJECT_FACTORY =
      new ProjectFactoryImpl();

  public static final FilterFactory DEFAULT_FILTER_FACTORY =
      new FilterFactoryImpl();

  public static final JoinFactory DEFAULT_JOIN_FACTORY = new JoinFactoryImpl();

  public static final CorrelateFactory DEFAULT_CORRELATE_FACTORY =
      new CorrelateFactoryImpl();

  public static final SemiJoinFactory DEFAULT_SEMI_JOIN_FACTORY =
      new SemiJoinFactoryImpl();

  public static final SortFactory DEFAULT_SORT_FACTORY =
    new SortFactoryImpl();

  public static final AggregateFactory DEFAULT_AGGREGATE_FACTORY =
    new AggregateFactoryImpl();

  public static final MatchFactory DEFAULT_MATCH_FACTORY =
      new MatchFactoryImpl();

  public static final SetOpFactory DEFAULT_SET_OP_FACTORY =
      new SetOpFactoryImpl();

  public static final ValuesFactory DEFAULT_VALUES_FACTORY =
      new ValuesFactoryImpl();

  public static final TableScanFactory DEFAULT_TABLE_SCAN_FACTORY =
      new TableScanFactoryImpl();

  /** A {@link RelBuilderFactory} that creates a {@link RelBuilder} that will
   * create logical relational expressions for everything. */
  public static final RelBuilderFactory LOGICAL_BUILDER =
      RelBuilder.proto(
          Contexts.of(DEFAULT_PROJECT_FACTORY,
              DEFAULT_FILTER_FACTORY,
              DEFAULT_JOIN_FACTORY,
              DEFAULT_SEMI_JOIN_FACTORY,
              DEFAULT_SORT_FACTORY,
              DEFAULT_AGGREGATE_FACTORY,
              DEFAULT_MATCH_FACTORY,
              DEFAULT_SET_OP_FACTORY,
              DEFAULT_VALUES_FACTORY,
              DEFAULT_TABLE_SCAN_FACTORY));

  private RelFactories() {
  }

  /**
   * Can create a
   * {@link org.apache.calcite.rel.logical.LogicalProject} of the
   * appropriate type for this rule's calling convention.
   */
  public interface ProjectFactory {
    /** Creates a project. */
    RelNode createProject(RelNode input, List<? extends RexNode> childExprs,
        List<String> fieldNames);
  }

  /**
   * Implementation of {@link ProjectFactory} that returns a vanilla
   * {@link org.apache.calcite.rel.logical.LogicalProject}.
   */
  private static class ProjectFactoryImpl implements ProjectFactory {
    public RelNode createProject(RelNode input,
        List<? extends RexNode> childExprs, List<String> fieldNames) {
      return LogicalProject.create(input, childExprs, fieldNames);
    }
  }

  /**
   * Can create a {@link Sort} of the appropriate type
   * for this rule's calling convention.
   */
  public interface SortFactory {
    /** Creates a sort. */
    RelNode createSort(RelNode input, RelCollation collation, RexNode offset,
        RexNode fetch);

    @Deprecated // to be removed before 2.0
    RelNode createSort(RelTraitSet traits, RelNode input,
        RelCollation collation, RexNode offset, RexNode fetch);
  }

  /**
   * Implementation of {@link RelFactories.SortFactory} that
   * returns a vanilla {@link Sort}.
   */
  private static class SortFactoryImpl implements SortFactory {
    public RelNode createSort(RelNode input, RelCollation collation,
        RexNode offset, RexNode fetch) {
      return LogicalSort.create(input, collation, offset, fetch);
    }

    @Deprecated // to be removed before 2.0
    public RelNode createSort(RelTraitSet traits, RelNode input,
        RelCollation collation, RexNode offset, RexNode fetch) {
      return createSort(input, collation, offset, fetch);
    }
  }

  /**
   * Can create a {@link SetOp} for a particular kind of
   * set operation (UNION, EXCEPT, INTERSECT) and of the appropriate type
   * for this rule's calling convention.
   */
  public interface SetOpFactory {
    /** Creates a set operation. */
    RelNode createSetOp(SqlKind kind, List<RelNode> inputs, boolean all);
  }

  /**
   * Implementation of {@link RelFactories.SetOpFactory} that
   * returns a vanilla {@link SetOp} for the particular kind of set
   * operation (UNION, EXCEPT, INTERSECT).
   */
  private static class SetOpFactoryImpl implements SetOpFactory {
    public RelNode createSetOp(SqlKind kind, List<RelNode> inputs,
        boolean all) {
      switch (kind) {
      case UNION:
        return LogicalUnion.create(inputs, all);
      case EXCEPT:
        return LogicalMinus.create(inputs, all);
      case INTERSECT:
        return LogicalIntersect.create(inputs, all);
      default:
        throw new AssertionError("not a set op: " + kind);
      }
    }
  }

  /**
   * Can create a {@link LogicalAggregate} of the appropriate type
   * for this rule's calling convention.
   */
  public interface AggregateFactory {
    /** Creates an aggregate. */
    RelNode createAggregate(RelNode input, boolean indicator,
        ImmutableBitSet groupSet, ImmutableList<ImmutableBitSet> groupSets,
        List<AggregateCall> aggCalls);
  }

  /**
   * Implementation of {@link RelFactories.AggregateFactory}
   * that returns a vanilla {@link LogicalAggregate}.
   */
  private static class AggregateFactoryImpl implements AggregateFactory {
    public RelNode createAggregate(RelNode input, boolean indicator,
        ImmutableBitSet groupSet, ImmutableList<ImmutableBitSet> groupSets,
        List<AggregateCall> aggCalls) {
      return LogicalAggregate.create(input, indicator,
          groupSet, groupSets, aggCalls);
    }
  }

  /**
   * Can create a {@link LogicalFilter} of the appropriate type
   * for this rule's calling convention.
   */
  public interface FilterFactory {
    /** Creates a filter. */
    RelNode createFilter(RelNode input, RexNode condition);
  }

  /**
   * Implementation of {@link RelFactories.FilterFactory} that
   * returns a vanilla {@link LogicalFilter}.
   */
  private static class FilterFactoryImpl implements FilterFactory {
    public RelNode createFilter(RelNode input, RexNode condition) {
      return LogicalFilter.create(input, condition);
    }
  }

  /**
   * Can create a join of the appropriate type for a rule's calling convention.
   *
   * <p>The result is typically a {@link Join}.
   */
  public interface JoinFactory {
    /**
     * Creates a join.
     *
     * @param left             Left input
     * @param right            Right input
     * @param condition        Join condition
     * @param variablesSet     Set of variables that are set by the
     *                         LHS and used by the RHS and are not available to
     *                         nodes above this LogicalJoin in the tree
     * @param joinType         Join type
     * @param semiJoinDone     Whether this join has been translated to a
     *                         semi-join
     */
    RelNode createJoin(RelNode left, RelNode right, RexNode condition,
        Set<CorrelationId> variablesSet, JoinRelType joinType,
        boolean semiJoinDone);

    @Deprecated // to be removed before 2.0
    RelNode createJoin(RelNode left, RelNode right, RexNode condition,
        JoinRelType joinType, Set<String> variablesStopped,
        boolean semiJoinDone);
  }

  /**
   * Implementation of {@link JoinFactory} that returns a vanilla
   * {@link org.apache.calcite.rel.logical.LogicalJoin}.
   */
  private static class JoinFactoryImpl implements JoinFactory {
    public RelNode createJoin(RelNode left, RelNode right,
        RexNode condition, Set<CorrelationId> variablesSet,
        JoinRelType joinType, boolean semiJoinDone) {
      return LogicalJoin.create(left, right, condition, variablesSet, joinType,
          semiJoinDone, ImmutableList.<RelDataTypeField>of());
    }

    public RelNode createJoin(RelNode left, RelNode right, RexNode condition,
        JoinRelType joinType, Set<String> variablesStopped,
        boolean semiJoinDone) {
      return createJoin(left, right, condition,
          CorrelationId.setOf(variablesStopped), joinType, semiJoinDone);
    }
  }

  /**
   * Can create a correlate of the appropriate type for a rule's calling
   * convention.
   *
   * <p>The result is typically a {@link Correlate}.
   */
  public interface CorrelateFactory {
    /**
     * Creates a correlate.
     *
     * @param left             Left input
     * @param right            Right input
     * @param correlationId    Variable name for the row of left input
     * @param requiredColumns  Required columns
     * @param joinType         Join type
     */
    RelNode createCorrelate(RelNode left, RelNode right,
        CorrelationId correlationId, ImmutableBitSet requiredColumns,
        SemiJoinType joinType);
  }

  /**
   * Implementation of {@link CorrelateFactory} that returns a vanilla
   * {@link org.apache.calcite.rel.logical.LogicalCorrelate}.
   */
  private static class CorrelateFactoryImpl implements CorrelateFactory {
    public RelNode createCorrelate(RelNode left, RelNode right,
        CorrelationId correlationId, ImmutableBitSet requiredColumns,
        SemiJoinType joinType) {
      return LogicalCorrelate.create(left, right, correlationId,
          requiredColumns, joinType);
    }
  }

  /**
   * Can create a semi-join of the appropriate type for a rule's calling
   * convention.
   */
  public interface SemiJoinFactory {
    /**
     * Creates a semi-join.
     *
     * @param left             Left input
     * @param right            Right input
     * @param condition        Join condition
     */
    RelNode createSemiJoin(RelNode left, RelNode right, RexNode condition);
  }

  /**
   * Implementation of {@link SemiJoinFactory} that returns a vanilla
   * {@link SemiJoin}.
   */
  private static class SemiJoinFactoryImpl implements SemiJoinFactory {
    public RelNode createSemiJoin(RelNode left, RelNode right,
        RexNode condition) {
      final JoinInfo joinInfo = JoinInfo.of(left, right, condition);
      return SemiJoin.create(left, right,
        condition, joinInfo.leftKeys, joinInfo.rightKeys);
    }
  }

  /**
   * Can create a {@link Values} of the appropriate type for a rule's calling
   * convention.
   */
  public interface ValuesFactory {
    /**
     * Creates a Values.
     */
    RelNode createValues(RelOptCluster cluster, RelDataType rowType,
        List<ImmutableList<RexLiteral>> tuples);
  }

  /**
   * Implementation of {@link ValuesFactory} that returns a
   * {@link LogicalValues}.
   */
  private static class ValuesFactoryImpl implements ValuesFactory {
    public RelNode createValues(RelOptCluster cluster, RelDataType rowType,
        List<ImmutableList<RexLiteral>> tuples) {
      return LogicalValues.create(cluster, rowType,
          ImmutableList.copyOf(tuples));
    }
  }

  /**
   * Can create a {@link TableScan} of the appropriate type for a rule's calling
   * convention.
   */
  public interface TableScanFactory {
    /**
     * Creates a {@link TableScan}.
     */
    RelNode createScan(RelOptCluster cluster, RelOptTable table);
  }

  /**
   * Implementation of {@link TableScanFactory} that returns a
   * {@link LogicalTableScan}.
   */
  private static class TableScanFactoryImpl implements TableScanFactory {
    public RelNode createScan(RelOptCluster cluster, RelOptTable table) {
      return LogicalTableScan.create(cluster, table);
    }
  }

  /**
   * Can create a {@link Match} of
   * the appropriate type for a rule's calling convention.
   */
  public interface MatchFactory {
    /** Creates a {@link Match}. */
<<<<<<< HEAD
    RelNode createMatchRecognize(RelNode input,
        RexNode pattern,
        boolean strictStarts,
        boolean strictEnds,
        Map<String, RexNode> patternDefinitions,
        Map<String, RexNode> measures,
=======
    RelNode createMatchRecognize(RelNode input, RexNode pattern,
        boolean strictStart, boolean strictEnd,
        Map<String, RexNode> patternDefinitions, Map<String, RexNode> measures,
>>>>>>> d05df848
        RelDataType rowType);
  }

  /**
   * Implementation of {@link MatchFactory}
   * that returns a {@link LogicalMatch}.
   */
  private static class MatchFactoryImpl implements MatchFactory {
<<<<<<< HEAD
    public RelNode createMatchRecognize(RelNode input,
        RexNode pattern,
        boolean strictStarts,
        boolean strictEnds,
        Map<String, RexNode> patternDefinitions,
        Map<String, RexNode> measures,
        RelDataType rowType) {
      return LogicalMatch.create(input, pattern, strictStarts, strictEnds,
=======
    public RelNode createMatchRecognize(RelNode input, RexNode pattern,
        boolean strictStart, boolean strictEnd,
        Map<String, RexNode> patternDefinitions, Map<String, RexNode> measures,
        RelDataType rowType) {
      return LogicalMatch.create(input, pattern, strictStart, strictEnd,
>>>>>>> d05df848
          patternDefinitions, measures, rowType);
    }
  }
}

// End RelFactories.java<|MERGE_RESOLUTION|>--- conflicted
+++ resolved
@@ -394,18 +394,9 @@
    */
   public interface MatchFactory {
     /** Creates a {@link Match}. */
-<<<<<<< HEAD
-    RelNode createMatchRecognize(RelNode input,
-        RexNode pattern,
-        boolean strictStarts,
-        boolean strictEnds,
-        Map<String, RexNode> patternDefinitions,
-        Map<String, RexNode> measures,
-=======
     RelNode createMatchRecognize(RelNode input, RexNode pattern,
         boolean strictStart, boolean strictEnd,
         Map<String, RexNode> patternDefinitions, Map<String, RexNode> measures,
->>>>>>> d05df848
         RelDataType rowType);
   }
 
@@ -414,22 +405,11 @@
    * that returns a {@link LogicalMatch}.
    */
   private static class MatchFactoryImpl implements MatchFactory {
-<<<<<<< HEAD
-    public RelNode createMatchRecognize(RelNode input,
-        RexNode pattern,
-        boolean strictStarts,
-        boolean strictEnds,
-        Map<String, RexNode> patternDefinitions,
-        Map<String, RexNode> measures,
-        RelDataType rowType) {
-      return LogicalMatch.create(input, pattern, strictStarts, strictEnds,
-=======
     public RelNode createMatchRecognize(RelNode input, RexNode pattern,
         boolean strictStart, boolean strictEnd,
         Map<String, RexNode> patternDefinitions, Map<String, RexNode> measures,
         RelDataType rowType) {
       return LogicalMatch.create(input, pattern, strictStart, strictEnd,
->>>>>>> d05df848
           patternDefinitions, measures, rowType);
     }
   }
