--- conflicted
+++ resolved
@@ -665,13 +665,8 @@
    */
   private static class RepeatUnionFactoryImpl implements RepeatUnionFactory {
     @Override public RelNode createRepeatUnion(RelNode seed, RelNode iterative,
-<<<<<<< HEAD
-        boolean all, int iterationLimit) {
-      return LogicalRepeatUnion.create(seed, iterative, all, iterationLimit, null);
-=======
         boolean all, int iterationLimit, RelOptTable table) {
       return LogicalRepeatUnion.create(seed, iterative, all, iterationLimit, table);
->>>>>>> 6e3cd7c0
     }
   }
 
@@ -726,10 +721,7 @@
       this.tableFunctionScanFactory =
           requireNonNull(tableFunctionScanFactory, "tableFunctionScanFactory");
       this.snapshotFactory = requireNonNull(snapshotFactory, "snapshotFactory");
-<<<<<<< HEAD
-=======
       this.sampleFactory = requireNonNull(sampleFactory, "sampleFactory");
->>>>>>> 6e3cd7c0
       this.matchFactory = requireNonNull(matchFactory, "matchFactory");
       this.spoolFactory = requireNonNull(spoolFactory, "spoolFactory");
       this.repeatUnionFactory = requireNonNull(repeatUnionFactory, "repeatUnionFactory");
