--- conflicted
+++ resolved
@@ -61,11 +61,7 @@
   protected final boolean strictEnd;
   protected final ImmutableMap<String, RexNode> patternDefinitions;
   protected final Set<RexMRAggCall> aggregateCalls;
-<<<<<<< HEAD
-  protected final Map<String, TreeSet<RexMRAggCall>> aggregateCallsPreVar;
-=======
   protected final Map<String, SortedSet<RexMRAggCall>> aggregateCallsPreVar;
->>>>>>> d05df848
 
   //~ Constructors -----------------------------------------------
 
@@ -79,21 +75,13 @@
    * @param strictStart Whether it is a strict start pattern
    * @param strictEnd Whether it is a strict end pattern
    * @param patternDefinitions Pattern definitions
-<<<<<<< HEAD
-   * @param measures measures RexNode as output of Match Recognize
-=======
    * @param measures Measure definitions
->>>>>>> d05df848
    * @param rowType Row type
    */
   protected Match(RelOptCluster cluster,
       RelTraitSet traitSet,
-<<<<<<< HEAD
-      RelNode input, RexNode pattern,
-=======
       RelNode input,
       RexNode pattern,
->>>>>>> d05df848
       boolean strictStart,
       boolean strictEnd,
       Map<String, RexNode> patternDefinitions,
@@ -122,11 +110,6 @@
     }
 
     aggregateCalls = ImmutableSortedSet.copyOf(aggregateFinder.aggregateCalls);
-<<<<<<< HEAD
-    aggregateCallsPreVar = ImmutableSortedMap.copyOf(aggregateFinder.aggregateCallsPerVar);
-  }
-
-=======
     aggregateCallsPreVar =
         copy(aggregateFinder.aggregateCallsPerVar);
   }
@@ -142,7 +125,6 @@
     return b.build();
   }
 
->>>>>>> d05df848
   //~ Methods --------------------------------------------------
 
   public ImmutableMap<String, RexNode> getMeasures() {
@@ -167,12 +149,8 @@
 
   public abstract Match copy(RelNode input, RexNode pattern,
       boolean strictStart, boolean strictEnd,
-<<<<<<< HEAD
-      Map<String, RexNode> patternDefinitions, Map<String, RexNode> measures, RelDataType rowType);
-=======
       Map<String, RexNode> patternDefinitions, Map<String, RexNode> measures,
       RelDataType rowType);
->>>>>>> d05df848
 
   @Override public RelNode copy(RelTraitSet traitSet, List<RelNode> inputs) {
     if (getInputs().equals(inputs)
@@ -180,16 +158,8 @@
       return this;
     }
 
-<<<<<<< HEAD
-    return copy(
-        inputs.get(0),
-        pattern, strictStart, strictEnd,
-        patternDefinitions, measures,
-        rowType);
-=======
     return copy(inputs.get(0), pattern, strictStart, strictEnd,
         patternDefinitions, measures, rowType);
->>>>>>> d05df848
   }
 
   @Override public RelWriter explainTerms(RelWriter pw) {
@@ -214,12 +184,8 @@
    */
   private static class AggregateFinder extends RexVisitorImpl {
     final SortedSet<RexMRAggCall> aggregateCalls = new TreeSet<>();
-<<<<<<< HEAD
-    final Map<String, TreeSet<RexMRAggCall>> aggregateCallsPerVar = new TreeMap<>();
-=======
     final Map<String, SortedSet<RexMRAggCall>> aggregateCallsPerVar =
         new TreeMap<>();
->>>>>>> d05df848
 
     AggregateFinder() {
       super(true);
@@ -255,11 +221,7 @@
           pv.add(STAR);
         }
         for (String alpha : pv) {
-<<<<<<< HEAD
-          TreeSet<RexMRAggCall> set;
-=======
           final SortedSet<RexMRAggCall> set;
->>>>>>> d05df848
           if (aggregateCallsPerVar.containsKey(alpha)) {
             set = aggregateCallsPerVar.get(alpha);
           } else {
