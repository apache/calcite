/*
 * Licensed to the Apache Software Foundation (ASF) under one or more
 * contributor license agreements.  See the NOTICE file distributed with
 * this work for additional information regarding copyright ownership.
 * The ASF licenses this file to you under the Apache License, Version 2.0
 * (the "License"); you may not use this file except in compliance with
 * the License.  You may obtain a copy of the License at
 *
 * http://www.apache.org/licenses/LICENSE-2.0
 *
 * Unless required by applicable law or agreed to in writing, software
 * distributed under the License is distributed on an "AS IS" BASIS,
 * WITHOUT WARRANTIES OR CONDITIONS OF ANY KIND, either express or implied.
 * See the License for the specific language governing permissions and
 * limitations under the License.
 */
package org.apache.calcite.rel.rules;

import org.apache.calcite.plan.RelOptPredicateList;
import org.apache.calcite.plan.RelOptRuleCall;
import org.apache.calcite.plan.RelRule;
import org.apache.calcite.rel.RelNode;
import org.apache.calcite.rel.core.Aggregate;
import org.apache.calcite.rel.core.AggregateCall;
import org.apache.calcite.rel.logical.LogicalAggregate;
import org.apache.calcite.rel.logical.LogicalProject;
import org.apache.calcite.rel.metadata.RelMetadataQuery;
import org.apache.calcite.rel.type.RelDataType;
import org.apache.calcite.rel.type.RelDataTypeField;
import org.apache.calcite.rex.RexBuilder;
import org.apache.calcite.rex.RexInputRef;
import org.apache.calcite.rex.RexNode;
import org.apache.calcite.tools.RelBuilder;
import org.apache.calcite.tools.RelBuilderFactory;
import org.apache.calcite.util.ImmutableBitSet;
import org.apache.calcite.util.Pair;

import org.immutables.value.Value;

import java.util.ArrayList;
import java.util.List;
import java.util.NavigableMap;
import java.util.TreeMap;

/**
 * Planner rule that removes constant keys from an
 * {@link org.apache.calcite.rel.core.Aggregate}.
 *
 * <p>Constant fields are deduced using
 * {@link RelMetadataQuery#getPulledUpPredicates(RelNode)}; the input does not
 * need to be a {@link org.apache.calcite.rel.core.Project}.
 *
 * <p>This rule never removes the last column, because {@code Aggregate([])}
 * returns 1 row even if its input is empty.
 *
 * <p>Since the transformed relational expression has to match the original
 * relational expression, the constants are placed in a projection above the
 * reduced aggregate. If those constants are not used, another rule will remove
 * them from the project.
 */
<<<<<<< HEAD
=======
@Value.Enclosing
>>>>>>> 75511b82
public class AggregateProjectPullUpConstantsRule
    extends RelRule<AggregateProjectPullUpConstantsRule.Config>
    implements TransformationRule {

  /** Creates an AggregateProjectPullUpConstantsRule. */
  protected AggregateProjectPullUpConstantsRule(Config config) {
    super(config);
  }

  @Deprecated // to be removed before 2.0
  public AggregateProjectPullUpConstantsRule(
      Class<? extends Aggregate> aggregateClass,
      Class<? extends RelNode> inputClass,
      RelBuilderFactory relBuilderFactory, String description) {
    this(Config.DEFAULT
        .withRelBuilderFactory(relBuilderFactory)
        .withDescription(description)
        .as(Config.class)
        .withOperandFor(aggregateClass, inputClass));
  }

  //~ Methods ----------------------------------------------------------------

  @Override public void onMatch(RelOptRuleCall call) {
    final Aggregate aggregate = call.rel(0);
    final RelNode input = call.rel(1);

    final int groupCount = aggregate.getGroupCount();
    if (groupCount == 1) {
      // No room for optimization since we cannot convert from non-empty
      // GROUP BY list to the empty one.
      return;
    }

    final RexBuilder rexBuilder = aggregate.getCluster().getRexBuilder();
    final RelMetadataQuery mq = call.getMetadataQuery();
    final RelOptPredicateList predicates =
        mq.getPulledUpPredicates(aggregate.getInput());
    if (RelOptPredicateList.isEmpty(predicates)) {
      return;
    }
    final NavigableMap<Integer, RexNode> map = new TreeMap<>();
    for (int key : aggregate.getGroupSet()) {
      final RexInputRef ref =
          rexBuilder.makeInputRef(aggregate.getInput(), key);
      if (predicates.constantMap.containsKey(ref)) {
        map.put(key, predicates.constantMap.get(ref));
      }
    }

    // None of the group expressions are constant. Nothing to do.
    if (map.isEmpty()) {
      return;
    }

    if (groupCount == map.size()) {
      // At least a single item in group by is required.
      // Otherwise "GROUP BY 1, 2" might be altered to "GROUP BY ()".
      // Removing of the first element is not optimal here,
      // however it will allow us to use fast path below (just trim
      // groupCount).
      map.remove(map.navigableKeySet().first());
    }

    ImmutableBitSet newGroupSet = aggregate.getGroupSet();
    for (int key : map.keySet()) {
      newGroupSet = newGroupSet.clear(key);
    }
    final int newGroupCount = newGroupSet.cardinality();

    // If the constants are on the trailing edge of the group list, we just
    // reduce the group count.
    final RelBuilder relBuilder = call.builder();
    relBuilder.push(input);

    // Clone aggregate calls.
    final List<AggregateCall> newAggCalls = new ArrayList<>();
    for (AggregateCall aggCall : aggregate.getAggCallList()) {
      newAggCalls.add(
          aggCall.adaptTo(input, aggCall.getArgList(), aggCall.filterArg,
              groupCount, newGroupCount));
    }
    relBuilder.aggregate(relBuilder.groupKey(newGroupSet), newAggCalls);

    // Create a projection back again.
    List<Pair<RexNode, String>> projects = new ArrayList<>();
    int source = 0;
    for (RelDataTypeField field : aggregate.getRowType().getFieldList()) {
      RexNode expr;
      final int i = field.getIndex();
      if (i >= groupCount) {
        // Aggregate expressions' names and positions are unchanged.
        expr = relBuilder.field(i - map.size());
      } else {
        int pos = aggregate.getGroupSet().nth(i);
        RexNode rexNode = map.get(pos);
        if (rexNode != null) {
          // Re-generate the constant expression in the project.
          RelDataType originalType =
              aggregate.getRowType().getFieldList().get(projects.size()).getType();
          if (!originalType.equals(rexNode.getType())) {
            expr = rexBuilder.makeCast(originalType, rexNode, true, false);
          } else {
            expr = rexNode;
          }
        } else {
          // Project the aggregation expression, in its original
          // position.
          expr = relBuilder.field(source);
          ++source;
        }
      }
      projects.add(Pair.of(expr, field.getName()));
    }
    relBuilder.project(Pair.left(projects), Pair.right(projects)); // inverse
    call.transformTo(relBuilder.build());
  }


  /** Rule configuration. */
<<<<<<< HEAD
  public interface Config extends RelRule.Config {
    Config DEFAULT = EMPTY.as(Config.class)
        .withOperandFor(LogicalAggregate.class, LogicalProject.class);
=======
  @Value.Immutable
  public interface Config extends RelRule.Config {
    Config DEFAULT = ImmutableAggregateProjectPullUpConstantsRule.Config.of();
>>>>>>> 75511b82

    @Override default AggregateProjectPullUpConstantsRule toRule() {
      return new AggregateProjectPullUpConstantsRule(this);
    }

<<<<<<< HEAD
=======
    @Override @Value.Default default OperandTransform operandSupplier() {
      return b0 ->
          b0.operand(LogicalAggregate.class)
              .predicate(Aggregate::isSimple)
              .oneInput(b1 ->
                  b1.operand(LogicalProject.class).anyInputs());
    }

>>>>>>> 75511b82
    /** Defines an operand tree for the given classes.
     *
     * @param aggregateClass Aggregate class
     * @param inputClass Input class, such as {@link LogicalProject}
     */
    default Config withOperandFor(Class<? extends Aggregate> aggregateClass,
        Class<? extends RelNode> inputClass) {
      return withOperandSupplier(b0 ->
          b0.operand(aggregateClass)
              .predicate(Aggregate::isSimple)
              .oneInput(b1 ->
                  b1.operand(inputClass).anyInputs()))
          .as(Config.class);
    }
  }
}<|MERGE_RESOLUTION|>--- conflicted
+++ resolved
@@ -58,10 +58,7 @@
  * reduced aggregate. If those constants are not used, another rule will remove
  * them from the project.
  */
-<<<<<<< HEAD
-=======
 @Value.Enclosing
->>>>>>> 75511b82
 public class AggregateProjectPullUpConstantsRule
     extends RelRule<AggregateProjectPullUpConstantsRule.Config>
     implements TransformationRule {
@@ -182,22 +179,14 @@
 
 
   /** Rule configuration. */
-<<<<<<< HEAD
-  public interface Config extends RelRule.Config {
-    Config DEFAULT = EMPTY.as(Config.class)
-        .withOperandFor(LogicalAggregate.class, LogicalProject.class);
-=======
   @Value.Immutable
   public interface Config extends RelRule.Config {
     Config DEFAULT = ImmutableAggregateProjectPullUpConstantsRule.Config.of();
->>>>>>> 75511b82
 
     @Override default AggregateProjectPullUpConstantsRule toRule() {
       return new AggregateProjectPullUpConstantsRule(this);
     }
 
-<<<<<<< HEAD
-=======
     @Override @Value.Default default OperandTransform operandSupplier() {
       return b0 ->
           b0.operand(LogicalAggregate.class)
@@ -206,7 +195,6 @@
                   b1.operand(LogicalProject.class).anyInputs());
     }
 
->>>>>>> 75511b82
     /** Defines an operand tree for the given classes.
      *
      * @param aggregateClass Aggregate class
