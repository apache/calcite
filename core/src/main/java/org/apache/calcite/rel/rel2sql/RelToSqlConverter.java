/*
 * Licensed to the Apache Software Foundation (ASF) under one or more
 * contributor license agreements.  See the NOTICE file distributed with
 * this work for additional information regarding copyright ownership.
 * The ASF licenses this file to you under the Apache License, Version 2.0
 * (the "License"); you may not use this file except in compliance with
 * the License.  You may obtain a copy of the License at
 *
 * http://www.apache.org/licenses/LICENSE-2.0
 *
 * Unless required by applicable law or agreed to in writing, software
 * distributed under the License is distributed on an "AS IS" BASIS,
 * WITHOUT WARRANTIES OR CONDITIONS OF ANY KIND, either express or implied.
 * See the License for the specific language governing permissions and
 * limitations under the License.
 */
package org.apache.calcite.rel.rel2sql;

import org.apache.calcite.linq4j.tree.Expressions;
import org.apache.calcite.rel.RelFieldCollation;
import org.apache.calcite.rel.RelNode;
import org.apache.calcite.rel.core.Aggregate;
import org.apache.calcite.rel.core.AggregateCall;
import org.apache.calcite.rel.core.Calc;
import org.apache.calcite.rel.core.CorrelationId;
import org.apache.calcite.rel.core.Filter;
import org.apache.calcite.rel.core.Intersect;
import org.apache.calcite.rel.core.Join;
import org.apache.calcite.rel.core.JoinRelType;
import org.apache.calcite.rel.core.Match;
import org.apache.calcite.rel.core.Minus;
import org.apache.calcite.rel.core.Project;
import org.apache.calcite.rel.core.Sort;
import org.apache.calcite.rel.core.TableModify;
import org.apache.calcite.rel.core.TableScan;
import org.apache.calcite.rel.core.Union;
import org.apache.calcite.rel.core.Values;
import org.apache.calcite.rel.type.RelDataType;
import org.apache.calcite.rex.RexCall;
import org.apache.calcite.rex.RexLiteral;
import org.apache.calcite.rex.RexLocalRef;
import org.apache.calcite.rex.RexNode;
import org.apache.calcite.rex.RexProgram;
import org.apache.calcite.sql.JoinConditionType;
import org.apache.calcite.sql.JoinType;
import org.apache.calcite.sql.SqlCall;
import org.apache.calcite.sql.SqlDelete;
import org.apache.calcite.sql.SqlDialect;
import org.apache.calcite.sql.SqlIdentifier;
import org.apache.calcite.sql.SqlInsert;
import org.apache.calcite.sql.SqlIntervalLiteral;
import org.apache.calcite.sql.SqlJoin;
import org.apache.calcite.sql.SqlLiteral;
import org.apache.calcite.sql.SqlMatchRecognize;
import org.apache.calcite.sql.SqlNode;
import org.apache.calcite.sql.SqlNodeList;
import org.apache.calcite.sql.SqlSelect;
import org.apache.calcite.sql.SqlUpdate;
import org.apache.calcite.sql.fun.SqlRowOperator;
import org.apache.calcite.sql.fun.SqlSingleValueAggFunction;
import org.apache.calcite.sql.fun.SqlStdOperatorTable;
import org.apache.calcite.sql.parser.SqlParserPos;
import org.apache.calcite.sql.validate.SqlValidatorUtil;
import org.apache.calcite.util.Pair;
import org.apache.calcite.util.ReflectUtil;
import org.apache.calcite.util.ReflectiveVisitor;

import com.google.common.collect.ImmutableList;
import com.google.common.collect.ImmutableMap;
import com.google.common.collect.Iterables;
import com.google.common.collect.Lists;

import java.util.ArrayDeque;
import java.util.ArrayList;
import java.util.Deque;
import java.util.List;
import java.util.Locale;
import java.util.Map;
import java.util.SortedSet;

/**
 * Utility to convert relational expressions to SQL abstract syntax tree.
 */
public class RelToSqlConverter extends SqlImplementor
    implements ReflectiveVisitor {
  /** Similar to {@link SqlStdOperatorTable#ROW}, but does not print "ROW". */
  private static final SqlRowOperator ANONYMOUS_ROW = new SqlRowOperator(" ");

  private final ReflectUtil.MethodDispatcher<Result> dispatcher;

  private final Deque<Frame> stack = new ArrayDeque<>();

  /** Creates a RelToSqlConverter. */
  public RelToSqlConverter(SqlDialect dialect) {
    super(dialect);
    dispatcher = ReflectUtil.createMethodDispatcher(Result.class, this, "visit",
        RelNode.class);
  }

  /** Dispatches a call to the {@code visit(Xxx e)} method where {@code Xxx}
   * most closely matches the runtime type of the argument. */
  protected Result dispatch(RelNode e) {
    return dispatcher.invoke(e);
  }

  public Result visitChild(int i, RelNode e) {
    try {
      stack.push(new Frame(i, e));
      return dispatch(e);
    } finally {
      stack.pop();
    }
  }

  /** @see #dispatch */
  public Result visit(RelNode e) {
    throw new AssertionError("Need to implement " + e.getClass().getName());
  }

  /** @see #dispatch */
  public Result visit(Join e) {
    final Result leftResult = visitChild(0, e.getLeft()).resetAlias();
    final Result rightResult = visitChild(1, e.getRight()).resetAlias();
    final Context leftContext = leftResult.qualifiedContext();
    final Context rightContext = rightResult.qualifiedContext();
    SqlNode sqlCondition = null;
    SqlLiteral condType = JoinConditionType.ON.symbol(POS);
    JoinType joinType = joinType(e.getJoinType());
<<<<<<< HEAD
    if (isCrossJoin(e)) {
      joinType = dialect.emulateJoinTypeForCrossJoin();
=======
    if (e.getJoinType() == JoinRelType.INNER && e.getCondition().isAlwaysTrue()) {
      if (dialect.supportCommaForCrossJoin()) {
        joinType = JoinType.COMMA;
      } else {
        //SparkSql doesnot support COMMA for CROSS JOIN , so printing CROSS JOIN for Spark
        joinType = JoinType.CROSS;
      }
>>>>>>> 83badd97
      condType = JoinConditionType.NONE.symbol(POS);
    } else {
      sqlCondition = convertConditionToSqlNode(e.getCondition(),
          leftContext,
          rightContext,
          e.getLeft().getRowType().getFieldCount());
    }
    SqlNode join =
        new SqlJoin(POS,
            leftResult.asFrom(),
            SqlLiteral.createBoolean(false, POS),
            joinType.symbol(POS),
            rightResult.asFrom(),
            condType,
            sqlCondition);
    return result(join, leftResult, rightResult);
  }

  private boolean isCrossJoin(final Join e) {
    return e.getJoinType() == JoinRelType.INNER && e.getCondition().isAlwaysTrue();
  }

  /** @see #dispatch */
  public Result visit(Filter e) {
    final RelNode input = e.getInput();
    Result x = visitChild(0, input);
    parseCorrelTable(e, x);
    if (input instanceof Aggregate) {
      final Builder builder;
      if (((Aggregate) input).getInput() instanceof Project) {
        builder = x.builder(e);
        builder.clauses.add(Clause.HAVING);
      } else {
        builder = x.builder(e, Clause.HAVING);
      }
      builder.setHaving(builder.context.toSql(null, e.getCondition()));
      return builder.result();
    } else {
      final Builder builder = x.builder(e, Clause.WHERE);
      builder.setWhere(builder.context.toSql(null, e.getCondition()));
      return builder.result();
    }
  }

  /** @see #dispatch */
  public Result visit(Project e) {
    Result x = visitChild(0, e.getInput());
    parseCorrelTable(e, x);
    if (isStar(e.getChildExps(), e.getInput().getRowType(), e.getRowType())) {
      return x;
    }
    final Builder builder =
        x.builder(e, Clause.SELECT);
    final List<SqlNode> selectList = new ArrayList<>();
    for (RexNode ref : e.getChildExps()) {
      SqlNode sqlExpr = builder.context.toSql(null, ref);
      addSelect(selectList, sqlExpr, e.getRowType());
    }

    builder.setSelect(new SqlNodeList(selectList, POS));
    return builder.result();
  }

  /** @see #dispatch */
  public Result visit(Aggregate e) {
    // "select a, b, sum(x) from ( ... ) group by a, b"
    final Result x = visitChild(0, e.getInput());
    final Builder builder;
    if (e.getInput() instanceof Project) {
      builder = x.builder(e);
      builder.clauses.add(Clause.GROUP_BY);
    } else {
      builder = x.builder(e, Clause.GROUP_BY);
    }
    List<SqlNode> groupByList = Expressions.list();
    final List<SqlNode> selectList = new ArrayList<>();
    for (int group : e.getGroupSet()) {
      final SqlNode field = builder.context.field(group);
      addSelect(selectList, field, e.getRowType());
      groupByList.add(field);
    }
    for (AggregateCall aggCall : e.getAggCallList()) {
      SqlNode aggCallSqlNode = builder.context.toSql(aggCall);
      if (aggCall.getAggregation() instanceof SqlSingleValueAggFunction) {
        aggCallSqlNode = dialect.
            rewriteSingleValueExpr(aggCallSqlNode);
      }
      addSelect(selectList, aggCallSqlNode, e.getRowType());
    }
    builder.setSelect(new SqlNodeList(selectList, POS));
    if (!groupByList.isEmpty() || e.getAggCallList().isEmpty()) {
      // Some databases don't support "GROUP BY ()". We can omit it as long
      // as there is at least one aggregate function.
      builder.setGroupBy(new SqlNodeList(groupByList, POS));
    }
    return builder.result();
  }

  /** @see #dispatch */
  public Result visit(TableScan e) {
    final SqlIdentifier identifier =
        new SqlIdentifier(e.getTable().getQualifiedName(), SqlParserPos.ZERO);
    return result(identifier, ImmutableList.of(Clause.FROM), e, null);
  }

  /** @see #dispatch */
  public Result visit(Union e) {
    return setOpToSql(e.all
        ? SqlStdOperatorTable.UNION_ALL
        : SqlStdOperatorTable.UNION, e);
  }

  /** @see #dispatch */
  public Result visit(Intersect e) {
    return setOpToSql(e.all
        ? SqlStdOperatorTable.INTERSECT_ALL
        : SqlStdOperatorTable.INTERSECT, e);
  }

  /** @see #dispatch */
  public Result visit(Minus e) {
    return setOpToSql(e.all
        ? SqlStdOperatorTable.EXCEPT_ALL
        : SqlStdOperatorTable.EXCEPT, e);
  }

  /** @see #dispatch */
  public Result visit(Calc e) {
    Result x = visitChild(0, e.getInput());
    parseCorrelTable(e, x);
    final RexProgram program = e.getProgram();
    Builder builder =
        program.getCondition() != null
            ? x.builder(e, Clause.WHERE)
            : x.builder(e);
    if (!isStar(program)) {
      final List<SqlNode> selectList = new ArrayList<>();
      for (RexLocalRef ref : program.getProjectList()) {
        SqlNode sqlExpr = builder.context.toSql(program, ref);
        addSelect(selectList, sqlExpr, e.getRowType());
      }
      builder.setSelect(new SqlNodeList(selectList, POS));
    }

    if (program.getCondition() != null) {
      builder.setWhere(
          builder.context.toSql(program, program.getCondition()));
    }
    return builder.result();
  }

  /** @see #dispatch */
  public Result visit(Values e) {
    final List<Clause> clauses = ImmutableList.of(Clause.SELECT);
    final Map<String, RelDataType> pairs = ImmutableMap.of();
    final Context context = aliasContext(pairs, false);
    SqlNode query;
    final boolean rename = stack.size() <= 1
        || !(Iterables.get(stack, 1).r instanceof TableModify);
    final List<String> fieldNames = e.getRowType().getFieldNames();
    if (!dialect.supportsAliasedValues() && rename) {
      //Dialects like Hive , Spark , BigQuery , doesn't have dual table
      //so setting fromSqlIdentifier = null by default
      //as SELECT without FROM clause is supported in such dialects
      SqlIdentifier fromSqlIdentifier = null;
      //Dialect like Oracle has dual table which is a special table used
      // for evaluating expressions or calling functions
      // as SELECT must have a FROM clause in Oracle.
      if (dialect.hasDualTable()) {
        // Oracle does not support "AS t (c1, c2)". So instead of
        //   (VALUES (v0, v1), (v2, v3)) AS t (c0, c1)
        // we generate
        //   SELECT v0 AS c0, v1 AS c1 FROM DUAL
        //   UNION ALL
        //   SELECT v2 AS c0, v3 AS c1 FROM DUAL
        fromSqlIdentifier = new SqlIdentifier("DUAL", POS);
      }
      List<SqlSelect> list = new ArrayList<>();
      for (List<RexLiteral> tuple : e.getTuples()) {
        final List<SqlNode> values2 = new ArrayList<>();
        final SqlNodeList exprList = exprList(context, tuple);
        for (Pair<SqlNode, String> value : Pair.zip(exprList, fieldNames)) {
          values2.add(
              SqlStdOperatorTable.AS.createCall(POS, value.left,
                  new SqlIdentifier(value.right, POS)));
        }
        list.add(
            new SqlSelect(POS, null,
                new SqlNodeList(values2, POS),
                fromSqlIdentifier, null, null,
                null, null, null, null, null));
      }
      if (list.size() == 1) {
        query = list.get(0);
      } else {
        query = SqlStdOperatorTable.UNION_ALL.createCall(
            new SqlNodeList(list, POS));
      }
    } else {
      // Generate ANSI syntax
      //   (VALUES (v0, v1), (v2, v3))
      // or, if rename is required
      //   (VALUES (v0, v1), (v2, v3)) AS t (c0, c1)
      final SqlNodeList selects = new SqlNodeList(POS);
      for (List<RexLiteral> tuple : e.getTuples()) {
        selects.add(ANONYMOUS_ROW.createCall(exprList(context, tuple)));
      }
      query = SqlStdOperatorTable.VALUES.createCall(selects);
      if (rename) {
        final List<SqlNode> list = new ArrayList<>();
        list.add(query);
        list.add(new SqlIdentifier("t", POS));
        for (String fieldName : fieldNames) {
          list.add(new SqlIdentifier(fieldName, POS));
        }
        query = SqlStdOperatorTable.AS.createCall(POS, list);
      }
    }
    return result(query, clauses, e, null);
  }

  /** @see #dispatch */
  public Result visit(Sort e) {
    Result x = visitChild(0, e.getInput());
    Builder builder = x.builder(e, Clause.ORDER_BY);
    List<SqlNode> orderByList = Expressions.list();
    for (RelFieldCollation field : e.getCollation().getFieldCollations()) {
      builder.addOrderItem(orderByList, field);
    }
    if (!orderByList.isEmpty()) {
      builder.setOrderBy(new SqlNodeList(orderByList, POS));
      x = builder.result();
    }
    if (e.fetch != null) {
      builder = x.builder(e, Clause.FETCH);
      builder.setFetch(builder.context.toSql(null, e.fetch));
      x = builder.result();
    }
    if (e.offset != null) {
      builder = x.builder(e, Clause.OFFSET);
      builder.setOffset(builder.context.toSql(null, e.offset));
      x = builder.result();
    }
    return x;
  }

  /** @see #dispatch */
  public Result visit(TableModify modify) {
    final Map<String, RelDataType> pairs = ImmutableMap.of();
    final Context context = aliasContext(pairs, false);

    // Target Table Name
    final SqlIdentifier sqlTargetTable =
        new SqlIdentifier(modify.getTable().getQualifiedName(), POS);

    switch (modify.getOperation()) {
    case INSERT: {
      // Convert the input to a SELECT query or keep as VALUES. Not all
      // dialects support naked VALUES, but all support VALUES inside INSERT.
      final SqlNode sqlSource =
          visitChild(0, modify.getInput()).asQueryOrValues();

      final SqlInsert sqlInsert =
          new SqlInsert(POS, SqlNodeList.EMPTY, sqlTargetTable, sqlSource,
              identifierList(modify.getInput().getRowType().getFieldNames()));

      return result(sqlInsert, ImmutableList.of(), modify, null);
    }
    case UPDATE: {
      final Result input = visitChild(0, modify.getInput());

      final SqlUpdate sqlUpdate =
          new SqlUpdate(POS, sqlTargetTable,
              identifierList(modify.getUpdateColumnList()),
              exprList(context, modify.getSourceExpressionList()),
              ((SqlSelect) input.node).getWhere(), input.asSelect(),
              null);

      return result(sqlUpdate, input.clauses, modify, null);
    }
    case DELETE: {
      final Result input = visitChild(0, modify.getInput());

      final SqlDelete sqlDelete =
          new SqlDelete(POS, sqlTargetTable,
              input.asSelect().getWhere(), input.asSelect(), null);

      return result(sqlDelete, input.clauses, modify, null);
    }
    case MERGE:
    default:
      throw new AssertionError("not implemented: " + modify);
    }
  }

  /** Converts a list of {@link RexNode} expressions to {@link SqlNode}
   * expressions. */
  private SqlNodeList exprList(final Context context,
      List<? extends RexNode> exprs) {
    return new SqlNodeList(
        Lists.transform(exprs, e -> context.toSql(null, e)), POS);
  }

  /** Converts a list of names expressions to a list of single-part
   * {@link SqlIdentifier}s. */
  private SqlNodeList identifierList(List<String> names) {
    return new SqlNodeList(
        Lists.transform(names, name -> new SqlIdentifier(name, POS)), POS);
  }

  /** @see #dispatch */
  public Result visit(Match e) {
    final RelNode input = e.getInput();
    final Result x = visitChild(0, input);
    final Context context = matchRecognizeContext(x.qualifiedContext());

    SqlNode tableRef = x.asQueryOrValues();

    final List<SqlNode> partitionSqlList = new ArrayList<>();
    if (e.getPartitionKeys() != null) {
      for (RexNode rex : e.getPartitionKeys()) {
        SqlNode sqlNode = context.toSql(null, rex);
        partitionSqlList.add(sqlNode);
      }
    }
    final SqlNodeList partitionList = new SqlNodeList(partitionSqlList, POS);

    final List<SqlNode> orderBySqlList = new ArrayList<>();
    if (e.getOrderKeys() != null) {
      for (RelFieldCollation fc : e.getOrderKeys().getFieldCollations()) {
        if (fc.nullDirection != RelFieldCollation.NullDirection.UNSPECIFIED) {
          boolean first = fc.nullDirection == RelFieldCollation.NullDirection.FIRST;
          SqlNode nullDirectionNode =
              dialect.emulateNullDirection(context.field(fc.getFieldIndex()),
                  first, fc.direction.isDescending());
          if (nullDirectionNode != null) {
            orderBySqlList.add(nullDirectionNode);
            fc = new RelFieldCollation(fc.getFieldIndex(), fc.getDirection(),
                RelFieldCollation.NullDirection.UNSPECIFIED);
          }
        }
        orderBySqlList.add(context.toSql(fc));
      }
    }
    final SqlNodeList orderByList = new SqlNodeList(orderBySqlList, SqlParserPos.ZERO);

    final SqlLiteral rowsPerMatch = e.isAllRows()
        ? SqlMatchRecognize.RowsPerMatchOption.ALL_ROWS.symbol(POS)
        : SqlMatchRecognize.RowsPerMatchOption.ONE_ROW.symbol(POS);

    final SqlNode after;
    if (e.getAfter() instanceof RexLiteral) {
      SqlMatchRecognize.AfterOption value = (SqlMatchRecognize.AfterOption)
          ((RexLiteral) e.getAfter()).getValue2();
      after = SqlLiteral.createSymbol(value, POS);
    } else {
      RexCall call = (RexCall) e.getAfter();
      String operand = RexLiteral.stringValue(call.getOperands().get(0));
      after = call.getOperator().createCall(POS, new SqlIdentifier(operand, POS));
    }

    RexNode rexPattern = e.getPattern();
    final SqlNode pattern = context.toSql(null, rexPattern);
    final SqlLiteral strictStart = SqlLiteral.createBoolean(e.isStrictStart(), POS);
    final SqlLiteral strictEnd = SqlLiteral.createBoolean(e.isStrictEnd(), POS);

    RexLiteral rexInterval = (RexLiteral) e.getInterval();
    SqlIntervalLiteral interval = null;
    if (rexInterval != null) {
      interval = (SqlIntervalLiteral) context.toSql(null, rexInterval);
    }

    final SqlNodeList subsetList = new SqlNodeList(POS);
    for (Map.Entry<String, SortedSet<String>> entry : e.getSubsets().entrySet()) {
      SqlNode left = new SqlIdentifier(entry.getKey(), POS);
      List<SqlNode> rhl = new ArrayList<>();
      for (String right : entry.getValue()) {
        rhl.add(new SqlIdentifier(right, POS));
      }
      subsetList.add(
          SqlStdOperatorTable.EQUALS.createCall(POS, left,
              new SqlNodeList(rhl, POS)));
    }

    final SqlNodeList measureList = new SqlNodeList(POS);
    for (Map.Entry<String, RexNode> entry : e.getMeasures().entrySet()) {
      final String alias = entry.getKey();
      final SqlNode sqlNode = context.toSql(null, entry.getValue());
      measureList.add(as(sqlNode, alias));
    }

    final SqlNodeList patternDefList = new SqlNodeList(POS);
    for (Map.Entry<String, RexNode> entry : e.getPatternDefinitions().entrySet()) {
      final String alias = entry.getKey();
      final SqlNode sqlNode = context.toSql(null, entry.getValue());
      patternDefList.add(as(sqlNode, alias));
    }

    final SqlNode matchRecognize = new SqlMatchRecognize(POS, tableRef,
        pattern, strictStart, strictEnd, patternDefList, measureList, after,
        subsetList, rowsPerMatch, partitionList, orderByList, interval);
    return result(matchRecognize, Expressions.list(Clause.FROM), e, null);
  }

  private SqlCall as(SqlNode e, String alias) {
    return SqlStdOperatorTable.AS.createCall(POS, e,
        new SqlIdentifier(alias, POS));
  }

  @Override public void addSelect(List<SqlNode> selectList, SqlNode node,
      RelDataType rowType) {
    String name = rowType.getFieldNames().get(selectList.size());
    String alias = SqlValidatorUtil.getAlias(node, -1);
    final String lowerName = name.toLowerCase(Locale.ROOT);
    if (lowerName.startsWith("expr$")) {
      // Put it in ordinalMap
      ordinalMap.put(lowerName, node);
    } else if (alias == null || !alias.equals(name)) {
      node = as(node, name);
    }
    selectList.add(node);
  }

  private void parseCorrelTable(RelNode relNode, Result x) {
    for (CorrelationId id : relNode.getVariablesSet()) {
      correlTableMap.put(id, x.qualifiedContext());
    }
  }

  /** Stack frame. */
  private static class Frame {
    private final int ordinalInParent;
    private final RelNode r;

    Frame(int ordinalInParent, RelNode r) {
      this.ordinalInParent = ordinalInParent;
      this.r = r;
    }
  }
}

// End RelToSqlConverter.java<|MERGE_RESOLUTION|>--- conflicted
+++ resolved
@@ -126,18 +126,9 @@
     SqlNode sqlCondition = null;
     SqlLiteral condType = JoinConditionType.ON.symbol(POS);
     JoinType joinType = joinType(e.getJoinType());
-<<<<<<< HEAD
+
     if (isCrossJoin(e)) {
       joinType = dialect.emulateJoinTypeForCrossJoin();
-=======
-    if (e.getJoinType() == JoinRelType.INNER && e.getCondition().isAlwaysTrue()) {
-      if (dialect.supportCommaForCrossJoin()) {
-        joinType = JoinType.COMMA;
-      } else {
-        //SparkSql doesnot support COMMA for CROSS JOIN , so printing CROSS JOIN for Spark
-        joinType = JoinType.CROSS;
-      }
->>>>>>> 83badd97
       condType = JoinConditionType.NONE.symbol(POS);
     } else {
       sqlCondition = convertConditionToSqlNode(e.getCondition(),
