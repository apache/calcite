--- conflicted
+++ resolved
@@ -380,33 +380,9 @@
 
     RexNode rexPattern = e.getPattern();
     final SqlNode pattern = context.toSql(null, rexPattern);
-    final SqlLiteral isStrictStarts = SqlLiteral.createBoolean(e.isStrictStart(), POS);
-    final SqlLiteral isStrictEnds = SqlLiteral.createBoolean(e.isStrictEnd(), POS);
-
-<<<<<<< HEAD
-    List<SqlNode> measures = Lists.newArrayList();
-    for (Map.Entry<String, RexNode> entry : e.getMeasures().entrySet()) {
-      String alias = entry.getKey();
-      SqlNode sqlNode = context.toSql(null, entry.getValue());
-      sqlNode = SqlStdOperatorTable.AS.createCall(POS, sqlNode, new SqlIdentifier(alias, POS));
-      measures.add(sqlNode);
-    }
-    final SqlNodeList measuresList = new SqlNodeList(measures, POS);
-
-    List<SqlNode> definesLists = Lists.newArrayList();
-    for (Map.Entry<String, RexNode> entry : e.getPatternDefinitions().entrySet()) {
-      String alias = entry.getKey();
-      SqlNode sqlNode = context.toSql(null, entry.getValue());
-      sqlNode = SqlStdOperatorTable.AS.createCall(POS,
-        sqlNode, new SqlIdentifier(alias, POS));
-      definesLists.add(sqlNode);
-    }
-
-    final SqlNodeList patternDefList = new SqlNodeList(definesLists, POS);
-
-    final SqlNode matchRecognize = new SqlMatchRecognize(POS, tableRef,
-      pattern, isStrictStarts, isStrictEnds, patternDefList, measuresList);
-=======
+    final SqlLiteral strictStart = SqlLiteral.createBoolean(e.isStrictStart(), POS);
+    final SqlLiteral strictEnd = SqlLiteral.createBoolean(e.isStrictEnd(), POS);
+
     final SqlNodeList measuresList = new SqlNodeList(POS);
     for (Map.Entry<String, RexNode> entry : e.getMeasures().entrySet()) {
       final String alias = entry.getKey();
@@ -423,7 +399,6 @@
 
     final SqlNode matchRecognize = new SqlMatchRecognize(POS, tableRef,
       pattern, strictStart, strictEnd, patternDefList, measuresList);
->>>>>>> d05df848
     return result(matchRecognize, Expressions.list(Clause.FROM), e, null);
   }
 
