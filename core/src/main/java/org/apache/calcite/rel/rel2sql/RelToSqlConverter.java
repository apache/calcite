--- conflicted
+++ resolved
@@ -184,7 +184,7 @@
   }
 
   @Override public Result visitInput(RelNode parent, int i, boolean anon,
-      boolean ignoreClauses, Set<Clause> expectedClauses) {
+                                     boolean ignoreClauses, Set<Clause> expectedClauses) {
     try {
       final RelNode e = parent.getInput(i);
       stack.push(new Frame(parent, i, e, anon, ignoreClauses, expectedClauses));
@@ -272,14 +272,13 @@
     final Result rightResult = visitInput(e, 1).resetAlias();
     final Context leftContext = leftResult.qualifiedContext();
     final Context rightContext = rightResult.qualifiedContext();
-    final SqlNode sqlCondition;
-    final JoinConditionType condType;
+    SqlNode sqlCondition = null;
+    SqlLiteral condType = JoinConditionType.ON.symbol(POS);
     JoinType joinType = joinType(e.getJoinType());
     JoinType currentDialectJoinType = dialect.emulateJoinTypeForCrossJoin();
     if (isCrossJoin(e) && currentDialectJoinType != JoinType.INNER) {
       joinType = currentDialectJoinType;
-      condType = JoinConditionType.NONE;
-      sqlCondition = null;
+      condType = JoinConditionType.NONE.symbol(POS);
     } else if (isUsingOperator(e)) {
       Map<SqlNode, SqlNode> usingSourceTargetMap = new LinkedHashMap<>();
       boolean isValidUsing =
@@ -292,28 +291,18 @@
           usingNodeList.add(new SqlIdentifier(name, POS));
         }
         sqlCondition = new SqlNodeList(usingNodeList, POS);
-        condType = JoinConditionType.USING;
+        condType = JoinConditionType.USING.symbol(POS);
       } else {
         sqlCondition = processOperandsForONCondition(usingSourceTargetMap);
-        condType = JoinConditionType.NONE;
       }
     } else {
-<<<<<<< HEAD
       sqlCondition =
           convertConditionToSqlNode(e.getCondition(), leftContext,
-              rightContext);
-      condType = JoinConditionType.ON;
-=======
-      sqlCondition = convertConditionToSqlNode(e.getCondition(),
-          leftContext,
-          rightContext,
-          e.getLeft().getRowType().getFieldCount(),
-          dialect);
+          rightContext);
 
       ProjectExpansionUtil projectExpansionUtil = new ProjectExpansionUtil();
       projectExpansionUtil.handleResultAliasIfNeeded(rightResult, sqlCondition);
       projectExpansionUtil.handleResultAliasIfNeeded(leftResult, sqlCondition);
->>>>>>> a8bcef60
     }
     SqlNode join =
         new SqlJoin(POS,
@@ -321,7 +310,7 @@
             SqlLiteral.createBoolean(false, POS),
             joinType.symbol(POS),
             rightResult.asFrom(),
-            condType.symbol(POS),
+            condType,
             sqlCondition);
     return result(join, leftResult, rightResult);
   }
@@ -553,21 +542,6 @@
     return result;
   }
 
-  /** Wraps a NULL literal in a CAST operator to a target type.
-   *
-   * @param nullLiteral NULL literal
-   * @param type Target type
-   *
-   * @return null literal wrapped in CAST call
-   */
-  private SqlNode castNullType(SqlNode nullLiteral, RelDataType type) {
-    final SqlNode typeNode = dialect.getCastSpec(type);
-    if (typeNode == null) {
-      return nullLiteral;
-    }
-    return SqlStdOperatorTable.CAST.createCall(POS, nullLiteral, typeNode);
-  }
-
   /**
    * Create {@link SqlUnpivot} type of SqlNode.
    */
@@ -594,6 +568,21 @@
     return new SqlUnpivot(POS, query, true, measureList, axisList, aliasedInSqlNodeList);
   }
 
+    /** Wraps a NULL literal in a CAST operator to a target type.
+     *
+     * @param nullLiteral NULL literal
+     * @param type Target type
+     *
+     * @return null literal wrapped in CAST call
+     */
+  private SqlNode castNullType(SqlNode nullLiteral, RelDataType type) {
+    final SqlNode typeNode = dialect.getCastSpec(type);
+    if (typeNode == null) {
+      return nullLiteral;
+    }
+    return SqlStdOperatorTable.CAST.createCall(POS, nullLiteral, typeNode);
+  }
+
   /** Visits a Window; called by {@link #dispatch} via reflection. */
   public Result visit(Window e) {
     final Result x = visitInput(e, 0);
@@ -657,7 +646,7 @@
       }
     }
     final Result x =
-            visitInput(e, 0, isAnon(), ignoreClauses, clauseSet);
+        visitInput(e, 0, isAnon(), ignoreClauses, ImmutableSet.copyOf(clauses));
     final Builder builder = x.builder(e);
     final List<SqlNode> selectList = new ArrayList<>();
     final List<SqlNode> groupByList =
@@ -1552,7 +1541,7 @@
     result.add(leftOperand);
     result.add(new SqlIdentifier(alias, POS));
     Ord.forEach(rowType.getFieldNames(), (fieldName, i) -> {
-      if (SqlUtil.isGeneratedAlias(fieldName)) {
+      if (fieldName.toLowerCase(Locale.ROOT).startsWith("expr$")) {
         fieldName = "col_" + i;
       }
       result.add(new SqlIdentifier(fieldName, POS));
