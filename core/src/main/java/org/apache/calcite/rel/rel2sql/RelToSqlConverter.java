/*
 * Licensed to the Apache Software Foundation (ASF) under one or more
 * contributor license agreements.  See the NOTICE file distributed with
 * this work for additional information regarding copyright ownership.
 * The ASF licenses this file to you under the Apache License, Version 2.0
 * (the "License"); you may not use this file except in compliance with
 * the License.  You may obtain a copy of the License at
 *
 * http://www.apache.org/licenses/LICENSE-2.0
 *
 * Unless required by applicable law or agreed to in writing, software
 * distributed under the License is distributed on an "AS IS" BASIS,
 * WITHOUT WARRANTIES OR CONDITIONS OF ANY KIND, either express or implied.
 * See the License for the specific language governing permissions and
 * limitations under the License.
 */
package org.apache.calcite.rel.rel2sql;

import org.apache.calcite.adapter.jdbc.JdbcTable;
import org.apache.calcite.config.QueryStyle;
import org.apache.calcite.linq4j.Ord;
import org.apache.calcite.linq4j.tree.Expressions;
import org.apache.calcite.plan.CTEDefinationTrait;
import org.apache.calcite.plan.CTEDefinationTraitDef;
import org.apache.calcite.plan.PivotRelTrait;
import org.apache.calcite.plan.PivotRelTraitDef;
import org.apache.calcite.plan.RelOptSamplingParameters;
import org.apache.calcite.plan.RelOptTable;
import org.apache.calcite.plan.RelTrait;
import org.apache.calcite.rel.RelCollation;
import org.apache.calcite.rel.RelCollations;
import org.apache.calcite.rel.RelFieldCollation;
import org.apache.calcite.rel.RelNode;
import org.apache.calcite.rel.core.Aggregate;
import org.apache.calcite.rel.core.AggregateCall;
import org.apache.calcite.rel.core.Calc;
import org.apache.calcite.rel.core.Correlate;
import org.apache.calcite.rel.core.CorrelationId;
import org.apache.calcite.rel.core.Filter;
import org.apache.calcite.rel.core.Intersect;
import org.apache.calcite.rel.core.Join;
import org.apache.calcite.rel.core.JoinRelType;
import org.apache.calcite.rel.core.Match;
import org.apache.calcite.rel.core.Minus;
import org.apache.calcite.rel.core.Project;
import org.apache.calcite.rel.core.Sample;
import org.apache.calcite.rel.core.Sort;
import org.apache.calcite.rel.core.TableFunctionScan;
import org.apache.calcite.rel.core.TableModify;
import org.apache.calcite.rel.core.TableScan;
import org.apache.calcite.rel.core.Uncollect;
import org.apache.calcite.rel.core.Union;
import org.apache.calcite.rel.core.Values;
import org.apache.calcite.rel.core.Window;
import org.apache.calcite.rel.hint.RelHint;
import org.apache.calcite.rel.logical.LogicalJoin;
import org.apache.calcite.rel.logical.LogicalProject;
import org.apache.calcite.rel.logical.LogicalSort;
import org.apache.calcite.rel.logical.LogicalValues;
import org.apache.calcite.rel.type.RelDataType;
import org.apache.calcite.rel.type.RelDataTypeField;
import org.apache.calcite.rex.RexBuilder;
import org.apache.calcite.rex.RexCall;
import org.apache.calcite.rex.RexInputRef;
import org.apache.calcite.rex.RexLiteral;
import org.apache.calcite.rex.RexLocalRef;
import org.apache.calcite.rex.RexNode;
import org.apache.calcite.rex.RexProgram;
import org.apache.calcite.sql.JoinConditionType;
import org.apache.calcite.sql.JoinType;
import org.apache.calcite.sql.SqlBasicCall;
import org.apache.calcite.sql.SqlCall;
import org.apache.calcite.sql.SqlDelete;
import org.apache.calcite.sql.SqlDialect;
import org.apache.calcite.sql.SqlHint;
import org.apache.calcite.sql.SqlIdentifier;
import org.apache.calcite.sql.SqlInsert;
import org.apache.calcite.sql.SqlIntervalLiteral;
import org.apache.calcite.sql.SqlJoin;
import org.apache.calcite.sql.SqlKind;
import org.apache.calcite.sql.SqlLiteral;
import org.apache.calcite.sql.SqlMatchRecognize;
import org.apache.calcite.sql.SqlMerge;
import org.apache.calcite.sql.SqlNode;
import org.apache.calcite.sql.SqlNodeList;
import org.apache.calcite.sql.SqlOperator;
import org.apache.calcite.sql.SqlSampleSpec;
import org.apache.calcite.sql.SqlSelect;
import org.apache.calcite.sql.SqlSpecialOperator;
import org.apache.calcite.sql.SqlTableRef;
import org.apache.calcite.sql.SqlUnpivot;
import org.apache.calcite.sql.SqlUpdate;
import org.apache.calcite.sql.SqlUtil;
import org.apache.calcite.sql.SqlWith;
import org.apache.calcite.sql.SqlWithItem;
import org.apache.calcite.sql.fun.SqlCollectionTableOperator;
import org.apache.calcite.sql.fun.SqlInternalOperators;
import org.apache.calcite.sql.fun.SqlLibraryOperators;
import org.apache.calcite.sql.fun.SqlMinMaxAggFunction;
import org.apache.calcite.sql.fun.SqlSingleValueAggFunction;
import org.apache.calcite.sql.fun.SqlStdOperatorTable;
import org.apache.calcite.sql.parser.SqlParserPos;
import org.apache.calcite.sql.type.SqlTypeName;
import org.apache.calcite.sql.util.SqlShuttle;
import org.apache.calcite.sql.validate.SqlModality;
import org.apache.calcite.sql.validate.SqlValidatorUtil;
import org.apache.calcite.util.ImmutableBitSet;
import org.apache.calcite.util.Pair;
import org.apache.calcite.util.Permutation;
import org.apache.calcite.util.ReflectUtil;
import org.apache.calcite.util.ReflectiveVisitor;
import org.apache.calcite.util.Util;

import com.google.common.collect.ImmutableList;
import com.google.common.collect.ImmutableMap;
import com.google.common.collect.ImmutableSet;
import com.google.common.collect.Iterables;
import com.google.common.collect.Ordering;

import org.checkerframework.checker.nullness.qual.Nullable;

import java.util.ArrayDeque;
import java.util.ArrayList;
import java.util.Arrays;
import java.util.Collection;
import java.util.Collections;
import java.util.Deque;
import java.util.HashMap;
import java.util.LinkedHashMap;
import java.util.LinkedHashSet;
import java.util.List;
import java.util.Locale;
import java.util.Map;
import java.util.Objects;
import java.util.Optional;
import java.util.Set;
import java.util.SortedSet;
import java.util.TreeSet;
import java.util.stream.Collectors;
import java.util.stream.Stream;

import static org.apache.calcite.rex.RexLiteral.stringValue;

import static java.util.Objects.requireNonNull;

/**
 * Utility to convert relational expressions to SQL abstract syntax tree.
 */
public class RelToSqlConverter extends SqlImplementor
    implements ReflectiveVisitor {
  private final ReflectUtil.MethodDispatcher<Result> dispatcher;

  private final Deque<Frame> stack = new ArrayDeque<>();
  private QueryStyle style;
  /** Creates a RelToSqlConverter. */
  @SuppressWarnings("argument.type.incompatible")
  public RelToSqlConverter(SqlDialect dialect) {
    super(dialect, DEFAULT_BLOAT);
    style = new QueryStyle();
    dispatcher = ReflectUtil.createMethodDispatcher(Result.class, this, "visit",
      RelNode.class);
  }
  public RelToSqlConverter(SqlDialect dialect, QueryStyle style) {
    super(dialect, DEFAULT_BLOAT);
    this.style = style;
    dispatcher = ReflectUtil.createMethodDispatcher(Result.class, this, "visit",
        RelNode.class);
  }

  public RelToSqlConverter(SqlDialect dialect, int bloat) {
    this(dialect, new QueryStyle(), bloat);
  }

  public RelToSqlConverter(SqlDialect dialect, QueryStyle style, int bloat) {
    super(dialect, bloat);
    this.style = style;
    dispatcher = ReflectUtil.createMethodDispatcher(Result.class, this, "visit",
        RelNode.class);
  }

  /** Dispatches a call to the {@code visit(Xxx e)} method where {@code Xxx}
   * most closely matches the runtime type of the argument. */
  protected Result dispatch(RelNode e) {
    return dispatcher.invoke(e);
  }

  @Override public Result visitInput(RelNode parent, int i, boolean anon,
      boolean ignoreClauses, Set<Clause> expectedClauses) {
    try {
      final RelNode e = parent.getInput(i);
      stack.push(new Frame(parent, i, e, anon, ignoreClauses, expectedClauses));
      return dispatch(e);
    } finally {
      stack.pop();
    }
  }

  @Override protected boolean isAnon() {
    Frame peek = stack.peek();
    return peek == null || peek.anon;
  }

  @Override protected Result result(SqlNode node, Collection<Clause> clauses,
      @Nullable String neededAlias, @Nullable RelDataType neededType,
      Map<String, RelDataType> aliases) {
    final Frame frame = requireNonNull(stack.peek());
    return super.result(node, clauses, neededAlias, neededType, aliases)
        .withAnon(isAnon())
        .withExpectedClauses(frame.ignoreClauses, frame.expectedClauses,
            frame.parent);
  }

  /** Visits a RelNode; called by {@link #dispatch} via reflection. */
  public Result visit(RelNode e) {
    throw new AssertionError("Need to implement " + e.getClass().getName());
  }

  /**
   * A SqlShuttle to replace references to a column of a table alias with the expression
   * from the select item that is the source of that column.
   * ANTI- and SEMI-joins generate an alias for right hand side relation which
   * is used in the ON condition. But that alias is never created, so we have to inline references.
   */
  private static class AliasReplacementShuttle extends SqlShuttle {
    private final String tableAlias;
    private final RelDataType tableType;
    private final SqlNodeList replaceSource;

    AliasReplacementShuttle(String tableAlias, RelDataType tableType,
        SqlNodeList replaceSource) {
      this.tableAlias = tableAlias;
      this.tableType = tableType;
      this.replaceSource = replaceSource;
    }

    @Override public SqlNode visit(SqlIdentifier id) {
      SqlNodeList source = requireNonNull(replaceSource, "replaceSource");
      SqlNode firstItem = source.get(0);
      if (firstItem instanceof SqlIdentifier && ((SqlIdentifier) firstItem).isStar()) {
        return id;
      }
      if (tableAlias.equals(id.names.get(0))) {
        int index =
            requireNonNull(tableType.getField(id.names.get(1), false, false),
                () -> "field " + id.names.get(1) + " is not found in "
                    + tableType)
            .getIndex();
        SqlNode selectItem = source.get(index);
        if (selectItem.getKind() == SqlKind.AS) {
          selectItem = ((SqlCall) selectItem).operand(0);
        }
        return selectItem.clone(id.getParserPosition());
      }
      return id;
    }
  }

  /** Visits a Join; called by {@link #dispatch} via reflection. */
  public Result visit(Join e) {
    switch (e.getJoinType()) {
    case ANTI:
    case SEMI:
      return visitAntiOrSemiJoin(e);
    default:
      break;
    }
    final Result leftResult = visitInput(e, 0).resetAlias();

    //parseCorrelTable(RelNode, Result) call will save your correlation variable
    //with your alias in map

    parseCorrelTable(e, leftResult);
    final Result rightResult = visitInput(e, 1).resetAlias();
    final Context leftContext = leftResult.qualifiedContext();
    final Context rightContext = rightResult.qualifiedContext();
    final SqlNode sqlCondition;
    final JoinConditionType condType;
    JoinType joinType = joinType(e.getJoinType());
    JoinType currentDialectJoinType = dialect.emulateJoinTypeForCrossJoin();
    if (isCrossJoin(e) && currentDialectJoinType != JoinType.INNER) {
      joinType = currentDialectJoinType;
      condType = JoinConditionType.NONE;
      sqlCondition = null;
    } else if (isUsingOperator(e)) {
      Map<SqlNode, SqlNode> usingSourceTargetMap = new LinkedHashMap<>();
      boolean isValidUsing = checkForValidUsingOperands(e.getCondition(), leftContext,
          rightContext, usingSourceTargetMap);
      if (isValidUsing) {
        List<SqlNode> usingNodeList = new ArrayList<>();
        for (SqlNode usingNode : usingSourceTargetMap.values()) {
          String name = ((SqlIdentifier) usingNode).names.size() > 1
              ? ((SqlIdentifier) usingNode).names.get(1) : ((SqlIdentifier) usingNode).names.get(0);
          usingNodeList.add(new SqlIdentifier(name, POS));
        }
        sqlCondition = new SqlNodeList(usingNodeList, POS);
        condType = JoinConditionType.USING;
      } else {
        sqlCondition = processOperandsForONCondition(usingSourceTargetMap);
        condType = JoinConditionType.NONE;
      }
    } else {
      sqlCondition =
          convertConditionToSqlNode(e.getCondition(), leftContext,
              rightContext);
      condType = JoinConditionType.ON;
    }
    SqlNode join =
        new SqlJoin(POS,
            leftResult.asFrom(),
            SqlLiteral.createBoolean(false, POS),
            joinType.symbol(POS),
            rightResult.asFrom(),
            condType.symbol(POS),
            sqlCondition);
    return result(join, leftResult, rightResult);
  }

  private boolean isUsingOperator(Join e) {
    return RexCall.class.isInstance(e.getCondition())
        && ((RexCall) e.getCondition()).getOperator() == SqlLibraryOperators.USING;
  }

  private boolean checkForValidUsingOperands(RexNode condition, Context leftContext,
      Context rightContext,  Map<SqlNode, SqlNode> usingSourceTargetMap) {
    List<RexNode> usingOperands = ((RexCall) condition).getOperands();
    boolean isValidUsing = true;
    Context joinContext =
        leftContext.implementor().joinContext(leftContext, rightContext);
    for (RexNode usingOp : usingOperands) {
      RexNode sourceRex = ((RexCall) usingOp).operands.get(0);
      RexNode targetRex = ((RexCall) usingOp).operands.get(1);

      SqlNode sourceNode = leftContext.toSql(null, sourceRex);
      SqlNode targetNode = joinContext.toSql(null, targetRex);
      usingSourceTargetMap.put(sourceNode, targetNode);

      String sourceName = ((SqlIdentifier) sourceNode).names.size() > 1
          ? ((SqlIdentifier) sourceNode).names.get(1) : ((SqlIdentifier) sourceNode).names.get(0);
      String targetName = ((SqlIdentifier) targetNode).names.size() > 1
          ? ((SqlIdentifier) targetNode).names.get(1) : ((SqlIdentifier) targetNode).names.get(0);
      isValidUsing = isValidUsing && Objects.equals(sourceName, targetName);
    }

    return isValidUsing;
  }

  private SqlNode processOperandsForONCondition(Map<SqlNode, SqlNode> usingSourceTargetMap) {
    List<SqlNode> equalOperands = new ArrayList<>();
    for (Map.Entry<SqlNode, SqlNode> entry : usingSourceTargetMap.entrySet()) {
      List<SqlNode> operands = new ArrayList<>();
      operands.add(entry.getKey());
      operands.add(entry.getValue());
      equalOperands.add(SqlStdOperatorTable.EQUALS.createCall(new SqlNodeList(operands, POS)));
    }
    return equalOperands.size() > 1
        ? SqlStdOperatorTable.AND.createCall(new SqlNodeList(equalOperands, POS))
        : equalOperands.get(0);
  }


  protected Result visitAntiOrSemiJoin(Join e) {
    final Result leftResult = visitInput(e, 0).resetAlias();
    final Result rightResult = visitInput(e, 1).resetAlias();
    final Context leftContext = leftResult.qualifiedContext();
    final Context rightContext = rightResult.qualifiedContext();

    SqlSelect sqlSelect;
    SqlNode sqlCondition =
            convertConditionToSqlNode(e.getCondition(), leftContext, rightContext);
    if (leftResult.neededAlias != null) {
      sqlSelect = leftResult.subSelect();
    } else {
      sqlSelect = leftResult.asSelect();
    }
    SqlNode fromPart = rightResult.asFrom();
    SqlSelect existsSqlSelect;
    if (fromPart.getKind() == SqlKind.SELECT) {
      existsSqlSelect = (SqlSelect) fromPart;
      existsSqlSelect.setSelectList(
          new SqlNodeList(ImmutableList.of(SqlLiteral.createExactNumeric("1", POS)), POS));
      if (existsSqlSelect.getWhere() != null) {
        sqlCondition = SqlStdOperatorTable.AND.createCall(POS,
            existsSqlSelect.getWhere(),
            sqlCondition);
      }
      existsSqlSelect.setWhere(sqlCondition);
    } else {
      existsSqlSelect =
          new SqlSelect(POS, null,
              new SqlNodeList(
                  ImmutableList.of(SqlLiteral.createExactNumeric("1", POS)), POS),
              fromPart, sqlCondition, null,
              null, null, null, null, null, null);
    }
    sqlCondition = SqlStdOperatorTable.EXISTS.createCall(POS, existsSqlSelect);
    if (e.getJoinType() == JoinRelType.ANTI) {
      sqlCondition = SqlStdOperatorTable.NOT.createCall(POS, sqlCondition);
    }
    if (sqlSelect.getWhere() != null) {
      sqlCondition = SqlStdOperatorTable.AND.createCall(POS,
          sqlSelect.getWhere(),
          sqlCondition);
    }
    sqlSelect.setWhere(sqlCondition);
    return result(sqlSelect, leftResult, rightResult);
  }

  private static boolean isCrossJoin(final Join e) {
    return e.getJoinType() == JoinRelType.INNER && e.getCondition().isAlwaysTrue();
  }

  /** Visits a Correlate; called by {@link #dispatch} via reflection. */
  public Result visit(Correlate e) {
    Result leftResult = visitInput(e, 0);
    parseCorrelTable(e, leftResult);
    final Result rightResult = visitInput(e, 1);
    SqlNode rightLateralAs = rightResult.asFrom();
    SqlNode rightNode = rightResult.node;
    if (rightNode.getKind() == SqlKind.AS) {
      rightNode = ((SqlBasicCall) rightNode).getOperandList().get(0);
    }

    //Following validation checks if the right evaluated node is UNNEST or not, because
    //as per ANSI standard, we either can use LATERAL with subquery or UNNEST with array/multiset
    //But both are not allowed at the same time.

    if (!(rightNode.getKind() == SqlKind.UNNEST)) {
      final SqlNode rightLateral =
          SqlStdOperatorTable.LATERAL.createCall(POS, rightResult.node);
      rightLateralAs =
          SqlStdOperatorTable.AS.createCall(POS, rightLateral,
              new SqlIdentifier(
                  requireNonNull(rightResult.neededAlias,
                      () -> "rightResult.neededAlias is null, node is " + rightResult.node), POS));
    }

    final SqlNode join =
        new SqlJoin(POS,
            leftResult.asFrom(),
            SqlLiteral.createBoolean(false, POS),
            JoinType.COMMA.symbol(POS),
            rightLateralAs,
            JoinConditionType.NONE.symbol(POS),
            null);
    return result(join, leftResult, rightResult);
  }

  /** Visits a Filter; called by {@link #dispatch} via reflection. */
  public Result visit(Filter e) {
    RelToSqlUtils relToSqlUtils = new RelToSqlUtils();
    final RelNode input = e.getInput();
    if (dialect.supportsQualifyClause()
        && relToSqlUtils.hasAnalyticalFunctionInFilter(e, input)
        && !(relToSqlUtils.hasAnalyticalFunctionInJoin(input))) {
      // need to keep where clause as is if input rel of the filter rel is a LogicalJoin
      // ignoreClauses will always be true because in case of false, new select wrap gets applied
      // with this current Qualify filter e. So, the input query won't remain as it is.
      final Result x = visitInput(e, 0, isAnon(), true,
          ImmutableSet.of(Clause.QUALIFY));
      parseCorrelTable(e, x);
      final Builder builder = x.builder(e);
      builder.setQualify(builder.context.toSql(null, e.getCondition()));
      return builder.result();
    } else if (input instanceof Aggregate) {
      final Aggregate aggregate = (Aggregate) input;
      final boolean ignoreClauses = aggregate.getInput() instanceof Project;
      final Result x = visitInput(e, 0, isAnon(), ignoreClauses,
          ImmutableSet.of(Clause.HAVING));
      parseCorrelTable(e, x);
      final Builder builder = x.builder(e);
      builder.setHaving(builder.context.toSql(null, e.getCondition()));
      return builder.result();
    } else {
      final Result x = visitInput(e, 0, Clause.WHERE);
      parseCorrelTable(e, x);
      final Builder builder = x.builder(e);
      SqlNode filterNode = builder.context.toSql(null, e.getCondition());
      UnpivotRelToSqlUtil unpivotRelToSqlUtil = new UnpivotRelToSqlUtil();
      if (dialect.supportsUnpivot()
          && unpivotRelToSqlUtil.isRelEquivalentToUnpivotExpansionWithExcludeNulls
          (filterNode, x.node)) {
        SqlNode sqlUnpivot = createUnpivotSqlNodeWithExcludeNulls((SqlSelect) x.node);
        SqlNode select = new SqlSelect(
            SqlParserPos.ZERO, null, null, sqlUnpivot,
            null, null, null, null, null, null, null, SqlNodeList.EMPTY);
        return result(select, ImmutableList.of(Clause.SELECT), e, null);
      } else {
        builder.setWhere(filterNode);
        return builder.result();
      }
    }
  }

  SqlNode createUnpivotSqlNodeWithExcludeNulls(SqlSelect sqlNode) {
    SqlUnpivot sqlUnpivot = (SqlUnpivot) sqlNode.getFrom();
    assert sqlUnpivot != null;
    return new SqlUnpivot(POS, sqlUnpivot.query, false, sqlUnpivot.measureList,
        sqlUnpivot.axisList, sqlUnpivot.inList);
  }

  /** Visits a Project; called by {@link #dispatch} via reflection. */
  public Result visit(Project e) {
    UnpivotRelToSqlUtil unpivotRelToSqlUtil = new UnpivotRelToSqlUtil();
    final Result x = visitInput(e, 0, Clause.SELECT);
    final Builder builder = x.builder(e);
    Result result = null;
    if (dialect.supportsUnpivot()
        && unpivotRelToSqlUtil.isRelEquivalentToUnpivotExpansionWithIncludeNulls(e, builder)) {
      SqlUnpivot sqlUnpivot = createUnpivotSqlNodeWithIncludeNulls(e, builder, unpivotRelToSqlUtil);
      SqlNode select = new SqlSelect(
          SqlParserPos.ZERO, null, builder.select.getSelectList(), sqlUnpivot,
          null, null, null, null, null, null, null, SqlNodeList.EMPTY);
      result = result(select, ImmutableList.of(Clause.SELECT), e, null);
    } else {
      parseCorrelTable(e, x);
      if ((!isStar(e.getProjects(), e.getInput().getRowType(), e.getRowType())
          || style.isExpandProjection()) && !unpivotRelToSqlUtil.isStarInUnPivot(e, x)) {
        final List<SqlNode> selectList = new ArrayList<>();
        for (RexNode ref : e.getProjects()) {
          SqlNode sqlExpr = builder.context.toSql(null, ref);
          RelDataTypeField targetField = e.getRowType().getFieldList().get(selectList.size());

          if (SqlKind.SINGLE_VALUE == sqlExpr.getKind()) {
            sqlExpr = dialect.rewriteSingleValueExpr(sqlExpr);
          }

          if (SqlUtil.isNullLiteral(sqlExpr, false)
              && targetField.getType().getSqlTypeName() != SqlTypeName.NULL) {
            sqlExpr = castNullType(sqlExpr, targetField.getType());
          }
          addSelect(selectList, sqlExpr, e.getRowType());
        }

        builder.setSelect(new SqlNodeList(selectList, POS));
      }
      result = builder.result();
    }
    if (CTERelToSqlUtil.isCteScopeTrait(e.getTraitSet())
        || CTERelToSqlUtil.isCteDefinationTrait(e.getTraitSet())) {
      return updateCTEResult(e, result);
    }
    return result;
  }

  /** Wraps a NULL literal in a CAST operator to a target type.
   *
   * @param nullLiteral NULL literal
   * @param type Target type
   *
   * @return null literal wrapped in CAST call
   */
  private SqlNode castNullType(SqlNode nullLiteral, RelDataType type) {
    final SqlNode typeNode = dialect.getCastSpec(type);
    if (typeNode == null) {
      return nullLiteral;
    }
    return SqlStdOperatorTable.CAST.createCall(POS, nullLiteral, typeNode);
  }

  /**
   * Create {@link SqlUnpivot} type of SqlNode.
   */
  private SqlUnpivot createUnpivotSqlNodeWithIncludeNulls(Project projectRel,
      SqlImplementor.Builder builder, UnpivotRelToSqlUtil unpivotRelToSqlUtil) {
    RelNode leftRelOfJoin = ((LogicalJoin) projectRel.getInput(0)).getLeft();
    SqlNode query = dispatch(leftRelOfJoin).asStatement();
    LogicalValues valuesRel = unpivotRelToSqlUtil.getLogicalValuesRel(projectRel);
    SqlNodeList axisList = new SqlNodeList(ImmutableList.of
        (new SqlIdentifier(unpivotRelToSqlUtil.getLogicalValueAlias(valuesRel), POS)), POS);
    List<SqlIdentifier> measureColumnSqlIdentifiers = new ArrayList<>();
    Map<String, SqlNodeList> caseAliasVsThenList = unpivotRelToSqlUtil.
        getCaseAliasVsThenList(projectRel, builder);
    for (String axisColumn : new ArrayList<>(caseAliasVsThenList.keySet())) {
      measureColumnSqlIdentifiers.add(new SqlIdentifier(axisColumn, POS));
    }
    SqlNodeList measureList = new SqlNodeList(measureColumnSqlIdentifiers, POS);
    SqlNodeList aliasOfInList = unpivotRelToSqlUtil.getLogicalValuesList(valuesRel, builder);
    SqlNodeList inSqlNodeList = new SqlNodeList(caseAliasVsThenList.values(),
        POS);
    SqlNodeList aliasedInSqlNodeList = unpivotRelToSqlUtil.
        getInListForSqlUnpivot(measureList, aliasOfInList,
        inSqlNodeList);
    return new SqlUnpivot(POS, query, true, measureList, axisList, aliasedInSqlNodeList);
  }

  /** Visits a Window; called by {@link #dispatch} via reflection. */
  public Result visit(Window e) {
    final Result x = visitInput(e, 0);
    final Builder builder = x.builder(e);
    final RelNode input = e.getInput();
    final int inputFieldCount = input.getRowType().getFieldCount();
    final List<SqlNode> rexOvers = new ArrayList<>();
    for (Window.Group group : e.groups) {
      rexOvers.addAll(builder.context.toSql(group, e.constants, inputFieldCount));
    }
    final List<SqlNode> selectList = new ArrayList<>();

    for (RelDataTypeField field : input.getRowType().getFieldList()) {
      addSelect(selectList, builder.context.field(field.getIndex()), e.getRowType());
    }

    for (SqlNode rexOver : rexOvers) {
      addSelect(selectList, rexOver, e.getRowType());
    }

    builder.setSelect(new SqlNodeList(selectList, POS));
    return builder.result();
  }

  /** Visits an Aggregate; called by {@link #dispatch} via reflection. */
  public Result visit(Aggregate e) {
    final Builder builder =
        visitAggregate(e, e.getGroupSet().toList(), Clause.GROUP_BY);
    RelTrait relTrait = e.getTraitSet().getTrait(PivotRelTraitDef.instance);
    if (relTrait != null && relTrait instanceof PivotRelTrait) {
      if (((PivotRelTrait) relTrait).isPivotRel()) {
        PivotRelToSqlUtil pivotRelToSqlUtil = new PivotRelToSqlUtil(POS);
        SqlNode select =
            pivotRelToSqlUtil.buildSqlPivotNode(e, builder, builder.select.getSelectList());
        return result(select, ImmutableList.of(Clause.SELECT), e, null);
      }
    }
    Result result = builder.result();
    if (CTERelToSqlUtil.isCteScopeTrait(e.getTraitSet())
        || CTERelToSqlUtil.isCteDefinationTrait(e.getTraitSet())) {
      return updateCTEResult(e, result);
    }
    return result;
  }

  private Builder visitAggregate(Aggregate e, List<Integer> groupKeyList,
      Clause... clauses) {
    // groupSet contains at least one column that is not in any groupSet.
    // Set of clauses that we expect the builder need to add extra Clause.HAVING
    // then can add Having filter condition in buildAggregate.
    final Set<Clause> clauseSet = new TreeSet<>(Arrays.asList(clauses));
    if (!e.getGroupSet().equals(ImmutableBitSet.union(e.getGroupSets()))) {
      clauseSet.add(Clause.HAVING);
    }
    // "select a, b, sum(x) from ( ... ) group by a, b"
    boolean ignoreClauses = false;
    if (e.getInput() instanceof Project) {
      if (!(((Project) e.getInput()).getInput() instanceof Filter
          && ((Filter) ((Project) e.getInput()).getInput()).getInput() instanceof Filter)) {
        ignoreClauses = true;
      }
    }
    final Result x = visitInput(e, 0, isAnon(), ignoreClauses,
            clauseSet);
    final Builder builder = x.builder(e);
    final List<SqlNode> selectList = new ArrayList<>();
    final List<SqlNode> groupByList =
        generateGroupList(builder, selectList, e, groupKeyList);
    return buildAggregate(e, builder, selectList, groupByList);
  }

  /**
   * Builds the group list for an Aggregate node.
   *
   * @param e The Aggregate node
   * @param builder The SQL builder
   * @param groupByList output group list
   * @param selectList output select list
   */
  protected void buildAggGroupList(Aggregate e, Builder builder,
      List<SqlNode> groupByList, List<SqlNode> selectList) {
    for (int group : e.getGroupSet()) {
      final SqlNode field = builder.context.field(group);
      addSelect(selectList, field, e.getRowType());
      groupByList.add(field);
    }
  }

  /**
   * Builds an aggregate query.
   *
   * @param e The Aggregate node
   * @param builder The SQL builder
   * @param selectList The precomputed group list
   * @param groupByList The precomputed select list
   * @return The aggregate query result
   */
  protected Builder buildAggregate(Aggregate e, Builder builder,
      List<SqlNode> selectList, List<SqlNode> groupByList) {
    for (AggregateCall aggCall : e.getAggCallList()) {
      SqlNode aggCallSqlNode = builder.context.toSql(aggCall);
      RelDataType aggCallRelDataType = aggCall.getType();
      if (aggCall.getAggregation() instanceof SqlSingleValueAggFunction) {
        aggCallSqlNode = dialect.rewriteSingleValueExpr(aggCallSqlNode, aggCallRelDataType);
      } else if (aggCall.getAggregation() instanceof SqlMinMaxAggFunction) {
        aggCallSqlNode = dialect.rewriteMaxMinExpr(aggCallSqlNode, aggCallRelDataType);
      }
      addSelect(selectList, aggCallSqlNode, e.getRowType());
    }
    if (!isStarInAggregateRel(e)) {
      builder.setSelect(new SqlNodeList(selectList, POS));
    }
    if (!groupByList.isEmpty() || e.getAggCallList().isEmpty()) {
      // Some databases don't support "GROUP BY ()". We can omit it as long
      // as there is at least one aggregate function. (We have to take care
      // if we later prune away that last aggregate function.)
      builder.setGroupBy(new SqlNodeList(groupByList, POS));
    }

    if (builder.clauses.contains(Clause.HAVING) && !e.getGroupSet()
        .equals(ImmutableBitSet.union(e.getGroupSets()))) {
      // groupSet contains at least one column that is not in any groupSets.
      // To make such columns must appear in the output (their value will
      // always be NULL), we generate an extra grouping set, then filter
      // it out using a "HAVING GROUPING(groupSets) <> 0".
      // We want to generate the
      final SqlNodeList groupingList = new SqlNodeList(POS);
      e.getGroupSet().forEachInt(g ->
          groupingList.add(builder.context.field(g)));
      builder.setHaving(
          SqlStdOperatorTable.NOT_EQUALS.createCall(POS,
              SqlStdOperatorTable.GROUPING.createCall(groupingList), ZERO));
    }
    return builder;
  }

  /**
   * Evaluates if projection fields can be replaced with aestrisk.
   * @param e aggregate rel
   * @return true if selectList is required to be added in sqlNode
   */
  boolean isStarInAggregateRel(Aggregate e) {
    if (e.getAggCallList().size() > 0) {
      return false;
    }
    RelNode input = e.getInput();
    while (input != null) {
      if (input instanceof Project || input instanceof TableScan || input instanceof Join) {
        break;
      }
      input = input.getInput(0);
    }
    return e.getRowType().getFieldNames().equals(input.getRowType().getFieldNames());
  }

  /** Generates the GROUP BY items, for example {@code GROUP BY x, y},
   * {@code GROUP BY CUBE (x, y)} or {@code GROUP BY ROLLUP (x, y)}.
   *
   * <p>Also populates the SELECT clause. If the GROUP BY list is simple, the
   * SELECT will be identical; if the GROUP BY list contains GROUPING SETS,
   * CUBE or ROLLUP, the SELECT clause will contain the distinct leaf
   * expressions. */
  private List<SqlNode> generateGroupList(Builder builder,
      List<SqlNode> selectList, Aggregate aggregate, List<Integer> groupList) {
    final List<Integer> sortedGroupList =
        Ordering.natural().sortedCopy(groupList);
    assert aggregate.getGroupSet().asList().equals(sortedGroupList)
        : "groupList " + groupList + " must be equal to groupSet "
        + aggregate.getGroupSet() + ", just possibly a different order";

    final List<SqlNode> groupKeys = new ArrayList<>();
    for (int key : groupList) {
      groupKeys.add(getGroupBySqlNode(builder, key));
    }

    for (int key : sortedGroupList) {
      final SqlNode field = builder.context.field(key);
      // final SqlNode field = getGroupBySqlNode(builder,key);
      addSelect(selectList, field, aggregate.getRowType());
    }
    switch (aggregate.getGroupType()) {
    case SIMPLE:
      return ImmutableList.copyOf(groupKeys);
    case CUBE:
      if (aggregate.getGroupSet().cardinality() > 1) {
        return ImmutableList.of(
            SqlStdOperatorTable.CUBE.createCall(SqlParserPos.ZERO, groupKeys));
      }
      // a singleton CUBE and ROLLUP are the same but we prefer ROLLUP;
      // fall through
    case ROLLUP:
      final List<Integer> rollupBits = Aggregate.Group.getRollup(aggregate.groupSets);
      final List<SqlNode> rollupKeys = rollupBits
          .stream()
          .map(bit -> builder.context.field(bit))
          .collect(Collectors.toList());
      return ImmutableList.of(
          SqlStdOperatorTable.ROLLUP.createCall(SqlParserPos.ZERO, rollupKeys));
    default:
    case OTHER:
      // Make sure that the group sets contains all bits.
      final List<ImmutableBitSet> groupSets;
      if (aggregate.getGroupSet()
          .equals(ImmutableBitSet.union(aggregate.groupSets))) {
        groupSets = aggregate.getGroupSets();
      } else {
        groupSets = new ArrayList<>(aggregate.getGroupSets().size() + 1);
        groupSets.add(aggregate.getGroupSet());
        groupSets.addAll(aggregate.getGroupSets());
      }
      return ImmutableList.of(
          SqlStdOperatorTable.GROUPING_SETS.createCall(SqlParserPos.ZERO,
              groupSets.stream()
                  .map(groupSet ->
                      groupItem(groupKeys, groupSet, aggregate.getGroupSet()))
                  .collect(Collectors.toList())));
    }
  }


  private SqlNode getGroupBySqlNode(Builder builder, int key) {
    boolean isGroupByAlias = dialect.getConformance().isGroupByAlias();
    if (isAliasNotRequiredInGroupBy(builder, key)) {
      isGroupByAlias = false;
    }

    if (builder.select.getSelectList() == null || !isGroupByAlias) {
      return builder.context.field(key);
    } else {
      return builder.context.field(key, true);
    }
    /*SqlNode sqlNode = builder.select.getSelectList().get(key);
    if (sqlNode.getKind() == SqlKind.LITERAL
        || sqlNode.getKind() == SqlKind.DYNAMIC_PARAM
        || sqlNode.getKind() == SqlKind.MINUS_PREFIX) {
      Optional<SqlNode> aliasNode = getAliasSqlNode(sqlNode);
      if (aliasNode.isPresent()) {
        return aliasNode.get();
      } else {
        //add ordinal
        int ordinal =
            builder.select.getSelectList().getList().indexOf(sqlNode) + 1;
        return SqlLiteral.createExactNumeric(String.valueOf(ordinal),
            SqlParserPos.ZERO);
      }
    } */
  }

  private boolean isAliasNotRequiredInGroupBy(Builder builder, int key) {
    if (builder.context.field(key).getKind() == SqlKind.LITERAL
        && dialect.getConformance().isGroupByOrdinal()) {
      if (builder.select.getSelectList() != null) {
        Optional<SqlNode> aliasNode = getAliasSqlNode(builder.select.getSelectList().get(key));
        return !aliasNode.isPresent();
      }
      return true;
    }
    return false;
  }

  private Optional<SqlNode> getAliasSqlNode(SqlNode sqlNode) {
    if (SqlCall.class.isInstance(sqlNode)) {
      List<SqlNode> openrandList = ((SqlCall) sqlNode).getOperandList();
      if (openrandList.size() > 1 && !openrandList.get(1)
          .toString()
          .toLowerCase(Locale.ROOT)
          .startsWith("expr$")) {
        return Optional.of(openrandList.get(1));
      }
    }
    return Optional.empty();
  }

  private static SqlNode groupItem(List<SqlNode> groupKeys,
      ImmutableBitSet groupSet, ImmutableBitSet wholeGroupSet) {
    final List<SqlNode> nodes = groupSet.asList().stream()
        .map(key -> groupKeys.get(wholeGroupSet.indexOf(key)))
        .collect(Collectors.toList());
    switch (nodes.size()) {
    case 1:
      return nodes.get(0);
    default:
      return SqlStdOperatorTable.ROW.createCall(SqlParserPos.ZERO, nodes);
    }
  }

  /** Visits a TableScan; called by {@link #dispatch} via reflection. */
  public Result visit(TableScan e) {
    final SqlIdentifier identifier = getSqlTargetTable(e);
    final SqlNode node;
    final ImmutableList<RelHint> hints = e.getHints();
    if (!hints.isEmpty()) {
      SqlParserPos pos = identifier.getParserPosition();
      node =
          new SqlTableRef(pos, identifier,
              SqlNodeList.of(pos,
                  hints.stream()
                      .map(h -> RelToSqlConverter.toSqlHint(h, pos))
                      .collect(Collectors.toList())));
    } else {
      node = identifier;
    }
    return result(node, ImmutableList.of(Clause.FROM), e, null);
  }

  private static SqlHint toSqlHint(RelHint hint, SqlParserPos pos) {
    if (hint.kvOptions != null) {
      return new SqlHint(pos, new SqlIdentifier(hint.hintName, pos),
          SqlNodeList.of(pos, hint.kvOptions.entrySet().stream()
              .flatMap(
                  e -> Stream.of(new SqlIdentifier(e.getKey(), pos),
                  SqlLiteral.createCharString(e.getValue(), pos)))
              .collect(Collectors.toList())),
          SqlHint.HintOptionFormat.KV_LIST);
    } else if (hint.listOptions != null) {
      return new SqlHint(pos, new SqlIdentifier(hint.hintName, pos),
          SqlNodeList.of(pos, hint.listOptions.stream()
              .map(e -> SqlLiteral.createCharString(e, pos))
              .collect(Collectors.toList())),
          SqlHint.HintOptionFormat.LITERAL_LIST);
    }
    return new SqlHint(pos, new SqlIdentifier(hint.hintName, pos),
        SqlNodeList.EMPTY, SqlHint.HintOptionFormat.EMPTY);
  }

  /** Visits a Union; called by {@link #dispatch} via reflection. */
  public Result visit(Union e) {
    return setOpToSql(e.all
        ? SqlStdOperatorTable.UNION_ALL
        : SqlStdOperatorTable.UNION, e);
  }

  /** Visits an Intersect; called by {@link #dispatch} via reflection. */
  public Result visit(Intersect e) {
    return setOpToSql(e.all
        ? SqlStdOperatorTable.INTERSECT_ALL
        : SqlStdOperatorTable.INTERSECT, e);
  }

  /** Visits a Minus; called by {@link #dispatch} via reflection. */
  public Result visit(Minus e) {
    return setOpToSql(e.all
        ? SqlStdOperatorTable.EXCEPT_ALL
        : SqlStdOperatorTable.EXCEPT, e);
  }

  /** Visits a Calc; called by {@link #dispatch} via reflection. */
  public Result visit(Calc e) {
    final RexProgram program = e.getProgram();
    final ImmutableSet<Clause> expectedClauses =
        program.getCondition() != null
            ? ImmutableSet.of(Clause.WHERE)
            : ImmutableSet.of();
    final Result x = visitInput(e, 0, expectedClauses);
    parseCorrelTable(e, x);
    final Builder builder = x.builder(e);
    if (!isStar(program)) {
      final List<SqlNode> selectList = new ArrayList<>(program.getProjectList().size());
      for (RexLocalRef ref : program.getProjectList()) {
        SqlNode sqlExpr = builder.context.toSql(program, ref);
        addSelect(selectList, sqlExpr, e.getRowType());
      }
      builder.setSelect(new SqlNodeList(selectList, POS));
    }

    if (program.getCondition() != null) {
      builder.setWhere(
          builder.context.toSql(program, program.getCondition()));
    }
    return builder.result();
  }

  /** Visits a Values; called by {@link #dispatch} via reflection. */
  public Result visit(Values e) {
    final List<Clause> clauses = ImmutableList.of(Clause.SELECT);
    final Map<String, RelDataType> pairs = ImmutableMap.of();
    final Context context = aliasContext(pairs, false);
    SqlNode query;
    final boolean rename = stack.size() <= 1
        || !(Iterables.get(stack, 1).r instanceof TableModify);
    final List<String> fieldNames = e.getRowType().getFieldNames();
    if (!dialect.supportsAliasedValues() && rename) {
      // Some dialects (such as Oracle and BigQuery) don't support
      // "AS t (c1, c2)". So instead of
      //   (VALUES (v0, v1), (v2, v3)) AS t (c0, c1)
      // we generate
      //   SELECT v0 AS c0, v1 AS c1 FROM DUAL
      //   UNION ALL
      //   SELECT v2 AS c0, v3 AS c1 FROM DUAL
      // for Oracle and
      //   SELECT v0 AS c0, v1 AS c1
      //   UNION ALL
      //   SELECT v2 AS c0, v3 AS c1
      // for dialects that support SELECT-without-FROM.
      List<SqlSelect> list = new ArrayList<>();
      for (List<RexLiteral> tuple : e.getTuples()) {
        final List<SqlNode> values2 = new ArrayList<>();
        final SqlNodeList exprList = exprList(context, tuple);
        for (Pair<SqlNode, String> value : Pair.zip(exprList, fieldNames)) {
          values2.add(as(value.left, value.right));
        }
        list.add(
            new SqlSelect(POS, null,
                new SqlNodeList(values2, POS),
                getDual(), null, null,
                null, null, null, null, null, null, null));
      }
      if (list.isEmpty()) {
        // In this case we need to construct the following query:
        // SELECT NULL as C0, NULL as C1, NULL as C2 ... FROM DUAL WHERE FALSE
        // This would return an empty result set with the same number of columns as the field names.
        final List<SqlNode> nullColumnNames = new ArrayList<>(fieldNames.size());
        for (String fieldName : fieldNames) {
          SqlCall nullColumnName = as(SqlLiteral.createNull(POS), fieldName);
          nullColumnNames.add(nullColumnName);
        }
        final SqlIdentifier dual = getDual();
        if (dual == null) {
          query =
              new SqlSelect(POS, null,
                  new SqlNodeList(nullColumnNames, POS), null, null, null, null,
                  null, null, null, null, null, null);

          // Wrap "SELECT 1 AS x"
          // as "SELECT * FROM (SELECT 1 AS x) AS t WHERE false"
          query =
              new SqlSelect(POS, null, SqlNodeList.SINGLETON_STAR,
                  as(query, "t"), createAlwaysFalseCondition(), null, null,
                  null, null, null, null, null, null);
        } else {
          query =
              new SqlSelect(POS, null,
                  new SqlNodeList(nullColumnNames, POS),
                  dual, createAlwaysFalseCondition(), null,
                  null, null, null, null, null, null, null);
        }
      } else if (list.size() == 1) {
        query = list.get(0);
      } else {
        query = list.stream()
            .map(select -> (SqlNode) select)
            .reduce((l, r) -> SqlStdOperatorTable.UNION_ALL.createCall(POS, l, r))
            .get();
      }
    } else {
      // Generate ANSI syntax
      //   (VALUES (v0, v1), (v2, v3))
      // or, if rename is required
      //   (VALUES (v0, v1), (v2, v3)) AS t (c0, c1)
      final SqlNodeList selects = new SqlNodeList(POS);
      final boolean isEmpty = Values.isEmpty(e);
      if (isEmpty) {
        // In case of empty values, we need to build:
        //   SELECT *
        //   FROM (VALUES (NULL, NULL ...)) AS T (C1, C2 ...)
        //   WHERE 1 = 0
        selects.add(
            SqlInternalOperators.ANONYMOUS_ROW.createCall(POS,
                Collections.nCopies(fieldNames.size(),
                    SqlLiteral.createNull(POS))));
      } else {
        for (List<RexLiteral> tuple : e.getTuples()) {
          selects.add(
              SqlInternalOperators.ANONYMOUS_ROW.createCall(
                  exprList(context, tuple)));
        }
      }
      query = SqlStdOperatorTable.VALUES.createCall(selects);
      if (rename) {
        query = as(query, "t", fieldNames.toArray(new String[0]));
      }
      if (isEmpty) {
        if (!rename) {
          query = as(query, "t");
        }
        query =
            new SqlSelect(POS, null, SqlNodeList.SINGLETON_STAR, query,
                createAlwaysFalseCondition(), null, null, null,
                null, null, null, null, null);
      }
    }
    return result(query, clauses, e, null);
  }

  /** Visits a Sample; called by {@link #dispatch} via reflection. */
  public Result visit(Sample e) {
    Result x = visitInput(e, 0);
    RelOptSamplingParameters parameters = e.getSamplingParameters();
    boolean isRepeatable = parameters.isRepeatable();
    boolean isBernoulli = parameters.isBernoulli();

    SqlSampleSpec tableSampleSpec =
        isRepeatable
            ? SqlSampleSpec.createTableSample(
            isBernoulli, parameters.sampleRate, parameters.getRepeatableSeed())
            : SqlSampleSpec.createTableSample(isBernoulli, parameters.sampleRate);

    SqlLiteral tableSampleLiteral =
        SqlLiteral.createSample(tableSampleSpec, POS);

    SqlNode tableRef =
        SqlStdOperatorTable.TABLESAMPLE.createCall(POS, x.node, tableSampleLiteral);

    return result(tableRef, ImmutableList.of(Clause.FROM), e, null);
  }

  private @Nullable SqlIdentifier getDual() {
    final List<String> names = dialect.getSingleRowTableName();
    if (names == null) {
      return null;
    }
    return new SqlIdentifier(names, POS);
  }

  private static SqlNode createAlwaysFalseCondition() {
    // Building the select query in the form:
    // select * from VALUES(NULL,NULL ...) where 1=0
    // Use condition 1=0 since "where false" does not seem to be supported
    // on some DB vendors.
    return SqlStdOperatorTable.EQUALS.createCall(POS,
        ImmutableList.of(ONE, ZERO));
  }

  /** Visits a Sort; called by {@link #dispatch} via reflection. */
  public Result visit(Sort e) {
    Result result = null;
    if (e.getInput() instanceof Aggregate) {
      final Aggregate aggregate = (Aggregate) e.getInput();
      if (hasTrickyRollup(e, aggregate)) {
        // MySQL 5 does not support standard "GROUP BY ROLLUP(x, y)", only
        // the non-standard "GROUP BY x, y WITH ROLLUP".
        // It does not allow "WITH ROLLUP" in combination with "ORDER BY",
        // but "GROUP BY x, y WITH ROLLUP" implicitly sorts by x, y,
        // so skip the ORDER BY.
        final Set<Integer> groupList = new LinkedHashSet<>();
        for (RelFieldCollation fc : e.collation.getFieldCollations()) {
          groupList.add(aggregate.getGroupSet().nth(fc.getFieldIndex()));
        }
        groupList.addAll(Aggregate.Group.getRollup(aggregate.getGroupSets()));
        final Builder builder =
            visitAggregate(aggregate, ImmutableList.copyOf(groupList),
                Clause.GROUP_BY, Clause.OFFSET, Clause.FETCH);
        offsetFetch(e, builder);
        result = builder.result();
        if (CTERelToSqlUtil.isCteScopeTrait(e.getTraitSet())
            || CTERelToSqlUtil.isCteDefinationTrait(e.getTraitSet())) {
          return updateCTEResult(e, result);
        }
        return result;
      }
    }
    if (e.getInput() instanceof Project) {
      // Deal with the case Sort(Project(Aggregate ...))
      // by converting it to Project(Sort(Aggregate ...)).
      final Project project = (Project) e.getInput();
      final Permutation permutation = project.getPermutation();
      if (permutation != null
          && project.getInput() instanceof Aggregate) {
        final Aggregate aggregate = (Aggregate) project.getInput();
        if (hasTrickyRollup(e, aggregate)) {
          final RelCollation collation =
              RelCollations.permute(e.collation, permutation);
          final Sort sort2 =
              LogicalSort.create(aggregate, collation, e.offset, e.fetch);
          final Project project2 =
              LogicalProject.create(
                  sort2,
                  ImmutableList.of(),
                  project.getProjects(),
                  project.getRowType(),
                  project.getVariablesSet());
          return visit(project2);
        }
      }
    }
    final Result x =
        visitInput(e, 0, Clause.ORDER_BY, Clause.OFFSET, Clause.FETCH);
    final Builder builder = x.builder(e);
    if (stack.size() != 1
        && builder.select.getSelectList().equals(SqlNodeList.SINGLETON_STAR)) {
      // Generates explicit column names instead of start(*) for
      // non-root order by to avoid ambiguity.
      final List<SqlNode> selectList = Expressions.list();
      for (RelDataTypeField field : e.getRowType().getFieldList()) {
        addSelect(selectList, builder.context.field(field.getIndex()), e.getRowType());
      }
      builder.select.setSelectList(new SqlNodeList(selectList, POS));
    }
    List<SqlNode> orderByList = Expressions.list();
    for (RelFieldCollation field : e.getCollation().getFieldCollations()) {
      builder.addOrderItem(orderByList, field);
    }
    if (!orderByList.isEmpty()) {
      builder.setOrderBy(new SqlNodeList(orderByList, POS));
    }
    offsetFetch(e, builder);
    result = builder.result();
    if (CTERelToSqlUtil.isCteScopeTrait(e.getTraitSet())
        || CTERelToSqlUtil.isCteDefinationTrait(e.getTraitSet())) {
      return updateCTEResult(e, result);
    }
    return result;
  }

  Result updateCTEResult(RelNode e, Result result) {

    // CTE Scope Trait
    if (CTERelToSqlUtil.isCteScopeTrait(e.getTraitSet())) {
      List<SqlNode> sqlWithItemNodes = CTERelToSqlUtil.fetchSqlWithItemNodes(result.node,
          new ArrayList<>());
      SqlNodeList sqlNodeList = new SqlNodeList(sqlWithItemNodes, POS);

      SqlNode sqlWithNode = updateSqlWithNode(result);
      final SqlWith sqlWith = new SqlWith(POS, sqlNodeList, sqlWithNode);
      result = this.result(sqlWith, ImmutableList.of(), e, null);
    } else if (CTERelToSqlUtil.isCteDefinationTrait(e.getTraitSet())) {
      //CTE Definition Trait
      RelTrait relDefinationTrait = e.getTraitSet().getTrait(CTEDefinationTraitDef.instance);
      CTEDefinationTrait cteDefinationTrait = (CTEDefinationTrait) relDefinationTrait;
      SqlIdentifier withName = new SqlIdentifier(cteDefinationTrait.getCteName(), POS);

      SqlNodeList columnList = identifierList(new ArrayList<>());
      SqlWithItem sqlWithItem = new SqlWithItem(POS, withName, columnList, result.node);

      Map<String, RelDataType> aliasesMap = new HashMap<>();
      List<RelDataTypeField> fieldList = e.getRowType().getFieldList();
      RelDataTypeField relDataTypeField = fieldList.get(0);
      aliasesMap.put(relDataTypeField.getName(), e.getRowType());

      result = this.result(sqlWithItem, result.clauses, e, aliasesMap);
    }
    return result;
  }

  /** Adds OFFSET and FETCH to a builder, if applicable.
   * The builder must have been created with OFFSET and FETCH clauses. */
  void offsetFetch(Sort e, Builder builder) {
    if (e.fetch != null) {
      builder.setFetch(builder.context.toSql(null, e.fetch));
    }
    if (e.offset != null) {
      builder.setOffset(builder.context.toSql(null, e.offset));
    }
  }

  public boolean hasTrickyRollup(Sort e, Aggregate aggregate) {
    return !dialect.supportsAggregateFunction(SqlKind.ROLLUP)
        && dialect.supportsGroupByWithRollup()
        && (aggregate.getGroupType() == Aggregate.Group.ROLLUP
            || aggregate.getGroupType() == Aggregate.Group.CUBE
                && aggregate.getGroupSet().cardinality() == 1)
        && e.collation.getFieldCollations().stream().allMatch(fc ->
            fc.getFieldIndex() < aggregate.getGroupSet().cardinality());
  }

  private static SqlIdentifier getSqlTargetTable(RelNode e) {
    // Use the foreign catalog, schema and table names, if they exist,
    // rather than the qualified name of the shadow table in Calcite.
    final RelOptTable table = requireNonNull(e.getTable());
    return table.maybeUnwrap(JdbcTable.class)
        .map(JdbcTable::tableName)
        .orElseGet(() ->
            new SqlIdentifier(table.getQualifiedName(), SqlParserPos.ZERO));
  }

  /** Visits a TableModify; called by {@link #dispatch} via reflection. */
  public Result visit(TableModify modify) {
    final Map<String, RelDataType> pairs = ImmutableMap.of();
    final Context context = aliasContext(pairs, false);

    // Target Table Name
    final SqlIdentifier sqlTargetTable = getSqlTargetTable(modify);

    switch (modify.getOperation()) {
    case INSERT: {
      // Convert the input to a SELECT query or keep as VALUES. Not all
      // dialects support naked VALUES, but all support VALUES inside INSERT.
      final SqlNode sqlSource =
          visitInput(modify, 0).asQueryOrValues();

      final SqlInsert sqlInsert =
          new SqlInsert(POS, SqlNodeList.EMPTY, sqlTargetTable, sqlSource,
              identifierList(modify.getTable().getRowType().getFieldNames()));

      return result(sqlInsert, ImmutableList.of(), modify, null);
    }
    case UPDATE: {
      final Result input = visitInput(modify, 0);

      final SqlUpdate sqlUpdate =
          new SqlUpdate(POS, sqlTargetTable,
              identifierList(
                  requireNonNull(modify.getUpdateColumnList(),
                      () -> "modify.getUpdateColumnList() is null for " + modify)),
              exprList(context,
                  requireNonNull(modify.getSourceExpressionList(),
                      () -> "modify.getSourceExpressionList() is null for " + modify)),
              ((SqlSelect) input.node).getWhere(), input.asSelect(),
              null);

      return result(sqlUpdate, input.clauses, modify, null);
    }
    case DELETE: {
      final Result input = visitInput(modify, 0);

      final SqlDelete sqlDelete =
          new SqlDelete(POS, sqlTargetTable,
              input.asSelect().getWhere(), input.asSelect(), null);

      return result(sqlDelete, input.clauses, modify, null);
    }
    case MERGE: {
      final Result input = visitInput(modify, 0);
      final SqlSelect select = input.asSelect();
      // When querying with both the `WHEN MATCHED THEN UPDATE` and
      // `WHEN NOT MATCHED THEN INSERT` clauses, the selectList consists of three parts:
      // the insert expression, the target table reference, and the update expression.
      // When querying with the `WHEN MATCHED THEN UPDATE` clause, the selectList will not
      // include the update expression.
      // However, when querying with the `WHEN NOT MATCHED THEN INSERT` clause,
      // the expression list will only contain the insert expression.
      final SqlNodeList selectList = SqlUtil.stripListAs(select.getSelectList());
      final SqlJoin join =  requireNonNull((SqlJoin) select.getFrom());
      final SqlNode condition = requireNonNull(join.getCondition());
      final SqlNode source = join.getLeft();

      SqlUpdate update = null;
      final List<String> updateColumnList =
          requireNonNull(modify.getUpdateColumnList(),
              () -> "modify.getUpdateColumnList() is null for " + modify);
      final int nUpdateFiled = updateColumnList.size();
      if (nUpdateFiled != 0) {
        final SqlNodeList expressionList =
            Util.last(selectList, nUpdateFiled).stream()
                .collect(SqlNodeList.toList());
        update =
            new SqlUpdate(POS, sqlTargetTable,
                identifierList(updateColumnList),
                expressionList,
                condition, null, null);
      }

      final RelDataType targetRowType = modify.getTable().getRowType();
      final int nTargetFiled = targetRowType.getFieldCount();
      final int nInsertFiled = nUpdateFiled == 0
          ? selectList.size() : selectList.size() - nTargetFiled - nUpdateFiled;
      SqlInsert insert = null;
      if (nInsertFiled != 0) {
        final SqlNodeList expressionList =
            Util.first(selectList, nInsertFiled).stream()
                .collect(SqlNodeList.toList());
        final SqlNode valuesCall =
            SqlStdOperatorTable.VALUES.createCall(expressionList);
        final SqlNodeList columnList = targetRowType.getFieldNames().stream()
            .map(f -> new SqlIdentifier(f, POS))
            .collect(SqlNodeList.toList());
        insert = new SqlInsert(POS, SqlNodeList.EMPTY, sqlTargetTable, valuesCall, columnList);
      }

      final SqlNode target = join.getRight();
      final SqlNode targetTableAlias = target.getKind() == SqlKind.AS
          ? ((SqlCall) target).operand(1) : null;
      final SqlMerge merge =
          new SqlMerge(POS, sqlTargetTable, condition, source, update, insert, null,
              (SqlIdentifier) targetTableAlias);
      return result(merge, input.clauses, modify, null);
    }
    default:
      throw new AssertionError("not implemented: " + modify);
    }
  }

  /** Converts a list of {@link RexNode} expressions to {@link SqlNode}
   * expressions. */
  private static SqlNodeList exprList(final Context context,
      List<? extends RexNode> exprs) {
    return new SqlNodeList(
        Util.transform(exprs, e -> context.toSql(null, e)), POS);
  }

  /** Converts a list of names expressions to a list of single-part
   * {@link SqlIdentifier}s. */
  private static SqlNodeList identifierList(List<String> names) {
    return new SqlNodeList(
        Util.transform(names, name -> new SqlIdentifier(name, POS)), POS);
  }

  /** Visits a Match; called by {@link #dispatch} via reflection. */
  public Result visit(Match e) {
    final RelNode input = e.getInput();
    final Result x = visitInput(e, 0);
    final Context context = matchRecognizeContext(x.qualifiedContext());

    SqlNode tableRef = x.asQueryOrValues();

    final RexBuilder rexBuilder = input.getCluster().getRexBuilder();
    final List<SqlNode> partitionSqlList = new ArrayList<>();
    for (int key : e.getPartitionKeys()) {
      final RexInputRef ref = rexBuilder.makeInputRef(input, key);
      SqlNode sqlNode = context.toSql(null, ref);
      partitionSqlList.add(sqlNode);
    }
    final SqlNodeList partitionList = new SqlNodeList(partitionSqlList, POS);

    final List<SqlNode> orderBySqlList = new ArrayList<>();
    if (e.getOrderKeys() != null) {
      for (RelFieldCollation fc : e.getOrderKeys().getFieldCollations()) {
        if (fc.nullDirection != RelFieldCollation.NullDirection.UNSPECIFIED) {
          boolean first =
              fc.nullDirection == RelFieldCollation.NullDirection.FIRST;
          SqlNode nullDirectionNode =
              dialect.emulateNullDirection(context.field(fc.getFieldIndex()),
                  first, fc.direction.isDescending());
          if (nullDirectionNode != null) {
            orderBySqlList.add(nullDirectionNode);
            fc =
                new RelFieldCollation(fc.getFieldIndex(), fc.getDirection(),
                    RelFieldCollation.NullDirection.UNSPECIFIED);
          }
        }
        orderBySqlList.add(context.toSql(fc));
      }
    }
    final SqlNodeList orderByList =
        new SqlNodeList(orderBySqlList, SqlParserPos.ZERO);

    final SqlLiteral rowsPerMatch = e.isAllRows()
        ? SqlMatchRecognize.RowsPerMatchOption.ALL_ROWS.symbol(POS)
        : SqlMatchRecognize.RowsPerMatchOption.ONE_ROW.symbol(POS);

    final SqlNode after;
    if (e.getAfter() instanceof RexLiteral) {
      SqlMatchRecognize.AfterOption value = (SqlMatchRecognize.AfterOption)
          ((RexLiteral) e.getAfter()).getValue2();
      after = SqlLiteral.createSymbol(value, POS);
    } else {
      RexCall call = (RexCall) e.getAfter();
      String operand =
          requireNonNull(stringValue(call.getOperands().get(0)),
              () -> "non-null string expected for 0th operand of AFTER call "
                  + call);
      after = call.getOperator().createCall(POS, new SqlIdentifier(operand, POS));
    }

    RexNode rexPattern = e.getPattern();
    final SqlNode pattern = context.toSql(null, rexPattern);
    final SqlLiteral strictStart = SqlLiteral.createBoolean(e.isStrictStart(), POS);
    final SqlLiteral strictEnd = SqlLiteral.createBoolean(e.isStrictEnd(), POS);

    RexLiteral rexInterval = (RexLiteral) e.getInterval();
    SqlIntervalLiteral interval = null;
    if (rexInterval != null) {
      interval = (SqlIntervalLiteral) context.toSql(null, rexInterval);
    }

    final SqlNodeList subsetList = new SqlNodeList(POS);
    for (Map.Entry<String, SortedSet<String>> entry : e.getSubsets().entrySet()) {
      SqlNode left = new SqlIdentifier(entry.getKey(), POS);
      List<SqlNode> rhl = new ArrayList<>();
      for (String right : entry.getValue()) {
        rhl.add(new SqlIdentifier(right, POS));
      }
      subsetList.add(
          SqlStdOperatorTable.EQUALS.createCall(POS, left,
              new SqlNodeList(rhl, POS)));
    }

    final SqlNodeList measureList = new SqlNodeList(POS);
    for (Map.Entry<String, RexNode> entry : e.getMeasures().entrySet()) {
      final String alias = entry.getKey();
      final SqlNode sqlNode = context.toSql(null, entry.getValue());
      measureList.add(as(sqlNode, alias));
    }

    final SqlNodeList patternDefList = new SqlNodeList(POS);
    for (Map.Entry<String, RexNode> entry : e.getPatternDefinitions().entrySet()) {
      final String alias = entry.getKey();
      final SqlNode sqlNode = context.toSql(null, entry.getValue());
      patternDefList.add(as(sqlNode, alias));
    }

    final SqlNode matchRecognize =
        new SqlMatchRecognize(POS, tableRef,
            pattern, strictStart, strictEnd, patternDefList, measureList, after,
            subsetList, rowsPerMatch, partitionList, orderByList, interval);
    return result(matchRecognize, Expressions.list(Clause.FROM), e, null);
  }

  private static SqlCall as(SqlNode e, String alias) {
    return SqlStdOperatorTable.AS.createCall(POS, e,
        new SqlIdentifier(alias, POS));
  }

  public Result visit(Uncollect e) {
    final Result x = visitInput(e, 0);
<<<<<<< HEAD
    SqlNode operand =  x.asStatement();

    //As per ANSI standard, Unnest Operator only accepts array or multiset data type,
    //So in case of select node, need to extract selectList of column name,
    //Otherwise it consumes select as subquerry.

    if (x.node instanceof SqlSelect) {
      operand = ((SqlSelect) x.node).getSelectList().get(0);
    }
    final SqlNode unnestNode = SqlStdOperatorTable.UNNEST.createCall(POS, operand);
    final List<SqlNode> operands = createAsFullOperands(e.getRowType(), unnestNode,
        requireNonNull(x.neededAlias, () -> "x.neededAlias is null, node is " + x.node));
=======
    final SqlOperator operator =
        e.withOrdinality ? SqlStdOperatorTable.UNNEST_WITH_ORDINALITY : SqlStdOperatorTable.UNNEST;
    final SqlNode unnestNode = operator.createCall(POS, x.asStatement());
    final List<SqlNode> operands =
        createAsFullOperands(e.getRowType(), unnestNode,
            requireNonNull(x.neededAlias,
                () -> "x.neededAlias is null, node is " + x.node));
>>>>>>> 351ddeb4
    final SqlNode asNode = SqlStdOperatorTable.AS.createCall(POS, operands);
    return result(asNode, ImmutableList.of(Clause.FROM), e, null);
  }

  public Result visit(TableFunctionScan e) {
    List<RelDataTypeField> fieldList = e.getRowType().getFieldList();
    if (fieldList == null || fieldList.size() > 1) {
      throw new RuntimeException("Table function supports only one argument");
    }
    final List<SqlNode> inputSqlNodes = new ArrayList<>();
    final int inputSize = e.getInputs().size();
    for (int i = 0; i < inputSize; i++) {
      final Result x = visitInput(e, i);
      inputSqlNodes.add(x.asStatement());
    }
    final Context context = tableFunctionScanContext(inputSqlNodes);
    SqlNode callNode = context.toSql(null, e.getCall());
    // Convert to table function call, "TABLE($function_name(xxx))"
    SqlSpecialOperator collectionTable = new SqlCollectionTableOperator("TABLE",
        SqlModality.RELATION, e.getRowType().getFieldNames().get(0));
    SqlNode tableCall = new SqlBasicCall(
        collectionTable,
        new SqlNode[]{callNode},
        SqlParserPos.ZERO);
    SqlNode select = new SqlSelect(
        SqlParserPos.ZERO, null, null, tableCall,
        null, null, null, null, null, null, null, SqlNodeList.EMPTY);
    Map<String, RelDataType> aliasesMap = new HashMap<>();
    RelDataTypeField relDataTypeField = fieldList.get(0);
    aliasesMap.put(relDataTypeField.getName(), e.getRowType());
    return result(select, ImmutableList.of(Clause.SELECT), e, aliasesMap);
  }

  /**
   * Creates operands for a full AS operator. Format SqlNode AS alias(col_1, col_2,... ,col_n).
   *
   * @param rowType Row type of the SqlNode
   * @param leftOperand SqlNode
   * @param alias alias
   */
  public List<SqlNode> createAsFullOperands(RelDataType rowType, SqlNode leftOperand,
      String alias) {
    final List<SqlNode> result = new ArrayList<>();
    result.add(leftOperand);
    result.add(new SqlIdentifier(alias, POS));
    Ord.forEach(rowType.getFieldNames(), (fieldName, i) -> {
      if (SqlUtil.isGeneratedAlias(fieldName)) {
        fieldName = "col_" + i;
      }
      result.add(new SqlIdentifier(fieldName, POS));
    });
    return result;
  }

  @Override public void addSelect(List<SqlNode> selectList, SqlNode node,
      RelDataType rowType) {
    String name = rowType.getFieldNames().get(selectList.size());
    @Nullable String alias = SqlValidatorUtil.alias(node);
    final String lowerName = name.toLowerCase(Locale.ROOT);
    if (lowerName.startsWith("expr$")) {
      // Put it in ordinalMap
      ordinalMap.put(lowerName, node);
    } else if (alias == null || !alias.equals(name)) {
      node = as(node, name);
    }
    selectList.add(node);
  }

  protected void parseCorrelTable(RelNode relNode, Result x) {
    for (CorrelationId id : relNode.getVariablesSet()) {
      correlTableMap.put(id, x.qualifiedContext());
    }
  }

  /** Stack frame. */
  private static class Frame {
    private final RelNode parent;
    @SuppressWarnings("unused")
    private final int ordinalInParent;
    private final RelNode r;
    private final boolean anon;
    private final boolean ignoreClauses;
    private final ImmutableSet<? extends Clause> expectedClauses;

    Frame(RelNode parent, int ordinalInParent, RelNode r, boolean anon,
        boolean ignoreClauses, Iterable<? extends Clause> expectedClauses) {
      this.parent = requireNonNull(parent, "parent");
      this.ordinalInParent = ordinalInParent;
      this.r = requireNonNull(r, "r");
      this.anon = anon;
      this.ignoreClauses = ignoreClauses;
      this.expectedClauses = ImmutableSet.copyOf(expectedClauses);
    }
  }

  private SqlNode updateSqlWithNode(SqlImplementor.Result result) {
    SqlSelect sqlSelect = null;
    if (result.node instanceof SqlSelect) {
      sqlSelect = (SqlSelect) result.node;
    } else {
      sqlSelect = wrapSelect(result.node);
    }
    CTERelToSqlUtil.updateSqlNode(sqlSelect);
    return sqlSelect;
  }
}<|MERGE_RESOLUTION|>--- conflicted
+++ resolved
@@ -1478,7 +1478,6 @@
 
   public Result visit(Uncollect e) {
     final Result x = visitInput(e, 0);
-<<<<<<< HEAD
     SqlNode operand =  x.asStatement();
 
     //As per ANSI standard, Unnest Operator only accepts array or multiset data type,
@@ -1491,15 +1490,6 @@
     final SqlNode unnestNode = SqlStdOperatorTable.UNNEST.createCall(POS, operand);
     final List<SqlNode> operands = createAsFullOperands(e.getRowType(), unnestNode,
         requireNonNull(x.neededAlias, () -> "x.neededAlias is null, node is " + x.node));
-=======
-    final SqlOperator operator =
-        e.withOrdinality ? SqlStdOperatorTable.UNNEST_WITH_ORDINALITY : SqlStdOperatorTable.UNNEST;
-    final SqlNode unnestNode = operator.createCall(POS, x.asStatement());
-    final List<SqlNode> operands =
-        createAsFullOperands(e.getRowType(), unnestNode,
-            requireNonNull(x.neededAlias,
-                () -> "x.neededAlias is null, node is " + x.node));
->>>>>>> 351ddeb4
     final SqlNode asNode = SqlStdOperatorTable.AS.createCall(POS, operands);
     return result(asNode, ImmutableList.of(Clause.FROM), e, null);
   }
