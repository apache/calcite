--- conflicted
+++ resolved
@@ -20,17 +20,14 @@
 import org.apache.calcite.config.QueryStyle;
 import org.apache.calcite.linq4j.Ord;
 import org.apache.calcite.linq4j.tree.Expressions;
-<<<<<<< HEAD
+import org.apache.calcite.plan.RelOptSamplingParameters;
+import org.apache.calcite.plan.RelOptTable;
 import org.apache.calcite.plan.CTEDefinationTrait;
 import org.apache.calcite.plan.CTEDefinationTraitDef;
 import org.apache.calcite.plan.PivotRelTrait;
 import org.apache.calcite.plan.PivotRelTraitDef;
 import org.apache.calcite.plan.RelOptTable;
 import org.apache.calcite.plan.RelTrait;
-=======
-import org.apache.calcite.plan.RelOptSamplingParameters;
-import org.apache.calcite.plan.RelOptTable;
->>>>>>> 75511b82
 import org.apache.calcite.rel.RelCollation;
 import org.apache.calcite.rel.RelCollations;
 import org.apache.calcite.rel.RelFieldCollation;
@@ -56,11 +53,8 @@
 import org.apache.calcite.rel.core.Union;
 import org.apache.calcite.rel.core.Values;
 import org.apache.calcite.rel.core.Window;
-<<<<<<< HEAD
+import org.apache.calcite.rel.hint.RelHint;
 import org.apache.calcite.rel.logical.LogicalJoin;
-=======
-import org.apache.calcite.rel.hint.RelHint;
->>>>>>> 75511b82
 import org.apache.calcite.rel.logical.LogicalProject;
 import org.apache.calcite.rel.logical.LogicalSort;
 import org.apache.calcite.rel.logical.LogicalValues;
@@ -92,11 +86,13 @@
 import org.apache.calcite.sql.SqlNodeList;
 import org.apache.calcite.sql.SqlSampleSpec;
 import org.apache.calcite.sql.SqlSelect;
-<<<<<<< HEAD
+import org.apache.calcite.sql.SqlTableRef;
 import org.apache.calcite.sql.SqlSpecialOperator;
 import org.apache.calcite.sql.SqlUnpivot;
 import org.apache.calcite.sql.SqlUpdate;
 import org.apache.calcite.sql.SqlUtil;
+import org.apache.calcite.sql.fun.SqlInternalOperators;
+import org.apache.calcite.sql.fun.SqlMinMaxAggFunction;
 import org.apache.calcite.sql.SqlWith;
 import org.apache.calcite.sql.SqlWithItem;
 import org.apache.calcite.sql.fun.SqlCollectionTableOperator;
@@ -105,19 +101,9 @@
 import org.apache.calcite.sql.fun.SqlSingleValueAggFunction;
 import org.apache.calcite.sql.fun.SqlStdOperatorTable;
 import org.apache.calcite.sql.parser.SqlParserPos;
+import org.apache.calcite.sql.util.SqlShuttle;
 import org.apache.calcite.sql.type.SqlTypeName;
 import org.apache.calcite.sql.validate.SqlModality;
-=======
-import org.apache.calcite.sql.SqlTableRef;
-import org.apache.calcite.sql.SqlUpdate;
-import org.apache.calcite.sql.SqlUtil;
-import org.apache.calcite.sql.fun.SqlInternalOperators;
-import org.apache.calcite.sql.fun.SqlMinMaxAggFunction;
-import org.apache.calcite.sql.fun.SqlSingleValueAggFunction;
-import org.apache.calcite.sql.fun.SqlStdOperatorTable;
-import org.apache.calcite.sql.parser.SqlParserPos;
-import org.apache.calcite.sql.util.SqlShuttle;
->>>>>>> 75511b82
 import org.apache.calcite.sql.validate.SqlValidatorUtil;
 import org.apache.calcite.util.ImmutableBitSet;
 import org.apache.calcite.util.Pair;
@@ -136,34 +122,28 @@
 
 import java.util.ArrayDeque;
 import java.util.ArrayList;
-<<<<<<< HEAD
+import java.util.Arrays;
+import java.util.Collection;
+import java.util.Collections;
 import java.util.Collection;
 import java.util.Collections;
 import java.util.Deque;
 import java.util.HashMap;
 import java.util.LinkedHashMap;
 import java.util.LinkedHashSet;
-=======
-import java.util.Arrays;
-import java.util.Collection;
-import java.util.Collections;
-import java.util.Deque;
->>>>>>> 75511b82
 import java.util.List;
 import java.util.Map;
-<<<<<<< HEAD
 import java.util.Objects;
 import java.util.Optional;
-=======
->>>>>>> 75511b82
 import java.util.Set;
 import java.util.SortedSet;
 import java.util.TreeSet;
 import java.util.stream.Collectors;
-<<<<<<< HEAD
-=======
 import java.util.stream.Stream;
->>>>>>> 75511b82
+
+import static org.apache.calcite.rex.RexLiteral.stringValue;
+
+import static java.util.Objects.requireNonNull;
 
 import static org.apache.calcite.rex.RexLiteral.stringValue;
 
@@ -181,7 +161,6 @@
   /** Creates a RelToSqlConverter. */
   @SuppressWarnings("argument.type.incompatible")
   public RelToSqlConverter(SqlDialect dialect) {
-<<<<<<< HEAD
     super(dialect, DEFAULT_BLOAT);
     style = new QueryStyle();
     dispatcher = ReflectUtil.createMethodDispatcher(Result.class, this, "visit",
@@ -203,12 +182,6 @@
     this.style = style;
     dispatcher = ReflectUtil.createMethodDispatcher(Result.class, this, "visit",
         RelNode.class);
-=======
-    super(dialect);
-    dispatcher =
-        ReflectUtil.createMethodDispatcher(Result.class, this, "visit",
-            RelNode.class);
->>>>>>> 75511b82
   }
 
   /** Dispatches a call to the {@code visit(Xxx e)} method where {@code Xxx}
@@ -218,11 +191,7 @@
   }
 
   @Override public Result visitInput(RelNode parent, int i, boolean anon,
-<<<<<<< HEAD
-                                     boolean ignoreClauses, Set<Clause> expectedClauses) {
-=======
       boolean ignoreClauses, Set<Clause> expectedClauses) {
->>>>>>> 75511b82
     try {
       final RelNode e = parent.getInput(i);
       stack.push(new Frame(parent, i, e, anon, ignoreClauses, expectedClauses));
@@ -235,7 +204,6 @@
   @Override protected boolean isAnon() {
     Frame peek = stack.peek();
     return peek == null || peek.anon;
-<<<<<<< HEAD
   }
 
   @Override protected Result result(SqlNode node, Collection<Clause> clauses,
@@ -248,27 +216,11 @@
             frame.parent);
   }
 
-=======
-  }
-
-  @Override protected Result result(SqlNode node, Collection<Clause> clauses,
-      @Nullable String neededAlias, @Nullable RelDataType neededType,
-      Map<String, RelDataType> aliases) {
-    final Frame frame = requireNonNull(stack.peek());
-    return super.result(node, clauses, neededAlias, neededType, aliases)
-        .withAnon(isAnon())
-        .withExpectedClauses(frame.ignoreClauses, frame.expectedClauses,
-            frame.parent);
-  }
-
->>>>>>> 75511b82
   /** Visits a RelNode; called by {@link #dispatch} via reflection. */
   public Result visit(RelNode e) {
     throw new AssertionError("Need to implement " + e.getClass().getName());
   }
 
-<<<<<<< HEAD
-=======
   /**
    * A SqlShuttle to replace references to a column of a table alias with the expression
    * from the select item that is the source of that column.
@@ -309,7 +261,6 @@
     }
   }
 
->>>>>>> 75511b82
   /** Visits a Join; called by {@link #dispatch} via reflection. */
   public Result visit(Join e) {
     switch (e.getJoinType()) {
@@ -320,21 +271,17 @@
       break;
     }
     final Result leftResult = visitInput(e, 0).resetAlias();
-<<<<<<< HEAD
 
     //parseCorrelTable(RelNode, Result) call will save your correlation variable
     //with your alias in map
 
     parseCorrelTable(e, leftResult);
-=======
->>>>>>> 75511b82
     final Result rightResult = visitInput(e, 1).resetAlias();
     final Context leftContext = leftResult.qualifiedContext();
     final Context rightContext = rightResult.qualifiedContext();
     final SqlNode sqlCondition;
     final JoinConditionType condType;
     JoinType joinType = joinType(e.getJoinType());
-<<<<<<< HEAD
     JoinType currentDialectJoinType = dialect.emulateJoinTypeForCrossJoin();
     if (isCrossJoin(e) && currentDialectJoinType != JoinType.INNER) {
       joinType = currentDialectJoinType;
@@ -355,17 +302,6 @@
       } else {
         sqlCondition = processOperandsForONCondition(usingSourceTargetMap);
       }
-=======
-    if (joinType == JoinType.INNER
-        && e.getCondition().isAlwaysTrue()) {
-      if (isCommaJoin(e)) {
-        joinType = JoinType.COMMA;
-      } else {
-        joinType = JoinType.CROSS;
-      }
-      sqlCondition = null;
-      condType = JoinConditionType.NONE;
->>>>>>> 75511b82
     } else {
       sqlCondition =
           convertConditionToSqlNode(e.getCondition(), leftContext,
@@ -378,12 +314,11 @@
             SqlLiteral.createBoolean(false, POS),
             joinType.symbol(POS),
             rightResult.asFrom(),
-            condType.symbol(POS),
+            condType,
             sqlCondition);
     return result(join, leftResult, rightResult);
   }
 
-<<<<<<< HEAD
   private boolean isUsingOperator(Join e) {
     return RexCall.class.isInstance(e.getCondition())
         && ((RexCall) e.getCondition()).getOperator() == SqlLibraryOperators.USING;
@@ -427,15 +362,12 @@
   }
 
 
-=======
->>>>>>> 75511b82
   protected Result visitAntiOrSemiJoin(Join e) {
     final Result leftResult = visitInput(e, 0).resetAlias();
     final Result rightResult = visitInput(e, 1).resetAlias();
     final Context leftContext = leftResult.qualifiedContext();
     final Context rightContext = rightResult.qualifiedContext();
 
-<<<<<<< HEAD
     SqlSelect sqlSelect;
     SqlNode sqlCondition = convertConditionToSqlNode(e.getCondition(),
         leftContext,
@@ -446,57 +378,32 @@
       sqlSelect = leftResult.subSelect();
     } else {
       sqlSelect = leftResult.asSelect();
-=======
-    final SqlSelect sqlSelect = leftResult.asSelect();
-    SqlNode sqlCondition =
-        convertConditionToSqlNode(e.getCondition(), leftContext, rightContext);
-    if (leftResult.neededAlias != null) {
-      SqlShuttle visitor =
-          new AliasReplacementShuttle(leftResult.neededAlias,
-              e.getLeft().getRowType(), sqlSelect.getSelectList());
-      sqlCondition = sqlCondition.accept(visitor);
->>>>>>> 75511b82
     }
     SqlNode fromPart = rightResult.asFrom();
     SqlSelect existsSqlSelect;
     if (fromPart.getKind() == SqlKind.SELECT) {
       existsSqlSelect = (SqlSelect) fromPart;
       existsSqlSelect.setSelectList(
-<<<<<<< HEAD
           new SqlNodeList(ImmutableList.of(SqlLiteral.createExactNumeric("1", POS)), POS));
       if (existsSqlSelect.getWhere() != null) {
         sqlCondition = SqlStdOperatorTable.AND.createCall(POS,
             existsSqlSelect.getWhere(),
             sqlCondition);
-=======
-          new SqlNodeList(ImmutableList.of(ONE), POS));
-      if (existsSqlSelect.getWhere() != null) {
-        sqlCondition =
-            SqlStdOperatorTable.AND.createCall(POS, existsSqlSelect.getWhere(),
-                sqlCondition);
->>>>>>> 75511b82
       }
       existsSqlSelect.setWhere(sqlCondition);
     } else {
       existsSqlSelect =
           new SqlSelect(POS, null,
               new SqlNodeList(
-<<<<<<< HEAD
                   ImmutableList.of(SqlLiteral.createExactNumeric("1", POS)), POS),
               fromPart, sqlCondition, null,
               null, null, null, null, null, null);
-=======
-                  ImmutableList.of(ONE), POS),
-              fromPart, sqlCondition, null,
-              null, null, null, null, null, null, null);
->>>>>>> 75511b82
     }
     sqlCondition = SqlStdOperatorTable.EXISTS.createCall(POS, existsSqlSelect);
     if (e.getJoinType() == JoinRelType.ANTI) {
       sqlCondition = SqlStdOperatorTable.NOT.createCall(POS, sqlCondition);
     }
     if (sqlSelect.getWhere() != null) {
-<<<<<<< HEAD
       sqlCondition = SqlStdOperatorTable.AND.createCall(POS,
           sqlSelect.getWhere(),
           sqlCondition);
@@ -533,117 +440,6 @@
                   requireNonNull(rightResult.neededAlias,
                       () -> "rightResult.neededAlias is null, node is " + rightResult.node), POS));
     }
-=======
-      sqlCondition =
-          SqlStdOperatorTable.AND.createCall(POS, sqlSelect.getWhere(),
-              sqlCondition);
-    }
-    sqlSelect.setWhere(sqlCondition);
-    final SqlNode resultNode =
-        leftResult.neededAlias == null ? sqlSelect
-            : as(sqlSelect, leftResult.neededAlias);
-    return result(resultNode,  ImmutableList.of(Clause.FROM), e, null);
-  }
-
-  /** Returns whether this join should be unparsed as a {@link JoinType#COMMA}.
-   *
-   * <p>Comma-join is one possible syntax for {@code CROSS JOIN ... ON TRUE},
-   * supported on most but not all databases
-   * (see {@link SqlDialect#emulateJoinTypeForCrossJoin()}).
-   *
-   * <p>For example, the following queries are equivalent:
-   *
-   * <blockquote><pre>{@code
-   * // Comma join
-   * SELECT *
-   * FROM Emp, Dept
-   *
-   * // Cross join
-   * SELECT *
-   * FROM Emp CROSS JOIN Dept
-   *
-   * // Inner join
-   * SELECT *
-   * FROM Emp INNER JOIN Dept ON TRUE
-   * }</pre></blockquote>
-   *
-   * <p>Examples:
-   * <ul>
-   *   <li>{@code FROM (x CROSS JOIN y ON TRUE) CROSS JOIN z ON TRUE}
-   *   is a comma join, because all joins are comma joins;
-   *   <li>{@code FROM (x CROSS JOIN y ON TRUE) CROSS JOIN z ON TRUE}
-   *   would not be a comma join when run on Apache Spark, because Spark does
-   *   not support comma join;
-   *   <li>{@code FROM (x CROSS JOIN y ON TRUE) LEFT JOIN z ON TRUE}
-   *   is not comma join because one of the joins is not INNER;
-   *   <li>{@code FROM (x CROSS JOIN y ON c) CROSS JOIN z ON TRUE}
-   *   is not a comma join because one of the joins is ON TRUE.
-   * </ul>
-   */
-  private boolean isCommaJoin(Join join) {
-    if (!join.getCondition().isAlwaysTrue()) {
-      return false;
-    }
-    if (dialect.emulateJoinTypeForCrossJoin() != JoinType.COMMA) {
-      return false;
-    }
-
-    // Find the topmost enclosing Join. For example, if the tree is
-    //   Join((Join(a, b), Join(c, Join(d, e)))
-    // we get the same topJoin for a, b, c, d and e. Join. Stack is never empty,
-    // and frame.r on the first iteration is always "join".
-    assert !stack.isEmpty();
-    assert stack.element().r == join;
-    Join j = null;
-    for (Frame frame : stack) {
-      j = (Join) frame.r;
-      if (!(frame.parent instanceof Join)) {
-        break;
-      }
-    }
-    final Join topJoin = requireNonNull(j, "top join");
-
-    // Flatten the join tree, using a breadth-first algorithm.
-    // After flattening, the list contains all of the joins that will make up
-    // the FROM clause.
-    final List<Join> flatJoins = new ArrayList<>();
-    flatJoins.add(topJoin);
-    for (int i = 0; i < flatJoins.size();) {
-      final Join j2 = flatJoins.get(i++);
-      if (j2.getLeft() instanceof Join) {
-        flatJoins.add((Join) j2.getLeft());
-      }
-      if (j2.getRight() instanceof Join) {
-        flatJoins.add((Join) j2.getRight());
-      }
-    }
-
-    // If all joins are cross-joins (INNER JOIN ON TRUE), we can use
-    // we can use comma syntax "FROM a, b, c, d, e".
-    for (Join j2 : flatJoins) {
-      if (j2.getJoinType() != JoinRelType.INNER
-          || !j2.getCondition().isAlwaysTrue()) {
-        return false;
-      }
-    }
-    return true;
-  }
-
-  /** Visits a Correlate; called by {@link #dispatch} via reflection. */
-  public Result visit(Correlate e) {
-    final Result leftResult =
-        visitInput(e, 0)
-            .resetAlias(e.getCorrelVariable(), e.getRowType());
-    parseCorrelTable(e, leftResult);
-    final Result rightResult = visitInput(e, 1);
-    final SqlNode rightLateral =
-        SqlStdOperatorTable.LATERAL.createCall(POS, rightResult.node);
-    final SqlNode rightLateralAs =
-        SqlStdOperatorTable.AS.createCall(POS, rightLateral,
-            new SqlIdentifier(
-                requireNonNull(rightResult.neededAlias,
-                    () -> "rightResult.neededAlias is null, node is " + rightResult.node), POS));
->>>>>>> 75511b82
 
     final SqlNode join =
         new SqlJoin(POS,
@@ -660,7 +456,6 @@
   public Result visit(Filter e) {
     RelToSqlUtils relToSqlUtils = new RelToSqlUtils();
     final RelNode input = e.getInput();
-<<<<<<< HEAD
     if (dialect.supportsQualifyClause()
         && relToSqlUtils.hasAnalyticalFunctionInFilter(e, input)
         && !(relToSqlUtils.hasAnalyticalFunctionInJoin(input))) {
@@ -681,25 +476,11 @@
       parseCorrelTable(e, x);
       final Builder builder = x.builder(e);
       builder.setHaving(builder.context.toSql(null, e.getCondition()));
-=======
-    if (input instanceof Aggregate) {
-      final Aggregate aggregate = (Aggregate) input;
-      final boolean ignoreClauses = aggregate.getInput() instanceof Project;
-      final Result x =
-          visitInput(e, 0, isAnon(), ignoreClauses,
-              ImmutableSet.of(Clause.HAVING));
-      parseCorrelTable(e, x);
-      final Builder builder = x.builder(e);
-      x.asSelect().setHaving(
-          SqlUtil.andExpressions(x.asSelect().getHaving(),
-              builder.context.toSql(null, e.getCondition())));
->>>>>>> 75511b82
       return builder.result();
     } else {
       final Result x = visitInput(e, 0, Clause.WHERE);
       parseCorrelTable(e, x);
       final Builder builder = x.builder(e);
-<<<<<<< HEAD
       SqlNode filterNode = builder.context.toSql(null, e.getCondition());
       UnpivotRelToSqlUtil unpivotRelToSqlUtil = new UnpivotRelToSqlUtil();
       if (dialect.supportsUnpivot()
@@ -768,6 +549,21 @@
     return result;
   }
 
+  /** Wraps a NULL literal in a CAST operator to a target type.
+   *
+   * @param nullLiteral NULL literal
+   * @param type Target type
+   *
+   * @return null literal wrapped in CAST call
+   */
+  private SqlNode castNullType(SqlNode nullLiteral, RelDataType type) {
+    final SqlNode typeNode = dialect.getCastSpec(type);
+    if (typeNode == null) {
+      return nullLiteral;
+    }
+    return SqlStdOperatorTable.CAST.createCall(POS, nullLiteral, typeNode);
+  }
+
   /**
    * Create {@link SqlUnpivot} type of SqlNode.
    */
@@ -794,73 +590,6 @@
     return new SqlUnpivot(POS, query, true, measureList, axisList, aliasedInSqlNodeList);
   }
 
-    /** Wraps a NULL literal in a CAST operator to a target type.
-     *
-     * @param nullLiteral NULL literal
-     * @param type Target type
-     *
-     * @return null literal wrapped in CAST call
-     */
-=======
-      builder.setWhere(builder.context.toSql(null, e.getCondition()));
-      return builder.result();
-    }
-  }
-
-  /** Visits a Project; called by {@link #dispatch} via reflection. */
-  public Result visit(Project e) {
-    // If the input is a Sort, wrap SELECT is not required.
-    final Result x;
-    if (e.getInput() instanceof Sort) {
-      x = visitInput(e, 0);
-    } else {
-      x = visitInput(e, 0, Clause.SELECT);
-    }
-    parseCorrelTable(e, x);
-    final Builder builder = x.builder(e);
-    if (!isStar(e.getProjects(), e.getInput().getRowType(), e.getRowType())) {
-      final List<SqlNode> selectList = new ArrayList<>();
-      for (RexNode ref : e.getProjects()) {
-        SqlNode sqlExpr = builder.context.toSql(null, ref);
-        if (SqlUtil.isNullLiteral(sqlExpr, false)) {
-          final RelDataTypeField field =
-              e.getRowType().getFieldList().get(selectList.size());
-          sqlExpr = castNullType(sqlExpr, field.getType());
-        }
-        addSelect(selectList, sqlExpr, e.getRowType());
-      }
-
-      final SqlNodeList selectNodeList = new SqlNodeList(selectList, POS);
-      if (builder.select.getGroup() == null
-          && builder.select.getHaving() == null
-          && SqlUtil.containsAgg(builder.select.getSelectList())
-          && !SqlUtil.containsAgg(selectNodeList)) {
-        // We are just about to remove the last aggregate function from the
-        // SELECT clause. The "GROUP BY ()" was implicit, but we now need to
-        // make it explicit.
-        builder.setGroupBy(SqlNodeList.EMPTY);
-      }
-      builder.setSelect(selectNodeList);
-    }
-    return builder.result();
-  }
-
-  /** Wraps a NULL literal in a CAST operator to a target type.
-   *
-   * @param nullLiteral NULL literal
-   * @param type Target type
-   *
-   * @return null literal wrapped in CAST call
-   */
->>>>>>> 75511b82
-  private SqlNode castNullType(SqlNode nullLiteral, RelDataType type) {
-    final SqlNode typeNode = dialect.getCastSpec(type);
-    if (typeNode == null) {
-      return nullLiteral;
-    }
-    return SqlStdOperatorTable.CAST.createCall(POS, nullLiteral, typeNode);
-  }
-
   /** Visits a Window; called by {@link #dispatch} via reflection. */
   public Result visit(Window e) {
     final Result x = visitInput(e, 0);
@@ -889,7 +618,6 @@
   public Result visit(Aggregate e) {
     final Builder builder =
         visitAggregate(e, e.getGroupSet().toList(), Clause.GROUP_BY);
-<<<<<<< HEAD
     RelTrait relTrait = e.getTraitSet().getTrait(PivotRelTraitDef.instance);
     if (relTrait != null && relTrait instanceof PivotRelTrait) {
       if (((PivotRelTrait) relTrait).isPivotRel()) {
@@ -905,14 +633,17 @@
       return updateCTEResult(e, result);
     }
     return result;
-=======
-    return builder.result();
->>>>>>> 75511b82
   }
 
   private Builder visitAggregate(Aggregate e, List<Integer> groupKeyList,
       Clause... clauses) {
-<<<<<<< HEAD
+    // groupSet contains at least one column that is not in any groupSet.
+    // Set of clauses that we expect the builder need to add extra Clause.HAVING
+    // then can add Having filter condition in buildAggregate.
+    final Set<Clause> clauseSet = new TreeSet<>(Arrays.asList(clauses));
+    if (!e.getGroupSet().equals(ImmutableBitSet.union(e.getGroupSets()))) {
+      clauseSet.add(Clause.HAVING);
+    }
     // "select a, b, sum(x) from ( ... ) group by a, b"
     boolean ignoreClauses = false;
     if (e.getInput() instanceof Project) {
@@ -922,19 +653,7 @@
       }
     }
     final Result x = visitInput(e, 0, isAnon(), ignoreClauses,
-        ImmutableSet.copyOf(clauses));
-=======
-    // groupSet contains at least one column that is not in any groupSet.
-    // Set of clauses that we expect the builder need to add extra Clause.HAVING
-    // then can add Having filter condition in buildAggregate.
-    final Set<Clause> clauseSet = new TreeSet<>(Arrays.asList(clauses));
-    if (!e.getGroupSet().equals(ImmutableBitSet.union(e.getGroupSets()))) {
-      clauseSet.add(Clause.HAVING);
-    }
-    // "select a, b, sum(x) from ( ... ) group by a, b"
-    final boolean ignoreClauses = e.getInput() instanceof Project;
-    final Result x = visitInput(e, 0, isAnon(), ignoreClauses, clauseSet);
->>>>>>> 75511b82
+            clauseSet);
     final Builder builder = x.builder(e);
     final List<SqlNode> selectList = new ArrayList<>();
     final List<SqlNode> groupByList =
@@ -989,28 +708,6 @@
       // if we later prune away that last aggregate function.)
       builder.setGroupBy(new SqlNodeList(groupByList, POS));
     }
-<<<<<<< HEAD
-    return builder;
-  }
-
-  /**
-   * Evaluates if projection fields can be replaced with aestrisk.
-   * @param e aggregate rel
-   * @return true if selectList is required to be added in sqlNode
-   */
-  boolean isStarInAggregateRel(Aggregate e) {
-    if (e.getAggCallList().size() > 0) {
-      return false;
-    }
-    RelNode input = e.getInput();
-    while (input != null) {
-      if (input instanceof Project || input instanceof TableScan || input instanceof Join) {
-        break;
-      }
-      input = input.getInput(0);
-    }
-    return e.getRowType().getFieldNames().equals(input.getRowType().getFieldNames());
-=======
 
     if (builder.clauses.contains(Clause.HAVING) && !e.getGroupSet()
         .equals(ImmutableBitSet.union(e.getGroupSets()))) {
@@ -1027,7 +724,25 @@
               SqlStdOperatorTable.GROUPING.createCall(groupingList), ZERO));
     }
     return builder;
->>>>>>> 75511b82
+  }
+
+  /**
+   * Evaluates if projection fields can be replaced with aestrisk.
+   * @param e aggregate rel
+   * @return true if selectList is required to be added in sqlNode
+   */
+  boolean isStarInAggregateRel(Aggregate e) {
+    if (e.getAggCallList().size() > 0) {
+      return false;
+    }
+    RelNode input = e.getInput();
+    while (input != null) {
+      if (input instanceof Project || input instanceof TableScan || input instanceof Join) {
+        break;
+      }
+      input = input.getInput(0);
+    }
+    return e.getRowType().getFieldNames().equals(input.getRowType().getFieldNames());
   }
 
   /** Generates the GROUP BY items, for example {@code GROUP BY x, y},
@@ -1094,7 +809,6 @@
     }
   }
 
-<<<<<<< HEAD
 
   private SqlNode getGroupBySqlNode(Builder builder, int key) {
     boolean isGroupByAlias = dialect.getConformance().isGroupByAlias();
@@ -1149,8 +863,6 @@
     return Optional.empty();
   }
 
-=======
->>>>>>> 75511b82
   private static SqlNode groupItem(List<SqlNode> groupKeys,
       ImmutableBitSet groupSet, ImmutableBitSet wholeGroupSet) {
     final List<SqlNode> nodes = groupSet.asList().stream()
@@ -1317,18 +1029,10 @@
       } else if (list.size() == 1) {
         query = list.get(0);
       } else {
-<<<<<<< HEAD
-        SqlNode sqlNode = SqlStdOperatorTable.UNION_ALL.createCall(POS, list.get(0), list.get(1));
-        for (int i = 2; i < list.size(); i++) {
-          sqlNode = SqlStdOperatorTable.UNION_ALL.createCall(POS, sqlNode, list.get(i));
-        }
-        query = sqlNode;
-=======
         query = list.stream()
             .map(select -> (SqlNode) select)
             .reduce((l, r) -> SqlStdOperatorTable.UNION_ALL.createCall(POS, l, r))
             .get();
->>>>>>> 75511b82
       }
     } else {
       // Generate ANSI syntax
@@ -1370,8 +1074,6 @@
     return result(query, clauses, e, null);
   }
 
-<<<<<<< HEAD
-=======
   /** Visits a Sample; called by {@link #dispatch} via reflection. */
   public Result visit(Sample e) {
     Result x = visitInput(e, 0);
@@ -1394,7 +1096,6 @@
     return result(tableRef, ImmutableList.of(Clause.FROM), e, null);
   }
 
->>>>>>> 75511b82
   private @Nullable SqlIdentifier getDual() {
     final List<String> names = dialect.getSingleRowTableName();
     if (names == null) {
@@ -1420,35 +1121,13 @@
       if (hasTrickyRollup(e, aggregate)) {
         // MySQL 5 does not support standard "GROUP BY ROLLUP(x, y)", only
         // the non-standard "GROUP BY x, y WITH ROLLUP".
-        List<Integer> rollupList =
-            Aggregate.Group.getRollup(aggregate.getGroupSets());
-        List<Integer> sortList = e.getCollation()
-            .getFieldCollations()
-            .stream()
-            .map(f -> aggregate.getGroupSet().nth(f.getFieldIndex()))
-            .collect(Collectors.toList());
-        // "GROUP BY x, y WITH ROLLUP" implicitly sorts by x, y,
+        // It does not allow "WITH ROLLUP" in combination with "ORDER BY",
+        // but "GROUP BY x, y WITH ROLLUP" implicitly sorts by x, y,
         // so skip the ORDER BY.
-        final boolean isImplicitlySort = Util.startsWith(rollupList, sortList);
-        final Builder builder =
-            visitAggregate(aggregate, rollupList,
-                Clause.GROUP_BY, Clause.OFFSET, Clause.FETCH);
-        Result result = builder.result();
-        if (sortList.isEmpty()
-            || isImplicitlySort) {
-          offsetFetch(e, builder);
-          return result;
+        final Set<Integer> groupList = new LinkedHashSet<>();
+        for (RelFieldCollation fc : e.collation.getFieldCollations()) {
+          groupList.add(aggregate.getGroupSet().nth(fc.getFieldIndex()));
         }
-        // MySQL does not allow "WITH ROLLUP" in combination with "ORDER BY",
-        // so generate the grouped result apply ORDER BY to it.
-        SqlSelect sqlSelect = result.subSelect();
-        SqlNodeList sortExps = exprList(builder.context, e.getSortExps());
-        sqlSelect.setOrderBy(sortExps);
-        if (e.offset != null) {
-          SqlNode offset = builder.context.toSql(null, e.offset);
-          sqlSelect.setOffset(offset);
-        }
-<<<<<<< HEAD
         groupList.addAll(Aggregate.Group.getRollup(aggregate.getGroupSets()));
         final Builder builder =
             visitAggregate(aggregate, ImmutableList.copyOf(groupList),
@@ -1460,13 +1139,6 @@
           return updateCTEResult(e, result);
         }
         return result;
-=======
-        if (e.fetch != null) {
-          SqlNode fetch = builder.context.toSql(null, e.fetch);
-          sqlSelect.setFetch(fetch);
-        }
-        return result(sqlSelect, ImmutableList.of(Clause.ORDER_BY), e, null);
->>>>>>> 75511b82
       }
     }
     if (e.getInput() instanceof Project) {
@@ -1493,18 +1165,11 @@
         }
       }
     }
-<<<<<<< HEAD
-    final Result x = visitInput(e, 0, Clause.ORDER_BY, Clause.OFFSET,
-        Clause.FETCH);
-    final Builder builder = x.builder(e);
-    if (stack.size() != 1 && builder.select.getSelectList() == null) {
-=======
     final Result x =
         visitInput(e, 0, Clause.ORDER_BY, Clause.OFFSET, Clause.FETCH);
     final Builder builder = x.builder(e);
     if (stack.size() != 1
         && builder.select.getSelectList().equals(SqlNodeList.SINGLETON_STAR)) {
->>>>>>> 75511b82
       // Generates explicit column names instead of start(*) for
       // non-root order by to avoid ambiguity.
       final List<SqlNode> selectList = Expressions.list();
@@ -1521,7 +1186,6 @@
       builder.setOrderBy(new SqlNodeList(orderByList, POS));
     }
     offsetFetch(e, builder);
-<<<<<<< HEAD
     result = builder.result();
     if (CTERelToSqlUtil.isCteScopeTrait(e.getTraitSet())
         || CTERelToSqlUtil.isCteDefinationTrait(e.getTraitSet())) {
@@ -1558,9 +1222,6 @@
       result = this.result(sqlWithItem, result.clauses, e, aliasesMap);
     }
     return result;
-=======
-    return builder.result();
->>>>>>> 75511b82
   }
 
   /** Adds OFFSET and FETCH to a builder, if applicable.
@@ -1766,15 +1427,10 @@
       after = SqlLiteral.createSymbol(value, POS);
     } else {
       RexCall call = (RexCall) e.getAfter();
-<<<<<<< HEAD
-      String operand = requireNonNull(stringValue(call.getOperands().get(0)),
-          () -> "non-null string value expected for 0th operand of AFTER call " + call);
-=======
       String operand =
           requireNonNull(stringValue(call.getOperands().get(0)),
               () -> "non-null string expected for 0th operand of AFTER call "
                   + call);
->>>>>>> 75511b82
       after = call.getOperator().createCall(POS, new SqlIdentifier(operand, POS));
     }
 
@@ -1829,7 +1485,6 @@
 
   public Result visit(Uncollect e) {
     final Result x = visitInput(e, 0);
-<<<<<<< HEAD
     SqlNode operand =  x.asStatement();
 
     //As per ANSI standard, Unnest Operator only accepts array or multiset data type,
@@ -1842,14 +1497,6 @@
     final SqlNode unnestNode = SqlStdOperatorTable.UNNEST.createCall(POS, operand);
     final List<SqlNode> operands = createAsFullOperands(e.getRowType(), unnestNode,
         requireNonNull(x.neededAlias, () -> "x.neededAlias is null, node is " + x.node));
-=======
-    final SqlNode unnestNode =
-        SqlStdOperatorTable.UNNEST.createCall(POS, x.asStatement());
-    final List<SqlNode> operands =
-        createAsFullOperands(e.getRowType(), unnestNode,
-            requireNonNull(x.neededAlias,
-                () -> "x.neededAlias is null, node is " + x.node));
->>>>>>> 75511b82
     final SqlNode asNode = SqlStdOperatorTable.AS.createCall(POS, operands);
     return result(asNode, ImmutableList.of(Clause.FROM), e, null);
   }
@@ -1868,7 +1515,6 @@
     final Context context = tableFunctionScanContext(inputSqlNodes);
     SqlNode callNode = context.toSql(null, e.getCall());
     // Convert to table function call, "TABLE($function_name(xxx))"
-<<<<<<< HEAD
     SqlSpecialOperator collectionTable = new SqlCollectionTableOperator("TABLE",
         SqlModality.RELATION, e.getRowType().getFieldNames().get(0));
     SqlNode tableCall = new SqlBasicCall(
@@ -1882,16 +1528,6 @@
     RelDataTypeField relDataTypeField = fieldList.get(0);
     aliasesMap.put(relDataTypeField.getName(), e.getRowType());
     return result(select, ImmutableList.of(Clause.SELECT), e, aliasesMap);
-=======
-    SqlNode tableCall =
-        new SqlBasicCall(SqlStdOperatorTable.COLLECTION_TABLE,
-            ImmutableList.of(callNode), SqlParserPos.ZERO);
-    SqlNode select =
-        new SqlSelect(SqlParserPos.ZERO, null, SqlNodeList.SINGLETON_STAR,
-            tableCall, null, null, null, null, null, null, null, null,
-            SqlNodeList.EMPTY);
-    return result(select, ImmutableList.of(Clause.SELECT), e, null);
->>>>>>> 75511b82
   }
 
   /**
@@ -1918,17 +1554,12 @@
   @Override public void addSelect(List<SqlNode> selectList, SqlNode node,
       RelDataType rowType) {
     String name = rowType.getFieldNames().get(selectList.size());
-<<<<<<< HEAD
-    String alias = SqlValidatorUtil.getAlias(node, -1);
+    @Nullable String alias = SqlValidatorUtil.alias(node);
     final String lowerName = name.toLowerCase(Locale.ROOT);
     if (lowerName.startsWith("expr$")) {
       // Put it in ordinalMap
       ordinalMap.put(lowerName, node);
     } else if (alias == null || !alias.equals(name)) {
-=======
-    @Nullable String alias = SqlValidatorUtil.alias(node);
-    if (alias == null || !alias.equals(name)) {
->>>>>>> 75511b82
       node = as(node, name);
     }
     selectList.add(node);
@@ -1952,10 +1583,9 @@
 
     Frame(RelNode parent, int ordinalInParent, RelNode r, boolean anon,
         boolean ignoreClauses, Iterable<? extends Clause> expectedClauses) {
-<<<<<<< HEAD
-      this.parent = requireNonNull(parent);
+      this.parent = requireNonNull(parent, "parent");
       this.ordinalInParent = ordinalInParent;
-      this.r = requireNonNull(r);
+      this.r = requireNonNull(r, "r");
       this.anon = anon;
       this.ignoreClauses = ignoreClauses;
       this.expectedClauses = ImmutableSet.copyOf(expectedClauses);
@@ -1968,14 +1598,6 @@
       sqlSelect = (SqlSelect) result.node;
     } else {
       sqlSelect = wrapSelect(result.node);
-=======
-      this.parent = requireNonNull(parent, "parent");
-      this.ordinalInParent = ordinalInParent;
-      this.r = requireNonNull(r, "r");
-      this.anon = anon;
-      this.ignoreClauses = ignoreClauses;
-      this.expectedClauses = ImmutableSet.copyOf(expectedClauses);
->>>>>>> 75511b82
     }
     CTERelToSqlUtil.updateSqlNode(sqlSelect);
     return sqlSelect;
