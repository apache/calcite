/*
 * Licensed to the Apache Software Foundation (ASF) under one or more
 * contributor license agreements.  See the NOTICE file distributed with
 * this work for additional information regarding copyright ownership.
 * The ASF licenses this file to you under the Apache License, Version 2.0
 * (the "License"); you may not use this file except in compliance with
 * the License.  You may obtain a copy of the License at
 *
 * http://www.apache.org/licenses/LICENSE-2.0
 *
 * Unless required by applicable law or agreed to in writing, software
 * distributed under the License is distributed on an "AS IS" BASIS,
 * WITHOUT WARRANTIES OR CONDITIONS OF ANY KIND, either express or implied.
 * See the License for the specific language governing permissions and
 * limitations under the License.
 */
package org.apache.calcite.rel.rel2sql;

import org.apache.calcite.adapter.jdbc.JdbcTable;
import org.apache.calcite.linq4j.tree.Expressions;
import org.apache.calcite.rel.RelCollation;
import org.apache.calcite.rel.RelCollations;
import org.apache.calcite.rel.RelFieldCollation;
import org.apache.calcite.rel.RelNode;
import org.apache.calcite.rel.core.Aggregate;
import org.apache.calcite.rel.core.AggregateCall;
import org.apache.calcite.rel.core.Calc;
import org.apache.calcite.rel.core.Correlate;
import org.apache.calcite.rel.core.CorrelationId;
import org.apache.calcite.rel.core.Filter;
import org.apache.calcite.rel.core.Intersect;
import org.apache.calcite.rel.core.Join;
import org.apache.calcite.rel.core.JoinRelType;
import org.apache.calcite.rel.core.Match;
import org.apache.calcite.rel.core.Minus;
import org.apache.calcite.rel.core.Project;
import org.apache.calcite.rel.core.Sort;
import org.apache.calcite.rel.core.TableModify;
import org.apache.calcite.rel.core.TableScan;
import org.apache.calcite.rel.core.Uncollect;
import org.apache.calcite.rel.core.Union;
import org.apache.calcite.rel.core.Values;
import org.apache.calcite.rel.logical.LogicalProject;
import org.apache.calcite.rel.logical.LogicalSort;
import org.apache.calcite.rel.type.RelDataType;
import org.apache.calcite.rel.type.RelDataTypeField;
import org.apache.calcite.rex.RexBuilder;
import org.apache.calcite.rex.RexCall;
import org.apache.calcite.rex.RexInputRef;
import org.apache.calcite.rex.RexLiteral;
import org.apache.calcite.rex.RexLocalRef;
import org.apache.calcite.rex.RexNode;
import org.apache.calcite.rex.RexProgram;
import org.apache.calcite.sql.JoinConditionType;
import org.apache.calcite.sql.JoinType;
import org.apache.calcite.sql.SqlCall;
import org.apache.calcite.sql.SqlDelete;
import org.apache.calcite.sql.SqlDialect;
import org.apache.calcite.sql.SqlIdentifier;
import org.apache.calcite.sql.SqlInsert;
import org.apache.calcite.sql.SqlIntervalLiteral;
import org.apache.calcite.sql.SqlJoin;
import org.apache.calcite.sql.SqlKind;
import org.apache.calcite.sql.SqlLiteral;
import org.apache.calcite.sql.SqlMatchRecognize;
import org.apache.calcite.sql.SqlNode;
import org.apache.calcite.sql.SqlNodeList;
import org.apache.calcite.sql.SqlSelect;
import org.apache.calcite.sql.SqlUpdate;
import org.apache.calcite.sql.SqlUtil;
import org.apache.calcite.sql.fun.SqlRowOperator;
import org.apache.calcite.sql.fun.SqlSingleValueAggFunction;
import org.apache.calcite.sql.fun.SqlStdOperatorTable;
import org.apache.calcite.sql.parser.SqlParserPos;
import org.apache.calcite.sql.validate.SqlValidatorUtil;
import org.apache.calcite.util.ImmutableBitSet;
import org.apache.calcite.util.Pair;
import org.apache.calcite.util.Permutation;
import org.apache.calcite.util.ReflectUtil;
import org.apache.calcite.util.ReflectiveVisitor;

import com.google.common.collect.ImmutableList;
import com.google.common.collect.ImmutableMap;
import com.google.common.collect.Iterables;
import com.google.common.collect.Lists;
import com.google.common.collect.Ordering;

import java.util.ArrayDeque;
import java.util.ArrayList;
import java.util.Deque;
import java.util.LinkedHashSet;
import java.util.List;
import java.util.Locale;
import java.util.Map;
import java.util.Set;
import java.util.SortedSet;
import java.util.stream.Collectors;
import java.util.stream.IntStream;

/**
 * Utility to convert relational expressions to SQL abstract syntax tree.
 */
public class RelToSqlConverter extends SqlImplementor
    implements ReflectiveVisitor {
  /** Similar to {@link SqlStdOperatorTable#ROW}, but does not print "ROW". */
  private static final SqlRowOperator ANONYMOUS_ROW = new SqlRowOperator(" ");

  private final ReflectUtil.MethodDispatcher<Result> dispatcher;

  private final Deque<Frame> stack = new ArrayDeque<>();

  /** Creates a RelToSqlConverter. */
  public RelToSqlConverter(SqlDialect dialect) {
    super(dialect);
    dispatcher = ReflectUtil.createMethodDispatcher(Result.class, this, "visit",
        RelNode.class);
  }

  /** Dispatches a call to the {@code visit(Xxx e)} method where {@code Xxx}
   * most closely matches the runtime type of the argument. */
  protected Result dispatch(RelNode e) {
    return dispatcher.invoke(e);
  }

  public Result visitChild(int i, RelNode e) {
    try {
      stack.push(new Frame(i, e));
      return dispatch(e);
    } finally {
      stack.pop();
    }
  }

  /** @see #dispatch */
  public Result visit(RelNode e) {
    throw new AssertionError("Need to implement " + e.getClass().getName());
  }

  /** @see #dispatch */
  public Result visit(Join e) {
    final Result leftResult = visitChild(0, e.getLeft()).resetAlias();
    final Result rightResult = visitChild(1, e.getRight()).resetAlias();
    final Context leftContext = leftResult.qualifiedContext();
    final Context rightContext = rightResult.qualifiedContext();
    SqlNode sqlCondition = null;
    SqlLiteral condType = JoinConditionType.ON.symbol(POS);
    JoinType joinType = joinType(e.getJoinType());

    if (isCrossJoin(e)) {
      joinType = dialect.emulateJoinTypeForCrossJoin();
      condType = JoinConditionType.NONE.symbol(POS);
    } else {
      sqlCondition = convertConditionToSqlNode(e.getCondition(),
          leftContext,
          rightContext,
          e.getLeft().getRowType().getFieldCount());
    }
    SqlNode join =
        new SqlJoin(POS,
            leftResult.asFrom(),
            SqlLiteral.createBoolean(false, POS),
            joinType.symbol(POS),
            rightResult.asFrom(),
            condType,
            sqlCondition);
    return result(join, leftResult, rightResult);
  }

  private boolean isCrossJoin(final Join e) {
    return e.getJoinType() == JoinRelType.INNER && e.getCondition().isAlwaysTrue();
  }

  /** @see #dispatch */
  public Result visit(Correlate e) {
    final Result leftResult =
        visitChild(0, e.getLeft())
            .resetAlias(e.getCorrelVariable(), e.getRowType());
    parseCorrelTable(e, leftResult);
    final Result rightResult = visitChild(1, e.getRight());
    final SqlNode rightLateral =
        SqlStdOperatorTable.LATERAL.createCall(POS, rightResult.node);
    final SqlNode rightLateralAs =
        SqlStdOperatorTable.AS.createCall(POS, rightLateral,
            new SqlIdentifier(rightResult.neededAlias, POS));

    final SqlNode join =
        new SqlJoin(POS,
            leftResult.asFrom(),
            SqlLiteral.createBoolean(false, POS),
            JoinType.COMMA.symbol(POS),
            rightLateralAs,
            JoinConditionType.NONE.symbol(POS),
            null);
    return result(join, leftResult, rightResult);
  }

  /** @see #dispatch */
  public Result visit(Filter e) {
    final RelNode input = e.getInput();
    Result x = visitChild(0, input);
    parseCorrelTable(e, x);
    if (input instanceof Aggregate) {
      final Builder builder;
      if (((Aggregate) input).getInput() instanceof Project) {
        builder = x.builder(e);
        builder.clauses.add(Clause.HAVING);
      } else {
        builder = x.builder(e, Clause.HAVING);
      }
      builder.setHaving(builder.context.toSql(null, e.getCondition()));
      return builder.result();
    } else {
      final Builder builder = x.builder(e, Clause.WHERE);
      builder.setWhere(builder.context.toSql(null, e.getCondition()));
      return builder.result();
    }
  }

  /** @see #dispatch */
  public Result visit(Project e) {
    e.getVariablesSet();
    Result x = visitChild(0, e.getInput());
    parseCorrelTable(e, x);
    if (isStar(e.getChildExps(), e.getInput().getRowType(), e.getRowType())) {
      return x;
    }
    final Builder builder =
        x.builder(e, Clause.SELECT);
    final List<SqlNode> selectList = new ArrayList<>();
    for (RexNode ref : e.getChildExps()) {
      SqlNode sqlExpr = builder.context.toSql(null, ref);
      if (SqlUtil.isNullLiteral(sqlExpr, false)) {
        sqlExpr = castNullType(sqlExpr, e.getRowType().getFieldList().get(selectList.size()));
      }
      addSelect(selectList, sqlExpr, e.getRowType());
    }

    builder.setSelect(new SqlNodeList(selectList, POS));
    return builder.result();
  }

  /**
   * Wrap the {@code sqlNodeNull} in a CAST operator with target type as {@code field}.
   * @param sqlNodeNull NULL literal
   * @param field field description of {@code sqlNodeNull}
   * @return null literal wrapped in CAST call.
   */
  private SqlNode castNullType(SqlNode sqlNodeNull, RelDataTypeField field) {
    return SqlStdOperatorTable.CAST.createCall(POS,
            sqlNodeNull, dialect.getCastSpec(field.getType()));
  }

  /** @see #dispatch */
  public Result visit(Aggregate e) {
    return visitAggregate(e, e.getGroupSet().toList());
  }

  private Result visitAggregate(Aggregate e, List<Integer> groupKeyList) {
    // "select a, b, sum(x) from ( ... ) group by a, b"
    final Result x = visitChild(0, e.getInput());
    final Builder builder;
    if (e.getInput() instanceof Project) {
      builder = x.builder(e);
      builder.clauses.add(Clause.GROUP_BY);
    } else {
      builder = x.builder(e, Clause.GROUP_BY);
    }
    final List<SqlNode> selectList = new ArrayList<>();
    final List<SqlNode> groupByList =
        generateGroupList(builder, selectList, e, groupKeyList);
    return buildAggregate(e, builder, selectList, groupByList);
  }

  /**
   * Gets the {@link org.apache.calcite.rel.rel2sql.SqlImplementor.Builder} for
   * the given {@link Aggregate} node.
   *
   * @param e Aggregate node
   * @param inputResult Result from the input
   * @param inputIsProject Whether the input is a Project
   * @return A SQL builder
   */
  protected Builder getAggregateBuilder(Aggregate e, Result inputResult,
      boolean inputIsProject) {
    if (inputIsProject) {
      final Builder builder = inputResult.builder(e);
      builder.clauses.add(Clause.GROUP_BY);
      return builder;
    } else {
      return inputResult.builder(e, Clause.GROUP_BY);
    }
  }

  /**
   * Builds the group list for an Aggregate node.
   *
   * @param e The Aggregate node
   * @param builder The SQL builder
   * @param groupByList output group list
   * @param selectList output select list
   */
  protected void buildAggGroupList(Aggregate e, Builder builder,
      List<SqlNode> groupByList, List<SqlNode> selectList) {
    for (int group : e.getGroupSet()) {
      final SqlNode field = builder.context.field(group);
      addSelect(selectList, field, e.getRowType());
      groupByList.add(field);
    }
  }

  /**
   * Builds an aggregate query.
   *
   * @param e The Aggregate node
   * @param builder The SQL builder
   * @param selectList The precomputed group list
   * @param groupByList The precomputed select list
   * @return The aggregate query result
   */
  protected Result buildAggregate(Aggregate e, Builder builder,
      List<SqlNode> selectList, List<SqlNode> groupByList) {
    for (AggregateCall aggCall : e.getAggCallList()) {
      SqlNode aggCallSqlNode = builder.context.toSql(aggCall);
      if (aggCall.getAggregation() instanceof SqlSingleValueAggFunction) {
        aggCallSqlNode = dialect.rewriteSingleValueExpr(aggCallSqlNode);
      }
      addSelect(selectList, aggCallSqlNode, e.getRowType());
    }
    builder.setSelect(new SqlNodeList(selectList, POS));
    if (!groupByList.isEmpty() || e.getAggCallList().isEmpty()) {
      // Some databases don't support "GROUP BY ()". We can omit it as long
      // as there is at least one aggregate function.
      builder.setGroupBy(new SqlNodeList(groupByList, POS));
    }
    return builder.result();
  }

  /** Generates the GROUP BY items, for example {@code GROUP BY x, y},
   * {@code GROUP BY CUBE (x, y)} or {@code GROUP BY ROLLUP (x, y)}.
   *
   * <p>Also populates the SELECT clause. If the GROUP BY list is simple, the
   * SELECT will be identical; if the GROUP BY list contains GROUPING SETS,
   * CUBE or ROLLUP, the SELECT clause will contain the distinct leaf
   * expressions. */
  private List<SqlNode> generateGroupList(Builder builder,
      List<SqlNode> selectList, Aggregate aggregate, List<Integer> groupList) {
    final List<Integer> sortedGroupList =
        Ordering.natural().sortedCopy(groupList);
    assert aggregate.getGroupSet().asList().equals(sortedGroupList)
        : "groupList " + groupList + " must be equal to groupSet "
        + aggregate.getGroupSet() + ", just possibly a different order";

    final List<SqlNode> groupKeys = new ArrayList<>();
    for (int key : groupList) {
      boolean isGroupByAlias = dialect.getSqlConformance().isGroupByAlias();
      if (builder.context.field(key).getKind() == SqlKind.LITERAL
          && dialect.getSqlConformance().isGroupByOrdinal()) {
        isGroupByAlias = false;
      }
      SqlNode field = builder.context.field(key, isGroupByAlias);
      groupKeys.add(field);
    }
    for (int key : sortedGroupList) {
      final SqlNode field = builder.context.field(key, false);
      addSelect(selectList, field, aggregate.getRowType());
    }
    switch (aggregate.getGroupType()) {
    case SIMPLE:
      return ImmutableList.copyOf(groupKeys);
    case CUBE:
      if (aggregate.getGroupSet().cardinality() > 1) {
        return ImmutableList.of(
            SqlStdOperatorTable.CUBE.createCall(SqlParserPos.ZERO, groupKeys));
      }
      // a singleton CUBE and ROLLUP are the same but we prefer ROLLUP;
      // fall through
    case ROLLUP:
      return ImmutableList.of(
          SqlStdOperatorTable.ROLLUP.createCall(SqlParserPos.ZERO, groupKeys));
    default:
    case OTHER:
      return ImmutableList.of(
          SqlStdOperatorTable.GROUPING_SETS.createCall(SqlParserPos.ZERO,
              aggregate.getGroupSets().stream()
                  .map(groupSet ->
                      groupItem(groupKeys, groupSet, aggregate.getGroupSet()))
                  .collect(Collectors.toList())));
    }
  }

  private SqlNode groupItem(List<SqlNode> groupKeys,
      ImmutableBitSet groupSet, ImmutableBitSet wholeGroupSet) {
    final List<SqlNode> nodes = groupSet.asList().stream()
        .map(key -> groupKeys.get(wholeGroupSet.indexOf(key)))
        .collect(Collectors.toList());
    switch (nodes.size()) {
    case 1:
      return nodes.get(0);
    default:
      return SqlStdOperatorTable.ROW.createCall(SqlParserPos.ZERO, nodes);
    }
  }

  /** @see #dispatch */
  public Result visit(TableScan e) {
    final SqlIdentifier identifier;
    final JdbcTable jdbcTable = e.getTable().unwrap(JdbcTable.class);
    if (jdbcTable != null) {
      // Use the foreign catalog, schema and table names, if they exist,
      // rather than the qualified name of the shadow table in Calcite.
      identifier = jdbcTable.tableName();
    } else {
      final List<String> qualifiedName = e.getTable().getQualifiedName();
      identifier = new SqlIdentifier(qualifiedName, SqlParserPos.ZERO);
    }
    return result(identifier, ImmutableList.of(Clause.FROM), e, null);
  }

  /** @see #dispatch */
  public Result visit(Union e) {
    return setOpToSql(e.all
        ? SqlStdOperatorTable.UNION_ALL
        : SqlStdOperatorTable.UNION, e);
  }

  /** @see #dispatch */
  public Result visit(Intersect e) {
    return setOpToSql(e.all
        ? SqlStdOperatorTable.INTERSECT_ALL
        : SqlStdOperatorTable.INTERSECT, e);
  }

  /** @see #dispatch */
  public Result visit(Minus e) {
    return setOpToSql(e.all
        ? SqlStdOperatorTable.EXCEPT_ALL
        : SqlStdOperatorTable.EXCEPT, e);
  }

  /** @see #dispatch */
  public Result visit(Calc e) {
    Result x = visitChild(0, e.getInput());
    parseCorrelTable(e, x);
    final RexProgram program = e.getProgram();
    Builder builder =
        program.getCondition() != null
            ? x.builder(e, Clause.WHERE)
            : x.builder(e);
    if (!isStar(program)) {
      final List<SqlNode> selectList = new ArrayList<>();
      for (RexLocalRef ref : program.getProjectList()) {
        SqlNode sqlExpr = builder.context.toSql(program, ref);
        addSelect(selectList, sqlExpr, e.getRowType());
      }
      builder.setSelect(new SqlNodeList(selectList, POS));
    }

    if (program.getCondition() != null) {
      builder.setWhere(
          builder.context.toSql(program, program.getCondition()));
    }
    return builder.result();
  }

  /** @see #dispatch */
  public Result visit(Values e) {
    final List<Clause> clauses = ImmutableList.of(Clause.SELECT);
    final Map<String, RelDataType> pairs = ImmutableMap.of();
    final Context context = aliasContext(pairs, false);
    SqlNode query;
    final boolean rename = stack.size() <= 1
        || !(Iterables.get(stack, 1).r instanceof TableModify);
    final List<String> fieldNames = e.getRowType().getFieldNames();
    if (!dialect.supportsAliasedValues() && rename) {
      //Dialects like Hive , Spark , BigQuery , doesn't have dual table
      //so setting fromSqlIdentifier = null by default
      //as SELECT without FROM clause is supported in such dialects
      SqlIdentifier fromSqlIdentifier = null;
      //Dialect like Oracle has dual table which is a special table used
      // for evaluating expressions or calling functions
      // as SELECT must have a FROM clause in Oracle.
      if (dialect.hasDualTable()) {
        // Oracle does not support "AS t (c1, c2)". So instead of
        //   (VALUES (v0, v1), (v2, v3)) AS t (c0, c1)
        // we generate
        //   SELECT v0 AS c0, v1 AS c1 FROM DUAL
        //   UNION ALL
        //   SELECT v2 AS c0, v3 AS c1 FROM DUAL
        fromSqlIdentifier = new SqlIdentifier("DUAL", POS);
      }
      List<SqlSelect> list = new ArrayList<>();
      for (List<RexLiteral> tuple : e.getTuples()) {
        final List<SqlNode> values2 = new ArrayList<>();
        final SqlNodeList exprList = exprList(context, tuple);
        for (Pair<SqlNode, String> value : Pair.zip(exprList, fieldNames)) {
          values2.add(as(value.left, value.right));
        }
        list.add(
            new SqlSelect(POS, null,
                new SqlNodeList(values2, POS),
<<<<<<< HEAD
                fromSqlIdentifier, null, null,
=======
                getDual(), null, null,
>>>>>>> 955d4ea7
                null, null, null, null, null));
      }
      if (list.isEmpty()) {
        // In this case we need to construct the following query:
        // SELECT NULL as C0, NULL as C1, NULL as C2 ... FROM DUAL WHERE FALSE
        // This would return an empty result set with the same number of columns as the field names.
        final List<SqlNode> nullColumnNames = new ArrayList<>();
        for (String fieldName : fieldNames) {
          SqlCall nullColumnName = as(SqlLiteral.createNull(POS), fieldName);
          nullColumnNames.add(nullColumnName);
        }
        final SqlIdentifier dual = getDual();
        if (dual == null) {
          query = new SqlSelect(POS, null,
              new SqlNodeList(nullColumnNames, POS), null, null, null, null,
              null, null, null, null);

          // Wrap "SELECT 1 AS x"
          // as "SELECT * FROM (SELECT 1 AS x) AS t WHERE false"
          query = new SqlSelect(POS, null,
              new SqlNodeList(ImmutableList.of(SqlIdentifier.star(POS)), POS),
              as(query, "t"), createAlwaysFalseCondition(), null, null,
              null, null, null, null);
        } else {
          query = new SqlSelect(POS, null,
              new SqlNodeList(nullColumnNames, POS),
              dual, createAlwaysFalseCondition(), null,
              null, null, null, null, null);
        }
      } else if (list.size() == 1) {
        query = list.get(0);
      } else {
        query = SqlStdOperatorTable.UNION_ALL.createCall(
            new SqlNodeList(list, POS));
      }
    } else {
      // Generate ANSI syntax
      //   (VALUES (v0, v1), (v2, v3))
      // or, if rename is required
      //   (VALUES (v0, v1), (v2, v3)) AS t (c0, c1)
      final SqlNodeList selects = new SqlNodeList(POS);
      final boolean isEmpty = Values.isEmpty(e);
      if (isEmpty) {
        // In case of empty values, we need to build:
        // select * from VALUES(NULL, NULL ...) as T (C1, C2 ...)
        // where 1=0.
        List<SqlNode> nulls = IntStream.range(0, fieldNames.size())
            .mapToObj(i ->
                SqlLiteral.createNull(POS)).collect(Collectors.toList());
        selects.add(ANONYMOUS_ROW.createCall(new SqlNodeList(nulls, POS)));
      } else {
        for (List<RexLiteral> tuple : e.getTuples()) {
          selects.add(ANONYMOUS_ROW.createCall(exprList(context, tuple)));
        }
      }
      query = SqlStdOperatorTable.VALUES.createCall(selects);
      if (rename) {
        query = as(query, "t", fieldNames.toArray(new String[0]));
      }
      if (isEmpty) {
        if (!rename) {
          query = as(query, "t");
        }
        query = new SqlSelect(POS, null,
                null, query,
                createAlwaysFalseCondition(),
                null, null, null,
                null, null, null);
      }
    }
    return result(query, clauses, e, null);
  }

  private SqlIdentifier getDual() {
    final List<String> names = dialect.getSingleRowTableName();
    if (names == null) {
      return null;
    }
    return new SqlIdentifier(names, POS);
  }

  private SqlNode createAlwaysFalseCondition() {
    // Building the select query in the form:
    // select * from VALUES(NULL,NULL ...) where 1=0
    // Use condition 1=0 since "where false" does not seem to be supported
    // on some DB vendors.
    return SqlStdOperatorTable.EQUALS.createCall(POS,
            ImmutableList.of(SqlLiteral.createExactNumeric("1", POS),
                    SqlLiteral.createExactNumeric("0", POS)));
  }

  /** @see #dispatch */
  public Result visit(Sort e) {
    if (e.getInput() instanceof Aggregate) {
      final Aggregate aggregate = (Aggregate) e.getInput();
      if (hasTrickyRollup(e, aggregate)) {
        // MySQL 5 does not support standard "GROUP BY ROLLUP(x, y)", only
        // the non-standard "GROUP BY x, y WITH ROLLUP".
        // It does not allow "WITH ROLLUP" in combination with "ORDER BY",
        // but "GROUP BY x, y WITH ROLLUP" implicitly sorts by x, y,
        // so skip the ORDER BY.
        final Set<Integer> groupList = new LinkedHashSet<>();
        for (RelFieldCollation fc : e.collation.getFieldCollations()) {
          groupList.add(aggregate.getGroupSet().nth(fc.getFieldIndex()));
        }
        groupList.addAll(Aggregate.Group.getRollup(aggregate.getGroupSets()));
        return offsetFetch(e,
            visitAggregate(aggregate, ImmutableList.copyOf(groupList)));
      }
    }
    if (e.getInput() instanceof Project) {
      // Deal with the case Sort(Project(Aggregate ...))
      // by converting it to Project(Sort(Aggregate ...)).
      final Project project = (Project) e.getInput();
      final Permutation permutation = project.getPermutation();
      if (permutation != null
          && project.getInput() instanceof Aggregate) {
        final Aggregate aggregate = (Aggregate) project.getInput();
        if (hasTrickyRollup(e, aggregate)) {
          final RelCollation collation =
              RelCollations.permute(e.collation, permutation);
          final Sort sort2 =
              LogicalSort.create(aggregate, collation, e.offset, e.fetch);
          final Project project2 =
              LogicalProject.create(sort2, project.getProjects(),
                  project.getRowType());
          return visit(project2);
        }
      }
    }
    Result x = visitChild(0, e.getInput());
    Builder builder = x.builder(e, Clause.ORDER_BY);
    List<SqlNode> orderByList = Expressions.list();
    for (RelFieldCollation field : e.getCollation().getFieldCollations()) {
      builder.addOrderItem(orderByList, field);
    }
    if (!orderByList.isEmpty()) {
      builder.setOrderBy(new SqlNodeList(orderByList, POS));
      x = builder.result();
    }
    x = offsetFetch(e, x);
    return x;
  }

  Result offsetFetch(Sort e, Result x) {
    if (e.fetch != null) {
      final Builder builder = x.builder(e, Clause.FETCH);
      builder.setFetch(builder.context.toSql(null, e.fetch));
      x = builder.result();
    }
    if (e.offset != null) {
      final Builder builder = x.builder(e, Clause.OFFSET);
      builder.setOffset(builder.context.toSql(null, e.offset));
      x = builder.result();
    }
    return x;
  }

  public boolean hasTrickyRollup(Sort e, Aggregate aggregate) {
    return !dialect.supportsAggregateFunction(SqlKind.ROLLUP)
        && dialect.supportsGroupByWithRollup()
        && (aggregate.getGroupType() == Aggregate.Group.ROLLUP
            || aggregate.getGroupType() == Aggregate.Group.CUBE
                && aggregate.getGroupSet().cardinality() == 1)
        && e.collation.getFieldCollations().stream().allMatch(fc ->
            fc.getFieldIndex() < aggregate.getGroupSet().cardinality());
  }

  /** @see #dispatch */
  public Result visit(TableModify modify) {
    final Map<String, RelDataType> pairs = ImmutableMap.of();
    final Context context = aliasContext(pairs, false);

    // Target Table Name
    final SqlIdentifier sqlTargetTable =
        new SqlIdentifier(modify.getTable().getQualifiedName(), POS);

    switch (modify.getOperation()) {
    case INSERT: {
      // Convert the input to a SELECT query or keep as VALUES. Not all
      // dialects support naked VALUES, but all support VALUES inside INSERT.
      final SqlNode sqlSource =
          visitChild(0, modify.getInput()).asQueryOrValues();

      final SqlInsert sqlInsert =
          new SqlInsert(POS, SqlNodeList.EMPTY, sqlTargetTable, sqlSource,
              identifierList(modify.getInput().getRowType().getFieldNames()));

      return result(sqlInsert, ImmutableList.of(), modify, null);
    }
    case UPDATE: {
      final Result input = visitChild(0, modify.getInput());

      final SqlUpdate sqlUpdate =
          new SqlUpdate(POS, sqlTargetTable,
              identifierList(modify.getUpdateColumnList()),
              exprList(context, modify.getSourceExpressionList()),
              ((SqlSelect) input.node).getWhere(), input.asSelect(),
              null);

      return result(sqlUpdate, input.clauses, modify, null);
    }
    case DELETE: {
      final Result input = visitChild(0, modify.getInput());

      final SqlDelete sqlDelete =
          new SqlDelete(POS, sqlTargetTable,
              input.asSelect().getWhere(), input.asSelect(), null);

      return result(sqlDelete, input.clauses, modify, null);
    }
    case MERGE:
    default:
      throw new AssertionError("not implemented: " + modify);
    }
  }

  /** Converts a list of {@link RexNode} expressions to {@link SqlNode}
   * expressions. */
  private SqlNodeList exprList(final Context context,
      List<? extends RexNode> exprs) {
    return new SqlNodeList(
        Lists.transform(exprs, e -> context.toSql(null, e)), POS);
  }

  /** Converts a list of names expressions to a list of single-part
   * {@link SqlIdentifier}s. */
  private SqlNodeList identifierList(List<String> names) {
    return new SqlNodeList(
        Lists.transform(names, name -> new SqlIdentifier(name, POS)), POS);
  }

  /** @see #dispatch */
  public Result visit(Match e) {
    final RelNode input = e.getInput();
    final Result x = visitChild(0, input);
    final Context context = matchRecognizeContext(x.qualifiedContext());

    SqlNode tableRef = x.asQueryOrValues();

    final RexBuilder rexBuilder = input.getCluster().getRexBuilder();
    final List<SqlNode> partitionSqlList = new ArrayList<>();
    for (int key : e.getPartitionKeys()) {
      final RexInputRef ref = rexBuilder.makeInputRef(input, key);
      SqlNode sqlNode = context.toSql(null, ref);
      partitionSqlList.add(sqlNode);
    }
    final SqlNodeList partitionList = new SqlNodeList(partitionSqlList, POS);

    final List<SqlNode> orderBySqlList = new ArrayList<>();
    if (e.getOrderKeys() != null) {
      for (RelFieldCollation fc : e.getOrderKeys().getFieldCollations()) {
        if (fc.nullDirection != RelFieldCollation.NullDirection.UNSPECIFIED) {
          boolean first = fc.nullDirection == RelFieldCollation.NullDirection.FIRST;
          SqlNode nullDirectionNode =
              dialect.emulateNullDirection(context.field(fc.getFieldIndex()),
                  first, fc.direction.isDescending());
          if (nullDirectionNode != null) {
            orderBySqlList.add(nullDirectionNode);
            fc = new RelFieldCollation(fc.getFieldIndex(), fc.getDirection(),
                RelFieldCollation.NullDirection.UNSPECIFIED);
          }
        }
        orderBySqlList.add(context.toSql(fc));
      }
    }
    final SqlNodeList orderByList = new SqlNodeList(orderBySqlList, SqlParserPos.ZERO);

    final SqlLiteral rowsPerMatch = e.isAllRows()
        ? SqlMatchRecognize.RowsPerMatchOption.ALL_ROWS.symbol(POS)
        : SqlMatchRecognize.RowsPerMatchOption.ONE_ROW.symbol(POS);

    final SqlNode after;
    if (e.getAfter() instanceof RexLiteral) {
      SqlMatchRecognize.AfterOption value = (SqlMatchRecognize.AfterOption)
          ((RexLiteral) e.getAfter()).getValue2();
      after = SqlLiteral.createSymbol(value, POS);
    } else {
      RexCall call = (RexCall) e.getAfter();
      String operand = RexLiteral.stringValue(call.getOperands().get(0));
      after = call.getOperator().createCall(POS, new SqlIdentifier(operand, POS));
    }

    RexNode rexPattern = e.getPattern();
    final SqlNode pattern = context.toSql(null, rexPattern);
    final SqlLiteral strictStart = SqlLiteral.createBoolean(e.isStrictStart(), POS);
    final SqlLiteral strictEnd = SqlLiteral.createBoolean(e.isStrictEnd(), POS);

    RexLiteral rexInterval = (RexLiteral) e.getInterval();
    SqlIntervalLiteral interval = null;
    if (rexInterval != null) {
      interval = (SqlIntervalLiteral) context.toSql(null, rexInterval);
    }

    final SqlNodeList subsetList = new SqlNodeList(POS);
    for (Map.Entry<String, SortedSet<String>> entry : e.getSubsets().entrySet()) {
      SqlNode left = new SqlIdentifier(entry.getKey(), POS);
      List<SqlNode> rhl = new ArrayList<>();
      for (String right : entry.getValue()) {
        rhl.add(new SqlIdentifier(right, POS));
      }
      subsetList.add(
          SqlStdOperatorTable.EQUALS.createCall(POS, left,
              new SqlNodeList(rhl, POS)));
    }

    final SqlNodeList measureList = new SqlNodeList(POS);
    for (Map.Entry<String, RexNode> entry : e.getMeasures().entrySet()) {
      final String alias = entry.getKey();
      final SqlNode sqlNode = context.toSql(null, entry.getValue());
      measureList.add(as(sqlNode, alias));
    }

    final SqlNodeList patternDefList = new SqlNodeList(POS);
    for (Map.Entry<String, RexNode> entry : e.getPatternDefinitions().entrySet()) {
      final String alias = entry.getKey();
      final SqlNode sqlNode = context.toSql(null, entry.getValue());
      patternDefList.add(as(sqlNode, alias));
    }

    final SqlNode matchRecognize = new SqlMatchRecognize(POS, tableRef,
        pattern, strictStart, strictEnd, patternDefList, measureList, after,
        subsetList, rowsPerMatch, partitionList, orderByList, interval);
    return result(matchRecognize, Expressions.list(Clause.FROM), e, null);
  }

  private SqlCall as(SqlNode e, String alias) {
    return SqlStdOperatorTable.AS.createCall(POS, e,
        new SqlIdentifier(alias, POS));
  }

  public Result visit(Uncollect e) {
    final Result x = visitChild(0, e.getInput());
    final SqlNode unnestNode = SqlStdOperatorTable.UNNEST.createCall(POS, x.asStatement());
    final List<SqlNode> operands = createAsFullOperands(e.getRowType(), unnestNode, x.neededAlias);
    final SqlNode asNode = SqlStdOperatorTable.AS.createCall(POS, operands);
    return result(asNode, ImmutableList.of(Clause.FROM), e, null);
  }

  /**
   * Creates operands for a full AS operator. Format SqlNode AS alias(col_1, col_2,... ,col_n).
   *
   * @param rowType Row type of the SqlNode
   * @param leftOperand SqlNode
   * @param alias alias
   */
  public List<SqlNode> createAsFullOperands(RelDataType rowType, SqlNode leftOperand,
      String alias) {
    final List<SqlNode> result = new ArrayList<>();
    result.add(leftOperand);
    result.add(new SqlIdentifier(alias, POS));
    for (int i = 0; i < rowType.getFieldCount(); i++) {
      final String lowerName = rowType.getFieldNames().get(i).toLowerCase(Locale.ROOT);
      SqlIdentifier sqlColumn;
      if (lowerName.startsWith("expr$")) {
        sqlColumn = new SqlIdentifier("col_" + i, POS);
        ordinalMap.put(lowerName, sqlColumn);
      } else {
        sqlColumn = new SqlIdentifier(rowType.getFieldNames().get(i), POS);
      }
      result.add(sqlColumn);
    }
    return result;
  }

  @Override public void addSelect(List<SqlNode> selectList, SqlNode node,
      RelDataType rowType) {
    String name = rowType.getFieldNames().get(selectList.size());
    String alias = SqlValidatorUtil.getAlias(node, -1);
    final String lowerName = name.toLowerCase(Locale.ROOT);
    if (lowerName.startsWith("expr$")) {
      // Put it in ordinalMap
      ordinalMap.put(lowerName, node);
    } else if (alias == null || !alias.equals(name)) {
      node = as(node, name);
    }
    selectList.add(node);
  }

  private void parseCorrelTable(RelNode relNode, Result x) {
    for (CorrelationId id : relNode.getVariablesSet()) {
      correlTableMap.put(id, x.qualifiedContext());
    }
  }

  /** Stack frame. */
  private static class Frame {
    private final int ordinalInParent;
    private final RelNode r;

    Frame(int ordinalInParent, RelNode r) {
      this.ordinalInParent = ordinalInParent;
      this.r = r;
    }
  }
}

// End RelToSqlConverter.java<|MERGE_RESOLUTION|>--- conflicted
+++ resolved
@@ -145,7 +145,6 @@
     SqlNode sqlCondition = null;
     SqlLiteral condType = JoinConditionType.ON.symbol(POS);
     JoinType joinType = joinType(e.getJoinType());
-
     if (isCrossJoin(e)) {
       joinType = dialect.emulateJoinTypeForCrossJoin();
       condType = JoinConditionType.NONE.symbol(POS);
@@ -352,9 +351,9 @@
 
     final List<SqlNode> groupKeys = new ArrayList<>();
     for (int key : groupList) {
-      boolean isGroupByAlias = dialect.getSqlConformance().isGroupByAlias();
+      boolean isGroupByAlias = dialect.getConformance().isGroupByAlias();
       if (builder.context.field(key).getKind() == SqlKind.LITERAL
-          && dialect.getSqlConformance().isGroupByOrdinal()) {
+          && dialect.getConformance().isGroupByOrdinal()) {
         isGroupByAlias = false;
       }
       SqlNode field = builder.context.field(key, isGroupByAlias);
@@ -472,22 +471,12 @@
         || !(Iterables.get(stack, 1).r instanceof TableModify);
     final List<String> fieldNames = e.getRowType().getFieldNames();
     if (!dialect.supportsAliasedValues() && rename) {
-      //Dialects like Hive , Spark , BigQuery , doesn't have dual table
-      //so setting fromSqlIdentifier = null by default
-      //as SELECT without FROM clause is supported in such dialects
-      SqlIdentifier fromSqlIdentifier = null;
-      //Dialect like Oracle has dual table which is a special table used
-      // for evaluating expressions or calling functions
-      // as SELECT must have a FROM clause in Oracle.
-      if (dialect.hasDualTable()) {
-        // Oracle does not support "AS t (c1, c2)". So instead of
-        //   (VALUES (v0, v1), (v2, v3)) AS t (c0, c1)
-        // we generate
-        //   SELECT v0 AS c0, v1 AS c1 FROM DUAL
-        //   UNION ALL
-        //   SELECT v2 AS c0, v3 AS c1 FROM DUAL
-        fromSqlIdentifier = new SqlIdentifier("DUAL", POS);
-      }
+      // Oracle does not support "AS t (c1, c2)". So instead of
+      //   (VALUES (v0, v1), (v2, v3)) AS t (c0, c1)
+      // we generate
+      //   SELECT v0 AS c0, v1 AS c1 FROM DUAL
+      //   UNION ALL
+      //   SELECT v2 AS c0, v3 AS c1 FROM DUAL
       List<SqlSelect> list = new ArrayList<>();
       for (List<RexLiteral> tuple : e.getTuples()) {
         final List<SqlNode> values2 = new ArrayList<>();
@@ -498,11 +487,7 @@
         list.add(
             new SqlSelect(POS, null,
                 new SqlNodeList(values2, POS),
-<<<<<<< HEAD
-                fromSqlIdentifier, null, null,
-=======
                 getDual(), null, null,
->>>>>>> 955d4ea7
                 null, null, null, null, null));
       }
       if (list.isEmpty()) {
