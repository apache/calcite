/*
 * Licensed to the Apache Software Foundation (ASF) under one or more
 * contributor license agreements.  See the NOTICE file distributed with
 * this work for additional information regarding copyright ownership.
 * The ASF licenses this file to you under the Apache License, Version 2.0
 * (the "License"); you may not use this file except in compliance with
 * the License.  You may obtain a copy of the License at
 *
 * http://www.apache.org/licenses/LICENSE-2.0
 *
 * Unless required by applicable law or agreed to in writing, software
 * distributed under the License is distributed on an "AS IS" BASIS,
 * WITHOUT WARRANTIES OR CONDITIONS OF ANY KIND, either express or implied.
 * See the License for the specific language governing permissions and
 * limitations under the License.
 */
package org.apache.calcite.tools;

import org.apache.calcite.linq4j.Ord;
import org.apache.calcite.linq4j.function.Experimental;
import org.apache.calcite.plan.Context;
import org.apache.calcite.plan.Contexts;
import org.apache.calcite.plan.Convention;
import org.apache.calcite.plan.RelOptCluster;
import org.apache.calcite.plan.RelOptPredicateList;
import org.apache.calcite.plan.RelOptSamplingParameters;
import org.apache.calcite.plan.RelOptSchema;
import org.apache.calcite.plan.RelOptTable;
import org.apache.calcite.plan.RelOptUtil;
import org.apache.calcite.plan.ViewExpanders;
import org.apache.calcite.prepare.RelOptTableImpl;
import org.apache.calcite.rel.RelCollation;
import org.apache.calcite.rel.RelCollations;
import org.apache.calcite.rel.RelDistribution;
import org.apache.calcite.rel.RelFieldCollation;
import org.apache.calcite.rel.RelNode;
import org.apache.calcite.rel.core.Aggregate;
import org.apache.calcite.rel.core.AggregateCall;
import org.apache.calcite.rel.core.Correlate;
import org.apache.calcite.rel.core.CorrelationId;
import org.apache.calcite.rel.core.Filter;
import org.apache.calcite.rel.core.Intersect;
import org.apache.calcite.rel.core.Join;
import org.apache.calcite.rel.core.JoinRelType;
import org.apache.calcite.rel.core.Match;
import org.apache.calcite.rel.core.Minus;
import org.apache.calcite.rel.core.Project;
import org.apache.calcite.rel.core.RelFactories;
import org.apache.calcite.rel.core.RepeatUnion;
import org.apache.calcite.rel.core.Sample;
import org.apache.calcite.rel.core.Snapshot;
import org.apache.calcite.rel.core.Sort;
import org.apache.calcite.rel.core.Spool;
import org.apache.calcite.rel.core.TableFunctionScan;
import org.apache.calcite.rel.core.TableScan;
import org.apache.calcite.rel.core.TableSpool;
import org.apache.calcite.rel.core.Uncollect;
import org.apache.calcite.rel.core.Union;
import org.apache.calcite.rel.core.Values;
import org.apache.calcite.rel.hint.Hintable;
import org.apache.calcite.rel.hint.RelHint;
import org.apache.calcite.rel.logical.LogicalFilter;
import org.apache.calcite.rel.logical.LogicalProject;
import org.apache.calcite.rel.metadata.RelColumnMapping;
import org.apache.calcite.rel.metadata.RelMetadataQuery;
import org.apache.calcite.rel.rules.AggregateRemoveRule;
import org.apache.calcite.rel.type.RelDataType;
import org.apache.calcite.rel.type.RelDataTypeFactory;
import org.apache.calcite.rel.type.RelDataTypeField;
import org.apache.calcite.rel.type.RelDataTypeFieldImpl;
import org.apache.calcite.rex.RexBuilder;
import org.apache.calcite.rex.RexCall;
import org.apache.calcite.rex.RexCallBinding;
import org.apache.calcite.rex.RexCorrelVariable;
import org.apache.calcite.rex.RexDynamicParam;
import org.apache.calcite.rex.RexExecutor;
import org.apache.calcite.rex.RexFieldCollation;
import org.apache.calcite.rex.RexInputRef;
import org.apache.calcite.rex.RexLiteral;
import org.apache.calcite.rex.RexNode;
import org.apache.calcite.rex.RexOrdinalRef;
import org.apache.calcite.rex.RexOver;
import org.apache.calcite.rex.RexShuttle;
import org.apache.calcite.rex.RexSimplify;
import org.apache.calcite.rex.RexSubQuery;
import org.apache.calcite.rex.RexUtil;
import org.apache.calcite.rex.RexWindowBound;
import org.apache.calcite.rex.RexWindowBounds;
import org.apache.calcite.runtime.Hook;
import org.apache.calcite.runtime.ImmutablePairList;
import org.apache.calcite.runtime.PairList;
import org.apache.calcite.schema.TransientTable;
import org.apache.calcite.schema.impl.ListTransientTable;
import org.apache.calcite.sql.SqlAggFunction;
import org.apache.calcite.sql.SqlKind;
import org.apache.calcite.sql.SqlOperator;
import org.apache.calcite.sql.SqlStaticAggFunction;
import org.apache.calcite.sql.SqlUtil;
import org.apache.calcite.sql.SqlWindow;
import org.apache.calcite.sql.fun.SqlInternalOperators;
import org.apache.calcite.sql.fun.SqlLikeOperator;
import org.apache.calcite.sql.fun.SqlQuantifyOperator;
import org.apache.calcite.sql.fun.SqlStdOperatorTable;
import org.apache.calcite.sql.type.SqlReturnTypeInference;
import org.apache.calcite.sql.type.SqlTypeName;
import org.apache.calcite.sql.type.TableFunctionReturnTypeInference;
import org.apache.calcite.sql.validate.SqlValidatorUtil;
import org.apache.calcite.sql2rel.SqlToRelConverter;
import org.apache.calcite.util.DateString;
import org.apache.calcite.util.Holder;
import org.apache.calcite.util.ImmutableBitSet;
import org.apache.calcite.util.ImmutableIntList;
import org.apache.calcite.util.ImmutableNullableList;
import org.apache.calcite.util.Litmus;
import org.apache.calcite.util.NlsString;
import org.apache.calcite.util.Optionality;
import org.apache.calcite.util.Pair;
import org.apache.calcite.util.Util;
import org.apache.calcite.util.mapping.Mapping;
import org.apache.calcite.util.mapping.Mappings;

import com.google.common.base.Preconditions;
import com.google.common.collect.ImmutableList;
import com.google.common.collect.ImmutableMap;
import com.google.common.collect.ImmutableSet;
import com.google.common.collect.ImmutableSortedMultiset;
import com.google.common.collect.Iterables;
import com.google.common.collect.Lists;
import com.google.common.collect.Multiset;
import com.google.common.collect.Sets;

import org.checkerframework.checker.nullness.qual.Nullable;
import org.immutables.value.Value;

import java.math.BigDecimal;
import java.util.AbstractList;
import java.util.ArrayDeque;
import java.util.ArrayList;
import java.util.Arrays;
import java.util.BitSet;
import java.util.Collections;
import java.util.Deque;
import java.util.EnumSet;
import java.util.HashMap;
import java.util.HashSet;
import java.util.List;
import java.util.Locale;
import java.util.Map;
import java.util.Objects;
import java.util.Set;
import java.util.SortedSet;
import java.util.TreeSet;
import java.util.function.BiFunction;
import java.util.function.Consumer;
import java.util.function.Function;
import java.util.function.UnaryOperator;
import java.util.stream.Collectors;

import static com.google.common.collect.ImmutableList.toImmutableList;

import static org.apache.calcite.linq4j.Nullness.castNonNull;
import static org.apache.calcite.rel.rules.AggregateRemoveRule.canFlattenStatic;
import static org.apache.calcite.sql.SqlKind.UNION;
import static org.apache.calcite.util.Static.RESOURCE;
import static org.apache.calcite.util.Util.first;

import static java.util.Objects.requireNonNull;

/**
 * Builder for relational expressions.
 *
 * <p>{@code RelBuilder} does not make possible anything that you could not
 * also accomplish by calling the factory methods of the particular relational
 * expression. But it makes common tasks more straightforward and concise.
 *
 * <p>{@code RelBuilder} uses factories to create relational expressions.
 * By default, it uses the default factories, which create logical relational
 * expressions ({@link LogicalFilter},
 * {@link LogicalProject} and so forth).
 * But you could override those factories so that, say, {@code filter} creates
 * instead a {@code HiveFilter}.
 *
 * <p>It is not thread-safe.
 */
@Value.Enclosing
public class RelBuilder {
  protected final RelOptCluster cluster;
  protected final @Nullable RelOptSchema relOptSchema;
  private final Deque<Frame> stack = new ArrayDeque<>();
  private RexSimplify simplifier;
  private final Config config;
  private final RelOptTable.ViewExpander viewExpander;
  private RelFactories.Struct struct;

  protected RelBuilder(@Nullable Context context, RelOptCluster cluster,
      @Nullable RelOptSchema relOptSchema) {
    this.cluster = cluster;
    this.relOptSchema = relOptSchema;
    if (context == null) {
      context = Contexts.EMPTY_CONTEXT;
    }
    this.config = getConfig(context);
    this.viewExpander = getViewExpander(cluster, context);
    this.struct =
        requireNonNull(RelFactories.Struct.fromContext(context));
    final RexExecutor executor =
        context.maybeUnwrap(RexExecutor.class)
            .orElse(
                first(cluster.getPlanner().getExecutor(),
                    RexUtil.EXECUTOR));
    final RelOptPredicateList predicates = RelOptPredicateList.EMPTY;
    this.simplifier =
        new RexSimplify(cluster.getRexBuilder(), predicates, executor);
  }

  /**
   * Derives the view expander
   * {@link org.apache.calcite.plan.RelOptTable.ViewExpander}
   * to be used for this RelBuilder.
   *
   * <p>The ViewExpander instance is used for expanding views in the default
   * table scan factory {@code RelFactories.TableScanFactoryImpl}.
   * You can also define a new table scan factory in the {@code struct}
   * to override the whole table scan creation.
   *
   * <p>The default view expander does not support expanding views.
   */
  private static RelOptTable.ViewExpander getViewExpander(RelOptCluster cluster,
      Context context) {
    return context.maybeUnwrap(RelOptTable.ViewExpander.class)
        .orElseGet(() -> ViewExpanders.simpleContext(cluster));
  }

  /** Derives the Config to be used for this RelBuilder.
   *
   * <p>Overrides {@link RelBuilder.Config#simplify} if
   * {@link Hook#REL_BUILDER_SIMPLIFY} is set.
   */
  private static Config getConfig(Context context) {
    final Config config =
        context.maybeUnwrap(Config.class).orElse(Config.DEFAULT);
    boolean simplify = Hook.REL_BUILDER_SIMPLIFY.get(config.simplify());
    return config.withSimplify(simplify);
  }

  /** Creates a RelBuilder. */
  public static RelBuilder create(FrameworkConfig config) {
    return Frameworks.withPrepare(config,
        (cluster, relOptSchema, rootSchema, statement) ->
            new RelBuilder(config.getContext(), cluster, relOptSchema));
  }

  /** Creates a copy of this RelBuilder, with the same state as this, applying
   * a transform to the config. */
  public RelBuilder transform(UnaryOperator<Config> transform) {
    final Context context =
        Contexts.of(struct, transform.apply(config));
    return new RelBuilder(context, cluster, relOptSchema);
  }

  /** Performs an action on this RelBuilder.
   *
   * <p>For example, consider the following code:
   *
   * <blockquote><pre>
   *   RelNode filterAndRename(RelBuilder relBuilder, RelNode rel,
   *       RexNode condition, List&lt;String&gt; fieldNames) {
   *     relBuilder.push(rel)
   *         .filter(condition);
   *     if (fieldNames != null) {
   *       relBuilder.rename(fieldNames);
   *     }
   *     return relBuilder
   *         .build();</pre>
   * </blockquote>
   *
   * <p>The pipeline is disrupted by the 'if'. The {@code let} method
   * allows you to perform the flow as a single pipeline:
   *
   * <blockquote><pre>
   *   RelNode filterAndRename(RelBuilder relBuilder, RelNode rel,
   *       RexNode condition, List&lt;String&gt; fieldNames) {
   *     return relBuilder.push(rel)
   *         .filter(condition)
   *         .let(r -&gt; fieldNames == null ? r : r.rename(fieldNames))
   *         .build();</pre>
   * </blockquote>
   *
   * <p>In pipelined cases such as this one, the lambda must return this
   * RelBuilder. But {@code let} return values of other types.
   */
  public <R> R let(Function<RelBuilder, R> consumer) {
    return consumer.apply(this);
  }

  /** Converts this RelBuilder to a string.
   * The string is the string representation of all of the RelNodes on the stack. */
  @Override public String toString() {
    return stack.stream()
        .map(frame -> RelOptUtil.toString(frame.rel))
        .collect(Collectors.joining(""));
  }

  /** Returns the type factory. */
  public RelDataTypeFactory getTypeFactory() {
    return cluster.getTypeFactory();
  }

  /** Returns new RelBuilder that adopts the convention provided.
   * RelNode will be created with such convention if corresponding factory is provided. */
  public RelBuilder adoptConvention(Convention convention) {
    this.struct = convention.getRelFactories();
    return this;
  }

  /** Returns the builder for {@link RexNode} expressions. */
  public RexBuilder getRexBuilder() {
    return cluster.getRexBuilder();
  }

  /** Creates a {@link RelBuilderFactory}, a partially-created RelBuilder.
   * Just add a {@link RelOptCluster} and a {@link RelOptSchema} */
  public static RelBuilderFactory proto(final Context context) {
    return (cluster, schema) -> new RelBuilder(context, cluster, schema);
  }

  /** Creates a {@link RelBuilderFactory} that uses a given set of factories. */
  public static RelBuilderFactory proto(Object... factories) {
    return proto(Contexts.of(factories));
  }

  public RelOptCluster getCluster() {
    return cluster;
  }

  public @Nullable RelOptSchema getRelOptSchema() {
    return relOptSchema;
  }

  public RelFactories.TableScanFactory getScanFactory() {
    return struct.scanFactory;
  }

  // Methods for manipulating the stack

  /** Adds a relational expression to be the input to the next relational
   * expression constructed.
   *
   * <p>This method is usual when you want to weave in relational expressions
   * that are not supported by the builder. If, while creating such expressions,
   * you need to use previously built expressions as inputs, call
   * {@link #build()} to pop those inputs. */
  public RelBuilder push(RelNode node) {
    stack.push(new Frame(node));
    return this;
  }

  /** Adds a rel node to the top of the stack while preserving the field names
   * and aliases. */
  private void replaceTop(RelNode node) {
    final Frame frame = stack.pop();
    stack.push(new Frame(node, frame.fields));
  }

  /** Pushes a collection of relational expressions. */
  public RelBuilder pushAll(Iterable<? extends RelNode> nodes) {
    for (RelNode node : nodes) {
      push(node);
    }
    return this;
  }

  /** Returns the size of the stack. */
  public int size() {
    return stack.size();
  }

  /** Returns the final relational expression.
   *
   * <p>Throws if the stack is empty.
   */
  public RelNode build() {
    return stack.pop().rel;
  }

  /** Returns the relational expression at the top of the stack, but does not
   * remove it. */
  public RelNode peek() {
    return castNonNull(peek_()).rel;
  }

  private @Nullable Frame peek_() {
    return stack.peek();
  }

  /** Returns the relational expression {@code n} positions from the top of the
   * stack, but does not remove it. */
  public RelNode peek(int n) {
    return peek_(n).rel;
  }

  private Frame peek_(int n) {
    if (n == 0) {
      // more efficient than starting an iterator
      return Objects.requireNonNull(stack.peek(), "stack.peek");
    }
    return Iterables.get(stack, n);
  }

  /** Returns the relational expression {@code n} positions from the top of the
   * stack, but does not remove it. */
  public RelNode peek(int inputCount, int inputOrdinal) {
    return peek_(inputCount, inputOrdinal).rel;
  }

  private Frame peek_(int inputCount, int inputOrdinal) {
    return peek_(inputCount - 1 - inputOrdinal);
  }

  /** Returns the number of fields in all inputs before (to the left of)
   * the given input.
   *
   * @param inputCount Number of inputs
   * @param inputOrdinal Input ordinal
   */
  private int inputOffset(int inputCount, int inputOrdinal) {
    int offset = 0;
    for (int i = 0; i < inputOrdinal; i++) {
      offset += peek(inputCount, i).getRowType().getFieldCount();
    }
    return offset;
  }

  /** Evaluates an expression with a relational expression temporarily on the
   * stack. */
  public <E> E with(RelNode r, Function<RelBuilder, E> fn) {
    try {
      push(r);
      return fn.apply(this);
    } finally {
      stack.pop();
    }
  }

  /** Performs an action with a temporary simplifier. */
  public <E> E withSimplifier(
      BiFunction<RelBuilder, RexSimplify, RexSimplify> simplifierTransform,
      Function<RelBuilder, E> fn) {
    final RexSimplify previousSimplifier = this.simplifier;
    try {
      this.simplifier = simplifierTransform.apply(this, previousSimplifier);
      return fn.apply(this);
    } finally {
      this.simplifier = previousSimplifier;
    }
  }

  /** Performs an action using predicates of
   * the {@link #peek() current node} to simplify. */
  public <E> E withPredicates(RelMetadataQuery mq,
      Function<RelBuilder, E> fn) {
    final RelOptPredicateList predicates = mq.getPulledUpPredicates(peek());
    return withSimplifier((r, s) -> s.withPredicates(predicates), fn);
  }

  // Methods that return scalar expressions

  /** Creates a literal (constant expression). */
  public RexLiteral literal(@Nullable Object value) {
    final RexBuilder rexBuilder = cluster.getRexBuilder();
    if (value == null) {
      final RelDataType type = getTypeFactory().createSqlType(SqlTypeName.NULL);
      return rexBuilder.makeNullLiteral(type);
    } else if (value instanceof Boolean) {
      return rexBuilder.makeLiteral((Boolean) value);
    } else if (value instanceof BigDecimal) {
      return rexBuilder.makeExactLiteral((BigDecimal) value);
    } else if (value instanceof Float || value instanceof Double) {
      return rexBuilder.makeApproxLiteral(
          BigDecimal.valueOf(((Number) value).doubleValue()));
    } else if (value instanceof Number) {
      return rexBuilder.makeExactLiteral(
          BigDecimal.valueOf(((Number) value).longValue()));
    } else if (value instanceof String) {
      return rexBuilder.makeLiteral((String) value);
    } else if (value instanceof Enum) {
      return rexBuilder.makeLiteral(value,
          getTypeFactory().createSqlType(SqlTypeName.SYMBOL));
    } else if (value instanceof DateString) {
      return rexBuilder.makeDateLiteral((DateString) value);
    } else {
      throw new IllegalArgumentException("cannot convert " + value
          + " (" + value.getClass() + ") to a constant");
    }
  }

  public RexNode makeArrayLiteral(Object value) {
    final RexBuilder rexBuilder = cluster.getRexBuilder();
    RelDataType arrayDataType = getTypeFactory().
        createArrayType(getTypeFactory().createSqlType(SqlTypeName.ANY), -1);
    return rexBuilder.makeLiteral(value, arrayDataType, false);
  }

  /** Creates a correlation variable for the current input, and writes it into
   * a Holder. */
  public RelBuilder variable(Holder<RexCorrelVariable> v) {
    return variable(v::set);
  }

  /** Creates a correlation variable for the current input, and writes it into
   * a Consumer.
   *
   * <p>Often the Consumer will write to a {@link Holder}, as follows:
   * <blockquote>{@code
   *   RelBuilder builder;
   *    builder.scan("EMP")
   *        .variable(v::set)
   *        .filter(builder.equals(builder.field(0), v.get()))
   * }</blockquote>
   */
  public RelBuilder variable(Consumer<RexCorrelVariable> consumer) {
    consumer.accept((RexCorrelVariable)
        getRexBuilder().makeCorrel(peek().getRowType(),
            cluster.createCorrel()));
    return this;
  }

  /** Creates a reference to a field by name.
   *
   * <p>Equivalent to {@code field(1, 0, fieldName)}.
   *
   * @param fieldName Field name
   */
  public RexInputRef field(String fieldName) {
    return field(1, 0, fieldName);
  }

  /** Creates a reference to a field of given input relational expression
   * by name.
   *
   * @param inputCount Number of inputs
   * @param inputOrdinal Input ordinal
   * @param fieldName Field name
   */
  public RexInputRef field(int inputCount, int inputOrdinal, String fieldName) {
    final Frame frame = peek_(inputCount, inputOrdinal);
    final List<String> fieldNames = Pair.left(frame.fields());
    int i = fieldNames.indexOf(fieldName);
    if (i >= 0) {
      return field(inputCount, inputOrdinal, i);
    } else {
      throw new IllegalArgumentException("field [" + fieldName
          + "] not found; input fields are: " + fieldNames);
    }
  }

  /** Creates a reference to an input field of type ordinal.
   *
   * @param fieldOrdinal Field Ordinal
   */
  public RexOrdinalRef ordinal(int fieldOrdinal) {
    return RexOrdinalRef.of(field(fieldOrdinal));
  }

  /** Creates a reference to an input field by ordinal.
   *
   * <p>Equivalent to {@code field(1, 0, ordinal)}.
   *
   * @param fieldOrdinal Field ordinal
   */
  public RexInputRef field(int fieldOrdinal) {
    return (RexInputRef) field(1, 0, fieldOrdinal, false);
  }

  /** Creates a reference to a field of a given input relational expression
   * by ordinal.
   *
   * @param inputCount Number of inputs
   * @param inputOrdinal Input ordinal
   * @param fieldOrdinal Field ordinal within input
   */
  public RexInputRef field(int inputCount, int inputOrdinal, int fieldOrdinal) {
    return (RexInputRef) field(inputCount, inputOrdinal, fieldOrdinal, false);
  }

  /** As {@link #field(int, int, int)}, but if {@code alias} is true, the method
   * may apply an alias to make sure that the field has the same name as in the
   * input frame. If no alias is applied the expression is definitely a
   * {@link RexInputRef}. */
  private RexNode field(int inputCount, int inputOrdinal, int fieldOrdinal,
      boolean alias) {
    final Frame frame = peek_(inputCount, inputOrdinal);
    final RelNode input = frame.rel;
    final RelDataType rowType = input.getRowType();
    if (fieldOrdinal < 0 || fieldOrdinal > rowType.getFieldCount()) {
      throw new IllegalArgumentException("field ordinal [" + fieldOrdinal
          + "] out of range; input fields are: " + rowType.getFieldNames());
    }
    final RelDataTypeField field = rowType.getFieldList().get(fieldOrdinal);
    final int offset = inputOffset(inputCount, inputOrdinal);
    final RexInputRef ref = cluster.getRexBuilder()
        .makeInputRef(field.getType(), offset + fieldOrdinal);
    final RelDataTypeField aliasField = frame.fields().get(fieldOrdinal);
    if (!alias || field.getName().equals(aliasField.getName())) {
      return ref;
    } else {
      return alias(ref, aliasField.getName());
    }
  }

  /** Creates a reference to a field of the current record which originated
   * in a relation with a given alias. */
  public RexNode field(String alias, String fieldName) {
    return field(1, alias, fieldName);
  }

  /** Creates a reference to a field which originated in a relation with the
   * given alias. Searches for the relation starting at the top of the
   * stack. */
  public RexNode field(int inputCount, String alias, String fieldName) {
    requireNonNull(alias, "alias");
    requireNonNull(fieldName, "fieldName");
    for (int inputOrdinal = 0; inputOrdinal < inputCount; ++inputOrdinal) {
      final Frame frame = peek_(inputOrdinal);
      final List<ImmutableSet<String>> aliasSets = frame.fields.leftList();
      final List<RelDataTypeField> fields = frame.fields.rightList();
      for (int i = 0, n = frame.fields.size(); i < n; i++) {
        // If alias and field name match, reference that field.
        if (aliasSets.get(i).contains(alias)
            && fields.get(i).getName().equals(fieldName)) {
          return field(inputCount, inputCount - 1 - inputOrdinal, i);
        }
      }
    }

    // Not found. Build a message.
    StringBuilder b =
        new StringBuilder().append("{alias=").append(alias)
            .append(",fieldName=").append(fieldName)
            .append("} field not found; fields are: ");
    for (int inputOrdinal = 0; inputOrdinal < inputCount; ++inputOrdinal) {
      final Frame frame = peek_(inputOrdinal);
      frame.fields.forEach((aliasSet, field) ->
          b.append(
              String.format(Locale.ROOT, "{aliases=%s,fieldName=%s}",
                  aliasSet, field.getName())));
    }
    throw new IllegalArgumentException(b.toString());
  }

  /** Returns a reference to a given field of a record-valued expression. */
  public RexNode field(RexNode e, String name) {
    return getRexBuilder().makeFieldAccess(e, name, false);
  }

  /** Returns references to the fields of the top input. */
  public ImmutableList<RexNode> fields() {
    return fields(1, 0);
  }

  /** Returns references to the fields of a given input. */
  public ImmutableList<RexNode> fields(int inputCount, int inputOrdinal) {
    final RelNode input = peek(inputCount, inputOrdinal);
    final RelDataType rowType = input.getRowType();
    final ImmutableList.Builder<RexNode> nodes = ImmutableList.builder();
    for (int fieldOrdinal : Util.range(rowType.getFieldCount())) {
      nodes.add(field(inputCount, inputOrdinal, fieldOrdinal));
    }
    return nodes.build();
  }

  /** Returns references to fields for a given collation. */
  public ImmutableList<RexNode> fields(RelCollation collation) {
    final ImmutableList.Builder<RexNode> nodes = ImmutableList.builder();
    for (RelFieldCollation fieldCollation : collation.getFieldCollations()) {
      RexNode node = field(fieldCollation.getFieldIndex());
      switch (fieldCollation.direction) {
      case DESCENDING:
        node = desc(node);
        break;
      default:
        break;
      }
      switch (fieldCollation.nullDirection) {
      case FIRST:
        node = nullsFirst(node);
        break;
      case LAST:
        node = nullsLast(node);
        break;
      default:
        break;
      }
      nodes.add(node);
    }
    return nodes.build();
  }

  /** Returns references to fields for a given list of input ordinals. */
  public ImmutableList<RexNode> fields(List<? extends Number> ordinals) {
    final ImmutableList.Builder<RexNode> nodes = ImmutableList.builder();
    for (Number ordinal : ordinals) {
      RexNode node = field(1, 0, ordinal.intValue(), false);
      nodes.add(node);
    }
    return nodes.build();
  }

  /** Returns references to fields for a given bit set of input ordinals. */
  public ImmutableList<RexNode> fields(ImmutableBitSet ordinals) {
    return fields(ordinals.asList());
  }

  /** Returns references to fields identified by name. */
  public ImmutableList<RexNode> fields(Iterable<String> fieldNames) {
    final ImmutableList.Builder<RexNode> builder = ImmutableList.builder();
    for (String fieldName : fieldNames) {
      builder.add(field(fieldName));
    }
    return builder.build();
  }

  /** Returns references to fields identified by a mapping. */
  public ImmutableList<RexNode> fields(Mappings.TargetMapping mapping) {
    return fields(Mappings.asListNonNull(mapping));
  }

  /** Creates an access to a field by name. */
  public RexNode dot(RexNode node, String fieldName) {
    final RexBuilder builder = cluster.getRexBuilder();
    return builder.makeFieldAccess(node, fieldName, true);
  }

  /** Creates an access to a field by ordinal. */
  public RexNode dot(RexNode node, int fieldOrdinal) {
    final RexBuilder builder = cluster.getRexBuilder();
    return builder.makeFieldAccess(node, fieldOrdinal);
  }

  /** Creates a call to a scalar operator. */
  public RexNode call(SqlOperator operator, RexNode... operands) {
    return call(operator, ImmutableList.copyOf(operands));
  }

  /** Creates a call to a scalar operator. */
  private RexCall call(SqlOperator operator, List<RexNode> operandList) {
    switch (operator.getKind()) {
    case LIKE:
    case SIMILAR:
      final SqlLikeOperator likeOperator = (SqlLikeOperator) operator;
      if (likeOperator.isNegated()) {
        final SqlOperator notLikeOperator = likeOperator.not();
        return (RexCall) not(call(notLikeOperator, operandList));
      }
      break;
    default:
      break;
    }
    final RexBuilder builder = cluster.getRexBuilder();
    final RelDataType type = builder.deriveReturnType(operator, operandList);
    return (RexCall) builder.makeCall(type, operator, operandList);
  }

  /** Creates a call to a scalar operator. */
  public RexNode call(SqlOperator operator,
      Iterable<? extends RexNode> operands) {
    return call(operator, ImmutableList.copyOf(operands));
  }

  /** Creates an IN predicate with a list of values.
   *
   * <p>For example,
   * <pre>{@code
   * b.scan("Emp")
   *     .filter(b.in(b.field("deptno"), b.literal(10), b.literal(20)))
   * }</pre>
   * is equivalent to SQL
   * <pre>{@code
   * SELECT *
   * FROM Emp
   * WHERE deptno IN (10, 20)
   * }</pre> */
  public RexNode in(RexNode arg, RexNode... ranges) {
    return in(arg, ImmutableList.copyOf(ranges));
  }

  /** Creates an IN predicate with a list of values.
   *
   * <p>For example,
   *
   * <pre>{@code
   * b.scan("Emps")
   *     .filter(
   *         b.in(b.field("deptno"),
   *             Arrays.asList(b.literal(10), b.literal(20))))
   * }</pre>
   *
   * <p>is equivalent to the SQL
   *
   * <pre>{@code
   * SELECT *
   * FROM Emps
   * WHERE deptno IN (10, 20)
   * }</pre> */
  public RexNode in(RexNode arg, Iterable<? extends RexNode> ranges) {
    return getRexBuilder().makeIn(arg, ImmutableList.copyOf(ranges));
  }

  /** Creates an IN predicate with a sub-query. */
  @Experimental
  public RexSubQuery in(RelNode rel, Iterable<? extends RexNode> nodes) {
    return RexSubQuery.in(rel, ImmutableList.copyOf(nodes));
  }

  /** Creates an IN predicate with a sub-query.
   *
   * <p>For example,
   *
   * <pre>{@code
   * b.scan("Emps")
   *     .filter(
   *         b.in(b.field("deptno"),
   *             b2 -> b2.scan("Depts")
   *                 .filter(
   *                     b2.eq(b2.field("location"), b2.literal("Boston")))
   *                 .project(b.field("deptno"))
   *                 .build()))
   * }</pre>
   *
   * <p>is equivalent to the SQL
   *
   * <pre>{@code
   * SELECT *
   * FROM Emps
   * WHERE deptno IN (SELECT deptno FROM Dept WHERE location = 'Boston')
   * }</pre> */
  @Experimental
  public RexNode in(RexNode arg, Function<RelBuilder, RelNode> f) {
    final RelNode rel = f.apply(this);
    return RexSubQuery.in(rel, ImmutableList.of(arg));
  }

  /** Creates a SOME (or ANY) predicate.
   *
   * <p>For example,
   *
   * <pre>{@code
   * b.scan("Emps")
   *     .filter(
   *         b.some(b.field("commission"),
   *             SqlStdOperatorTable.GREATER_THAN,
   *             b2 -> b2.scan("Emps")
   *                 .filter(
   *                     b2.eq(b2.field("job"), b2.literal("Manager")))
   *                 .project(b2.field("sal"))
   *                 .build()))
   * }</pre>
   *
   * <p>is equivalent to the SQL
   *
   * <pre>{@code
   * SELECT *
   * FROM Emps
   * WHERE commission > SOME (SELECT sal FROM Emps WHERE job = 'Manager')
   * }</pre>
   *
   * <p>or (since {@code SOME} and {@code ANY} are synonyms) the SQL
   *
   * <pre>{@code
   * SELECT *
   * FROM Emps
   * WHERE commission > ANY (SELECT sal FROM Emps WHERE job = 'Manager')
   * }</pre> */
  @Experimental
  public RexSubQuery some(RexNode node, SqlOperator op,
      Function<RelBuilder, RelNode> f) {
    return some_(node, op.kind, f);
  }

  private RexSubQuery some_(RexNode node, SqlKind kind,
      Function<RelBuilder, RelNode> f) {
    final RelNode rel = f.apply(this);
    final SqlQuantifyOperator quantifyOperator =
        SqlStdOperatorTable.some(kind);
    return RexSubQuery.some(rel, ImmutableList.of(node), quantifyOperator);
  }

  /** Creates an ALL predicate.
   *
   * <p>For example,
   *
   * <pre>{@code
   * b.scan("Emps")
   *     .filter(
   *         b.all(b.field("commission"),
   *             SqlStdOperatorTable.GREATER_THAN,
   *             b2 -> b2.scan("Emps")
   *                 .filter(
   *                     b2.eq(b2.field("job"), b2.literal("Manager")))
   *                 .project(b2.field("sal"))
   *                 .build()))
   * }</pre>
   *
   * <p>is equivalent to the SQL
   *
   * <pre>{@code
   * SELECT *
   * FROM Emps
   * WHERE commission > ALL (SELECT sal FROM Emps WHERE job = 'Manager')
   * }</pre>
   *
   * <p>Calcite translates {@code ALL} predicates to {@code NOT SOME}. The
   * following SQL is equivalent to the previous:
   *
   * <pre>{@code
   * SELECT *
   * FROM Emps
   * WHERE NOT (commission <= SOME (SELECT sal FROM Emps WHERE job = 'Manager'))
   * }</pre> */
  @Experimental
  public RexNode all(RexNode node, SqlOperator op,
      Function<RelBuilder, RelNode> f) {
    return not(some_(node, op.kind.negateNullSafe(), f));
  }

  /** Creates an EXISTS predicate.
   *
   * <p>For example,
   *
   * <pre>{@code
   * b.scan("Depts")
   *     .filter(
   *         b.exists(b2 ->
   *             b2.scan("Emps")
   *                 .filter(
   *                     b2.eq(b2.field("job"), b2.literal("Manager")))
   *                 .build()))
   * }</pre>
   *
   * <p>is equivalent to the SQL
   *
   * <pre>{@code
   * SELECT *
   * FROM Depts
   * WHERE EXISTS (SELECT 1 FROM Emps WHERE job = 'Manager')
   * }</pre> */
  @Experimental
  public RexSubQuery exists(Function<RelBuilder, RelNode> f) {
    final RelNode rel = f.apply(this);
    return RexSubQuery.exists(rel);
  }

  /** Creates a UNIQUE predicate.
   *
   * <p>For example,
   *
   * <pre>{@code
   * b.scan("Depts")
   *     .filter(
   *         b.exists(b2 ->
   *             b2.scan("Emps")
   *                 .filter(
   *                     b2.eq(b2.field("job"), b2.literal("Manager")))
   *                 .project(b2.field("deptno")
   *                 .build()))
   * }</pre>
   *
   * <p>is equivalent to the SQL
   *
   * <pre>{@code
   * SELECT *
   * FROM Depts
   * WHERE UNIQUE (SELECT deptno FROM Emps WHERE job = 'Manager')
   * }</pre> */
  @Experimental
  public RexSubQuery unique(Function<RelBuilder, RelNode> f) {
    final RelNode rel = f.apply(this);
    return RexSubQuery.unique(rel);
  }

  /** Creates a scalar sub-query.
   *
   * <p>For example,
   *
   * <pre>{@code
   * b.scan("Depts")
   *     .project(
   *         b.field("deptno")
   *         b.scalarQuery(b2 ->
   *             b2.scan("Emps")
   *                 .aggregate(
   *                     b2.eq(b2.field("job"), b2.literal("Manager")))
   *                 .build()))
   * }</pre>
   *
   * <p>is equivalent to the SQL
   *
   * <pre>{@code
   * SELECT deptno, (SELECT MAX(sal) FROM Emps)
   * FROM Depts
   * }</pre> */
  @Experimental
  public RexSubQuery scalarQuery(Function<RelBuilder, RelNode> f) {
    return RexSubQuery.scalar(f.apply(this));
  }

  /** Creates an ARRAY sub-query.
   *
   * <p>For example,
   *
   * <pre>{@code
   * b.scan("Depts")
   *     .project(
   *         b.field("deptno")
   *         b.arrayQuery(b2 ->
   *             b2.scan("Emps")
   *                 .build()))
   * }</pre>
   *
   * <p>is equivalent to the SQL
   *
   * <pre>{@code
   * SELECT deptno, ARRAY (SELECT * FROM Emps)
   * FROM Depts
   * }</pre> */
  @Experimental
  public RexSubQuery arrayQuery(Function<RelBuilder, RelNode> f) {
    return RexSubQuery.array(f.apply(this));
  }

  /** Creates a MULTISET sub-query.
   *
   * <p>For example,
   *
   * <pre>{@code
   * b.scan("Depts")
   *     .project(
   *         b.field("deptno")
   *         b.multisetQuery(b2 ->
   *             b2.scan("Emps")
   *                 .build()))
   * }</pre>
   *
   * <p>is equivalent to the SQL
   *
   * <pre>{@code
   * SELECT deptno, MULTISET (SELECT * FROM Emps)
   * FROM Depts
   * }</pre> */
  @Experimental
  public RexSubQuery multisetQuery(Function<RelBuilder, RelNode> f) {
    return RexSubQuery.multiset(f.apply(this));
  }

  /** Creates a MAP sub-query.
   *
   * <p>For example,
   *
   * <pre>{@code
   * b.scan("Depts")
   *     .project(
   *         b.field("deptno")
   *         b.multisetQuery(b2 ->
   *             b2.scan("Emps")
   *                 .project(b2.field("empno"), b2.field("job"))
   *                 .build()))
   * }</pre>
   *
   * <p>is equivalent to the SQL
   *
   * <pre>{@code
   * SELECT deptno, MAP (SELECT empno, job FROM Emps)
   * FROM Depts
   * }</pre> */
  @Experimental
  public RexSubQuery mapQuery(Function<RelBuilder, RelNode> f) {
    return RexSubQuery.map(f.apply(this));
  }

  /** Creates an AND. */
  public RexNode and(RexNode... operands) {
    return and(ImmutableList.copyOf(operands));
  }

  /** Creates an AND.
   *
   * <p>Simplifies the expression a little:
   * {@code e AND TRUE} becomes {@code e};
   * {@code e AND e2 AND NOT e} becomes {@code e2}. */
  public RexNode and(Iterable<? extends RexNode> operands) {
    return RexUtil.composeConjunction(getRexBuilder(), operands);
  }

  /** Creates an OR. */
  public RexNode or(RexNode... operands) {
    return or(ImmutableList.copyOf(operands));
  }

  /** Creates an OR. */
  public RexNode or(Iterable<? extends RexNode> operands) {
    return RexUtil.composeDisjunction(cluster.getRexBuilder(), operands);
  }

  /** Creates a NOT. */
  public RexNode not(RexNode operand) {
    return call(SqlStdOperatorTable.NOT, operand);
  }

  /** Creates an {@code =}. */
  public RexNode equals(RexNode operand0, RexNode operand1) {
    return call(SqlStdOperatorTable.EQUALS, operand0, operand1);
  }

  /** Creates a {@code >}. */
  public RexNode greaterThan(RexNode operand0, RexNode operand1) {
    return call(SqlStdOperatorTable.GREATER_THAN, operand0, operand1);
  }

  /** Creates a {@code >=}. */
  public RexNode greaterThanOrEqual(RexNode operand0, RexNode operand1) {
    return call(SqlStdOperatorTable.GREATER_THAN_OR_EQUAL, operand0, operand1);
  }

  /** Creates a {@code <}. */
  public RexNode lessThan(RexNode operand0, RexNode operand1) {
    return call(SqlStdOperatorTable.LESS_THAN, operand0, operand1);
  }

  /** Creates a {@code <=}. */
  public RexNode lessThanOrEqual(RexNode operand0, RexNode operand1) {
    return call(SqlStdOperatorTable.LESS_THAN_OR_EQUAL, operand0, operand1);
  }

  /** Creates a {@code <>}. */
  public RexNode notEquals(RexNode operand0, RexNode operand1) {
    return call(SqlStdOperatorTable.NOT_EQUALS, operand0, operand1);
  }

  /** Creates an expression equivalent to "{@code o0 IS NOT DISTINCT FROM o1}".
   * It is also equivalent to
   * "{@code o0 = o1 OR (o0 IS NULL AND o1 IS NULL)}". */
  public RexNode isNotDistinctFrom(RexNode operand0, RexNode operand1) {
    return RelOptUtil.isDistinctFrom(getRexBuilder(), operand0, operand1, true);
  }

  /** Creates an expression equivalent to {@code o0 IS DISTINCT FROM o1}.
   * It is also equivalent to
   * "{@code NOT (o0 = o1 OR (o0 IS NULL AND o1 IS NULL))}. */
  public RexNode isDistinctFrom(RexNode operand0, RexNode operand1) {
    return RelOptUtil.isDistinctFrom(getRexBuilder(), operand0, operand1, false);
  }

  /** Creates a {@code BETWEEN}. */
  public RexNode between(RexNode arg, RexNode lower, RexNode upper) {
    return getRexBuilder().makeBetween(arg, lower, upper);
  }

  /** Creates ab {@code IS NULL}. */
  public RexNode isNull(RexNode operand) {
    return call(SqlStdOperatorTable.IS_NULL, operand);
  }

  /** Creates an {@code IS NOT NULL}. */
  public RexNode isNotNull(RexNode operand) {
    return call(SqlStdOperatorTable.IS_NOT_NULL, operand);
  }

  /** Creates an expression that casts an expression to a given type. */
  public RexNode cast(RexNode expr, SqlTypeName typeName) {
    RelDataType type = cluster.getTypeFactory().createSqlType(typeName);
    if (SqlTypeName.NULL == expr.getType().getSqlTypeName()) {
      type = getTypeFactory().createTypeWithNullability(type, true);
    }
    return cluster.getRexBuilder().makeCast(type, expr);
  }

  /** Creates an expression that casts an expression to a type with a given name
   * and precision or length. */
  public RexNode cast(RexNode expr, SqlTypeName typeName, int precision) {
    final RelDataType type =
        cluster.getTypeFactory().createSqlType(typeName, precision);
    return cluster.getRexBuilder().makeCast(type, expr);
  }

  /** Creates an expression that casts an expression to a type with a given
   * name, precision and scale. */
  public RexNode cast(RexNode expr, SqlTypeName typeName, int precision,
      int scale) {
    final RelDataType type =
        cluster.getTypeFactory().createSqlType(typeName, precision, scale);
    return cluster.getRexBuilder().makeCast(type, expr);
  }

  /**
   * Returns an expression wrapped in an alias.
   *
   * <p>This method is idempotent: If the expression is already wrapped in the
   * correct alias, does nothing; if wrapped in an incorrect alias, removes
   * the incorrect alias and applies the correct alias.
   *
   * @see #project
   */
  public RexNode alias(RexNode expr, @Nullable String alias) {
    final RexNode aliasLiteral = literal(alias);
    switch (expr.getKind()) {
    case AS:
      final RexCall call = (RexCall) expr;
      if (call.operands.get(1).equals(aliasLiteral)) {
        // current alias is correct
        return expr;
      }
      expr = call.operands.get(0);
      // strip current (incorrect) alias, and fall through
    default:
      return call(SqlStdOperatorTable.AS, expr, aliasLiteral);
    }
  }

  private RexNode aliasMaybe(RexNode node, @Nullable String name) {
    return name == null ? node : alias(node, name);
  }

  /** Converts a sort expression to descending. */
  public RexNode desc(RexNode node) {
    return call(SqlStdOperatorTable.DESC, node);
  }

  /** Converts a sort expression to nulls last. */
  public RexNode nullsLast(RexNode node) {
    return call(SqlStdOperatorTable.NULLS_LAST, node);
  }

  /** Converts a sort expression to nulls first. */
  public RexNode nullsFirst(RexNode node) {
    return call(SqlStdOperatorTable.NULLS_FIRST, node);
  }

  // Methods that create window bounds

  /** Creates an {@code UNBOUNDED PRECEDING} window bound,
   * for use in methods such as {@link OverCall#rowsFrom(RexWindowBound)}
   * and {@link OverCall#rangeBetween(RexWindowBound, RexWindowBound)}. */
  public RexWindowBound unboundedPreceding() {
    return RexWindowBounds.UNBOUNDED_PRECEDING;
  }

  /** Creates a {@code bound PRECEDING} window bound,
   * for use in methods such as {@link OverCall#rowsFrom(RexWindowBound)}
   * and {@link OverCall#rangeBetween(RexWindowBound, RexWindowBound)}. */
  public RexWindowBound preceding(RexNode bound) {
    return RexWindowBounds.preceding(bound);
  }

  /** Creates a {@code CURRENT ROW} window bound,
   * for use in methods such as {@link OverCall#rowsFrom(RexWindowBound)}
   * and {@link OverCall#rangeBetween(RexWindowBound, RexWindowBound)}. */
  public RexWindowBound currentRow() {
    return RexWindowBounds.CURRENT_ROW;
  }

  /** Creates a {@code bound FOLLOWING} window bound,
   * for use in methods such as {@link OverCall#rowsFrom(RexWindowBound)}
   * and {@link OverCall#rangeBetween(RexWindowBound, RexWindowBound)}. */
  public RexWindowBound following(RexNode bound) {
    return RexWindowBounds.following(bound);
  }

  /** Creates an {@code UNBOUNDED FOLLOWING} window bound,
   * for use in methods such as {@link OverCall#rowsFrom(RexWindowBound)}
   * and {@link OverCall#rangeBetween(RexWindowBound, RexWindowBound)}. */
  public RexWindowBound unboundedFollowing() {
    return RexWindowBounds.UNBOUNDED_FOLLOWING;
  }

  // Methods that create group keys and aggregate calls

  /** Creates an empty group key. */
  public GroupKey groupKey() {
    return groupKey(ImmutableList.of());
  }

  /** Creates a group key. */
  public GroupKey groupKey(RexNode... nodes) {
    return groupKey(ImmutableList.copyOf(nodes));
  }

  /** Creates a group key. */
  public GroupKey groupKey(Iterable<? extends RexNode> nodes) {
    return new GroupKeyImpl(ImmutableList.copyOf(nodes), null, null);
  }

  /** Creates a group key with grouping sets. */
  public GroupKey groupKey(Iterable<? extends RexNode> nodes,
      Iterable<? extends Iterable<? extends RexNode>> nodeLists) {
    return groupKey_(nodes, nodeLists);
  }

  // CHECKSTYLE: IGNORE 1
  /** @deprecated Now that indicator is deprecated, use
   * {@link #groupKey(Iterable, Iterable)}, which has the same behavior as
   * calling this method with {@code indicator = false}. */
  @Deprecated // to be removed before 2.0
  public GroupKey groupKey(Iterable<? extends RexNode> nodes, boolean indicator,
      Iterable<? extends Iterable<? extends RexNode>> nodeLists) {
    Aggregate.checkIndicator(indicator);
    return groupKey_(nodes, nodeLists);
  }

  private static GroupKey groupKey_(Iterable<? extends RexNode> nodes,
      Iterable<? extends Iterable<? extends RexNode>> nodeLists) {
    final ImmutableList.Builder<ImmutableList<RexNode>> builder =
        ImmutableList.builder();
    for (Iterable<? extends RexNode> nodeList : nodeLists) {
      builder.add(ImmutableList.copyOf(nodeList));
    }
    return new GroupKeyImpl(ImmutableList.copyOf(nodes), builder.build(), null);
  }

  /** Creates a group key of fields identified by ordinal. */
  public GroupKey groupKey(int... fieldOrdinals) {
    return groupKey(fields(ImmutableIntList.of(fieldOrdinals)));
  }

  /** Creates a group key of fields identified by name. */
  public GroupKey groupKey(String... fieldNames) {
    return groupKey(fields(ImmutableList.copyOf(fieldNames)));
  }

  /** Creates a group key, identified by field positions
   * in the underlying relational expression.
   *
   * <p>This method of creating a group key does not allow you to group on new
   * expressions, only column projections, but is efficient, especially when you
   * are coming from an existing {@link Aggregate}. */
  public GroupKey groupKey(ImmutableBitSet groupSet) {
    return groupKey_(groupSet, ImmutableList.of(groupSet));
  }

  /** Creates a group key with grouping sets, both identified by field positions
   * in the underlying relational expression.
   *
   * <p>This method of creating a group key does not allow you to group on new
   * expressions, only column projections, but is efficient, especially when you
   * are coming from an existing {@link Aggregate}.
   *
   * <p>It is possible for {@code groupSet} to be strict superset of all
   * {@code groupSets}. For example, in the pseudo SQL
   *
   * <pre>{@code
   * GROUP BY 0, 1, 2
   * GROUPING SETS ((0, 1), 0)
   * }</pre>
   *
   * <p>column 2 does not appear in either grouping set. This is not valid SQL.
   * We can approximate in actual SQL by adding an extra grouping set and
   * filtering out using {@code HAVING}, as follows:
   *
   * <pre>{@code
   * GROUP BY GROUPING SETS ((0, 1, 2), (0, 1), 0)
   * HAVING GROUPING_ID(0, 1, 2) <> 0
   * }</pre>
   */
  public GroupKey groupKey(ImmutableBitSet groupSet,
      Iterable<? extends ImmutableBitSet> groupSets) {
    return groupKey_(groupSet, ImmutableList.copyOf(groupSets));
  }

  // CHECKSTYLE: IGNORE 1
  /** @deprecated Use {@link #groupKey(ImmutableBitSet, Iterable)}. */
  @Deprecated // to be removed before 2.0
  public GroupKey groupKey(ImmutableBitSet groupSet, boolean indicator,
      @Nullable ImmutableList<ImmutableBitSet> groupSets) {
    Aggregate.checkIndicator(indicator);
    return groupKey_(groupSet, groupSets == null
        ? ImmutableList.of(groupSet) : ImmutableList.copyOf(groupSets));
  }

  private GroupKey groupKey_(ImmutableBitSet groupSet,
      ImmutableList<ImmutableBitSet> groupSets) {
    if (groupSet.length() > peek().getRowType().getFieldCount()) {
      throw new IllegalArgumentException("out of bounds: " + groupSet);
    }
    requireNonNull(groupSets, "groupSets");
    final ImmutableList<RexNode> nodes = fields(groupSet);
    return groupKey_(nodes, Util.transform(groupSets, this::fields));
  }

  @Deprecated // to be removed before 2.0
  public AggCall aggregateCall(SqlAggFunction aggFunction, boolean distinct,
      RexNode filter, @Nullable String alias, RexNode... operands) {
    return aggregateCall(aggFunction, distinct, false, false, filter, null,
        ImmutableList.of(), alias, ImmutableList.of(),
        ImmutableList.copyOf(operands));
  }

  @Deprecated // to be removed before 2.0
  public AggCall aggregateCall(SqlAggFunction aggFunction, boolean distinct,
      boolean approximate, RexNode filter, @Nullable String alias,
      RexNode... operands) {
    return aggregateCall(aggFunction, distinct, approximate, false, filter,
        null, ImmutableList.of(), alias, ImmutableList.of(),
        ImmutableList.copyOf(operands));
  }

  @Deprecated // to be removed before 2.0
  public AggCall aggregateCall(SqlAggFunction aggFunction, boolean distinct,
      RexNode filter, @Nullable String alias,
      Iterable<? extends RexNode> operands) {
    return aggregateCall(aggFunction, distinct, false, false, filter, null,
        ImmutableList.of(), alias, ImmutableList.of(),
        ImmutableList.copyOf(operands));
  }

  @Deprecated // to be removed before 2.0
  public AggCall aggregateCall(SqlAggFunction aggFunction, boolean distinct,
      boolean approximate, RexNode filter, @Nullable String alias,
      Iterable<? extends RexNode> operands) {
    return aggregateCall(aggFunction, distinct, approximate, false, filter,
        null, ImmutableList.of(), alias, ImmutableList.of(),
        ImmutableList.copyOf(operands));
  }

  /** Creates a call to an aggregate function.
   *
   * <p>To add other operands, apply
   * {@link AggCall#distinct()},
   * {@link AggCall#approximate(boolean)},
   * {@link AggCall#filter(RexNode...)},
   * {@link AggCall#sort},
   * {@link AggCall#as} to the result. */
  public AggCall aggregateCall(SqlAggFunction aggFunction,
      Iterable<? extends RexNode> operands) {
    return aggregateCall(aggFunction, false, false, false, null, null,
        ImmutableList.of(), null, ImmutableList.of(),
        ImmutableList.copyOf(operands));
  }

  /** Creates a call to an aggregate function.
   *
   * <p>To add other operands, apply
   * {@link AggCall#distinct()},
   * {@link AggCall#approximate(boolean)},
   * {@link AggCall#filter(RexNode...)},
   * {@link AggCall#sort},
   * {@link AggCall#as} to the result. */
  public AggCall aggregateCall(SqlAggFunction aggFunction,
      RexNode... operands) {
    return aggregateCall(aggFunction, false, false, false, null, null,
        ImmutableList.of(), null, ImmutableList.of(),
        ImmutableList.copyOf(operands));
  }

  /** Creates a call to an aggregate function as a copy of an
   * {@link AggregateCall}. */
  public AggCall aggregateCall(AggregateCall a) {
    return aggregateCall(a.getAggregation(), a.isDistinct(), a.isApproximate(),
        a.ignoreNulls(), a.filterArg < 0 ? null : field(a.filterArg),
        a.distinctKeys == null ? null : fields(a.distinctKeys),
        fields(a.collation), a.name, ImmutableList.copyOf(a.rexList),
        fields(a.getArgList()));
  }

  /** Creates a call to an aggregate function as a copy of an
   * {@link AggregateCall}, applying a mapping. */
  public AggCall aggregateCall(AggregateCall a, Mapping mapping) {
    return aggregateCall(a.getAggregation(), a.isDistinct(), a.isApproximate(),
        a.ignoreNulls(),
        a.filterArg < 0 ? null : field(Mappings.apply(mapping, a.filterArg)),
        a.distinctKeys == null ? null
            : fields(Mappings.apply(mapping, a.distinctKeys)),
        fields(RexUtil.apply(mapping, a.collation)), a.name,
        ImmutableList.copyOf(a.rexList),
        fields(Mappings.apply2(mapping, a.getArgList())));
  }

  /** Creates a call to an aggregate function with all applicable operands. */
  protected AggCall aggregateCall(SqlAggFunction aggFunction, boolean distinct,
      boolean approximate, boolean ignoreNulls, @Nullable RexNode filter,
      @Nullable ImmutableList<RexNode> distinctKeys,
      ImmutableList<RexNode> orderKeys, @Nullable String alias,
      ImmutableList<RexNode> preOperands, ImmutableList<RexNode> operands) {
    return new AggCallImpl(aggFunction, distinct, approximate, ignoreNulls,
        filter, alias, preOperands, operands, distinctKeys, orderKeys);
  }

  /** Creates a call to the {@code COUNT} aggregate function. */
  public AggCall count(RexNode... operands) {
    return count(false, null, operands);
  }

  /** Creates a call to the {@code COUNT} aggregate function. */
  public AggCall count(Iterable<? extends RexNode> operands) {
    return count(false, null, operands);
  }

  /** Creates a call to the {@code COUNT} aggregate function,
   * optionally distinct and with an alias. */
  public AggCall count(boolean distinct, @Nullable String alias,
      RexNode... operands) {
    return aggregateCall(SqlStdOperatorTable.COUNT, distinct, false, false, null,
        null, ImmutableList.of(), alias, ImmutableList.of(),
        ImmutableList.copyOf(operands));
  }

  /** Creates a call to the {@code COUNT} aggregate function,
   * optionally distinct and with an alias. */
  public AggCall count(boolean distinct, @Nullable String alias,
      Iterable<? extends RexNode> operands) {
    return aggregateCall(SqlStdOperatorTable.COUNT, distinct, false, false, null,
        null, ImmutableList.of(), alias, ImmutableList.of(),
        ImmutableList.copyOf(operands));
  }

  /** Creates a call to the {@code COUNT(*)} aggregate function. */
  public AggCall countStar(@Nullable String alias) {
    return count(false, alias);
  }

  /** Creates a call to the {@code SUM} aggregate function. */
  public AggCall sum(RexNode operand) {
    return sum(false, null, operand);
  }

  /** Creates a call to the {@code SUM} aggregate function,
   * optionally distinct and with an alias. */
  public AggCall sum(boolean distinct, @Nullable String alias,
      RexNode operand) {
    return aggregateCall(SqlStdOperatorTable.SUM, distinct, false, false, null,
        null, ImmutableList.of(), alias, ImmutableList.of(),
        ImmutableList.of(operand));
  }

  /** Creates a call to the {@code AVG} aggregate function. */
  public AggCall avg(RexNode operand) {
    return avg(false, null, operand);
  }

  /** Creates a call to the {@code AVG} aggregate function,
   * optionally distinct and with an alias. */
  public AggCall avg(boolean distinct, @Nullable String alias,
      RexNode operand) {
    return aggregateCall(SqlStdOperatorTable.AVG, distinct, false, false, null,
        null, ImmutableList.of(), alias, ImmutableList.of(),
        ImmutableList.of(operand));
  }

  /** Creates a call to the {@code MIN} aggregate function. */
  public AggCall min(RexNode operand) {
    return min(null, operand);
  }

  /** Creates a call to the {@code MIN} aggregate function,
   * optionally with an alias. */
  public AggCall min(@Nullable String alias, RexNode operand) {
    return aggregateCall(SqlStdOperatorTable.MIN, false, false, false, null,
        null, ImmutableList.of(), alias, ImmutableList.of(),
        ImmutableList.of(operand));
  }

  /** Creates a call to the {@code MAX} aggregate function,
   * optionally with an alias. */
  public AggCall max(RexNode operand) {
    return max(null, operand);
  }

  /** Creates a call to the {@code MAX} aggregate function. */
  public AggCall max(@Nullable String alias, RexNode operand) {
    return aggregateCall(SqlStdOperatorTable.MAX, false, false, false, null,
        null, ImmutableList.of(), alias, ImmutableList.of(),
        ImmutableList.of(operand));
  }

  /** Creates a call to the {@code LITERAL_AGG} aggregate function. */
  public AggCall literalAgg(@Nullable Object value) {
    return aggregateCall(SqlInternalOperators.LITERAL_AGG)
        .preOperands(literal(value));
  }

  // Methods for patterns

  /**
   * Creates a reference to a given field of the pattern.
   *
   * @param alpha the pattern name
   * @param type Type of field
   * @param i Ordinal of field
   * @return Reference to field of pattern
   */
  public RexNode patternField(String alpha, RelDataType type, int i) {
    return getRexBuilder().makePatternFieldRef(alpha, type, i);
  }

  /** Creates a call that concatenates patterns;
   * for use in {@link #match}. */
  public RexNode patternConcat(Iterable<? extends RexNode> nodes) {
    final ImmutableList<RexNode> list = ImmutableList.copyOf(nodes);
    if (list.size() > 2) {
      // Convert into binary calls
      return patternConcat(patternConcat(Util.skipLast(list)), Util.last(list));
    }
    final RelDataType t = getTypeFactory().createSqlType(SqlTypeName.NULL);
    return getRexBuilder().makeCall(t, SqlStdOperatorTable.PATTERN_CONCAT,
        list);
  }

  /** Creates a call that concatenates patterns;
   * for use in {@link #match}. */
  public RexNode patternConcat(RexNode... nodes) {
    return patternConcat(ImmutableList.copyOf(nodes));
  }

  /** Creates a call that creates alternate patterns;
   * for use in {@link #match}. */
  public RexNode patternAlter(Iterable<? extends RexNode> nodes) {
    final RelDataType t = getTypeFactory().createSqlType(SqlTypeName.NULL);
    return getRexBuilder().makeCall(t, SqlStdOperatorTable.PATTERN_ALTER,
        ImmutableList.copyOf(nodes));
  }

  /** Creates a call that creates alternate patterns;
   * for use in {@link #match}. */
  public RexNode patternAlter(RexNode... nodes) {
    return patternAlter(ImmutableList.copyOf(nodes));
  }

  /** Creates a call that creates quantify patterns;
   * for use in {@link #match}. */
  public RexNode patternQuantify(Iterable<? extends RexNode> nodes) {
    final RelDataType t = getTypeFactory().createSqlType(SqlTypeName.NULL);
    return getRexBuilder().makeCall(t, SqlStdOperatorTable.PATTERN_QUANTIFIER,
        ImmutableList.copyOf(nodes));
  }

  /** Creates a call that creates quantify patterns;
   * for use in {@link #match}. */
  public RexNode patternQuantify(RexNode... nodes) {
    return patternQuantify(ImmutableList.copyOf(nodes));
  }

  /** Creates a call that creates permute patterns;
   * for use in {@link #match}. */
  public RexNode patternPermute(Iterable<? extends RexNode> nodes) {
    final RelDataType t = getTypeFactory().createSqlType(SqlTypeName.NULL);
    return getRexBuilder().makeCall(t, SqlStdOperatorTable.PATTERN_PERMUTE,
        ImmutableList.copyOf(nodes));
  }

  /** Creates a call that creates permute patterns;
   * for use in {@link #match}. */
  public RexNode patternPermute(RexNode... nodes) {
    return patternPermute(ImmutableList.copyOf(nodes));
  }

  /** Creates a call that creates an exclude pattern;
   * for use in {@link #match}. */
  public RexNode patternExclude(RexNode node) {
    final RelDataType t = getTypeFactory().createSqlType(SqlTypeName.NULL);
    return getRexBuilder().makeCall(t, SqlStdOperatorTable.PATTERN_EXCLUDE,
        ImmutableList.of(node));
  }

  // Methods that create relational expressions

  /** Creates a {@link TableScan} of the table
   * with a given name.
   *
   * <p>Throws if the table does not exist.
   *
   * <p>Returns this builder.
   *
   * @param tableNames Name of table (can optionally be qualified)
   */
  public RelBuilder scan(Iterable<String> tableNames) {
    final List<String> names = ImmutableList.copyOf(tableNames);
    requireNonNull(relOptSchema, "relOptSchema");
    final RelOptTable relOptTable = relOptSchema.getTableForMember(names);
    if (relOptTable == null) {
      throw RESOURCE.tableNotFound(String.join(".", names)).ex();
    }
    final RelNode scan =
        struct.scanFactory.createScan(
            ViewExpanders.toRelContext(viewExpander, cluster),
            relOptTable);
    push(scan);
    rename(relOptTable.getRowType().getFieldNames());

    // When the node is not a TableScan but from expansion,
    // we need to explicitly add the alias.
    if (!(scan instanceof TableScan)) {
      as(Util.last(ImmutableList.copyOf(tableNames)));
    }
    return this;
  }

  /** Creates a {@link TableScan} of the table
   * with a given name.
   *
   * <p>Throws if the table does not exist.
   *
   * <p>Returns this builder.
   *
   * @param tableNames Name of table (can optionally be qualified)
   */
  public RelBuilder scan(String... tableNames) {
    return scan(ImmutableList.copyOf(tableNames));
  }

  /** Creates a {@link Snapshot} of a given snapshot period.
   *
   * <p>Returns this builder.
   *
   * @param period Name of table (can optionally be qualified)
   */
  public RelBuilder snapshot(RexNode period) {
    final Frame frame = stack.pop();
    final RelNode snapshot =
        struct.snapshotFactory.createSnapshot(frame.rel, period);
    stack.push(new Frame(snapshot, frame.fields));
    return this;
  }


  /**
   * Gets column mappings of the operator.
   *
   * @param op operator instance
   * @return column mappings associated with this function
   */
  private static @Nullable Set<RelColumnMapping> getColumnMappings(SqlOperator op) {
    SqlReturnTypeInference inference = op.getReturnTypeInference();
    if (inference instanceof TableFunctionReturnTypeInference) {
      return ((TableFunctionReturnTypeInference) inference).getColumnMappings();
    } else {
      return null;
    }
  }

  /**
   * Creates a RexCall to the {@code CURSOR} function by ordinal.
   *
   * @param inputCount Number of inputs
   * @param ordinal The reference to the relational input
   * @return RexCall to CURSOR function
   */
  public RexNode cursor(int inputCount, int ordinal) {
    if (inputCount <= ordinal || ordinal < 0) {
      throw new IllegalArgumentException("bad input count or ordinal");
    }
    // Refer to the "ordinal"th input as if it were a field
    // (because that's how things are laid out inside a TableFunctionScan)
    final RelNode input = peek(inputCount, ordinal);
    return call(SqlStdOperatorTable.CURSOR,
        getRexBuilder().makeInputRef(input.getRowType(), ordinal));
  }

  /** Creates a {@link TableFunctionScan}. */
  public RelBuilder functionScan(SqlOperator operator,
      int inputCount, RexNode... operands) {
    return functionScan(operator, inputCount, ImmutableList.copyOf(operands));
  }

  /** Creates a {@link TableFunctionScan}. */
  public RelBuilder functionScan(SqlOperator operator,
      int inputCount, Iterable<? extends RexNode> operands) {
    if (inputCount < 0 || inputCount > stack.size()) {
      throw new IllegalArgumentException("bad input count");
    }

    // Gets inputs.
    final List<RelNode> inputs = new ArrayList<>();
    for (int i = 0; i < inputCount; i++) {
      inputs.add(0, build());
    }

    final RexCall call = call(operator, ImmutableList.copyOf(operands));
    final RelNode functionScan =
        struct.tableFunctionScanFactory.createTableFunctionScan(cluster,
            inputs, call, null, getColumnMappings(operator));
    push(functionScan);
    return this;
  }

  /** Creates a {@link Filter} of an array of
   * predicates.
   *
   * <p>The predicates are combined using AND,
   * and optimized in a similar way to the {@link #and} method.
   * If the result is TRUE no filter is created. */
  public RelBuilder filter(RexNode... predicates) {
    return filter(ImmutableSet.of(), ImmutableList.copyOf(predicates));
  }

  /** Creates a {@link Filter} of a list of
   * predicates.
   *
   * <p>The predicates are combined using AND,
   * and optimized in a similar way to the {@link #and} method.
   * If the result is TRUE no filter is created. */
  public RelBuilder filter(Iterable<? extends RexNode> predicates) {
    return filter(ImmutableSet.of(), predicates);
  }

  /** Creates a {@link Filter} of a list of correlation variables
   * and an array of predicates.
   *
   * <p>The predicates are combined using AND,
   * and optimized in a similar way to the {@link #and} method.
   * If the result is TRUE no filter is created. */
  public RelBuilder filter(Iterable<CorrelationId> variablesSet,
      RexNode... predicates) {
    return filter(variablesSet, ImmutableList.copyOf(predicates));
  }

  /**
   * Creates a {@link Filter} of a list of correlation variables
   * and a list of predicates.
   *
   * <p>The predicates are combined using AND,
   * and optimized in a similar way to the {@link #and} method.
   * If simplification is on and the result is TRUE, no filter is created. */
  public RelBuilder filter(Iterable<CorrelationId> variablesSet,
      Iterable<? extends RexNode> predicates) {
    final RexNode conjunctionPredicates;
    if (config.simplify()) {
      conjunctionPredicates = simplifier.simplifyFilterPredicates(predicates);
    } else {
      conjunctionPredicates =
          RexUtil.composeConjunction(simplifier.rexBuilder, predicates);
    }

    if (conjunctionPredicates == null || conjunctionPredicates.isAlwaysFalse()) {
      return empty();
    }
    if (conjunctionPredicates.isAlwaysTrue()) {
      return this;
    }

    final Frame frame = stack.pop();
    final RelNode filter =
        struct.filterFactory.createFilter(frame.rel,
            conjunctionPredicates, ImmutableSet.copyOf(variablesSet));
    stack.push(new Frame(filter, frame.fields));
    return this;
  }

  /** Creates a {@link Project} of the given
   * expressions. */
  public RelBuilder project(RexNode... nodes) {
    return project(ImmutableList.copyOf(nodes));
  }

  /** Creates a {@link Project} of the given list
   * of expressions.
   *
   * <p>Infers names as would {@link #project(Iterable, Iterable)} if all
   * suggested names were null.
   *
   * @param nodes Expressions
   */
  public RelBuilder project(Iterable<? extends RexNode> nodes) {
    return project(nodes, ImmutableList.of());
  }

  /** Creates a {@link Project} of the given list
   * of expressions and field names.
   *
   * @param nodes Expressions
   * @param fieldNames field names for expressions
   */
  public RelBuilder project(Iterable<? extends RexNode> nodes,
      Iterable<? extends @Nullable String> fieldNames) {
    return project(nodes, fieldNames, false);
  }

  /** Creates a {@link Project} of the given list
   * of expressions, using the given names.
   *
   * <p>Names are deduced as follows:
   * <ul>
   *   <li>If the length of {@code fieldNames} is greater than the index of
   *     the current entry in {@code nodes}, and the entry in
   *     {@code fieldNames} is not null, uses it; otherwise
   *   <li>If an expression projects an input field,
   *     or is a cast an input field,
   *     uses the input field name; otherwise
   *   <li>If an expression is a call to
   *     {@link SqlStdOperatorTable#AS}
   *     (see {@link #alias}), removes the call but uses the intended alias.
   * </ul>
   *
   * <p>After the field names have been inferred, makes the
   * field names unique by appending numeric suffixes.
   *
   * @param nodes Expressions
   * @param fieldNames Suggested field names
   * @param force create project even if it is identity
   */
  public RelBuilder project(Iterable<? extends RexNode> nodes,
      Iterable<? extends @Nullable String> fieldNames, boolean force) {
    return project(nodes, fieldNames, force, ImmutableSet.of());
  }

  /**
   * The same with {@link #project(Iterable, Iterable, boolean)}, with additional
   * variablesSet param.
   *
   * @param nodes Expressions
   * @param fieldNames Suggested field names
   * @param force create project even if it is identity
   * @param variablesSet Correlating variables that are set when reading a row
   *                     from the input, and which may be referenced from the
   *                     projection expressions
   */
  public RelBuilder project(Iterable<? extends RexNode> nodes,
      Iterable<? extends @Nullable String> fieldNames, boolean force,
      Iterable<CorrelationId> variablesSet) {
    return project_(nodes, fieldNames, ImmutableList.of(), force, variablesSet);
  }

  /** Creates a {@link Project} of all original fields, plus the given
   * expressions. */
  public RelBuilder projectPlus(RexNode... nodes) {
    return projectPlus(ImmutableList.copyOf(nodes));
  }

  /** Creates a {@link Project} of all original fields, plus the given list of
   * expressions. */
  public RelBuilder projectPlus(Iterable<? extends RexNode> nodes) {
    return project(Iterables.concat(fields(), nodes));
  }

  /** Creates a {@link Project} of all original fields, except the given
   * expressions.
   *
   * @throws IllegalArgumentException if the given expressions contain duplicates
   *    or there is an expression that does not match an existing field
   */
  public RelBuilder projectExcept(RexNode... expressions) {
    return projectExcept(ImmutableList.copyOf(expressions));
  }

  /** Creates a {@link Project} of all original fields, except the given list of
   * expressions.
   *
   * @throws IllegalArgumentException if the given expressions contain duplicates
   *    or there is an expression that does not match an existing field
   */
  public RelBuilder projectExcept(Iterable<RexNode> expressions) {
    List<RexNode> allExpressions = new ArrayList<>(fields());
    Set<RexNode> excludeExpressions = new HashSet<>();
    for (RexNode excludeExp : expressions) {
      if (!excludeExpressions.add(excludeExp)) {
        throw new IllegalArgumentException(
          "Input list contains duplicates. Expression " + excludeExp + " exists multiple times.");
      }
      if (!allExpressions.remove(excludeExp)) {
        throw new IllegalArgumentException("Expression " + excludeExp.toString() + " not found.");
      }
    }
    return this.project(allExpressions);
  }

  /** Creates a {@link Project} of the given list
   * of expressions, using the given names.
   *
   * <p>Names are deduced as follows:
   * <ul>
   *   <li>If the length of {@code fieldNames} is greater than the index of
   *     the current entry in {@code nodes}, and the entry in
   *     {@code fieldNames} is not null, uses it; otherwise
   *   <li>If an expression projects an input field,
   *     or is a cast an input field,
   *     uses the input field name; otherwise
   *   <li>If an expression is a call to
   *     {@link SqlStdOperatorTable#AS}
   *     (see {@link #alias}), removes the call but uses the intended alias.
   * </ul>
   *
   * <p>After the field names have been inferred, makes the
   * field names unique by appending numeric suffixes.
   *
   * @param nodes Expressions
   * @param fieldNames Suggested field names
   * @param hints Hints
   * @param force create project even if it is identity
   */
  private RelBuilder project_(
      Iterable<? extends RexNode> nodes,
      Iterable<? extends @Nullable String> fieldNames,
      Iterable<RelHint> hints,
      boolean force,
      Iterable<CorrelationId> variablesSet) {
    final Frame frame = requireNonNull(peek_(), "frame stack is empty");
    final RelDataType inputRowType = frame.rel.getRowType();
    final List<RexNode> nodeList = Lists.newArrayList(nodes);
    final Set<CorrelationId> variables = ImmutableSet.copyOf(variablesSet);

    // Perform a quick check for identity. We'll do a deeper check
    // later when we've derived column names.
    if (!force && Iterables.isEmpty(fieldNames)
        && RexUtil.isIdentity(nodeList, inputRowType)) {
      return this;
    }

    final List<@Nullable String> fieldNameList = Lists.newArrayList(fieldNames);
    while (fieldNameList.size() < nodeList.size()) {
      fieldNameList.add(null);
    }

    // Do not merge projection when top projection has correlation variables
    bloat:
    if (frame.rel instanceof Project
        && config.bloat() >= 0
        && variables.isEmpty()
        && shouldMergeProject(nodeList)) {
      final Project project = (Project) frame.rel;
      // Populate field names. If the upper expression is an input ref and does
      // not have a recommended name, use the name of the underlying field.
      for (int i = 0; i < fieldNameList.size(); i++) {
        if (fieldNameList.get(i) == null) {
          final RexNode node = nodeList.get(i);
          if (node instanceof RexInputRef) {
            final RexInputRef ref = (RexInputRef) node;
            fieldNameList.set(i,
                project.getRowType().getFieldNames().get(ref.getIndex()));
          }
        }
      }
      final List<RexNode> newNodes =
          RelOptUtil.pushPastProjectUnlessBloat(nodeList, project,
              config.bloat());
      if (newNodes == null) {
        // The merged expression is more complex than the input expressions.
        // Do not merge.
        break bloat;
      }

      // Carefully build a list of fields, so that table aliases from the input
      // can be seen for fields that are based on a RexInputRef.
      final Frame frame1 = stack.pop();
      final PairList<ImmutableSet<String>, RelDataTypeField> fields =
          PairList.of();
      project.getInput().getRowType().getFieldList()
          .forEach(f -> fields.add(ImmutableSet.of(), f));
      for (Pair<RexNode, ImmutableSet<String>> pair
          : Pair.zip(project.getProjects(), frame1.fields.leftList())) {
        switch (pair.left.getKind()) {
        case INPUT_REF:
          final int i = ((RexInputRef) pair.left).getIndex();
          fields.set(i, pair.right, fields.rightList().get(i));
          break;
        default:
          break;
        }
      }
      stack.push(new Frame(project.getInput(), fields));
      final ImmutableSet.Builder<RelHint> mergedHints = ImmutableSet.builder();
      mergedHints.addAll(project.getHints());
      mergedHints.addAll(hints);
      // Keep bottom projection's variablesSet.
      return project_(newNodes, fieldNameList, mergedHints.build(), force,
          ImmutableSet.copyOf(project.getVariablesSet()));
    }

    // Simplify expressions.
    if (config.simplify()) {
      nodeList.replaceAll(e -> simplifier.simplifyPreservingType(e));
    }

    // Replace null names with generated aliases.
    for (int i = 0; i < fieldNameList.size(); i++) {
      if (fieldNameList.get(i) == null) {
        fieldNameList.set(i, inferAlias(nodeList, nodeList.get(i), i));
      }
    }

    final PairList<ImmutableSet<String>, RelDataTypeField> fields =
        PairList.of();
    final Set<String> uniqueNameList =
        getTypeFactory().getTypeSystem().isSchemaCaseSensitive()
        ? new HashSet<>()
        : new TreeSet<>(String.CASE_INSENSITIVE_ORDER);
    // calculate final names and build field list
    for (int i = 0; i < fieldNameList.size(); ++i) {
      final RexNode node = nodeList.get(i);
      String name = fieldNameList.get(i);
      String originalName = name;
      if (name == null || uniqueNameList.contains(name)) {
        int j = 0;
        if (name == null) {
          j = i;
        }
        do {
          name = SqlValidatorUtil.F_SUGGESTER.apply(originalName, j, j++);
        } while (uniqueNameList.contains(name));
        fieldNameList.set(i, name);
      }
      RelDataTypeField fieldType =
          new RelDataTypeFieldImpl(name, i, node.getType());
      switch (node.getKind()) {
      case INPUT_REF:
        // preserve rel aliases for INPUT_REF fields
        final int index = ((RexInputRef) node).getIndex();
        fields.add(frame.fields.leftList().get(index), fieldType);
        break;
      default:
        fields.add(ImmutableSet.of(), fieldType);
        break;
      }
      uniqueNameList.add(name);
    }
    if (!force && RexUtil.isIdentity(nodeList, inputRowType)) {
      if (fieldNameList.equals(inputRowType.getFieldNames())) {
        // Do not create an identity project if it does not rename any fields
        return this;
      } else {
        // create "virtual" row type for project only rename fields
        stack.pop();
        // Ignore the hints.
        stack.push(new Frame(frame.rel, fields));
      }
      return this;
    }

    // If the expressions are all literals, and the input is a Values with N
    // rows (or an Aggregate with 1 row), replace with a Values with same tuple
    // N times.
    final int rowCount;
    if (config.simplifyValues()
        && nodeList.stream().allMatch(e -> e instanceof RexLiteral)
        && (rowCount = fixedRowCount(frame)) >= 0) {
      RelNode unused = build();
      final RelDataTypeFactory.Builder typeBuilder = getTypeFactory().builder();
      Pair.forEach(fieldNameList, nodeList, (name, expr) ->
          typeBuilder.add(requireNonNull(name, "name"), expr.getType()));
      @SuppressWarnings({"unchecked", "rawtypes"})
      final List<RexLiteral> tuple = (List<RexLiteral>) (List) nodeList;
      return values(Collections.nCopies(rowCount, tuple),
          typeBuilder.build());
    }

    final RelNode project =
        struct.projectFactory.createProject(frame.rel,
            ImmutableList.copyOf(hints),
            ImmutableList.copyOf(nodeList),
            fieldNameList,
            variables);
    stack.pop();
    stack.push(new Frame(project, fields));
    return this;
  }

  /** If current frame will return a known, constant number of
   * rows, returns that number; otherwise returns -1. */
  private static int fixedRowCount(Frame frame) {
    if (frame.rel instanceof Values) {
      return ((Values) frame.rel).tuples.size();
    }
    if (frame.rel instanceof Aggregate) {
      final Aggregate aggregate = (Aggregate) frame.rel;
      if (aggregate.getGroupSet().isEmpty()
          && aggregate.getGroupType() == Aggregate.Group.SIMPLE) {
        return 1;
      }
    }
    return -1;
  }

  /** Whether to attempt to merge consecutive {@link Project} operators.
   *
   *
   * <p>The default implementation returns {@code true};
   * sub-classes may disable merge by overriding to return {@code false}. */
  @Experimental
  protected boolean shouldMergeProject(List<RexNode> nodeList) {
    return !hasNestedAnalyticalFunctions(nodeList);
  }

  private Boolean hasNestedAnalyticalFunctions(List<RexNode> nodeList) {
    List<RexInputRef> rexInputRefsInAnalytical = new ArrayList<>();
    for (RexNode rexNode : nodeList) {
      if (isAnalyticalRex(rexNode)) {
        rexInputRefsInAnalytical.addAll(getIdentifiers(rexNode));
      }
    }
    if (rexInputRefsInAnalytical.isEmpty()) {
      return false;
    }
    Project projectRel = (Project) stack.peek().rel;
    List<RexNode> previousRelNodeList = projectRel.getProjects();
    for (RexInputRef rexInputRef : rexInputRefsInAnalytical) {
      RexNode rexNode = previousRelNodeList.get(rexInputRef.getIndex());
      if (isAnalyticalRex(rexNode)) {
        return true;
      }
    }
    return false;
  }

  private static boolean isAnalyticalRex(RexNode rexNode) {
    if (rexNode instanceof RexOver) {
      return true;
    } else if (rexNode instanceof RexCall) {
      for (RexNode operand : ((RexCall) rexNode).getOperands()) {
        if (isAnalyticalRex(operand)) {
          return true;
        }
      }
    }
    return false;
  }

  private static List<RexInputRef> getIdentifiers(RexNode rexNode) {
    List<RexInputRef> identifiers = new ArrayList<>();
    if (rexNode instanceof RexInputRef) {
      identifiers.add((RexInputRef) rexNode);
    } else if (rexNode instanceof RexCall) {
      for (RexNode operand : ((RexCall) rexNode).getOperands()) {
        identifiers.addAll(getIdentifiers(operand));
      }
    }
    return identifiers;
  }

  /** Creates a {@link Project} of the given
   * expressions and field names, and optionally optimizing.
   *
   * <p>If {@code fieldNames} is null, or if a particular entry in
   * {@code fieldNames} is null, derives field names from the input
   * expressions.
   *
   * <p>If {@code force} is false,
   * and the input is a {@code Project},
   * and the expressions  make the trivial projection ($0, $1, ...),
   * modifies the input.
   *
   * @param nodes       Expressions
   * @param fieldNames  Suggested field names, or null to generate
   * @param force       Whether to create a renaming Project if the
   *                    projections are trivial
   */
  public RelBuilder projectNamed(Iterable<? extends RexNode> nodes,
      @Nullable Iterable<? extends @Nullable String> fieldNames, boolean force) {
    return projectNamed(nodes, fieldNames, force, ImmutableSet.of());
  }

  /** Creates a {@link Project} of the given
   * expressions and field names, and optionally optimizing.
   *
   * <p>If {@code fieldNames} is null, or if a particular entry in
   * {@code fieldNames} is null, derives field names from the input
   * expressions.
   *
   * <p>If {@code force} is false,
   * and the input is a {@code Project},
   * and the expressions  make the trivial projection ($0, $1, ...),
   * modifies the input.
   *
   * @param nodes       Expressions
   * @param fieldNames  Suggested field names, or null to generate
   * @param force       Whether to create a renaming Project if the
   *                    projections are trivial
   * @param variablesSet Correlating variables that are set when reading a row
   *                     from the input, and which may be referenced from the
   *                     projection expressions
   */
  public RelBuilder projectNamed(Iterable<? extends RexNode> nodes,
      @Nullable Iterable<? extends @Nullable String> fieldNames, boolean force,
      Iterable<CorrelationId> variablesSet) {
    @SuppressWarnings({"unchecked", "rawtypes"})
    final List<? extends RexNode> nodeList =
        nodes instanceof List ? (List) nodes : ImmutableList.copyOf(nodes);
    final List<@Nullable String> fieldNameList =
        fieldNames == null ? null
          : fieldNames instanceof List ? (List<@Nullable String>) fieldNames
          : ImmutableNullableList.copyOf(fieldNames);
    final RelNode input = peek();
    final RelDataType rowType =
        RexUtil.createStructType(cluster.getTypeFactory(), nodeList,
            fieldNameList, SqlValidatorUtil.F_SUGGESTER);
    if (!force
        && RexUtil.isIdentity(nodeList, input.getRowType())) {
      if (input instanceof Project && fieldNames != null) {
        // Rename columns of child projection if desired field names are given.
        final Frame frame = stack.pop();
        final Project childProject = (Project) frame.rel;
        final Project newInput =
            childProject.copy(childProject.getTraitSet(),
                childProject.getInput(), childProject.getProjects(), rowType);
        stack.push(new Frame(newInput.attachHints(childProject.getHints()), frame.fields));
      }
      if (input instanceof Values && fieldNameList != null) {
        // Rename columns of child values if desired field names are given.
        final Frame frame = stack.pop();
        final Values values = (Values) frame.rel;
        final RelDataTypeFactory.Builder typeBuilder =
            getTypeFactory().builder();
        Pair.forEach(fieldNameList, rowType.getFieldList(), (name, field) ->
            typeBuilder.add(requireNonNull(name, "name"), field.getType()));
        final RelDataType newRowType = typeBuilder.build();
        final RelNode newValues =
            struct.valuesFactory.createValues(cluster, newRowType,
                values.tuples);
        stack.push(new Frame(newValues, frame.fields));
      }
    } else {
      project(nodeList, rowType.getFieldNames(), force, variablesSet);
    }
    return this;
  }

  /**
   * Creates an {@link Uncollect} with given item aliases.
   *
   * @param itemAliases   Operand item aliases, never null
   * @param withOrdinality If {@code withOrdinality}, the output contains an extra
   * {@code ORDINALITY} column
   */
  public RelBuilder uncollect(List<String> itemAliases, boolean withOrdinality) {
    Frame frame = stack.pop();
    stack.push(
        new Frame(
          new Uncollect(
            cluster,
            cluster.traitSetOf(Convention.NONE),
            frame.rel,
            withOrdinality,
            requireNonNull(itemAliases, "itemAliases"))));
    return this;
  }

  /** Ensures that the field names match those given.
   *
   * <p>If all fields have the same name, adds nothing;
   * if any fields do not have the same name, adds a {@link Project}.
   *
   * <p>Note that the names can be short-lived. Other {@code RelBuilder}
   * operations make no guarantees about the field names of the rows they
   * produce.
   *
   * @param fieldNames List of desired field names; may contain null values or
   * have fewer fields than the current row type
   */
  public RelBuilder rename(List<? extends @Nullable String> fieldNames) {
    final List<String> oldFieldNames = peek().getRowType().getFieldNames();
    Preconditions.checkArgument(fieldNames.size() <= oldFieldNames.size(),
        "More names than fields");
    final List<String> newFieldNames = new ArrayList<>(oldFieldNames);
    for (int i = 0; i < fieldNames.size(); i++) {
      final String s = fieldNames.get(i);
      if (s != null) {
        newFieldNames.set(i, s);
      }
    }
    if (oldFieldNames.equals(newFieldNames)) {
      return this;
    }
    if (peek() instanceof Values) {
      // Special treatment for VALUES. Re-build it rather than add a project.
      final Values v = (Values) build();
      final RelDataTypeFactory.Builder b = getTypeFactory().builder();
      for (Pair<String, RelDataTypeField> p
          : Pair.zip(newFieldNames, v.getRowType().getFieldList())) {
        b.add(p.left, p.right.getType());
      }
      return values(v.tuples, b.build());
    }

    return project(fields(), newFieldNames, true);
  }

  /** Infers the alias of an expression.
   *
   * <p>If the expression was created by {@link #alias}, replaces the expression
   * in the project list.
   */
  private @Nullable String inferAlias(List<RexNode> exprList, RexNode expr, int i) {
    switch (expr.getKind()) {
    case INPUT_REF:
      final RexInputRef ref = (RexInputRef) expr;
      return requireNonNull(stack.peek(), "empty frame stack")
          .fields.get(ref.getIndex()).getValue().getName();
    case CAST:
      return inferAlias(exprList, ((RexCall) expr).getOperands().get(0), -1);
    case AS:
      final RexCall call = (RexCall) expr;
      if (i >= 0) {
        exprList.set(i, call.getOperands().get(0));
      }
      NlsString value = (NlsString) ((RexLiteral) call.getOperands().get(1)).getValue();
      return castNonNull(value)
          .getValue();
    default:
      return null;
    }
  }

  /** Creates an {@link Aggregate} that makes the
   * relational expression distinct on all fields. */
  public RelBuilder distinct() {
    return aggregate_((GroupKeyImpl) groupKey(fields()), ImmutableList.of());
  }

  /** Creates an {@link Aggregate} with an array of
   * calls. */
  @SuppressWarnings({"unchecked", "rawtypes"})
  public RelBuilder aggregate(GroupKey groupKey, AggCall... aggCalls) {
    return aggregate_((GroupKeyImpl) groupKey,
        (ImmutableList) ImmutableList.copyOf(aggCalls));
  }

  /** Creates an {@link Aggregate} with an array of
   * {@link AggregateCall}s. */
  public RelBuilder aggregate(GroupKey groupKey,
      List<AggregateCall> aggregateCalls) {
    return aggregate_((GroupKeyImpl) groupKey,
        aggregateCalls.stream()
            .map(aggregateCall ->
                new AggCallImpl2(aggregateCall,
                    aggregateCall.getArgList().stream()
                        .map(this::field)
                        .collect(toImmutableList())))
            .collect(toImmutableList()));
  }

  /** Creates an {@link Aggregate} with multiple calls. */
  @SuppressWarnings({"unchecked", "rawtypes"})
  public RelBuilder aggregate(GroupKey groupKey,
      Iterable<? extends AggCall> aggCalls) {
    return aggregate_((GroupKeyImpl) groupKey,
        ImmutableList.<AggCallPlus>copyOf((Iterable) aggCalls));
  }

  /** Creates an {@link Aggregate} with multiple calls. */
  private RelBuilder aggregate_(GroupKeyImpl groupKey,
      final ImmutableList<AggCallPlus> aggCalls) {
    if (groupKey.nodes.isEmpty()
        && aggCalls.isEmpty()
        && config.pruneInputOfAggregate()) {
      // Query is "SELECT /* no fields */ FROM t GROUP BY ()", which always
      // returns one row with zero columns.
      if (config.preventEmptyFieldList()) {
        // Convert to "VALUES ROW(true)".
        return values(new String[] {"dummy"}, true);
      } else {
        // Convert to "VALUES ROW()".
        return values(ImmutableList.of(ImmutableList.of()),
            getTypeFactory().builder().build());
      }
    }
    final Registrar registrar =
        new Registrar(fields(), peek().getRowType().getFieldNames());
    final ImmutableBitSet groupSet =
        ImmutableBitSet.of(registrar.registerExpressions(groupKey.nodes));
    if (alreadyUnique(aggCalls, groupKey, groupSet, registrar.extraNodes)) {
      final List<RexNode> nodes = new ArrayList<>(fields(groupSet));
      aggCalls.forEach(c -> {
        final AggregateCall call = c.aggregateCall();
        final SqlStaticAggFunction staticFun =
            call.getAggregation().unwrapOrThrow(SqlStaticAggFunction.class);
        final RexNode node =
            staticFun.constant(getRexBuilder(), groupSet, ImmutableList.of(), call);
        nodes.add(aliasMaybe(requireNonNull(node, "node"), call.getName()));
      });
      return project(nodes);
    }

    ImmutableList<ImmutableBitSet> groupSets;
    if (groupKey.nodeLists != null) {
      final int sizeBefore = registrar.extraNodes.size();
      final List<ImmutableBitSet> groupSetList = new ArrayList<>();
      for (ImmutableList<RexNode> nodeList : groupKey.nodeLists) {
        final ImmutableBitSet groupSet2 =
            ImmutableBitSet.of(registrar.registerExpressions(nodeList));
        if (!groupSet.contains(groupSet2)) {
          throw new IllegalArgumentException("group set element " + nodeList
              + " must be a subset of group key");
        }
        groupSetList.add(groupSet2);
      }
      final ImmutableSortedMultiset<ImmutableBitSet> groupSetMultiset =
          ImmutableSortedMultiset.copyOf(ImmutableBitSet.COMPARATOR,
              groupSetList);
      if (aggCalls.stream().anyMatch(RelBuilder::isGroupId)
          /*|| !ImmutableBitSet.ORDERING.isStrictlyOrdered(groupSetMultiset)*/) {
        return rewriteAggregateWithDuplicateGroupSets(groupSet, groupSetMultiset,
            aggCalls);
      }
      groupSets = ImmutableList.copyOf(groupSetMultiset.elementSet());
      if (registrar.extraNodes.size() > sizeBefore) {
        throw new IllegalArgumentException("group sets contained expressions "
            + "not in group key: "
            + Util.skip(registrar.extraNodes, sizeBefore));
      }
    } else {
      groupSets = ImmutableList.of(groupSet);
    }

    aggCalls.forEach(aggCall -> aggCall.register(registrar));
    project(registrar.extraNodes);
    rename(registrar.names);
    final Frame frame = stack.pop();
    RelNode r = frame.rel;
    final List<AggregateCall> aggregateCalls = new ArrayList<>();
    for (AggCallPlus aggCall : aggCalls) {
      AggregateCall aggregateCall = aggCall.aggregateCall(registrar, groupSet, r);
      if (groupSets.size() <= 1) {
        aggregateCall = removeRedundantAggregateDistinct(aggregateCall, groupSet, r);
      }
      aggregateCalls.add(aggregateCall);
    }

    assert ImmutableBitSet.ORDERING.isStrictlyOrdered(groupSets) : groupSets;
    for (ImmutableBitSet set : groupSets) {
      assert groupSet.contains(set);
    }

    PairList<ImmutableSet<String>, RelDataTypeField> inFields = frame.fields;
    final ImmutableBitSet groupSet2;
    final ImmutableList<ImmutableBitSet> groupSets2;
    if (config.pruneInputOfAggregate()
        && r instanceof Project) {
      final Set<Integer> fieldsUsed =
          RelOptUtil.getAllFields2(groupSet, aggregateCalls);
      // Some parts of the system can't handle rows with zero fields, so
      // pretend that one field is used.
      if (fieldsUsed.isEmpty()) {
        r = ((Project) r).getInput();
        groupSet2 = groupSet;
        groupSets2 = groupSets;
      } else if (fieldsUsed.size() < r.getRowType().getFieldCount()) {
        // Some fields are computed but not used. Prune them.
        final Map<Integer, Integer> map = new HashMap<>();
        for (int source : fieldsUsed) {
          map.put(source, map.size());
        }

        groupSet2 = groupSet.permute(map);
        groupSets2 =
            ImmutableBitSet.ORDERING.immutableSortedCopy(
                ImmutableBitSet.permute(groupSets, map));

        final Mappings.TargetMapping targetMapping =
            Mappings.target(map, r.getRowType().getFieldCount(),
                fieldsUsed.size());
        final List<AggregateCall> oldAggregateCalls =
            new ArrayList<>(aggregateCalls);
        aggregateCalls.clear();
        for (AggregateCall aggregateCall : oldAggregateCalls) {
          aggregateCalls.add(aggregateCall.transform(targetMapping));
        }
        final PairList<ImmutableSet<String>, RelDataTypeField> newInFields =
            PairList.of();
        newInFields.addAll(Mappings.permute(inFields, targetMapping.inverse()));
        inFields = newInFields;

        final Project project = (Project) r;
        final List<RexNode> newProjects = new ArrayList<>();
        final RelDataTypeFactory.Builder builder =
            cluster.getTypeFactory().builder();
        for (int i : fieldsUsed) {
          newProjects.add(project.getProjects().get(i));
          builder.add(project.getRowType().getFieldList().get(i));
        }
<<<<<<< HEAD
        r = project.copy(project.getTraitSet(), project.getInput(), newProjects,
            builder.build());
=======
        r =
            project.copy(cluster.traitSet(), project.getInput(), newProjects,
                builder.build());
      } else {
        groupSet2 = groupSet;
        groupSets2 = groupSets;
>>>>>>> dfa11612
      }
    } else {
      groupSet2 = groupSet;
      groupSets2 = groupSets;
    }

    if (!config.dedupAggregateCalls() || Util.isDistinct(aggregateCalls)) {
      return aggregate_(groupSet2, groupSets2, r, aggregateCalls,
          registrar.extraNodes, inFields);
    }

    // There are duplicate aggregate calls. Rebuild the list to eliminate
    // duplicates, then add a Project.
    final Set<AggregateCall> callSet = new HashSet<>();
    final PairList<Integer, @Nullable String> projects = PairList.of();
    Util.range(groupSet.cardinality())
        .forEach(i -> projects.add(i, null));
    final List<AggregateCall> distinctAggregateCalls = new ArrayList<>();
    for (AggregateCall aggregateCall : aggregateCalls) {
      final int i;
      if (callSet.add(aggregateCall)) {
        i = distinctAggregateCalls.size();
        distinctAggregateCalls.add(aggregateCall);
      } else {
        i = distinctAggregateCalls.indexOf(aggregateCall);
        assert i >= 0;
      }
      projects.add(groupSet.cardinality() + i, aggregateCall.name);
    }
    aggregate_(groupSet2, groupSets2, r, distinctAggregateCalls,
        registrar.extraNodes, inFields);
    return project(projects.transform((i, name) -> aliasMaybe(field(i), name)));
  }

  /**
   * Removed redundant distinct if an input is already unique.
   */
  private AggregateCall removeRedundantAggregateDistinct(
      AggregateCall aggregateCall,
      ImmutableBitSet groupSet,
      RelNode relNode) {
    if (aggregateCall.isDistinct() && config.removeRedundantDistinct()) {
      final RelMetadataQuery mq = relNode.getCluster().getMetadataQuery();
      final List<Integer> argList = aggregateCall.getArgList();
      final ImmutableBitSet distinctArg = ImmutableBitSet.builder()
          .addAll(argList)
          .build();
      final ImmutableBitSet columns = groupSet.union(distinctArg);
      final Boolean alreadyUnique =
          mq.areColumnsUnique(relNode, columns);
      if (alreadyUnique != null && alreadyUnique) {
        // columns have been distinct or columns are primary keys
        return aggregateCall.withDistinct(false);
      }
    }
    return aggregateCall;
  }

  /** Returns whether an input is already unique, and therefore a Project
   * can be created instead of an Aggregate.
   *
   * <p>{@link AggregateRemoveRule} does something similar, but also handles
   * {@link org.apache.calcite.sql.SqlSingletonAggFunction} calls. */
  private boolean alreadyUnique(List<AggCallPlus> aggCallList,
      GroupKeyImpl groupKey, ImmutableBitSet groupSet,
      List<RexNode> extraNodes) {
    final RelMetadataQuery mq = peek().getCluster().getMetadataQuery();
    if (aggCallList.isEmpty() && groupSet.isEmpty()) {
      final Double minRowCount = mq.getMinRowCount(peek());
      if (minRowCount == null || minRowCount < 1d) {
        // We can't remove "GROUP BY ()" if there's a chance the rel could be
        // empty.
        return false;
      }
    }

    // If there are aggregate functions, we must be able to flatten them
    if (!aggCallList.stream()
        .allMatch(c -> canFlattenStatic(c.aggregateCall()))) {
      return false;
    }

    if (extraNodes.size() == fields().size()) {
      final Boolean unique = mq.areColumnsUnique(peek(), groupSet);
      if (unique != null && unique
          && !config.aggregateUnique()
          && groupKey.isSimple()) {
        // Rel is already unique.
        return true;
      }
    }

    // If there is at most one row, rel is already unique.
    final Double maxRowCount = mq.getMaxRowCount(peek());
    return maxRowCount != null && maxRowCount <= 1D
        && !config.aggregateUnique()
        && groupKey.isSimple();
  }

  /** Finishes the implementation of {@link #aggregate} by creating an
   * {@link Aggregate} and pushing it onto the stack. */
  private RelBuilder aggregate_(ImmutableBitSet groupSet,
      ImmutableList<ImmutableBitSet> groupSets, RelNode input,
      List<AggregateCall> aggregateCalls, List<RexNode> extraNodes,
      PairList<ImmutableSet<String>, RelDataTypeField> inFields) {
    final RelNode aggregate =
        struct.aggregateFactory.createAggregate(input,
            ImmutableList.of(), groupSet, groupSets, aggregateCalls);

    // build field list
    final PairList<ImmutableSet<String>, RelDataTypeField> fields =
        PairList.of();
    final List<RelDataTypeField> aggregateFields =
        aggregate.getRowType().getFieldList();
    int i = 0;
    // first, group fields
    for (Integer groupField : groupSet.asList()) {
      RexNode node = extraNodes.get(groupField);
      final SqlKind kind = node.getKind();
      switch (kind) {
      case INPUT_REF:
        fields.add(inFields.get(((RexInputRef) node).getIndex()));
        break;
      default:
        String name = aggregateFields.get(i).getName();
        RelDataTypeField fieldType =
            new RelDataTypeFieldImpl(name, i, node.getType());
        fields.add(ImmutableSet.of(), fieldType);
        break;
      }
      i++;
    }
    // second, aggregate fields. retain `i' as field index
    for (int j = 0; j < aggregateCalls.size(); ++j) {
      final AggregateCall call = aggregateCalls.get(j);
      final RelDataTypeField fieldType =
          new RelDataTypeFieldImpl(aggregateFields.get(i + j).getName(), i + j,
              call.getType());
      fields.add(ImmutableSet.of(), fieldType);
    }
    stack.push(new Frame(aggregate, fields));
    return this;
  }

  /**
   * The {@code GROUP_ID()} function is used to distinguish duplicate groups.
   * However, as Aggregate normalizes group sets to canonical form (i.e.,
   * flatten, sorting, redundancy removal), this information is lost in RelNode.
   * Therefore, it is impossible to implement the function in runtime.
   *
   * <p>To fill this gap, an aggregation query that contains duplicate group
   * sets is rewritten into a Union of Aggregate operators whose group sets are
   * distinct. The number of inputs to the Union is equal to the maximum number
   * of duplicates. In the {@code N}th input to the Union, calls to the
   * {@code GROUP_ID} aggregate function are replaced by the integer literal
   * {@code N}.
   *
   * <p>This method also handles the case where group sets are distinct but
   * there is a call to {@code GROUP_ID}. That call is replaced by the integer
   * literal {@code 0}.
   *
   * <p>Also see the discussion in
   * <a href="https://issues.apache.org/jira/browse/CALCITE-1824">[CALCITE-1824]
   * GROUP_ID returns wrong result</a> and
   * <a href="https://issues.apache.org/jira/browse/CALCITE-4748">[CALCITE-4748]
   * If there are duplicate GROUPING SETS, Calcite should return duplicate
   * rows</a>.
   */
  private RelBuilder rewriteAggregateWithDuplicateGroupSets(
      ImmutableBitSet groupSet,
      ImmutableSortedMultiset<ImmutableBitSet> groupSets,
      List<AggCallPlus> aggregateCalls) {
    final List<String> fieldNamesIfNoRewrite =
        Aggregate.deriveRowType(getTypeFactory(), peek().getRowType(), false,
            groupSet, groupSets.asList(),
            aggregateCalls.stream().map(AggCallPlus::aggregateCall)
                .collect(toImmutableList())).getFieldNames();

    // If n duplicates exist for a particular grouping, the {@code GROUP_ID()}
    // function produces values in the range 0 to n-1. For each value,
    // we need to figure out the corresponding group sets.
    //
    // For example, "... GROUPING SETS (a, a, b, c, c, c, c)"
    // (i) The max value of the GROUP_ID() function returns is 3
    // (ii) GROUPING SETS (a, b, c) produces value 0,
    //      GROUPING SETS (a, c) produces value 1,
    //      GROUPING SETS (c) produces value 2
    //      GROUPING SETS (c) produces value 3
    final Map<Integer, Set<ImmutableBitSet>> groupIdToGroupSets = new HashMap<>();
    int maxGroupId = 0;
    for (Multiset.Entry<ImmutableBitSet> entry : groupSets.entrySet()) {
      int groupId = entry.getCount() - 1;
      if (groupId > maxGroupId) {
        maxGroupId = groupId;
      }
      for (int i = 0; i <= groupId; i++) {
        groupIdToGroupSets.computeIfAbsent(i,
            k -> Sets.newTreeSet(ImmutableBitSet.COMPARATOR))
            .add(entry.getElement());
      }
    }

    // AggregateCall list without GROUP_ID function
    final List<AggCall> aggregateCallsWithoutGroupId =
        new ArrayList<>(aggregateCalls);
    aggregateCallsWithoutGroupId.removeIf(RelBuilder::isGroupId);

    // For each group id value, we first construct an Aggregate without
    // GROUP_ID() function call, and then create a Project node on top of it.
    // The Project adds literal value for group id in right position.
    final Frame frame = stack.pop();
    for (int groupId = 0; groupId <= maxGroupId; groupId++) {
      // Create the Aggregate node without GROUP_ID() call
      stack.push(frame);
      aggregate(groupKey(groupSet, castNonNull(groupIdToGroupSets.get(groupId))),
          aggregateCallsWithoutGroupId);

      final List<RexNode> selectList = new ArrayList<>();
      final int groupExprLength = groupSet.cardinality();
      // Project fields in group by expressions
      for (int i = 0; i < groupExprLength; i++) {
        selectList.add(field(i));
      }
      // Project fields in aggregate calls
      int groupIdCount = 0;
      for (int i = 0; i < aggregateCalls.size(); i++) {
        if (isGroupId(aggregateCalls.get(i))) {
          selectList.add(
              getRexBuilder().makeExactLiteral(BigDecimal.valueOf(groupId),
                  getTypeFactory().createSqlType(SqlTypeName.BIGINT)));
          groupIdCount++;
        } else {
          selectList.add(field(groupExprLength + i - groupIdCount));
        }
      }
      project(selectList, fieldNamesIfNoRewrite);
    }

    return union(true, maxGroupId + 1);
  }

  private static boolean isGroupId(AggCall c) {
    return ((AggCallPlus) c).op().kind == SqlKind.GROUP_ID;
  }

  private RelBuilder setOp(boolean all, SqlKind kind, int n) {
    List<RelNode> inputs = new ArrayList<>();
    for (int i = 0; i < n; i++) {
      inputs.add(0, build());
    }
    switch (kind) {
    case UNION:
    case INTERSECT:
    case EXCEPT:
      if (n < 1) {
        throw new IllegalArgumentException(
            "bad INTERSECT/UNION/EXCEPT input count");
      }
      break;
    default:
      throw new AssertionError("bad setOp " + kind);
    }

    if (n == 1) {
      return push(inputs.get(0));
    }

    if (config.simplifyValues()
        && kind == UNION
        && inputs.stream().allMatch(r -> r instanceof Values)) {
      List<RelDataType> inputTypes = Util.transform(inputs, RelNode::getRowType);
      RelDataType rowType = getTypeFactory()
          .leastRestrictive(inputTypes);
      requireNonNull(rowType, () -> "leastRestrictive(" + inputTypes + ")");
      final List<List<RexLiteral>> tuples = new ArrayList<>();
      for (RelNode input : inputs) {
        tuples.addAll(((Values) input).tuples);
      }
      final List<List<RexLiteral>> tuples2 =
          all ? tuples : Util.distinctList(tuples);
      return values(tuples2, rowType);
    }

    return push(struct.setOpFactory.createSetOp(kind, inputs, all));
  }

  /** Creates a {@link Union} of the two most recent
   * relational expressions on the stack.
   *
   * @param all Whether to create UNION ALL
   */
  public RelBuilder union(boolean all) {
    return union(all, 2);
  }

  /** Creates a {@link Union} of the {@code n}
   * most recent relational expressions on the stack.
   *
   * @param all Whether to create UNION ALL
   * @param n Number of inputs to the UNION operator
   */
  public RelBuilder union(boolean all, int n) {
    return setOp(all, UNION, n);
  }

  /** Creates an {@link Intersect} of the two most
   * recent relational expressions on the stack.
   *
   * @param all Whether to create INTERSECT ALL
   */
  public RelBuilder intersect(boolean all) {
    return intersect(all, 2);
  }

  /** Creates an {@link Intersect} of the {@code n}
   * most recent relational expressions on the stack.
   *
   * @param all Whether to create INTERSECT ALL
   * @param n Number of inputs to the INTERSECT operator
   */
  public RelBuilder intersect(boolean all, int n) {
    return setOp(all, SqlKind.INTERSECT, n);
  }

  /** Creates a {@link Minus} of the two most recent
   * relational expressions on the stack.
   *
   * @param all Whether to create EXCEPT ALL
   */
  public RelBuilder minus(boolean all) {
    return minus(all, 2);
  }

  /** Creates a {@link Minus} of the {@code n}
   * most recent relational expressions on the stack.
   *
   * @param all Whether to create EXCEPT ALL
   */
  public RelBuilder minus(boolean all, int n) {
    return setOp(all, SqlKind.EXCEPT, n);
  }

  /**
   * Creates a {@link TableScan} on a {@link TransientTable} with the given name, using as type
   * the top of the stack's type.
   *
   * @param tableName table name
   */
  @Experimental
  public RelBuilder transientScan(String tableName) {
    return this.transientScan(tableName, this.peek().getRowType());
  }

  /**
   * Creates a {@link TableScan} on a {@link TransientTable} with the given name and type.
   *
   * @param tableName table name
   * @param rowType row type of the table
   */
  @Experimental
  public RelBuilder transientScan(String tableName, RelDataType rowType) {
    TransientTable transientTable = new ListTransientTable(tableName, rowType);
    requireNonNull(relOptSchema, "relOptSchema");
    RelOptTable relOptTable =
        RelOptTableImpl.create(relOptSchema, rowType, transientTable,
            ImmutableList.of(tableName));
    RelNode scan =
        struct.scanFactory.createScan(
            ViewExpanders.toRelContext(viewExpander, cluster),
            relOptTable);
    push(scan);
    rename(rowType.getFieldNames());
    return this;
  }

  /**
   * Creates a {@link TableSpool} for the most recent relational expression.
   *
   * @param readType Spool's read type (as described in {@link Spool.Type})
   * @param writeType Spool's write type (as described in {@link Spool.Type})
   * @param table Table to write into
   */
  private RelBuilder tableSpool(Spool.Type readType, Spool.Type writeType,
      RelOptTable table) {
    RelNode spool =
        struct.spoolFactory.createTableSpool(peek(), readType, writeType,
            table);
    replaceTop(spool);
    return this;
  }

  /**
   * Creates a {@link RepeatUnion} associated to a {@link TransientTable} without a maximum number
   * of iterations, i.e. repeatUnion(tableName, all, -1).
   *
   * @param tableName name of the {@link TransientTable} associated to the {@link RepeatUnion}
   * @param all whether duplicates will be considered or not
   */
  @Experimental
  public RelBuilder repeatUnion(String tableName, boolean all) {
    return repeatUnion(tableName, all, -1);
  }

  /**
   * Creates a {@link RepeatUnion} associated to a {@link TransientTable} of the
   * two most recent relational expressions on the stack.
   *
   * <p>Warning: if these relational expressions are not
   * correctly defined, this operation might lead to an infinite loop.
   *
   * <p>The generated {@link RepeatUnion} operates as follows:
   *
   * <ul>
   * <li>Evaluate its left term once, propagating the results into the
   *     {@link TransientTable};
   * <li>Evaluate its right term (which may contain a {@link TableScan} on the
   *     {@link TransientTable}) over and over until it produces no more results
   *     (or until an optional maximum number of iterations is reached). On each
   *     iteration, the results are propagated into the {@link TransientTable},
   *     overwriting the results from the previous one.
   * </ul>
   *
   * @param tableName Name of the {@link TransientTable} associated to the
   *     {@link RepeatUnion}
   * @param all Whether duplicates are considered
   * @param iterationLimit Maximum number of iterations; negative value means no limit
   */
  @Experimental
  public RelBuilder repeatUnion(String tableName, boolean all, int iterationLimit) {
    RelOptTable table = null;
    for (int i = 0; i < stack.size(); i++) { // search scan(tableName) in the stack
      table = RelOptUtil.findTable(peek(i), tableName);
      if (table != null) { // found
        break;
      }
    }
    if (table == null) {
      throw RESOURCE.tableNotFound(tableName).ex();
    }

    RelNode iterative = tableSpool(Spool.Type.LAZY, Spool.Type.LAZY, table).build();
    RelNode seed = tableSpool(Spool.Type.LAZY, Spool.Type.LAZY, table).build();
    RelNode repeatUnion =
        struct.repeatUnionFactory.createRepeatUnion(seed, iterative, all,
            iterationLimit, table);
    return push(repeatUnion);
  }


  /** Creates a {@link Join} with an array of conditions. */
  public RelBuilder join(JoinRelType joinType, RexNode condition0,
      RexNode... conditions) {
    return join(joinType, Lists.asList(condition0, conditions));
  }

  /** Creates a {@link Join} with multiple
   * conditions. */
  public RelBuilder join(JoinRelType joinType,
      Iterable<? extends RexNode> conditions) {
    return join(joinType, and(conditions),
        ImmutableSet.of());
  }

  /** Creates a {@link Join} with one condition. */
  public RelBuilder join(JoinRelType joinType, RexNode condition) {
    return join(joinType, condition, ImmutableSet.of());
  }

  /** Creates a {@link Join} with correlating variables. */
  public RelBuilder join(JoinRelType joinType, RexNode condition,
      Set<CorrelationId> variablesSet) {
    Frame right = stack.pop();
    final Frame left = stack.pop();
    final RelNode join;
    final boolean correlate = checkIfCorrelated(variablesSet, joinType, left.rel, right.rel);
    RexNode postCondition = literal(true);
    if (config.simplify()) {
      // Normalize expanded versions IS NOT DISTINCT FROM so that simplifier does not
      // transform the expression to something unrecognizable
      if (condition instanceof RexCall) {
        condition =
            RelOptUtil.collapseExpandedIsNotDistinctFromExpr((RexCall) condition,
                getRexBuilder());
      }
      condition = simplifier.simplifyUnknownAsFalse(condition);
    }
    if (correlate) {
      final CorrelationId id = Iterables.getOnlyElement(variablesSet);
      // Correlate does not have an ON clause.
      switch (joinType) {
      case LEFT:
      case SEMI:
      case ANTI:
        // For a LEFT/SEMI/ANTI, predicate must be evaluated first.
        stack.push(right);
        filter(condition.accept(new Shifter(left.rel, id, right.rel)));
        right = stack.pop();
        break;
      case INNER:
        // For INNER, we can defer.
        postCondition = condition;
        break;
      default:
        throw new IllegalArgumentException("Correlated " + joinType + " join is not supported");
      }
      final ImmutableBitSet requiredColumns = RelOptUtil.correlationColumns(id, right.rel);
      join =
          struct.correlateFactory.createCorrelate(left.rel, right.rel, ImmutableList.of(), id,
              requiredColumns, joinType);
    } else {
      RelNode join0 =
          struct.joinFactory.createJoin(left.rel, right.rel,
              ImmutableList.of(), condition, variablesSet, joinType, false);

      if (join0 instanceof Join && config.pushJoinCondition()) {
        join = RelOptUtil.pushDownJoinConditions((Join) join0, this);
      } else {
        join = join0;
      }
    }
    final PairList<ImmutableSet<String>, RelDataTypeField> fields =
        PairList.of();
    fields.addAll(left.fields);
    fields.addAll(right.fields);
    stack.push(new Frame(join, fields));
    filter(postCondition);
    return this;
  }

  /** Creates a {@link Correlate}
   * with a {@link CorrelationId} and an array of fields that are used by correlation. */
  public RelBuilder correlate(JoinRelType joinType,
      CorrelationId correlationId, RexNode... requiredFields) {
    return correlate(joinType, correlationId, ImmutableList.copyOf(requiredFields));
  }

  /** Creates a {@link Correlate}
   * with a {@link CorrelationId} and a list of fields that are used by correlation. */
  public RelBuilder correlate(JoinRelType joinType,
      CorrelationId correlationId, Iterable<? extends RexNode> requiredFields) {
    Frame right = stack.pop();

    final Registrar registrar =
        new Registrar(fields(), peek().getRowType().getFieldNames());

    List<Integer> requiredOrdinals =
        registrar.registerExpressions(ImmutableList.copyOf(requiredFields));

    project(registrar.extraNodes);
    rename(registrar.names);
    Frame left = stack.pop();

    final RelNode correlate =
        struct.correlateFactory.createCorrelate(left.rel, right.rel, ImmutableList.of(),
            correlationId, ImmutableBitSet.of(requiredOrdinals), joinType);

    final PairList<ImmutableSet<String>, RelDataTypeField> fields =
        PairList.of();
    fields.addAll(left.fields);
    fields.addAll(right.fields);
    stack.push(new Frame(correlate, fields));

    return this;
  }

  /** Creates a {@link Join} using USING syntax.
   *
   * <p>For each of the field names, both left and right inputs must have a
   * field of that name. Constructs a join condition that the left and right
   * fields are equal.
   *
   * @param joinType Join type
   * @param fieldNames Field names
   */
  public RelBuilder join(JoinRelType joinType, String... fieldNames) {
    final List<RexNode> conditions = new ArrayList<>();
    for (String fieldName : fieldNames) {
      conditions.add(
          equals(field(2, 0, fieldName),
              field(2, 1, fieldName)));
    }
    return join(joinType, conditions);
  }

  /** Creates a {@link Join} with {@link JoinRelType#SEMI}.
   *
   * <p>A semi-join is a form of join that combines two relational expressions
   * according to some condition, and outputs only rows from the left input for
   * which at least one row from the right input matches. It only outputs
   * columns from the left input, and ignores duplicates on the right.
   *
   * <p>For example, {@code EMP semi-join DEPT} finds all {@code EMP} records
   * that do not have a corresponding {@code DEPT} record, similar to the
   * following SQL:
   *
   * <blockquote><pre>
   * SELECT * FROM EMP
   * WHERE EXISTS (SELECT 1 FROM DEPT
   *     WHERE DEPT.DEPTNO = EMP.DEPTNO)</pre>
   * </blockquote>
   */
  public RelBuilder semiJoin(Iterable<? extends RexNode> conditions) {
    final Frame right = stack.pop();
    final RelNode semiJoin =
        struct.joinFactory.createJoin(peek(),
            right.rel,
            ImmutableList.of(),
            and(conditions),
            ImmutableSet.of(),
            JoinRelType.SEMI,
            false);
    replaceTop(semiJoin);
    return this;
  }

  /** Creates a {@link Join} with {@link JoinRelType#SEMI}.
   *
   * @see #semiJoin(Iterable) */
  public RelBuilder semiJoin(RexNode... conditions) {
    return semiJoin(ImmutableList.copyOf(conditions));
  }

  /** Creates an anti-join.
   *
   * <p>An anti-join is a form of join that combines two relational expressions
   * according to some condition, but outputs only rows from the left input
   * for which no rows from the right input match.
   *
   * <p>For example, {@code EMP anti-join DEPT} finds all {@code EMP} records
   * that do not have a corresponding {@code DEPT} record, similar to the
   * following SQL:
   *
   * <blockquote><pre>
   * SELECT * FROM EMP
   * WHERE NOT EXISTS (SELECT 1 FROM DEPT
   *     WHERE DEPT.DEPTNO = EMP.DEPTNO)</pre>
   * </blockquote>
   */
  public RelBuilder antiJoin(Iterable<? extends RexNode> conditions) {
    final Frame right = stack.pop();
    final RelNode antiJoin =
        struct.joinFactory.createJoin(peek(),
            right.rel,
            ImmutableList.of(),
            and(conditions),
            ImmutableSet.of(),
            JoinRelType.ANTI,
            false);
    replaceTop(antiJoin);
    return this;
  }

  /** Creates an anti-join.
   *
   * @see #antiJoin(Iterable) */
  public RelBuilder antiJoin(RexNode... conditions) {
    return antiJoin(ImmutableList.copyOf(conditions));
  }

  /** Assigns a table alias to the top entry on the stack. */
  public RelBuilder as(final String alias) {
    final Frame pair = stack.pop();
    final PairList<ImmutableSet<String>, RelDataTypeField> newFields =
        PairList.of();
    pair.fields.forEach((aliases, field) -> {
      final ImmutableSet<String> aliasList =
          aliases.contains(alias)
              ? aliases
              : ImmutableSet.<String>builder().addAll(aliases).add(alias)
                  .build();
      newFields.add(aliasList, field);
    });
    stack.push(new Frame(pair.rel, newFields));
    return this;
  }

  /** Creates a {@link Values}.
   *
   * <p>The {@code values} array must have the same number of entries as
   * {@code fieldNames}, or an integer multiple if you wish to create multiple
   * rows.
   *
   * <p>The {@code fieldNames} array must not be null or empty, but may contain
   * null values.
   *
   * <p>If there are zero rows, or if all values of any column are
   * null, this method cannot deduce the type of columns. For these cases,
   * call {@link #values(Iterable, RelDataType)}.
   *
   * @param fieldNames Field names
   * @param values Values
   */
  public RelBuilder values(@Nullable String[] fieldNames, @Nullable Object... values) {
    requireNonNull(fieldNames, "fieldNames");
    if (fieldNames.length == 0
        || values.length % fieldNames.length != 0
        || values.length < fieldNames.length) {
      throw new IllegalArgumentException(
          "Value count must be a positive multiple of field count");
    }
    final int rowCount = values.length / fieldNames.length;
    for (Ord<@Nullable String> fieldName : Ord.zip(fieldNames)) {
      if (allNull(values, fieldName.i, fieldNames.length)) {
        throw new IllegalArgumentException("All values of field '" + fieldName.e
            + "' (field index " + fieldName.i + ")"
            + " are null; cannot deduce type");
      }
    }
    final ImmutableList<ImmutableList<RexLiteral>> tupleList =
        tupleList(fieldNames.length, values);
    assert tupleList.size() == rowCount;
    final List<String> fieldNameList =
        Util.transformIndexed(Arrays.asList(fieldNames), (name, i) ->
            name != null ? name : SqlUtil.deriveAliasFromOrdinal(i));
    return values(tupleList, fieldNameList);
  }

  private RelBuilder values(List<? extends List<RexLiteral>> tupleList,
      List<String> fieldNames) {
    final RelDataTypeFactory typeFactory = cluster.getTypeFactory();
    final RelDataTypeFactory.Builder builder = typeFactory.builder();
    Ord.forEach(fieldNames, (fieldName, i) -> {
      final RelDataType type =
          typeFactory.leastRestrictive(new AbstractList<RelDataType>() {
            @Override public RelDataType get(int index) {
              return tupleList.get(index).get(i).getType();
            }

            @Override public int size() {
              return tupleList.size();
            }
          });
      assert type != null
          : "can't infer type for field " + i + ", " + fieldName;
      builder.add(fieldName, type);
    });
    final RelDataType rowType = builder.build();
    return values(tupleList, rowType);
  }

  private ImmutableList<ImmutableList<RexLiteral>> tupleList(int columnCount,
      @Nullable Object[] values) {
    final ImmutableList.Builder<ImmutableList<RexLiteral>> listBuilder =
        ImmutableList.builder();
    final List<RexLiteral> valueList = new ArrayList<>();
    for (int i = 0; i < values.length; i++) {
      Object value = values[i];
      valueList.add(literal(value));
      if ((i + 1) % columnCount == 0) {
        listBuilder.add(ImmutableList.copyOf(valueList));
        valueList.clear();
      }
    }
    return listBuilder.build();
  }

  /** Returns whether all values for a given column are null. */
  private static boolean allNull(@Nullable Object[] values, int column, int columnCount) {
    for (int i = column; i < values.length; i += columnCount) {
      if (values[i] != null) {
        return false;
      }
    }
    return true;
  }

  /** Creates a relational expression that reads from an input and throws
   * all of the rows away.
   *
   * <p>Note that this method always pops one relational expression from the
   * stack. {@code values}, in contrast, does not pop any relational
   * expressions, and always produces a leaf.
   *
   * <p>The default implementation creates a {@link Values} with the same
   * specified row type and aliases as the input, and ignores the input entirely.
   * But schema-on-query systems such as Drill might override this method to
   * create a relation expression that retains the input, just to read its
   * schema.
   */
  public RelBuilder empty() {
    final Frame frame = stack.pop();
    final RelNode values =
        struct.valuesFactory.createValues(cluster, frame.rel.getRowType(),
            ImmutableList.of());
    stack.push(new Frame(values, frame.fields));
    return this;
  }

  /** Creates a {@link Values} with a specified row type.
   *
   * <p>This method can handle cases that {@link #values(String[], Object...)}
   * cannot, such as all values of a column being null, or there being zero
   * rows.
   *
   * @param rowType Row type
   * @param columnValues Values
   */
  public RelBuilder values(RelDataType rowType, Object... columnValues) {
    final ImmutableList<ImmutableList<RexLiteral>> tupleList =
        tupleList(rowType.getFieldCount(), columnValues);
    RelNode values =
        struct.valuesFactory.createValues(cluster, rowType,
            ImmutableList.copyOf(tupleList));
    push(values);
    return this;
  }

  /** Creates a {@link Values} with a specified row type.
   *
   * <p>This method can handle cases that {@link #values(String[], Object...)}
   * cannot, such as all values of a column being null, or there being zero
   * rows.
   *
   * @param tupleList Tuple list
   * @param rowType Row type
   */
  public RelBuilder values(Iterable<? extends List<RexLiteral>> tupleList,
      RelDataType rowType) {
    RelNode values =
        struct.valuesFactory.createValues(cluster, rowType,
            copy(tupleList));
    push(values);
    return this;
  }

  /** Creates a {@link Values} with a specified row type and
   * zero rows.
   *
   * @param rowType Row type
   */
  public RelBuilder values(RelDataType rowType) {
    return values(ImmutableList.<ImmutableList<RexLiteral>>of(), rowType);
  }

  /** Converts an iterable of lists into an immutable list of immutable lists
   * with the same contents. Returns the same object if possible. */
  private static <E> ImmutableList<ImmutableList<E>> copy(
      Iterable<? extends List<E>> tupleList) {
    final ImmutableList.Builder<ImmutableList<E>> builder =
        ImmutableList.builder();
    int changeCount = 0;
    for (List<E> literals : tupleList) {
      final ImmutableList<E> literals2 =
          ImmutableList.copyOf(literals);
      builder.add(literals2);
      if (literals != literals2) {
        ++changeCount;
      }
    }
    if (changeCount == 0 && tupleList instanceof ImmutableList) {
      // don't make a copy if we don't have to
      //noinspection unchecked
      return (ImmutableList<ImmutableList<E>>) tupleList;
    }
    return builder.build();
  }

  /** Creates a limit and/or offset without a sort.
   *
   * @param offset Number of rows to skip; non-positive means don't skip any
   * @param fetch Maximum number of rows to fetch; negative means no limit
   */
  public RelBuilder limit(int offset, int fetch) {
    return sortLimit(offset, fetch, ImmutableList.of());
  }

  /** Creates an Exchange by distribution. */
  public RelBuilder exchange(RelDistribution distribution) {
    RelNode exchange =
        struct.exchangeFactory.createExchange(peek(), distribution);
    replaceTop(exchange);
    return this;
  }

  /** Creates a SortExchange by distribution and collation. */
  public RelBuilder sortExchange(RelDistribution distribution,
      RelCollation collation) {
    RelNode exchange =
        struct.sortExchangeFactory.createSortExchange(peek(), distribution,
            collation);
    replaceTop(exchange);
    return this;
  }

  /** Creates a {@link Sort} by field ordinals.
   *
   * <p>Negative fields mean descending: -1 means field(0) descending,
   * -2 means field(1) descending, etc.
   */
  public RelBuilder sort(int... fields) {
    final ImmutableList.Builder<RexNode> builder = ImmutableList.builder();
    for (int field : fields) {
      builder.add(field < 0 ? desc(field(-field - 1)) : field(field));
    }
    return sortLimit(-1, -1, builder.build());
  }

  /** Creates a {@link Sort} by expressions. */
  public RelBuilder sort(RexNode... nodes) {
    return sortLimit(-1, -1, ImmutableList.copyOf(nodes));
  }

  /** Creates a {@link Sort} by expressions. */
  public RelBuilder sort(Iterable<? extends RexNode> nodes) {
    return sortLimit(-1, -1, nodes);
  }

  /** Creates a {@link Sort} by expressions, with limit and offset. */
  public RelBuilder sortLimit(int offset, int fetch, RexNode... nodes) {
    return sortLimit(offset, fetch, ImmutableList.copyOf(nodes));
  }

  /** Creates a {@link Sort} by specifying collations.
   */
  public RelBuilder sort(RelCollation collation) {
    final RelNode sort =
        struct.sortFactory.createSort(peek(), collation, null, null);
    replaceTop(sort);
    return this;
  }

  /** Creates a {@link Sort} by a list of expressions, with limit and offset.
   *
   * @param offset Number of rows to skip; non-positive means don't skip any
   * @param fetch Maximum number of rows to fetch; negative means no limit
   * @param nodes Sort expressions
   */
  public RelBuilder sortLimit(int offset, int fetch,
      Iterable<? extends RexNode> nodes) {
    final @Nullable RexNode offsetNode = offset <= 0 ? null : literal(offset);
    final @Nullable RexNode fetchNode = fetch < 0 ? null : literal(fetch);
    return sortLimit(offsetNode, fetchNode, nodes);
  }

  /** Creates a {@link Sort} by a list of expressions, with limitNode and offsetNode.
   *
   * @param offsetNode RexLiteral means number of rows to skip is deterministic,
   *                   RexDynamicParam means number of rows to skip is dynamic.
   * @param fetchNode  RexLiteral means maximum number of rows to fetch is deterministic,
   *                   RexDynamicParam mean maximum number is dynamic.
   * @param nodes      Sort expressions
   */
  public RelBuilder sortLimit(@Nullable RexNode offsetNode, @Nullable RexNode fetchNode,
      Iterable<? extends RexNode> nodes) {
    if (offsetNode != null) {
      if (!(offsetNode instanceof RexLiteral || offsetNode instanceof RexDynamicParam)) {
        throw new IllegalArgumentException("OFFSET node must be RexLiteral or RexDynamicParam");
      }
    }
    if (fetchNode != null) {
      if (!(fetchNode instanceof RexLiteral || fetchNode instanceof RexDynamicParam)) {
        throw new IllegalArgumentException("FETCH node must be RexLiteral or RexDynamicParam");
      }
    }

    final Registrar registrar = new Registrar(fields(), ImmutableList.of());
    final List<RelFieldCollation> fieldCollations =
        registrar.registerFieldCollations(nodes);
    final int fetch = fetchNode instanceof RexLiteral
        ? RexLiteral.intValue(fetchNode) : -1;
    if (offsetNode == null && fetch == 0 && config.simplifyLimit()) {
      return empty();
    }
    if (offsetNode == null && fetchNode == null && fieldCollations.isEmpty()) {
      return this; // sort is trivial
    }

    if (fieldCollations.isEmpty()) {
      assert registrar.addedFieldCount() == 0;
      RelNode top = peek();
      if (top instanceof Sort) {
        final Sort sort2 = (Sort) top;
        if ((offsetNode == null || sort2.offset == null)
            && (fetchNode == null || sort2.fetch == null)) {
          // We're not trying to replace something that's already set - an
          // offset in a sort that already has an offset, or a fetch in a sort
          // that already has a fetch - and so we can merge them.
          replaceTop(sort2.getInput());
          final RelNode sort =
              struct.sortFactory.createSort(peek(), sort2.collation,
                  first(offsetNode, sort2.offset),
                  first(fetchNode, sort2.fetch));
          replaceTop(sort);
          return this;
        }
      }
      if (top instanceof Project) {
        final Project project = (Project) top;
        if (project.getInput() instanceof Sort) {
          final Sort sort2 = (Sort) project.getInput();
          if (sort2.offset == null && sort2.fetch == null) {
            final RelNode sort =
                struct.sortFactory.createSort(sort2.getInput(),
                    sort2.collation, offsetNode, fetchNode);
            replaceTop(
                struct.projectFactory.createProject(sort,
                    project.getHints(),
                    project.getProjects(),
                    Pair.right(project.getNamedProjects()),
                    project.getVariablesSet()));
            return this;
          }
        }
      }
    }
    if (registrar.addedFieldCount() > 0) {
      project(registrar.extraNodes);
    }
    final RelNode sort =
        struct.sortFactory.createSort(peek(),
            RelCollations.of(fieldCollations), offsetNode, fetchNode);
    replaceTop(sort);
    if (registrar.addedFieldCount() > 0) {
      project(registrar.originalExtraNodes);
    }
    return this;
  }

  private static RelFieldCollation collation(RexNode node,
      RelFieldCollation.Direction direction,
      RelFieldCollation.@Nullable NullDirection nullDirection,
      List<RexNode> extraNodes) {
    switch (node.getKind()) {
    case INPUT_REF:
      return new RelFieldCollation(((RexInputRef) node).getIndex(), direction,
          first(nullDirection, direction.defaultNullDirection()));
    case ORDINAL_REF:
      return new RelFieldCollation(((RexInputRef) node).getIndex(), direction,
          Util.first(nullDirection, direction.defaultNullDirection()), true);
    case DESCENDING:
      return collation(((RexCall) node).getOperands().get(0),
          RelFieldCollation.Direction.DESCENDING,
          nullDirection, extraNodes);
    case NULLS_FIRST:
      return collation(((RexCall) node).getOperands().get(0), direction,
          RelFieldCollation.NullDirection.FIRST, extraNodes);
    case NULLS_LAST:
      return collation(((RexCall) node).getOperands().get(0), direction,
          RelFieldCollation.NullDirection.LAST, extraNodes);
    default:
      final int fieldIndex = extraNodes.size();
      extraNodes.add(node);
      return new RelFieldCollation(fieldIndex, direction,
          first(nullDirection, direction.defaultNullDirection()));
    }
  }

  private static RexFieldCollation rexCollation(RexNode node,
      RelFieldCollation.Direction direction,
      RelFieldCollation.@Nullable NullDirection nullDirection) {
    switch (node.getKind()) {
    case DESCENDING:
      return rexCollation(((RexCall) node).operands.get(0),
          RelFieldCollation.Direction.DESCENDING, nullDirection);
    case NULLS_LAST:
      return rexCollation(((RexCall) node).operands.get(0),
          direction, RelFieldCollation.NullDirection.LAST);
    case NULLS_FIRST:
      return rexCollation(((RexCall) node).operands.get(0),
          direction, RelFieldCollation.NullDirection.FIRST);
    default:
      final Set<SqlKind> flags = EnumSet.noneOf(SqlKind.class);
      if (direction == RelFieldCollation.Direction.DESCENDING) {
        flags.add(SqlKind.DESCENDING);
      }
      if (nullDirection == RelFieldCollation.NullDirection.FIRST) {
        flags.add(SqlKind.NULLS_FIRST);
      }
      if (nullDirection == RelFieldCollation.NullDirection.LAST) {
        flags.add(SqlKind.NULLS_LAST);
      }
      return new RexFieldCollation(node, flags);
    }
  }

  /**
   * Creates a projection that converts the current relational expression's
   * output to a desired row type.
   *
   * <p>The desired row type and the row type to be converted must have the
   * same number of fields.
   *
   * @param castRowType row type after cast
   * @param rename      if true, use field names from castRowType; if false,
   *                    preserve field names from rel
   */
  public RelBuilder convert(RelDataType castRowType, boolean rename) {
    final RelNode r = build();
    final RelNode r2 =
        RelOptUtil.createCastRel(r, castRowType, rename,
            struct.projectFactory);
    push(r2);
    return this;
  }

  public RelBuilder permute(Mapping mapping) {
    assert mapping.getMappingType().isSingleSource();
    assert mapping.getMappingType().isMandatorySource();
    if (mapping.isIdentity()) {
      return this;
    }
    final List<RexNode> exprList = new ArrayList<>();
    for (int i = 0; i < mapping.getTargetCount(); i++) {
      exprList.add(field(mapping.getSource(i)));
    }
    return project(exprList);
  }

  /** Creates a {@link Sample}. (Repeatable if seed is not null.) */
  public RelBuilder sample(boolean bernoulli, BigDecimal sampleRate,
      @Nullable Integer repeatableSeed) {
    boolean repeatable;
    int seed;
    if (repeatableSeed != null) {
      repeatable = true;
      seed = repeatableSeed;
    } else {
      repeatable = false;
      seed = 0;
    }
    return sample(bernoulli, sampleRate, repeatable, seed);
  }

  /** Creates a {@link Sample}. */
  private RelBuilder sample(boolean bernoulli, BigDecimal sampleRate,
      boolean repeatable, int repeatableSeed) {
    if (sampleRate.compareTo(BigDecimal.ZERO) == 0) {
      // The sample rate is 0%; the query should return empty.
      return empty();
    } else if (sampleRate.compareTo(BigDecimal.ONE) == 0) {
      // The table sample rate is 100%; the query should return the contents
      // of the underlying table.
      return this;
    } else {
      final Frame frame = stack.pop();
      final RelNode r = frame.rel;
      final RelOptSamplingParameters param =
          new RelOptSamplingParameters(bernoulli, sampleRate, repeatable,
              repeatableSeed);
      return push(struct.sampleFactory.createSample(r, param));
    }
  }

  /** Creates a {@link Match}. */
  public RelBuilder match(RexNode pattern, boolean strictStart,
      boolean strictEnd, Map<String, RexNode> patternDefinitions,
      Iterable<? extends RexNode> measureList, RexNode after,
      Map<String, ? extends SortedSet<String>> subsets, boolean allRows,
      Iterable<? extends RexNode> partitionKeys,
      Iterable<? extends RexNode> orderKeys, RexNode interval) {
    final Registrar registrar =
        new Registrar(fields(), peek().getRowType().getFieldNames());
    final List<RelFieldCollation> fieldCollations =
        registrar.registerFieldCollations(orderKeys);

    final ImmutableBitSet partitionBitSet =
        ImmutableBitSet.of(registrar.registerExpressions(partitionKeys));

    final RelDataTypeFactory.Builder typeBuilder = cluster.getTypeFactory().builder();
    for (RexNode partitionKey : partitionKeys) {
      typeBuilder.add(partitionKey.toString(), partitionKey.getType());
    }
    if (allRows) {
      for (RexNode orderKey : orderKeys) {
        if (!typeBuilder.nameExists(orderKey.toString())) {
          typeBuilder.add(orderKey.toString(), orderKey.getType());
        }
      }

      final RelDataType inputRowType = peek().getRowType();
      for (RelDataTypeField fs : inputRowType.getFieldList()) {
        if (!typeBuilder.nameExists(fs.getName())) {
          typeBuilder.add(fs);
        }
      }
    }

    final ImmutableMap.Builder<String, RexNode> measures = ImmutableMap.builder();
    for (RexNode measure : measureList) {
      List<RexNode> operands = ((RexCall) measure).getOperands();
      String alias = operands.get(1).toString();
      typeBuilder.add(alias, operands.get(0).getType());
      measures.put(alias, operands.get(0));
    }

    final RelNode match =
        struct.matchFactory.createMatch(peek(), pattern,
            typeBuilder.build(), strictStart, strictEnd, patternDefinitions,
            measures.build(), after, subsets, allRows,
            partitionBitSet, RelCollations.of(fieldCollations), interval);
    stack.push(new Frame(match));
    return this;
  }

  /** Creates a Pivot.
   *
   * <p>To achieve the same effect as the SQL
   *
   * <blockquote><pre>{@code
   * SELECT *
   * FROM (SELECT mgr, deptno, job, sal FROM emp)
   * PIVOT (SUM(sal) AS ss, COUNT(*) AS c
   *     FOR (job, deptno)
   *     IN (('CLERK', 10) AS c10, ('MANAGER', 20) AS m20))
   * }</pre></blockquote>
   *
   * <p>use the builder as follows:
   *
   * <blockquote><pre>{@code
   * RelBuilder b;
   * b.scan("EMP");
   * final RelBuilder.GroupKey groupKey = b.groupKey("MGR");
   * final List<RelBuilder.AggCall> aggCalls =
   *     Arrays.asList(b.sum(b.field("SAL")).as("SS"),
   *         b.count().as("C"));
   * final List<RexNode> axes =
   *     Arrays.asList(b.field("JOB"),
   *         b.field("DEPTNO"));
   * final ImmutableMap.Builder<String, List<RexNode>> valueMap =
   *     ImmutableMap.builder();
   * valueMap.put("C10",
   *     Arrays.asList(b.literal("CLERK"), b.literal(10)));
   * valueMap.put("M20",
   *     Arrays.asList(b.literal("MANAGER"), b.literal(20)));
   * b.pivot(groupKey, aggCalls, axes, valueMap.build().entrySet());
   * }</pre></blockquote>
   *
   * <p>Note that the SQL uses a sub-query to project away columns (e.g.
   * {@code HIREDATE}) that it does not reference, so that they do not appear in
   * the {@code GROUP BY}. You do not need to do that in this API, because the
   * {@code groupKey} parameter specifies the keys.
   *
   * <p>Pivot is implemented by desugaring. The above example becomes the
   * following:
   *
   * <blockquote><pre>{@code
   * SELECT mgr,
   *     SUM(sal) FILTER (WHERE job = 'CLERK' AND deptno = 10) AS c10_ss,
   *     COUNT(*) FILTER (WHERE job = 'CLERK' AND deptno = 10) AS c10_c,
   *     SUM(sal) FILTER (WHERE job = 'MANAGER' AND deptno = 20) AS m20_ss,
   *      COUNT(*) FILTER (WHERE job = 'MANAGER' AND deptno = 20) AS m20_c
   * FROM emp
   * GROUP BY mgr
   * }</pre></blockquote>
   *
   * @param groupKey Key columns
   * @param aggCalls Aggregate expressions to compute for each value
   * @param axes Columns to pivot
   * @param values Values to pivot, and the alias for each column group
   *
   * @return this RelBuilder
   */
  public RelBuilder pivot(GroupKey groupKey,
      Iterable<? extends AggCall> aggCalls,
      Iterable<? extends RexNode> axes,
      Iterable<? extends Map.Entry<String,
          ? extends Iterable<? extends RexNode>>> values) {
    final List<RexNode> axisList = ImmutableList.copyOf(axes);
    final List<AggCall> multipliedAggCalls = new ArrayList<>();
    Pair.forEach(values, (alias, expressions) -> {
      final List<RexNode> expressionList = ImmutableList.copyOf(expressions);
      if (expressionList.size() != axisList.size()) {
        throw new IllegalArgumentException("value count must match axis count ["
            + expressionList + "], [" + axisList + "]");
      }
      aggCalls.forEach(aggCall -> {
        final String alias2 = alias + "_" + ((AggCallPlus) aggCall).alias();
        final List<RexNode> filters = new ArrayList<>();
        Pair.forEach(axisList, expressionList, (axis, expression) ->
            filters.add(equals(axis, expression)));
        multipliedAggCalls.add(aggCall.filter(and(filters)).as(alias2));
      });
    });
    return aggregate(groupKey, multipliedAggCalls);
  }

  /**
   * Creates an Unpivot.
   *
   * <p>To achieve the same effect as the SQL
   *
   * <blockquote><pre>{@code
   * SELECT *
   * FROM (SELECT deptno, job, sal, comm FROM emp)
   *   UNPIVOT INCLUDE NULLS (remuneration
   *     FOR remuneration_type IN (comm AS 'commission',
   *                               sal AS 'salary'))
   * }</pre></blockquote>
   *
   * <p>use the builder as follows:
   *
   * <blockquote><pre>{@code
   * RelBuilder b;
   * b.scan("EMP");
   * final List<String> measureNames = Arrays.asList("REMUNERATION");
   * final List<String> axisNames = Arrays.asList("REMUNERATION_TYPE");
   * final Map<List<RexLiteral>, List<RexNode>> axisMap =
   *     ImmutableMap.<List<RexLiteral>, List<RexNode>>builder()
   *         .put(Arrays.asList(b.literal("commission")),
   *             Arrays.asList(b.field("COMM")))
   *         .put(Arrays.asList(b.literal("salary")),
   *             Arrays.asList(b.field("SAL")))
   *         .build();
   * b.unpivot(false, measureNames, axisNames, axisMap);
   * }</pre></blockquote>
   *
   * <p>The query generates two columns: {@code remuneration_type} (an axis
   * column) and {@code remuneration} (a measure column). Axis columns contain
   * values to indicate the source of the row (in this case, {@code 'salary'}
   * if the row came from the {@code sal} column, and {@code 'commission'}
   * if the row came from the {@code comm} column).
   *
   * @param includeNulls Whether to include NULL values in the output
   * @param measureNames Names of columns to be generated to hold pivoted
   *                    measures
   * @param axisNames Names of columns to be generated to hold qualifying values
   * @param axisMap Mapping from the columns that hold measures to the values
   *           that the axis columns will hold in the generated rows
   * @return This RelBuilder
   */
  public RelBuilder unpivot(boolean includeNulls,
      Iterable<String> measureNames, Iterable<String> axisNames,
      Iterable<? extends Map.Entry<? extends List<? extends RexLiteral>,
          ? extends List<? extends RexNode>>> axisMap) {
    // Make immutable copies of all arguments.
    final List<String> measureNameList = ImmutableList.copyOf(measureNames);
    final List<String> axisNameList = ImmutableList.copyOf(axisNames);
    final PairList<List<RexLiteral>, List<RexNode>> map = PairList.of();
    Pair.forEach(axisMap, (valueList, inputMeasureList) ->
        map.add(ImmutableList.copyOf(valueList),
            ImmutableList.copyOf(inputMeasureList)));

    // Check that counts match.
    map.forEach((valueList, inputMeasureList) -> {
      if (inputMeasureList.size() != measureNameList.size()) {
        throw new IllegalArgumentException("Number of measures ("
            + inputMeasureList.size() + ") must match number of measure names ("
            + measureNameList.size() + ")");
      }
      if (valueList.size() != axisNameList.size()) {
        throw new IllegalArgumentException("Number of axis values ("
            + valueList.size() + ") match match number of axis names ("
            + axisNameList.size() + ")");
      }
    });

    final RelDataType leftRowType = peek().getRowType();
    final BitSet usedFields = new BitSet();
    map.forEach((aliases, nodes) ->
        nodes.forEach(node -> {
          if (node instanceof RexInputRef) {
            usedFields.set(((RexInputRef) node).getIndex());
          }
        }));

    // Create "VALUES (('commission'), ('salary')) AS t (remuneration_type)"
    values(ImmutableList.copyOf(map.leftList()), axisNameList);

    join(JoinRelType.INNER);

    final ImmutableBitSet unusedFields =
        ImmutableBitSet.range(leftRowType.getFieldCount())
            .except(ImmutableBitSet.fromBitSet(usedFields));
    final List<RexNode> projects = new ArrayList<>(fields(unusedFields));
    Ord.forEach(axisNameList, (dimensionName, d) ->
        projects.add(
            alias(field(leftRowType.getFieldCount() + d),
                dimensionName)));

    final List<RexNode> conditions = new ArrayList<>();
    Ord.forEach(measureNameList, (measureName, m) -> {
      final List<RexNode> caseOperands = new ArrayList<>();
      map.forEach((literals, nodes) -> {
        Ord.forEach(literals, (literal, d) ->
            conditions.add(
                equals(field(leftRowType.getFieldCount() + d), literal)));
        caseOperands.add(and(conditions));
        conditions.clear();
        caseOperands.add(nodes.get(m));
      });
      caseOperands.add(literal(null));
      projects.add(
          alias(call(SqlStdOperatorTable.CASE, caseOperands),
              measureName));
    });
    project(projects);

    if (!includeNulls) {
      // Add 'WHERE m1 IS NOT NULL OR m2 IS NOT NULL'
      final BitSet notNullFields = new BitSet();
      Ord.forEach(measureNameList, (measureName, m) -> {
        final int f = unusedFields.cardinality() + axisNameList.size() + m;
        conditions.add(isNotNull(field(f)));
        notNullFields.set(f);
      });
      filter(or(conditions));
      if (measureNameList.size() == 1) {
        // If there is one field, EXCLUDE NULLS will have converted it to NOT
        // NULL.
        final RelDataTypeFactory.Builder builder = getTypeFactory().builder();
        peek().getRowType().getFieldList().forEach(field -> {
          final RelDataType type = field.getType();
          builder.add(field.getName(),
              notNullFields.get(field.getIndex())
                  ? getTypeFactory().createTypeWithNullability(type, false)
                  : type);
        });
        convert(builder.build(), false);
      }
      conditions.clear();
    }

    return this;
  }

  /**
   * Attaches an array of hints to the stack top relational expression.
   *
   * <p>The redundant hints would be eliminated.
   *
   * @param hints Hints
   *
   * @throws AssertionError if the top relational expression does not implement
   * {@link org.apache.calcite.rel.hint.Hintable}
   */
  public RelBuilder hints(RelHint... hints) {
    return hints(ImmutableList.copyOf(hints));
  }

  /**
   * Attaches multiple hints to the stack top relational expression.
   *
   * <p>The redundant hints would be eliminated.
   *
   * @param hints Hints
   *
   * @throws AssertionError if the top relational expression does not implement
   * {@link org.apache.calcite.rel.hint.Hintable}
   */
  public RelBuilder hints(Iterable<RelHint> hints) {
    requireNonNull(hints, "hints");
    final List<RelHint> relHintList =
        hints instanceof List ? (List<RelHint>) hints
            : Lists.newArrayList(hints);
    if (relHintList.isEmpty()) {
      return this;
    }
    final Frame frame = peek_();
    assert frame != null : "There is no relational expression to attach the hints";
    assert frame.rel instanceof Hintable : "The top relational expression is not a Hintable";
    Hintable hintable = (Hintable) frame.rel;
    replaceTop(hintable.attachHints(relHintList));
    return this;
  }

  /** Clears the stack.
   *
   * <p>The builder's state is now the same as when it was created. */
  public void clear() {
    stack.clear();
  }

  /** Information necessary to create a call to an aggregate function.
   *
   * @see RelBuilder#aggregateCall */
  public interface AggCall {
    /** Returns a copy of this AggCall that applies a filter before aggregating
     * values. */
    AggCall filter(@Nullable RexNode condition);

    /** Returns a copy of this AggCall that sorts its input values by
     * {@code orderKeys} before aggregating, as in SQL's {@code WITHIN GROUP}
     * clause. */
    AggCall sort(Iterable<RexNode> orderKeys);

    /** Returns a copy of this AggCall that sorts its input values by
     * {@code orderKeys} before aggregating, as in SQL's {@code WITHIN GROUP}
     * clause. */
    default AggCall sort(RexNode... orderKeys) {
      return sort(ImmutableList.copyOf(orderKeys));
    }

    /** Returns a copy of this AggCall with the given pre-operands.
     *
     * <p>Pre-operands apply at the start of aggregation and are constant for
     * the whole query. They do not reference input columns and are typically
     * {@link RexLiteral}. An example is
     * {@link org.apache.calcite.sql.fun.SqlInternalOperators#LITERAL_AGG};
     * most aggregate functions do not take pre-operands. */
    AggCall preOperands(Iterable<? extends RexNode> preOperands);

    default AggCall preOperands(RexNode... preOperands) {
      return preOperands(ImmutableList.copyOf(preOperands));
    }

    /** Returns a copy of this AggCall that makes its input values unique by
     * {@code distinctKeys} before aggregating, as in SQL's
     * {@code WITHIN DISTINCT} clause. */
    AggCall unique(@Nullable Iterable<RexNode> distinctKeys);

    /** Returns a copy of this AggCall that makes its input values unique by
     * {@code distinctKeys} before aggregating, as in SQL's
     * {@code WITHIN DISTINCT} clause. */
    default AggCall unique(RexNode... distinctKeys) {
      return unique(ImmutableList.copyOf(distinctKeys));
    }

    /** Returns a copy of this AggCall that may return approximate results
     * if {@code approximate} is true. */
    AggCall approximate(boolean approximate);

    /** Returns a copy of this AggCall that ignores nulls. */
    AggCall ignoreNulls(boolean ignoreNulls);

    /** Returns a copy of this AggCall with a given alias. */
    AggCall as(@Nullable String alias);

    /** Returns a copy of this AggCall that is optionally distinct. */
    AggCall distinct(boolean distinct);

    /** Returns a copy of this AggCall that is distinct. */
    default AggCall distinct() {
      return distinct(true);
    }

    /** Converts this aggregate call to a windowed aggregate call. */
    OverCall over();
  }

  /** Internal methods shared by all implementations of {@link AggCall}. */
  private interface AggCallPlus extends AggCall {
    /** Returns the aggregate function. */
    SqlAggFunction op();

    /** Returns the alias. */
    @Nullable String alias();

    /** Returns an {@link AggregateCall} that is approximately equivalent
     * to this {@code AggCall} and is good for certain things, such as deriving
     * field names. */
    AggregateCall aggregateCall();

    /** Converts this {@code AggCall} to a good {@link AggregateCall}. */
    AggregateCall aggregateCall(Registrar registrar, ImmutableBitSet groupSet,
        RelNode r);

    /** Registers expressions in operands and filters. */
    void register(Registrar registrar);
  }

  /** Information necessary to create the GROUP BY clause of an Aggregate.
   *
   * @see RelBuilder#groupKey */
  public interface GroupKey {
    /** Assigns an alias to this group key.
     *
     * <p>Used to assign field names in the {@code group} operation. */
    GroupKey alias(@Nullable String alias);

    /** Returns the number of columns in the group key. */
    int groupKeyCount();
  }

  /** Implementation of {@link RelBuilder.GroupKey}. */
  static class GroupKeyImpl implements GroupKey {
    final ImmutableList<RexNode> nodes;
    final @Nullable ImmutableList<ImmutableList<RexNode>> nodeLists;
    final @Nullable String alias;

    GroupKeyImpl(ImmutableList<RexNode> nodes,
        @Nullable ImmutableList<ImmutableList<RexNode>> nodeLists,
        @Nullable String alias) {
      this.nodes = requireNonNull(nodes, "nodes");
      this.nodeLists = nodeLists;
      this.alias = alias;
    }

    @Override public String toString() {
      return alias == null ? nodes.toString() : nodes + " as " + alias;
    }

    @Override public int groupKeyCount() {
      return nodes.size();
    }

    @Override public GroupKey alias(@Nullable String alias) {
      return Objects.equals(this.alias, alias)
          ? this
          : new GroupKeyImpl(nodes, nodeLists, alias);
    }

    boolean isSimple() {
      return nodeLists == null || nodeLists.size() == 1;
    }
  }

  /**
   * Checks for {@link CorrelationId}, then validates the id is not used on left,
   * and finally checks if id is actually used on right.
   *
   * @return true if a correlate id is present and used
   *
   * @throws IllegalArgumentException if the {@link CorrelationId} is used by left side or if the a
   *   {@link CorrelationId} is present and the {@link JoinRelType} is FULL or RIGHT.
   */
  private boolean checkIfCorrelated(Set<CorrelationId> variablesSet,
      JoinRelType joinType, RelNode leftNode, RelNode rightRel) {
    if (variablesSet.size() != 1) {
      return false;
    }
    if (!config.convertCorrelateToJoin()) {
      return true;
    }
    CorrelationId id = Iterables.getOnlyElement(variablesSet);
    if (!RelOptUtil.notContainsCorrelation(leftNode, id, Litmus.IGNORE)) {
      throw new IllegalArgumentException("variable " + id
          + " must not be used by left input to correlation");
    }
    switch (joinType) {
    case RIGHT:
    case FULL:
      throw new IllegalArgumentException("Correlated " + joinType + " join is not supported");
    default:
      return !RelOptUtil.correlationColumns(
          Iterables.getOnlyElement(variablesSet),
          rightRel).isEmpty();
    }
  }


  /** Implementation of {@link AggCall}. */
  private class AggCallImpl implements AggCallPlus {
    private final SqlAggFunction aggFunction;
    private final boolean distinct;
    private final boolean approximate;
    private final boolean ignoreNulls;
    private final @Nullable RexNode filter;
    private final @Nullable String alias;
    private final ImmutableList<RexNode> preOperands; // may be empty
    private final ImmutableList<RexNode> operands; // may be empty
    private final @Nullable ImmutableList<RexNode> distinctKeys; // may be empty or null
    private final ImmutableList<RexNode> orderKeys; // may be empty

    AggCallImpl(SqlAggFunction aggFunction, boolean distinct,
        boolean approximate, boolean ignoreNulls, @Nullable RexNode filter,
        @Nullable String alias, ImmutableList<RexNode> preOperands,
        ImmutableList<RexNode> operands,
        @Nullable ImmutableList<RexNode> distinctKeys,
        ImmutableList<RexNode> orderKeys) {
      this.aggFunction = requireNonNull(aggFunction, "aggFunction");
      // If the aggregate function ignores DISTINCT,
      // make the DISTINCT flag FALSE.
      this.distinct = distinct
          && aggFunction.getDistinctOptionality() != Optionality.IGNORED;
      this.approximate = approximate;
      this.ignoreNulls = ignoreNulls;
      this.alias = alias;
      this.preOperands = requireNonNull(preOperands, "preOperands");
      this.operands = requireNonNull(operands, "operands");
      this.distinctKeys = distinctKeys;
      this.orderKeys = requireNonNull(orderKeys, "orderKeys");
      if (filter != null) {
        if (filter.getType().getSqlTypeName() != SqlTypeName.BOOLEAN) {
          throw RESOURCE.filterMustBeBoolean().ex();
        }
        if (filter.getType().isNullable()) {
          filter = call(SqlStdOperatorTable.IS_TRUE, filter);
        }
      }
      this.filter = filter;
    }

    @Override public String toString() {
      final StringBuilder b = new StringBuilder();
      b.append(aggFunction.getName())
          .append('(');
      if (distinct) {
        b.append("DISTINCT ");
      }
      if (preOperands.size() > 0) {
        b.append(preOperands.get(0));
        for (int i = 1; i < preOperands.size(); i++) {
          b.append(", ");
          b.append(preOperands.get(i));
        }
        b.append(operands.size() > 0 ? "; " : ";");
      }
      if (operands.size() > 0) {
        b.append(operands.get(0));
        for (int i = 1; i < operands.size(); i++) {
          b.append(", ");
          b.append(operands.get(i));
        }
      }
      b.append(')');
      if (filter != null) {
        b.append(" FILTER (WHERE ").append(filter).append(')');
      }
      if (distinctKeys != null) {
        b.append(" WITHIN DISTINCT (").append(distinctKeys).append(')');
      }
      return b.toString();
    }

    @Override public SqlAggFunction op() {
      return aggFunction;
    }

    @Override public @Nullable String alias() {
      return alias;
    }

    @Override public AggregateCall aggregateCall() {
      // Use dummy values for collation and type. This method only promises to
      // return a call that is "approximately equivalent ... and is good for
      // deriving field names", so dummy values are good enough.
      final RelCollation collation = RelCollations.EMPTY;
      final RelDataType type =
          getTypeFactory().createSqlType(SqlTypeName.BOOLEAN);
      return AggregateCall.create(aggFunction, distinct, approximate,
          ignoreNulls, preOperands, ImmutableList.of(), -1,
          null, collation, type, alias);
    }

    @Override public AggregateCall aggregateCall(Registrar registrar,
        ImmutableBitSet groupSet, RelNode r) {
      List<Integer> args =
          registrar.registerExpressions(this.operands);
      final int filterArg =
          this.filter == null ? -1
              : registrar.registerExpression(this.filter);
      if (this.distinct && !this.aggFunction.isQuantifierAllowed()) {
        throw new IllegalArgumentException("DISTINCT not allowed");
      }
      if (this.filter != null && !this.aggFunction.allowsFilter()) {
        throw new IllegalArgumentException("FILTER not allowed");
      }
      final @Nullable ImmutableBitSet distinctKeys =
          this.distinctKeys == null
              ? null
              : ImmutableBitSet.of(
                  registrar.registerExpressions(this.distinctKeys));
      final RelCollation collation =
          RelCollations.of(this.orderKeys
              .stream()
              .map(orderKey ->
                  collation(orderKey, RelFieldCollation.Direction.ASCENDING,
                      null, Collections.emptyList()))
              .collect(Collectors.toList()));
//      if (aggFunction instanceof SqlCountAggFunction && !distinct) {
//        args = args.stream()
//            .filter(r::fieldIsNullable)
//            .collect(toImmutableList());
//      }

      return AggregateCall.create(aggFunction, distinct, approximate,
          ignoreNulls, aggFunction.kind == SqlKind.LITERAL_AGG ? preOperands
                      : new ImmutableList.Builder<RexNode>().build(), args, filterArg, distinctKeys,
          collation, groupSet.cardinality(), r, null, alias);
    }

    @Override public void register(Registrar registrar) {
      registrar.registerExpressions(operands);
      if (filter != null) {
        registrar.registerExpression(filter);
      }
      if (distinctKeys != null) {
        registrar.registerExpressions(distinctKeys);
      }
      registrar.registerExpressions(orderKeys);
    }

    @Override public AggCall preOperands(
        Iterable<? extends RexNode> preOperands) {
      final ImmutableList<RexNode> preOperandList =
          ImmutableList.copyOf(preOperands);
      return preOperandList.equals(this.preOperands)
          ? this
          : new AggCallImpl(aggFunction, distinct, approximate, ignoreNulls,
              filter, alias, preOperandList, operands, distinctKeys, orderKeys);
    }

    @Override public OverCall over() {
      return new OverCallImpl(aggFunction, distinct, operands, ignoreNulls,
          alias);
    }

    @Override public AggCall sort(Iterable<RexNode> orderKeys) {
      final ImmutableList<RexNode> orderKeyList =
          ImmutableList.copyOf(orderKeys);
      return orderKeyList.equals(this.orderKeys)
          ? this
          : new AggCallImpl(aggFunction, distinct, approximate, ignoreNulls,
              filter, alias, preOperands, operands, distinctKeys, orderKeyList);
    }

    @Override public AggCall sort(RexNode... orderKeys) {
      return sort(ImmutableList.copyOf(orderKeys));
    }

    @Override public AggCall unique(@Nullable Iterable<RexNode> distinctKeys) {
      final @Nullable ImmutableList<RexNode> distinctKeyList =
          distinctKeys == null ? null : ImmutableList.copyOf(distinctKeys);
      return Objects.equals(distinctKeyList, this.distinctKeys)
          ? this
          : new AggCallImpl(aggFunction, distinct, approximate, ignoreNulls,
              filter, alias, preOperands, operands, distinctKeyList, orderKeys);
    }

    @Override public AggCall approximate(boolean approximate) {
      return approximate == this.approximate
          ? this
          : new AggCallImpl(aggFunction, distinct, approximate, ignoreNulls,
              filter, alias, preOperands, operands, distinctKeys, orderKeys);
    }

    @Override public AggCall filter(@Nullable RexNode condition) {
      return Objects.equals(condition, this.filter)
          ? this
          : new AggCallImpl(aggFunction, distinct, approximate, ignoreNulls,
              condition, alias, preOperands, operands, distinctKeys, orderKeys);
    }

    @Override public AggCall as(@Nullable String alias) {
      return Objects.equals(alias, this.alias)
          ? this
          : new AggCallImpl(aggFunction, distinct, approximate, ignoreNulls,
              filter, alias, preOperands, operands, distinctKeys, orderKeys);
    }

    @Override public AggCall distinct(boolean distinct) {
      return distinct == this.distinct
          ? this
          : new AggCallImpl(aggFunction, distinct, approximate, ignoreNulls,
              filter, alias, preOperands, operands, distinctKeys, orderKeys);
    }

    @Override public AggCall ignoreNulls(boolean ignoreNulls) {
      return ignoreNulls == this.ignoreNulls
          ? this
          : new AggCallImpl(aggFunction, distinct, approximate, ignoreNulls,
              filter, alias, preOperands, operands, distinctKeys, orderKeys);
    }
  }

  /** Implementation of {@link AggCall} that wraps an
   * {@link AggregateCall}. */
  private class AggCallImpl2 implements AggCallPlus {
    private final AggregateCall aggregateCall;
    private final ImmutableList<RexNode> operands;

    AggCallImpl2(AggregateCall aggregateCall, ImmutableList<RexNode> operands) {
      this.aggregateCall = requireNonNull(aggregateCall, "aggregateCall");
      this.operands = requireNonNull(operands, "operands");
    }

    @Override public OverCall over() {
      return new OverCallImpl(aggregateCall.getAggregation(),
          aggregateCall.isDistinct(), operands, aggregateCall.ignoreNulls(),
          aggregateCall.name);
    }

    @Override public String toString() {
      return aggregateCall.toString();
    }

    @Override public SqlAggFunction op() {
      return aggregateCall.getAggregation();
    }

    @Override public @Nullable String alias() {
      return aggregateCall.name;
    }

    @Override public AggregateCall aggregateCall() {
      return aggregateCall;
    }

    @Override public AggregateCall aggregateCall(Registrar registrar,
        ImmutableBitSet groupSet, RelNode r) {
      return aggregateCall;
    }

    @Override public void register(Registrar registrar) {
      // nothing to do
    }

    @Override public AggCall preOperands(Iterable<? extends RexNode> preOperands) {
      throw new UnsupportedOperationException();
    }

    @Override public AggCall sort(Iterable<RexNode> orderKeys) {
      throw new UnsupportedOperationException();
    }

    @Override public AggCall sort(RexNode... orderKeys) {
      throw new UnsupportedOperationException();
    }

    @Override public AggCall unique(@Nullable Iterable<RexNode> distinctKeys) {
      throw new UnsupportedOperationException();
    }

    @Override public AggCall approximate(boolean approximate) {
      throw new UnsupportedOperationException();
    }

    @Override public AggCall filter(@Nullable RexNode condition) {
      throw new UnsupportedOperationException();
    }

    @Override public AggCall as(@Nullable String alias) {
      throw new UnsupportedOperationException();
    }

    @Override public AggCall distinct(boolean distinct) {
      throw new UnsupportedOperationException();
    }

    @Override public AggCall ignoreNulls(boolean ignoreNulls) {
      throw new UnsupportedOperationException();
    }
  }

  /** Call to a windowed aggregate function.
   *
   * <p>To create an {@code OverCall}, start with an {@link AggCall} (created
   * by a method such as {@link #aggregateCall}, {@link #sum} or {@link #count})
   * and call its {@link AggCall#over()} method. For example,
   *
   * <pre>{@code
   *      b.scan("EMP")
   *         .project(b.field("DEPTNO"),
   *            b.aggregateCall(SqlStdOperatorTable.ROW_NUMBER)
   *               .over()
   *               .partitionBy()
   *               .orderBy(b.field("EMPNO"))
   *               .rowsUnbounded()
   *               .allowPartial(true)
   *               .nullWhenCountZero(false)
   *               .as("x"))
   * }</pre>
   *
   * <p>Unlike an aggregate call, a windowed aggregate call is an expression
   * that you can use in a {@link Project} or {@link Filter}. So, to finish,
   * call {@link OverCall#toRex()} to convert the {@code OverCall} to a
   * {@link RexNode}; the {@link OverCall#as} method (used in the above example)
   * does the same but also assigns an column alias.
   */
  public interface OverCall {
    /** Performs an action on this OverCall. */
    default <R> R let(Function<OverCall, R> consumer) {
      return consumer.apply(this);
    }

    /** Sets the PARTITION BY clause to an array of expressions. */
    OverCall partitionBy(RexNode... expressions);

    /** Sets the PARTITION BY clause to a list of expressions. */
    OverCall partitionBy(Iterable<? extends RexNode> expressions);

    /** Sets the ORDER BY BY clause to an array of expressions.
     *
     * <p>Use {@link #desc(RexNode)}, {@link #nullsFirst(RexNode)},
     * {@link #nullsLast(RexNode)} to control the sort order. */
    OverCall orderBy(RexNode... expressions);

    /** Sets the ORDER BY BY clause to a list of expressions.
     *
     * <p>Use {@link #desc(RexNode)}, {@link #nullsFirst(RexNode)},
     * {@link #nullsLast(RexNode)} to control the sort order. */
    OverCall orderBy(Iterable<? extends RexNode> expressions);

    /** Sets an unbounded ROWS window,
     * equivalent to SQL {@code ROWS BETWEEN UNBOUNDED PRECEDING AND
     * UNBOUNDED FOLLOWING}. */
    default OverCall rowsUnbounded() {
      return rowsBetween(RexWindowBounds.UNBOUNDED_PRECEDING,
          RexWindowBounds.UNBOUNDED_FOLLOWING);
    }

    /** Sets a ROWS window with a lower bound,
     * equivalent to SQL {@code ROWS BETWEEN lower AND CURRENT ROW}. */
    default OverCall rowsFrom(RexWindowBound lower) {
      return rowsBetween(lower, RexWindowBounds.UNBOUNDED_FOLLOWING);
    }

    /** Sets a ROWS window with an upper bound,
     * equivalent to SQL {@code ROWS BETWEEN CURRENT ROW AND upper}. */
    default OverCall rowsTo(RexWindowBound upper) {
      return rowsBetween(RexWindowBounds.UNBOUNDED_PRECEDING, upper);
    }

    /** Sets a RANGE window with lower and upper bounds,
     * equivalent to SQL {@code ROWS BETWEEN lower ROW AND upper}. */
    OverCall rowsBetween(RexWindowBound lower, RexWindowBound upper);

    /** Sets an unbounded RANGE window,
     * equivalent to SQL {@code RANGE BETWEEN UNBOUNDED PRECEDING AND
     * UNBOUNDED FOLLOWING}. */
    default OverCall rangeUnbounded() {
      return rangeBetween(RexWindowBounds.UNBOUNDED_PRECEDING,
          RexWindowBounds.UNBOUNDED_FOLLOWING);
    }

    /** Sets a RANGE window with a lower bound,
     * equivalent to SQL {@code RANGE BETWEEN lower AND CURRENT ROW}. */
    default OverCall rangeFrom(RexWindowBound lower) {
      return rangeBetween(lower, RexWindowBounds.CURRENT_ROW);
    }

    /** Sets a RANGE window with an upper bound,
     * equivalent to SQL {@code RANGE BETWEEN CURRENT ROW AND upper}. */
    default OverCall rangeTo(RexWindowBound upper) {
      return rangeBetween(RexWindowBounds.UNBOUNDED_PRECEDING, upper);
    }

    /** Sets a RANGE window with lower and upper bounds,
     * equivalent to SQL {@code RANGE BETWEEN lower ROW AND upper}. */
    OverCall rangeBetween(RexWindowBound lower, RexWindowBound upper);

    /** Sets whether to allow partial width windows; default true. */
    OverCall allowPartial(boolean allowPartial);

    /** Sets whether the aggregate function should evaluate to null if no rows
     * are in the window; default false. */
    OverCall nullWhenCountZero(boolean nullWhenCountZero);

    /** Sets the alias of this expression, and converts it to a {@link RexNode};
     * default is the alias that was set via {@link AggCall#as(String)}. */
    RexNode as(String alias);

    /** Converts this expression to a {@link RexNode}. */
    RexNode toRex();
  }

  /** Implementation of {@link OverCall}. */
  private class OverCallImpl implements OverCall {
    private final ImmutableList<RexNode> operands;
    private final boolean ignoreNulls;
    private final @Nullable String alias;
    private final boolean nullWhenCountZero;
    private final boolean allowPartial;
    private final boolean rows;
    private final RexWindowBound lowerBound;
    private final RexWindowBound upperBound;
    private final ImmutableList<RexNode> partitionKeys;
    private final ImmutableList<RexFieldCollation> sortKeys;
    private final SqlAggFunction op;
    private final boolean distinct;

    private OverCallImpl(SqlAggFunction op, boolean distinct,
        ImmutableList<RexNode> operands, boolean ignoreNulls,
        @Nullable String alias, ImmutableList<RexNode> partitionKeys,
        ImmutableList<RexFieldCollation> sortKeys, boolean rows,
        RexWindowBound lowerBound, RexWindowBound upperBound,
        boolean nullWhenCountZero, boolean allowPartial) {
      this.op = op;
      this.distinct = distinct;
      this.operands = operands;
      this.ignoreNulls = ignoreNulls;
      this.alias = alias;
      this.partitionKeys = partitionKeys;
      this.sortKeys = sortKeys;
      this.nullWhenCountZero = nullWhenCountZero;
      this.allowPartial = allowPartial;
      this.rows = rows;
      this.lowerBound = lowerBound;
      this.upperBound = upperBound;
    }

    /** Creates an OverCallImpl with default settings. */
    OverCallImpl(SqlAggFunction op, boolean distinct,
        ImmutableList<RexNode> operands, boolean ignoreNulls,
        @Nullable String alias) {
      this(op, distinct, operands, ignoreNulls, alias, ImmutableList.of(),
          ImmutableList.of(), true, RexWindowBounds.UNBOUNDED_PRECEDING,
          RexWindowBounds.UNBOUNDED_FOLLOWING, false, true);
    }

    @Override public OverCall partitionBy(
        Iterable<? extends RexNode> expressions) {
      return partitionBy_(ImmutableList.copyOf(expressions));
    }

    @Override public OverCall partitionBy(RexNode... expressions) {
      return partitionBy_(ImmutableList.copyOf(expressions));
    }

    private OverCall partitionBy_(ImmutableList<RexNode> partitionKeys) {
      return new OverCallImpl(op, distinct, operands, ignoreNulls, alias,
          partitionKeys, sortKeys, rows, lowerBound, upperBound,
          nullWhenCountZero, allowPartial);
    }

    private OverCall orderBy_(ImmutableList<RexFieldCollation> sortKeys) {
      return new OverCallImpl(op, distinct, operands, ignoreNulls, alias,
          partitionKeys, sortKeys, rows, lowerBound, upperBound,
          nullWhenCountZero, allowPartial);
    }

    @Override public OverCall orderBy(Iterable<? extends RexNode> sortKeys) {
      ImmutableList.Builder<RexFieldCollation> fieldCollations =
          ImmutableList.builder();
      sortKeys.forEach(sortKey ->
          fieldCollations.add(
              rexCollation(sortKey, RelFieldCollation.Direction.ASCENDING,
                  RelFieldCollation.NullDirection.UNSPECIFIED)));
      return orderBy_(fieldCollations.build());
    }

    @Override public OverCall orderBy(RexNode... sortKeys) {
      return orderBy(Arrays.asList(sortKeys));
    }

    @Override public OverCall rowsBetween(RexWindowBound lowerBound,
        RexWindowBound upperBound) {
      return new OverCallImpl(op, distinct, operands, ignoreNulls, alias,
          partitionKeys, sortKeys, true, lowerBound, upperBound,
          nullWhenCountZero, allowPartial);
    }

    @Override public OverCall rangeBetween(RexWindowBound lowerBound,
        RexWindowBound upperBound) {
      return new OverCallImpl(op, distinct, operands, ignoreNulls, alias,
          partitionKeys, sortKeys, false, lowerBound, upperBound,
          nullWhenCountZero, allowPartial);
    }

    @Override public OverCall allowPartial(boolean allowPartial) {
      return new OverCallImpl(op, distinct, operands, ignoreNulls, alias,
          partitionKeys, sortKeys, rows, lowerBound, upperBound,
          nullWhenCountZero, allowPartial);
    }

    @Override public OverCall nullWhenCountZero(boolean nullWhenCountZero) {
      return new OverCallImpl(op, distinct, operands, ignoreNulls, alias,
          partitionKeys, sortKeys, rows, lowerBound, upperBound,
          nullWhenCountZero, allowPartial);
    }

    @Override public RexNode as(String alias) {
      return new OverCallImpl(op, distinct, operands, ignoreNulls, alias,
          partitionKeys, sortKeys, rows, lowerBound, upperBound,
          nullWhenCountZero, allowPartial).toRex();
    }

    @Override public RexNode toRex() {
      final RexCallBinding bind =
          new RexCallBinding(getTypeFactory(), op, operands,
              ImmutableList.of()) {
            @Override public int getGroupCount() {
              return SqlWindow.isAlwaysNonEmpty(lowerBound, upperBound) ? 1 : 0;
            }
          };
      final RelDataType type = op.inferReturnType(bind);
      final RexNode over = getRexBuilder()
          .makeOver(type, op, operands, partitionKeys, sortKeys,
              lowerBound, upperBound, rows, allowPartial, nullWhenCountZero,
              distinct, ignoreNulls);
      return aliasMaybe(over, alias);
    }
  }

  /** Collects the extra expressions needed for {@link #aggregate}.
   *
   * <p>The extra expressions come from the group key and as arguments to
   * aggregate calls, and later there will be a {@link #project} or a
   * {@link #rename(List)} if necessary. */
  private static class Registrar {
    final List<RexNode> originalExtraNodes;
    final List<RexNode> extraNodes;
    final List<@Nullable String> names;

    Registrar(Iterable<RexNode> fields, List<String> fieldNames) {
      originalExtraNodes = ImmutableList.copyOf(fields);
      extraNodes = new ArrayList<>(originalExtraNodes);
      names = new ArrayList<>(fieldNames);
    }

    int registerExpression(RexNode node) {
      switch (node.getKind()) {
      case AS:
        final List<RexNode> operands = ((RexCall) node).operands;
        final int i = registerExpression(operands.get(0));
        names.set(i, RexLiteral.stringValue(operands.get(1)));
        return i;
      case DESCENDING:
      case NULLS_FIRST:
      case NULLS_LAST:
        return registerExpression(((RexCall) node).operands.get(0));
      default:
        final int i2 = extraNodes.indexOf(node);
        if (i2 >= 0) {
          return i2;
        }
        extraNodes.add(node);
        names.add(null);
        return extraNodes.size() - 1;
      }
    }

    List<Integer> registerExpressions(Iterable<? extends RexNode> nodes) {
      final List<Integer> builder = new ArrayList<>();
      for (RexNode node : nodes) {
        builder.add(registerExpression(node));
      }
      return builder;
    }

    List<RelFieldCollation> registerFieldCollations(
        Iterable<? extends RexNode> orderKeys) {
      final List<RelFieldCollation> fieldCollations = new ArrayList<>();
      for (RexNode orderKey : orderKeys) {
        final RelFieldCollation collation =
            collation(orderKey, RelFieldCollation.Direction.ASCENDING, null,
                extraNodes);
        if (!RelCollations.ordinals(fieldCollations)
            .contains(collation.getFieldIndex())) {
          fieldCollations.add(collation);
        }
      }
      return ImmutableList.copyOf(fieldCollations);
    }

    /** Returns the number of fields added. */
    int addedFieldCount() {
      return extraNodes.size() - originalExtraNodes.size();
    }
  }

  /** Builder stack frame.
   *
   * <p>Describes a previously created relational expression and
   * information about how table aliases map into its row type. */
  private static class Frame {
    final RelNode rel;
    final ImmutablePairList<ImmutableSet<String>, RelDataTypeField> fields;

    private Frame(RelNode rel,
        PairList<ImmutableSet<String>, RelDataTypeField> fields) {
      this.rel = rel;
      this.fields = fields.immutable();
    }

    private Frame(RelNode rel) {
      String tableAlias = deriveAlias(rel);
      final PairList<ImmutableSet<String>, RelDataTypeField> fields =
          PairList.of();
      final ImmutableSet<String> aliases =
          tableAlias == null
              ? ImmutableSet.of()
              : ImmutableSet.of(tableAlias);
      for (RelDataTypeField field : rel.getRowType().getFieldList()) {
        fields.add(aliases, field);
      }
      this.rel = rel;
      this.fields = fields.immutable();
    }

    @Override public String toString() {
      return rel + ": " + fields;
    }

    private static @Nullable String deriveAlias(RelNode rel) {
      if (rel instanceof TableScan) {
        TableScan scan = (TableScan) rel;
        final List<String> names = scan.getTable().getQualifiedName();
        if (!names.isEmpty()) {
          return Util.last(names);
        }
      }
      return null;
    }

    List<RelDataTypeField> fields() {
      return fields.rightList();
    }
  }

  /** Shuttle that shifts a predicate's inputs to the left, replacing early
   * ones with references to a
   * {@link RexCorrelVariable}. */
  private class Shifter extends RexShuttle {
    private final RelNode left;
    private final CorrelationId id;
    private final RelNode right;

    Shifter(RelNode left, CorrelationId id, RelNode right) {
      this.left = left;
      this.id = id;
      this.right = right;
    }

    @Override public RexNode visitInputRef(RexInputRef inputRef) {
      final RelDataType leftRowType = left.getRowType();
      final RexBuilder rexBuilder = getRexBuilder();
      final int leftCount = leftRowType.getFieldCount();
      if (inputRef.getIndex() < leftCount) {
        final RexNode v = rexBuilder.makeCorrel(leftRowType, id);
        return rexBuilder.makeFieldAccess(v, inputRef.getIndex());
      } else {
        return rexBuilder.makeInputRef(right, inputRef.getIndex() - leftCount);
      }
    }
  }

  /** Configuration of RelBuilder.
   *
   * <p>It is immutable, and all fields are public.
   *
   * <p>Start with the {@link #DEFAULT} instance,
   * and call {@code withXxx} methods to set its properties. */
  @Value.Immutable
  public interface Config {
    /** Default configuration. */
    Config DEFAULT = ImmutableRelBuilder.Config.of();

    /** Controls whether  to merge two {@link Project} operators when inlining
     * expressions causes complexity to increase.
     *
     * <p>Usually merging projects is beneficial, but occasionally the
     * result is more complex than the original projects. Consider:
     *
     * <pre>
     * P: Project(a+b+c AS x, d+e+f AS y, g+h+i AS z)  # complexity 15
     * Q: Project(x*y*z AS p, x-y-z AS q)              # complexity 10
     * R: Project((a+b+c)*(d+e+f)*(g+h+i) AS s,
     *            (a+b+c)-(d+e+f)-(g+h+i) AS t)        # complexity 34
     * </pre>
     *
     * <p>The complexity of an expression is the number of nodes (leaves and
     * operators). For example, {@code a+b+c} has complexity 5 (3 field
     * references and 2 calls):
     *
     * <pre>
     *       +
     *      /  \
     *     +    c
     *    / \
     *   a   b
     * </pre>
     *
     * <p>A negative value never allows merges.
     *
     * <p>A zero or positive value, {@code bloat}, allows a merge if complexity
     * of the result is less than or equal to the sum of the complexity of the
     * originals plus {@code bloat}.
     *
     * <p>The default value, 100, allows a moderate increase in complexity but
     * prevents cases where complexity would run away into the millions and run
     * out of memory. Moderate complexity is OK; the implementation, say via
     * {@link org.apache.calcite.adapter.enumerable.EnumerableCalc}, will often
     * gather common sub-expressions and compute them only once.
     */
    @Value.Default default int bloat() {
      return 100;
    }

    /** Sets {@link #bloat}. */
    Config withBloat(int bloat);

    /** Whether {@link RelBuilder#aggregate} should eliminate duplicate
     * aggregate calls; default true. */
    @Value.Default default boolean dedupAggregateCalls() {
      return true;
    }

    /** Sets {@link #dedupAggregateCalls}. */
    Config withDedupAggregateCalls(boolean dedupAggregateCalls);

    /** Whether {@link RelBuilder#aggregate} should prune unused
     * input columns; default true. */
    @Value.Default default boolean pruneInputOfAggregate() {
      return true;
    }

    /** Sets {@link #pruneInputOfAggregate}. */
    Config withPruneInputOfAggregate(boolean pruneInputOfAggregate);

    /** Whether to ensure that relational operators always have at least one
     * column. */
    @Value.Default default boolean preventEmptyFieldList() {
      return true;
    }

    /** Sets {@link #preventEmptyFieldList()}. */
    Config withPreventEmptyFieldList(boolean preventEmptyFieldList);

    /** Whether to push down join conditions; default false (but
     * {@link SqlToRelConverter#config()} by default sets this to true). */
    @Value.Default default boolean pushJoinCondition() {
      return false;
    }

    /** Sets {@link #pushJoinCondition()}. */
    Config withPushJoinCondition(boolean pushJoinCondition);

    /** Whether to simplify expressions; default true. */
    @Value.Default default boolean simplify() {
      return true;
    }

    /** Sets {@link #simplify}. */
    Config withSimplify(boolean simplify);

    /** Whether to simplify LIMIT 0 to an empty relation; default true. */
    @Value.Default default boolean simplifyLimit() {
      return true;
    }

    /** Sets {@link #simplifyLimit()}. */
    Config withSimplifyLimit(boolean simplifyLimit);

    /** Whether to simplify {@code Union(Values, Values)} or
     * {@code Union(Project(Values))} to {@code Values}; default true. */
    @Value.Default default boolean simplifyValues() {
      return true;
    }

    /** Sets {@link #simplifyValues()}. */
    Config withSimplifyValues(boolean simplifyValues);

    /** Whether to create an Aggregate even if we know that the input is
     * already unique; default false. */
    @Value.Default default boolean aggregateUnique() {
      return false;
    }

    /** Sets {@link #aggregateUnique()}. */
    Config withAggregateUnique(boolean aggregateUnique);

    /** Whether to convert Correlate to Join if correlation variable is unused. */
    @Value.Default default boolean convertCorrelateToJoin() {
      return true;
    }

    /** Sets {@link #convertCorrelateToJoin()}. */
    Config withConvertCorrelateToJoin(boolean convertCorrelateToJoin);

    /** Whether to remove the distinct that in aggregate if we know that the input is
     * already unique; default false. */
    @Value.Default
    default boolean removeRedundantDistinct() {
      return false;
    }

    /**
     * Sets {@link #removeRedundantDistinct()}.
     */
    Config withRemoveRedundantDistinct(boolean removeRedundantDistinct);
  }

}<|MERGE_RESOLUTION|>--- conflicted
+++ resolved
@@ -2562,17 +2562,12 @@
           newProjects.add(project.getProjects().get(i));
           builder.add(project.getRowType().getFieldList().get(i));
         }
-<<<<<<< HEAD
-        r = project.copy(project.getTraitSet(), project.getInput(), newProjects,
-            builder.build());
-=======
         r =
             project.copy(cluster.traitSet(), project.getInput(), newProjects,
                 builder.build());
       } else {
         groupSet2 = groupSet;
         groupSets2 = groupSets;
->>>>>>> dfa11612
       }
     } else {
       groupSet2 = groupSet;
