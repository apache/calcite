--- conflicted
+++ resolved
@@ -208,36 +208,6 @@
       unparseUpdateCall(writer, opLeft, opRight);
     }
 
-<<<<<<< HEAD
-    List<SqlCall> callOrderList = this.getCallOrderList();
-    for (SqlCall call: callOrderList) {
-      if (call instanceof SqlUpdate) {
-        if (this.updateCall != null) {
-          unparseUpdateCall(writer, opLeft, opRight);
-        }
-      } else if (call instanceof SqlDelete) {
-        if (this.deleteCall != null) {
-          unparseDeleteCall(writer, opLeft, opRight);
-        }
-      } else if (call instanceof SqlInsert) {
-        SqlInsert insertCall = this.insertCall;
-        if (insertCall != null) {
-          writer.newlineAndIndent();
-          writer.keyword("WHEN NOT MATCHED");
-          if (this.insertCall instanceof SqlMergeInsert
-              && ((SqlMergeInsert) this.insertCall).condition != null) {
-            writer.keyword("AND");
-            ((SqlMergeInsert) this.insertCall).condition.unparse(writer, opLeft, opRight);
-          }
-          writer.keyword("THEN INSERT");
-          SqlNodeList targetColumnList = insertCall.getTargetColumnList();
-          if (targetColumnList != null) {
-            targetColumnList.unparse(writer, opLeft, opRight);
-          }
-          insertCall.getSource().unparse(writer, 0, 0);
-          writer.endList(frame);
-        }
-=======
     if (this.deleteCall != null) {
       unparseDeleteCall(writer, opLeft, opRight);
     }
@@ -254,7 +224,6 @@
       SqlNodeList targetColumnList = insertCall.getTargetColumnList();
       if (targetColumnList != null) {
         targetColumnList.unparse(writer, opLeft, opRight);
->>>>>>> 330e3c7f
       }
       insertCall.getSource().unparse(writer, 0, 0);
       writer.endList(frame);
