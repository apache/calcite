/*
 * Licensed to the Apache Software Foundation (ASF) under one or more
 * contributor license agreements.  See the NOTICE file distributed with
 * this work for additional information regarding copyright ownership.
 * The ASF licenses this file to you under the Apache License, Version 2.0
 * (the "License"); you may not use this file except in compliance with
 * the License.  You may obtain a copy of the License at
 *
 * http://www.apache.org/licenses/LICENSE-2.0
 *
 * Unless required by applicable law or agreed to in writing, software
 * distributed under the License is distributed on an "AS IS" BASIS,
 * WITHOUT WARRANTIES OR CONDITIONS OF ANY KIND, either express or implied.
 * See the License for the specific language governing permissions and
 * limitations under the License.
 */
package org.apache.calcite.sql;

import org.apache.calcite.sql.dialect.AccessSqlDialect;
import org.apache.calcite.sql.dialect.AnsiSqlDialect;
import org.apache.calcite.sql.dialect.BigQuerySqlDialect;
import org.apache.calcite.sql.dialect.CalciteSqlDialect;
import org.apache.calcite.sql.dialect.ClickHouseSqlDialect;
import org.apache.calcite.sql.dialect.Db2SqlDialect;
import org.apache.calcite.sql.dialect.DerbySqlDialect;
import org.apache.calcite.sql.dialect.ExasolSqlDialect;
import org.apache.calcite.sql.dialect.FirebirdSqlDialect;
import org.apache.calcite.sql.dialect.FireboltSqlDialect;
import org.apache.calcite.sql.dialect.H2SqlDialect;
import org.apache.calcite.sql.dialect.HiveSqlDialect;
import org.apache.calcite.sql.dialect.HsqldbSqlDialect;
import org.apache.calcite.sql.dialect.InfobrightSqlDialect;
import org.apache.calcite.sql.dialect.InformixSqlDialect;
import org.apache.calcite.sql.dialect.IngresSqlDialect;
import org.apache.calcite.sql.dialect.InterbaseSqlDialect;
import org.apache.calcite.sql.dialect.JethroDataSqlDialect;
import org.apache.calcite.sql.dialect.LucidDbSqlDialect;
import org.apache.calcite.sql.dialect.MssqlSqlDialect;
import org.apache.calcite.sql.dialect.MysqlSqlDialect;
import org.apache.calcite.sql.dialect.NeoviewSqlDialect;
import org.apache.calcite.sql.dialect.NetezzaSqlDialect;
import org.apache.calcite.sql.dialect.OracleSqlDialect;
import org.apache.calcite.sql.dialect.ParaccelSqlDialect;
import org.apache.calcite.sql.dialect.PhoenixSqlDialect;
import org.apache.calcite.sql.dialect.PostgresqlSqlDialect;
import org.apache.calcite.sql.dialect.PrestoSqlDialect;
import org.apache.calcite.sql.dialect.RedshiftSqlDialect;
import org.apache.calcite.sql.dialect.SnowflakeSqlDialect;
import org.apache.calcite.sql.dialect.SparkSqlDialect;
import org.apache.calcite.sql.dialect.SybaseSqlDialect;
import org.apache.calcite.sql.dialect.TeradataSqlDialect;
import org.apache.calcite.sql.dialect.VerticaSqlDialect;

import org.checkerframework.checker.nullness.qual.Nullable;

import java.sql.DatabaseMetaData;
import java.sql.SQLException;
import java.util.Locale;

/**
 * The default implementation of a <code>SqlDialectFactory</code>.
 */
public class SqlDialectFactoryImpl implements SqlDialectFactory {
  public static final SqlDialectFactoryImpl INSTANCE = new SqlDialectFactoryImpl();

  private final JethroDataSqlDialect.JethroInfoCache jethroCache =
      JethroDataSqlDialect.createCache();

  @Override public SqlDialect create(DatabaseMetaData databaseMetaData) {
    SqlDialect.Context c = SqlDialects.createContext(databaseMetaData);

    String databaseProductName = c.databaseProductName();
    try {
      if (databaseProductName == null) {
        databaseProductName = databaseMetaData.getDatabaseProductName();
      }
    } catch (SQLException e) {
      throw new RuntimeException("while detecting database product", e);
    }
    final String upperProductName =
        databaseProductName.toUpperCase(Locale.ROOT).trim();
    switch (upperProductName) {
    case "ACCESS":
      return new AccessSqlDialect(c);
    case "APACHE DERBY":
      return new DerbySqlDialect(c);
    case "CLICKHOUSE":
      return new ClickHouseSqlDialect(c);
    case "DBMS:CLOUDSCAPE":
      return new DerbySqlDialect(c);
    case "EXASOL":
      return new ExasolSqlDialect(c);
    case "FIREBOLT":
      return new FireboltSqlDialect(c);
    case "HIVE":
      return new HiveSqlDialect(c);
    case "INGRES":
      return new IngresSqlDialect(c);
    case "INTERBASE":
      return new InterbaseSqlDialect(c);
    case "JETHRODATA":
      return new JethroDataSqlDialect(
          c.withJethroInfo(jethroCache.get(databaseMetaData)));
    case "LUCIDDB":
      return new LucidDbSqlDialect(c);
    case "ORACLE":
      return new OracleSqlDialect(c);
    case "PHOENIX":
      return new PhoenixSqlDialect(c);
    case "PRESTO":
    case "AWS.ATHENA":
      return new PrestoSqlDialect(c);
    case "MYSQL (INFOBRIGHT)":
      return new InfobrightSqlDialect(c);
    case "MYSQL":
      return new MysqlSqlDialect(
          c.withDataTypeSystem(MysqlSqlDialect.MYSQL_TYPE_SYSTEM));
    case "REDSHIFT":
      return new RedshiftSqlDialect(
          c.withDataTypeSystem(RedshiftSqlDialect.TYPE_SYSTEM));
    case "SNOWFLAKE":
      return new SnowflakeSqlDialect(c);
    case "SPARK":
      return new SparkSqlDialect(c);
    default:
      break;
    }
    // Now the fuzzy matches.
    if (upperProductName.startsWith("DB2")) {
      return new Db2SqlDialect(c);
    } else if (upperProductName.contains("FIREBIRD")) {
      return new FirebirdSqlDialect(c);
    } else if (upperProductName.contains("FIREBOLT")) {
      return new FireboltSqlDialect(c);
    } else if (upperProductName.contains("GOOGLE BIGQUERY")
        || upperProductName.contains("GOOGLE BIG QUERY")) {
      return new BigQuerySqlDialect(c);
    } else if (upperProductName.startsWith("INFORMIX")) {
      return new InformixSqlDialect(c);
    } else if (upperProductName.contains("NETEZZA")) {
      return new NetezzaSqlDialect(c);
    } else if (upperProductName.contains("PARACCEL")) {
      return new ParaccelSqlDialect(c);
    } else if (upperProductName.startsWith("HP NEOVIEW")) {
      return new NeoviewSqlDialect(c);
    } else if (upperProductName.contains("POSTGRE")) {
      return new PostgresqlSqlDialect(
          c.withDataTypeSystem(PostgresqlSqlDialect.POSTGRESQL_TYPE_SYSTEM));
    } else if (upperProductName.contains("SQL SERVER")) {
      return new MssqlSqlDialect(c);
    } else if (upperProductName.contains("SYBASE")) {
      return new SybaseSqlDialect(c);
    } else if (upperProductName.contains("TERADATA")) {
      return new TeradataSqlDialect(c);
    } else if (upperProductName.contains("HSQL")) {
      return new HsqldbSqlDialect(c);
    } else if (upperProductName.contains("H2")) {
      return new H2SqlDialect(c);
    } else if (upperProductName.contains("VERTICA")) {
      return new VerticaSqlDialect(c);
    } else if (upperProductName.contains("SNOWFLAKE")) {
      return new SnowflakeSqlDialect(c);
    } else if (upperProductName.contains("SPARK")) {
      return new SparkSqlDialect(c);
    } else {
      return new AnsiSqlDialect(c);
    }
  }

  /** Returns a basic dialect for a given product, or null if none is known. */
  static @Nullable SqlDialect simple(SqlDialect.DatabaseProduct databaseProduct) {
    switch (databaseProduct) {
    case ACCESS:
      return AccessSqlDialect.DEFAULT;
    case BIG_QUERY:
      return BigQuerySqlDialect.DEFAULT;
    case CALCITE:
      return CalciteSqlDialect.DEFAULT;
    case CLICKHOUSE:
      return ClickHouseSqlDialect.DEFAULT;
    case DB2:
      return Db2SqlDialect.DEFAULT;
    case DERBY:
      return DerbySqlDialect.DEFAULT;
    case EXASOL:
      return ExasolSqlDialect.DEFAULT;
    case FIREBIRD:
      return FirebirdSqlDialect.DEFAULT;
    case FIREBOLT:
      return FireboltSqlDialect.DEFAULT;
    case H2:
      return H2SqlDialect.DEFAULT;
    case HIVE:
      return HiveSqlDialect.DEFAULT;
    case HSQLDB:
      return HsqldbSqlDialect.DEFAULT;
    case INFOBRIGHT:
      return InfobrightSqlDialect.DEFAULT;
    case INFORMIX:
      return InformixSqlDialect.DEFAULT;
    case INGRES:
      return IngresSqlDialect.DEFAULT;
    case INTERBASE:
      return InterbaseSqlDialect.DEFAULT;
    case JETHRO:
      throw new RuntimeException("Jethro does not support simple creation");
    case LUCIDDB:
      return LucidDbSqlDialect.DEFAULT;
    case MSSQL:
      return MssqlSqlDialect.DEFAULT;
    case MYSQL:
      return MysqlSqlDialect.DEFAULT;
    case NEOVIEW:
      return NeoviewSqlDialect.DEFAULT;
    case NETEZZA:
      return NetezzaSqlDialect.DEFAULT;
    case ORACLE:
      return OracleSqlDialect.DEFAULT;
    case PARACCEL:
      return ParaccelSqlDialect.DEFAULT;
    case PHOENIX:
      return PhoenixSqlDialect.DEFAULT;
    case POSTGRESQL:
      return PostgresqlSqlDialect.DEFAULT;
    case PRESTO:
      return PrestoSqlDialect.DEFAULT;
    case REDSHIFT:
      return RedshiftSqlDialect.DEFAULT;
    case SNOWFLAKE:
      return SnowflakeSqlDialect.DEFAULT;
<<<<<<< HEAD
=======
    case SPARK:
      return SparkSqlDialect.DEFAULT;
>>>>>>> 75511b82
    case SYBASE:
      return SybaseSqlDialect.DEFAULT;
    case TERADATA:
      return TeradataSqlDialect.DEFAULT;
    case VERTICA:
      return VerticaSqlDialect.DEFAULT;
    case SQLSTREAM:
    case UNKNOWN:
    default:
      return null;
    }
  }
}<|MERGE_RESOLUTION|>--- conflicted
+++ resolved
@@ -228,11 +228,8 @@
       return RedshiftSqlDialect.DEFAULT;
     case SNOWFLAKE:
       return SnowflakeSqlDialect.DEFAULT;
-<<<<<<< HEAD
-=======
     case SPARK:
       return SparkSqlDialect.DEFAULT;
->>>>>>> 75511b82
     case SYBASE:
       return SybaseSqlDialect.DEFAULT;
     case TERADATA:
