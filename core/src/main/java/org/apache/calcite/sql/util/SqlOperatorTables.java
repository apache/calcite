/*
 * Licensed to the Apache Software Foundation (ASF) under one or more
 * contributor license agreements.  See the NOTICE file distributed with
 * this work for additional information regarding copyright ownership.
 * The ASF licenses this file to you under the Apache License, Version 2.0
 * (the "License"); you may not use this file except in compliance with
 * the License.  You may obtain a copy of the License at
 *
 * http://www.apache.org/licenses/LICENSE-2.0
 *
 * Unless required by applicable law or agreed to in writing, software
 * distributed under the License is distributed on an "AS IS" BASIS,
 * WITHOUT WARRANTIES OR CONDITIONS OF ANY KIND, either express or implied.
 * See the License for the specific language governing permissions and
 * limitations under the License.
 */
package org.apache.calcite.sql.util;

import org.apache.calcite.sql.SqlOperator;
import org.apache.calcite.sql.SqlOperatorTable;
import org.apache.calcite.sql.SqlSpatialTypeOperatorTable;

import com.google.common.base.Suppliers;
import com.google.common.collect.ImmutableList;
import com.google.common.collect.ImmutableMultimap;
import com.google.common.collect.Multimap;

import java.util.ArrayList;
import java.util.List;
import java.util.Locale;
import java.util.function.Consumer;
import java.util.function.Supplier;

/**
 * Utilities for {@link SqlOperatorTable}s.
 */
public class SqlOperatorTables {
  private SqlOperatorTables() {}

<<<<<<< HEAD
  @SuppressWarnings({"FunctionalExpressionCanBeFolded", "RedundantSuppression"})
=======
>>>>>>> 79f2f61d
  private static final Supplier<SqlOperatorTable> SPATIAL =
      Suppliers.memoize(SqlSpatialTypeOperatorTable::new);

  /** Returns the Spatial operator table, creating it if necessary. */
  public static SqlOperatorTable spatialInstance() {
    return SPATIAL.get();
  }

  /** Creates a composite operator table. */
  public static SqlOperatorTable chain(Iterable<SqlOperatorTable> tables) {
    final List<SqlOperatorTable> list = new ArrayList<>();
    for (SqlOperatorTable table : tables) {
      addFlattened(list, table);
    }
    if (list.size() == 1) {
      return list.get(0);
    }
    return new ChainedSqlOperatorTable(ImmutableList.copyOf(list));
  }

  @SuppressWarnings("StatementWithEmptyBody")
  private static void addFlattened(List<SqlOperatorTable> list,
      SqlOperatorTable table) {
    if (table instanceof ChainedSqlOperatorTable) {
      ChainedSqlOperatorTable chainedTable = (ChainedSqlOperatorTable) table;
      for (SqlOperatorTable table2 : chainedTable.tableList) {
        addFlattened(list, table2);
      }
    } else if (table instanceof ImmutableListSqlOperatorTable
        && table.getOperatorList().isEmpty()) {
      // Table is empty and will remain empty; don't add it.
    } else {
      list.add(table);
    }
  }

  /** Creates a composite operator table from an array of tables. */
  public static SqlOperatorTable chain(SqlOperatorTable... tables) {
    return chain(ImmutableList.copyOf(tables));
  }

  /** Creates an operator table that contains an immutable list of operators. */
  public static SqlOperatorTable of(Iterable<? extends SqlOperator> list) {
    return new ImmutableListSqlOperatorTable(ImmutableList.copyOf(list));
  }

  /** Creates an operator table that contains the given operator or
   * operators. */
  public static SqlOperatorTable of(SqlOperator... operators) {
    return of(ImmutableList.copyOf(operators));
  }

  /** Subclass of {@link ListSqlOperatorTable} that is immutable.
   * Operators cannot be added or removed after creation. */
  private static class ImmutableListSqlOperatorTable
      extends ListSqlOperatorTable {
    ImmutableListSqlOperatorTable(Iterable<? extends SqlOperator> operators) {
      super(operators);
    }
  }

  /** Base class for implementations of {@link SqlOperatorTable} whose list of
   * operators rarely changes. */
  abstract static class IndexedSqlOperatorTable implements SqlOperatorTable {
    /** Contains all (name, operator) pairs. Effectively a sorted immutable
     * multimap.
     *
     * <p>There can be several operators with the same name (case-insensitive or
     * case-sensitive) and these operators will lie in a contiguous range which
     * we can find efficiently using binary search. */
    protected ImmutableMultimap<String, SqlOperator> operators;

    protected IndexedSqlOperatorTable(Iterable<? extends SqlOperator> list) {
      operators = buildIndex(list);
    }

    @Override public List<SqlOperator> getOperatorList() {
      return operators.values().asList();
    }

    protected void setOperators(Multimap<String, SqlOperator> operators) {
      this.operators = ImmutableMultimap.copyOf(operators);
    }

    /** Derives a value to be assigned to {@link #operators} from a given list
     * of operators. */
    protected static ImmutableMultimap<String, SqlOperator> buildIndex(
        Iterable<? extends SqlOperator> operators) {
      final ImmutableMultimap.Builder<String, SqlOperator> map =
          ImmutableMultimap.builder();
      operators.forEach(op ->
          map.put(op.getName().toUpperCase(Locale.ROOT), op));
      return map.build();
    }

    /** Looks up operators, optionally matching case-sensitively. */
    protected void lookUpOperators(String name,
        boolean caseSensitive, Consumer<SqlOperator> consumer) {
      final String upperName = name.toUpperCase(Locale.ROOT);
      if (caseSensitive) {
        operators.get(upperName)
            .forEach(operator -> {
              if (operator.getName().equals(name)) {
                consumer.accept(operator);
              }
            });
      } else {
        operators.get(upperName).forEach(consumer);
      }
    }
  }
}<|MERGE_RESOLUTION|>--- conflicted
+++ resolved
@@ -37,10 +37,6 @@
 public class SqlOperatorTables {
   private SqlOperatorTables() {}
 
-<<<<<<< HEAD
-  @SuppressWarnings({"FunctionalExpressionCanBeFolded", "RedundantSuppression"})
-=======
->>>>>>> 79f2f61d
   private static final Supplier<SqlOperatorTable> SPATIAL =
       Suppliers.memoize(SqlSpatialTypeOperatorTable::new);
 
