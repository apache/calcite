/*
 * Licensed to the Apache Software Foundation (ASF) under one or more
 * contributor license agreements.  See the NOTICE file distributed with
 * this work for additional information regarding copyright ownership.
 * The ASF licenses this file to you under the Apache License, Version 2.0
 * (the "License"); you may not use this file except in compliance with
 * the License.  You may obtain a copy of the License at
 *
 * http://www.apache.org/licenses/LICENSE-2.0
 *
 * Unless required by applicable law or agreed to in writing, software
 * distributed under the License is distributed on an "AS IS" BASIS,
 * WITHOUT WARRANTIES OR CONDITIONS OF ANY KIND, either express or implied.
 * See the License for the specific language governing permissions and
 * limitations under the License.
 */
package org.apache.calcite.sql.validate;

import org.apache.calcite.sql.fun.SqlLibrary;

/**
 * Enumeration of valid SQL compatibility modes.
 *
 * <p>For most purposes, one of the built-in compatibility modes in enum
 * {@link SqlConformanceEnum} will suffice.
 *
 * <p>If you wish to implement this interface to build your own conformance,
 * we strongly recommend that you extend {@link SqlAbstractConformance},
 * or use a {@link SqlDelegatingConformance},
 * so that you won't be broken by future changes.
 *
 * @see SqlConformanceEnum
 * @see SqlAbstractConformance
 * @see SqlDelegatingConformance
 */
public interface SqlConformance {
  /** Short-cut for {@link SqlConformanceEnum#DEFAULT}. */
  @SuppressWarnings("unused")
  @Deprecated // to be removed before 2.0
  SqlConformanceEnum DEFAULT = SqlConformanceEnum.DEFAULT;
  /** Short-cut for {@link SqlConformanceEnum#STRICT_92}. */
  @SuppressWarnings("unused")
  @Deprecated // to be removed before 2.0
  SqlConformanceEnum STRICT_92 = SqlConformanceEnum.STRICT_92;
  /** Short-cut for {@link SqlConformanceEnum#STRICT_99}. */
  @SuppressWarnings("unused")
  @Deprecated // to be removed before 2.0
  SqlConformanceEnum STRICT_99 = SqlConformanceEnum.STRICT_99;
  /** Short-cut for {@link SqlConformanceEnum#PRAGMATIC_99}. */
  @SuppressWarnings("unused")
  @Deprecated // to be removed before 2.0
  SqlConformanceEnum PRAGMATIC_99 = SqlConformanceEnum.PRAGMATIC_99;
  /** Short-cut for {@link SqlConformanceEnum#ORACLE_10}. */
  @SuppressWarnings("unused")
  @Deprecated // to be removed before 2.0
  SqlConformanceEnum ORACLE_10 = SqlConformanceEnum.ORACLE_10;
  /** Short-cut for {@link SqlConformanceEnum#STRICT_2003}. */
  @SuppressWarnings("unused")
  @Deprecated // to be removed before 2.0
  SqlConformanceEnum STRICT_2003 = SqlConformanceEnum.STRICT_2003;
  /** Short-cut for {@link SqlConformanceEnum#PRAGMATIC_2003}. zxz */
  @SuppressWarnings("unused")
  @Deprecated // to be removed before 2.0
  SqlConformanceEnum PRAGMATIC_2003 = SqlConformanceEnum.PRAGMATIC_2003;

  /**
   * Whether this dialect supports features from a wide variety of
   * dialects. This is enabled for the Babel parser, disabled otherwise.
   */
  boolean isLiberal();

  /**
   * Whether this dialect allows character literals as column aliases.
   *
   * <p>For example,
   *
   * <blockquote><pre>
   *   SELECT empno, sal + comm AS 'remuneration'
   *   FROM Emp</pre></blockquote>
   *
   * <p>Among the built-in conformance levels, true in
   * {@link SqlConformanceEnum#BABEL},
   * {@link SqlConformanceEnum#BIG_QUERY},
   * {@link SqlConformanceEnum#LENIENT},
   * {@link SqlConformanceEnum#MYSQL_5},
   * {@link SqlConformanceEnum#SQL_SERVER_2008};
   * false otherwise.
   */
  boolean allowCharLiteralAlias();

  /**
   * Whether to allow aliases from the {@code SELECT} clause to be used as
   * column names in the {@code GROUP BY} clause.
   *
   * <p>Among the built-in conformance levels, true in
   * {@link SqlConformanceEnum#BABEL},
   * {@link SqlConformanceEnum#BIG_QUERY},
   * {@link SqlConformanceEnum#LENIENT},
   * {@link SqlConformanceEnum#MYSQL_5};
   * false otherwise.
   */
  boolean isGroupByAlias();

  /**
   * Whether {@code GROUP BY 2} is interpreted to mean 'group by the 2nd column
   * in the select list'.
   *
   * <p>Among the built-in conformance levels, true in
   * {@link SqlConformanceEnum#BABEL},
   * {@link SqlConformanceEnum#BIG_QUERY},
   * {@link SqlConformanceEnum#LENIENT},
   * {@link SqlConformanceEnum#MYSQL_5},
   * {@link SqlConformanceEnum#PRESTO};
   * false otherwise.
   */
  boolean isGroupByOrdinal();

  /**
   * Whether to allow aliases from the {@code SELECT} clause to be used as
   * column names in the {@code HAVING} clause.
   *
   * <p>Among the built-in conformance levels, true in
   * {@link SqlConformanceEnum#BABEL},
   * {@link SqlConformanceEnum#BIG_QUERY},
   * {@link SqlConformanceEnum#LENIENT},
   * {@link SqlConformanceEnum#MYSQL_5};
   * false otherwise.
   */
  boolean isHavingAlias();

  /**
   * Whether '{@code ORDER BY 2}' is interpreted to mean 'sort by the 2nd
   * column in the select list'.
   *
   * <p>Among the built-in conformance levels, true in
   * {@link SqlConformanceEnum#DEFAULT},
   * {@link SqlConformanceEnum#BABEL},
   * {@link SqlConformanceEnum#LENIENT},
   * {@link SqlConformanceEnum#MYSQL_5},
   * {@link SqlConformanceEnum#ORACLE_10},
   * {@link SqlConformanceEnum#ORACLE_12},
   * {@link SqlConformanceEnum#PRAGMATIC_99},
   * {@link SqlConformanceEnum#PRAGMATIC_2003},
   * {@link SqlConformanceEnum#PRESTO},
   * {@link SqlConformanceEnum#SQL_SERVER_2008},
   * {@link SqlConformanceEnum#STRICT_92};
   * false otherwise.
   */
  boolean isSortByOrdinal();

  /**
   * Whether '{@code ORDER BY x}' is interpreted to mean 'sort by the select
   * list item whose alias is x' even if there is a column called x.
   *
   * <p>Among the built-in conformance levels, true in
   * {@link SqlConformanceEnum#DEFAULT},
   * {@link SqlConformanceEnum#BABEL},
   * {@link SqlConformanceEnum#LENIENT},
   * {@link SqlConformanceEnum#MYSQL_5},
   * {@link SqlConformanceEnum#ORACLE_10},
   * {@link SqlConformanceEnum#ORACLE_12},
   * {@link SqlConformanceEnum#SQL_SERVER_2008},
   * {@link SqlConformanceEnum#STRICT_92};
   * {@link SqlConformanceEnum#BIG_QUERY};
   * {@link SqlConformanceEnum#HIVE};
   * false otherwise.
   */
  boolean isSortByAlias();

  /**
   * Whether "empno" is invalid in "select empno as x from emp order by empno"
   * because the alias "x" obscures it.
   *
   * <p>Among the built-in conformance levels, true in
   * {@link SqlConformanceEnum#STRICT_92};
   * false otherwise.
   */
  boolean isSortByAliasObscures();

  /**
   * Whether {@code FROM} clause is required in a {@code SELECT} statement.
   *
   * <p>Among the built-in conformance levels, true in
   * {@link SqlConformanceEnum#ORACLE_10},
   * {@link SqlConformanceEnum#ORACLE_12},
   * {@link SqlConformanceEnum#STRICT_92},
   * {@link SqlConformanceEnum#STRICT_99},
   * {@link SqlConformanceEnum#STRICT_2003};
   * false otherwise.
   */
  boolean isFromRequired();

  /**
   * Whether to split a quoted table name. If true, {@code `x.y.z`} is parsed as
   * if the user had written {@code `x`.`y`.`z`}.
   *
   * <p>Among the built-in conformance levels, true in
   * {@link SqlConformanceEnum#BIG_QUERY};
   * false otherwise.
   */
  boolean splitQuotedTableName();

  /**
   * Whether to allow hyphens in an unquoted table name.
   *
   * <p>If true, {@code SELECT * FROM foo-bar.baz-buzz} is valid, and is parsed
   * as if the user had written {@code SELECT * FROM `foo-bar`.`baz-buzz`}.
   *
   * <p>Among the built-in conformance levels, true in
   * {@link SqlConformanceEnum#BIG_QUERY};
   * false otherwise.
   */
  boolean allowHyphenInUnquotedTableName();

  /**
   * Whether the bang-equal token != is allowed as an alternative to &lt;&gt; in
   * the parser.
   *
   * <p>Among the built-in conformance levels, true in
   * {@link SqlConformanceEnum#BABEL},
   * {@link SqlConformanceEnum#LENIENT},
   * {@link SqlConformanceEnum#MYSQL_5},
   * {@link SqlConformanceEnum#ORACLE_10},
   * {@link SqlConformanceEnum#ORACLE_12},
   * {@link SqlConformanceEnum#PRESTO};
   * false otherwise.
   */
  boolean isBangEqualAllowed();

  /**
   * Whether the "%" operator is allowed by the parser as an alternative to the
   * {@code mod} function.
   *
   * <p>Among the built-in conformance levels, true in
   * {@link SqlConformanceEnum#BABEL},
   * {@link SqlConformanceEnum#LENIENT},
   * {@link SqlConformanceEnum#MYSQL_5},
   * {@link SqlConformanceEnum#PRESTO};
   * false otherwise.
   */
  boolean isPercentRemainderAllowed();

  /**
   * Whether {@code MINUS} is allowed as an alternative to {@code EXCEPT} in
   * the parser.
   *
   * <p>Among the built-in conformance levels, true in
   * {@link SqlConformanceEnum#BABEL},
   * {@link SqlConformanceEnum#LENIENT},
   * {@link SqlConformanceEnum#ORACLE_10},
   * {@link SqlConformanceEnum#ORACLE_12};
   * false otherwise.
   *
   * <p>Note: MySQL does not support {@code MINUS} or {@code EXCEPT} (as of
   * version 5.5).
   */
  boolean isMinusAllowed();

  /**
   * Whether {@code CROSS APPLY} and {@code OUTER APPLY} operators are allowed
   * in the parser.
   *
   * <p>{@code APPLY} invokes a table-valued function for each row returned
   * by a table expression. It is syntactic sugar:<ul>
   *
   * <li>{@code SELECT * FROM emp CROSS APPLY TABLE(promote(empno)}<br>
   * is equivalent to<br>
   * {@code SELECT * FROM emp CROSS JOIN LATERAL TABLE(promote(empno)}
   *
   * <li>{@code SELECT * FROM emp OUTER APPLY TABLE(promote(empno)}<br>
   * is equivalent to<br>
   * {@code SELECT * FROM emp LEFT JOIN LATERAL TABLE(promote(empno)} ON true
   * </ul>
   *
   * <p>Among the built-in conformance levels, true in
   * {@link SqlConformanceEnum#BABEL},
   * {@link SqlConformanceEnum#LENIENT},
   * {@link SqlConformanceEnum#ORACLE_12},
   * {@link SqlConformanceEnum#SQL_SERVER_2008};
   * false otherwise.
   */
  boolean isApplyAllowed();

  /**
   * Whether to allow {@code INSERT} (or {@code UPSERT}) with no column list
   * but fewer values than the target table.
   *
   * <p>The N values provided are assumed to match the first N columns of the
   * table, and for each of the remaining columns, the default value of the
   * column is used. It is an error if any of these columns has no default
   * value.
   *
   * <p>The default value of a column is specified by the {@code DEFAULT}
   * clause in the {@code CREATE TABLE} statement, or is {@code NULL} if the
   * column is not declared {@code NOT NULL}.
   *
   * <p>Among the built-in conformance levels, true in
   * {@link SqlConformanceEnum#BABEL},
   * {@link SqlConformanceEnum#LENIENT},
   * {@link SqlConformanceEnum#PRAGMATIC_99},
   * {@link SqlConformanceEnum#PRAGMATIC_2003};
   * false otherwise.
   */
  boolean isInsertSubsetColumnsAllowed();

  /**
   * Whether directly alias array items in UNNEST.
   *
   * <p>E.g. in UNNEST(a_array, b_array) AS T(a, b),
   * a and b will be aliases of elements in a_array and b_array
   * respectively.
   *
   * <p>Without this flag set, T will be the alias
   * of the element in a_array and a, b will be the top level
   * fields of T if T is a STRUCT type.
   *
   * <p>Among the built-in conformance levels, true in
   * {@link SqlConformanceEnum#PRESTO};
   * false otherwise.
   */
  boolean allowAliasUnnestItems();

  /**
   * Whether to allow parentheses to be specified in calls to niladic functions
   * and procedures (that is, functions and procedures with no parameters).
   *
   * <p>For example, {@code CURRENT_DATE} is a niladic system function. In
   * standard SQL it must be invoked without parentheses:
   *
   * <blockquote><code>VALUES CURRENT_DATE</code></blockquote>
   *
   * <p>If {@code allowNiladicParentheses}, the following syntax is also valid:
   *
   * <blockquote><code>VALUES CURRENT_DATE()</code></blockquote>
   *
   * <p>Of the popular databases, MySQL, Apache Phoenix and VoltDB allow this
   * behavior;
   * Apache Hive, HSQLDB, IBM DB2, Microsoft SQL Server, Oracle, PostgreSQL do
   * not.
   *
   * <p>Among the built-in conformance levels, true in
   * {@link SqlConformanceEnum#BABEL},
   * {@link SqlConformanceEnum#LENIENT},
   * {@link SqlConformanceEnum#MYSQL_5};
   * false otherwise.
   */
  boolean allowNiladicParentheses();

  /**
   * Whether to allow SQL syntax "{@code ROW(expr1, expr2, expr3)}".
   * <p>The equivalent syntax in standard SQL is
   * "{@code (expr1, expr2, expr3)}".
   *
   * <p>Standard SQL does not allow this because the type is not
   * well-defined. However, PostgreSQL allows this behavior.
   *
   * <p>Standard SQL allows row expressions in other contexts, for instance
   * inside {@code VALUES} clause.
   *
   * <p>Among the built-in conformance levels, true in
   * {@link SqlConformanceEnum#DEFAULT},
   * {@link SqlConformanceEnum#LENIENT},
   * {@link SqlConformanceEnum#PRESTO};
   * false otherwise.
   */
  boolean allowExplicitRowValueConstructor();

  /**
   * Whether to allow mixing table columns with extended columns in
   * {@code INSERT} (or {@code UPSERT}).
   *
   * <p>For example, suppose that the declaration of table {@code T} has columns
   * {@code A} and {@code B}, and you want to insert data of column
   * {@code C INTEGER} not present in the table declaration as an extended
   * column. You can specify the columns in an {@code INSERT} statement as
   * follows:
   *
   * <blockquote>
   *   <code>INSERT INTO T (A, B, C INTEGER) VALUES (1, 2, 3)</code>
   * </blockquote>
   *
   * <p>Among the built-in conformance levels, true in
   * {@link SqlConformanceEnum#BABEL},
   * {@link SqlConformanceEnum#LENIENT};
   * false otherwise.
   */
  boolean allowExtend();

  /**
   * Whether to allow the SQL syntax "{@code LIMIT start, count}".
   *
   * <p>The equivalent syntax in standard SQL is
   * "{@code OFFSET start ROW FETCH FIRST count ROWS ONLY}",
   * and in PostgreSQL "{@code LIMIT count OFFSET start}".
   *
   * <p>MySQL and CUBRID allow this behavior.
   *
   * <p>Among the built-in conformance levels, true in
   * {@link SqlConformanceEnum#BABEL},
   * {@link SqlConformanceEnum#LENIENT},
   * {@link SqlConformanceEnum#MYSQL_5};
   * false otherwise.
   */
  boolean isLimitStartCountAllowed();

  /**
   * Whether to allow geo-spatial extensions, including the GEOMETRY type.
   *
   * <p>Among the built-in conformance levels, true in
   * {@link SqlConformanceEnum#BABEL},
   * {@link SqlConformanceEnum#LENIENT},
   * {@link SqlConformanceEnum#MYSQL_5},
   * {@link SqlConformanceEnum#PRESTO},
   * {@link SqlConformanceEnum#SQL_SERVER_2008};
   * false otherwise.
   */
  boolean allowGeometry();

  /**
   * Whether the least restrictive type of a number of CHAR types of different
   * lengths should be a VARCHAR type. And similarly BINARY to VARBINARY.
   *
   * <p>For example, consider the query
   *
   * <blockquote><pre>SELECT 'abcde' UNION SELECT 'xyz'</pre></blockquote>
   *
   * <p>The input columns have types {@code CHAR(5)} and {@code CHAR(3)}, and
   * we need a result type that is large enough for both:
   * <ul>
   * <li>Under strict SQL:2003 behavior, its column has type {@code CHAR(5)},
   *     and the value in the second row will have trailing spaces.
   * <li>With lenient behavior, its column has type {@code VARCHAR(5)}, and the
   *     values have no trailing spaces.
   * </ul>
   *
   * <p>Among the built-in conformance levels, true in
   * {@link SqlConformanceEnum#PRAGMATIC_99},
   * {@link SqlConformanceEnum#PRAGMATIC_2003},
   * {@link SqlConformanceEnum#MYSQL_5},
   * {@link SqlConformanceEnum#ORACLE_10},
   * {@link SqlConformanceEnum#ORACLE_12},
   * {@link SqlConformanceEnum#PRESTO},
   * {@link SqlConformanceEnum#SQL_SERVER_2008};
   * false otherwise.
   */
  boolean shouldConvertRaggedUnionTypesToVarying();

  /**
   * Whether TRIM should support more than one trim character.
   *
   * <p>For example, consider the query
   *
   * <blockquote><pre>SELECT TRIM('eh' FROM 'hehe__hehe')</pre></blockquote>
   *
   * <p>Under strict behavior, if the length of trim character is not 1,
   * TRIM throws an exception, and the query fails.
   * However many implementations (in databases such as MySQL and SQL Server)
   * trim all the characters, resulting in a return value of '__'.
   *
   * <p>Among the built-in conformance levels, true in
   * {@link SqlConformanceEnum#BABEL},
   * {@link SqlConformanceEnum#LENIENT},
   * {@link SqlConformanceEnum#MYSQL_5},
   * {@link SqlConformanceEnum#SQL_SERVER_2008};
   * false otherwise.
   */
  boolean allowExtendedTrim();

  /**
   * Whether the Is True is allowed in
   * the parser.
   */
  boolean allowIsTrue();
<<<<<<< HEAD

  /**
   * Check if the "else" condition is mandatory in the "Case" operator
   *
   */
  boolean isElseCaseNeeded();
}
=======
>>>>>>> 1d8b6ceb

  /**
   * Whether interval literals should allow plural time units
   * such as "YEARS" and "DAYS" in interval literals.
   *
   * <p>Under strict behavior, {@code INTERVAL '2' DAY} is valid
   * and {@code INTERVAL '2' DAYS} is invalid;
   * PostgreSQL allows both; Oracle only allows singular time units.
   *
   * <p>Among the built-in conformance levels, true in
   * {@link SqlConformanceEnum#BABEL},
   * {@link SqlConformanceEnum#LENIENT};
   * false otherwise.
   */
  boolean allowPluralTimeUnits();

  /**
   * Whether to allow a qualified common column in a query that has a
   * NATURAL join or a join with a USING clause.
   *
   * <p>For example, in the query
   *
   * <blockquote><pre>SELECT emp.deptno
   * FROM emp
   * JOIN dept USING (deptno)</pre></blockquote>
   *
   * <p>{@code deptno} is the common column. A qualified common column
   * such as {@code emp.deptno} is not allowed in Oracle, but is allowed
   * in PostgreSQL.
   *
   * <p>Among the built-in conformance levels, false in
   * {@link SqlConformanceEnum#ORACLE_10},
   * {@link SqlConformanceEnum#ORACLE_12},
   * {@link SqlConformanceEnum#PRESTO},
   * {@link SqlConformanceEnum#STRICT_92},
   * {@link SqlConformanceEnum#STRICT_99},
   * {@link SqlConformanceEnum#STRICT_2003};
   * true otherwise.
   */
  boolean allowQualifyingCommonColumn();

  /**
   * Controls the behavior of operators that are part of Standard SQL but
   * nevertheless have different behavior in different databases.
   *
   * <p>Consider the {@code SUBSTRING} operator. In ISO standard SQL, negative
   * start indexes are converted to 1; in Google BigQuery, negative start
   * indexes are treated as offsets from the end of the string. For example,
   * {@code SUBSTRING('abcde' FROM -3 FOR 2)} returns {@code 'ab'} in standard
   * SQL and 'cd' in BigQuery.
   *
   * <p>If you specify {@code conformance=BIG_QUERY} in your connection
   * parameters, {@code SUBSTRING} will give the BigQuery behavior. Similarly
   * MySQL and Oracle.
   *
   * <p>Among the built-in conformance levels:
   * <ul>
   * <li>{@link SqlConformanceEnum#BIG_QUERY} returns
   *     {@link SqlLibrary#BIG_QUERY};
   * <li>{@link SqlConformanceEnum#MYSQL_5} returns {@link SqlLibrary#MYSQL};
   * <li>{@link SqlConformanceEnum#ORACLE_10} and
   *     {@link SqlConformanceEnum#ORACLE_12} return {@link SqlLibrary#ORACLE};
   * <li>otherwise returns {@link SqlLibrary#STANDARD}.
   * </ul>
   */
  SqlLibrary semantics();


  boolean isDollarSupportedinAlias();


  /**
   * Check if the "else" condition is mandatory in the "Case" operator.
   *
   */
  boolean isElseCaseNeeded();
}<|MERGE_RESOLUTION|>--- conflicted
+++ resolved
@@ -471,16 +471,6 @@
    * the parser.
    */
   boolean allowIsTrue();
-<<<<<<< HEAD
-
-  /**
-   * Check if the "else" condition is mandatory in the "Case" operator
-   *
-   */
-  boolean isElseCaseNeeded();
-}
-=======
->>>>>>> 1d8b6ceb
 
   /**
    * Whether interval literals should allow plural time units
