/*
 * Licensed to the Apache Software Foundation (ASF) under one or more
 * contributor license agreements.  See the NOTICE file distributed with
 * this work for additional information regarding copyright ownership.
 * The ASF licenses this file to you under the Apache License, Version 2.0
 * (the "License"); you may not use this file except in compliance with
 * the License.  You may obtain a copy of the License at
 *
 * http://www.apache.org/licenses/LICENSE-2.0
 *
 * Unless required by applicable law or agreed to in writing, software
 * distributed under the License is distributed on an "AS IS" BASIS,
 * WITHOUT WARRANTIES OR CONDITIONS OF ANY KIND, either express or implied.
 * See the License for the specific language governing permissions and
 * limitations under the License.
 */
package org.apache.calcite.sql.fun;

import org.apache.calcite.sql.SqlCall;
import org.apache.calcite.sql.SqlKind;
import org.apache.calcite.sql.SqlNode;
import org.apache.calcite.sql.SqlPrefixOperator;
import org.apache.calcite.sql.validate.SqlValidator;
import org.apache.calcite.util.Litmus;

/**
 * SqlNewOperator represents an SQL <code>new specification</code> such as
 * <code>NEW UDT(1, 2)</code>. When used in an SqlCall, SqlNewOperator takes a
 * single operand, which is an invocation of the constructor method; but when
 * used in a RexCall, the operands are the initial values to be used for the new
 * instance.
 */
public class SqlNewOperator extends SqlPrefixOperator {
  //~ Constructors -----------------------------------------------------------

  public SqlNewOperator() {
    super("NEW", SqlKind.NEW_SPECIFICATION, 0, null, null, null);
  }

  //~ Methods ----------------------------------------------------------------

  // override SqlOperator
  @Override public SqlNode rewriteCall(SqlValidator validator, SqlCall call) {
    // New specification is purely syntactic, so we rewrite it as a
    // direct call to the constructor method.
    return call.operand(0);
  }

  // override SqlOperator
  @Override public boolean requiresDecimalExpansion() {
    return false;
  }
<<<<<<< HEAD
}
=======

  @Override public boolean validRexOperands(int count, Litmus litmus) {
    return litmus.succeed();
  }
}

// End SqlNewOperator.java
>>>>>>> ea7fc455
<|MERGE_RESOLUTION|>--- conflicted
+++ resolved
@@ -50,14 +50,8 @@
   @Override public boolean requiresDecimalExpansion() {
     return false;
   }
-<<<<<<< HEAD
-}
-=======
 
   @Override public boolean validRexOperands(int count, Litmus litmus) {
     return litmus.succeed();
   }
-}
-
-// End SqlNewOperator.java
->>>>>>> ea7fc455
+}