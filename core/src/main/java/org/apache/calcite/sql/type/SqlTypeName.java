/*
 * Licensed to the Apache Software Foundation (ASF) under one or more
 * contributor license agreements.  See the NOTICE file distributed with
 * this work for additional information regarding copyright ownership.
 * The ASF licenses this file to you under the Apache License, Version 2.0
 * (the "License"); you may not use this file except in compliance with
 * the License.  You may obtain a copy of the License at
 *
 * http://www.apache.org/licenses/LICENSE-2.0
 *
 * Unless required by applicable law or agreed to in writing, software
 * distributed under the License is distributed on an "AS IS" BASIS,
 * WITHOUT WARRANTIES OR CONDITIONS OF ANY KIND, either express or implied.
 * See the License for the specific language governing permissions and
 * limitations under the License.
 */
package org.apache.calcite.sql.type;

import org.apache.calcite.avatica.util.TimeUnit;
import org.apache.calcite.sql.SqlLiteral;
import org.apache.calcite.sql.parser.SqlParserPos;
import org.apache.calcite.util.DateString;
import org.apache.calcite.util.TimeString;
import org.apache.calcite.util.TimestampString;
import org.apache.calcite.util.Util;

import com.google.common.collect.ImmutableList;
import com.google.common.collect.ImmutableMap;
import com.google.common.collect.Iterables;
import com.google.common.collect.Sets;

import org.checkerframework.checker.nullness.qual.Nullable;

import java.math.BigDecimal;
import java.sql.Types;
import java.util.Arrays;
import java.util.Calendar;
import java.util.List;
import java.util.Map;
import java.util.Set;

/**
 * Enumeration of the type names which can be used to construct a SQL type.
 * Rationale for this class's existence (instead of just using the standard
 * java.sql.Type ordinals):
 *
 * <ul>
 * <li>{@link java.sql.Types} does not include all SQL2003 data-types;
 * <li>SqlTypeName provides a type-safe enumeration;
 * <li>SqlTypeName provides a place to hang extra information such as whether
 * the type carries precision and scale.
 * </ul>
 */
public enum SqlTypeName {
  BOOLEAN(PrecScale.NO_NO, false, Types.BOOLEAN, SqlTypeFamily.BOOLEAN),
  TINYINT(PrecScale.NO_NO, false, Types.TINYINT, SqlTypeFamily.NUMERIC),
  SMALLINT(PrecScale.NO_NO, false, Types.SMALLINT, SqlTypeFamily.NUMERIC),
  INTEGER(PrecScale.NO_NO, false, Types.INTEGER, SqlTypeFamily.NUMERIC),
  BIGINT(PrecScale.NO_NO, false, Types.BIGINT, SqlTypeFamily.NUMERIC),
  DECIMAL(PrecScale.NO_NO | PrecScale.YES_NO | PrecScale.YES_YES, false,
      Types.DECIMAL, SqlTypeFamily.NUMERIC),
  FLOAT(PrecScale.NO_NO, false, Types.FLOAT, SqlTypeFamily.NUMERIC),
  REAL(PrecScale.NO_NO, false, Types.REAL, SqlTypeFamily.NUMERIC),
  DOUBLE(PrecScale.NO_NO, false, Types.DOUBLE, SqlTypeFamily.NUMERIC),
  DATE(PrecScale.NO_NO, false, Types.DATE, SqlTypeFamily.DATE),
  TIME(PrecScale.NO_NO | PrecScale.YES_NO, false, Types.TIME,
      SqlTypeFamily.TIME),
  TIME_WITH_LOCAL_TIME_ZONE(PrecScale.NO_NO | PrecScale.YES_NO, false, Types.OTHER,
      SqlTypeFamily.TIME),
  TIMESTAMP(PrecScale.NO_NO | PrecScale.YES_NO, false, Types.TIMESTAMP,
      SqlTypeFamily.TIMESTAMP),
<<<<<<< HEAD
  TIMESTAMP_WITH_LOCAL_TIME_ZONE(PrecScale.NO_NO | PrecScale.YES_NO, false, Types.OTHER,
      SqlTypeFamily.TIMESTAMP),
  TIMESTAMP_WITH_TIME_ZONE(PrecScale.NO_NO | PrecScale.YES_NO, false, Types.OTHER,
      SqlTypeFamily.TIMESTAMP),
=======
  TIMESTAMP_WITH_LOCAL_TIME_ZONE(PrecScale.NO_NO | PrecScale.YES_NO, false,
      Types.TIMESTAMP, SqlTypeFamily.TIMESTAMP),
>>>>>>> 75511b82
  INTERVAL_YEAR(PrecScale.NO_NO, false, Types.OTHER,
      SqlTypeFamily.INTERVAL_YEAR_MONTH),
  INTERVAL_YEAR_MONTH(PrecScale.NO_NO, false, Types.OTHER,
      SqlTypeFamily.INTERVAL_YEAR_MONTH),
  INTERVAL_MONTH(PrecScale.NO_NO, false, Types.OTHER,
      SqlTypeFamily.INTERVAL_YEAR_MONTH),
  INTERVAL_DAY(PrecScale.NO_NO | PrecScale.YES_NO | PrecScale.YES_YES,
      false, Types.OTHER, SqlTypeFamily.INTERVAL_DAY_TIME),
  INTERVAL_DAY_HOUR(PrecScale.NO_NO | PrecScale.YES_NO | PrecScale.YES_YES,
      false, Types.OTHER, SqlTypeFamily.INTERVAL_DAY_TIME),
  INTERVAL_DAY_MINUTE(PrecScale.NO_NO | PrecScale.YES_NO | PrecScale.YES_YES,
      false, Types.OTHER, SqlTypeFamily.INTERVAL_DAY_TIME),
  INTERVAL_DAY_SECOND(PrecScale.NO_NO | PrecScale.YES_NO | PrecScale.YES_YES,
      false, Types.OTHER, SqlTypeFamily.INTERVAL_DAY_TIME),
  INTERVAL_HOUR(PrecScale.NO_NO | PrecScale.YES_NO | PrecScale.YES_YES,
      false, Types.OTHER, SqlTypeFamily.INTERVAL_DAY_TIME),
  INTERVAL_HOUR_MINUTE(PrecScale.NO_NO | PrecScale.YES_NO | PrecScale.YES_YES,
      false, Types.OTHER, SqlTypeFamily.INTERVAL_DAY_TIME),
  INTERVAL_HOUR_SECOND(PrecScale.NO_NO | PrecScale.YES_NO | PrecScale.YES_YES,
      false, Types.OTHER, SqlTypeFamily.INTERVAL_DAY_TIME),
  INTERVAL_MINUTE(PrecScale.NO_NO | PrecScale.YES_NO | PrecScale.YES_YES,
      false, Types.OTHER, SqlTypeFamily.INTERVAL_DAY_TIME),
  INTERVAL_MINUTE_SECOND(PrecScale.NO_NO | PrecScale.YES_NO | PrecScale.YES_YES,
      false, Types.OTHER, SqlTypeFamily.INTERVAL_DAY_TIME),
  INTERVAL_SECOND(PrecScale.NO_NO | PrecScale.YES_NO | PrecScale.YES_YES,
      false, Types.OTHER, SqlTypeFamily.INTERVAL_DAY_TIME),
  CHAR(PrecScale.NO_NO | PrecScale.YES_NO, false, Types.CHAR,
      SqlTypeFamily.CHARACTER),
  VARCHAR(PrecScale.NO_NO | PrecScale.YES_NO, false, Types.VARCHAR,
      SqlTypeFamily.CHARACTER),
  BINARY(PrecScale.NO_NO | PrecScale.YES_NO, false, Types.BINARY,
      SqlTypeFamily.BINARY),
  VARBINARY(PrecScale.NO_NO | PrecScale.YES_NO, false, Types.VARBINARY,
      SqlTypeFamily.BINARY),
  NULL(PrecScale.NO_NO, true, Types.NULL, SqlTypeFamily.NULL),
  UNKNOWN(PrecScale.NO_NO, true, Types.NULL, SqlTypeFamily.NULL),
  ANY(PrecScale.NO_NO | PrecScale.YES_NO | PrecScale.YES_YES, true,
      Types.JAVA_OBJECT, SqlTypeFamily.ANY),
  SYMBOL(PrecScale.NO_NO, true, Types.OTHER, null),
  MULTISET(PrecScale.NO_NO, false, Types.ARRAY, SqlTypeFamily.MULTISET),
  ARRAY(PrecScale.NO_NO, false, Types.ARRAY, SqlTypeFamily.ARRAY),
  MAP(PrecScale.NO_NO, false, Types.OTHER, SqlTypeFamily.MAP),
  DISTINCT(PrecScale.NO_NO, false, Types.DISTINCT, null),
  STRUCTURED(PrecScale.NO_NO, false, Types.STRUCT, null),
  ROW(PrecScale.NO_NO, false, Types.STRUCT, null),
  OTHER(PrecScale.NO_NO, false, Types.OTHER, null),
  CURSOR(PrecScale.NO_NO, false, ExtraSqlTypes.REF_CURSOR,
      SqlTypeFamily.CURSOR),
  COLUMN_LIST(PrecScale.NO_NO, false, Types.OTHER + 2,
      SqlTypeFamily.COLUMN_LIST),
  DYNAMIC_STAR(PrecScale.NO_NO | PrecScale.YES_NO | PrecScale.YES_YES, true,
      Types.JAVA_OBJECT, SqlTypeFamily.ANY),
  /** Spatial type. Though not standard, it is common to several DBs, so we
   * do not flag it 'special' (internal). */
  GEOMETRY(PrecScale.NO_NO, false, ExtraSqlTypes.GEOMETRY, SqlTypeFamily.GEO),
<<<<<<< HEAD
  SARG(PrecScale.NO_NO, true, Types.OTHER, SqlTypeFamily.ANY),
  JSON(PrecScale.NO_NO | PrecScale.YES_NO, true, Types.OTHER, null);
=======
  MEASURE(PrecScale.NO_NO, true, Types.OTHER, SqlTypeFamily.ANY),
  FUNCTION(PrecScale.NO_NO, true, Types.OTHER, SqlTypeFamily.FUNCTION),
  SARG(PrecScale.NO_NO, true, Types.OTHER, SqlTypeFamily.ANY);
>>>>>>> 75511b82

  public static final int MAX_DATETIME_PRECISION = 3;

  // Minimum and default interval precisions are  defined by SQL2003
  // Maximum interval precisions are implementation dependent,
  //  but must be at least the default value
  public static final int DEFAULT_INTERVAL_START_PRECISION = 2;
  public static final int DEFAULT_INTERVAL_FRACTIONAL_SECOND_PRECISION = 6;
  public static final int MIN_INTERVAL_START_PRECISION = 1;
  public static final int MIN_INTERVAL_FRACTIONAL_SECOND_PRECISION = 0;
  public static final int MAX_INTERVAL_START_PRECISION = 10;
  public static final int MAX_INTERVAL_FRACTIONAL_SECOND_PRECISION = 9;

  // Cached map of enum values
  private static final Map<String, SqlTypeName> VALUES_MAP =
      Util.enumConstants(SqlTypeName.class);

  // categorizations used by SqlTypeFamily definitions

  // you probably want to use JDK 1.5 support for treating enumeration
  // as collection instead; this is only here to support
  // SqlTypeFamily.ANY
  public static final List<SqlTypeName> ALL_TYPES =
      ImmutableList.of(
          BOOLEAN, INTEGER, VARCHAR, DATE, TIME, TIMESTAMP, NULL, DECIMAL,
          ANY, CHAR, BINARY, VARBINARY, TINYINT, SMALLINT, BIGINT, REAL,
          DOUBLE, SYMBOL, INTERVAL_YEAR, INTERVAL_YEAR_MONTH, INTERVAL_MONTH,
          INTERVAL_DAY, INTERVAL_DAY_HOUR, INTERVAL_DAY_MINUTE,
          INTERVAL_DAY_SECOND, INTERVAL_HOUR, INTERVAL_HOUR_MINUTE,
          INTERVAL_HOUR_SECOND, INTERVAL_MINUTE, INTERVAL_MINUTE_SECOND,
          INTERVAL_SECOND, TIME_WITH_LOCAL_TIME_ZONE, TIMESTAMP_WITH_LOCAL_TIME_ZONE,
          TIMESTAMP_WITH_TIME_ZONE, FLOAT, MULTISET,
          DISTINCT, STRUCTURED, ROW, CURSOR, COLUMN_LIST);

  public static final List<SqlTypeName> BOOLEAN_TYPES =
      ImmutableList.of(BOOLEAN);

  public static final List<SqlTypeName> BINARY_TYPES =
      ImmutableList.of(BINARY, VARBINARY);

  public static final List<SqlTypeName> INT_TYPES =
      ImmutableList.of(TINYINT, SMALLINT, INTEGER, BIGINT);

  public static final List<SqlTypeName> EXACT_TYPES =
      combine(INT_TYPES, ImmutableList.of(DECIMAL));

  public static final List<SqlTypeName> APPROX_TYPES =
      ImmutableList.of(FLOAT, REAL, DOUBLE);

  public static final List<SqlTypeName> NUMERIC_TYPES =
      combine(EXACT_TYPES, APPROX_TYPES);

  public static final List<SqlTypeName> FRACTIONAL_TYPES =
      combine(APPROX_TYPES, ImmutableList.of(DECIMAL));

  public static final List<SqlTypeName> CHAR_TYPES =
      ImmutableList.of(CHAR, VARCHAR);

  public static final List<SqlTypeName> STRING_TYPES =
      combine(CHAR_TYPES, BINARY_TYPES);

  public static final List<SqlTypeName> GEOMETRY_TYPES =
      ImmutableList.of(GEOMETRY);

  public static final List<SqlTypeName> DATETIME_TYPES =
      ImmutableList.of(DATE, TIME, TIME_WITH_LOCAL_TIME_ZONE,
          TIMESTAMP, TIMESTAMP_WITH_LOCAL_TIME_ZONE, TIMESTAMP_WITH_TIME_ZONE);

  public static final Set<SqlTypeName> YEAR_INTERVAL_TYPES =
      Sets.immutableEnumSet(SqlTypeName.INTERVAL_YEAR,
          SqlTypeName.INTERVAL_YEAR_MONTH,
          SqlTypeName.INTERVAL_MONTH);

  public static final Set<SqlTypeName> DAY_INTERVAL_TYPES =
      Sets.immutableEnumSet(SqlTypeName.INTERVAL_DAY,
          SqlTypeName.INTERVAL_DAY_HOUR,
          SqlTypeName.INTERVAL_DAY_MINUTE,
          SqlTypeName.INTERVAL_DAY_SECOND,
          SqlTypeName.INTERVAL_HOUR,
          SqlTypeName.INTERVAL_HOUR_MINUTE,
          SqlTypeName.INTERVAL_HOUR_SECOND,
          SqlTypeName.INTERVAL_MINUTE,
          SqlTypeName.INTERVAL_MINUTE_SECOND,
          SqlTypeName.INTERVAL_SECOND);

  public static final Set<SqlTypeName> INTERVAL_TYPES =
      Sets.immutableEnumSet(
          Iterables.concat(YEAR_INTERVAL_TYPES, DAY_INTERVAL_TYPES));

  /** The possible types of a time frame argument to a function such as
   * {@code TIMESTAMP_DIFF}. */
  public static final Set<SqlTypeName> TIME_FRAME_TYPES =
      Sets.immutableEnumSet(
          Iterables.concat(INTERVAL_TYPES, ImmutableList.of(SYMBOL)));

  private static final Map<Integer, SqlTypeName> JDBC_TYPE_TO_NAME =
      ImmutableMap.<Integer, SqlTypeName>builder()
          .put(Types.TINYINT, TINYINT)
          .put(Types.SMALLINT, SMALLINT)
          .put(Types.BIGINT, BIGINT)
          .put(Types.INTEGER, INTEGER)
          .put(Types.NUMERIC, DECIMAL) // REVIEW
          .put(Types.DECIMAL, DECIMAL)

          .put(Types.FLOAT, FLOAT)
          .put(Types.REAL, REAL)
          .put(Types.DOUBLE, DOUBLE)

          .put(Types.CHAR, CHAR)
          .put(Types.VARCHAR, VARCHAR)

              // TODO: provide real support for these eventually
          .put(ExtraSqlTypes.NCHAR, CHAR)
          .put(ExtraSqlTypes.NVARCHAR, VARCHAR)

              // TODO: additional types not yet supported. See ExtraSqlTypes.
              // .put(Types.LONGVARCHAR, Longvarchar)
              // .put(Types.CLOB, Clob)
              // .put(Types.LONGVARBINARY, Longvarbinary)
              // .put(Types.BLOB, Blob)
              // .put(Types.LONGNVARCHAR, Longnvarchar)
              // .put(Types.NCLOB, Nclob)
              // .put(Types.ROWID, Rowid)
              // .put(Types.SQLXML, Sqlxml)

          .put(Types.BINARY, BINARY)
          .put(Types.VARBINARY, VARBINARY)

          .put(Types.DATE, DATE)
          .put(Types.TIME, TIME)
          .put(Types.TIMESTAMP, TIMESTAMP)
          .put(Types.BIT, BOOLEAN)
          .put(Types.BOOLEAN, BOOLEAN)
          .put(Types.DISTINCT, DISTINCT)
          .put(Types.STRUCT, STRUCTURED)
          .put(Types.ARRAY, ARRAY)
          .build();

  /**
   * Bitwise-or of flags indicating allowable precision/scale combinations.
   */
  private final int signatures;

  /**
   * Returns true if not of a "pure" standard sql type. "Inpure" types are
   * {@link #ANY}, {@link #NULL} and {@link #SYMBOL}
   */
  private final boolean special;
  private final int jdbcOrdinal;
  private final @Nullable SqlTypeFamily family;

  SqlTypeName(int signatures, boolean special, int jdbcType,
      @Nullable SqlTypeFamily family) {
    this.signatures = signatures;
    this.special = special;
    this.jdbcOrdinal = jdbcType;
    this.family = family;
  }

  /**
   * Looks up a type name from its name.
   *
   * @return Type name, or null if not found
   */
  public static @Nullable SqlTypeName get(String name) {
    if (false) {
      // The following code works OK, but the spurious exceptions are
      // annoying.
      try {
        return SqlTypeName.valueOf(name);
      } catch (IllegalArgumentException e) {
        return null;
      }
    }
    return VALUES_MAP.get(name);
  }

  /** Returns the SqlTypeName value whose name or {@link #getSpaceName()}
   * matches the given name, or throws {@link IllegalArgumentException}; never
   * returns null. */
  public static SqlTypeName lookup(String tag) {
    String tag2 = tag.replace(' ', '_');
    return valueOf(tag2);
  }

  public boolean allowsNoPrecNoScale() {
    return (signatures & PrecScale.NO_NO) != 0;
  }

  public boolean allowsPrecNoScale() {
    return (signatures & PrecScale.YES_NO) != 0;
  }

  public boolean allowsPrec() {
    return allowsPrecScale(true, true)
        || allowsPrecScale(true, false);
  }

  public boolean allowsScale() {
    return allowsPrecScale(true, true);
  }

  /**
   * Returns whether this type can be specified with a given combination of
   * precision and scale. For example,
   *
   * <ul>
   * <li><code>Varchar.allowsPrecScale(true, false)</code> returns <code>
   * true</code>, because the VARCHAR type allows a precision parameter, as in
   * <code>VARCHAR(10)</code>.</li>
   * <li><code>Varchar.allowsPrecScale(true, true)</code> returns <code>
   * false</code>, because the VARCHAR type does not allow a precision and a
   * scale parameter, as in <code>VARCHAR(10, 4)</code>.</li>
   * <li><code>allowsPrecScale(false, true)</code> returns <code>false</code>
   * for every type.</li>
   * </ul>
   *
   * @param precision Whether the precision/length field is part of the type
   *                  specification
   * @param scale     Whether the scale field is part of the type specification
   * @return Whether this combination of precision/scale is valid
   */
  public boolean allowsPrecScale(
      boolean precision,
      boolean scale) {
    int mask =
        precision ? (scale ? PrecScale.YES_YES : PrecScale.YES_NO)
            : (scale ? 0 : PrecScale.NO_NO);
    return (signatures & mask) != 0;
  }

  public boolean isSpecial() {
    return special;
  }

  /** Returns the ordinal from {@link java.sql.Types} corresponding to this
   * SqlTypeName. */
  public int getJdbcOrdinal() {
    return jdbcOrdinal;
  }

  private static List<SqlTypeName> combine(
      List<SqlTypeName> list0,
      List<SqlTypeName> list1) {
    return ImmutableList.<SqlTypeName>builder()
        .addAll(list0)
        .addAll(list1)
        .build();
  }

  /** Returns the default scale for this type if supported, otherwise -1 if
   * scale is either unsupported or must be specified explicitly. */
  public int getDefaultScale() {
    switch (this) {
    case DECIMAL:
      return 0;
    case INTERVAL_YEAR:
    case INTERVAL_YEAR_MONTH:
    case INTERVAL_MONTH:
    case INTERVAL_DAY:
    case INTERVAL_DAY_HOUR:
    case INTERVAL_DAY_MINUTE:
    case INTERVAL_DAY_SECOND:
    case INTERVAL_HOUR:
    case INTERVAL_HOUR_MINUTE:
    case INTERVAL_HOUR_SECOND:
    case INTERVAL_MINUTE:
    case INTERVAL_MINUTE_SECOND:
    case INTERVAL_SECOND:
      return DEFAULT_INTERVAL_FRACTIONAL_SECOND_PRECISION;
    default:
      return -1;
    }
  }

  /**
   * Gets the SqlTypeFamily containing this SqlTypeName.
   *
   * @return containing family, or null for none (SYMBOL, DISTINCT, STRUCTURED, ROW, OTHER)
   */
  public @Nullable SqlTypeFamily getFamily() {
    return family;
  }

  /**
   * Gets the SqlTypeName corresponding to a JDBC type.
   *
   * @param jdbcType the JDBC type of interest
   * @return corresponding SqlTypeName, or null if the type is not known
   */
  public static @Nullable SqlTypeName getNameForJdbcType(int jdbcType) {
    return JDBC_TYPE_TO_NAME.get(jdbcType);
  }

  /**
   * Returns the limit of this datatype. For example,
   *
   * <table border="1">
   * <caption>Datatype limits</caption>
   * <tr>
   * <th>Datatype</th>
   * <th>sign</th>
   * <th>limit</th>
   * <th>beyond</th>
   * <th>precision</th>
   * <th>scale</th>
   * <th>Returns</th>
   * </tr>
   * <tr>
   * <td>Integer</td>
   * <td>true</td>
   * <td>true</td>
   * <td>false</td>
   * <td>-1</td>
   * <td>-1</td>
   * <td>2147483647 (2 ^ 31 -1 = MAXINT)</td>
   * </tr>
   * <tr>
   * <td>Integer</td>
   * <td>true</td>
   * <td>true</td>
   * <td>true</td>
   * <td>-1</td>
   * <td>-1</td>
   * <td>2147483648 (2 ^ 31 = MAXINT + 1)</td>
   * </tr>
   * <tr>
   * <td>Integer</td>
   * <td>false</td>
   * <td>true</td>
   * <td>false</td>
   * <td>-1</td>
   * <td>-1</td>
   * <td>-2147483648 (-2 ^ 31 = MININT)</td>
   * </tr>
   * <tr>
   * <td>Boolean</td>
   * <td>true</td>
   * <td>true</td>
   * <td>false</td>
   * <td>-1</td>
   * <td>-1</td>
   * <td>TRUE</td>
   * </tr>
   * <tr>
   * <td>Varchar</td>
   * <td>true</td>
   * <td>true</td>
   * <td>false</td>
   * <td>10</td>
   * <td>-1</td>
   * <td>'ZZZZZZZZZZ'</td>
   * </tr>
   * </table>
   *
   * @param sign      If true, returns upper limit, otherwise lower limit
   * @param limit     If true, returns value at or near to overflow; otherwise
   *                  value at or near to underflow
   * @param beyond    If true, returns the value just beyond the limit,
   *                  otherwise the value at the limit
   * @param precision Precision, or -1 if not applicable
   * @param scale     Scale, or -1 if not applicable
   * @return Limit value
   */
  public @Nullable Object getLimit(
      boolean sign,
      Limit limit,
      boolean beyond,
      int precision,
      int scale) {
    assert allowsPrecScale(precision != -1, scale != -1) : this;
    if (limit == Limit.ZERO) {
      if (beyond) {
        return null;
      }
      sign = true;
    }
    Calendar calendar;

    switch (this) {
    case BOOLEAN:
      switch (limit) {
      case ZERO:
        return false;
      case UNDERFLOW:
        return null;
      case OVERFLOW:
        if (beyond || !sign) {
          return null;
        } else {
          return true;
        }
      default:
        throw Util.unexpected(limit);
      }

    case TINYINT:
      return getNumericLimit(2, 8, sign, limit, beyond);

    case SMALLINT:
      return getNumericLimit(2, 16, sign, limit, beyond);

    case INTEGER:
      return getNumericLimit(2, 32, sign, limit, beyond);

    case BIGINT:
      return getNumericLimit(2, 64, sign, limit, beyond);

    case DECIMAL:
      BigDecimal decimal =
          getNumericLimit(10, precision, sign, limit, beyond);
      if (decimal == null) {
        return null;
      }

      // Decimal values must fit into 64 bits. So, the maximum value of
      // a DECIMAL(19, 0) is 2^63 - 1, not 10^19 - 1.
      switch (limit) {
      case OVERFLOW:
        final BigDecimal other =
            (BigDecimal) BIGINT.getLimit(sign, limit, beyond, -1, -1);
        if (other != null && decimal.compareTo(other) == (sign ? 1 : -1)) {
          decimal = other;
        }
        break;
      default:
        break;
      }

      // Apply scale.
      if (scale == 0) {
        // do nothing
      } else if (scale > 0) {
        decimal = decimal.divide(BigDecimal.TEN.pow(scale));
      } else {
        decimal = decimal.multiply(BigDecimal.TEN.pow(-scale));
      }
      return decimal;

    case CHAR:
    case VARCHAR:
      if (!sign) {
        return null; // this type does not have negative values
      }
      StringBuilder buf = new StringBuilder();
      switch (limit) {
      case ZERO:
        break;
      case UNDERFLOW:
        if (beyond) {
          // There is no value between the empty string and the
          // smallest non-empty string.
          return null;
        }
        buf.append("a");
        break;
      case OVERFLOW:
        for (int i = 0; i < precision; ++i) {
          buf.append("Z");
        }
        if (beyond) {
          buf.append("Z");
        }
        break;
      default:
        break;
      }
      return buf.toString();

    case BINARY:
    case VARBINARY:
      if (!sign) {
        return null; // this type does not have negative values
      }
      byte[] bytes;
      switch (limit) {
      case ZERO:
        bytes = new byte[0];
        break;
      case UNDERFLOW:
        if (beyond) {
          // There is no value between the empty string and the
          // smallest value.
          return null;
        }
        bytes = new byte[]{0x00};
        break;
      case OVERFLOW:
        bytes = new byte[precision + (beyond ? 1 : 0)];
        Arrays.fill(bytes, (byte) 0xff);
        break;
      default:
        throw Util.unexpected(limit);
      }
      return bytes;

    case DATE:
      calendar = Util.calendar();
      switch (limit) {
      case ZERO:
        // The epoch.
        calendar.set(Calendar.YEAR, 1970);
        calendar.set(Calendar.MONTH, 0);
        calendar.set(Calendar.DAY_OF_MONTH, 1);
        break;
      case UNDERFLOW:
        return null;
      case OVERFLOW:
        if (beyond) {
          // It is impossible to represent an invalid year as a date
          // literal. SQL dates are represented as 'yyyy-mm-dd', and
          // 1 <= yyyy <= 9999 is valid. There is no year 0: the year
          // before 1AD is 1BC, so SimpleDateFormat renders the day
          // before 0001-01-01 (AD) as 0001-12-31 (BC), which looks
          // like a valid date.
          return null;
        }

        // "SQL:2003 6.1 <data type> Access Rules 6" says that year is
        // between 1 and 9999, and days/months are the valid Gregorian
        // calendar values for these years.
        if (sign) {
          calendar.set(Calendar.YEAR, 9999);
          calendar.set(Calendar.MONTH, 11);
          calendar.set(Calendar.DAY_OF_MONTH, 31);
        } else {
          calendar.set(Calendar.YEAR, 1);
          calendar.set(Calendar.MONTH, 0);
          calendar.set(Calendar.DAY_OF_MONTH, 1);
        }
        break;
      default:
        break;
      }
      calendar.set(Calendar.HOUR_OF_DAY, 0);
      calendar.set(Calendar.MINUTE, 0);
      calendar.set(Calendar.SECOND, 0);
      return calendar;

    case TIME:
      if (!sign) {
        return null; // this type does not have negative values
      }
      if (beyond) {
        return null; // invalid values are impossible to represent
      }
      calendar = Util.calendar();
      switch (limit) {
      case ZERO:

        // The epoch.
        calendar.set(Calendar.HOUR_OF_DAY, 0);
        calendar.set(Calendar.MINUTE, 0);
        calendar.set(Calendar.SECOND, 0);
        calendar.set(Calendar.MILLISECOND, 0);
        break;
      case UNDERFLOW:
        return null;
      case OVERFLOW:
        calendar.set(Calendar.HOUR_OF_DAY, 23);
        calendar.set(Calendar.MINUTE, 59);
        calendar.set(Calendar.SECOND, 59);
        int millis =
            (precision >= 3) ? 999
                : ((precision == 2) ? 990 : ((precision == 1) ? 900 : 0));
        calendar.set(Calendar.MILLISECOND, millis);
        break;
      default:
        break;
      }
      return calendar;

    case TIMESTAMP:
      calendar = Util.calendar();
      switch (limit) {
      case ZERO:
        // The epoch.
        calendar.set(Calendar.YEAR, 1970);
        calendar.set(Calendar.MONTH, 0);
        calendar.set(Calendar.DAY_OF_MONTH, 1);
        calendar.set(Calendar.HOUR_OF_DAY, 0);
        calendar.set(Calendar.MINUTE, 0);
        calendar.set(Calendar.SECOND, 0);
        calendar.set(Calendar.MILLISECOND, 0);
        break;
      case UNDERFLOW:
        return null;
      case OVERFLOW:
        if (beyond) {
          // It is impossible to represent an invalid year as a date
          // literal. SQL dates are represented as 'yyyy-mm-dd', and
          // 1 <= yyyy <= 9999 is valid. There is no year 0: the year
          // before 1AD is 1BC, so SimpleDateFormat renders the day
          // before 0001-01-01 (AD) as 0001-12-31 (BC), which looks
          // like a valid date.
          return null;
        }

        // "SQL:2003 6.1 <data type> Access Rules 6" says that year is
        // between 1 and 9999, and days/months are the valid Gregorian
        // calendar values for these years.
        if (sign) {
          calendar.set(Calendar.YEAR, 9999);
          calendar.set(Calendar.MONTH, 11);
          calendar.set(Calendar.DAY_OF_MONTH, 31);
          calendar.set(Calendar.HOUR_OF_DAY, 23);
          calendar.set(Calendar.MINUTE, 59);
          calendar.set(Calendar.SECOND, 59);
          int millis =
              (precision >= 3) ? 999
                  : ((precision == 2) ? 990
                      : ((precision == 1) ? 900 : 0));
          calendar.set(Calendar.MILLISECOND, millis);
        } else {
          calendar.set(Calendar.YEAR, 1);
          calendar.set(Calendar.MONTH, 0);
          calendar.set(Calendar.DAY_OF_MONTH, 1);
          calendar.set(Calendar.HOUR_OF_DAY, 0);
          calendar.set(Calendar.MINUTE, 0);
          calendar.set(Calendar.SECOND, 0);
          calendar.set(Calendar.MILLISECOND, 0);
        }
        break;
      default:
        break;
      }
      return calendar;

    default:
      throw Util.unexpected(this);
    }
  }

  /**
   * Returns the minimum precision (or length) allowed for this type, or -1 if
   * precision/length are not applicable for this type.
   *
   * @return Minimum allowed precision
   */
  public int getMinPrecision() {
    switch (this) {
    case DECIMAL:
    case VARCHAR:
    case CHAR:
    case VARBINARY:
    case BINARY:
    case TIME:
    case TIME_WITH_LOCAL_TIME_ZONE:
    case TIMESTAMP:
    case TIMESTAMP_WITH_LOCAL_TIME_ZONE:
      return 1;
    case INTERVAL_YEAR:
    case INTERVAL_YEAR_MONTH:
    case INTERVAL_MONTH:
    case INTERVAL_DAY:
    case INTERVAL_DAY_HOUR:
    case INTERVAL_DAY_MINUTE:
    case INTERVAL_DAY_SECOND:
    case INTERVAL_HOUR:
    case INTERVAL_HOUR_MINUTE:
    case INTERVAL_HOUR_SECOND:
    case INTERVAL_MINUTE:
    case INTERVAL_MINUTE_SECOND:
    case INTERVAL_SECOND:
      return MIN_INTERVAL_START_PRECISION;
    default:
      return -1;
    }
  }

  /**
   * Returns the minimum scale (or fractional second precision in the case of
   * intervals) allowed for this type, or -1 if precision/length are not
   * applicable for this type.
   *
   * @return Minimum allowed scale
   */
  public int getMinScale() {
    switch (this) {
    // TODO: Minimum numeric scale for decimal
    case INTERVAL_YEAR:
    case INTERVAL_YEAR_MONTH:
    case INTERVAL_MONTH:
    case INTERVAL_DAY:
    case INTERVAL_DAY_HOUR:
    case INTERVAL_DAY_MINUTE:
    case INTERVAL_DAY_SECOND:
    case INTERVAL_HOUR:
    case INTERVAL_HOUR_MINUTE:
    case INTERVAL_HOUR_SECOND:
    case INTERVAL_MINUTE:
    case INTERVAL_MINUTE_SECOND:
    case INTERVAL_SECOND:
      return MIN_INTERVAL_FRACTIONAL_SECOND_PRECISION;
    default:
      return -1;
    }
  }

  /** Returns {@code HOUR} for {@code HOUR TO SECOND} and
   * {@code HOUR}, {@code SECOND} for {@code SECOND}. */
  public TimeUnit getStartUnit() {
    switch (this) {
    case INTERVAL_YEAR:
    case INTERVAL_YEAR_MONTH:
      return TimeUnit.YEAR;
    case INTERVAL_MONTH:
      return TimeUnit.MONTH;
    case INTERVAL_DAY:
    case INTERVAL_DAY_HOUR:
    case INTERVAL_DAY_MINUTE:
    case INTERVAL_DAY_SECOND:
      return TimeUnit.DAY;
    case INTERVAL_HOUR:
    case INTERVAL_HOUR_MINUTE:
    case INTERVAL_HOUR_SECOND:
      return TimeUnit.HOUR;
    case INTERVAL_MINUTE:
    case INTERVAL_MINUTE_SECOND:
      return TimeUnit.MINUTE;
    case INTERVAL_SECOND:
      return TimeUnit.SECOND;
    default:
      throw new AssertionError(this);
    }
  }

  /** Returns {@code SECOND} for both {@code HOUR TO SECOND} and
   * {@code SECOND}. */
  public TimeUnit getEndUnit() {
    switch (this) {
    case INTERVAL_YEAR:
      return TimeUnit.YEAR;
    case INTERVAL_YEAR_MONTH:
    case INTERVAL_MONTH:
      return TimeUnit.MONTH;
    case INTERVAL_DAY:
      return TimeUnit.DAY;
    case INTERVAL_DAY_HOUR:
    case INTERVAL_HOUR:
      return TimeUnit.HOUR;
    case INTERVAL_DAY_MINUTE:
    case INTERVAL_HOUR_MINUTE:
    case INTERVAL_MINUTE:
      return TimeUnit.MINUTE;
    case INTERVAL_DAY_SECOND:
    case INTERVAL_HOUR_SECOND:
    case INTERVAL_MINUTE_SECOND:
    case INTERVAL_SECOND:
      return TimeUnit.SECOND;
    default:
      throw new AssertionError(this);
    }
  }

  public boolean isYearMonth() {
    switch (this) {
    case INTERVAL_YEAR:
    case INTERVAL_YEAR_MONTH:
    case INTERVAL_MONTH:
      return true;
    default:
      return false;
    }
  }

  /** Limit. */
  public enum Limit {
    ZERO, UNDERFLOW, OVERFLOW
  }

  private static @Nullable BigDecimal getNumericLimit(
      int radix,
      int exponent,
      boolean sign,
      Limit limit,
      boolean beyond) {
    switch (limit) {
    case OVERFLOW:

      // 2-based schemes run from -2^(N-1) to 2^(N-1)-1 e.g. -128 to +127
      // 10-based schemas run from -(10^N-1) to 10^N-1 e.g. -99 to +99
      final BigDecimal bigRadix = BigDecimal.valueOf(radix);
      if (radix == 2) {
        --exponent;
      }
      BigDecimal decimal = bigRadix.pow(exponent);
      if (sign || (radix != 2)) {
        decimal = decimal.subtract(BigDecimal.ONE);
      }
      if (beyond) {
        decimal = decimal.add(BigDecimal.ONE);
      }
      if (!sign) {
        decimal = decimal.negate();
      }
      return decimal;
    case UNDERFLOW:
      return beyond ? null
          : (sign ? BigDecimal.ONE : BigDecimal.ONE.negate());
    case ZERO:
      return BigDecimal.ZERO;
    default:
      throw Util.unexpected(limit);
    }
  }

  public SqlLiteral createLiteral(Object o, SqlParserPos pos) {
    switch (this) {
    case BOOLEAN:
      return SqlLiteral.createBoolean((Boolean) o, pos);
    case TINYINT:
    case SMALLINT:
    case INTEGER:
    case BIGINT:
    case DECIMAL:
      return SqlLiteral.createExactNumeric(o.toString(), pos);
    case VARCHAR:
    case CHAR:
      return SqlLiteral.createCharString((String) o, pos);
    case VARBINARY:
    case BINARY:
      return SqlLiteral.createBinaryString((byte[]) o, pos);
    case DATE:
      return SqlLiteral.createDate(o instanceof Calendar
          ? DateString.fromCalendarFields((Calendar) o)
          : (DateString) o, pos);
    case TIME:
      return SqlLiteral.createTime(o instanceof Calendar
          ? TimeString.fromCalendarFields((Calendar) o)
          : (TimeString) o, 0 /* todo */, pos);
    case TIMESTAMP:
      return SqlLiteral.createTimestamp(this, o instanceof Calendar
          ? TimestampString.fromCalendarFields((Calendar) o)
          : (TimestampString) o, 0 /* todo */, pos);
    default:
      throw Util.unexpected(this);
    }
  }

  /** Returns the name of this type. */
  public String getName() {
    return name();
  }

  /** Returns the name of this type, with underscores converted to spaces,
   * for example "TIMESTAMP WITH LOCAL TIME ZONE", "DATE". */
  public String getSpaceName() {
    return name().replace('_', ' ');
  }

  /**
   * Flags indicating precision/scale combinations.
   *
   * <p>Note: for intervals:
   *
   * <ul>
   * <li>precision = start (leading field) precision</li>
   * <li>scale = fractional second precision</li>
   * </ul>
   */
  private interface PrecScale {
    int NO_NO = 1;
    int YES_NO = 2;
    int YES_YES = 4;
  }
}<|MERGE_RESOLUTION|>--- conflicted
+++ resolved
@@ -69,15 +69,10 @@
       SqlTypeFamily.TIME),
   TIMESTAMP(PrecScale.NO_NO | PrecScale.YES_NO, false, Types.TIMESTAMP,
       SqlTypeFamily.TIMESTAMP),
-<<<<<<< HEAD
   TIMESTAMP_WITH_LOCAL_TIME_ZONE(PrecScale.NO_NO | PrecScale.YES_NO, false, Types.OTHER,
       SqlTypeFamily.TIMESTAMP),
   TIMESTAMP_WITH_TIME_ZONE(PrecScale.NO_NO | PrecScale.YES_NO, false, Types.OTHER,
       SqlTypeFamily.TIMESTAMP),
-=======
-  TIMESTAMP_WITH_LOCAL_TIME_ZONE(PrecScale.NO_NO | PrecScale.YES_NO, false,
-      Types.TIMESTAMP, SqlTypeFamily.TIMESTAMP),
->>>>>>> 75511b82
   INTERVAL_YEAR(PrecScale.NO_NO, false, Types.OTHER,
       SqlTypeFamily.INTERVAL_YEAR_MONTH),
   INTERVAL_YEAR_MONTH(PrecScale.NO_NO, false, Types.OTHER,
@@ -133,14 +128,10 @@
   /** Spatial type. Though not standard, it is common to several DBs, so we
    * do not flag it 'special' (internal). */
   GEOMETRY(PrecScale.NO_NO, false, ExtraSqlTypes.GEOMETRY, SqlTypeFamily.GEO),
-<<<<<<< HEAD
+  MEASURE(PrecScale.NO_NO, true, Types.OTHER, SqlTypeFamily.ANY),
+  FUNCTION(PrecScale.NO_NO, true, Types.OTHER, SqlTypeFamily.FUNCTION),
   SARG(PrecScale.NO_NO, true, Types.OTHER, SqlTypeFamily.ANY),
   JSON(PrecScale.NO_NO | PrecScale.YES_NO, true, Types.OTHER, null);
-=======
-  MEASURE(PrecScale.NO_NO, true, Types.OTHER, SqlTypeFamily.ANY),
-  FUNCTION(PrecScale.NO_NO, true, Types.OTHER, SqlTypeFamily.FUNCTION),
-  SARG(PrecScale.NO_NO, true, Types.OTHER, SqlTypeFamily.ANY);
->>>>>>> 75511b82
 
   public static final int MAX_DATETIME_PRECISION = 3;
 
