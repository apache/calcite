/*
 * Licensed to the Apache Software Foundation (ASF) under one or more
 * contributor license agreements.  See the NOTICE file distributed with
 * this work for additional information regarding copyright ownership.
 * The ASF licenses this file to you under the Apache License, Version 2.0
 * (the "License"); you may not use this file except in compliance with
 * the License.  You may obtain a copy of the License at
 *
 * http://www.apache.org/licenses/LICENSE-2.0
 *
 * Unless required by applicable law or agreed to in writing, software
 * distributed under the License is distributed on an "AS IS" BASIS,
 * WITHOUT WARRANTIES OR CONDITIONS OF ANY KIND, either express or implied.
 * See the License for the specific language governing permissions and
 * limitations under the License.
 */
package org.apache.calcite.sql;

import org.apache.calcite.sql.fun.SqlStdOperatorTable;
import org.apache.calcite.sql.parser.SqlParserPos;
import org.apache.calcite.sql.type.ReturnTypes;
import org.apache.calcite.sql.util.SqlBasicVisitor;
import org.apache.calcite.sql.util.SqlVisitor;

import org.checkerframework.checker.nullness.qual.Nullable;

import java.util.ArrayList;
import java.util.List;
import java.util.function.Consumer;

import static org.apache.calcite.linq4j.Nullness.castNonNull;

import static java.util.Objects.requireNonNull;

/**
 * An operator describing a query. (Not a query itself.)
 *
 * <p>Operands are:
 *
 * <ul>
 * <li>0: distinct ({@link SqlLiteral})</li>
 * <li>1: selectClause ({@link SqlNodeList})</li>
 * <li>2: fromClause ({@link SqlCall} to "join" operator)</li>
 * <li>3: whereClause ({@link SqlNode})</li>
 * <li>4: havingClause ({@link SqlNode})</li>
 * <li>5: groupClause ({@link SqlNode})</li>
 * <li>6: windowClause ({@link SqlNodeList})</li>
 * <li>7: orderClause ({@link SqlNode})</li>
 * </ul>
 */
public class SqlSelectOperator extends SqlOperator {
  public static final SqlSelectOperator INSTANCE =
      new SqlSelectOperator();

  //~ Constructors -----------------------------------------------------------

  private SqlSelectOperator() {
    super("SELECT", SqlKind.SELECT, 2, true, ReturnTypes.SCOPE, null, null);
  }

  //~ Methods ----------------------------------------------------------------

  @Override public SqlSyntax getSyntax() {
    return SqlSyntax.SPECIAL;
  }

  @Override public SqlCall createCall(
      @Nullable SqlLiteral functionQualifier,
      SqlParserPos pos,
      @Nullable SqlNode... operands) {
    assert functionQualifier == null;
    return new SqlSelect(pos,
        (SqlNodeList) operands[0],
        requireNonNull((SqlNodeList) operands[1], "selectList"),
        operands[2],
        operands[3],
        (SqlNodeList) operands[4],
        operands[5],
        (SqlNodeList) operands[6],
        operands[7],
        (SqlNodeList) operands[8],
        operands[9],
        operands[10],
        (SqlNodeList) operands[11]);
  }

  /**
   * Creates a call to the <code>SELECT</code> operator.
   *
   * @deprecated Use {@link #createCall(SqlLiteral, SqlParserPos, SqlNode...)}.
   */
  @Deprecated // to be removed before 2.0
  public SqlSelect createCall(
      SqlNodeList keywordList,
      SqlNodeList selectList,
      SqlNode fromClause,
      SqlNode whereClause,
      SqlNodeList groupBy,
      SqlNode having,
      SqlNodeList windowDecls,
      SqlNode qualify,
      SqlNodeList orderBy,
      SqlNode offset,
      SqlNode fetch,
      SqlNodeList hints,
      SqlParserPos pos) {
    return new SqlSelect(
        pos,
        keywordList,
        selectList,
        fromClause,
        whereClause,
        groupBy,
        having,
        windowDecls,
        qualify,
        orderBy,
        offset,
        fetch,
        hints);
  }

  @Override public <R> void acceptCall(
      SqlVisitor<R> visitor,
      SqlCall call,
      boolean onlyExpressions,
      SqlBasicVisitor.ArgHandler<R> argHandler) {
    if (!onlyExpressions) {
      // None of the arguments to the SELECT operator are expressions.
      super.acceptCall(visitor, call, onlyExpressions, argHandler);
    }
  }

  @SuppressWarnings("deprecation")
  @Override public void unparse(
      SqlWriter writer,
      SqlCall call,
      int leftPrec,
      int rightPrec) {
    SqlSelect select = (SqlSelect) call;
    final SqlWriter.Frame selectFrame =
        writer.startList(SqlWriter.FrameTypeEnum.SELECT);
    writer.sep("SELECT");

    if (select.hasHints()) {
      writer.sep("/*+");
      castNonNull(select.hints).unparse(writer, 0, 0);
      writer.print("*/");
      writer.newlineAndIndent();
    }

    for (int i = 0; i < select.keywordList.size(); i++) {
      final SqlNode keyword = select.keywordList.get(i);
      keyword.unparse(writer, 0, 0);
    }
    writer.topN(select.fetch, select.offset);
    final SqlNodeList selectClause = select.selectList;
    writer.list(SqlWriter.FrameTypeEnum.SELECT_LIST, SqlWriter.COMMA,
        selectClause);

    if (select.from != null) {
      // Calcite SQL requires FROM but MySQL does not.
      writer.sep("FROM");

      // for FROM clause, use precedence just below join operator to make
      // sure that an un-joined nested select will be properly
      // parenthesized
      final SqlWriter.Frame fromFrame =
          writer.startList(SqlWriter.FrameTypeEnum.FROM_LIST);
      select.from.unparse(
          writer,
          SqlJoin.COMMA_OPERATOR.getLeftPrec() - 1,
          SqlJoin.COMMA_OPERATOR.getRightPrec() - 1);
      writer.endList(fromFrame);
    }

    SqlNode where = select.where;
    if (where != null) {
      writer.sep("WHERE");

      if (!writer.isAlwaysUseParentheses()) {
        SqlNode node = where;

        // decide whether to split on ORs or ANDs
        SqlBinaryOperator whereSep = SqlStdOperatorTable.AND;
        if ((node instanceof SqlCall)
            && node.getKind() == SqlKind.OR) {
          whereSep = SqlStdOperatorTable.OR;
        }

        // unroll whereClause
        final List<SqlNode> list = new ArrayList<>(0);
        while (node.getKind() == whereSep.kind) {
          assert node instanceof SqlCall;
          final SqlCall call1 = (SqlCall) node;
          list.add(0, call1.operand(1));
          node = call1.operand(0);
        }
        list.add(0, node);

        // unparse in a WHERE_LIST frame
        writer.list(SqlWriter.FrameTypeEnum.WHERE_LIST, whereSep,
            new SqlNodeList(list, where.getParserPosition()));
      } else {
        where.unparse(writer, 0, 0);
      }
    }
    if (select.groupBy != null) {
<<<<<<< HEAD
      writer.sep("GROUP BY");
      if (select.groupBy.getList().isEmpty()) {
        final SqlWriter.Frame frame =
            writer.startList(SqlWriter.FrameTypeEnum.SIMPLE, "(", ")");
        writer.endList(frame);
      } else {
        if (writer.getDialect().getConformance().isGroupByOrdinal()) {
          final SqlWriter.Frame groupFrame =
              writer.startList(SqlWriter.FrameTypeEnum.GROUP_BY_LIST);
          List<SqlNode> visitedLiteralNodeList = new ArrayList<>();
          for (SqlNode groupKey : select.groupBy.getList()) {
            if (!groupKey.toString().equalsIgnoreCase("NULL")) {
              if (groupKey.getKind() == SqlKind.LITERAL
                  || groupKey.getKind() == SqlKind.DYNAMIC_PARAM
                  || groupKey.getKind() == SqlKind.MINUS_PREFIX) {
                select.selectList.getList().
                    forEach(new Consumer<SqlNode>() {
                      @Override public void accept(SqlNode selectSqlNode) {
                        SqlNode literalNode = selectSqlNode;
                        if (literalNode.getKind() == SqlKind.AS) {
                          literalNode = ((SqlBasicCall) selectSqlNode).getOperandList().get(0);
                          if (SqlKind.CAST == literalNode.getKind()) {
                            literalNode = ((SqlBasicCall) literalNode).getOperandList().get(0);
                          }
                        }
                        if (SqlKind.CAST == literalNode.getKind()) {
                          literalNode = ((SqlBasicCall) literalNode).getOperandList().get(0);
                        }
                        if (literalNode.equals(groupKey)
                            && !visitedLiteralNodeList.contains(literalNode)) {
                          writer.sep(",");
                          String ordinal = String.valueOf(
                              select.selectList.getList().indexOf(selectSqlNode) + 1);
                          SqlLiteral.createExactNumeric(ordinal,
                              SqlParserPos.ZERO).unparse(writer, 2, 3);
                          visitedLiteralNodeList.add(literalNode);
                        }
                      }
                    });
              } else {
                writer.sep(",");
                groupKey.unparse(writer, 2, 3);
              }
            }
          }
          writer.endList(groupFrame);
        } else {
          writer.list(SqlWriter.FrameTypeEnum.GROUP_BY_LIST, SqlWriter.COMMA, select.groupBy);
        }
      }
=======
      SqlNodeList groupBy =
          select.groupBy.size() == 0 ? SqlNodeList.SINGLETON_EMPTY
              : select.groupBy;
      // if the DISTINCT keyword of GROUP BY is present it can be the only item
      if (groupBy.size() == 1 && groupBy.get(0) != null
          && groupBy.get(0).getKind() == SqlKind.GROUP_BY_DISTINCT) {
        writer.sep("GROUP BY DISTINCT");
        List<SqlNode> operandList = ((SqlCall) groupBy.get(0)).getOperandList();
        groupBy = new SqlNodeList(operandList, groupBy.getParserPosition());
      } else {
        writer.sep("GROUP BY");
      }
      writer.list(SqlWriter.FrameTypeEnum.GROUP_BY_LIST, SqlWriter.COMMA,
          groupBy);
>>>>>>> 75511b82
    }
    if (select.having != null) {
      writer.sep("HAVING");
      select.having.unparse(writer, 0, 0);
    }
    if (select.qualify != null) {
      writer.sep("QUALIFY");
      select.qualify.unparse(writer, 0, 0);
    }
    if (select.windowDecls.size() > 0) {
      writer.sep("WINDOW");
      writer.list(SqlWriter.FrameTypeEnum.WINDOW_DECL_LIST, SqlWriter.COMMA,
          select.windowDecls);
    }
    if (select.qualify != null) {
      writer.sep("QUALIFY");
      select.qualify.unparse(writer, 0, 0);
    }
    if (select.orderBy != null && select.orderBy.size() > 0) {
      writer.sep("ORDER BY");
      writer.list(SqlWriter.FrameTypeEnum.ORDER_BY_LIST, SqlWriter.COMMA,
          select.orderBy);
    }
    writer.fetchOffset(select.fetch, select.offset);
    writer.endList(selectFrame);
  }

  @Override public boolean argumentMustBeScalar(int ordinal) {
    return ordinal == SqlSelect.WHERE_OPERAND;
  }
}<|MERGE_RESOLUTION|>--- conflicted
+++ resolved
@@ -206,7 +206,6 @@
       }
     }
     if (select.groupBy != null) {
-<<<<<<< HEAD
       writer.sep("GROUP BY");
       if (select.groupBy.getList().isEmpty()) {
         final SqlWriter.Frame frame =
@@ -257,30 +256,10 @@
           writer.list(SqlWriter.FrameTypeEnum.GROUP_BY_LIST, SqlWriter.COMMA, select.groupBy);
         }
       }
-=======
-      SqlNodeList groupBy =
-          select.groupBy.size() == 0 ? SqlNodeList.SINGLETON_EMPTY
-              : select.groupBy;
-      // if the DISTINCT keyword of GROUP BY is present it can be the only item
-      if (groupBy.size() == 1 && groupBy.get(0) != null
-          && groupBy.get(0).getKind() == SqlKind.GROUP_BY_DISTINCT) {
-        writer.sep("GROUP BY DISTINCT");
-        List<SqlNode> operandList = ((SqlCall) groupBy.get(0)).getOperandList();
-        groupBy = new SqlNodeList(operandList, groupBy.getParserPosition());
-      } else {
-        writer.sep("GROUP BY");
-      }
-      writer.list(SqlWriter.FrameTypeEnum.GROUP_BY_LIST, SqlWriter.COMMA,
-          groupBy);
->>>>>>> 75511b82
     }
     if (select.having != null) {
       writer.sep("HAVING");
       select.having.unparse(writer, 0, 0);
-    }
-    if (select.qualify != null) {
-      writer.sep("QUALIFY");
-      select.qualify.unparse(writer, 0, 0);
     }
     if (select.windowDecls.size() > 0) {
       writer.sep("WINDOW");
