/*
 * Licensed to the Apache Software Foundation (ASF) under one or more
 * contributor license agreements.  See the NOTICE file distributed with
 * this work for additional information regarding copyright ownership.
 * The ASF licenses this file to you under the Apache License, Version 2.0
 * (the "License"); you may not use this file except in compliance with
 * the License.  You may obtain a copy of the License at
 *
 * http://www.apache.org/licenses/LICENSE-2.0
 *
 * Unless required by applicable law or agreed to in writing, software
 * distributed under the License is distributed on an "AS IS" BASIS,
 * WITHOUT WARRANTIES OR CONDITIONS OF ANY KIND, either express or implied.
 * See the License for the specific language governing permissions and
 * limitations under the License.
 */
package org.apache.calcite.sql;

import org.apache.calcite.sql.fun.SqlStdOperatorTable;
import org.apache.calcite.sql.parser.SqlParserPos;
import org.apache.calcite.sql.type.ReturnTypes;
import org.apache.calcite.sql.util.SqlBasicVisitor;
import org.apache.calcite.sql.util.SqlVisitor;

import org.checkerframework.checker.nullness.qual.Nullable;

import java.util.ArrayList;
import java.util.List;
import java.util.function.Consumer;

import static org.apache.calcite.linq4j.Nullness.castNonNull;

/**
 * An operator describing a query. (Not a query itself.)
 *
 * <p>Operands are:</p>
 *
 * <ul>
 * <li>0: distinct ({@link SqlLiteral})</li>
 * <li>1: selectClause ({@link SqlNodeList})</li>
 * <li>2: fromClause ({@link SqlCall} to "join" operator)</li>
 * <li>3: whereClause ({@link SqlNode})</li>
 * <li>4: havingClause ({@link SqlNode})</li>
 * <li>5: groupClause ({@link SqlNode})</li>
 * <li>6: windowClause ({@link SqlNodeList})</li>
 * <li>7: orderClause ({@link SqlNode})</li>
 * </ul>
 */
public class SqlSelectOperator extends SqlOperator {
  public static final SqlSelectOperator INSTANCE =
      new SqlSelectOperator();

  //~ Constructors -----------------------------------------------------------

  private SqlSelectOperator() {
    super("SELECT", SqlKind.SELECT, 2, true, ReturnTypes.SCOPE, null, null);
  }

  //~ Methods ----------------------------------------------------------------

  @Override public SqlSyntax getSyntax() {
    return SqlSyntax.SPECIAL;
  }

  @Override public SqlCall createCall(
      @Nullable SqlLiteral functionQualifier,
      SqlParserPos pos,
      @Nullable SqlNode... operands) {
    assert functionQualifier == null;
    return new SqlSelect(pos,
        (SqlNodeList) operands[0],
        (SqlNodeList) operands[1],
        operands[2],
        operands[3],
        (SqlNodeList) operands[4],
        operands[5],
        (SqlNodeList) operands[6],
        (SqlNodeList) operands[7],
        operands[8],
        operands[9],
        (SqlNodeList) operands[10]);
  }

  /**
   * Creates a call to the <code>SELECT</code> operator.
   *
   * @param keywordList List of keywords such DISTINCT and ALL, or null
   * @param selectList  The SELECT clause, or null if empty
   * @param fromClause  The FROM clause
   * @param whereClause The WHERE clause, or null if not present
   * @param groupBy     The GROUP BY clause, or null if not present
   * @param having      The HAVING clause, or null if not present
   * @param windowDecls The WINDOW clause, or null if not present
   * @param orderBy     The ORDER BY clause, or null if not present
   * @param offset      Expression for number of rows to discard before
   *                    returning first row
   * @param fetch       Expression for number of rows to fetch
   * @param pos         The parser position, or
   *                    {@link org.apache.calcite.sql.parser.SqlParserPos#ZERO}
   *                    if not specified; must not be null.
   * @return A {@link SqlSelect}, never null
   */
  public SqlSelect createCall(
      SqlNodeList keywordList,
      SqlNodeList selectList,
      SqlNode fromClause,
      SqlNode whereClause,
      SqlNodeList groupBy,
      SqlNode having,
      SqlNodeList windowDecls,
      SqlNodeList orderBy,
      SqlNode offset,
      SqlNode fetch,
      SqlNodeList hints,
      SqlParserPos pos) {
    return new SqlSelect(
        pos,
        keywordList,
        selectList,
        fromClause,
        whereClause,
        groupBy,
        having,
        windowDecls,
        orderBy,
        offset,
        fetch,
        hints);
  }

  @Override public <R> void acceptCall(
      SqlVisitor<R> visitor,
      SqlCall call,
      boolean onlyExpressions,
      SqlBasicVisitor.ArgHandler<R> argHandler) {
    if (!onlyExpressions) {
      // None of the arguments to the SELECT operator are expressions.
      super.acceptCall(visitor, call, onlyExpressions, argHandler);
    }
  }

  @SuppressWarnings("deprecation")
  @Override public void unparse(
      SqlWriter writer,
      SqlCall call,
      int leftPrec,
      int rightPrec) {
    SqlSelect select = (SqlSelect) call;
    final SqlWriter.Frame selectFrame =
        writer.startList(SqlWriter.FrameTypeEnum.SELECT);
    writer.sep("SELECT");

    if (select.hasHints()) {
      writer.sep("/*+");
      castNonNull(select.hints).unparse(writer, 0, 0);
      writer.print("*/");
      writer.newlineAndIndent();
    }

    for (int i = 0; i < select.keywordList.size(); i++) {
      final SqlNode keyword = select.keywordList.get(i);
      keyword.unparse(writer, 0, 0);
    }
    writer.topN(select.fetch, select.offset);
    final SqlNodeList selectClause =
        select.selectList != null
            ? select.selectList
            : SqlNodeList.of(SqlIdentifier.star(SqlParserPos.ZERO));
    writer.list(SqlWriter.FrameTypeEnum.SELECT_LIST, SqlWriter.COMMA,
        selectClause);

    if (select.from != null) {
      // Calcite SQL requires FROM but MySQL does not.
      writer.sep("FROM");

      // for FROM clause, use precedence just below join operator to make
      // sure that an un-joined nested select will be properly
      // parenthesized
      final SqlWriter.Frame fromFrame =
          writer.startList(SqlWriter.FrameTypeEnum.FROM_LIST);
      select.from.unparse(
          writer,
          SqlJoin.OPERATOR.getLeftPrec() - 1,
          SqlJoin.OPERATOR.getRightPrec() - 1);
      writer.endList(fromFrame);
    }

    SqlNode where = select.where;
    if (where != null) {
      writer.sep("WHERE");

      if (!writer.isAlwaysUseParentheses()) {
        SqlNode node = where;

        // decide whether to split on ORs or ANDs
        SqlBinaryOperator whereSep = SqlStdOperatorTable.AND;
        if ((node instanceof SqlCall)
            && node.getKind() == SqlKind.OR) {
          whereSep = SqlStdOperatorTable.OR;
        }

        // unroll whereClause
        final List<SqlNode> list = new ArrayList<>(0);
        while (node.getKind() == whereSep.kind) {
          assert node instanceof SqlCall;
          final SqlCall call1 = (SqlCall) node;
          list.add(0, call1.operand(1));
          node = call1.operand(0);
        }
        list.add(0, node);

        // unparse in a WHERE_LIST frame
        writer.list(SqlWriter.FrameTypeEnum.WHERE_LIST, whereSep,
            new SqlNodeList(list, where.getParserPosition()));
      } else {
        where.unparse(writer, 0, 0);
      }
    }

    /*if (select.groupBy != null) {
      writer.sep("GROUP BY");
      final SqlNodeList groupBy =
          select.groupBy.size() == 0 ? SqlNodeList.SINGLETON_EMPTY
              : select.groupBy;
      writer.list(SqlWriter.FrameTypeEnum.GROUP_BY_LIST, SqlWriter.COMMA,
          groupBy);
    }*/
    if (select.groupBy != null) {
      writer.sep("GROUP BY");
      if (select.groupBy.size() == 0) {
        writer.list(SqlWriter.FrameTypeEnum.GROUP_BY_LIST, SqlWriter.COMMA,
            SqlNodeList.SINGLETON_EMPTY);
      } else {
        if (writer.getDialect().getConformance().isGroupByOrdinal()) {
          List<SqlNode> visitedLiteralNodeList = new ArrayList<>();
          List<SqlNode> groupByNodeList = new ArrayList<>();
          for (SqlNode groupKey : select.groupBy.getList()) {
            if (!groupKey.toString().equalsIgnoreCase("NULL")) {
              if (groupKey.getKind() == SqlKind.LITERAL
                  || groupKey.getKind() == SqlKind.DYNAMIC_PARAM
                  || groupKey.getKind() == SqlKind.MINUS_PREFIX) {
                select.selectList.getList().
                    forEach(new Consumer<SqlNode>() {
                      @Override public void accept(SqlNode selectSqlNode) {
                        SqlNode literalNode = selectSqlNode;
                        if (literalNode.getKind() == SqlKind.AS) {
                          literalNode = ((SqlBasicCall) selectSqlNode).getOperandList().get(0);
                          if (SqlKind.CAST == literalNode.getKind()) {
                            literalNode = ((SqlBasicCall) literalNode).getOperandList().get(0);
                          }
                        }
                        if (SqlKind.CAST == literalNode.getKind()) {
                          literalNode = ((SqlBasicCall) literalNode).getOperandList().get(0);
                        }
                        if (literalNode == groupKey
                            && !visitedLiteralNodeList.contains(literalNode)) {
                          writer.sep(",");
                          String ordinal = String.valueOf(
                              select.selectList.getList().indexOf(selectSqlNode) + 1);
                          SqlLiteral groupKeyLiteralNode = SqlLiteral.createExactNumeric(ordinal,
                              SqlParserPos.ZERO);
                          groupByNodeList.add(groupKeyLiteralNode);
                          visitedLiteralNodeList.add(literalNode);
                        }
                      }
                    });
              } else {
<<<<<<< HEAD
                //  groupKey.unparse(writer, 2, 3);
                groupByNodeList.add(groupKey);
=======
                writer.sep(",");
                groupKey.unparse(writer, 2, 3);
>>>>>>> 1b3c0e21
              }
            }
          }
          writer.list(SqlWriter.FrameTypeEnum.GROUP_BY_LIST, SqlWriter.COMMA,
              new SqlNodeList(groupByNodeList, SqlParserPos.QUOTED_ZERO));
        } else {
          writer.list(SqlWriter.FrameTypeEnum.GROUP_BY_LIST, SqlWriter.COMMA,
              select.groupBy);

        }
      }
    }

    if (select.having != null) {
      writer.sep("HAVING");
      select.having.unparse(writer, 0, 0);
    }
    if (select.windowDecls.size() > 0) {
      writer.sep("WINDOW");
      writer.list(SqlWriter.FrameTypeEnum.WINDOW_DECL_LIST, SqlWriter.COMMA,
          select.windowDecls);
    }
    if (select.orderBy != null && select.orderBy.size() > 0) {
      writer.sep("ORDER BY");
      writer.list(SqlWriter.FrameTypeEnum.ORDER_BY_LIST, SqlWriter.COMMA,
          select.orderBy);
    }
    writer.fetchOffset(select.fetch, select.offset);
    writer.endList(selectFrame);
  }

  @Override public boolean argumentMustBeScalar(int ordinal) {
    return ordinal == SqlSelect.WHERE_OPERAND;
  }
}<|MERGE_RESOLUTION|>--- conflicted
+++ resolved
@@ -265,13 +265,8 @@
                       }
                     });
               } else {
-<<<<<<< HEAD
                 //  groupKey.unparse(writer, 2, 3);
                 groupByNodeList.add(groupKey);
-=======
-                writer.sep(",");
-                groupKey.unparse(writer, 2, 3);
->>>>>>> 1b3c0e21
               }
             }
           }
