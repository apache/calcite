--- conflicted
+++ resolved
@@ -123,7 +123,9 @@
       case TRIM:
         unparseTrim(writer, call, leftPrec, rightPrec);
         break;
-<<<<<<< HEAD
+      case TRUNCATE:
+        unpaseRoundAndTrunc(writer, call, leftPrec, rightPrec);
+        break;
       case OVER:
         if (checkWindowFunctionContainOrderBy(call)) {
           super.unparseCall(writer, call, leftPrec, rightPrec);
@@ -131,12 +133,6 @@
           call.operand(0).unparse(writer, leftPrec, rightPrec);
           unparseSqlWindow(writer, call, leftPrec, rightPrec);
         }
-        break;
-      case OTHER_FUNCTION:
-=======
->>>>>>> be6bbb5b
-      case TRUNCATE:
-        unpaseRoundAndTrunc(writer, call, leftPrec, rightPrec);
         break;
       case OTHER_FUNCTION:
         unparseOtherFunction(writer, call, leftPrec, rightPrec);
@@ -384,7 +380,18 @@
     }
   }
 
-<<<<<<< HEAD
+  private void unpaseRoundAndTrunc(SqlWriter writer, SqlCall call, int leftPrec, int rightPrec) {
+    final SqlWriter.Frame funcFrame = writer.startFunCall("ROUND");
+    for (SqlNode operand : call.getOperandList()) {
+      writer.sep(",");
+      operand.unparse(writer, leftPrec, rightPrec);
+    }
+    if (call.operandCount() < 2) {
+      writer.sep(",");
+      writer.print("0");
+    }
+    writer.endFunCall(funcFrame);
+  }
   private boolean checkWindowFunctionContainOrderBy(SqlCall call) {
     return !((SqlWindow) call.operand(1)).getOrderList().getList().isEmpty();
   }
@@ -419,19 +426,6 @@
       }
     }
     writer.endList(frame);
-=======
-  private void unpaseRoundAndTrunc(SqlWriter writer, SqlCall call, int leftPrec, int rightPrec) {
-    final SqlWriter.Frame funcFrame = writer.startFunCall("ROUND");
-    for (SqlNode operand : call.getOperandList()) {
-      writer.sep(",");
-      operand.unparse(writer, leftPrec, rightPrec);
-    }
-    if (call.operandCount() < 2) {
-      writer.sep(",");
-      writer.print("0");
-    }
-    writer.endFunCall(funcFrame);
->>>>>>> be6bbb5b
   }
 }
 
