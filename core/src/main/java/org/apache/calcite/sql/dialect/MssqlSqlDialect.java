--- conflicted
+++ resolved
@@ -111,7 +111,17 @@
         }
         unparseFloor(writer, call);
         break;
-<<<<<<< HEAD
+      case TRIM:
+        unparseTrim(writer, call, leftPrec, rightPrec);
+        break;
+      case OTHER_FUNCTION:
+        unparseOtherFunction(writer, call, leftPrec, rightPrec);
+        break;
+      case CEIL:
+        final SqlWriter.Frame ceilFrame = writer.startFunCall("CEILING");
+        call.operand(0).unparse(writer, leftPrec, rightPrec);
+        writer.endFunCall(ceilFrame);
+        break;
       case NVL:
         SqlNode[] extractNodeOperands = new SqlNode[]{call.operand(0), call.operand(1)};
         SqlCall sqlCall = new SqlBasicCall(ISNULL, extractNodeOperands,
@@ -119,19 +129,6 @@
         unparseCall(writer, sqlCall, leftPrec, rightPrec);
         break;
 
-=======
-      case TRIM:
-        unparseTrim(writer, call, leftPrec, rightPrec);
-        break;
-      case OTHER_FUNCTION:
-        unparseOtherFunction(writer, call, leftPrec, rightPrec);
-        break;
-      case CEIL:
-        final SqlWriter.Frame ceilFrame = writer.startFunCall("CEILING");
-        call.operand(0).unparse(writer, leftPrec, rightPrec);
-        writer.endFunCall(ceilFrame);
-        break;
->>>>>>> efe40c69
       default:
         super.unparseCall(writer, call, leftPrec, rightPrec);
       }
