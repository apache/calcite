/*
 * Licensed to the Apache Software Foundation (ASF) under one or more
 * contributor license agreements.  See the NOTICE file distributed with
 * this work for additional information regarding copyright ownership.
 * The ASF licenses this file to you under the Apache License, Version 2.0
 * (the "License"); you may not use this file except in compliance with
 * the License.  You may obtain a copy of the License at
 *
 * http://www.apache.org/licenses/LICENSE-2.0
 *
 * Unless required by applicable law or agreed to in writing, software
 * distributed under the License is distributed on an "AS IS" BASIS,
 * WITHOUT WARRANTIES OR CONDITIONS OF ANY KIND, either express or implied.
 * See the License for the specific language governing permissions and
 * limitations under the License.
 */
package org.apache.calcite.sql.fun;

import org.apache.calcite.rel.type.RelDataType;
import org.apache.calcite.rel.type.RelDataTypeFactory;
import org.apache.calcite.rex.RexCall;
import org.apache.calcite.rex.RexCallBinding;
import org.apache.calcite.rex.RexNode;
import org.apache.calcite.sql.SqlBasicCall;
import org.apache.calcite.sql.SqlCall;
import org.apache.calcite.sql.SqlCallBinding;
import org.apache.calcite.sql.SqlKind;
import org.apache.calcite.sql.SqlLiteral;
import org.apache.calcite.sql.SqlNode;
import org.apache.calcite.sql.SqlNodeList;
import org.apache.calcite.sql.SqlOperandCountRange;
import org.apache.calcite.sql.SqlOperator;
import org.apache.calcite.sql.SqlOperatorBinding;
import org.apache.calcite.sql.SqlSyntax;
import org.apache.calcite.sql.SqlUtil;
import org.apache.calcite.sql.SqlWriter;
import org.apache.calcite.sql.parser.SqlParserPos;
import org.apache.calcite.sql.type.InferTypes;
import org.apache.calcite.sql.type.SqlOperandCountRanges;
import org.apache.calcite.sql.type.SqlTypeUtil;
import org.apache.calcite.sql.validate.SqlValidator;
import org.apache.calcite.sql.validate.SqlValidatorImpl;
import org.apache.calcite.sql.validate.SqlValidatorScope;
import org.apache.calcite.sql.validate.implicit.TypeCoercion;
import org.apache.calcite.util.Litmus;
import org.apache.calcite.util.Pair;

import com.google.common.collect.Iterables;

import org.checkerframework.checker.nullness.qual.Nullable;

import java.util.ArrayList;
import java.util.List;

import static org.apache.calcite.util.Static.RESOURCE;

import static java.util.Objects.requireNonNull;

/**
 * An operator describing a <code>CASE</code>, <code>NULLIF</code> or <code>
 * COALESCE</code> expression. All of these forms are normalized at parse time
 * to a to a simple <code>CASE</code> statement like this:
 *
 * <blockquote><pre><code>CASE
 *   WHEN &lt;when expression_0&gt; THEN &lt;then expression_0&gt;
 *   WHEN &lt;when expression_1&gt; THEN &lt;then expression_1&gt;
 *   ...
 *   WHEN &lt;when expression_N&gt; THEN &lt;then expression_N&gt;
 *   ELSE &lt;else expression&gt;
 * END</code></pre></blockquote>
 *
 * <p>The switched form of the <code>CASE</code> statement is normalized to the
 * simple form by inserting calls to the <code>=</code> operator. For
 * example,</p>
 *
 * <blockquote><pre><code>CASE x + y
 *   WHEN 1 THEN 'fee'
 *   WHEN 2 THEN 'fie'
 *   ELSE 'foe'
 * END</code></pre></blockquote>
 *
 * <p>becomes</p>
 *
 * <blockquote><pre><code>CASE
 * WHEN Equals(x + y, 1) THEN 'fee'
 * WHEN Equals(x + y, 2) THEN 'fie'
 * ELSE 'foe'
 * END</code></pre></blockquote>
 *
 * <p>REVIEW jhyde 2004/3/19 Does <code>Equals</code> handle NULL semantics
 * correctly?</p>
 *
 * <p><code>COALESCE(x, y, z)</code> becomes</p>
 *
 * <blockquote><pre><code>CASE
 * WHEN x IS NOT NULL THEN x
 * WHEN y IS NOT NULL THEN y
 * ELSE z
 * END</code></pre></blockquote>
 *
 * <p><code>NULLIF(x, -1)</code> becomes</p>
 *
 * <blockquote><pre><code>CASE
 * WHEN x = -1 THEN NULL
 * ELSE x
 * END</code></pre></blockquote>
 *
 * <p>Note that some of these normalizations cause expressions to be duplicated.
 * This may make it more difficult to write optimizer rules (because the rules
 * will have to deduce that expressions are equivalent). It also requires that
 * some part of the planning process (probably the generator of the calculator
 * program) does common sub-expression elimination.</p>
 *
 * <p>REVIEW jhyde 2004/3/19. Expanding expressions at parse time has some other
 * drawbacks. It is more difficult to give meaningful validation errors: given
 * <code>COALESCE(DATE '2004-03-18', 3.5)</code>, do we issue a type-checking
 * error against a <code>CASE</code> operator? Second, I'd like to use the
 * {@link SqlNode} object model to generate SQL to send to 3rd-party databases,
 * but there's now no way to represent a call to COALESCE or NULLIF. All in all,
 * it would be better to have operators for COALESCE, NULLIF, and both simple
 * and switched forms of CASE, then translate to simple CASE when building the
 * {@link org.apache.calcite.rex.RexNode} tree.</p>
 *
 * <p>The arguments are physically represented as follows:</p>
 *
 * <ul>
 * <li>The <i>when</i> expressions are stored in a {@link SqlNodeList}
 * whenList.</li>
 * <li>The <i>then</i> expressions are stored in a {@link SqlNodeList}
 * thenList.</li>
 * <li>The <i>else</i> expression is stored as a regular {@link SqlNode}.</li>
 * </ul>
 */
public class SqlCaseOperator extends SqlOperator {
  public static final SqlCaseOperator INSTANCE = new SqlCaseOperator();

  //~ Constructors -----------------------------------------------------------

  private SqlCaseOperator() {
    super("CASE", SqlKind.CASE, MDX_PRECEDENCE, true, null,
        InferTypes.RETURN_TYPE, null);
  }

  //~ Methods ----------------------------------------------------------------

  @Override public void validateCall(
      SqlCall call,
      SqlValidator validator,
      SqlValidatorScope scope,
      SqlValidatorScope operandScope) {
    final SqlCase sqlCase = (SqlCase) call;
    final SqlNodeList whenOperands = sqlCase.getWhenOperands();
    final SqlNodeList thenOperands = sqlCase.getThenOperands();
    final SqlNode elseOperand = sqlCase.getElseOperand();
    for (SqlNode operand : whenOperands) {
      operand.validateExpr(validator, operandScope);
    }
    for (SqlNode operand : thenOperands) {
      operand.validateExpr(validator, operandScope);
    }
    if (elseOperand != null) {
      elseOperand.validateExpr(validator, operandScope);
    }
  }

  @Override public RelDataType deriveType(
      SqlValidator validator,
      SqlValidatorScope scope,
      SqlCall call) {
    // Do not try to derive the types of the operands. We will do that
    // later, top down.
    return validateOperands(validator, scope, call);
  }

  @Override public boolean checkOperandTypes(
      SqlCallBinding callBinding,
      boolean throwOnFailure) {
    SqlCase caseCall = (SqlCase) callBinding.getCall();
    SqlNodeList whenList = caseCall.getWhenOperands();
    SqlNodeList thenList = caseCall.getThenOperands();
    assert whenList.size() == thenList.size();

    // checking that search conditions are ok...
    for (SqlNode node : whenList) {
      // should throw validation error if something wrong...
      RelDataType type = SqlTypeUtil.deriveType(callBinding, node);
      if (!SqlTypeUtil.inBooleanFamily(type)) {
        if (throwOnFailure) {
          throw callBinding.newError(RESOURCE.expectedBoolean());
        }
        return false;
      }
    }

    boolean foundNotNull = false;
    for (SqlNode node : thenList) {
      if (!SqlUtil.isNullLiteral(node, false)) {
        foundNotNull = true;
      }
    }

    if (!SqlUtil.isNullLiteral(
        caseCall.getElseOperand(),
        false)) {
      foundNotNull = true;
    }

    if (!foundNotNull) {
      // according to the sql standard we can not have all of the THEN
      // statements and the ELSE returning null
      if (throwOnFailure && !callBinding.isTypeCoercionEnabled()) {
        throw callBinding.newError(RESOURCE.mustNotNullInElse());
      }
      return false;
    }
    return true;
  }

  @Override public RelDataType inferReturnType(
      SqlOperatorBinding opBinding) {
    // REVIEW jvs 4-June-2005:  can't these be unified?
    if (!(opBinding instanceof SqlCallBinding)) {
      return inferTypeFromOperands(opBinding);
    }
    return inferTypeFromValidator((SqlCallBinding) opBinding);
  }

  private static RelDataType inferTypeFromValidator(
      SqlCallBinding callBinding) {
    SqlCase caseCall = (SqlCase) callBinding.getCall();
    SqlNodeList thenList = caseCall.getThenOperands();
    ArrayList<SqlNode> nullList = new ArrayList<>();
    List<RelDataType> argTypes = new ArrayList<>();

    final SqlNodeList whenOperands = caseCall.getWhenOperands();
    final RelDataTypeFactory typeFactory = callBinding.getTypeFactory();

    for (int i = 0; i < thenList.size(); i++) {
      SqlNode node = thenList.get(i);
      RelDataType type = SqlTypeUtil.deriveType(callBinding, node);
      SqlNode operand = whenOperands.get(i);
      if (operand.getKind() == SqlKind.IS_NOT_NULL && type.isNullable()) {
        SqlBasicCall call = (SqlBasicCall) operand;
        if (call.getOperandList().get(0).equalsDeep(node, Litmus.IGNORE)) {
          // We're sure that the type is not nullable if the kind is IS NOT NULL.
          type = typeFactory.createTypeWithNullability(type, false);
        }
      }
      argTypes.add(type);
      if (SqlUtil.isNullLiteral(node, false)) {
        nullList.add(node);
      }
    }

    SqlNode elseOp = requireNonNull(caseCall.getElseOperand(),
        () -> "elseOperand for " + caseCall);
    argTypes.add(
        SqlTypeUtil.deriveType(callBinding, elseOp));
    if (SqlUtil.isNullLiteral(elseOp, false)) {
      nullList.add(elseOp);
    }

    RelDataType ret = typeFactory.leastRestrictive(argTypes);
    if (null == ret) {
      boolean coerced = false;
      if (callBinding.isTypeCoercionEnabled()) {
        TypeCoercion typeCoercion = callBinding.getValidator().getTypeCoercion();
        RelDataType commonType = typeCoercion.getWiderTypeFor(argTypes, true);
        // commonType is always with nullability as false, we do not consider the
        // nullability when deducing the common type. Use the deduced type
        // (with the correct nullability) in SqlValidator
        // instead of the commonType as the return type.
        if (null != commonType) {
          coerced = typeCoercion.caseWhenCoercion(callBinding);
          if (coerced) {
            ret = SqlTypeUtil.deriveType(callBinding);
          }
        }
      }
      if (!coerced) {
        throw callBinding.newValidationError(RESOURCE.illegalMixingOfTypes());
      }
    }
    final SqlValidatorImpl validator =
        (SqlValidatorImpl) callBinding.getValidator();
    requireNonNull(ret, () -> "return type for " + callBinding);
    for (SqlNode node : nullList) {
      validator.setValidatedNodeType(node, ret);
    }
    return ret;
  }

  private static RelDataType inferTypeFromOperands(SqlOperatorBinding opBinding) {
    final RelDataTypeFactory typeFactory = opBinding.getTypeFactory();
    final List<RelDataType> argTypes = opBinding.collectOperandTypes();
    assert (argTypes.size() % 2) == 1 : "odd number of arguments expected: "
        + argTypes.size();
    assert argTypes.size() > 1 : "CASE must have more than 1 argument. Given "
      + argTypes.size() + ", " + argTypes;
    List<RelDataType> thenTypes = new ArrayList<>();
    for (int j = 1; j < (argTypes.size() - 1); j += 2) {
      RelDataType argType = argTypes.get(j);
      if (opBinding instanceof RexCallBinding) {
        final RexCallBinding rexCallBinding = (RexCallBinding) opBinding;
        final RexNode whenNode = rexCallBinding.operands().get(j - 1);
        final RexNode thenNode = rexCallBinding.operands().get(j);
        if (whenNode.getKind() == SqlKind.IS_NOT_NULL && argType.isNullable()) {
          // Type is not nullable if the kind is IS NOT NULL.
          final RexCall isNotNullCall = (RexCall) whenNode;
          if (isNotNullCall.getOperands().get(0).equals(thenNode)) {
            argType = typeFactory.createTypeWithNullability(argType, false);
          }
        }
      }
      thenTypes.add(argType);
    }

    thenTypes.add(Iterables.getLast(argTypes));
    return requireNonNull(
        typeFactory.leastRestrictive(thenTypes),
        () -> "Can't find leastRestrictive type for " + thenTypes);
  }

  @Override public SqlOperandCountRange getOperandCountRange() {
    return SqlOperandCountRanges.any();
  }

  @Override public SqlSyntax getSyntax() {
    return SqlSyntax.SPECIAL;
  }

  @SuppressWarnings("argument.type.incompatible")
  @Override public SqlCall createCall(
      @Nullable SqlLiteral functionQualifier,
      SqlParserPos pos,
      @Nullable SqlNode... operands) {
    assert functionQualifier == null;
    assert operands.length == 4;
    return new SqlCase(pos, operands[0], (SqlNodeList) operands[1],
        (SqlNodeList) operands[2], operands[3]);
  }

  @Override public void unparse(SqlWriter writer, SqlCall call_, int leftPrec,
      int rightPrec) {
    SqlCase kase = (SqlCase) call_;
    final SqlWriter.Frame frame =
        writer.startList(SqlWriter.FrameTypeEnum.CASE, "CASE", "END");
    assert kase.whenList.size() == kase.thenList.size();
    if (kase.value != null) {
      kase.value.unparse(writer, 0, 0);
    }
    for (Pair<SqlNode, SqlNode> pair : Pair.zip(kase.whenList, kase.thenList)) {
      writer.sep("WHEN");
      pair.left.unparse(writer, 0, 0);
      writer.sep("THEN");
      pair.right.unparse(writer, 0, 0);
    }

<<<<<<< HEAD
    if (kase.elseExpr != null || writer.getDialect().getConformance().isElseCaseNeeded()) {
      writer.sep("ELSE");
      kase.elseExpr.unparse(writer, 0, 0);
=======
    SqlNode elseExpr = kase.elseExpr;
    if (elseExpr != null || writer.getDialect().getConformance().isElseCaseNeeded()) {
      writer.sep("ELSE");
      elseExpr.unparse(writer, 0, 0);
>>>>>>> 1d8b6ceb
    }
    writer.endList(frame);
  }
}<|MERGE_RESOLUTION|>--- conflicted
+++ resolved
@@ -356,16 +356,10 @@
       pair.right.unparse(writer, 0, 0);
     }
 
-<<<<<<< HEAD
-    if (kase.elseExpr != null || writer.getDialect().getConformance().isElseCaseNeeded()) {
-      writer.sep("ELSE");
-      kase.elseExpr.unparse(writer, 0, 0);
-=======
     SqlNode elseExpr = kase.elseExpr;
     if (elseExpr != null || writer.getDialect().getConformance().isElseCaseNeeded()) {
       writer.sep("ELSE");
       elseExpr.unparse(writer, 0, 0);
->>>>>>> 1d8b6ceb
     }
     writer.endList(frame);
   }
