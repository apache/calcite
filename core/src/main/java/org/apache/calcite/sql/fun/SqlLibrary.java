/*
 * Licensed to the Apache Software Foundation (ASF) under one or more
 * contributor license agreements.  See the NOTICE file distributed with
 * this work for additional information regarding copyright ownership.
 * The ASF licenses this file to you under the Apache License, Version 2.0
 * (the "License"); you may not use this file except in compliance with
 * the License.  You may obtain a copy of the License at
 *
 * http://www.apache.org/licenses/LICENSE-2.0
 *
 * Unless required by applicable law or agreed to in writing, software
 * distributed under the License is distributed on an "AS IS" BASIS,
 * WITHOUT WARRANTIES OR CONDITIONS OF ANY KIND, either express or implied.
 * See the License for the specific language governing permissions and
 * limitations under the License.
 */
package org.apache.calcite.sql.fun;

import org.apache.calcite.config.CalciteConnectionProperty;

import com.google.common.collect.ImmutableList;
import com.google.common.collect.ImmutableMap;

import java.util.List;
import java.util.Locale;
import java.util.Map;
import java.util.Objects;

/**
 * A library is a collection of SQL functions and operators.
 *
 * <p>Typically, such collections are associated with a particular dialect or
 * database. For example, {@link SqlLibrary#ORACLE} is a collection of functions
 * that are in the Oracle database but not the SQL standard.
 *
 * <p>In {@link SqlLibraryOperatorTableFactory} this annotation is applied to
 * function definitions to include them in a particular library. It allows
 * an operator to belong to more than one library.
 *
 * @see LibraryOperator
 */
public enum SqlLibrary {
  /** The standard operators. */
  STANDARD(""),
  /** Geospatial operators. */
  SPATIAL("s"),
  /** A collection of operators that are in MySQL but not in standard SQL. */
  MYSQL("m"),
  /** A collection of operators that are in Oracle but not in standard SQL. */
  ORACLE("o"),
  /** A collection of operators that are in PostgreSQL but not in standard
   * SQL. */
  POSTGRESQL("p"),
  /** A collection of operators that are in BigQuery but not in standard SQL. */
  BIGQUERY("b"),
  /** A collection of operators that are in Hive but not in standard SQL. */
  HIVE("h"),
  /** A collection of operators that are in Spark but not in standard SQL. */
  SPARK("s"),
  /** A collection of operators that are in Teradata but not in standard SQL. */
  TERADATA("t"),
  /** A collection of operators that are in Snowflake but not in standard SQL. */
  SNOWFLAKE("sf"),
  /** A collection of operators that are in MSSQL but not in standard SQL. */
  MSSQL("mssql"),
  /** A collection of operators that are in NETEZZA but not in standard SQL. */
<<<<<<< HEAD
  NETEZZA("netezza");
=======
  NETEZZA("NETEZZA");
>>>>>>> 840b36e5

  /** Abbreviation for the library used in SQL reference. */
  public final String abbrev;

  /** Name of this library when it appears in the connect string;
   * see {@link CalciteConnectionProperty#FUN}. */
  public final String fun;

  SqlLibrary(String abbrev) {
    this.abbrev = Objects.requireNonNull(abbrev);
    this.fun = name().toLowerCase(Locale.ROOT);
  }

  /** Looks up a value.
   * Returns null if not found.
   * You can use upper- or lower-case name. */
  public static SqlLibrary of(String name) {
    return MAP.get(name);
  }

  /** Parses a comma-separated string such as "standard,oracle". */
  public static List<SqlLibrary> parse(String libraryNameList) {
    final ImmutableList.Builder<SqlLibrary> list = ImmutableList.builder();
    for (String libraryName : libraryNameList.split(",")) {
      list.add(SqlLibrary.of(libraryName));
    }
    return list.build();
  }

  public static final Map<String, SqlLibrary> MAP;

  static {
    final ImmutableMap.Builder<String, SqlLibrary> builder =
        ImmutableMap.builder();
    for (SqlLibrary value : values()) {
      builder.put(value.name(), value);
      builder.put(value.fun, value);
    }
    MAP = builder.build();
  }
}

// End SqlLibrary.java<|MERGE_RESOLUTION|>--- conflicted
+++ resolved
@@ -64,11 +64,7 @@
   /** A collection of operators that are in MSSQL but not in standard SQL. */
   MSSQL("mssql"),
   /** A collection of operators that are in NETEZZA but not in standard SQL. */
-<<<<<<< HEAD
-  NETEZZA("netezza");
-=======
   NETEZZA("NETEZZA");
->>>>>>> 840b36e5
 
   /** Abbreviation for the library used in SQL reference. */
   public final String abbrev;
