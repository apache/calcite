--- conflicted
+++ resolved
@@ -127,12 +127,9 @@
     switch (this) {
     case BABEL:
     case BIG_QUERY:
-<<<<<<< HEAD
-=======
-    case LENIENT:
-    case MYSQL_5:
-    case PRESTO:
->>>>>>> 1d8b6ceb
+    case LENIENT:
+    case MYSQL_5:
+    case PRESTO:
     case SNOWFLAKE:
       return true;
     default:
@@ -383,19 +380,6 @@
       return true;
     }
   }
-<<<<<<< HEAD
-
-  public boolean isElseCaseNeeded() {
-    switch (this) {
-    case SNOWFLAKE:
-      return false;
-    default:
-      return true;
-    }
-  }
-}
-=======
->>>>>>> 1d8b6ceb
 
   @Override public boolean allowPluralTimeUnits() {
     switch (this) {
