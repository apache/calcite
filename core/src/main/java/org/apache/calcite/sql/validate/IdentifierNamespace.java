--- conflicted
+++ resolved
@@ -200,12 +200,8 @@
       }
       final List<RelDataTypeField> extendedFields =
           SqlValidatorUtil.getExtendedColumns(validator, getTable(), extendList);
-<<<<<<< HEAD
-      resolvedNamespace = ((TableNamespace) resolvedNamespace).extend(extendedFields);
-=======
       resolvedNamespace =
           ((TableNamespace) resolvedNamespace).extend(extendedFields);
->>>>>>> 514a8744
       rowType = resolvedNamespace.getRowType();
     }
 
