--- conflicted
+++ resolved
@@ -89,13 +89,8 @@
   WEEK_OF_YEAR("WW"),
   WEEK_OF_MONTH("W"),
   TIMEOFDAY("TIMEOFDAY"),
-<<<<<<< HEAD
-  TIMEWITHTIMEZONE("%c%z"),
-  YYYYDDMM("YYYYDDMM");
-=======
   YYYYDDMM("YYYYDDMM"),
   ABBREVIATED_MONTH_UPPERCASE("MONU");
->>>>>>> a199285c
 
   public final String value;
 
