--- conflicted
+++ resolved
@@ -48,10 +48,7 @@
 import java.util.function.Supplier;
 
 import static org.apache.calcite.linq4j.Nullness.castNonNull;
-<<<<<<< HEAD
-=======
 import static org.apache.calcite.sql.type.SqlTypeUtil.isMeasure;
->>>>>>> 75511b82
 import static org.apache.calcite.util.Static.RESOURCE;
 
 import static java.util.Objects.requireNonNull;
@@ -266,17 +263,10 @@
 
   /**
    * Creates a call to this operator with an array of operands.
-<<<<<<< HEAD
    *
    * <p>The position of the resulting call is the union of the {@code pos}
    * and the positions of all of the operands.
    *
-=======
-   *
-   * <p>The position of the resulting call is the union of the {@code pos}
-   * and the positions of all of the operands.
-   *
->>>>>>> 75511b82
    * @param functionQualifier Function qualifier (e.g. "DISTINCT"), or null
    * @param pos               Parser position of the identifier of the call
    * @param operands          Array of operands
@@ -286,25 +276,8 @@
       SqlParserPos pos,
       @Nullable SqlNode... operands) {
     pos = pos.plusAll(operands);
-<<<<<<< HEAD
-    return new SqlBasicCall(this, operands, pos, false, functionQualifier);
-=======
     return new SqlBasicCall(this, ImmutableNullableList.copyOf(operands), pos,
         functionQualifier);
-  }
-
-  /** Not supported. Choose between
-   * {@link #createCall(SqlLiteral, SqlParserPos, SqlNode...)} and
-   * {@link #createCall(SqlParserPos, List)}. The ambiguity arises because
-   * {@link SqlNodeList} extends {@link SqlNode}
-   * and also implements {@code List<SqlNode>}. */
-  @Deprecated
-  public static SqlCall createCall(
-      @Nullable SqlLiteral functionQualifier,
-      SqlParserPos pos,
-      SqlNodeList operands) {
-    throw new UnsupportedOperationException();
->>>>>>> 75511b82
   }
 
   /** Not supported. Choose between
@@ -512,15 +485,8 @@
    * @param call      call to be validated
    * @return inferred type
    */
-<<<<<<< HEAD
-  public final RelDataType validateOperands(
-      SqlValidator validator,
-      @Nullable SqlValidatorScope scope,
-      SqlCall call) {
-=======
   public final RelDataType validateOperands(SqlValidator validator,
       SqlValidatorScope scope, SqlCall call) {
->>>>>>> 75511b82
     // Let subclasses know what's up.
     preValidateCall(validator, scope, call);
 
@@ -548,15 +514,8 @@
    * @param scope     validation scope
    * @param call      the call being validated
    */
-<<<<<<< HEAD
-  protected void preValidateCall(
-      SqlValidator validator,
-      @Nullable SqlValidatorScope scope,
-      SqlCall call) {
-=======
   protected void preValidateCall(SqlValidator validator,
       SqlValidatorScope scope, SqlCall call) {
->>>>>>> 75511b82
   }
 
   /**
@@ -579,14 +538,11 @@
             + opBinding.collectOperandTypes());
       }
 
-<<<<<<< HEAD
-=======
       // MEASURE wrapper should be removed, e.g. MEASURE<DOUBLE> should just be DOUBLE
       if (isMeasure(returnType) && returnType.getMeasureElementType() != null) {
         returnType = Objects.requireNonNull(returnType.getMeasureElementType());
       }
 
->>>>>>> 75511b82
       if (operandTypeInference != null
           && opBinding instanceof SqlCallBinding
           && this instanceof SqlFunction) {
@@ -1019,19 +975,13 @@
    * {@code SqlStdOperatorTable.NOT_LIKE}, and vice versa.
    *
    * <p>By default, returns {@code null}, which means there is no inverse
-<<<<<<< HEAD
-   * operator. */
-=======
    * operator.
    *
    * @see #reverse */
->>>>>>> 75511b82
   public @Nullable SqlOperator not() {
     return null;
   }
 
-<<<<<<< HEAD
-=======
   /** Returns the operator that has the same effect as this operator
    * if its arguments are reversed.
    *
@@ -1051,7 +1001,6 @@
     return null;
   }
 
->>>>>>> 75511b82
   /**
    * Returns the {@link Strong.Policy} strategy for this operator, or null if
    * there is no particular strategy, in which case this policy will be deducted
