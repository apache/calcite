--- conflicted
+++ resolved
@@ -56,10 +56,7 @@
 import org.apache.calcite.sql.SqlUtil;
 import org.apache.calcite.sql.SqlValuesOperator;
 import org.apache.calcite.sql.SqlWindow;
-<<<<<<< HEAD
-=======
 import org.apache.calcite.sql.SqlWithinDistinctOperator;
->>>>>>> 75511b82
 import org.apache.calcite.sql.SqlWithinGroupOperator;
 import org.apache.calcite.sql.SqlWriter;
 import org.apache.calcite.sql.type.InferTypes;
@@ -81,10 +78,7 @@
 import com.google.common.base.Suppliers;
 import com.google.common.collect.ImmutableList;
 
-<<<<<<< HEAD
 import org.checkerframework.checker.nullness.qual.MonotonicNonNull;
-=======
->>>>>>> 75511b82
 import org.checkerframework.checker.nullness.qual.Nullable;
 
 import java.util.List;
@@ -111,13 +105,9 @@
   /**
    * The standard operator table.
    */
-<<<<<<< HEAD
-  private static @MonotonicNonNull SqlStdOperatorTable instance;
-=======
   private static final Supplier<SqlStdOperatorTable> INSTANCE =
       Suppliers.memoize(() ->
           (SqlStdOperatorTable) new SqlStdOperatorTable().init());
->>>>>>> 75511b82
 
   //-------------------------------------------------------------
   //                   SET OPERATORS
@@ -279,11 +269,7 @@
   public static final SqlInternalOperator EXTEND = new SqlExtendOperator();
 
   /**
-<<<<<<< HEAD
-   * String concatenation operator, '<code>||</code>'.
-=======
    * String and array-to-array concatenation operator, '<code>||</code>'.
->>>>>>> 75511b82
    *
    * @see SqlLibraryOperators#CONCAT_FUNCTION
    */
@@ -917,8 +903,6 @@
           null,
           OperandTypes.ANY) {
         @Override public boolean argumentMustBeScalar(int ordinal) {
-<<<<<<< HEAD
-=======
           return false;
         }
 
@@ -939,7 +923,6 @@
           null,
           OperandTypes.ANY) {
         @Override public boolean argumentMustBeScalar(int ordinal) {
->>>>>>> 75511b82
           return false;
         }
 
@@ -1640,40 +1623,18 @@
 
   public static final SqlFunction POSITION = new SqlPositionFunction("POSITION");
 
-<<<<<<< HEAD
-  public static final SqlFunction CHAR_LENGTH =
-      new SqlFunction(
-          "CHAR_LENGTH",
-          SqlKind.CHAR_LENGTH,
-=======
   public static final SqlBasicFunction CHAR_LENGTH =
       SqlBasicFunction.create(SqlKind.CHAR_LENGTH,
->>>>>>> 75511b82
           ReturnTypes.INTEGER_NULLABLE,
           OperandTypes.CHARACTER);
 
   /** Alias for {@link #CHAR_LENGTH}. */
   public static final SqlFunction CHARACTER_LENGTH =
-<<<<<<< HEAD
-      new SqlFunction(
-          "CHARACTER_LENGTH",
-          SqlKind.CHARACTER_LENGTH,
-=======
       CHAR_LENGTH.withName("CHARACTER_LENGTH");
 
   public static final SqlFunction OCTET_LENGTH =
       SqlBasicFunction.create("OCTET_LENGTH",
->>>>>>> 75511b82
           ReturnTypes.INTEGER_NULLABLE,
-          OperandTypes.BINARY,
-          SqlFunctionCategory.NUMERIC);
-
-  public static final SqlFunction OCTET_LENGTH =
-      new SqlFunction(
-          "OCTET_LENGTH",
-          SqlKind.OTHER_FUNCTION,
-          ReturnTypes.INTEGER_NULLABLE,
-          null,
           OperandTypes.BINARY,
           SqlFunctionCategory.NUMERIC);
 
@@ -1696,13 +1657,7 @@
           SqlFunctionCategory.STRING);
 
   public static final SqlFunction ASCII =
-<<<<<<< HEAD
-      new SqlFunction(
-          "ASCII",
-          SqlKind.ASCII,
-=======
       SqlBasicFunction.create("ASCII",
->>>>>>> 75511b82
           ReturnTypes.INTEGER_NULLABLE,
           OperandTypes.CHARACTER,
           SqlFunctionCategory.STRING);
@@ -1724,14 +1679,9 @@
   public static final SqlFunction SQRT =
       SqlBasicFunction.create("SQRT",
           ReturnTypes.DOUBLE_NULLABLE,
-<<<<<<< HEAD
-          null,
           OperandTypes.or(OperandTypes.NUMERIC, OperandTypes.NUMERIC_BOOLEAN,
               OperandTypes.NUMERIC_BOOLEAN_BOOLEAN),
           SqlFunctionCategory.NUMERIC);
-=======
-          OperandTypes.NUMERIC);
->>>>>>> 75511b82
 
   /**
    * Arithmetic remainder function {@code MOD}.
@@ -1771,39 +1721,24 @@
   public static final SqlFunction ACOS =
       SqlBasicFunction.create("ACOS",
           ReturnTypes.DOUBLE_NULLABLE,
-<<<<<<< HEAD
-          null,
           OperandTypes.or(OperandTypes.NUMERIC, OperandTypes.NUMERIC_BOOLEAN,
               OperandTypes.NUMERIC_BOOLEAN_BOOLEAN),
-=======
-          OperandTypes.NUMERIC,
->>>>>>> 75511b82
           SqlFunctionCategory.NUMERIC);
 
   /** The {@code ASIN(numeric)} function. */
   public static final SqlFunction ASIN =
       SqlBasicFunction.create("ASIN",
           ReturnTypes.DOUBLE_NULLABLE,
-<<<<<<< HEAD
-          null,
           OperandTypes.or(OperandTypes.NUMERIC, OperandTypes.NUMERIC_BOOLEAN,
               OperandTypes.NUMERIC_BOOLEAN_BOOLEAN),
-=======
-          OperandTypes.NUMERIC,
->>>>>>> 75511b82
           SqlFunctionCategory.NUMERIC);
 
   /** The {@code ATAN(numeric)} function. */
   public static final SqlFunction ATAN =
       SqlBasicFunction.create("ATAN",
           ReturnTypes.DOUBLE_NULLABLE,
-<<<<<<< HEAD
-          null,
           OperandTypes.or(OperandTypes.NUMERIC, OperandTypes.NUMERIC_BOOLEAN,
               OperandTypes.NUMERIC_BOOLEAN_BOOLEAN),
-=======
-          OperandTypes.NUMERIC,
->>>>>>> 75511b82
           SqlFunctionCategory.NUMERIC);
 
   /** The {@code ATAN2(numeric, numeric)} function. */
@@ -1876,49 +1811,25 @@
           OperandTypes.NUMERIC,
           SqlFunctionCategory.NUMERIC);
 
-<<<<<<< HEAD
-=======
   /** The {@code TAN(numeric)} function. */
->>>>>>> 75511b82
   public static final SqlFunction TAN =
       SqlBasicFunction.create("TAN",
           ReturnTypes.DOUBLE_NULLABLE,
           OperandTypes.NUMERIC,
           SqlFunctionCategory.NUMERIC);
 
-<<<<<<< HEAD
-  public static final SqlFunction TRUNCATE =
-      new SqlFunction(
-          "TRUNCATE",
-          SqlKind.TRUNCATE,
-=======
   /** The {@code TRUNCATE(numeric [, numeric])} function. */
   public static final SqlBasicFunction TRUNCATE =
       SqlBasicFunction.create("TRUNCATE",
->>>>>>> 75511b82
           ReturnTypes.ARG0_NULLABLE,
           OperandTypes.NUMERIC_OPTIONAL_INTEGER,
           SqlFunctionCategory.NUMERIC);
 
   /** The {@code PI} function. */
   public static final SqlFunction PI =
-<<<<<<< HEAD
-      new SqlFunction(
-          "PI",
-          SqlKind.OTHER_FUNCTION,
-          ReturnTypes.DOUBLE,
-          null,
-          OperandTypes.NILADIC,
-          SqlFunctionCategory.NUMERIC) {
-        @Override public SqlSyntax getSyntax() {
-          return SqlSyntax.FUNCTION_ID;
-        }
-      };
-=======
       SqlBasicFunction.create("PI", ReturnTypes.DOUBLE, OperandTypes.NILADIC,
           SqlFunctionCategory.NUMERIC)
           .withSyntax(SqlSyntax.FUNCTION_ID);
->>>>>>> 75511b82
 
   /** {@code FIRST} function to be used within {@code MATCH_RECOGNIZE}. */
   public static final SqlFunction FIRST =
@@ -2197,7 +2108,6 @@
   public static final SqlDatePartFunction SECOND =
       new SqlDatePartFunction("SECOND", TimeUnit.SECOND);
 
-<<<<<<< HEAD
   /**
    * The SQL <code>MICROSECOND</code> operator. Returns the Microsecond
    * from a DATETIME  E.g.<br>
@@ -2207,9 +2117,7 @@
   public static final SqlDatePartFunction MICROSECOND =
       new SqlDatePartFunction("MICROSECOND", TimeUnit.MICROSECOND);
 
-=======
   /** The {@code LAST_DAY(date)} function. */
->>>>>>> 75511b82
   public static final SqlFunction LAST_DAY =
       SqlBasicFunction.create("LAST_DAY",
           ReturnTypes.DATE_NULLABLE,
@@ -2372,35 +2280,6 @@
    * {@code PERCENTILE_CONT} inverse distribution aggregate function.
    *
    * <p>The argument must be a numeric literal in the range 0 to 1 inclusive
-<<<<<<< HEAD
-   * (representing a percentage), and the return type is {@code DOUBLE}.
-   */
-  public static final SqlAggFunction PERCENTILE_CONT =
-      SqlBasicAggFunction
-          .create(SqlKind.PERCENTILE_CONT, ReturnTypes.DOUBLE,
-              OperandTypes.UNIT_INTERVAL_NUMERIC_LITERAL)
-          .withFunctionType(SqlFunctionCategory.SYSTEM)
-          .withGroupOrder(Optionality.MANDATORY)
-          .withPercentile(true);
-
-  /**
-   * {@code PERCENTILE_DISC} inverse distribution aggregate function.
-   *
-   * <p>The argument must be a numeric literal in the range 0 to 1 inclusive
-   * (representing a percentage), and the return type is {@code DOUBLE}.
-   * (The return type should determined by the type of the {@code ORDER BY}
-   * expression, but this cannot be determined by the function itself.)
-   */
-  public static final SqlAggFunction PERCENTILE_DISC =
-      SqlBasicAggFunction
-          .create(SqlKind.PERCENTILE_DISC, ReturnTypes.DOUBLE,
-              OperandTypes.UNIT_INTERVAL_NUMERIC_LITERAL)
-          .withFunctionType(SqlFunctionCategory.SYSTEM)
-          .withGroupOrder(Optionality.MANDATORY)
-          .withPercentile(true);
-
-  /**
-=======
    * (representing a percentage), and the return type is the type of the
    * {@code ORDER BY} expression.
    */
@@ -2430,7 +2309,6 @@
           .withAllowsFraming(false);
 
   /**
->>>>>>> 75511b82
    * The LISTAGG operator. String aggregator function.
    */
   public static final SqlAggFunction LISTAGG =
@@ -2732,13 +2610,8 @@
     final SqlOperator op = call.getOperator();
     if (op instanceof SqlGroupedWindowFunction
         && op.isGroupAuxiliary()) {
-<<<<<<< HEAD
-      SqlGroupedWindowFunction groupFunction = ((SqlGroupedWindowFunction) op).groupFunction;
-      return copy(call, requireNonNull(groupFunction, "groupFunction"));
-=======
       final SqlGroupedWindowFunction fun = (SqlGroupedWindowFunction) op;
       return copy(call, requireNonNull(fun.groupFunction, "groupFunction"));
->>>>>>> 75511b82
     }
     return null;
   }
@@ -2820,15 +2693,11 @@
    * direction. Or returns this, if its kind is not reversible.
    *
    * <p>For example, {@code reverse(GREATER_THAN)} returns {@link #LESS_THAN}.
-<<<<<<< HEAD
-   */
-=======
    *
    * @deprecated Use {@link SqlOperator#reverse()}, but beware that it has
    * slightly different semantics
    */
   @Deprecated // to be removed before 2.0
->>>>>>> 75511b82
   public static SqlOperator reverse(SqlOperator operator) {
     switch (operator.getKind()) {
     case GREATER_THAN:
@@ -2862,8 +2731,6 @@
     }
   }
 
-<<<<<<< HEAD
-=======
   /** Returns the operator for {@code FLOOR} and {@code CEIL} with given floor flag
    * and library. */
   public static SqlOperator floorCeil(boolean floor, SqlConformance conformance) {
@@ -2873,5 +2740,4 @@
       return floor ? SqlStdOperatorTable.FLOOR : SqlStdOperatorTable.CEIL;
     }
   }
->>>>>>> 75511b82
 }