/*
 * Licensed to the Apache Software Foundation (ASF) under one or more
 * contributor license agreements.  See the NOTICE file distributed with
 * this work for additional information regarding copyright ownership.
 * The ASF licenses this file to you under the Apache License, Version 2.0
 * (the "License"); you may not use this file except in compliance with
 * the License.  You may obtain a copy of the License at
 *
 * http://www.apache.org/licenses/LICENSE-2.0
 *
 * Unless required by applicable law or agreed to in writing, software
 * distributed under the License is distributed on an "AS IS" BASIS,
 * WITHOUT WARRANTIES OR CONDITIONS OF ANY KIND, either express or implied.
 * See the License for the specific language governing permissions and
 * limitations under the License.
 */
package org.apache.calcite.sql.fun;

import org.apache.calcite.avatica.util.TimeUnit;
import org.apache.calcite.rel.type.RelDataType;
import org.apache.calcite.rel.type.RelDataTypeFactory;
import org.apache.calcite.sql.SqlAggFunction;
import org.apache.calcite.sql.SqlAsOperator;
import org.apache.calcite.sql.SqlBinaryOperator;
import org.apache.calcite.sql.SqlCall;
import org.apache.calcite.sql.SqlFilterOperator;
import org.apache.calcite.sql.SqlFunction;
import org.apache.calcite.sql.SqlFunctionCategory;
import org.apache.calcite.sql.SqlInternalOperator;
import org.apache.calcite.sql.SqlKind;
import org.apache.calcite.sql.SqlLateralOperator;
import org.apache.calcite.sql.SqlLiteral;
import org.apache.calcite.sql.SqlNode;
import org.apache.calcite.sql.SqlNumericLiteral;
import org.apache.calcite.sql.SqlOperandCountRange;
import org.apache.calcite.sql.SqlOperator;
import org.apache.calcite.sql.SqlOperatorBinding;
import org.apache.calcite.sql.SqlOverOperator;
import org.apache.calcite.sql.SqlPostfixOperator;
import org.apache.calcite.sql.SqlPrefixOperator;
import org.apache.calcite.sql.SqlProcedureCallOperator;
import org.apache.calcite.sql.SqlRankFunction;
import org.apache.calcite.sql.SqlSampleSpec;
import org.apache.calcite.sql.SqlSetOperator;
import org.apache.calcite.sql.SqlSpecialOperator;
import org.apache.calcite.sql.SqlUnnestOperator;
import org.apache.calcite.sql.SqlUtil;
import org.apache.calcite.sql.SqlValuesOperator;
import org.apache.calcite.sql.SqlWindow;
import org.apache.calcite.sql.SqlWriter;
import org.apache.calcite.sql.type.InferTypes;
import org.apache.calcite.sql.type.IntervalSqlType;
import org.apache.calcite.sql.type.OperandTypes;
import org.apache.calcite.sql.type.ReturnTypes;
import org.apache.calcite.sql.type.SqlOperandCountRanges;
import org.apache.calcite.sql.type.SqlTypeName;
import org.apache.calcite.sql.util.ReflectiveSqlOperatorTable;
import org.apache.calcite.sql.validate.SqlModality;
import org.apache.calcite.util.Litmus;
import org.apache.calcite.util.Util;

/**
 * Implementation of {@link org.apache.calcite.sql.SqlOperatorTable} containing
 * the standard operators and functions.
 */
public class SqlStdOperatorTable extends ReflectiveSqlOperatorTable {
  //~ Static fields/initializers ---------------------------------------------

  /**
   * The standard operator table.
   */
  private static SqlStdOperatorTable instance;

  //-------------------------------------------------------------
  //                   SET OPERATORS
  //-------------------------------------------------------------
  // The set operators can be compared to the arithmetic operators
  // UNION -> +
  // EXCEPT -> -
  // INTERSECT -> *
  // which explains the different precedence values
  public static final SqlSetOperator UNION =
      new SqlSetOperator("UNION", SqlKind.UNION, 14, false);

  public static final SqlSetOperator UNION_ALL =
      new SqlSetOperator("UNION ALL", SqlKind.UNION, 14, true);

  public static final SqlSetOperator EXCEPT =
      new SqlSetOperator("EXCEPT", SqlKind.EXCEPT, 14, false);

  public static final SqlSetOperator EXCEPT_ALL =
      new SqlSetOperator("EXCEPT ALL", SqlKind.EXCEPT, 14, true);

  public static final SqlSetOperator INTERSECT =
      new SqlSetOperator("INTERSECT", SqlKind.INTERSECT, 18, false);

  public static final SqlSetOperator INTERSECT_ALL =
      new SqlSetOperator("INTERSECT ALL", SqlKind.INTERSECT, 18, true);

  /**
   * The "MULTISET UNION" operator.
   */
  public static final SqlMultisetSetOperator MULTISET_UNION =
      new SqlMultisetSetOperator("MULTISET UNION", 14, false);

  /**
   * The "MULTISET UNION ALL" operator.
   */
  public static final SqlMultisetSetOperator MULTISET_UNION_ALL =
      new SqlMultisetSetOperator("MULTISET UNION ALL", 14, true);

  /**
   * The "MULTISET EXCEPT" operator.
   */
  public static final SqlMultisetSetOperator MULTISET_EXCEPT =
      new SqlMultisetSetOperator("MULTISET EXCEPT", 14, false);

  /**
   * The "MULTISET EXCEPT ALL" operator.
   */
  public static final SqlMultisetSetOperator MULTISET_EXCEPT_ALL =
      new SqlMultisetSetOperator("MULTISET EXCEPT ALL", 14, true);

  /**
   * The "MULTISET INTERSECT" operator.
   */
  public static final SqlMultisetSetOperator MULTISET_INTERSECT =
      new SqlMultisetSetOperator("MULTISET INTERSECT", 18, false);

  /**
   * The "MULTISET INTERSECT ALL" operator.
   */
  public static final SqlMultisetSetOperator MULTISET_INTERSECT_ALL =
      new SqlMultisetSetOperator("MULTISET INTERSECT ALL", 18, true);

  //-------------------------------------------------------------
  //                   BINARY OPERATORS
  //-------------------------------------------------------------

  /**
   * Logical <code>AND</code> operator.
   */
  public static final SqlBinaryOperator AND =
      new SqlBinaryOperator(
          "AND",
          SqlKind.AND,
          24,
          true,
          ReturnTypes.BOOLEAN_NULLABLE_OPTIMIZED,
          InferTypes.BOOLEAN,
          OperandTypes.BOOLEAN_BOOLEAN);

  /**
   * <code>AS</code> operator associates an expression in the SELECT clause
   * with an alias.
   */
  public static final SqlAsOperator AS = new SqlAsOperator();

  /**
   * <code>ARGUMENT_ASSIGNMENT</code> operator (<code>=&lt;</code>)
   * assigns an argument to a function call to a particular named parameter.
   */
  public static final SqlSpecialOperator ARGUMENT_ASSIGNMENT =
      new SqlArgumentAssignmentOperator();

  /**
   * <code>DEFAULT</code> operator indicates that an argument to a function call
   * is to take its default value..
   */
  public static final SqlSpecialOperator DEFAULT = new SqlDefaultOperator();

  /** <code>FILTER</code> operator filters which rows are included in an
   *  aggregate function. */
  public static final SqlFilterOperator FILTER = new SqlFilterOperator();

  /** {@code CUBE} operator, occurs within {@code GROUP BY} clause
   * or nested within a {@code GROUPING SETS}. */
  public static final SqlInternalOperator CUBE =
      new SqlRollupOperator("CUBE", SqlKind.CUBE);

  /** {@code ROLLUP} operator, occurs within {@code GROUP BY} clause
   * or nested within a {@code GROUPING SETS}. */
  public static final SqlInternalOperator ROLLUP =
      new SqlRollupOperator("ROLLUP", SqlKind.ROLLUP);

  /** {@code GROUPING SETS} operator, occurs within {@code GROUP BY} clause
   * or nested within a {@code GROUPING SETS}. */
  public static final SqlInternalOperator GROUPING_SETS =
      new SqlRollupOperator("GROUPING SETS", SqlKind.GROUPING_SETS);

  /** {@code GROUPING} function. Occurs in similar places to an aggregate
   * function ({@code SELECT}, {@code HAVING} clause, etc. of an aggregate
   * query), but not technically an aggregate function. */
  public static final SqlGroupingFunction GROUPING =
      new SqlGroupingFunction("GROUPING");

  /** {@code GROUP_ID} function. */
  public static final SqlGroupIdFunction GROUP_ID =
      new SqlGroupIdFunction();

  /** {@code GROUP_ID} function is a synonym for {@code GROUPING}.
   *
   * <p>Some history. The {@code GROUPING} function is in the SQL standard,
   * and originally supported only one argument. The {@code GROUP_ID} is not
   * standard (though supported in Oracle and SQL Server) and supports zero or
   * more arguments.
   *
   * <p>The SQL standard has changed to allow {@code GROUPING} to have multiple
   * arguments. It is now equivalent to {@code GROUP_ID}, so we made
   * {@code GROUP_ID} a synonym for {@code GROUPING}. */
  public static final SqlGroupingFunction GROUPING_ID =
      new SqlGroupingFunction("GROUPING_ID");

  /** {@code EXTEND} operator. */
  public static final SqlInternalOperator EXTEND = new SqlExtendOperator();

  /**
   * String concatenation operator, '<code>||</code>'.
   */
  public static final SqlBinaryOperator CONCAT =
      new SqlBinaryOperator(
          "||",
          SqlKind.OTHER,
          60,
          true,
          ReturnTypes.DYADIC_STRING_SUM_PRECISION_NULLABLE,
          null,
          OperandTypes.STRING_SAME_SAME);

  /**
   * Arithmetic division operator, '<code>/</code>'.
   */
  public static final SqlBinaryOperator DIVIDE =
      new SqlBinaryOperator(
          "/",
          SqlKind.DIVIDE,
          60,
          true,
          ReturnTypes.QUOTIENT_NULLABLE,
          InferTypes.FIRST_KNOWN,
          OperandTypes.DIVISION_OPERATOR);

  /** The {@code RAND_INTEGER([seed, ] bound)} function, which yields a random
   * integer, optionally with seed. */
  public static final SqlRandIntegerFunction RAND_INTEGER =
      new SqlRandIntegerFunction();

  /** The {@code RAND([seed])} function, which yields a random double,
   * optionally with seed. */
  public static final SqlRandFunction RAND = new SqlRandFunction();

  /**
   * Internal integer arithmetic division operator, '<code>/INT</code>'. This
   * is only used to adjust scale for numerics. We distinguish it from
   * user-requested division since some personalities want a floating-point
   * computation, whereas for the internal scaling use of division, we always
   * want integer division.
   */
  public static final SqlBinaryOperator DIVIDE_INTEGER =
      new SqlBinaryOperator(
          "/INT",
          SqlKind.DIVIDE,
          60,
          true,
          ReturnTypes.INTEGER_QUOTIENT_NULLABLE,
          InferTypes.FIRST_KNOWN,
          OperandTypes.DIVISION_OPERATOR);

  /**
   * Dot operator, '<code>.</code>', used for referencing fields of records.
   */
  public static final SqlBinaryOperator DOT =
      new SqlBinaryOperator(
          ".",
          SqlKind.DOT,
          80,
          true,
          null,
          null,
          OperandTypes.ANY_ANY);

  /**
   * Logical equals operator, '<code>=</code>'.
   */
  public static final SqlBinaryOperator EQUALS =
      new SqlBinaryOperator(
          "=",
          SqlKind.EQUALS,
          30,
          true,
          ReturnTypes.BOOLEAN_NULLABLE,
          InferTypes.FIRST_KNOWN,
          OperandTypes.COMPARABLE_UNORDERED_COMPARABLE_UNORDERED);

  /**
   * Logical greater-than operator, '<code>&gt;</code>'.
   */
  public static final SqlBinaryOperator GREATER_THAN =
      new SqlBinaryOperator(
          ">",
          SqlKind.GREATER_THAN,
          30,
          true,
          ReturnTypes.BOOLEAN_NULLABLE,
          InferTypes.FIRST_KNOWN,
          OperandTypes.COMPARABLE_ORDERED_COMPARABLE_ORDERED);

  /**
   * <code>IS DISTINCT FROM</code> operator.
   */
  public static final SqlBinaryOperator IS_DISTINCT_FROM =
      new SqlBinaryOperator(
          "IS DISTINCT FROM",
          SqlKind.IS_DISTINCT_FROM,
          30,
          true,
          ReturnTypes.BOOLEAN,
          InferTypes.FIRST_KNOWN,
          OperandTypes.COMPARABLE_UNORDERED_COMPARABLE_UNORDERED);

  /**
   * <code>IS NOT DISTINCT FROM</code> operator. Is equivalent to <code>NOT(x
   * IS DISTINCT FROM y)</code>
   */
  public static final SqlBinaryOperator IS_NOT_DISTINCT_FROM =
      new SqlBinaryOperator(
          "IS NOT DISTINCT FROM",
          SqlKind.IS_NOT_DISTINCT_FROM,
          30,
          true,
          ReturnTypes.BOOLEAN,
          InferTypes.FIRST_KNOWN,
          OperandTypes.COMPARABLE_UNORDERED_COMPARABLE_UNORDERED);

  /**
   * The internal <code>$IS_DIFFERENT_FROM</code> operator is the same as the
   * user-level {@link #IS_DISTINCT_FROM} in all respects except that
   * the test for equality on character datatypes treats trailing spaces as
   * significant.
   */
  public static final SqlBinaryOperator IS_DIFFERENT_FROM =
      new SqlBinaryOperator(
          "$IS_DIFFERENT_FROM",
          SqlKind.OTHER,
          30,
          true,
          ReturnTypes.BOOLEAN,
          InferTypes.FIRST_KNOWN,
          OperandTypes.COMPARABLE_UNORDERED_COMPARABLE_UNORDERED);

  /**
   * Logical greater-than-or-equal operator, '<code>&gt;=</code>'.
   */
  public static final SqlBinaryOperator GREATER_THAN_OR_EQUAL =
      new SqlBinaryOperator(
          ">=",
          SqlKind.GREATER_THAN_OR_EQUAL,
          30,
          true,
          ReturnTypes.BOOLEAN_NULLABLE,
          InferTypes.FIRST_KNOWN,
          OperandTypes.COMPARABLE_ORDERED_COMPARABLE_ORDERED);

  /**
   * <code>IN</code> operator tests for a value's membership in a sub-query or
   * a list of values.
   */
  public static final SqlBinaryOperator IN = new SqlInOperator(false);

  /**
   * <code>NOT IN</code> operator tests for a value's membership in a sub-query
   * or a list of values.
   */
  public static final SqlBinaryOperator NOT_IN =
      new SqlInOperator(true);

  /**
   * Logical less-than operator, '<code>&lt;</code>'.
   */
  public static final SqlBinaryOperator LESS_THAN =
      new SqlBinaryOperator(
          "<",
          SqlKind.LESS_THAN,
          30,
          true,
          ReturnTypes.BOOLEAN_NULLABLE,
          InferTypes.FIRST_KNOWN,
          OperandTypes.COMPARABLE_ORDERED_COMPARABLE_ORDERED);

  /**
   * Logical less-than-or-equal operator, '<code>&lt;=</code>'.
   */
  public static final SqlBinaryOperator LESS_THAN_OR_EQUAL =
      new SqlBinaryOperator(
          "<=",
          SqlKind.LESS_THAN_OR_EQUAL,
          30,
          true,
          ReturnTypes.BOOLEAN_NULLABLE,
          InferTypes.FIRST_KNOWN,
          OperandTypes.COMPARABLE_ORDERED_COMPARABLE_ORDERED);

  /**
   * Infix arithmetic minus operator, '<code>-</code>'.
   *
   * <p>Its precedence is less than the prefix {@link #UNARY_PLUS +}
   * and {@link #UNARY_MINUS -} operators.
   */
  public static final SqlBinaryOperator MINUS =
      new SqlMonotonicBinaryOperator(
          "-",
          SqlKind.MINUS,
          40,
          true,

          // Same type inference strategy as sum
          ReturnTypes.NULLABLE_SUM,
          InferTypes.FIRST_KNOWN,
          OperandTypes.MINUS_OPERATOR);

  /**
   * Arithmetic multiplication operator, '<code>*</code>'.
   */
  public static final SqlBinaryOperator MULTIPLY =
      new SqlMonotonicBinaryOperator(
          "*",
          SqlKind.TIMES,
          60,
          true,
          ReturnTypes.PRODUCT_NULLABLE,
          InferTypes.FIRST_KNOWN,
          OperandTypes.MULTIPLY_OPERATOR);

  /**
   * Logical not-equals operator, '<code>&lt;&gt;</code>'.
   */
  public static final SqlBinaryOperator NOT_EQUALS =
      new SqlBinaryOperator(
          "<>",
          SqlKind.NOT_EQUALS,
          30,
          true,
          ReturnTypes.BOOLEAN_NULLABLE,
          InferTypes.FIRST_KNOWN,
          OperandTypes.COMPARABLE_UNORDERED_COMPARABLE_UNORDERED);

  /**
   * Logical <code>OR</code> operator.
   */
  public static final SqlBinaryOperator OR =
      new SqlBinaryOperator(
          "OR",
          SqlKind.OR,
          22,
          true,
          ReturnTypes.BOOLEAN_NULLABLE_OPTIMIZED,
          InferTypes.BOOLEAN,
          OperandTypes.BOOLEAN_BOOLEAN);

  /**
   * Infix arithmetic plus operator, '<code>+</code>'.
   */
  public static final SqlBinaryOperator PLUS =
      new SqlMonotonicBinaryOperator(
          "+",
          SqlKind.PLUS,
          40,
          true,
          ReturnTypes.NULLABLE_SUM,
          InferTypes.FIRST_KNOWN,
          OperandTypes.PLUS_OPERATOR);

  /**
   * Infix datetime plus operator, '<code>DATETIME + INTERVAL</code>'.
   */
  public static final SqlSpecialOperator DATETIME_PLUS =
      new SqlSpecialOperator("DATETIME_PLUS", SqlKind.PLUS, 40, true, null,
          InferTypes.FIRST_KNOWN, OperandTypes.PLUS_OPERATOR) {
        @Override public RelDataType
        inferReturnType(SqlOperatorBinding opBinding) {
          final RelDataTypeFactory typeFactory = opBinding.getTypeFactory();
          final RelDataType leftType = opBinding.getOperandType(0);
          final IntervalSqlType unitType =
              (IntervalSqlType) opBinding.getOperandType(1);
          switch (unitType.getIntervalQualifier().getStartUnit()) {
          case HOUR:
          case MINUTE:
          case SECOND:
          case MILLISECOND:
          case MICROSECOND:
            return typeFactory.createTypeWithNullability(
                typeFactory.createSqlType(SqlTypeName.TIMESTAMP),
                leftType.isNullable() || unitType.isNullable());
          default:
            return leftType;
          }
        }
      };

  /**
   * Multiset {@code MEMBER OF}, which returns whether a element belongs to a
   * multiset.
   *
   * <p>For example, the following returns <code>false</code>:
   *
   * <blockquote>
   * <code>'green' MEMBER OF MULTISET ['red','almost green','blue']</code>
   * </blockquote>
   */
  public static final SqlBinaryOperator MEMBER_OF =
      new SqlMultisetMemberOfOperator();

  /**
   * Submultiset. Checks to see if an multiset is a sub-set of another
   * multiset.
   *
   * <p>For example, the following returns <code>false</code>:
   *
   * <blockquote>
   * <code>MULTISET ['green'] SUBMULTISET OF
   * MULTISET['red', 'almost green', 'blue']</code>
   * </blockquote>
   *
   * <p>The following returns <code>true</code>, in part because multisets are
   * order-independent:
   *
   * <blockquote>
   * <code>MULTISET ['blue', 'red'] SUBMULTISET OF
   * MULTISET ['red', 'almost green', 'blue']</code>
   * </blockquote>
   */
  public static final SqlBinaryOperator SUBMULTISET_OF =

      // TODO: check if precedence is correct
      new SqlBinaryOperator(
          "SUBMULTISET OF",
          SqlKind.OTHER,
          30,
          true,
          ReturnTypes.BOOLEAN_NULLABLE,
          null,
          OperandTypes.MULTISET_MULTISET);

  //-------------------------------------------------------------
  //                   POSTFIX OPERATORS
  //-------------------------------------------------------------
  public static final SqlPostfixOperator DESC =
      new SqlPostfixOperator(
          "DESC",
          SqlKind.DESCENDING,
          20,
          ReturnTypes.ARG0,
          InferTypes.RETURN_TYPE,
          OperandTypes.ANY);

  public static final SqlPostfixOperator NULLS_FIRST =
      new SqlPostfixOperator(
          "NULLS FIRST",
          SqlKind.NULLS_FIRST,
          18,
          ReturnTypes.ARG0,
          InferTypes.RETURN_TYPE,
          OperandTypes.ANY);

  public static final SqlPostfixOperator NULLS_LAST =
      new SqlPostfixOperator(
          "NULLS LAST",
          SqlKind.NULLS_LAST,
          18,
          ReturnTypes.ARG0,
          InferTypes.RETURN_TYPE,
          OperandTypes.ANY);

  public static final SqlPostfixOperator IS_NOT_NULL =
      new SqlPostfixOperator(
          "IS NOT NULL",
          SqlKind.IS_NOT_NULL,
          28,
          ReturnTypes.BOOLEAN_NOT_NULL,
          InferTypes.VARCHAR_1024,
          OperandTypes.ANY);

  public static final SqlPostfixOperator IS_NULL =
      new SqlPostfixOperator(
          "IS NULL",
          SqlKind.IS_NULL,
          28,
          ReturnTypes.BOOLEAN_NOT_NULL,
          InferTypes.VARCHAR_1024,
          OperandTypes.ANY);

  public static final SqlPostfixOperator IS_NOT_TRUE =
      new SqlPostfixOperator(
          "IS NOT TRUE",
          SqlKind.IS_NOT_TRUE,
          28,
          ReturnTypes.BOOLEAN_NOT_NULL,
          InferTypes.BOOLEAN,
          OperandTypes.BOOLEAN);

  public static final SqlPostfixOperator IS_TRUE =
      new SqlPostfixOperator(
          "IS TRUE",
          SqlKind.IS_TRUE,
          28,
          ReturnTypes.BOOLEAN_NOT_NULL,
          InferTypes.BOOLEAN,
          OperandTypes.BOOLEAN);

  public static final SqlPostfixOperator IS_NOT_FALSE =
      new SqlPostfixOperator(
          "IS NOT FALSE",
          SqlKind.IS_NOT_FALSE,
          28,
          ReturnTypes.BOOLEAN_NOT_NULL,
          InferTypes.BOOLEAN,
          OperandTypes.BOOLEAN);

  public static final SqlPostfixOperator IS_FALSE =
      new SqlPostfixOperator(
          "IS FALSE",
          SqlKind.IS_FALSE,
          28,
          ReturnTypes.BOOLEAN_NOT_NULL,
          InferTypes.BOOLEAN,
          OperandTypes.BOOLEAN);

  public static final SqlPostfixOperator IS_NOT_UNKNOWN =
      new SqlPostfixOperator(
          "IS NOT UNKNOWN",
          SqlKind.IS_NOT_NULL,
          28,
          ReturnTypes.BOOLEAN_NOT_NULL,
          InferTypes.BOOLEAN,
          OperandTypes.BOOLEAN);

  public static final SqlPostfixOperator IS_UNKNOWN =
      new SqlPostfixOperator(
          "IS UNKNOWN",
          SqlKind.IS_NULL,
          28,
          ReturnTypes.BOOLEAN_NOT_NULL,
          InferTypes.BOOLEAN,
          OperandTypes.BOOLEAN);

  public static final SqlPostfixOperator IS_A_SET =
      new SqlPostfixOperator(
          "IS A SET",
          SqlKind.OTHER,
          28,
          ReturnTypes.BOOLEAN,
          null,
          OperandTypes.MULTISET);

  //-------------------------------------------------------------
  //                   PREFIX OPERATORS
  //-------------------------------------------------------------
  public static final SqlPrefixOperator EXISTS =
      new SqlPrefixOperator(
          "EXISTS",
          SqlKind.EXISTS,
          40,
          ReturnTypes.BOOLEAN,
          null,
          OperandTypes.ANY) {
        public boolean argumentMustBeScalar(int ordinal) {
          return false;
        }

        @Override public boolean validRexOperands(int count, Litmus litmus) {
          if (count != 0) {
            return litmus.fail("wrong operand count {} for {}", count, this);
          }
          return litmus.succeed();
        }
      };

  public static final SqlPrefixOperator NOT =
      new SqlPrefixOperator(
          "NOT",
          SqlKind.NOT,
          26,
          ReturnTypes.ARG0,
          InferTypes.BOOLEAN,
          OperandTypes.BOOLEAN);

  /**
   * Prefix arithmetic minus operator, '<code>-</code>'.
   *
   * <p>Its precedence is greater than the infix '{@link #PLUS +}' and
   * '{@link #MINUS -}' operators.
   */
  public static final SqlPrefixOperator UNARY_MINUS =
      new SqlPrefixOperator(
          "-",
          SqlKind.MINUS_PREFIX,
          80,
          ReturnTypes.ARG0,
          InferTypes.RETURN_TYPE,
          OperandTypes.NUMERIC_OR_INTERVAL);

  /**
   * Prefix arithmetic plus operator, '<code>+</code>'.
   *
   * <p>Its precedence is greater than the infix '{@link #PLUS +}' and
   * '{@link #MINUS -}' operators.
   */
  public static final SqlPrefixOperator UNARY_PLUS =
      new SqlPrefixOperator(
          "+",
          SqlKind.PLUS_PREFIX,
          80,
          ReturnTypes.ARG0,
          InferTypes.RETURN_TYPE,
          OperandTypes.NUMERIC_OR_INTERVAL);

  /**
   * Keyword which allows an identifier to be explicitly flagged as a table.
   * For example, <code>select * from (TABLE t)</code> or <code>TABLE
   * t</code>. See also {@link #COLLECTION_TABLE}.
   */
  public static final SqlPrefixOperator EXPLICIT_TABLE =
      new SqlPrefixOperator(
          "TABLE",
          SqlKind.EXPLICIT_TABLE,
          2,
          null,
          null,
          null);

  //-------------------------------------------------------------
  // AGGREGATE OPERATORS
  //-------------------------------------------------------------
  /**
   * <code>SUM</code> aggregate function.
   */
  public static final SqlAggFunction SUM = new SqlSumAggFunction(null);

  /**
   * <code>COUNT</code> aggregate function.
   */
  public static final SqlAggFunction COUNT = new SqlCountAggFunction();

  /**
   * <code>MIN</code> aggregate function.
   */
  public static final SqlAggFunction MIN =
      new SqlMinMaxAggFunction(SqlKind.MIN);

  /**
   * <code>MAX</code> aggregate function.
   */
  public static final SqlAggFunction MAX =
      new SqlMinMaxAggFunction(SqlKind.MAX);

  /**
   * <code>LAST_VALUE</code> aggregate function.
   */
  public static final SqlAggFunction LAST_VALUE =
      new SqlFirstLastValueAggFunction(SqlKind.LAST_VALUE);

  /**
   * <code>FIRST_VALUE</code> aggregate function.
   */
  public static final SqlAggFunction FIRST_VALUE =
      new SqlFirstLastValueAggFunction(SqlKind.FIRST_VALUE);

  /**
   * <code>LEAD</code> aggregate function.
   */
  public static final SqlAggFunction LEAD =
      new SqlLeadLagAggFunction(SqlKind.LEAD);

  /**
   * <code>LAG</code> aggregate function.
   */
  public static final SqlAggFunction LAG =
      new SqlLeadLagAggFunction(SqlKind.LAG);

  /**
   * <code>NTILE</code> aggregate function.
   */
  public static final SqlAggFunction NTILE =
      new SqlNtileAggFunction();

  /**
   * <code>SINGLE_VALUE</code> aggregate function.
   */
  public static final SqlAggFunction SINGLE_VALUE =
      new SqlSingleValueAggFunction(null);

  /**
   * <code>AVG</code> aggregate function.
   */
  public static final SqlAggFunction AVG =
      new SqlAvgAggFunction(SqlKind.AVG);

  /**
   * <code>STDDEV_POP</code> aggregate function.
   */
  public static final SqlAggFunction STDDEV_POP =
      new SqlAvgAggFunction(SqlKind.STDDEV_POP);

  /**
   * <code>REGR_SXX</code> aggregate function.
   */
  public static final SqlAggFunction REGR_SXX =
      new SqlCovarAggFunction(SqlKind.REGR_SXX);

  /**
   * <code>REGR_SYY</code> aggregate function.
   */
  public static final SqlAggFunction REGR_SYY =
      new SqlCovarAggFunction(SqlKind.REGR_SYY);

  /**
   * <code>COVAR_POP</code> aggregate function.
   */
  public static final SqlAggFunction COVAR_POP =
      new SqlCovarAggFunction(SqlKind.COVAR_POP);

  /**
   * <code>COVAR_SAMP</code> aggregate function.
   */
  public static final SqlAggFunction COVAR_SAMP =
      new SqlCovarAggFunction(SqlKind.COVAR_SAMP);

  /**
   * <code>STDDEV_SAMP</code> aggregate function.
   */
  public static final SqlAggFunction STDDEV_SAMP =
      new SqlAvgAggFunction(SqlKind.STDDEV_SAMP);

  /**
   * <code>VAR_POP</code> aggregate function.
   */
  public static final SqlAggFunction VAR_POP =
      new SqlAvgAggFunction(SqlKind.VAR_POP);

  /**
   * <code>VAR_SAMP</code> aggregate function.
   */
  public static final SqlAggFunction VAR_SAMP =
      new SqlAvgAggFunction(SqlKind.VAR_SAMP);

  //-------------------------------------------------------------
  // WINDOW Aggregate Functions
  //-------------------------------------------------------------
  /**
   * <code>HISTOGRAM</code> aggregate function support. Used by window
   * aggregate versions of MIN/MAX
   */
  public static final SqlAggFunction HISTOGRAM_AGG =
      new SqlHistogramAggFunction(null);

  /**
   * <code>HISTOGRAM_MIN</code> window aggregate function.
   */
  public static final SqlFunction HISTOGRAM_MIN =
      new SqlFunction(
          "$HISTOGRAM_MIN",
          SqlKind.OTHER_FUNCTION,
          ReturnTypes.ARG0_NULLABLE,
          null,
          OperandTypes.NUMERIC_OR_STRING,
          SqlFunctionCategory.NUMERIC);

  /**
   * <code>HISTOGRAM_MAX</code> window aggregate function.
   */
  public static final SqlFunction HISTOGRAM_MAX =
      new SqlFunction(
          "$HISTOGRAM_MAX",
          SqlKind.OTHER_FUNCTION,
          ReturnTypes.ARG0_NULLABLE,
          null,
          OperandTypes.NUMERIC_OR_STRING,
          SqlFunctionCategory.NUMERIC);

  /**
   * <code>HISTOGRAM_FIRST_VALUE</code> window aggregate function.
   */
  public static final SqlFunction HISTOGRAM_FIRST_VALUE =
      new SqlFunction(
          "$HISTOGRAM_FIRST_VALUE",
          SqlKind.OTHER_FUNCTION,
          ReturnTypes.ARG0_NULLABLE,
          null,
          OperandTypes.NUMERIC_OR_STRING,
          SqlFunctionCategory.NUMERIC);

  /**
   * <code>HISTOGRAM_LAST_VALUE</code> window aggregate function.
   */
  public static final SqlFunction HISTOGRAM_LAST_VALUE =
      new SqlFunction(
          "$HISTOGRAM_LAST_VALUE",
          SqlKind.OTHER_FUNCTION,
          ReturnTypes.ARG0_NULLABLE,
          null,
          OperandTypes.NUMERIC_OR_STRING,
          SqlFunctionCategory.NUMERIC);

  /**
   * <code>SUM0</code> aggregate function.
   */
  public static final SqlAggFunction SUM0 =
      new SqlSumEmptyIsZeroAggFunction();

  //-------------------------------------------------------------
  // WINDOW Rank Functions
  //-------------------------------------------------------------
  /**
   * <code>CUME_DIST</code> window function.
   */
  public static final SqlRankFunction CUME_DIST =
      new SqlRankFunction(true, SqlKind.CUME_DIST);

  /**
   * <code>DENSE_RANK</code> window function.
   */
  public static final SqlRankFunction DENSE_RANK =
      new SqlRankFunction(true, SqlKind.DENSE_RANK);

  /**
   * <code>PERCENT_RANK</code> window function.
   */
  public static final SqlRankFunction PERCENT_RANK =
      new SqlRankFunction(true, SqlKind.PERCENT_RANK);

  /**
   * <code>RANK</code> window function.
   */
  public static final SqlRankFunction RANK =
      new SqlRankFunction(true, SqlKind.RANK);

  /**
   * <code>ROW_NUMBER</code> window function.
   */
  public static final SqlRankFunction ROW_NUMBER =
      new SqlRankFunction(false, SqlKind.ROW_NUMBER);

  //-------------------------------------------------------------
  //                   SPECIAL OPERATORS
  //-------------------------------------------------------------
  public static final SqlRowOperator ROW = new SqlRowOperator("ROW");

  /**
   * A special operator for the subtraction of two DATETIMEs. The format of
   * DATETIME subtraction is:
   *
   * <blockquote><code>"(" &lt;datetime&gt; "-" &lt;datetime&gt; ")"
   * &lt;interval qualifier&gt;</code></blockquote>
   *
   * <p>This operator is special since it needs to hold the
   * additional interval qualifier specification.</p>
   */
  public static final SqlDatetimeSubtractionOperator MINUS_DATE =
      new SqlDatetimeSubtractionOperator();

  /**
   * The MULTISET Value Constructor. e.g. "<code>MULTISET[1,2,3]</code>".
   */
  public static final SqlMultisetValueConstructor MULTISET_VALUE =
      new SqlMultisetValueConstructor();

  /**
   * The MULTISET Query Constructor. e.g. "<code>SELECT dname, MULTISET(SELECT
   * FROM emp WHERE deptno = dept.deptno) FROM dept</code>".
   */
  public static final SqlMultisetQueryConstructor MULTISET_QUERY =
      new SqlMultisetQueryConstructor();

  /**
   * The ARRAY Query Constructor. e.g. "<code>SELECT dname, ARRAY(SELECT
   * FROM emp WHERE deptno = dept.deptno) FROM dept</code>".
   */
  public static final SqlMultisetQueryConstructor ARRAY_QUERY =
      new SqlArrayQueryConstructor();

  /**
   * The MAP Query Constructor. e.g. "<code>MAP(SELECT empno, deptno
   * FROM emp)</code>".
   */
  public static final SqlMultisetQueryConstructor MAP_QUERY =
      new SqlMapQueryConstructor();

  /**
   * The CURSOR constructor. e.g. "<code>SELECT * FROM
   * TABLE(DEDUP(CURSOR(SELECT * FROM EMPS), 'name'))</code>".
   */
  public static final SqlCursorConstructor CURSOR =
      new SqlCursorConstructor();

  /**
   * The COLUMN_LIST constructor. e.g. the ROW() call in "<code>SELECT * FROM
   * TABLE(DEDUP(CURSOR(SELECT * FROM EMPS), ROW(name, empno)))</code>".
   */
  public static final SqlColumnListConstructor COLUMN_LIST =
      new SqlColumnListConstructor();

  /**
   * The <code>UNNEST</code> operator.
   */
  public static final SqlUnnestOperator UNNEST =
      new SqlUnnestOperator(false);

  /**
   * The <code>UNNEST WITH ORDINALITY</code> operator.
   */
  public static final SqlUnnestOperator UNNEST_WITH_ORDINALITY =
      new SqlUnnestOperator(true);

  /**
   * The <code>LATERAL</code> operator.
   */
  public static final SqlSpecialOperator LATERAL =
      new SqlLateralOperator(SqlKind.LATERAL);

  /**
   * The "table function derived table" operator, which a table-valued
   * function into a relation, e.g. "<code>SELECT * FROM
   * TABLE(ramp(5))</code>".
   *
   * <p>This operator has function syntax (with one argument), whereas
   * {@link #EXPLICIT_TABLE} is a prefix operator.
   */
  public static final SqlSpecialOperator COLLECTION_TABLE =
      new SqlCollectionTableOperator("TABLE", SqlModality.RELATION);

  public static final SqlOverlapsOperator OVERLAPS =
      new SqlOverlapsOperator();

  public static final SqlSpecialOperator VALUES =
      new SqlValuesOperator();

  public static final SqlLiteralChainOperator LITERAL_CHAIN =
      new SqlLiteralChainOperator();

  public static final SqlThrowOperator THROW = new SqlThrowOperator();

  public static final SqlBetweenOperator BETWEEN =
      new SqlBetweenOperator(
          SqlBetweenOperator.Flag.ASYMMETRIC,
          false);

  public static final SqlBetweenOperator SYMMETRIC_BETWEEN =
      new SqlBetweenOperator(
          SqlBetweenOperator.Flag.SYMMETRIC,
          false);

  public static final SqlBetweenOperator NOT_BETWEEN =
      new SqlBetweenOperator(
          SqlBetweenOperator.Flag.ASYMMETRIC,
          true);

  public static final SqlBetweenOperator SYMMETRIC_NOT_BETWEEN =
      new SqlBetweenOperator(
          SqlBetweenOperator.Flag.SYMMETRIC,
          true);

  public static final SqlSpecialOperator NOT_LIKE =
      new SqlLikeOperator("NOT LIKE", SqlKind.LIKE, true);

  public static final SqlSpecialOperator LIKE =
      new SqlLikeOperator("LIKE", SqlKind.LIKE, false);

  public static final SqlSpecialOperator NOT_SIMILAR_TO =
      new SqlLikeOperator("NOT SIMILAR TO", SqlKind.SIMILAR, true);

  public static final SqlSpecialOperator SIMILAR_TO =
      new SqlLikeOperator("SIMILAR TO", SqlKind.SIMILAR, false);

  /**
   * Internal operator used to represent the ESCAPE clause of a LIKE or
   * SIMILAR TO expression.
   */
  public static final SqlSpecialOperator ESCAPE =
      new SqlSpecialOperator("ESCAPE", SqlKind.ESCAPE, 0);

  public static final SqlCaseOperator CASE = SqlCaseOperator.INSTANCE;

  public static final SqlOperator PROCEDURE_CALL =
      new SqlProcedureCallOperator();

  public static final SqlOperator NEW = new SqlNewOperator();

  /**
   * The <code>OVER</code> operator, which applies an aggregate functions to a
   * {@link SqlWindow window}.
   *
   * <p>Operands are as follows:
   *
   * <ol>
   * <li>name of window function ({@link org.apache.calcite.sql.SqlCall})</li>
   * <li>window name ({@link org.apache.calcite.sql.SqlLiteral}) or window
   * in-line specification (@link SqlWindowOperator})</li>
   * </ol>
   */
  public static final SqlBinaryOperator OVER = new SqlOverOperator();

  /**
   * An <code>REINTERPRET</code> operator is internal to the planner. When the
   * physical storage of two types is the same, this operator may be used to
   * reinterpret values of one type as the other. This operator is similar to
   * a cast, except that it does not alter the data value. Like a regular cast
   * it accepts one operand and stores the target type as the return type. It
   * performs an overflow check if it has <i>any</i> second operand, whether
   * true or not.
   */
  public static final SqlSpecialOperator REINTERPRET =
      new SqlSpecialOperator("Reinterpret", SqlKind.REINTERPRET) {
        public SqlOperandCountRange getOperandCountRange() {
          return SqlOperandCountRanges.between(1, 2);
        }
      };

  /** Internal operator that extracts time periods (year, month, date) from a
   * date in internal format (number of days since epoch). */
  public static final SqlSpecialOperator EXTRACT_DATE =
      new SqlSpecialOperator("EXTRACT_DATE", SqlKind.EXTRACT);

  //-------------------------------------------------------------
  //                   FUNCTIONS
  //-------------------------------------------------------------

  /**
   * The character substring function: <code>SUBSTRING(string FROM start [FOR
   * length])</code>.
   *
   * <p>If the length parameter is a constant, the length of the result is the
   * minimum of the length of the input and that length. Otherwise it is the
   * length of the input.
   */
  public static final SqlFunction SUBSTRING = new SqlSubstringFunction();

  /** The {@code REPLACE(string, search, replace)} function. Not standard SQL,
   * but in Oracle and Postgres. */
  public static final SqlFunction REPLACE =
      new SqlFunction("REPLACE", SqlKind.OTHER_FUNCTION,
          ReturnTypes.ARG0_NULLABLE_VARYING, null,
          OperandTypes.STRING_STRING_STRING, SqlFunctionCategory.STRING);

  public static final SqlFunction CONVERT =
      new SqlConvertFunction("CONVERT");

  /**
   * The <code>TRANSLATE(<i>char_value</i> USING <i>translation_name</i>)</code> function
   * alters the character set of a string value from one base character set to another.
   *
   * <p>It is defined in the SQL standard. See also non-standard
   * {@link OracleSqlOperatorTable#TRANSLATE3}.
   */
  public static final SqlFunction TRANSLATE =
      new SqlConvertFunction("TRANSLATE");

  public static final SqlFunction OVERLAY = new SqlOverlayFunction();

  /** The "TRIM" function. */
  public static final SqlFunction TRIM = SqlTrimFunction.INSTANCE;

  public static final SqlFunction POSITION = new SqlPositionFunction();

  public static final SqlFunction CHAR_LENGTH =
      new SqlFunction(
          "CHAR_LENGTH",
          SqlKind.OTHER_FUNCTION,
          ReturnTypes.INTEGER_NULLABLE,
          null,
          OperandTypes.CHARACTER,
          SqlFunctionCategory.NUMERIC);

  public static final SqlFunction CHARACTER_LENGTH =
      new SqlFunction(
          "CHARACTER_LENGTH",
          SqlKind.OTHER_FUNCTION,
          ReturnTypes.INTEGER_NULLABLE,
          null,
          OperandTypes.CHARACTER,
          SqlFunctionCategory.NUMERIC);

  public static final SqlFunction UPPER =
      new SqlFunction(
          "UPPER",
          SqlKind.OTHER_FUNCTION,
          ReturnTypes.ARG0_NULLABLE,
          null,
          OperandTypes.CHARACTER,
          SqlFunctionCategory.STRING);

  public static final SqlFunction LOWER =
      new SqlFunction(
          "LOWER",
          SqlKind.OTHER_FUNCTION,
          ReturnTypes.ARG0_NULLABLE,
          null,
          OperandTypes.CHARACTER,
          SqlFunctionCategory.STRING);

  public static final SqlFunction INITCAP =
      new SqlFunction(
          "INITCAP",
          SqlKind.OTHER_FUNCTION,
          ReturnTypes.ARG0_NULLABLE,
          null,
          OperandTypes.CHARACTER,
          SqlFunctionCategory.STRING);

  /**
   * Uses SqlOperatorTable.useDouble for its return type since we don't know
   * what the result type will be by just looking at the operand types. For
   * example POW(int, int) can return a non integer if the second operand is
   * negative.
   */
  public static final SqlFunction POWER =
      new SqlFunction(
          "POWER",
          SqlKind.OTHER_FUNCTION,
          ReturnTypes.DOUBLE_NULLABLE,
          null,
          OperandTypes.NUMERIC_NUMERIC,
          SqlFunctionCategory.NUMERIC);

  public static final SqlFunction SQRT =
      new SqlFunction(
          "SQRT",
          SqlKind.OTHER_FUNCTION,
          ReturnTypes.DOUBLE_NULLABLE,
          null,
          OperandTypes.NUMERIC,
          SqlFunctionCategory.NUMERIC);

  public static final SqlFunction MOD =
      // Return type is same as divisor (2nd operand)
      // SQL2003 Part2 Section 6.27, Syntax Rules 9
      new SqlFunction(
          "MOD",
          SqlKind.OTHER_FUNCTION,
          ReturnTypes.ARG1_NULLABLE,
          null,
          OperandTypes.EXACT_NUMERIC_EXACT_NUMERIC,
          SqlFunctionCategory.NUMERIC);

  public static final SqlFunction LN =
      new SqlFunction(
          "LN",
          SqlKind.OTHER_FUNCTION,
          ReturnTypes.DOUBLE_NULLABLE,
          null,
          OperandTypes.NUMERIC,
          SqlFunctionCategory.NUMERIC);

  public static final SqlFunction LOG10 =
      new SqlFunction(
          "LOG10",
          SqlKind.OTHER_FUNCTION,
          ReturnTypes.DOUBLE_NULLABLE,
          null,
          OperandTypes.NUMERIC,
          SqlFunctionCategory.NUMERIC);

  public static final SqlFunction ABS =
      new SqlFunction(
          "ABS",
          SqlKind.OTHER_FUNCTION,
          ReturnTypes.ARG0,
          null,
          OperandTypes.NUMERIC_OR_INTERVAL,
          SqlFunctionCategory.NUMERIC);

  public static final SqlFunction ACOS =
      new SqlFunction(
          "ACOS",
          SqlKind.OTHER_FUNCTION,
          ReturnTypes.DOUBLE_NULLABLE,
          null,
          OperandTypes.NUMERIC,
          SqlFunctionCategory.NUMERIC);

  public static final SqlFunction ASIN =
      new SqlFunction(
          "ASIN",
          SqlKind.OTHER_FUNCTION,
          ReturnTypes.DOUBLE_NULLABLE,
          null,
          OperandTypes.NUMERIC,
          SqlFunctionCategory.NUMERIC);

  public static final SqlFunction ATAN =
      new SqlFunction(
          "ATAN",
          SqlKind.OTHER_FUNCTION,
          ReturnTypes.DOUBLE_NULLABLE,
          null,
          OperandTypes.NUMERIC,
          SqlFunctionCategory.NUMERIC);

  public static final SqlFunction ATAN2 =
      new SqlFunction(
          "ATAN2",
          SqlKind.OTHER_FUNCTION,
          ReturnTypes.DOUBLE_NULLABLE,
          null,
          OperandTypes.NUMERIC_NUMERIC,
          SqlFunctionCategory.NUMERIC);

  public static final SqlFunction COS =
      new SqlFunction(
          "COS",
          SqlKind.OTHER_FUNCTION,
          ReturnTypes.DOUBLE_NULLABLE,
          null,
          OperandTypes.NUMERIC,
          SqlFunctionCategory.NUMERIC);

  public static final SqlFunction COT =
      new SqlFunction(
          "COT",
          SqlKind.OTHER_FUNCTION,
          ReturnTypes.DOUBLE_NULLABLE,
          null,
          OperandTypes.NUMERIC,
          SqlFunctionCategory.NUMERIC);

  public static final SqlFunction DEGREES =
      new SqlFunction(
          "DEGREES",
          SqlKind.OTHER_FUNCTION,
          ReturnTypes.DOUBLE_NULLABLE,
          null,
          OperandTypes.NUMERIC,
          SqlFunctionCategory.NUMERIC);

  public static final SqlFunction EXP =
      new SqlFunction(
          "EXP",
          SqlKind.OTHER_FUNCTION,
          ReturnTypes.DOUBLE_NULLABLE,
          null,
          OperandTypes.NUMERIC,
          SqlFunctionCategory.NUMERIC);

  public static final SqlFunction RADIANS =
      new SqlFunction(
          "RADIANS",
          SqlKind.OTHER_FUNCTION,
          ReturnTypes.DOUBLE_NULLABLE,
          null,
          OperandTypes.NUMERIC,
          SqlFunctionCategory.NUMERIC);

  public static final SqlFunction ROUND =
      new SqlFunction(
          "ROUND",
          SqlKind.OTHER_FUNCTION,
          ReturnTypes.ARG0,
          null,
          OperandTypes.NUMERIC_INTEGER,
          SqlFunctionCategory.NUMERIC);

  public static final SqlFunction SIGN =
      new SqlFunction(
          "SIGN",
          SqlKind.OTHER_FUNCTION,
          ReturnTypes.ARG0,
          null,
          OperandTypes.NUMERIC,
          SqlFunctionCategory.NUMERIC);

  public static final SqlFunction SIN =
      new SqlFunction(
          "SIN",
          SqlKind.OTHER_FUNCTION,
          ReturnTypes.DOUBLE_NULLABLE,
          null,
          OperandTypes.NUMERIC,
          SqlFunctionCategory.NUMERIC);


  public static final SqlFunction TAN =
      new SqlFunction(
          "TAN",
          SqlKind.OTHER_FUNCTION,
          ReturnTypes.DOUBLE_NULLABLE,
          null,
          OperandTypes.NUMERIC,
          SqlFunctionCategory.NUMERIC);

  public static final SqlFunction TRUNCATE =
      new SqlFunction(
          "TRUNCATE",
          SqlKind.OTHER_FUNCTION,
          ReturnTypes.ARG0,
          null,
          OperandTypes.NUMERIC_INTEGER,
          SqlFunctionCategory.NUMERIC);

  public static final SqlFunction PI =
      new SqlBaseContextVariable("PI", ReturnTypes.DOUBLE,
          SqlFunctionCategory.NUMERIC);

  public static final SqlFunction FINAL = new SqlFunction("FINAL",
    SqlKind.FINAL,
    ReturnTypes.ARG0_NULLABLE,
    null,
    OperandTypes.ANY,
    SqlFunctionCategory.MATCH_RECOGNIZE);

  public static final SqlFunction RUNNING = new SqlFunction("RUNNING",
    SqlKind.RUNNING,
    ReturnTypes.ARG0_NULLABLE,
    null,
    OperandTypes.ANY,
    SqlFunctionCategory.MATCH_RECOGNIZE);

  public static final SqlFunction FIRST = new SqlFunction("FIRST",
    SqlKind.FIRST,
    ReturnTypes.ARG0_NULLABLE,
    null,
    OperandTypes.ANY_NUMERIC,
    SqlFunctionCategory.MATCH_RECOGNIZE);

  public static final SqlFunction LAST = new SqlFunction("LAST",
    SqlKind.LAST,
    ReturnTypes.ARG0_NULLABLE,
    null,
    OperandTypes.ANY_NUMERIC,
    SqlFunctionCategory.MATCH_RECOGNIZE);

  public static final SqlFunction PREV = new SqlFunction("PREV",
    SqlKind.PREV,
    ReturnTypes.ARG0_NULLABLE,
    null,
    OperandTypes.ANY_NUMERIC,
    SqlFunctionCategory.MATCH_RECOGNIZE);


  public static final SqlFunction NEXT = new SqlFunction("NEXT",
    SqlKind.NEXT,
    ReturnTypes.ARG0_NULLABLE,
    null,
    OperandTypes.ANY_NUMERIC,
    SqlFunctionCategory.MATCH_RECOGNIZE);

  public static final SqlFunction NULLIF = new SqlNullifFunction();

  /**
   * The COALESCE builtin function.
   */
  public static final SqlFunction COALESCE = new SqlCoalesceFunction();

  /**
   * The <code>FLOOR</code> function.
   */
  public static final SqlFunction FLOOR = new SqlFloorFunction(SqlKind.FLOOR);

  /**
   * The <code>CEIL</code> function.
   */
  public static final SqlFunction CEIL = new SqlFloorFunction(SqlKind.CEIL);

  /**
   * The <code>USER</code> function.
   */
  public static final SqlFunction USER =
      new SqlStringContextVariable("USER");

  /**
   * The <code>CURRENT_USER</code> function.
   */
  public static final SqlFunction CURRENT_USER =
      new SqlStringContextVariable("CURRENT_USER");

  /**
   * The <code>SESSION_USER</code> function.
   */
  public static final SqlFunction SESSION_USER =
      new SqlStringContextVariable("SESSION_USER");

  /**
   * The <code>SYSTEM_USER</code> function.
   */
  public static final SqlFunction SYSTEM_USER =
      new SqlStringContextVariable("SYSTEM_USER");

  /**
   * The <code>CURRENT_PATH</code> function.
   */
  public static final SqlFunction CURRENT_PATH =
      new SqlStringContextVariable("CURRENT_PATH");

  /**
   * The <code>CURRENT_ROLE</code> function.
   */
  public static final SqlFunction CURRENT_ROLE =
      new SqlStringContextVariable("CURRENT_ROLE");

  /**
   * The <code>CURRENT_CATALOG</code> function.
   */
  public static final SqlFunction CURRENT_CATALOG =
      new SqlStringContextVariable("CURRENT_CATALOG");

  /**
   * The <code>CURRENT_SCHEMA</code> function.
   */
  public static final SqlFunction CURRENT_SCHEMA =
      new SqlStringContextVariable("CURRENT_SCHEMA");

  /**
   * The <code>LOCALTIME [(<i>precision</i>)]</code> function.
   */
  public static final SqlFunction LOCALTIME =
      new SqlAbstractTimeFunction("LOCALTIME", SqlTypeName.TIME);

  /**
   * The <code>LOCALTIMESTAMP [(<i>precision</i>)]</code> function.
   */
  public static final SqlFunction LOCALTIMESTAMP =
      new SqlAbstractTimeFunction("LOCALTIMESTAMP", SqlTypeName.TIMESTAMP);

  /**
   * The <code>CURRENT_TIME [(<i>precision</i>)]</code> function.
   */
  public static final SqlFunction CURRENT_TIME =
      new SqlAbstractTimeFunction("CURRENT_TIME", SqlTypeName.TIME);

  /**
   * The <code>CURRENT_TIMESTAMP [(<i>precision</i>)]</code> function.
   */
  public static final SqlFunction CURRENT_TIMESTAMP =
      new SqlAbstractTimeFunction("CURRENT_TIMESTAMP", SqlTypeName.TIMESTAMP);

  /**
   * The <code>CURRENT_DATE</code> function.
   */
  public static final SqlFunction CURRENT_DATE =
      new SqlCurrentDateFunction();

  /** The <code>TIMESTAMPADD</code> function. */
  public static final SqlFunction TIMESTAMP_ADD = new SqlTimestampAddFunction();

  /** The <code>TIMESTAMPDIFF</code> function. */
  public static final SqlFunction TIMESTAMP_DIFF = new SqlTimestampDiffFunction();

  /**
   * Use of the <code>IN_FENNEL</code> operator forces the argument to be
   * evaluated in Fennel. Otherwise acts as identity function.
   */
  public static final SqlFunction IN_FENNEL =
      new SqlMonotonicUnaryFunction(
          "IN_FENNEL",
          SqlKind.OTHER_FUNCTION,
          ReturnTypes.ARG0,
          null,
          OperandTypes.ANY,
          SqlFunctionCategory.SYSTEM);

  /**
   * The SQL <code>CAST</code> operator.
   *
   * <p>The SQL syntax is
   *
   * <blockquote><code>CAST(<i>expression</i> AS <i>type</i>)</code>
   * </blockquote>
   *
   * <p>When the CAST operator is applies as a {@link SqlCall}, it has two
   * arguments: the expression and the type. The type must not include a
   * constraint, so <code>CAST(x AS INTEGER NOT NULL)</code>, for instance, is
   * invalid.</p>
   *
   * <p>When the CAST operator is applied as a <code>RexCall</code>, the
   * target type is simply stored as the return type, not an explicit operand.
   * For example, the expression <code>CAST(1 + 2 AS DOUBLE)</code> will
   * become a call to <code>CAST</code> with the expression <code>1 + 2</code>
   * as its only operand.</p>
   *
   * <p>The <code>RexCall</code> form can also have a type which contains a
   * <code>NOT NULL</code> constraint. When this expression is implemented, if
   * the value is NULL, an exception will be thrown.</p>
   */
  public static final SqlFunction CAST = new SqlCastFunction();

  /**
   * The SQL <code>EXTRACT</code> operator. Extracts a specified field value
   * from a DATETIME or an INTERVAL. E.g.<br>
   * <code>EXTRACT(HOUR FROM INTERVAL '364 23:59:59')</code> returns <code>
   * 23</code>
   */
  public static final SqlFunction EXTRACT = new SqlExtractFunction();

  /**
   * The SQL <code>YEAR</code> operator. Returns the Year
   * from a DATETIME  E.g.<br>
   * <code>YEAR(date '2008-9-23')</code> returns <code>
   * 2008</code>
   */
  public static final SqlDatePartFunction YEAR =
      new SqlDatePartFunction("YEAR", TimeUnit.YEAR);

  /**
   * The SQL <code>QUARTER</code> operator. Returns the Quarter
   * from a DATETIME  E.g.<br>
   * <code>QUARTER(date '2008-9-23')</code> returns <code>
   * 3</code>
   */
  public static final SqlDatePartFunction QUARTER =
      new SqlDatePartFunction("QUARTER", TimeUnit.QUARTER);

  /**
   * The SQL <code>MONTH</code> operator. Returns the Month
   * from a DATETIME  E.g.<br>
   * <code>MONTH(date '2008-9-23')</code> returns <code>
   * 9</code>
   */
  public static final SqlDatePartFunction MONTH =
      new SqlDatePartFunction("MONTH", TimeUnit.MONTH);

  /**
   * The SQL <code>WEEK</code> operator. Returns the Week
   * from a DATETIME  E.g.<br>
   * <code>WEEK(date '2008-9-23')</code> returns <code>
   * 39</code>
   */
  public static final SqlDatePartFunction WEEK =
      new SqlDatePartFunction("WEEK", TimeUnit.WEEK);

  /**
   * The SQL <code>DAYOFYEAR</code> operator. Returns the DOY
   * from a DATETIME  E.g.<br>
   * <code>DAYOFYEAR(date '2008-9-23')</code> returns <code>
   * 267</code>
   */
  public static final SqlDatePartFunction DAYOFYEAR =
      new SqlDatePartFunction("DAYOFYEAR", TimeUnit.DOY);

  /**
   * The SQL <code>DAYOFMONTH</code> operator. Returns the Day
   * from a DATETIME  E.g.<br>
   * <code>DAYOFMONTH(date '2008-9-23')</code> returns <code>
   * 23</code>
   */
  public static final SqlDatePartFunction DAYOFMONTH =
      new SqlDatePartFunction("DAYOFMONTH", TimeUnit.DAY);

  /**
   * The SQL <code>DAYOFWEEK</code> operator. Returns the DOW
   * from a DATETIME  E.g.<br>
   * <code>DAYOFWEEK(date '2008-9-23')</code> returns <code>
   * 2</code>
   */
  public static final SqlDatePartFunction DAYOFWEEK =
      new SqlDatePartFunction("DAYOFWEEK", TimeUnit.DOW);

  /**
   * The SQL <code>HOUR</code> operator. Returns the Hour
   * from a DATETIME  E.g.<br>
   * <code>HOUR(timestamp '2008-9-23 01:23:45')</code> returns <code>
   * 1</code>
   */
  public static final SqlDatePartFunction HOUR =
      new SqlDatePartFunction("HOUR", TimeUnit.HOUR);

  /**
   * The SQL <code>MINUTE</code> operator. Returns the Minute
   * from a DATETIME  E.g.<br>
   * <code>MINUTE(timestamp '2008-9-23 01:23:45')</code> returns <code>
   * 23</code>
   */
  public static final SqlDatePartFunction MINUTE =
      new SqlDatePartFunction("MINUTE", TimeUnit.MINUTE);

  /**
   * The SQL <code>SECOND</code> operator. Returns the Second
   * from a DATETIME  E.g.<br>
   * <code>SECOND(timestamp '2008-9-23 01:23:45')</code> returns <code>
   * 45</code>
   */
  public static final SqlDatePartFunction SECOND =
      new SqlDatePartFunction("SECOND", TimeUnit.SECOND);

  /**
   * The ELEMENT operator, used to convert a multiset with only one item to a
   * "regular" type. Example ... log(ELEMENT(MULTISET[1])) ...
   */
  public static final SqlFunction ELEMENT =
      new SqlFunction(
          "ELEMENT",
          SqlKind.OTHER_FUNCTION,
          ReturnTypes.MULTISET_ELEMENT_NULLABLE,
          null,
          OperandTypes.COLLECTION,
          SqlFunctionCategory.SYSTEM);

  /**
   * The item operator {@code [ ... ]}, used to access a given element of an
   * array or map. For example, {@code myArray[3]} or {@code "myMap['foo']"}.
   *
   * <p>The SQL standard calls the ARRAY variant a
   * &lt;array element reference&gt;. Index is 1-based. The standard says
   * to raise "data exception - array element error" but we currently return
   * null.</p>
   *
   * <p>MAP is not standard SQL.</p>
   */
  public static final SqlOperator ITEM = new SqlItemOperator();

  /**
   * The ARRAY Value Constructor. e.g. "<code>ARRAY[1, 2, 3]</code>".
   */
  public static final SqlArrayValueConstructor ARRAY_VALUE_CONSTRUCTOR =
      new SqlArrayValueConstructor();

  /**
   * The MAP Value Constructor,
   * e.g. "<code>MAP['washington', 1, 'obama', 44]</code>".
   */
  public static final SqlMapValueConstructor MAP_VALUE_CONSTRUCTOR =
      new SqlMapValueConstructor();

  /**
   * The internal "$SLICE" operator takes a multiset of records and returns a
   * multiset of the first column of those records.
   *
   * <p>It is introduced when multisets of scalar types are created, in order
   * to keep types consistent. For example, <code>MULTISET [5]</code> has type
   * <code>INTEGER MULTISET</code> but is translated to an expression of type
   * <code>RECORD(INTEGER EXPR$0) MULTISET</code> because in our internal
   * representation of multisets, every element must be a record. Applying the
   * "$SLICE" operator to this result converts the type back to an <code>
   * INTEGER MULTISET</code> multiset value.
   *
   * <p><code>$SLICE</code> is often translated away when the multiset type is
   * converted back to scalar values.
   */
  public static final SqlInternalOperator SLICE =
      new SqlInternalOperator(
          "$SLICE",
          SqlKind.OTHER,
          0,
          false,
          ReturnTypes.MULTISET_PROJECT0,
          null,
          OperandTypes.RECORD_COLLECTION) {
      };

  /**
   * The internal "$ELEMENT_SLICE" operator returns the first field of the
   * only element of a multiset.
   *
   * <p>It is introduced when multisets of scalar types are created, in order
   * to keep types consistent. For example, <code>ELEMENT(MULTISET [5])</code>
   * is translated to <code>$ELEMENT_SLICE(MULTISET (VALUES ROW (5
   * EXPR$0))</code> It is translated away when the multiset type is converted
   * back to scalar values.</p>
   *
   * <p>NOTE: jhyde, 2006/1/9: Usages of this operator are commented out, but
   * I'm not deleting the operator, because some multiset tests are disabled,
   * and we may need this operator to get them working!</p>
   */
  public static final SqlInternalOperator ELEMENT_SLICE =
      new SqlInternalOperator(
          "$ELEMENT_SLICE",
          SqlKind.OTHER,
          0,
          false,
          ReturnTypes.MULTISET_RECORD,
          null,
          OperandTypes.MULTISET) {
        public void unparse(
            SqlWriter writer,
            SqlCall call,
            int leftPrec,
            int rightPrec) {
          SqlUtil.unparseFunctionSyntax(
              this,
              writer, call);
        }
      };

  /**
   * The internal "$SCALAR_QUERY" operator returns a scalar value from a
   * record type. It assumes the record type only has one field, and returns
   * that field as the output.
   */
  public static final SqlInternalOperator SCALAR_QUERY =
      new SqlInternalOperator(
          "$SCALAR_QUERY",
          SqlKind.SCALAR_QUERY,
          0,
          false,
          ReturnTypes.RECORD_TO_SCALAR,
          null,
          OperandTypes.RECORD_TO_SCALAR) {
        public void unparse(
            SqlWriter writer,
            SqlCall call,
            int leftPrec,
            int rightPrec) {
          final SqlWriter.Frame frame = writer.startList("(", ")");
          call.operand(0).unparse(writer, 0, 0);
          writer.endList(frame);
        }

        public boolean argumentMustBeScalar(int ordinal) {
          // Obvious, really.
          return false;
        }
      };

  /**
   * The CARDINALITY operator, used to retrieve the number of elements in a
   * MULTISET, ARRAY or MAP.
   */
  public static final SqlFunction CARDINALITY =
      new SqlFunction(
          "CARDINALITY",
          SqlKind.OTHER_FUNCTION,
          ReturnTypes.INTEGER_NULLABLE,
          null,
          OperandTypes.COLLECTION_OR_MAP,
          SqlFunctionCategory.SYSTEM);

  /**
   * The COLLECT operator. Multiset aggregator function.
   */
  public static final SqlAggFunction COLLECT =
      new SqlAggFunction("COLLECT",
          null,
          SqlKind.COLLECT,
          ReturnTypes.TO_MULTISET,
          null,
          OperandTypes.ANY,
          SqlFunctionCategory.SYSTEM, false, false) {
      };

  /**
   * The FUSION operator. Multiset aggregator function.
   */
  public static final SqlFunction FUSION =
      new SqlAggFunction("FUSION", null,
          SqlKind.FUSION,
          ReturnTypes.ARG0,
          null,
          OperandTypes.MULTISET,
          SqlFunctionCategory.SYSTEM, false, false) {
      };

  /**
   * The sequence next value function: <code>NEXT VALUE FOR sequence</code>
   */
  public static final SqlOperator NEXT_VALUE =
      new SqlSequenceValueOperator(SqlKind.NEXT_VALUE);

  /**
   * The sequence current value function: <code>CURRENT VALUE FOR
   * sequence</code>
   */
  public static final SqlOperator CURRENT_VALUE =
      new SqlSequenceValueOperator(SqlKind.CURRENT_VALUE);

  /**
   * The <code>TABLESAMPLE</code> operator.
   *
   * <p>Examples:
   *
   * <ul>
   * <li><code>&lt;query&gt; TABLESAMPLE SUBSTITUTE('sampleName')</code>
   * (non-standard)
   * <li><code>&lt;query&gt; TABLESAMPLE BERNOULLI(&lt;percent&gt;)
   * [REPEATABLE(&lt;seed&gt;)]</code> (standard, but not implemented for FTRS
   * yet)
   * <li><code>&lt;query&gt; TABLESAMPLE SYSTEM(&lt;percent&gt;)
   * [REPEATABLE(&lt;seed&gt;)]</code> (standard, but not implemented for FTRS
   * yet)
   * </ul>
   *
   * <p>Operand #0 is a query or table; Operand #1 is a {@link SqlSampleSpec}
   * wrapped in a {@link SqlLiteral}.
   */
  public static final SqlSpecialOperator TABLESAMPLE =
      new SqlSpecialOperator(
          "TABLESAMPLE",
          SqlKind.TABLESAMPLE,
          20,
          true,
          ReturnTypes.ARG0,
          null,
          OperandTypes.VARIADIC) {
        public void unparse(
            SqlWriter writer,
            SqlCall call,
            int leftPrec,
            int rightPrec) {
          call.operand(0).unparse(writer, leftPrec, 0);
          writer.keyword("TABLESAMPLE");
          call.operand(1).unparse(writer, 0, rightPrec);
        }
      };

  /** The {@code TUMBLE} group function. */
  public static final SqlGroupFunction TUMBLE =
      new SqlGroupFunction(SqlKind.TUMBLE, null,
          OperandTypes.or(OperandTypes.DATETIME_INTERVAL,
              OperandTypes.DATETIME_INTERVAL_TIME));

  /** The {@code TUMBLE_START} auxiliary function of
   * the {@code TUMBLE} group function. */
  public static final SqlFunction TUMBLE_START =
      TUMBLE.auxiliary(SqlKind.TUMBLE_START);

  /** The {@code TUMBLE_END} auxiliary function of
   * the {@code TUMBLE} group function. */
  public static final SqlFunction TUMBLE_END =
      TUMBLE.auxiliary(SqlKind.TUMBLE_END);

<<<<<<< HEAD
  public static final SqlBinaryOperator PATTERN_ALTER = new SqlBinaryOperator("|",
    SqlKind.PATTERN_ALTER, 70, true, null, null, null);

  public static final SqlBinaryOperator PATTERN_CONCAT = new SqlBinaryOperator("",
    SqlKind.PATTERN_CONCAT, 80, true, null, null, null);

  public static final SqlSpecialOperator PATTERN_QUANTIFIER = new SqlSpecialOperator(
    "PATTERN_QUANTIFIER", SqlKind.PATTERN_QUANTIFIER, 90) {
    @Override public void unparse(SqlWriter writer, SqlCall call, int leftPrec, int rightPrec) {
      call.operand(0).unparse(writer, this.getLeftPrec(), this.getRightPrec());
      int startNum = ((SqlNumericLiteral) call.operand(1)).intValue(true);
      SqlNumericLiteral endRepNum = call.operand(2);
      boolean isReluctant = ((SqlLiteral) call.operand(3)).booleanValue();
      int endNum = endRepNum.intValue(true);
      if (startNum == endNum) {
        writer.keyword("{ " + startNum + " }");
      } else {
        if (endNum == -1) {
          if (startNum == 0) {
            writer.keyword("*");
          } else if (startNum == 1) {
            writer.keyword("+");
          } else {
            writer.keyword("{ " + startNum + ", }");
          }
        } else {
          if (startNum == 0 && endNum == 1) {
            writer.keyword("?");
          } else if (startNum == -1) {
            writer.keyword("{ , " + endNum + " }");
          } else {
            writer.keyword("{ " + startNum + ", " + endNum + " }");
          }
        }
        if (isReluctant) {
          writer.keyword("?");
        }
      }
    }
  };

  public static final SqlSpecialOperator PATTERN_PERMUTE = new SqlSpecialOperator("PATTERN_PERMUTE",
    SqlKind.PATTERN_PERMUTE, 100) {
    @Override public void unparse(SqlWriter writer, SqlCall call, int leftPrec, int rightPrec) {
      writer.keyword("PERMUTE");
      SqlWriter.Frame frame = writer.startList("(", ")");
      for (int i = 0; i < call.getOperandList().size(); i++) {
        SqlNode pattern = call.getOperandList().get(i);
        pattern.unparse(writer, 0, 0);
        if (i != call.getOperandList().size() - 1) {
          writer.print(",");
        }
      }
      writer.endList(frame);
    }
  };

  public static final SqlSpecialOperator PATTERN_EXCLUDE = new SqlSpecialOperator("PATTERN_EXCLUDE",
    SqlKind.PATTERN_EXCLUDED, 100) {
    @Override public void unparse(SqlWriter writer, SqlCall call, int leftPrec, int rightPrec) {
      SqlWriter.Frame frame = writer.startList("{-", "-}");
      SqlNode node = call.getOperandList().get(0);
      node.unparse(writer, 0, 0);
      writer.endList(frame);
    }
  };

  public static final SqlSpecialOperator PATTERN_DEFINE_AS = new SqlAsOperator(
    "PATTERN_DEFINE_AS",
    SqlKind.AS,
    20,
    true,
    ReturnTypes.ARG0,
    InferTypes.RETURN_TYPE,
    OperandTypes.ANY_ANY) {
    @Override public void unparse(SqlWriter writer, SqlCall call, int leftPrec, int rightPrec) {
      assert call.operandCount() >= 2;
      final SqlWriter.Frame frame =
        writer.startList(
          SqlWriter.FrameTypeEnum.SIMPLE);
      call.operand(1).unparse(writer, leftPrec, getLeftPrec());
      final boolean needsSpace = true;
      writer.setNeedWhitespace(needsSpace);
      writer.sep("AS");
      writer.setNeedWhitespace(needsSpace);
      call.operand(0).unparse(writer, getRightPrec(), rightPrec);
      if (call.operandCount() > 2) {
        final SqlWriter.Frame frame1 =
          writer.startList(SqlWriter.FrameTypeEnum.SIMPLE, "(", ")");
        for (SqlNode operand : Util.skip(call.getOperandList(), 2)) {
          writer.sep(",", false);
          operand.unparse(writer, 0, 0);
        }
        writer.endList(frame1);
      }
      writer.endList(frame);
    }
  };
=======
  /** The {@code HOP} group function. */
  public static final SqlGroupFunction HOP =
      new SqlGroupFunction(SqlKind.HOP, null,
          OperandTypes.or(OperandTypes.DATETIME_INTERVAL_INTERVAL,
              OperandTypes.DATETIME_INTERVAL_INTERVAL_TIME));

  /** The {@code HOP_START} auxiliary function of
   * the {@code HOP} group function. */
  public static final SqlFunction HOP_START =
      HOP.auxiliary(SqlKind.HOP_START);

  /** The {@code HOP_END} auxiliary function of
   * the {@code HOP} group function. */
  public static final SqlFunction HOP_END =
      HOP.auxiliary(SqlKind.HOP_END);

  /** The {@code SESSION} group function. */
  public static final SqlGroupFunction SESSION =
      new SqlGroupFunction(SqlKind.SESSION, null,
          OperandTypes.or(OperandTypes.DATETIME_INTERVAL,
              OperandTypes.DATETIME_INTERVAL_TIME));

  /** The {@code SESSION_START} auxiliary function of
   * the {@code SESSION} group function. */
  public static final SqlFunction SESSION_START =
      SESSION.auxiliary(SqlKind.SESSION_START);

  /** The {@code SESSION_END} auxiliary function of
   * the {@code SESSION} group function. */
  public static final SqlFunction SESSION_END =
      SESSION.auxiliary(SqlKind.SESSION_END);

>>>>>>> 49888a6c
  //~ Methods ----------------------------------------------------------------

  /**
   * Returns the standard operator table, creating it if necessary.
   */
  public static synchronized SqlStdOperatorTable instance() {
    if (instance == null) {
      // Creates and initializes the standard operator table.
      // Uses two-phase construction, because we can't initialize the
      // table until the constructor of the sub-class has completed.
      instance = new SqlStdOperatorTable();
      instance.init();
    }
    return instance;
  }

  /** Returns the group function for which a given kind is an auxiliary
   * function, or null if it is not an auxiliary function. */
  public static SqlGroupFunction auxiliaryToGroup(SqlKind kind) {
    switch (kind) {
    case TUMBLE_START:
    case TUMBLE_END:
      return TUMBLE;
    case HOP_START:
    case HOP_END:
      return HOP;
    case SESSION_START:
    case SESSION_END:
      return SESSION;
    default:
      return null;
    }
  }
}

// End SqlStdOperatorTable.java<|MERGE_RESOLUTION|>--- conflicted
+++ resolved
@@ -1914,7 +1914,6 @@
   public static final SqlFunction TUMBLE_END =
       TUMBLE.auxiliary(SqlKind.TUMBLE_END);
 
-<<<<<<< HEAD
   public static final SqlBinaryOperator PATTERN_ALTER = new SqlBinaryOperator("|",
     SqlKind.PATTERN_ALTER, 70, true, null, null, null);
 
@@ -2013,7 +2012,6 @@
       writer.endList(frame);
     }
   };
-=======
   /** The {@code HOP} group function. */
   public static final SqlGroupFunction HOP =
       new SqlGroupFunction(SqlKind.HOP, null,
@@ -2046,7 +2044,6 @@
   public static final SqlFunction SESSION_END =
       SESSION.auxiliary(SqlKind.SESSION_END);
 
->>>>>>> 49888a6c
   //~ Methods ----------------------------------------------------------------
 
   /**
