--- conflicted
+++ resolved
@@ -67,11 +67,6 @@
       timeUnit = opBinding.getOperandLiteralValue(0, TimeUnit.class);
       type1 = opBinding.getOperandType(1);
       type2 = opBinding.getOperandType(2);
-<<<<<<< HEAD
-    } else if (opBinding.getOperator().getName().equals("TIME_DIFF")) {
-      return typeFactory.createSqlType(SqlTypeName.INTEGER);
-=======
->>>>>>> bad9f413
     } else {
       type1 = opBinding.getOperandType(0);
       type2 = opBinding.getOperandType(1);
