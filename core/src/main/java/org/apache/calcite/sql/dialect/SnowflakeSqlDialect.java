--- conflicted
+++ resolved
@@ -44,26 +44,16 @@
   public static final SqlDialect.Context DEFAULT_CONTEXT = SqlDialect.EMPTY_CONTEXT
       .withDatabaseProduct(SqlDialect.DatabaseProduct.SNOWFLAKE)
       .withIdentifierQuoteString("\"")
-      .withUnquotedCasing(Casing.TO_UPPER);
+      .withUnquotedCasing(Casing.TO_UPPER)
+      .withConformance(SqlConformanceEnum.SNOWFLAKE);
 
   public static final SqlDialect DEFAULT =
-<<<<<<< HEAD
       new SnowflakeSqlDialect(DEFAULT_CONTEXT);
-=======
-      new SnowflakeSqlDialect(EMPTY_CONTEXT
-          .withDatabaseProduct(DatabaseProduct.SNOWFLAKE)
-          .withIdentifierQuoteString("\"")
-          .withUnquotedCasing(Casing.TO_UPPER)
-          .withConformance(SqlConformanceEnum.SNOWFLAKE));
->>>>>>> 1b3c0e21
 
   /** Creates a SnowflakeSqlDialect. */
   public SnowflakeSqlDialect(Context context) {
     super(context);
   }
-<<<<<<< HEAD
-}
-=======
 
   @Override public boolean supportsAliasedValues() {
     return false;
@@ -325,7 +315,4 @@
     return ((SqlBasicCall) aggCall).operand(0);
   }
 
-}
-
-// End SnowflakeSqlDialect.java
->>>>>>> 1b3c0e21
+}