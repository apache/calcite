/*
 * Licensed to the Apache Software Foundation (ASF) under one or more
 * contributor license agreements.  See the NOTICE file distributed with
 * this work for additional information regarding copyright ownership.
 * The ASF licenses this file to you under the Apache License, Version 2.0
 * (the "License"); you may not use this file except in compliance with
 * the License.  You may obtain a copy of the License at
 *
 * http://www.apache.org/licenses/LICENSE-2.0
 *
 * Unless required by applicable law or agreed to in writing, software
 * distributed under the License is distributed on an "AS IS" BASIS,
 * WITHOUT WARRANTIES OR CONDITIONS OF ANY KIND, either express or implied.
 * See the License for the specific language governing permissions and
 * limitations under the License.
 */
package org.apache.calcite.sql.dialect;

import org.apache.calcite.avatica.util.Casing;
import org.apache.calcite.rex.RexCall;
import org.apache.calcite.sql.SqlBasicCall;
import org.apache.calcite.sql.SqlCall;
import org.apache.calcite.sql.SqlDialect;
import org.apache.calcite.sql.SqlIntervalLiteral;
import org.apache.calcite.sql.SqlKind;
import org.apache.calcite.sql.SqlLiteral;
import org.apache.calcite.sql.SqlNode;
import org.apache.calcite.sql.SqlNumericLiteral;
import org.apache.calcite.sql.SqlOperator;
import org.apache.calcite.sql.SqlWindow;
import org.apache.calcite.sql.SqlWriter;
import org.apache.calcite.sql.fun.SqlLibraryOperators;
import org.apache.calcite.sql.fun.SqlTrimFunction;
import org.apache.calcite.sql.parser.SqlParserPos;
import org.apache.calcite.sql.validate.SqlConformanceEnum;
import org.apache.calcite.util.FormatFunctionUtil;
import org.apache.calcite.util.ToNumberUtils;

import static org.apache.calcite.sql.fun.SqlLibraryOperators.TO_DATE;

/**
 * A <code>SqlDialect</code> implementation for the Snowflake database.
 */
public class SnowflakeSqlDialect extends SqlDialect {
  public static final SqlDialect DEFAULT =
      new SnowflakeSqlDialect(EMPTY_CONTEXT
          .withDatabaseProduct(DatabaseProduct.SNOWFLAKE)
          .withIdentifierQuoteString("\"")
          .withUnquotedCasing(Casing.TO_UPPER)
          .withConformance(SqlConformanceEnum.SNOWFLAKE));

  /** Creates a SnowflakeSqlDialect. */
  public SnowflakeSqlDialect(Context context) {
    super(context);
  }

  @Override public boolean supportsAliasedValues() {
    return false;
  }

  @Override public boolean supportsCharSet() {
    return false;
  }

  @Override public SqlOperator getTargetFunc(RexCall call) {
    switch (call.type.getSqlTypeName()) {
    case DATE:
      return getTargetFunctionForDateOperations(call);
    default:
      return super.getTargetFunc(call);
    }
  }

  private SqlOperator getTargetFunctionForDateOperations(RexCall call) {
    switch (call.getOperands().get(1).getType().getSqlTypeName()) {
    case INTERVAL_DAY:
      if (call.op.kind == SqlKind.MINUS) {
        return SqlLibraryOperators.DATE_SUB;
      }
      return SqlLibraryOperators.DATE_ADD;
    }
    return super.getTargetFunc(call);
  }

  @Override public void unparseCall(final SqlWriter writer, final SqlCall call, final
  int leftPrec, final int rightPrec) {
    switch (call.getKind()) {
    case SUBSTRING:
      final SqlWriter.Frame substringFrame = writer.startFunCall("SUBSTR");
      for (SqlNode operand : call.getOperandList()) {
        writer.sep(",");
        operand.unparse(writer, leftPrec, rightPrec);
      }
      writer.endFunCall(substringFrame);
      break;
    case TO_NUMBER:
      if (ToNumberUtils.needsCustomUnparsing(call)) {
        ToNumberUtils.unparseToNumberSnowFlake(writer, call, leftPrec, rightPrec);
      } else {
        super.unparseCall(writer, call, leftPrec, rightPrec);
      }
      break;
    case CHAR_LENGTH:
      final SqlWriter.Frame lengthFrame = writer.startFunCall("LENGTH");
      call.operand(0).unparse(writer, leftPrec, rightPrec);
      writer.endFunCall(lengthFrame);
      break;
    case FORMAT:
      FormatFunctionUtil ffu = new FormatFunctionUtil();
      SqlCall sqlCall = ffu.fetchSqlCallForFormat(call);
      super.unparseCall(writer, sqlCall, leftPrec, rightPrec);
      break;
    case TRIM:
      unparseTrim(writer, call, leftPrec, rightPrec);
      break;
    case TRUNCATE:
    case IF:
    case OTHER_FUNCTION:
      unparseOtherFunction(writer, call, leftPrec, rightPrec);
      break;
    case DIVIDE_INTEGER:
      unparseDivideInteger(writer, call, leftPrec, rightPrec);
      break;
    case OVER:
      handleOverCall(writer, call, leftPrec, rightPrec);
      break;
    default:
      super.unparseCall(writer, call, leftPrec, rightPrec);
    }
  }

  private void handleOverCall(SqlWriter writer, SqlCall call, int leftPrec, int rightPrec) {
    if (checkWindowFunctionContainOrderBy(call)) {
      super.unparseCall(writer, call, leftPrec, rightPrec);
    } else {
      call.operand(0).unparse(writer, leftPrec, rightPrec);
      unparseSqlWindow(call.operand(1), writer);
    }
  }

  private boolean checkWindowFunctionContainOrderBy(SqlCall call) {
    return !((SqlWindow) call.operand(1)).getOrderList().getList().isEmpty();
  }

  private void unparseSqlWindow(SqlWindow call, SqlWriter writer) {
    final SqlWindow window = call;
    writer.print("OVER ");
    final SqlWriter.Frame frame =
        writer.startList(SqlWriter.FrameTypeEnum.WINDOW, "(", ")");
    if (window.getRefName() != null) {
      window.getRefName().unparse(writer, 0, 0);
    }
    if (window.getPartitionList().size() > 0) {
      writer.sep("PARTITION BY");
      final SqlWriter.Frame partitionFrame = writer.startList("", "");
      window.getPartitionList().unparse(writer, 0, 0);
      writer.endList(partitionFrame);
    }
    if (window.getOrderList().size() > 0) {
      writer.sep("ORDER BY");
      final SqlWriter.Frame orderFrame = writer.startList("", "");
      window.getOrderList().unparse(writer, 0, 0);
      writer.endList(orderFrame);
    }
    writer.endList(frame);
  }

  private void unparseOtherFunction(SqlWriter writer, SqlCall call, int leftPrec, int rightPrec) {
    switch (call.getOperator().getName()) {
    case "TRUNCATE":
    case "ROUND":
      handleMathFunction(writer, call, leftPrec, rightPrec);
      break;
    case "FORMAT_DATE":
      final SqlWriter.Frame formatDate = writer.startFunCall("TO_VARCHAR");
      call.operand(1).unparse(writer, leftPrec, rightPrec);
      writer.print(",");
      call.operand(0).unparse(writer, leftPrec, rightPrec);
      writer.endFunCall(formatDate);
      break;
    case "LOG10":
      if (call.operand(0) instanceof SqlLiteral && "1".equals(call.operand(0).toString())) {
        writer.print(0);
      } else {
        final SqlWriter.Frame logFrame = writer.startFunCall("LOG");
        writer.print("10");
        writer.print(", ");
        call.operand(0).unparse(writer, leftPrec, rightPrec);
        writer.endFunCall(logFrame);
      }
      break;
    case "IF":
      unparseIf(writer, call, leftPrec, rightPrec);
      break;
    case "STR_TO_DATE":
      SqlCall parseDateCall = TO_DATE.createCall(SqlParserPos.ZERO, call.operand(0),
          call.operand(1));
      unparseCall(writer, parseDateCall, leftPrec, rightPrec);
      break;
<<<<<<< HEAD
    case "DATE_DIFF":
      final SqlWriter.Frame dateDiffFrame = writer.startFunCall("DATEDIFF");
      int size = call.getOperandList().size();
      for (int index = size - 1; index >= 0; index--) {
        writer.sep(",");
        call.operand(index).unparse(writer, leftPrec, rightPrec);
      }
      writer.endFunCall(dateDiffFrame);
      break;
    case DateTimestampFormatUtil.WEEKNUMBER_OF_YEAR:
    case DateTimestampFormatUtil.YEARNUMBER_OF_CALENDAR:
    case DateTimestampFormatUtil.MONTHNUMBER_OF_YEAR:
    case DateTimestampFormatUtil.QUARTERNUMBER_OF_YEAR:
    case DateTimestampFormatUtil.MONTHNUMBER_OF_QUARTER:
    case DateTimestampFormatUtil.WEEKNUMBER_OF_MONTH:
    case DateTimestampFormatUtil.WEEKNUMBER_OF_CALENDAR:
    case DateTimestampFormatUtil.DAYOCCURRENCE_OF_MONTH:
      DateTimestampFormatUtil dateTimestampFormatUtil = new DateTimestampFormatUtil();
      dateTimestampFormatUtil.unparseCall(writer, call, leftPrec, rightPrec);
=======
    case "INSTR":
      final SqlWriter.Frame regexpInstr = writer.startFunCall("REGEXP_INSTR");
      for (SqlNode operand : call.getOperandList()) {
        writer.sep(",");
        operand.unparse(writer, leftPrec, rightPrec);
      }
      writer.endFunCall(regexpInstr);
>>>>>>> c1ed39f9
      break;
    default:
      super.unparseCall(writer, call, leftPrec, rightPrec);
    }
  }

  /**
   * unparse function for math functions
   * SF can support precision and scale within specific range
   * handled precision range using 'case', 'when', 'then'
   */
  private void handleMathFunction(SqlWriter writer, SqlCall call, int leftPrec, int rightPrec) {
    final SqlWriter.Frame mathFun = writer.startFunCall(call.getOperator().getName());
    call.operand(0).unparse(writer, leftPrec, rightPrec);
    if (call.getOperandList().size() > 1) {
      writer.print(",");
      if (call.operand(1) instanceof SqlNumericLiteral) {
        call.operand(1).unparse(writer, leftPrec, rightPrec);
      } else {
        writer.print("CASE WHEN ");
        call.operand(1).unparse(writer, leftPrec, rightPrec);
        writer.print("> 38 THEN 38 ");
        writer.print("WHEN ");
        call.operand(1).unparse(writer, leftPrec, rightPrec);
        writer.print("< -12 THEN -12 ");
        writer.print("ELSE ");
        call.operand(1).unparse(writer, leftPrec, rightPrec);
        writer.print("END");
      }
    }
    writer.endFunCall(mathFun);
  }

  /**
   * For usage of DATE_ADD,DATE_SUB function in Snowflake. It will unparse the SqlCall and write it
   * into Snowflake format. Below are few examples:
   * Example 1:
   * Input: select date + INTERVAL 1 DAY
   * It will write output query as: select (date + 1)
   * Example 2:
   * Input: select date + Store_id * INTERVAL 2 DAY
   * It will write output query as: select (date + Store_id * 2)
   *
   * @param writer Target SqlWriter to write the call
   * @param call SqlCall : date + Store_id * INTERVAL 2 DAY
   * @param leftPrec Indicate left precision
   * @param rightPrec Indicate left precision
   */
  @Override public void unparseIntervalOperandsBasedFunctions(
      SqlWriter writer, SqlCall call, int leftPrec, int rightPrec) {
    final SqlWriter.Frame frame = writer.startList("(", ")");
    call.operand(0).unparse(writer, leftPrec, rightPrec);
    writer.sep((SqlKind.PLUS == call.getKind()) ? "+" : "-");
    switch (call.operand(1).getKind()) {
    case LITERAL:
      unparseSqlIntervalLiteral(writer, call.operand(1), leftPrec, rightPrec);
      break;
    case TIMES:
      unparseExpressionIntervalCall(writer, call.operand(1), leftPrec, rightPrec);
      break;
    default:
      throw new AssertionError(call.operand(1).getKind() + " is not valid");
    }
    writer.endList(frame);
  }

  /**
   * Unparse the literal call from input query and write the INTERVAL part. Below is an example:
   * Input: INTERVAL 2 DAY
   * It will write this as: 2
   *
   * @param literal SqlIntervalLiteral :INTERVAL 1 DAY
   * @param writer Target SqlWriter to write the call
   */
  @Override public void unparseSqlIntervalLiteral(
      SqlWriter writer, SqlIntervalLiteral literal, int leftPrec, int rightPrec) {
    SqlIntervalLiteral.IntervalValue interval =
        (SqlIntervalLiteral.IntervalValue) literal.getValue();
    if (interval.getSign() == -1) {
      writer.print("(-");
      writer.literal(interval.getIntervalLiteral());
      writer.print(")");
    } else {
      writer.literal(interval.getIntervalLiteral());
    }
  }

  /**
   * Unparse the SqlBasic call and write INTERVAL with expression. Below are the examples:
   * Example 1:
   * Input: store_id * INTERVAL 1 DAY
   * It will write this as: store_id
   * Example 2:
   * Input: 10 * INTERVAL 2 DAY
   * It will write this as: 10 * 2
   *
   * @param call SqlCall : store_id * INTERVAL 1 DAY
   * @param writer Target SqlWriter to write the call
   * @param leftPrec Indicate left precision
   * @param rightPrec Indicate right precision
   */
  private void unparseExpressionIntervalCall(
      SqlWriter writer, SqlBasicCall call, int leftPrec, int rightPrec) {
    SqlLiteral intervalLiteral = getIntervalLiteral(call);
    SqlNode identifier = getIdentifier(call);
    SqlIntervalLiteral.IntervalValue literalValue =
        (SqlIntervalLiteral.IntervalValue) intervalLiteral.getValue();
    if (call.getKind() == SqlKind.TIMES) {
      identifier.unparse(writer, leftPrec, rightPrec);
      if (!literalValue.getIntervalLiteral().equals("1")) {
        writer.sep("*");
        writer.sep(literalValue.toString());
      }
    }
  }

  /**
   * Return the SqlLiteral from the SqlBasicCall.
   *
   * @param intervalOperand store_id * INTERVAL 1 DAY
   * @return SqlLiteral INTERVAL 1 DAY
   */
  private SqlLiteral getIntervalLiteral(SqlBasicCall intervalOperand) {
    if (intervalOperand.operand(1).getKind() == SqlKind.IDENTIFIER
        || (intervalOperand.operand(1) instanceof SqlNumericLiteral)) {
      return ((SqlBasicCall) intervalOperand).operand(0);
    }
    return ((SqlBasicCall) intervalOperand).operand(1);
  }

    /**
     * For usage of TRIM, LTRIM and RTRIM in SnowFlake
     */
  private void unparseTrim(
      SqlWriter writer, SqlCall call, int leftPrec,
      int rightPrec) {
    assert call.operand(0) instanceof SqlLiteral : call.operand(0);
    final String operatorName;
    SqlLiteral trimFlag = call.operand(0);
    SqlLiteral valueToTrim = call.operand(1);
    switch (trimFlag.getValueAs(SqlTrimFunction.Flag.class)) {
    case LEADING:
      operatorName = "LTRIM";
      break;
    case TRAILING:
      operatorName = "RTRIM";
      break;
    default:
      operatorName = call.getOperator().getName();
    }
    final SqlWriter.Frame trimFrame = writer.startFunCall(operatorName);
    call.operand(2).unparse(writer, leftPrec, rightPrec);
    if (!valueToTrim.toValue().matches("\\s+")) {
      writer.literal(",");
      call.operand(1).unparse(writer, leftPrec, rightPrec);
    }
    writer.endFunCall(trimFrame);
  }

  /**
   * For usage of IFF() in snowflake
   */
  private void unparseIf(SqlWriter writer, SqlCall call, int leftPrec, int rightPrec) {
    final SqlWriter.Frame iffFrame = writer.startFunCall("IFF");
    for (SqlNode operand : call.getOperandList()) {
      writer.sep(",");
      operand.unparse(writer, leftPrec, rightPrec);
    }
    writer.endFunCall(iffFrame);
  }

  /**
   * Return the identifer from the SqlBasicCall.
   *
   * @param intervalOperand Store_id * INTERVAL 1 DAY
   * @return SqlIdentifier Store_id
   */
  private SqlNode getIdentifier(SqlBasicCall intervalOperand) {
    if (intervalOperand.operand(1).getKind() == SqlKind.IDENTIFIER
        || (intervalOperand.operand(1) instanceof SqlNumericLiteral)) {
      return intervalOperand.operand(1);
    }
    return intervalOperand.operand(0);
  }

  @Override public SqlNode rewriteSingleValueExpr(SqlNode aggCall) {
    return ((SqlBasicCall) aggCall).operand(0);
  }

}

// End SnowflakeSqlDialect.java<|MERGE_RESOLUTION|>--- conflicted
+++ resolved
@@ -197,7 +197,14 @@
           call.operand(1));
       unparseCall(writer, parseDateCall, leftPrec, rightPrec);
       break;
-<<<<<<< HEAD
+    case "INSTR":
+      final SqlWriter.Frame regexpInstr = writer.startFunCall("REGEXP_INSTR");
+      for (SqlNode operand : call.getOperandList()) {
+        writer.sep(",");
+        operand.unparse(writer, leftPrec, rightPrec);
+      }
+      writer.endFunCall(regexpInstr);
+      break;
     case "DATE_DIFF":
       final SqlWriter.Frame dateDiffFrame = writer.startFunCall("DATEDIFF");
       int size = call.getOperandList().size();
@@ -217,15 +224,6 @@
     case DateTimestampFormatUtil.DAYOCCURRENCE_OF_MONTH:
       DateTimestampFormatUtil dateTimestampFormatUtil = new DateTimestampFormatUtil();
       dateTimestampFormatUtil.unparseCall(writer, call, leftPrec, rightPrec);
-=======
-    case "INSTR":
-      final SqlWriter.Frame regexpInstr = writer.startFunCall("REGEXP_INSTR");
-      for (SqlNode operand : call.getOperandList()) {
-        writer.sep(",");
-        operand.unparse(writer, leftPrec, rightPrec);
-      }
-      writer.endFunCall(regexpInstr);
->>>>>>> c1ed39f9
       break;
     default:
       super.unparseCall(writer, call, leftPrec, rightPrec);
