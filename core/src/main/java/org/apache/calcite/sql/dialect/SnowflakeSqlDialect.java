/*
 * Licensed to the Apache Software Foundation (ASF) under one or more
 * contributor license agreements.  See the NOTICE file distributed with
 * this work for additional information regarding copyright ownership.
 * The ASF licenses this file to you under the Apache License, Version 2.0
 * (the "License"); you may not use this file except in compliance with
 * the License.  You may obtain a copy of the License at
 *
 * http://www.apache.org/licenses/LICENSE-2.0
 *
 * Unless required by applicable law or agreed to in writing, software
 * distributed under the License is distributed on an "AS IS" BASIS,
 * WITHOUT WARRANTIES OR CONDITIONS OF ANY KIND, either express or implied.
 * See the License for the specific language governing permissions and
 * limitations under the License.
 */
package org.apache.calcite.sql.dialect;

import org.apache.calcite.avatica.util.Casing;
import org.apache.calcite.rex.RexCall;
import org.apache.calcite.sql.SqlBasicCall;
import org.apache.calcite.sql.SqlCall;
import org.apache.calcite.sql.SqlDialect;
import org.apache.calcite.sql.SqlIntervalLiteral;
import org.apache.calcite.sql.SqlKind;
import org.apache.calcite.sql.SqlLiteral;
import org.apache.calcite.sql.SqlNode;
import org.apache.calcite.sql.SqlNumericLiteral;
import org.apache.calcite.sql.SqlOperator;
import org.apache.calcite.sql.SqlWriter;
import org.apache.calcite.sql.fun.SqlLibraryOperators;
import org.apache.calcite.sql.fun.SqlTrimFunction;
import org.apache.calcite.sql.validate.SqlConformanceEnum;
import org.apache.calcite.util.FormatFunctionUtil;
import org.apache.calcite.util.ToNumberUtils;

/**
 * A <code>SqlDialect</code> implementation for the Snowflake database.
 */
public class SnowflakeSqlDialect extends SqlDialect {
  public static final SqlDialect DEFAULT =
      new SnowflakeSqlDialect(EMPTY_CONTEXT
          .withDatabaseProduct(DatabaseProduct.SNOWFLAKE)
          .withIdentifierQuoteString("\"")
          .withUnquotedCasing(Casing.TO_UPPER)
          .withConformance(SqlConformanceEnum.SNOWFLAKE));

  /** Creates a SnowflakeSqlDialect. */
  public SnowflakeSqlDialect(Context context) {
    super(context);
  }

  @Override public boolean supportsAliasedValues() {
    return false;
  }

  @Override public boolean supportsCharSet() {
    return false;
  }

  @Override public SqlOperator getTargetFunc(RexCall call) {
    switch (call.type.getSqlTypeName()) {
    case DATE:
      return getTargetFunctionForDateOperations(call);
    default:
      return super.getTargetFunc(call);
    }
  }

  private SqlOperator getTargetFunctionForDateOperations(RexCall call) {
    switch (call.getOperands().get(1).getType().getSqlTypeName()) {
    case INTERVAL_DAY:
      if (call.op.kind == SqlKind.MINUS) {
        return SqlLibraryOperators.DATE_SUB;
      }
      return SqlLibraryOperators.DATE_ADD;
    }
    return super.getTargetFunc(call);
  }

  @Override public void unparseCall(final SqlWriter writer, final SqlCall call, final
  int leftPrec, final int rightPrec) {
    switch (call.getKind()) {
    case SUBSTRING:
      final SqlWriter.Frame substringFrame = writer.startFunCall("SUBSTR");
      for (SqlNode operand : call.getOperandList()) {
        writer.sep(",");
        operand.unparse(writer, leftPrec, rightPrec);
      }
      writer.endFunCall(substringFrame);
      break;
    case TO_NUMBER:
      if (ToNumberUtils.needsCustomUnparsing(call)) {
        ToNumberUtils.unparseToNumberSnowFlake(writer, call, leftPrec, rightPrec);
      } else {
        super.unparseCall(writer, call, leftPrec, rightPrec);
      }
      break;
    case CHAR_LENGTH:
      final SqlWriter.Frame lengthFrame = writer.startFunCall("LENGTH");
      call.operand(0).unparse(writer, leftPrec, rightPrec);
      writer.endFunCall(lengthFrame);
      break;
    case FORMAT:
      FormatFunctionUtil ffu = new FormatFunctionUtil();
      SqlCall sqlCall = ffu.fetchSqlCallForFormat(call);
      super.unparseCall(writer, sqlCall, leftPrec, rightPrec);
      break;
    case TRIM:
      unparseTrim(writer, call, leftPrec, rightPrec);
      break;
    case IF:
    case OTHER_FUNCTION:
      unparseOtherFunction(writer, call, leftPrec, rightPrec);
      break;
    default:
      super.unparseCall(writer, call, leftPrec, rightPrec);
    }
  }

  private void unparseOtherFunction(SqlWriter writer, SqlCall call, int leftPrec, int rightPrec) {
    switch (call.getOperator().getName()) {
    case "FORMAT_DATE":
      final SqlWriter.Frame formatDate = writer.startFunCall("TO_VARCHAR");
      call.operand(1).unparse(writer, leftPrec, rightPrec);
      writer.print(",");
      call.operand(0).unparse(writer, leftPrec, rightPrec);
      writer.endFunCall(formatDate);
      break;
<<<<<<< HEAD
    case "IF":
      unparseIf(writer, call, leftPrec, rightPrec);
=======
    case "LOG10":
      if (call.operand(0) instanceof SqlLiteral && "1".equals(call.operand(0).toString())) {
        writer.print(0);
      } else {
        final SqlWriter.Frame logFrame = writer.startFunCall("LOG");
        writer.print("10");
        writer.print(", ");
        call.operand(0).unparse(writer, leftPrec, rightPrec);
        writer.endFunCall(logFrame);
      }
>>>>>>> 279c239b
      break;
    default:
      super.unparseCall(writer, call, leftPrec, rightPrec);
    }
  }

  /**
   * For usage of DATE_ADD,DATE_SUB function in Snowflake. It will unparse the SqlCall and write it
   * into Snowflake format. Below are few examples:
   * Example 1:
   * Input: select date + INTERVAL 1 DAY
   * It will write output query as: select (date + 1)
   * Example 2:
   * Input: select date + Store_id * INTERVAL 2 DAY
   * It will write output query as: select (date + Store_id * 2)
   *
   * @param writer Target SqlWriter to write the call
   * @param call SqlCall : date + Store_id * INTERVAL 2 DAY
   * @param leftPrec Indicate left precision
   * @param rightPrec Indicate left precision
   */
  @Override public void unparseIntervalOperandsBasedFunctions(
      SqlWriter writer, SqlCall call, int leftPrec, int rightPrec) {
    final SqlWriter.Frame frame = writer.startList("(", ")");
    call.operand(0).unparse(writer, leftPrec, rightPrec);
    writer.sep((SqlKind.PLUS == call.getKind()) ? "+" : "-");
    switch (call.operand(1).getKind()) {
    case LITERAL:
      unparseSqlIntervalLiteral(writer, call.operand(1), leftPrec, rightPrec);
      break;
    case TIMES:
      unparseExpressionIntervalCall(writer, call.operand(1), leftPrec, rightPrec);
      break;
    default:
      throw new AssertionError(call.operand(1).getKind() + " is not valid");
    }
    writer.endList(frame);
  }

  /**
   * Unparse the literal call from input query and write the INTERVAL part. Below is an example:
   * Input: INTERVAL 2 DAY
   * It will write this as: 2
   *
   * @param literal SqlIntervalLiteral :INTERVAL 1 DAY
   * @param writer Target SqlWriter to write the call
   */
  @Override public void unparseSqlIntervalLiteral(
      SqlWriter writer, SqlIntervalLiteral literal, int leftPrec, int rightPrec) {
    SqlIntervalLiteral.IntervalValue interval =
        (SqlIntervalLiteral.IntervalValue) literal.getValue();
    if (interval.getSign() == -1) {
      writer.print("(-");
      writer.literal(interval.getIntervalLiteral());
      writer.print(")");
    } else {
      writer.literal(interval.getIntervalLiteral());
    }
  }

  /**
   * Unparse the SqlBasic call and write INTERVAL with expression. Below are the examples:
   * Example 1:
   * Input: store_id * INTERVAL 1 DAY
   * It will write this as: store_id
   * Example 2:
   * Input: 10 * INTERVAL 2 DAY
   * It will write this as: 10 * 2
   *
   * @param call SqlCall : store_id * INTERVAL 1 DAY
   * @param writer Target SqlWriter to write the call
   * @param leftPrec Indicate left precision
   * @param rightPrec Indicate right precision
   */
  private void unparseExpressionIntervalCall(
      SqlWriter writer, SqlBasicCall call, int leftPrec, int rightPrec) {
    SqlLiteral intervalLiteral = getIntervalLiteral(call);
    SqlNode identifier = getIdentifier(call);
    SqlIntervalLiteral.IntervalValue literalValue =
        (SqlIntervalLiteral.IntervalValue) intervalLiteral.getValue();
    if (call.getKind() == SqlKind.TIMES) {
      identifier.unparse(writer, leftPrec, rightPrec);
      if (!literalValue.getIntervalLiteral().equals("1")) {
        writer.sep("*");
        writer.sep(literalValue.toString());
      }
    }
  }

  /**
   * Return the SqlLiteral from the SqlBasicCall.
   *
   * @param intervalOperand store_id * INTERVAL 1 DAY
   * @return SqlLiteral INTERVAL 1 DAY
   */
  private SqlLiteral getIntervalLiteral(SqlBasicCall intervalOperand) {
    if (intervalOperand.operand(1).getKind() == SqlKind.IDENTIFIER
        || (intervalOperand.operand(1) instanceof SqlNumericLiteral)) {
      return ((SqlBasicCall) intervalOperand).operand(0);
    }
    return ((SqlBasicCall) intervalOperand).operand(1);
  }

    /**
     * For usage of TRIM, LTRIM and RTRIM in SnowFlake
     */
  private void unparseTrim(
      SqlWriter writer, SqlCall call, int leftPrec,
      int rightPrec) {
    assert call.operand(0) instanceof SqlLiteral : call.operand(0);
    final String operatorName;
    SqlLiteral trimFlag = call.operand(0);
    SqlLiteral valueToTrim = call.operand(1);
    switch (trimFlag.getValueAs(SqlTrimFunction.Flag.class)) {
    case LEADING:
      operatorName = "LTRIM";
      break;
    case TRAILING:
      operatorName = "RTRIM";
      break;
    default:
      operatorName = call.getOperator().getName();
    }
    final SqlWriter.Frame trimFrame = writer.startFunCall(operatorName);
    call.operand(2).unparse(writer, leftPrec, rightPrec);
    if (!valueToTrim.toValue().matches("\\s+")) {
      writer.literal(",");
      call.operand(1).unparse(writer, leftPrec, rightPrec);
    }
    writer.endFunCall(trimFrame);
  }

  /**
   * For usage of IFF() in snowflake
   */
  private void unparseIf(SqlWriter writer, SqlCall call, int leftPrec, int rightPrec) {
    final SqlWriter.Frame iffFrame = writer.startFunCall("IFF");
    for (SqlNode operand : call.getOperandList()) {
      writer.sep(",");
      operand.unparse(writer, leftPrec, rightPrec);
    }
    writer.endFunCall(iffFrame);
  }

  /**
   * Return the identifer from the SqlBasicCall.
   *
   * @param intervalOperand Store_id * INTERVAL 1 DAY
   * @return SqlIdentifier Store_id
   */
  private SqlNode getIdentifier(SqlBasicCall intervalOperand) {
    if (intervalOperand.operand(1).getKind() == SqlKind.IDENTIFIER
        || (intervalOperand.operand(1) instanceof SqlNumericLiteral)) {
      return intervalOperand.operand(1);
    }
    return intervalOperand.operand(0);
  }

  @Override public SqlNode rewriteSingleValueExpr(SqlNode aggCall) {
    return ((SqlBasicCall) aggCall).operand(0);
  }

}

// End SnowflakeSqlDialect.java<|MERGE_RESOLUTION|>--- conflicted
+++ resolved
@@ -127,10 +127,6 @@
       call.operand(0).unparse(writer, leftPrec, rightPrec);
       writer.endFunCall(formatDate);
       break;
-<<<<<<< HEAD
-    case "IF":
-      unparseIf(writer, call, leftPrec, rightPrec);
-=======
     case "LOG10":
       if (call.operand(0) instanceof SqlLiteral && "1".equals(call.operand(0).toString())) {
         writer.print(0);
@@ -141,7 +137,9 @@
         call.operand(0).unparse(writer, leftPrec, rightPrec);
         writer.endFunCall(logFrame);
       }
->>>>>>> 279c239b
+      break;
+    case "IF":
+      unparseIf(writer, call, leftPrec, rightPrec);
       break;
     default:
       super.unparseCall(writer, call, leftPrec, rightPrec);
