/*
 * Licensed to the Apache Software Foundation (ASF) under one or more
 * contributor license agreements.  See the NOTICE file distributed with
 * this work for additional information regarding copyright ownership.
 * The ASF licenses this file to you under the Apache License, Version 2.0
 * (the "License"); you may not use this file except in compliance with
 * the License.  You may obtain a copy of the License at
 *
 * http://www.apache.org/licenses/LICENSE-2.0
 *
 * Unless required by applicable law or agreed to in writing, software
 * distributed under the License is distributed on an "AS IS" BASIS,
 * WITHOUT WARRANTIES OR CONDITIONS OF ANY KIND, either express or implied.
 * See the License for the specific language governing permissions and
 * limitations under the License.
 */
package org.apache.calcite.sql.dialect;

import org.apache.calcite.avatica.util.Casing;
import org.apache.calcite.avatica.util.TimeUnit;
import org.apache.calcite.rel.type.RelDataTypeSystem;
import org.apache.calcite.rex.RexCall;
import org.apache.calcite.sql.SqlBasicCall;
import org.apache.calcite.sql.SqlCall;
import org.apache.calcite.sql.SqlCharStringLiteral;
import org.apache.calcite.sql.SqlDateTimeFormat;
import org.apache.calcite.sql.SqlDialect;
import org.apache.calcite.sql.SqlIntervalLiteral;
import org.apache.calcite.sql.SqlKind;
import org.apache.calcite.sql.SqlLiteral;
import org.apache.calcite.sql.SqlNode;
import org.apache.calcite.sql.SqlNodeList;
import org.apache.calcite.sql.SqlNumericLiteral;
import org.apache.calcite.sql.SqlOperator;
import org.apache.calcite.sql.SqlWindow;
import org.apache.calcite.sql.SqlWriter;
import org.apache.calcite.sql.fun.SqlCase;
import org.apache.calcite.sql.fun.SqlLibraryOperators;
import org.apache.calcite.sql.fun.SqlStdOperatorTable;
import org.apache.calcite.sql.fun.SqlTrimFunction;
import org.apache.calcite.sql.parser.SqlParserPos;
import org.apache.calcite.sql.type.BasicSqlType;
import org.apache.calcite.sql.type.SqlTypeName;
import org.apache.calcite.sql.validate.SqlConformanceEnum;
import org.apache.calcite.util.FormatFunctionUtil;
import org.apache.calcite.util.NlsString;
import org.apache.calcite.util.ToNumberUtils;
import org.apache.calcite.util.interval.SnowflakeDateTimestampInterval;

import org.apache.commons.lang3.StringUtils;

<<<<<<< HEAD

=======
>>>>>>> 1d8b6ceb
import java.util.ArrayList;
import java.util.Arrays;
import java.util.HashMap;
import java.util.Map;
import java.util.regex.Matcher;
import java.util.regex.Pattern;

<<<<<<< HEAD

=======
>>>>>>> 1d8b6ceb
import static org.apache.calcite.sql.SqlDateTimeFormat.ABBREVIATEDDAYOFWEEK;
import static org.apache.calcite.sql.SqlDateTimeFormat.ABBREVIATEDMONTH;
import static org.apache.calcite.sql.SqlDateTimeFormat.ABBREVIATED_MONTH;
import static org.apache.calcite.sql.SqlDateTimeFormat.ABBREVIATED_NAME_OF_DAY;
import static org.apache.calcite.sql.SqlDateTimeFormat.DAYOFWEEK;
import static org.apache.calcite.sql.SqlDateTimeFormat.E3;
import static org.apache.calcite.sql.SqlDateTimeFormat.E4;
import static org.apache.calcite.sql.fun.SqlLibraryOperators.TO_DATE;
import static org.apache.calcite.sql.fun.SqlStdOperatorTable.CAST;

/**
 * A <code>SqlDialect</code> implementation for the Snowflake database.
 */
public class SnowflakeSqlDialect extends SqlDialect {
  public static final SqlDialect.Context DEFAULT_CONTEXT = SqlDialect.EMPTY_CONTEXT
      .withDatabaseProduct(SqlDialect.DatabaseProduct.SNOWFLAKE)
      .withIdentifierQuoteString("\"")
      .withUnquotedCasing(Casing.TO_UPPER)
      .withConformance(SqlConformanceEnum.SNOWFLAKE);

  public static final SqlDialect DEFAULT =
      new SnowflakeSqlDialect(DEFAULT_CONTEXT);

  /** Creates a SnowflakeSqlDialect. */
  public SnowflakeSqlDialect(Context context) {
    super(context);
  }

  private static Map<SqlDateTimeFormat, String> dateTimeFormatMap =
      new HashMap() {{
        put(E3, ABBREVIATED_NAME_OF_DAY.value);
        put(ABBREVIATEDDAYOFWEEK, ABBREVIATED_NAME_OF_DAY.value);
        put(ABBREVIATEDMONTH, ABBREVIATED_MONTH.value);
        put(DAYOFWEEK, ABBREVIATED_NAME_OF_DAY.value);
        put(E4, ABBREVIATED_NAME_OF_DAY.value);
      }};

  private static Map<String, String> timeUnitEquivalentMap = new HashMap<>();

  static {
    for (SqlDateTimeFormat dateTimeFormat : SqlDateTimeFormat.values()) {
      dateTimeFormatMap.putIfAbsent(dateTimeFormat, dateTimeFormat.value);
    }

    for (TimeUnit timeUnit : TimeUnit.values()) {
      timeUnitEquivalentMap.putIfAbsent(timeUnit.name(), timeUnit.name() + "S");
    }
  }

  @Override public boolean supportsAliasedValues() {
    return false;
  }

  @Override public boolean supportsCharSet() {
    return false;
  }

  @Override public SqlOperator getTargetFunc(RexCall call) {
    switch (call.type.getSqlTypeName()) {
    case DATE:
    case TIMESTAMP:
      return getTargetFunctionForDateOperations(call);
    default:
      return super.getTargetFunc(call);
    }
  }

  private SqlOperator getTargetFunctionForDateOperations(RexCall call) {
    switch (call.getOperands().get(1).getType().getSqlTypeName()) {
    case INTERVAL_DAY:
    case INTERVAL_YEAR:
      if (call.op.kind == SqlKind.MINUS) {
        return SqlLibraryOperators.DATE_SUB;
      }
      return SqlLibraryOperators.DATE_ADD;

    case INTERVAL_MONTH:
      return SqlLibraryOperators.ADD_MONTHS;
    }
    return super.getTargetFunc(call);
  }

  @Override public void unparseCall(final SqlWriter writer, final SqlCall call, final
  int leftPrec, final int rightPrec) {
    switch (call.getKind()) {
    case TO_NUMBER:
      if (ToNumberUtils.needsCustomUnparsing(call)) {
        ToNumberUtils.unparseToNumberSnowFlake(writer, call, leftPrec, rightPrec);
      } else {
        super.unparseCall(writer, call, leftPrec, rightPrec);
      }
      break;
    case CHAR_LENGTH:
      final SqlWriter.Frame lengthFrame = writer.startFunCall("LENGTH");
      call.operand(0).unparse(writer, leftPrec, rightPrec);
      writer.endFunCall(lengthFrame);
      break;
    case FORMAT:
      FormatFunctionUtil ffu = new FormatFunctionUtil();
      SqlCall sqlCall = ffu.fetchSqlCallForFormat(call);
      super.unparseCall(writer, sqlCall, leftPrec, rightPrec);
      break;
    case TRIM:
      unparseTrim(writer, call, leftPrec, rightPrec);
      break;
    case TRUNCATE:
    case IF:
    case OTHER_FUNCTION:
    case OTHER:
      unparseOtherFunction(writer, call, leftPrec, rightPrec);
      break;
    case TIMESTAMP_DIFF:
      final SqlWriter.Frame timestampdiff = writer.startFunCall("TIMESTAMPDIFF");
      call.operand(2).unparse(writer, leftPrec, rightPrec);
      writer.print(", ");
      call.operand(1).unparse(writer, leftPrec, rightPrec);
      writer.print(", ");
      call.operand(0).unparse(writer, leftPrec, rightPrec);
      writer.endFunCall(timestampdiff);
      break;
    case DIVIDE_INTEGER:
      unparseDivideInteger(writer, call, leftPrec, rightPrec);
      break;
    case OVER:
      handleOverCall(writer, call, leftPrec, rightPrec);
      break;
    case TIMES:
      unparseIntervalTimes(writer, call, leftPrec, rightPrec);
      break;
    case PLUS:
      SnowflakeDateTimestampInterval interval = new SnowflakeDateTimestampInterval();
      if (!interval.handlePlus(writer, call, leftPrec, rightPrec)) {
        super.unparseCall(writer, call, leftPrec, rightPrec);
      }
      break;
    case MINUS:
      SnowflakeDateTimestampInterval interval1 = new SnowflakeDateTimestampInterval();
      if (!interval1.handleMinus(writer, call, leftPrec, rightPrec, "-")) {
        super.unparseCall(writer, call, leftPrec, rightPrec);
      }
      break;
    default:
      super.unparseCall(writer, call, leftPrec, rightPrec);
    }
  }

  private void unparseIntervalTimes(SqlWriter writer, SqlCall call, int leftPrec, int rightPrec) {
    if (call.operand(0) instanceof SqlIntervalLiteral) {
      SqlCall multipleCall = new SnowflakeDateTimestampInterval().unparseMultipleInterval(call);
      multipleCall.unparse(writer, leftPrec, rightPrec);
    } else {
      super.unparseCall(writer, call, leftPrec, rightPrec);
    }
  }

  private void handleOverCall(SqlWriter writer, SqlCall call, int leftPrec, int rightPrec) {
    if (checkWindowFunctionContainOrderBy(call)) {
      super.unparseCall(writer, call, leftPrec, rightPrec);
    } else {
      call.operand(0).unparse(writer, leftPrec, rightPrec);
      unparseSqlWindow(call.operand(1), writer, call);
    }
  }

  private boolean checkWindowFunctionContainOrderBy(SqlCall call) {
    return !((SqlWindow) call.operand(1)).getOrderList().getList().isEmpty();
  }

  private void unparseSqlWindow(SqlWindow sqlWindow, SqlWriter writer, SqlCall call) {
    final SqlWindow window = sqlWindow;
    writer.print("OVER ");
    SqlCall operand1 = call.operand(0);
    final SqlWriter.Frame frame =
        writer.startList(SqlWriter.FrameTypeEnum.WINDOW, "(", ")");
    if (window.getRefName() != null) {
      window.getRefName().unparse(writer, 0, 0);
    }
    if (window.getOrderList().size() == 0) {
      if (window.getPartitionList().size() > 0) {
        writer.sep("PARTITION BY");
        final SqlWriter.Frame partitionFrame = writer.startList("", "");
        window.getPartitionList().unparse(writer, 0, 0);
        writer.endList(partitionFrame);
      }
      writer.print("ORDER BY ");
      if (operand1.getOperandList().size() == 0) {
        writer.print("0 ");
      } else {
        SqlNode operand2 = operand1.operand(0);
        operand2.unparse(writer, 0, 0);
      }
      writer.print("ROWS BETWEEN ");
      writer.sep(window.getLowerBound().toString());
      writer.sep("AND");
      writer.sep(window.getUpperBound().toString());
    }
    writer.endList(frame);
  }

  private void unparseOtherFunction(SqlWriter writer, SqlCall call, int leftPrec, int rightPrec) {
    switch (call.getOperator().getName()) {
    case "TRUNCATE":
      handleMathFunction(writer, call, leftPrec, rightPrec);
      break;
    case "ROUND":
      unparseRoundfunction(writer, call, leftPrec, rightPrec);
      break;
    case "TIME_DIFF":
      unparseTimeDiff(writer, call, leftPrec, rightPrec);
      break;
    case "TIMESTAMPINTADD":
    case "TIMESTAMPINTSUB":
      unparseTimestampAddSub(writer, call, leftPrec, rightPrec);
      break;
    case "FORMAT_DATE":
      unparseFormatDateTimestamp(writer, call, leftPrec, rightPrec, SqlLibraryOperators.TO_VARCHAR);
      break;
    case "FORMAT_TIMESTAMP":
      unparseFormatDateTimestamp(writer, call, leftPrec, rightPrec, SqlLibraryOperators.TO_CHAR);
      break;
    case "LOG10":
      if (call.operand(0) instanceof SqlLiteral && "1".equals(call.operand(0).toString())) {
        writer.print(0);
      } else {
        final SqlWriter.Frame logFrame = writer.startFunCall("LOG");
        writer.print("10");
        writer.print(", ");
        call.operand(0).unparse(writer, leftPrec, rightPrec);
        writer.endFunCall(logFrame);
      }
      break;
    case "IF":
      unparseIf(writer, call, leftPrec, rightPrec);
      break;
    case "STR_TO_DATE":
      SqlCall parseDateCall = TO_DATE.createCall(SqlParserPos.ZERO, call.operand(0),
          call.operand(1));
      unparseCall(writer, parseDateCall, leftPrec, rightPrec);
      break;
    case "TIMESTAMP_SECONDS":
      final SqlWriter.Frame timestampSecond = writer.startFunCall("TO_TIMESTAMP");
      call.operand(0).unparse(writer, leftPrec, rightPrec);
      writer.endFunCall(timestampSecond);
      break;
    case "INSTR":
      final SqlWriter.Frame regexpInstr = writer.startFunCall("REGEXP_INSTR");
      for (SqlNode operand : call.getOperandList()) {
        writer.sep(",");
        operand.unparse(writer, leftPrec, rightPrec);
      }
      writer.endFunCall(regexpInstr);
      break;
    case "DATE_MOD":
      unparseDateModule(writer, call, leftPrec, rightPrec);
      break;
    case "RAND_INTEGER":
      unparseRandom(writer, call, leftPrec, rightPrec);
      break;
    case "TO_CHAR":
      unparseToChar(writer, call, leftPrec, rightPrec);
      break;
    case "DATE_DIFF":
      unparseDateDiff(writer, call, leftPrec, rightPrec);
      break;
    case DateTimestampFormatUtil.WEEKNUMBER_OF_YEAR:
    case DateTimestampFormatUtil.YEARNUMBER_OF_CALENDAR:
    case DateTimestampFormatUtil.MONTHNUMBER_OF_YEAR:
    case DateTimestampFormatUtil.QUARTERNUMBER_OF_YEAR:
    case DateTimestampFormatUtil.MONTHNUMBER_OF_QUARTER:
    case DateTimestampFormatUtil.WEEKNUMBER_OF_MONTH:
    case DateTimestampFormatUtil.WEEKNUMBER_OF_CALENDAR:
    case DateTimestampFormatUtil.DAYOCCURRENCE_OF_MONTH:
    case DateTimestampFormatUtil.DAYNUMBER_OF_CALENDAR:
      DateTimestampFormatUtil dateTimestampFormatUtil = new DateTimestampFormatUtil();
      dateTimestampFormatUtil.unparseCall(writer, call, leftPrec, rightPrec);
      break;
    case "PARSE_DATE":
      unparseParseDate(writer, call, leftPrec, rightPrec);
      break;
    case "TIME_SUB":
      unparseTimeSub(writer, call, leftPrec, rightPrec);
      break;
    case "TO_HEX":
      unparseToHex(writer, call, leftPrec, rightPrec);
      break;
    case "REGEXP_CONTAINS":
      unparseRegexContains(writer, call, leftPrec, rightPrec);
      break;
<<<<<<< HEAD
=======
    case "SUBSTRING":
      final SqlWriter.Frame substringFrame = writer.startFunCall("SUBSTR");
      for (SqlNode operand : call.getOperandList()) {
        writer.sep(",");
        operand.unparse(writer, leftPrec, rightPrec);
      }
      writer.endFunCall(substringFrame);
      break;
>>>>>>> 1d8b6ceb
    default:
      super.unparseCall(writer, call, leftPrec, rightPrec);
    }
  }

  private void unparseRegexContains(SqlWriter writer, SqlCall call, int leftPrec,
      int rightPrec) {
    final SqlWriter.Frame regexpLikeFrame = writer.startFunCall("REGEXP_LIKE");
    for (SqlNode operand : call.getOperandList()) {
      writer.sep(",");
      operand.unparse(writer, leftPrec, rightPrec);
    }
    writer.endFunCall(regexpLikeFrame);
  }

  private void unparseToHex(SqlWriter writer, SqlCall call, int leftPrec, int rightPrec) {
    SqlNode[] operands = new SqlNode[] {
        call.operand(0), SqlLiteral.createCharString("UTF-8", SqlParserPos.ZERO)
    };
    SqlBasicCall toBinaryCall = new SqlBasicCall(SqlLibraryOperators.TO_BINARY, operands,
        SqlParserPos.ZERO);
    SqlNode varcharSqlCall =
        getCastSpec(new BasicSqlType(RelDataTypeSystem.DEFAULT, SqlTypeName.VARCHAR, 100));
    SqlCall castCall = CAST.createCall(SqlParserPos.ZERO, toBinaryCall, varcharSqlCall);
    castCall.unparse(writer, leftPrec, rightPrec);
  }

  private void unparseTimeSub(SqlWriter writer, SqlCall call, int leftPrec, int rightPrec) {
    final SqlWriter.Frame timeAddFrame = writer.startFunCall("TIMEADD");
    SqlBasicCall firstOperand = call.operand(1);
    String interval = timeUnitEquivalentMap.get(firstOperand.getOperator().getName()
        .replace("INTERVAL_", ""));
    writer.print(interval);
    writer.print(", -");
    firstOperand.operand(0).unparse(writer, leftPrec, rightPrec);
    writer.sep(",");
    call.operand(0).unparse(writer, leftPrec, rightPrec);
    writer.endFunCall(timeAddFrame);
  }

  private void unparseParseDate(SqlWriter writer, SqlCall call, int leftPrec, int rightPrec) {
    SqlCall toDateCall = TO_DATE.createCall(SqlParserPos.ZERO, call.operand(1),
        call.operand(0));
    super.unparseCall(writer, toDateCall, leftPrec, rightPrec);
  }

  private SqlCharStringLiteral createDateTimeFormatSqlCharLiteral(String format) {

    String formatString = getDateTimeFormatString(unquoteStringLiteral(format),
        dateTimeFormatMap);
    return SqlLiteral.createCharString(formatString, SqlParserPos.ZERO);
  }

  private void unparseTimestampAddSub(SqlWriter writer, SqlCall call, int leftPrec, int rightPrec) {
    SqlWriter.Frame timestampAdd = writer.startFunCall(fetchFunctionName(call));
    writer.print("SECOND, ");
    call.operand(call.getOperandList().size() - 1)
            .unparse(writer, leftPrec, rightPrec);
    writer.print(", ");
    call.operand(0).unparse(writer, leftPrec, rightPrec);
    writer.endFunCall(timestampAdd);
  }

  private String fetchFunctionName(SqlCall call) {
    String operatorName = call.getOperator().getName();
    return operatorName.equals("TIMESTAMPINTADD") ? "TIMESTAMPADD"
            : operatorName.equals("TIMESTAMPINTSUB") ? "TIMESTAMPDIFF" : operatorName;
  }

  private void unparseTimeDiff(SqlWriter writer, SqlCall call, int leftPrec, int rightPrec) {
    final SqlWriter.Frame timeDiff = writer.startFunCall("TIMEDIFF");
    writer.sep(",");
    call.operand(2).unparse(writer, leftPrec, rightPrec);
    writer.sep(",");
    call.operand(1).unparse(writer, leftPrec, rightPrec);
    writer.sep(",");
    call.operand(0).unparse(writer, leftPrec, rightPrec);
    writer.endFunCall(timeDiff);
  }

  private void unparseToChar(SqlWriter writer, SqlCall call, int leftPrec, int rightPrec) {
    if (call.operandCount() != 2) {
      super.unparseCall(writer, call, leftPrec, rightPrec);
      return;
    }
    if (call.operand(1) instanceof SqlLiteral) {
      String val = ((SqlLiteral) call.operand(1)).getValueAs(String.class);
      if (val.equalsIgnoreCase("day")) {
        unparseToCharDay(writer, call, leftPrec, rightPrec, val);
        return;
      }
    }
    super.unparseCall(writer, call, leftPrec, rightPrec);
  }

  /**
<<<<<<< HEAD
   * unparse method for round function
=======
   * unparse method for round function.
>>>>>>> 1d8b6ceb
   */
  private void unparseRoundfunction(SqlWriter writer, SqlCall call, int leftPrec, int rightPrec) {
    final SqlWriter.Frame castFrame = writer.startFunCall("TO_DECIMAL");
    handleMathFunction(writer, call, leftPrec, rightPrec);
    writer.print(",38, 4");
    writer.endFunCall(castFrame);
  }

  /**
   * unparse method for random funtion
<<<<<<< HEAD
   * within the range of specific values
=======
   * within the range of specific values.
>>>>>>> 1d8b6ceb
   */
  private void unparseRandom(SqlWriter writer, SqlCall call, int leftPrec, int rightPrec) {
    final SqlWriter.Frame randFrame = writer.startFunCall("UNIFORM");
    writer.sep(",");
    call.operand(0).unparse(writer, leftPrec, rightPrec);
    writer.sep(",");
    call.operand(1).unparse(writer, leftPrec, rightPrec);
    writer.sep(",");
    writer.print("RANDOM()");
    writer.endFunCall(randFrame);
  }

  @Override public void unparseDateDiff(SqlWriter writer, SqlCall call, int leftPrec,
        int rightPrec) {
    final SqlWriter.Frame dateDiffFrame = writer.startFunCall("DATEDIFF");
    int size = call.getOperandList().size();
    for (int index = size - 1; index >= 0; index--) {
      writer.sep(",");
      call.operand(index).unparse(writer, leftPrec, rightPrec);
    }
    writer.endFunCall(dateDiffFrame);
  }

  private String getDay(String day, String caseType) {
    if (caseType.equals("DAY")) {
      return StringUtils.upperCase(day);
    } else if (caseType.equals("Day")) {
      return day;
    } else {
      return StringUtils.lowerCase(day);
    }
  }

  // To_char with 'day' as 2nd operand returns weekday of the date(1st operand)
  private void unparseToCharDay(SqlWriter writer, SqlCall call, int leftPrec,
                             int rightPrec, String day) {
    writer.print("CASE ");
    SqlWriter.Frame dayNameFrame = writer.startFunCall("DAYNAME");
    call.operand(0).unparse(writer, leftPrec, rightPrec);
    writer.endFunCall(dayNameFrame);
    writer.print("WHEN 'Sun' THEN ");
    writer.print(getDay("'Sunday ' ", day));
    writer.print("WHEN 'Mon' THEN ");
    writer.print(getDay("'Monday ' ", day));
    writer.print("WHEN 'Tue' THEN ");
    writer.print(getDay("'Tuesday ' ", day));
    writer.print("WHEN 'Wed' THEN ");
    writer.print(getDay("'Wednesday ' ", day));
    writer.print("WHEN 'Thu' THEN ");
    writer.print(getDay("'Thursday ' ", day));
    writer.print("WHEN 'Fri' THEN ");
    writer.print(getDay("'Friday ' ", day));
    writer.print("WHEN 'Sat' THEN ");
    writer.print(getDay("'Saturday ' ", day));
    writer.print("END");
  }

  /**
   * unparse function for math functions
   * SF can support precision and scale within specific range
<<<<<<< HEAD
   * handled precision range using 'case', 'when', 'then'
=======
   * handled precision range using 'case', 'when', 'then'.
>>>>>>> 1d8b6ceb
   */
  private void handleMathFunction(SqlWriter writer, SqlCall call, int leftPrec, int rightPrec) {
    final SqlWriter.Frame mathFun = writer.startFunCall(call.getOperator().getName());
    call.operand(0).unparse(writer, leftPrec, rightPrec);
    if (call.getOperandList().size() > 1) {
      writer.print(",");
      if (call.operand(1) instanceof SqlNumericLiteral) {
        call.operand(1).unparse(writer, leftPrec, rightPrec);
      } else {
        writer.print("CASE WHEN ");
        call.operand(1).unparse(writer, leftPrec, rightPrec);
        writer.print("> 38 THEN 38 ");
        writer.print("WHEN ");
        call.operand(1).unparse(writer, leftPrec, rightPrec);
        writer.print("< -12 THEN -12 ");
        writer.print("ELSE ");
        call.operand(1).unparse(writer, leftPrec, rightPrec);
        writer.print("END");
      }
    }
    writer.endFunCall(mathFun);
  }

  /**
   * For usage of DATE_ADD,DATE_SUB function in Snowflake. It will unparse the SqlCall and write it
   * into Snowflake format. Below are few examples:
   * Example 1:
   * Input: select date + INTERVAL 1 DAY
   * It will write output query as: select (date + 1)
   * Example 2:
   * Input: select date + Store_id * INTERVAL 2 DAY
   * It will write output query as: select (date + Store_id * 2)
   *
   * @param writer Target SqlWriter to write the call
   * @param call SqlCall : date + Store_id * INTERVAL 2 DAY
   * @param leftPrec Indicate left precision
   * @param rightPrec Indicate left precision
   */
  @Override public void unparseIntervalOperandsBasedFunctions(
      SqlWriter writer, SqlCall call, int leftPrec, int rightPrec) {
    final SqlWriter.Frame frame = writer.startList("(", ")");
    call.operand(0).unparse(writer, leftPrec, rightPrec);
    writer.sep((SqlKind.PLUS == call.getKind()) ? "+" : "-");
    switch (call.operand(1).getKind()) {
    case LITERAL:
      unparseSqlIntervalLiteral(writer, call.operand(1), leftPrec, rightPrec);
      break;
    case TIMES:
      unparseExpressionIntervalCall(writer, call.operand(1), leftPrec, rightPrec);
      break;
    default:
      throw new AssertionError(call.operand(1).getKind() + " is not valid");
    }
    writer.endList(frame);
  }

  /**
   * Unparse the literal call from input query and write the INTERVAL part. Below is an example:
   * Input: INTERVAL 2 DAY
   * It will write this as: 2
   *
   * @param literal SqlIntervalLiteral :INTERVAL 1 DAY
   * @param writer Target SqlWriter to write the call
   */
  @Override public void unparseSqlIntervalLiteral(
      SqlWriter writer, SqlIntervalLiteral literal, int leftPrec, int rightPrec) {
    SqlIntervalLiteral.IntervalValue interval =
        (SqlIntervalLiteral.IntervalValue) literal.getValue();
    if (interval.getSign() == -1) {
      writer.print("(-");
      writer.literal(interval.getIntervalLiteral());
      writer.print(")");
    } else {
      writer.literal(interval.getIntervalLiteral());
    }
  }

  /**
   * Unparse the SqlBasic call and write INTERVAL with expression. Below are the examples:
   * Example 1:
   * Input: store_id * INTERVAL 1 DAY
   * It will write this as: store_id
   * Example 2:
   * Input: 10 * INTERVAL 2 DAY
   * It will write this as: 10 * 2
   *
   * @param call SqlCall : store_id * INTERVAL 1 DAY
   * @param writer Target SqlWriter to write the call
   * @param leftPrec Indicate left precision
   * @param rightPrec Indicate right precision
   */
  private void unparseExpressionIntervalCall(
      SqlWriter writer, SqlBasicCall call, int leftPrec, int rightPrec) {
    SqlLiteral intervalLiteral = getIntervalLiteral(call);
    SqlNode identifier = getIdentifier(call);
    SqlIntervalLiteral.IntervalValue literalValue =
        (SqlIntervalLiteral.IntervalValue) intervalLiteral.getValue();
    if (call.getKind() == SqlKind.TIMES) {
      identifier.unparse(writer, leftPrec, rightPrec);
      if (!literalValue.getIntervalLiteral().equals("1")) {
        writer.sep("*");
        writer.sep(literalValue.toString());
      }
    }
  }

  /**
   * Return the SqlLiteral from the SqlBasicCall.
   *
   * @param intervalOperand store_id * INTERVAL 1 DAY
   * @return SqlLiteral INTERVAL 1 DAY
   */
  private SqlLiteral getIntervalLiteral(SqlBasicCall intervalOperand) {
    if (intervalOperand.operand(1).getKind() == SqlKind.IDENTIFIER
        || (intervalOperand.operand(1) instanceof SqlNumericLiteral)) {
      return ((SqlBasicCall) intervalOperand).operand(0);
    }
    return ((SqlBasicCall) intervalOperand).operand(1);
  }

    /**
     * For usage of TRIM, LTRIM and RTRIM in SnowFlake.
     */
  private void unparseTrim(
      SqlWriter writer, SqlCall call, int leftPrec,
      int rightPrec) {
    assert call.operand(0) instanceof SqlLiteral : call.operand(0);
    final String operatorName;
    SqlLiteral trimFlag = call.operand(0);
    SqlLiteral valueToTrim = call.operand(1);
    switch (trimFlag.getValueAs(SqlTrimFunction.Flag.class)) {
    case LEADING:
      operatorName = "LTRIM";
      break;
    case TRAILING:
      operatorName = "RTRIM";
      break;
    default:
      operatorName = call.getOperator().getName();
    }
    final SqlWriter.Frame trimFrame = writer.startFunCall(operatorName);
    call.operand(2).unparse(writer, leftPrec, rightPrec);
    if (!valueToTrim.toValue().matches("\\s+")) {
      writer.literal(",");
      call.operand(1).unparse(writer, leftPrec, rightPrec);
    }
    writer.endFunCall(trimFrame);
  }

  /**
   * For usage of IFF() in snowflake.
   */
  private void unparseIf(SqlWriter writer, SqlCall call, int leftPrec, int rightPrec) {
    final SqlWriter.Frame iffFrame = writer.startFunCall("IFF");
    for (SqlNode operand : call.getOperandList()) {
      writer.sep(",");
      operand.unparse(writer, leftPrec, rightPrec);
    }
    writer.endFunCall(iffFrame);
  }

  /**
   * Return the identifer from the SqlBasicCall.
   *
   * @param intervalOperand Store_id * INTERVAL 1 DAY
   * @return SqlIdentifier Store_id
   */
  private SqlNode getIdentifier(SqlBasicCall intervalOperand) {
    if (intervalOperand.operand(1).getKind() == SqlKind.IDENTIFIER
        || (intervalOperand.operand(1) instanceof SqlNumericLiteral)) {
      return intervalOperand.operand(1);
    }
    return intervalOperand.operand(0);
  }

  @Override public SqlNode rewriteSingleValueExpr(SqlNode aggCall) {
    return ((SqlBasicCall) aggCall).operand(0);
  }

  private void unparseFormatDateTimestamp(SqlWriter writer, SqlCall call, int leftPrec,
        int rightPrec, SqlOperator operator) {
    if (call.operand(0).toString().equals("'EEEE'") || call.operand(0).toString().equals("'E4'")) {
      SqlCall operatorCall = createSqlCallBasedOnOperator(call, operator);

      ArrayList<String> abvWeekDays = new ArrayList<>(Arrays.asList
              ("Sun", "Mon", "Tue", "Wed", "Thu", "Fri", "Sat"));
      SqlNodeList whenList = new SqlNodeList(SqlParserPos.ZERO);
      abvWeekDays.forEach(it ->
          whenList.add(
          SqlStdOperatorTable.EQUALS.createCall(
          null, SqlParserPos.ZERO, operatorCall,
          SqlLiteral.createCharString(it, SqlParserPos.ZERO))
      ));

<<<<<<< HEAD
      ArrayList<String> weekDays = new ArrayList<>(Arrays.asList("Sunday", "Monday", "Tuesday",
=======
      ArrayList<String> weekDays = new ArrayList<>(
          Arrays.asList("Sunday", "Monday", "Tuesday",
>>>>>>> 1d8b6ceb
              "Wednesday", "Thursday", "Friday", "Saturday"));
      SqlNodeList thenList = new SqlNodeList(SqlParserPos.ZERO);
      weekDays.forEach(it ->
              thenList.add(
                      SqlLiteral.createCharString(it, SqlParserPos.ZERO)));

      SqlCall caseCall = new SqlCase(SqlParserPos.ZERO, null, whenList, thenList, null);
      unparseCall(writer, caseCall, leftPrec, rightPrec);
    } else {
      unparseCall(writer, createSqlCallBasedOnOperator(call, operator), leftPrec, rightPrec);
    }
  }

  private SqlCall createSqlCallBasedOnOperator(SqlCall call, SqlOperator operator) {
    return operator.createCall(
            SqlParserPos.ZERO, call.operand(1), createDateTimestampFormatNode(call.operand(0)));
  }

  private SqlNode createDateTimestampFormatNode(SqlNode operand) {
    String[] secondSplit = ((NlsString) ((SqlCharStringLiteral) operand)
        .getValue()).getValue().split("\\.");
    SqlNode dayFormatNode = null;
    if (secondSplit.length > 1) {
      Matcher matcher = Pattern.compile("\\d+").matcher(secondSplit[1]);
      if (matcher.find()) {
        StringBuilder sb = new StringBuilder();
        sb.append(secondSplit[0]);
        sb.append(".");
        sb.append("FF" + matcher.group(0));
        dayFormatNode = SqlLiteral.createCharString(sb.toString(), SqlParserPos.ZERO);
      }
    } else {
      dayFormatNode = createDateTimeFormatSqlCharLiteral(unquoteStringLiteral(operand.toString()));
    }
    return dayFormatNode;
  }
<<<<<<< HEAD

}
=======
>>>>>>> 1d8b6ceb

}<|MERGE_RESOLUTION|>--- conflicted
+++ resolved
@@ -49,10 +49,6 @@
 
 import org.apache.commons.lang3.StringUtils;
 
-<<<<<<< HEAD
-
-=======
->>>>>>> 1d8b6ceb
 import java.util.ArrayList;
 import java.util.Arrays;
 import java.util.HashMap;
@@ -60,10 +56,6 @@
 import java.util.regex.Matcher;
 import java.util.regex.Pattern;
 
-<<<<<<< HEAD
-
-=======
->>>>>>> 1d8b6ceb
 import static org.apache.calcite.sql.SqlDateTimeFormat.ABBREVIATEDDAYOFWEEK;
 import static org.apache.calcite.sql.SqlDateTimeFormat.ABBREVIATEDMONTH;
 import static org.apache.calcite.sql.SqlDateTimeFormat.ABBREVIATED_MONTH;
@@ -352,8 +344,6 @@
     case "REGEXP_CONTAINS":
       unparseRegexContains(writer, call, leftPrec, rightPrec);
       break;
-<<<<<<< HEAD
-=======
     case "SUBSTRING":
       final SqlWriter.Frame substringFrame = writer.startFunCall("SUBSTR");
       for (SqlNode operand : call.getOperandList()) {
@@ -362,7 +352,6 @@
       }
       writer.endFunCall(substringFrame);
       break;
->>>>>>> 1d8b6ceb
     default:
       super.unparseCall(writer, call, leftPrec, rightPrec);
     }
@@ -459,11 +448,7 @@
   }
 
   /**
-<<<<<<< HEAD
-   * unparse method for round function
-=======
    * unparse method for round function.
->>>>>>> 1d8b6ceb
    */
   private void unparseRoundfunction(SqlWriter writer, SqlCall call, int leftPrec, int rightPrec) {
     final SqlWriter.Frame castFrame = writer.startFunCall("TO_DECIMAL");
@@ -474,11 +459,7 @@
 
   /**
    * unparse method for random funtion
-<<<<<<< HEAD
-   * within the range of specific values
-=======
    * within the range of specific values.
->>>>>>> 1d8b6ceb
    */
   private void unparseRandom(SqlWriter writer, SqlCall call, int leftPrec, int rightPrec) {
     final SqlWriter.Frame randFrame = writer.startFunCall("UNIFORM");
@@ -539,11 +520,7 @@
   /**
    * unparse function for math functions
    * SF can support precision and scale within specific range
-<<<<<<< HEAD
-   * handled precision range using 'case', 'when', 'then'
-=======
    * handled precision range using 'case', 'when', 'then'.
->>>>>>> 1d8b6ceb
    */
   private void handleMathFunction(SqlWriter writer, SqlCall call, int leftPrec, int rightPrec) {
     final SqlWriter.Frame mathFun = writer.startFunCall(call.getOperator().getName());
@@ -738,12 +715,8 @@
           SqlLiteral.createCharString(it, SqlParserPos.ZERO))
       ));
 
-<<<<<<< HEAD
-      ArrayList<String> weekDays = new ArrayList<>(Arrays.asList("Sunday", "Monday", "Tuesday",
-=======
       ArrayList<String> weekDays = new ArrayList<>(
           Arrays.asList("Sunday", "Monday", "Tuesday",
->>>>>>> 1d8b6ceb
               "Wednesday", "Thursday", "Friday", "Saturday"));
       SqlNodeList thenList = new SqlNodeList(SqlParserPos.ZERO);
       weekDays.forEach(it ->
@@ -780,10 +753,5 @@
     }
     return dayFormatNode;
   }
-<<<<<<< HEAD
-
-}
-=======
->>>>>>> 1d8b6ceb
 
 }