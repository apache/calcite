--- conflicted
+++ resolved
@@ -240,7 +240,9 @@
       }
       writer.endFunCall(regexpInstr);
       break;
-<<<<<<< HEAD
+    case "RAND_INTEGER":
+      unparseRandom(writer, call, leftPrec, rightPrec);
+      break;
     case "DATE_DIFF":
       unparseDateDiff(writer, call, leftPrec, rightPrec);
       break;
@@ -255,26 +257,12 @@
     case DateTimestampFormatUtil.DAYNUMBER_OF_CALENDAR:
       DateTimestampFormatUtil dateTimestampFormatUtil = new DateTimestampFormatUtil();
       dateTimestampFormatUtil.unparseCall(writer, call, leftPrec, rightPrec);
-=======
-    case "RAND_INTEGER":
-      unparseRandom(writer, call, leftPrec, rightPrec);
->>>>>>> 91654b04
       break;
     default:
       super.unparseCall(writer, call, leftPrec, rightPrec);
     }
   }
 
-<<<<<<< HEAD
-  private void unparseDateDiff(SqlWriter writer, SqlCall call, int leftPrec, int rightPrec) {
-    final SqlWriter.Frame dateDiffFrame = writer.startFunCall("DATEDIFF");
-    int size = call.getOperandList().size();
-    for (int index = size - 1; index >= 0; index--) {
-      writer.sep(",");
-      call.operand(index).unparse(writer, leftPrec, rightPrec);
-    }
-    writer.endFunCall(dateDiffFrame);
-=======
   private void unparseTimestampAddSub(SqlWriter writer, SqlCall call, int leftPrec, int rightPrec) {
     SqlWriter.Frame timestampAdd = writer.startFunCall(fetchFunctionName(call));
     writer.print("SECOND, ");
@@ -325,7 +313,16 @@
     writer.sep(",");
     writer.print("RANDOM()");
     writer.endFunCall(randFrame);
->>>>>>> 91654b04
+  }
+
+  private void unparseDateDiff(SqlWriter writer, SqlCall call, int leftPrec, int rightPrec) {
+    final SqlWriter.Frame dateDiffFrame = writer.startFunCall("DATEDIFF");
+    int size = call.getOperandList().size();
+    for (int index = size - 1; index >= 0; index--) {
+      writer.sep(",");
+      call.operand(index).unparse(writer, leftPrec, rightPrec);
+    }
+    writer.endFunCall(dateDiffFrame);
   }
 
   /**
