--- conflicted
+++ resolved
@@ -130,24 +130,6 @@
    */
   OTHER_FUNCTION,
 
-<<<<<<< HEAD
-  /** POSITION function. */
-  POSITION,
-
-  /**
-   * CHAR_LENGTH Function.
-   * */
-  CHAR_LENGTH,
-
-  /**
-   * CHARACTER_LENGTH Function.
-   * */
-  CHARACTER_LENGTH,
-
-  /** EXPLAIN statement. */
-  EXPLAIN,
-
-=======
   /**
    * Input tables have either row semantics or set semantics.
    * <ul>
@@ -172,9 +154,19 @@
   POSITION,
 
   /** EXPLAIN statement. */
+  /**
+   * CHAR_LENGTH Function.
+   * */
+  CHAR_LENGTH,
+
+  /**
+   * CHARACTER_LENGTH Function.
+   * */
+  CHARACTER_LENGTH,
+
+  /** EXPLAIN statement. */
   EXPLAIN,
 
->>>>>>> 75511b82
   /** DESCRIBE SCHEMA statement. */
   DESCRIBE_SCHEMA,
 
@@ -214,12 +206,9 @@
   /** Item in WITH clause. */
   WITH_ITEM,
 
-<<<<<<< HEAD
-=======
   /** Represents a recursive CTE as a table ref. */
   WITH_ITEM_TABLE_REF,
 
->>>>>>> 75511b82
   /** Item expression. */
   ITEM,
 
@@ -257,12 +246,9 @@
   /** {@code WITHIN GROUP} operator. */
   WITHIN_GROUP,
 
-<<<<<<< HEAD
-=======
   /** {@code WITHIN DISTINCT} operator. */
   WITHIN_DISTINCT,
 
->>>>>>> 75511b82
   /** Window specification. */
   WINDOW,
 
@@ -292,14 +278,11 @@
   /** Arithmetic division operator, "/". */
   DIVIDE,
 
-<<<<<<< HEAD
   /**
    * The arithmetic integer division operator, "/ INT".
    */
   DIVIDE_INTEGER,
 
-=======
->>>>>>> 75511b82
   /** Arithmetic remainder operator, "MOD" (and "%" in some dialects). */
   MOD,
 
@@ -318,7 +301,6 @@
   MINUS,
 
   /**
-<<<<<<< HEAD
    * The truncate operator, "-".
    *
    * @see #TRUNCATE
@@ -326,8 +308,6 @@
   TRUNCATE,
 
   /**
-=======
->>>>>>> 75511b82
    * Alternation operator in a pattern expression within a
    * {@code MATCH_RECOGNIZE} clause.
    */
@@ -385,12 +365,9 @@
   /** {@code IS NOT DISTINCT FROM} operator. */
   IS_NOT_DISTINCT_FROM,
 
-<<<<<<< HEAD
   /** {@code USING} condition operator. */
   USING,
 
-=======
->>>>>>> 75511b82
   /** {@code SEARCH} operator. (Analogous to scalar {@code IN}, used only in
    * RexNode, not SqlNode.) */
   SEARCH,
@@ -430,21 +407,16 @@
   /** {@code LIKE} operator. */
   LIKE,
 
-<<<<<<< HEAD
+  /** {@code RLIKE} operator. */
+  RLIKE,
+
   /** {@code SIMILAR} operator. */
   SIMILAR,
 
+  /** {@code ~} operator (for POSIX-style regular expressions). */
   /** The {@code QUANTILE} aggregate function. */
   QUANTILE,
 
-=======
-  /** {@code RLIKE} operator. */
-  RLIKE,
-
-  /** {@code SIMILAR} operator. */
-  SIMILAR,
-
->>>>>>> 75511b82
   /** {@code ~} operator (for POSIX-style regular expressions). */
   POSIX_REGEX_CASE_SENSITIVE,
 
@@ -452,14 +424,11 @@
    * expressions). */
   POSIX_REGEX_CASE_INSENSITIVE,
 
-<<<<<<< HEAD
   /**
    * The "REGEXP_SUBSTR" function.
    */
   REGEXP_SUBSTR,
 
-=======
->>>>>>> 75511b82
   /** {@code BETWEEN} operator. */
   BETWEEN,
 
@@ -469,21 +438,15 @@
   /** {@code CASE} expression. */
   CASE,
 
-<<<<<<< HEAD
+  /** {@code LAMBDA} expression. */
+  LAMBDA,
+
   /** {@code INTERVAL} expression. */
   INTERVAL,
 
-=======
-  /** {@code LAMBDA} expression. */
-  LAMBDA,
-
-  /** {@code INTERVAL} expression. */
-  INTERVAL,
-
   /** {@code SEPARATOR} expression. */
   SEPARATOR,
 
->>>>>>> 75511b82
   /** {@code NULLIF} operator. */
   NULLIF,
 
@@ -502,23 +465,18 @@
   /** The two-argument {@code CONCAT} function (Oracle). */
   CONCAT2,
 
-<<<<<<< HEAD
-=======
   /** The {@code CONCAT} function (Postgresql and MSSQL) that ignores NULL. */
   CONCAT_WITH_NULL,
 
   /** The {@code CONCAT_WS} function (MSSQL). */
   CONCAT_WS_MSSQL,
 
->>>>>>> 75511b82
   /** The "IF" function (BigQuery, Hive, Spark). */
   IF,
 
   /** {@code LEAST} function (Oracle). */
   LEAST,
 
-<<<<<<< HEAD
-=======
   /** {@code DATE_ADD} function (BigQuery Semantics). */
   DATE_ADD,
 
@@ -534,23 +492,20 @@
   /** {@code TIME_SUB} function (BigQuery). */
   TIME_SUB,
 
->>>>>>> 75511b82
   /** {@code TIMESTAMP_ADD} function (ODBC, SQL Server, MySQL). */
   TIMESTAMP_ADD,
 
   /** {@code TIMESTAMP_DIFF} function (ODBC, SQL Server, MySQL). */
   TIMESTAMP_DIFF,
 
-<<<<<<< HEAD
+  /** {@code TIMESTAMP_SUB} function (BigQuery). */
+  TIMESTAMP_SUB,
+
   /** {@code MEDIAN} function. */
   MEDIAN,
 
   /** {@code HASH_AGG} function. */
   HASH_AGG,
-=======
-  /** {@code TIMESTAMP_SUB} function (BigQuery). */
-  TIMESTAMP_SUB,
->>>>>>> 75511b82
 
   // prefix operators
 
@@ -694,14 +649,11 @@
   INPUT_REF,
 
   /**
-<<<<<<< HEAD
    * Reference to an ordinal field exclusively.
    */
   ORDINAL_REF,
 
   /**
-=======
->>>>>>> 75511b82
    * Reference to an input field, with a qualified name and an identifier.
    *
    * <p>(Only used at the RexNode level.)
@@ -792,7 +744,97 @@
   /** {@code EXTRACT} function. */
   EXTRACT,
 
-<<<<<<< HEAD
+  /** {@code ARRAY_APPEND} function (Spark semantics). */
+  ARRAY_APPEND,
+
+  /** {@code ARRAY_COMPACT} function (Spark semantics). */
+  ARRAY_COMPACT,
+
+  /** {@code ARRAY_CONCAT} function (BigQuery semantics). */
+  ARRAY_CONCAT,
+
+  /** {@code ARRAY_CONTAINS} function (Spark semantics). */
+  ARRAY_CONTAINS,
+
+  /** {@code ARRAY_DISTINCT} function (Spark semantics). */
+  ARRAY_DISTINCT,
+
+  /** {@code ARRAY_EXCEPT} function (Spark semantics). */
+  ARRAY_EXCEPT,
+
+  /** {@code ARRAY_INSERT} function (Spark semantics). */
+  ARRAY_INSERT,
+
+  /** {@code ARRAY_INTERSECT} function (Spark semantics). */
+  ARRAY_INTERSECT,
+
+  /** {@code ARRAY_JOIN} function (Spark semantics). */
+  ARRAY_JOIN,
+
+  /** {@code ARRAY_LENGTH} function (Spark semantics). */
+  ARRAY_LENGTH,
+
+  /** {@code ARRAY_MAX} function (Spark semantics). */
+  ARRAY_MAX,
+
+  /** {@code ARRAY_MIN} function (Spark semantics). */
+  ARRAY_MIN,
+
+  /** {@code ARRAY_POSITION} function (Spark semantics). */
+  ARRAY_POSITION,
+
+  /** {@code ARRAY_PREPEND} function (Spark semantics). */
+  ARRAY_PREPEND,
+
+  /** {@code ARRAY_REMOVE} function (Spark semantics). */
+  ARRAY_REMOVE,
+
+  /** {@code ARRAY_REPEAT} function (Spark semantics). */
+  ARRAY_REPEAT,
+
+  /** {@code ARRAY_REVERSE} function (BigQuery semantics). */
+  ARRAY_REVERSE,
+
+  /** {@code ARRAY_SIZE} function (Spark semantics). */
+  ARRAY_SIZE,
+
+  /** {@code ARRAY_TO_STRING} function (BigQuery semantics). */
+  ARRAY_TO_STRING,
+
+  /** {@code ARRAY_UNION} function (Spark semantics). */
+  ARRAY_UNION,
+
+  /** {@code ARRAYS_OVERLAP} function (Spark semantics). */
+  ARRAYS_OVERLAP,
+
+  /** {@code ARRAYS_ZIP} function (Spark semantics). */
+  ARRAYS_ZIP,
+
+  /** {@code SORT_ARRAY} function (Spark semantics). */
+  SORT_ARRAY,
+
+  /** {@code MAP_CONCAT} function (Spark semantics). */
+  MAP_CONCAT,
+
+  /** {@code MAP_ENTRIES} function (Spark semantics). */
+  MAP_ENTRIES,
+
+  /** {@code MAP_KEYS} function (Spark semantics). */
+  MAP_KEYS,
+
+  /** {@code MAP_VALUES} function (Spark semantics). */
+  MAP_VALUES,
+
+  /** {@code MAP_FROM_ARRAYS} function (Spark semantics). */
+  MAP_FROM_ARRAYS,
+
+  /** {@code MAP_FROM_ENTRIES} function (Spark semantics). */
+  MAP_FROM_ENTRIES,
+
+  /** {@code STR_TO_MAP} function (Spark semantics). */
+  STR_TO_MAP,
+
+  /** {@code REVERSE} function (SQL Server, MySQL). */
   /**
    * The "TO_NUMBER" function.
    */
@@ -805,103 +847,9 @@
 
   /** {@code REVERSE} function (SQL Server, MySQL). */
   REVERSE,
-=======
-  /** {@code ARRAY_APPEND} function (Spark semantics). */
-  ARRAY_APPEND,
-
-  /** {@code ARRAY_COMPACT} function (Spark semantics). */
-  ARRAY_COMPACT,
-
-  /** {@code ARRAY_CONCAT} function (BigQuery semantics). */
-  ARRAY_CONCAT,
-
-  /** {@code ARRAY_CONTAINS} function (Spark semantics). */
-  ARRAY_CONTAINS,
-
-  /** {@code ARRAY_DISTINCT} function (Spark semantics). */
-  ARRAY_DISTINCT,
-
-  /** {@code ARRAY_EXCEPT} function (Spark semantics). */
-  ARRAY_EXCEPT,
-
-  /** {@code ARRAY_INSERT} function (Spark semantics). */
-  ARRAY_INSERT,
-
-  /** {@code ARRAY_INTERSECT} function (Spark semantics). */
-  ARRAY_INTERSECT,
-
-  /** {@code ARRAY_JOIN} function (Spark semantics). */
-  ARRAY_JOIN,
-
-  /** {@code ARRAY_LENGTH} function (Spark semantics). */
-  ARRAY_LENGTH,
-
-  /** {@code ARRAY_MAX} function (Spark semantics). */
-  ARRAY_MAX,
-
-  /** {@code ARRAY_MIN} function (Spark semantics). */
-  ARRAY_MIN,
-
-  /** {@code ARRAY_POSITION} function (Spark semantics). */
-  ARRAY_POSITION,
-
-  /** {@code ARRAY_PREPEND} function (Spark semantics). */
-  ARRAY_PREPEND,
-
-  /** {@code ARRAY_REMOVE} function (Spark semantics). */
-  ARRAY_REMOVE,
-
-  /** {@code ARRAY_REPEAT} function (Spark semantics). */
-  ARRAY_REPEAT,
-
-  /** {@code ARRAY_REVERSE} function (BigQuery semantics). */
-  ARRAY_REVERSE,
-
-  /** {@code ARRAY_SIZE} function (Spark semantics). */
-  ARRAY_SIZE,
-
-  /** {@code ARRAY_TO_STRING} function (BigQuery semantics). */
-  ARRAY_TO_STRING,
-
-  /** {@code ARRAY_UNION} function (Spark semantics). */
-  ARRAY_UNION,
-
-  /** {@code ARRAYS_OVERLAP} function (Spark semantics). */
-  ARRAYS_OVERLAP,
-
-  /** {@code ARRAYS_ZIP} function (Spark semantics). */
-  ARRAYS_ZIP,
-
-  /** {@code SORT_ARRAY} function (Spark semantics). */
-  SORT_ARRAY,
-
-  /** {@code MAP_CONCAT} function (Spark semantics). */
-  MAP_CONCAT,
-
-  /** {@code MAP_ENTRIES} function (Spark semantics). */
-  MAP_ENTRIES,
-
-  /** {@code MAP_KEYS} function (Spark semantics). */
-  MAP_KEYS,
-
-  /** {@code MAP_VALUES} function (Spark semantics). */
-  MAP_VALUES,
-
-  /** {@code MAP_FROM_ARRAYS} function (Spark semantics). */
-  MAP_FROM_ARRAYS,
-
-  /** {@code MAP_FROM_ENTRIES} function (Spark semantics). */
-  MAP_FROM_ENTRIES,
-
-  /** {@code STR_TO_MAP} function (Spark semantics). */
-  STR_TO_MAP,
-
-  /** {@code REVERSE} function (SQL Server, MySQL). */
-  REVERSE,
 
   /** {@code SOUNDEX} function (Spark semantics). */
   SOUNDEX_SPARK,
->>>>>>> 75511b82
 
   /** {@code SUBSTR} function (BigQuery semantics). */
   SUBSTR_BIG_QUERY,
@@ -915,18 +863,12 @@
   /** {@code SUBSTR} function (PostgreSQL semantics). */
   SUBSTR_POSTGRESQL,
 
-<<<<<<< HEAD
-=======
-  /** {@code CHAR_LENGTH} function. */
-  CHAR_LENGTH,
-
   /** {@code ENDS_WITH} function. */
   ENDS_WITH,
 
   /** {@code STARTS_WITH} function. */
   STARTS_WITH,
 
->>>>>>> 75511b82
   /** Call to a function using JDBC function syntax. */
   JDBC_FN,
 
@@ -945,12 +887,9 @@
   /** {@code JSON_OBJECTAGG} aggregate function. */
   JSON_OBJECTAGG,
 
-<<<<<<< HEAD
-=======
   /** {@code JSON} type function. */
   JSON_TYPE,
 
->>>>>>> 75511b82
   /** {@code UNNEST} operator. */
   UNNEST,
 
@@ -1135,17 +1074,12 @@
   /** The {@code ARRAY_CONCAT_AGG} aggregate function. */
   ARRAY_CONCAT_AGG,
 
-<<<<<<< HEAD
+  /** The {@code GROUP_CONCAT} aggregate function. */
+  GROUP_CONCAT,
+
   /** The {@code COLLECT} aggregate function. */
   COLLECT,
 
-=======
-  /** The {@code GROUP_CONCAT} aggregate function. */
-  GROUP_CONCAT,
-
-  /** The {@code COLLECT} aggregate function. */
-  COLLECT,
-
   /** The {@code MODE} aggregate function. */
   MODE,
 
@@ -1155,7 +1089,6 @@
   /** The {@code ARG_MIN} aggregate function. */
   ARG_MIN,
 
->>>>>>> 75511b82
   /** The {@code PERCENTILE_CONT} aggregate function. */
   PERCENTILE_CONT,
 
@@ -1405,16 +1338,10 @@
       EnumSet.of(COUNT, SUM, SUM0, MIN, MAX, LEAD, LAG, FIRST_VALUE,
           LAST_VALUE, COVAR_POP, COVAR_SAMP, REGR_COUNT, REGR_SXX, REGR_SYY,
           AVG, STDDEV_POP, STDDEV_SAMP, VAR_POP, VAR_SAMP, NTILE, COLLECT,
-<<<<<<< HEAD
-          FUSION, SINGLE_VALUE, ROW_NUMBER, RANK, PERCENT_RANK, DENSE_RANK,
-          CUME_DIST, JSON_ARRAYAGG, JSON_OBJECTAGG, BIT_AND, BIT_OR, BIT_XOR,
-          LISTAGG, STRING_AGG, ARRAY_AGG, ARRAY_CONCAT_AGG, COUNTIF,
-=======
           MODE, FUSION, SINGLE_VALUE, ROW_NUMBER, RANK, PERCENT_RANK, DENSE_RANK,
           CUME_DIST, JSON_ARRAYAGG, JSON_OBJECTAGG, BIT_AND, BIT_OR, BIT_XOR,
           LISTAGG, STRING_AGG, ARRAY_AGG, ARRAY_CONCAT_AGG, GROUP_CONCAT, COUNTIF,
           PERCENTILE_CONT, PERCENTILE_DISC,
->>>>>>> 75511b82
           INTERSECTION, ANY_VALUE);
 
   /**
@@ -1501,26 +1428,16 @@
                   RUNNING, FINAL, LAST, FIRST, PREV, NEXT,
                   FILTER, WITHIN_GROUP, IGNORE_NULLS, RESPECT_NULLS, SEPARATOR,
                   DESCENDING, CUBE, ROLLUP, GROUPING_SETS, EXTEND, LATERAL,
-<<<<<<< HEAD
                   SELECT, JOIN, OTHER_FUNCTION, POSITION, CHAR_LENGTH,
-                  CHARACTER_LENGTH, TRUNCATE, CAST, TRIM, FLOOR, CEIL,
-                  TIMESTAMP_ADD, TIMESTAMP_DIFF, EXTRACT, INTERVAL,
-                  LITERAL_CHAIN, JDBC_FN, PRECEDING, FOLLOWING, ORDER_BY,
-                  NULLS_FIRST, NULLS_LAST, COLLECTION_TABLE, TABLESAMPLE,
-                  VALUES, WITH, WITH_ITEM, ITEM, SKIP_TO_FIRST, SKIP_TO_LAST,
-                  JSON_VALUE_EXPRESSION, UNNEST, FORMAT),
-              AGGREGATE, DML, DDL));
-=======
-                  SELECT, JOIN, OTHER_FUNCTION, POSITION, CAST, TRIM, FLOOR, CEIL,
+                      CHARACTER_LENGTH, TRUNCATE, CAST, TRIM, FLOOR, CEIL,
                   DATE_ADD, DATE_SUB, TIME_ADD, TIME_SUB,
                   TIMESTAMP_ADD, TIMESTAMP_DIFF, TIMESTAMP_SUB,
                   EXTRACT, INTERVAL,
                   LITERAL_CHAIN, JDBC_FN, PRECEDING, FOLLOWING, ORDER_BY,
                   NULLS_FIRST, NULLS_LAST, COLLECTION_TABLE, TABLESAMPLE,
                   VALUES, WITH, WITH_ITEM, ITEM, SKIP_TO_FIRST, SKIP_TO_LAST,
-                  JSON_VALUE_EXPRESSION, UNNEST),
-              SET_QUERY, AGGREGATE, DML, DDL));
->>>>>>> 75511b82
+                  JSON_VALUE_EXPRESSION, UNNEST, FORMAT),
+                  SET_QUERY, AGGREGATE, DML, DDL));
 
   /**
    * Category of all SQL statement types.
@@ -1537,13 +1454,8 @@
    * {@link #JDBC_FN}.
    */
   public static final Set<SqlKind> FUNCTION =
-<<<<<<< HEAD
       EnumSet.of(OTHER_FUNCTION, ROW, TRIM, LTRIM, RTRIM, CAST,
-                 JDBC_FN, POSITION, REVERSE, CHAR_LENGTH, CHARACTER_LENGTH, TRUNCATE);
-=======
-      EnumSet.of(OTHER_FUNCTION, ROW, TRIM, LTRIM, RTRIM, CAST, REVERSE,
-          JDBC_FN, POSITION, CONVERT);
->>>>>>> 75511b82
+                 JDBC_FN, POSITION, REVERSE, CHAR_LENGTH, CHARACTER_LENGTH, TRUNCATE, CONVERT);
 
   /**
    * Category of SqlAvgAggFunction.
