--- conflicted
+++ resolved
@@ -847,16 +847,14 @@
   /** The {@code COLLECT} aggregate function. */
   COLLECT,
 
-<<<<<<< HEAD
   /** The {@code MODE} aggregate function. */
   MODE,
-=======
+  
   /** The {@code PERCENTILE_CONT} aggregate function. */
   PERCENTILE_CONT,
 
   /** The {@code PERCENTILE_DISC} aggregate function. */
   PERCENTILE_DISC,
->>>>>>> 85953ceb
 
   /** The {@code FUSION} aggregate function. */
   FUSION,
