/*
 * Licensed to the Apache Software Foundation (ASF) under one or more
 * contributor license agreements.  See the NOTICE file distributed with
 * this work for additional information regarding copyright ownership.
 * The ASF licenses this file to you under the Apache License, Version 2.0
 * (the "License"); you may not use this file except in compliance with
 * the License.  You may obtain a copy of the License at
 *
 * http://www.apache.org/licenses/LICENSE-2.0
 *
 * Unless required by applicable law or agreed to in writing, software
 * distributed under the License is distributed on an "AS IS" BASIS,
 * WITHOUT WARRANTIES OR CONDITIONS OF ANY KIND, either express or implied.
 * See the License for the specific language governing permissions and
 * limitations under the License.
 */
package org.apache.calcite.sql;

import com.google.common.collect.Sets;

import org.apiguardian.api.API;

import java.util.Collection;
import java.util.EnumSet;
import java.util.Locale;
import java.util.Set;

/**
 * Enumerates the possible types of {@link SqlNode}.
 *
 * <p>The values are immutable, canonical constants, so you can use Kinds to
 * find particular types of expressions quickly. To identity a call to a common
 * operator such as '=', use {@link org.apache.calcite.sql.SqlNode#isA}:
 *
 * <blockquote>
 * exp.{@link org.apache.calcite.sql.SqlNode#isA isA}({@link #EQUALS})
 * </blockquote>
 *
 * <p>Only commonly-used nodes have their own type; other nodes are of type
 * {@link #OTHER}. Some of the values, such as {@link #SET_QUERY}, represent
 * aggregates.
 *
 * <p>To quickly choose between a number of options, use a switch statement:
 *
 * <blockquote>
 * <pre>switch (exp.getKind()) {
 * case {@link #EQUALS}:
 *     ...;
 * case {@link #NOT_EQUALS}:
 *     ...;
 * default:
 *     throw new AssertionError("unexpected");
 * }</pre>
 * </blockquote>
 *
 * <p>Note that we do not even have to check that a {@code SqlNode} is a
 * {@link SqlCall}.
 *
 * <p>To identify a category of expressions, use {@code SqlNode.isA} with
 * an aggregate SqlKind. The following expression will return <code>true</code>
 * for calls to '=' and '&gt;=', but <code>false</code> for the constant '5', or
 * a call to '+':
 *
 * <blockquote>
 * <pre>exp.isA({@link #COMPARISON SqlKind.COMPARISON})</pre>
 * </blockquote>
 *
 * <p>RexNode also has a {@code getKind} method; {@code SqlKind} values are
 * preserved during translation from {@code SqlNode} to {@code RexNode}, where
 * applicable.
 *
 * <p>There is no water-tight definition of "common", but that's OK. There will
 * always be operators that don't have their own kind, and for these we use the
 * {@code SqlOperator}. But for really the common ones, e.g. the many places
 * where we are looking for {@code AND}, {@code OR} and {@code EQUALS}, the enum
 * helps.
 *
 * <p>(If we were using Scala, {@link SqlOperator} would be a case
 * class, and we wouldn't need {@code SqlKind}. But we're not.)
 */
public enum SqlKind {
  //~ Static fields/initializers ---------------------------------------------

  // the basics

  /**
   * Expression not covered by any other {@link SqlKind} value.
   *
   * @see #OTHER_FUNCTION
   */
  OTHER,

  /**
   * SELECT statement or sub-query.
   */
  SELECT,

  /**
   * Sql Hint statement.
   */
  HINT,

  /**
   * Table reference.
   */
  TABLE_REF,

  /**
   * JOIN operator or compound FROM clause.
   *
   * <p>A FROM clause with more than one table is represented as if it were a
   * join. For example, "FROM x, y, z" is represented as
   * "JOIN(x, JOIN(x, y))".
   */
  JOIN,

  /** An identifier. */
  IDENTIFIER,

  /** A literal. */
  LITERAL,

  /** Interval qualifier. */
  INTERVAL_QUALIFIER,

  /**
   * Function that is not a special function.
   *
   * @see #FUNCTION
   */
  OTHER_FUNCTION,

  /**
   * Input tables have either row semantics or set semantics.
   * <ul>
   * <li>Row semantics means that the result of the table function is
   * decided on a row-by-row basis.
   * <li>Set semantics means that the outcome of the function depends on how
   * the data is partitioned.
   * When the table function is called from a query, the table parameter can
   * optionally be extended with either a PARTITION BY clause or
   * an ORDER BY clause or both.
   * </ul>
   */
  SET_SEMANTICS_TABLE,

  /** {@code CONVERT} function. */
  CONVERT,

  /** {@code TRANSLATE} function. */
  TRANSLATE,

  /** POSITION function. */
  POSITION,

  /** EXPLAIN statement. */
  /**
   * CHAR_LENGTH Function.
   * */
  CHAR_LENGTH,

  /**
   * CHARACTER_LENGTH Function.
   * */
  CHARACTER_LENGTH,

  /** EXPLAIN statement. */
  EXPLAIN,

  /** DESCRIBE SCHEMA statement. */
  DESCRIBE_SCHEMA,

  /** DESCRIBE TABLE statement. */
  DESCRIBE_TABLE,

  /** INSERT statement. */
  INSERT,

  /** DELETE statement. */
  DELETE,

  /** UPDATE statement. */
  UPDATE,

  /** "{@code ALTER scope SET option = value}" statement. */
  SET_OPTION,

  /** A dynamic parameter. */
  DYNAMIC_PARAM,

  /** The DISTINCT keyword of the GROUP BY clause. */
  GROUP_BY_DISTINCT,

  /**
   * ORDER BY clause.
   *
   * @see #DESCENDING
   * @see #NULLS_FIRST
   * @see #NULLS_LAST
   */
  ORDER_BY,

  /** WITH clause. */
  WITH,

  /** Item in WITH clause. */
  WITH_ITEM,

  /** Represents a recursive CTE as a table ref. */
  WITH_ITEM_TABLE_REF,

  /** Item expression. */
  ITEM,

  /** {@code UNION} relational operator. */
  UNION,

  /** {@code EXCEPT} relational operator (known as {@code MINUS} in some SQL
   * dialects). */
  EXCEPT,

  /** {@code INTERSECT} relational operator. */
  INTERSECT,

  /** {@code AS} operator. */
  AS,

  /** Argument assignment operator, {@code =>}. */
  ARGUMENT_ASSIGNMENT,

  /** {@code DEFAULT} operator. */
  DEFAULT,

  /** {@code OVER} operator. */
  OVER,

  /** {@code RESPECT NULLS} operator. */
  RESPECT_NULLS("RESPECT NULLS"),

  /** {@code IGNORE NULLS} operator. */
  IGNORE_NULLS("IGNORE NULLS"),

  /** {@code FILTER} operator. */
  FILTER,

  /** {@code WITHIN GROUP} operator. */
  WITHIN_GROUP,

  /** {@code WITHIN DISTINCT} operator. */
  WITHIN_DISTINCT,

  /** Window specification. */
  WINDOW,

  /** MERGE statement. */
  MERGE,

  /** TABLESAMPLE relational operator. */
  TABLESAMPLE,

  /** PIVOT clause. */
  PIVOT,

  /** UNPIVOT clause. */
  UNPIVOT,

  /** MATCH_RECOGNIZE clause. */
  MATCH_RECOGNIZE,

  /** SNAPSHOT operator. */
  SNAPSHOT,

  // binary operators

  /** Arithmetic multiplication operator, "*". */
  TIMES,

  /** Arithmetic division operator, "/". */
  DIVIDE,

  /**
   * The arithmetic integer division operator, "/ INT".
   */
  DIVIDE_INTEGER,

  /** Arithmetic remainder operator, "MOD" (and "%" in some dialects). */
  MOD,

  /**
   * Arithmetic plus operator, "+".
   *
   * @see #PLUS_PREFIX
   */
  PLUS,

  /**
   * Arithmetic minus operator, "-".
   *
   * @see #MINUS_PREFIX
   */
  MINUS,

  /**
   * The truncate operator, "-".
   *
   * @see #TRUNCATE
   */
  TRUNCATE,

  /**
   * Alternation operator in a pattern expression within a
   * {@code MATCH_RECOGNIZE} clause.
   */
  PATTERN_ALTER,

  /**
   * Concatenation operator in a pattern expression within a
   * {@code MATCH_RECOGNIZE} clause.
   */
  PATTERN_CONCAT,

  // comparison operators

  /** {@code IN} operator. */
  IN,

  /**
   * {@code NOT IN} operator.
   *
   * <p>Only occurs in SqlNode trees. Is expanded to NOT(IN ...) before
   * entering RelNode land.
   */
  NOT_IN("NOT IN"),

  /** Variant of {@code IN} for the Druid adapter. */
  DRUID_IN,

  /** Variant of {@code NOT_IN} for the Druid adapter. */
  DRUID_NOT_IN,

  /** Less-than operator, "&lt;". */
  LESS_THAN("<"),

  /** Greater-than operator, "&gt;". */
  GREATER_THAN(">"),

  /** Less-than-or-equal operator, "&lt;=". */
  LESS_THAN_OR_EQUAL("<="),

  /** Greater-than-or-equal operator, "&gt;=". */
  GREATER_THAN_OR_EQUAL(">="),

  /** Equals operator, "=". */
  EQUALS("="),

  /**
   * Not-equals operator, "&#33;=" or "&lt;&gt;".
   * The latter is standard, and preferred.
   */
  NOT_EQUALS("<>"),

  /** {@code IS DISTINCT FROM} operator. */
  IS_DISTINCT_FROM,

  /** {@code IS NOT DISTINCT FROM} operator. */
  IS_NOT_DISTINCT_FROM,

  /** {@code USING} condition operator. */
  USING,

  /** {@code SEARCH} operator. (Analogous to scalar {@code IN}, used only in
   * RexNode, not SqlNode.) */
  SEARCH,

  /** Logical "OR" operator. */
  OR,

  /** Logical "AND" operator. */
  AND,

  // other infix

  /** Dot. */
  DOT,

  /** {@code OVERLAPS} operator for periods. */
  OVERLAPS,

  /** {@code CONTAINS} operator for periods. */
  CONTAINS,

  /** {@code PRECEDES} operator for periods. */
  PRECEDES,

  /** {@code IMMEDIATELY PRECEDES} operator for periods. */
  IMMEDIATELY_PRECEDES("IMMEDIATELY PRECEDES"),

  /** {@code SUCCEEDS} operator for periods. */
  SUCCEEDS,

  /** {@code IMMEDIATELY SUCCEEDS} operator for periods. */
  IMMEDIATELY_SUCCEEDS("IMMEDIATELY SUCCEEDS"),

  /** {@code EQUALS} operator for periods. */
  PERIOD_EQUALS("EQUALS"),

  /** {@code LIKE} operator. */
  LIKE,

  /** {@code RLIKE} operator. */
  RLIKE,

  /** {@code SIMILAR} operator. */
  SIMILAR,

  /** {@code ~} operator (for POSIX-style regular expressions). */
  /** The {@code QUANTILE} aggregate function. */
  QUANTILE,

  /** {@code ~} operator (for POSIX-style regular expressions). */
  POSIX_REGEX_CASE_SENSITIVE,

  /** {@code ~*} operator (for case-insensitive POSIX-style regular
   * expressions). */
  POSIX_REGEX_CASE_INSENSITIVE,

  /**
   * The "REGEXP_SUBSTR" function.
   */
  REGEXP_SUBSTR,

  /** {@code BETWEEN} operator. */
  BETWEEN,

  /** Variant of {@code BETWEEN} for the Druid adapter. */
  DRUID_BETWEEN,

  /** {@code CASE} expression. */
  CASE,

  /** {@code LAMBDA} expression. */
  LAMBDA,

  /** {@code INTERVAL} expression. */
  INTERVAL,

  /** {@code SEPARATOR} expression. */
  SEPARATOR,

  /** {@code NULLIF} operator. */
  NULLIF,

  /** {@code COALESCE} operator. */
  COALESCE,

  /** {@code DECODE} function (Oracle). */
  DECODE,

  /** {@code NVL} function (Oracle). */
  NVL,

  /** {@code GREATEST} function (Oracle). */
  GREATEST,

  /** The two-argument {@code CONCAT} function (Oracle). */
  CONCAT2,

<<<<<<< HEAD
  /** The {@code CONCAT_WS} function (SPARK). */
  CONCAT_WS,
=======
  /** The {@code CONCAT} function (Postgresql and MSSQL) that ignores NULL. */
  CONCAT_WITH_NULL,

  /** The {@code CONCAT_WS} function (MSSQL). */
  CONCAT_WS_MSSQL,
>>>>>>> dfa11612

  /** The "IF" function (BigQuery, Hive, Spark). */
  IF,

  /** {@code LEAST} function (Oracle). */
  LEAST,

  /** {@code DATE_ADD} function (BigQuery Semantics). */
  DATE_ADD,

  /** {@code DATE_TRUNC} function (BigQuery). */
  DATE_TRUNC,

  /** {@code DATE_SUB} function (BigQuery). */
  DATE_SUB,

  /** {@code TIME_ADD} function (BigQuery). */
  TIME_ADD,

  /** {@code TIME_SUB} function (BigQuery). */
  TIME_SUB,

  /** {@code TIMESTAMP_ADD} function (ODBC, SQL Server, MySQL). */
  TIMESTAMP_ADD,

  /** {@code TIMESTAMP_DIFF} function (ODBC, SQL Server, MySQL). */
  TIMESTAMP_DIFF,

  /** {@code TIMESTAMP_SUB} function (BigQuery). */
  TIMESTAMP_SUB,

  /** {@code MEDIAN} function. */
  MEDIAN,

  /** {@code HASH_AGG} function. */
  HASH_AGG,

  // prefix operators

  /** Logical {@code NOT} operator. */
  NOT,

  /**
   * Unary plus operator, as in "+1".
   *
   * @see #PLUS
   */
  PLUS_PREFIX,

  /**
   * Unary minus operator, as in "-1".
   *
   * @see #MINUS
   */
  MINUS_PREFIX,

  /** {@code EXISTS} operator. */
  EXISTS,

  /** {@code SOME} quantification operator (also called {@code ANY}). */
  SOME,

  /** {@code ALL} quantification operator. */
  ALL,

  /** {@code VALUES} relational operator. */
  VALUES,

  /**
   * Explicit table, e.g. <code>select * from (TABLE t)</code> or <code>TABLE
   * t</code>. See also {@link #COLLECTION_TABLE}.
   */
  EXPLICIT_TABLE,

  /**
   * Scalar query; that is, a sub-query used in an expression context, and
   * returning one row and one column.
   */
  SCALAR_QUERY,

  /** Procedure call. */
  PROCEDURE_CALL,

  /** New specification. */
  NEW_SPECIFICATION,

  // special functions in MATCH_RECOGNIZE

  /** {@code FINAL} operator in {@code MATCH_RECOGNIZE}. */
  FINAL,

  /** {@code FINAL} operator in {@code MATCH_RECOGNIZE}. */
  RUNNING,

  /** {@code PREV} operator in {@code MATCH_RECOGNIZE}. */
  PREV,

  /** {@code NEXT} operator in {@code MATCH_RECOGNIZE}. */
  NEXT,

  /** {@code FIRST} operator in {@code MATCH_RECOGNIZE}. */
  FIRST,

  /** {@code LAST} operator in {@code MATCH_RECOGNIZE}. */
  LAST,

  /** {@code CLASSIFIER} operator in {@code MATCH_RECOGNIZE}. */
  CLASSIFIER,

  /** {@code MATCH_NUMBER} operator in {@code MATCH_RECOGNIZE}. */
  MATCH_NUMBER,

  /** {@code SKIP TO FIRST} qualifier of restarting point in a
   * {@code MATCH_RECOGNIZE} clause. */
  SKIP_TO_FIRST,

  /** {@code SKIP TO LAST} qualifier of restarting point in a
   * {@code MATCH_RECOGNIZE} clause. */
  SKIP_TO_LAST,

  // postfix operators

  /** {@code DESC} operator in {@code ORDER BY}. A parse tree, not a true
   * expression. */
  DESCENDING,

  /** {@code NULLS FIRST} clause in {@code ORDER BY}. A parse tree, not a true
   * expression. */
  NULLS_FIRST,

  /** {@code NULLS LAST} clause in {@code ORDER BY}. A parse tree, not a true
   * expression. */
  NULLS_LAST,

  /** {@code IS TRUE} operator. */
  IS_TRUE,

  /** {@code IS FALSE} operator. */
  IS_FALSE,

  /** {@code IS NOT TRUE} operator. */
  IS_NOT_TRUE,

  /** {@code IS NOT FALSE} operator. */
  IS_NOT_FALSE,

  /** {@code IS UNKNOWN} operator. */
  IS_UNKNOWN,

  /** {@code IS NULL} operator. */
  IS_NULL,

  /** {@code IS NOT NULL} operator. */
  IS_NOT_NULL,

  /** {@code PRECEDING} qualifier of an interval end-point in a window
   * specification. */
  PRECEDING,

  /** {@code FOLLOWING} qualifier of an interval end-point in a window
   * specification. */
  FOLLOWING,

  /**
   * The field access operator, ".".
   *
   * <p>(Only used at the RexNode level; at
   * SqlNode level, a field-access is part of an identifier.)
   */
  FIELD_ACCESS,

  /**
   * Reference to an input field.
   *
   * <p>(Only used at the RexNode level.)
   */
  INPUT_REF,

  /**
   * Reference to an ordinal field exclusively.
   */
  ORDINAL_REF,

  /**
   * Reference to an input field, with a qualified name and an identifier.
   *
   * <p>(Only used at the RexNode level.)
   */
  TABLE_INPUT_REF,

  /**
   * Reference to an input field, with pattern var as modifier.
   *
   * <p>(Only used at the RexNode level.)
   */
  PATTERN_INPUT_REF,
  /**
   * Reference to a sub-expression computed within the current relational
   * operator.
   *
   * <p>(Only used at the RexNode level.)
   */
  LOCAL_REF,

  /** Reference to lambda expression parameter.
   *
   * <p>(Only used at the RexNode level.)
   */
  LAMBDA_REF,

  /**
   * Reference to correlation variable.
   *
   * <p>(Only used at the RexNode level.)
   */
  CORREL_VARIABLE,

  /**
   * the repetition quantifier of a pattern factor in a match_recognize clause.
   */
  PATTERN_QUANTIFIER,

  // functions

  /**
   * The row-constructor function. May be explicit or implicit:
   * {@code VALUES 1, ROW (2)}.
   */
  ROW,

  /**
   * The non-standard constructor used to pass a
   * COLUMN_LIST parameter to a user-defined transform.
   */
  COLUMN_LIST,

  /**
   * The "CAST" operator, and also the PostgreSQL-style infix cast operator
   * "::".
   */
  CAST,

  /** The {@code SAFE_CAST} function, which is similar to {@link #CAST} but
   * returns NULL rather than throwing an error if the conversion fails. */
  SAFE_CAST,

  /**
   * The "NEXT VALUE OF sequence" operator.
   */
  NEXT_VALUE,

  /**
   * The "CURRENT VALUE OF sequence" operator.
   */
  CURRENT_VALUE,

  /** {@code FLOOR} function. */
  FLOOR,

  /** {@code CEIL} function. */
  CEIL,

  /** {@code TRIM} function. */
  TRIM,

  /** {@code LTRIM} function (Oracle). */
  LTRIM,

  /** {@code RTRIM} function (Oracle). */
  RTRIM,

  /** {@code EXTRACT} function. */
  EXTRACT,

  /** {@code ARRAY_APPEND} function (Spark semantics). */
  ARRAY_APPEND,

  /** {@code ARRAY_COMPACT} function (Spark semantics). */
  ARRAY_COMPACT,

  /** {@code ARRAY_CONCAT} function (BigQuery semantics). */
  ARRAY_CONCAT,

  /** {@code ARRAY_CONTAINS} function (Spark semantics). */
  ARRAY_CONTAINS,

  /** {@code ARRAY_DISTINCT} function (Spark semantics). */
  ARRAY_DISTINCT,

  /** {@code ARRAY_EXCEPT} function (Spark semantics). */
  ARRAY_EXCEPT,

  /** {@code ARRAY_INSERT} function (Spark semantics). */
  ARRAY_INSERT,

  /** {@code ARRAY_INTERSECT} function (Spark semantics). */
  ARRAY_INTERSECT,

  /** {@code ARRAY_JOIN} function (Spark semantics). */
  ARRAY_JOIN,

  /** {@code ARRAY_LENGTH} function (Spark semantics). */
  ARRAY_LENGTH,

  /** {@code ARRAY_MAX} function (Spark semantics). */
  ARRAY_MAX,

  /** {@code ARRAY_MIN} function (Spark semantics). */
  ARRAY_MIN,

  /** {@code ARRAY_POSITION} function (Spark semantics). */
  ARRAY_POSITION,

  /** {@code ARRAY_PREPEND} function (Spark semantics). */
  ARRAY_PREPEND,

  /** {@code ARRAY_REMOVE} function (Spark semantics). */
  ARRAY_REMOVE,

  /** {@code ARRAY_REPEAT} function (Spark semantics). */
  ARRAY_REPEAT,

  /** {@code ARRAY_REVERSE} function (BigQuery semantics). */
  ARRAY_REVERSE,

  /** {@code ARRAY_SIZE} function (Spark semantics). */
  ARRAY_SIZE,

  /** {@code ARRAY_TO_STRING} function (BigQuery semantics). */
  ARRAY_TO_STRING,

  /** {@code ARRAY_UNION} function (Spark semantics). */
  ARRAY_UNION,

  /** {@code ARRAYS_OVERLAP} function (Spark semantics). */
  ARRAYS_OVERLAP,

  /** {@code ARRAYS_ZIP} function (Spark semantics). */
  ARRAYS_ZIP,

  /** {@code SORT_ARRAY} function (Spark semantics). */
  SORT_ARRAY,

  /** {@code MAP_CONCAT} function (Spark semantics). */
  MAP_CONCAT,

  /** {@code MAP_ENTRIES} function (Spark semantics). */
  MAP_ENTRIES,

  /** {@code MAP_KEYS} function (Spark semantics). */
  MAP_KEYS,

  /** {@code MAP_VALUES} function (Spark semantics). */
  MAP_VALUES,

  /** {@code MAP_CONTAINS_KEY} function (Spark semantics). */
  MAP_CONTAINS_KEY,

  /** {@code MAP_FROM_ARRAYS} function (Spark semantics). */
  MAP_FROM_ARRAYS,

  /** {@code MAP_FROM_ENTRIES} function (Spark semantics). */
  MAP_FROM_ENTRIES,

  /** {@code STR_TO_MAP} function (Spark semantics). */
  STR_TO_MAP,

  /** {@code REVERSE} function (SQL Server, MySQL). */
  /**
   * The "TO_NUMBER" function.
   */
  TO_NUMBER,

   /**
   * The "ASCII" function.
   */
  ASCII,

  /** {@code REVERSE} function (SQL Server, MySQL). */
  REVERSE,

  /** {@code SOUNDEX} function (Spark semantics). */
  SOUNDEX_SPARK,

  /** {@code SUBSTR} function (BigQuery semantics). */
  SUBSTR_BIG_QUERY,

  /** {@code SUBSTR} function (MySQL semantics). */
  SUBSTR_MYSQL,

  /** {@code SUBSTR} function (Oracle semantics). */
  SUBSTR_ORACLE,

  /** {@code SUBSTR} function (PostgreSQL semantics). */
  SUBSTR_POSTGRESQL,

  /** {@code ENDS_WITH} function. */
  ENDS_WITH,

  /** {@code STARTS_WITH} function. */
  STARTS_WITH,

  /** Call to a function using JDBC function syntax. */
  JDBC_FN,

  /** {@code MULTISET} value constructor. */
  MULTISET_VALUE_CONSTRUCTOR,

  /** {@code MULTISET} query constructor. */
  MULTISET_QUERY_CONSTRUCTOR,

  /** {@code JSON} value expression. */
  JSON_VALUE_EXPRESSION,

  /** {@code JSON_ARRAYAGG} aggregate function. */
  JSON_ARRAYAGG,

  /** {@code JSON_OBJECTAGG} aggregate function. */
  JSON_OBJECTAGG,

  /** {@code JSON} type function. */
  JSON_TYPE,

  /** {@code UNNEST} operator. */
  UNNEST,

  /**
   * The "LATERAL" qualifier to relations in the FROM clause.
   */
  LATERAL,

  /**
   * Table operator which converts user-defined transform into a relation, for
   * example, <code>select * from TABLE(udx(x, y, z))</code>. See also the
   * {@link #EXPLICIT_TABLE} prefix operator.
   */
  COLLECTION_TABLE,

  /**
   * Array Value Constructor, e.g. {@code Array[1, 2, 3]}.
   */
  ARRAY_VALUE_CONSTRUCTOR,

  /**
   * Array Query Constructor, e.g. {@code Array(select deptno from dept)}.
   */
  ARRAY_QUERY_CONSTRUCTOR,

  /** MAP value constructor, e.g. {@code MAP ['washington', 1, 'obama', 44]}. */
  MAP_VALUE_CONSTRUCTOR,

  /** MAP query constructor,
   * e.g. {@code MAP (SELECT empno, deptno FROM emp)}. */
  MAP_QUERY_CONSTRUCTOR,

  /** {@code CURSOR} constructor, for example, <code>SELECT * FROM
   * TABLE(udx(CURSOR(SELECT ...), x, y, z))</code>. */
  CURSOR,

  /** {@code CONTAINS_SUBSTR} function (BigQuery semantics). */
  CONTAINS_SUBSTR,

  // internal operators (evaluated in validator) 200-299

  /** The {@code LITERAL_AGG} aggregate function that always returns the same
   * literal (even if the group is empty).
   *
   * <p>Useful during optimization because it allows you to, say, generate a
   * non-null value (to detect outer joins) in an Aggregate without an extra
   * Project. */
  LITERAL_AGG,

  /**
   * Literal chain operator (for composite string literals).
   * An internal operator that does not appear in SQL syntax.
   */
  LITERAL_CHAIN,

  /**
   * Escape operator (always part of LIKE or SIMILAR TO expression).
   * An internal operator that does not appear in SQL syntax.
   */
  ESCAPE,

  /**
   * The internal REINTERPRET operator (meaning a reinterpret cast).
   * An internal operator that does not appear in SQL syntax.
   */
  REINTERPRET,

  /** The internal {@code EXTEND} operator that qualifies a table name in the
   * {@code FROM} clause. */
  EXTEND,

  /** The internal {@code CUBE} operator that occurs within a {@code GROUP BY}
   * clause. */
  CUBE,

  /** The internal {@code ROLLUP} operator that occurs within a {@code GROUP BY}
   * clause. */
  ROLLUP,

  /** The internal {@code GROUPING SETS} operator that occurs within a
   * {@code GROUP BY} clause. */
  GROUPING_SETS,

  /** The {@code GROUPING(e, ...)} function. */
  GROUPING,

  // CHECKSTYLE: IGNORE 1
  /** @deprecated Use {@link #GROUPING}. */
  @Deprecated // to be removed before 2.0
  GROUPING_ID,

  /** The {@code GROUP_ID()} function. */
  GROUP_ID,

  /** The internal "permute" function in a MATCH_RECOGNIZE clause. */
  PATTERN_PERMUTE,

  /** The special patterns to exclude enclosing pattern from output in a
   * MATCH_RECOGNIZE clause. */
  PATTERN_EXCLUDED,

  // Aggregate functions

  /** The {@code COUNT} aggregate function. */
  COUNT,

  /** The {@code SUM} aggregate function. */
  SUM,

  /** The {@code SUM0} aggregate function. */
  SUM0,

  /** The {@code MIN} aggregate function. */
  MIN,

  /** The {@code MAX} aggregate function. */
  MAX,

  /** The {@code LEAD} aggregate function. */
  LEAD,

  /** The {@code LAG} aggregate function. */
  LAG,

  /** The {@code FIRST_VALUE} aggregate function. */
  FIRST_VALUE,

  /** The {@code LAST_VALUE} aggregate function. */
  LAST_VALUE,

  /** The {@code ANY_VALUE} aggregate function. */
  ANY_VALUE,

  /** The {@code COVAR_POP} aggregate function. */
  COVAR_POP,

  /** The {@code COVAR_SAMP} aggregate function. */
  COVAR_SAMP,

  /** The {@code REGR_COUNT} aggregate function. */
  REGR_COUNT,

  /** The {@code REGR_SXX} aggregate function. */
  REGR_SXX,

  /** The {@code REGR_SYY} aggregate function. */
  REGR_SYY,

  /** The {@code AVG} aggregate function. */
  AVG,

  /** The {@code STDDEV_POP} aggregate function. */
  STDDEV_POP,

  /** The {@code STDDEV_SAMP} aggregate function. */
  STDDEV_SAMP,

  /** The {@code VAR_POP} aggregate function. */
  VAR_POP,

  /** The {@code VAR_SAMP} aggregate function. */
  VAR_SAMP,

  /** The {@code NTILE} aggregate function. */
  NTILE,

  /** The {@code NTH_VALUE} aggregate function. */
  NTH_VALUE,

  /** The {@code LISTAGG} aggregate function. */
  LISTAGG,

  /** The {@code STRING_AGG} aggregate function. */
  STRING_AGG,

  /** The {@code COUNTIF} aggregate function. */
  COUNTIF,

  /** The {@code ARRAY_AGG} aggregate function. */
  ARRAY_AGG,

  /** The {@code ARRAY_CONCAT_AGG} aggregate function. */
  ARRAY_CONCAT_AGG,

  /** The {@code GROUP_CONCAT} aggregate function. */
  GROUP_CONCAT,

  /** The {@code COLLECT} aggregate function. */
  COLLECT,

<<<<<<< HEAD
  /** The {@code COLLECT_LIST} aggregate function (SPARK). */
  COLLECT_LIST,
=======
  /** The {@code MODE} aggregate function. */
  MODE,

  /** The {@code ARG_MAX} aggregate function. */
  ARG_MAX,

  /** The {@code ARG_MIN} aggregate function. */
  ARG_MIN,
>>>>>>> dfa11612

  /** The {@code PERCENTILE_CONT} aggregate function. */
  PERCENTILE_CONT,

  /** The {@code PERCENTILE_DISC} aggregate function. */
  PERCENTILE_DISC,

  /** The {@code FUSION} aggregate function. */
  FUSION,

  /** The {@code INTERSECTION} aggregate function. */
  INTERSECTION,

  /** The {@code SINGLE_VALUE} aggregate function. */
  SINGLE_VALUE,

  /** The {@code AGGREGATE} aggregate function. */
  AGGREGATE_FN,

  /** The {@code BIT_AND} aggregate function. */
  BIT_AND,

  /** The {@code BIT_OR} aggregate function. */
  BIT_OR,

  /** The {@code BIT_XOR} aggregate function. */
  BIT_XOR,

  /** The {@code ROW_NUMBER} window function. */
  ROW_NUMBER,

  /** The {@code RANK} window function. */
  RANK,

  /** The {@code PERCENT_RANK} window function. */
  PERCENT_RANK,

  /** The {@code DENSE_RANK} window function. */
  DENSE_RANK,

  /** The {@code ROW_NUMBER} window function. */
  CUME_DIST,

  /** The {@code DESCRIPTOR(column_name, ...)}. */
  DESCRIPTOR,

  /** The {@code TUMBLE} group function. */
  TUMBLE,

  // Group functions
  /** The {@code TUMBLE_START} auxiliary function of
   * the {@link #TUMBLE} group function. */
  // TODO: deprecate TUMBLE_START.
  TUMBLE_START,

  /** The {@code TUMBLE_END} auxiliary function of
   * the {@link #TUMBLE} group function. */
  // TODO: deprecate TUMBLE_END.
  TUMBLE_END,

  /** The {@code HOP} group function. */
  HOP,

  /** The {@code HOP_START} auxiliary function of
   * the {@link #HOP} group function. */
  HOP_START,

  /** The {@code HOP_END} auxiliary function of
   * the {@link #HOP} group function. */
  HOP_END,

  /** The {@code SESSION} group function. */
  SESSION,

  /** The {@code SESSION_START} auxiliary function of
   * the {@link #SESSION} group function. */
  SESSION_START,

  /** The {@code SESSION_END} auxiliary function of
   * the {@link #SESSION} group function. */
  SESSION_END,

  /** Column declaration. */
  COLUMN_DECL,

  /** Attribute definition. */
  ATTRIBUTE_DEF,

  /** {@code CHECK} constraint. */
  CHECK,

  /** {@code UNIQUE} constraint. */
  UNIQUE,

  /** {@code PRIMARY KEY} constraint. */
  PRIMARY_KEY,

  /** {@code FOREIGN KEY} constraint. */
  FOREIGN_KEY,

  // Spatial functions. They are registered as "user-defined functions" but it
  // is convenient to have a "kind" so that we can quickly match them in planner
  // rules.

  /** The {@code ST_DWithin} geo-spatial function. */
  ST_DWITHIN,

  /** The {@code ST_Point} function. */
  ST_POINT,

  /** The {@code ST_Point} function that makes a 3D point. */
  ST_POINT3,

  /** The {@code ST_MakeLine} function that makes a line. */
  ST_MAKE_LINE,

  /** The {@code ST_Contains} function that tests whether one geometry contains
   * another. */
  ST_CONTAINS,

  /** The {@code Hilbert} function that converts (x, y) to a position on a
   * Hilbert space-filling curve. */
  HILBERT,

  // DDL and session control statements follow. The list is not exhaustive: feel
  // free to add more.

  /** {@code COMMIT} session control statement. */
  COMMIT,

  /** {@code ROLLBACK} session control statement. */
  ROLLBACK,

  /** {@code ALTER SESSION} DDL statement. */
  ALTER_SESSION,

  /** {@code CREATE SCHEMA} DDL statement. */
  CREATE_SCHEMA,

  /** {@code CREATE FOREIGN SCHEMA} DDL statement. */
  CREATE_FOREIGN_SCHEMA,

  /** {@code DROP SCHEMA} DDL statement. */
  DROP_SCHEMA,

  /** {@code CREATE TABLE} DDL statement. */
  CREATE_TABLE,

  /** {@code CREATE TABLE LIKE} DDL statement. */
  CREATE_TABLE_LIKE,

  /** {@code ALTER TABLE} DDL statement. */
  ALTER_TABLE,

  /** {@code DROP TABLE} DDL statement. */
  DROP_TABLE,

  /** {@code TRUNCATE TABLE} DDL statement. */
  TRUNCATE_TABLE,

  /** {@code CREATE VIEW} DDL statement. */
  CREATE_VIEW,

  /** {@code ALTER VIEW} DDL statement. */
  ALTER_VIEW,

  /** {@code DROP VIEW} DDL statement. */
  DROP_VIEW,

  /** {@code CREATE MATERIALIZED VIEW} DDL statement. */
  CREATE_MATERIALIZED_VIEW,

  /** {@code ALTER MATERIALIZED VIEW} DDL statement. */
  ALTER_MATERIALIZED_VIEW,

  /** {@code DROP MATERIALIZED VIEW} DDL statement. */
  DROP_MATERIALIZED_VIEW,

  /** {@code CREATE SEQUENCE} DDL statement. */
  CREATE_SEQUENCE,

  /** {@code ALTER SEQUENCE} DDL statement. */
  ALTER_SEQUENCE,

  /** {@code DROP SEQUENCE} DDL statement. */
  DROP_SEQUENCE,

  /** {@code CREATE INDEX} DDL statement. */
  CREATE_INDEX,

  /** {@code ALTER INDEX} DDL statement. */
  ALTER_INDEX,

  /** {@code DROP INDEX} DDL statement. */
  DROP_INDEX,

  /** {@code CREATE TYPE} DDL statement. */
  CREATE_TYPE,

  /** {@code DROP TYPE} DDL statement. */
  DROP_TYPE,

  /** {@code CREATE FUNCTION} DDL statement. */
  CREATE_FUNCTION,

  /** {@code DROP FUNCTION} DDL statement. */
  DROP_FUNCTION,

  /** DDL statement not handled above.
   *
   * <p><b>Note to other projects</b>: If you are extending Calcite's SQL parser
   * and have your own object types you no doubt want to define CREATE and DROP
   * commands for them. Use OTHER_DDL in the short term, but we are happy to add
   * new enum values for your object types. Just ask!
   */
  OTHER_DDL,

  /**
   * CONCAT Function.
   */
  CONCAT,

  /**
   * format standard function.
   */
  FORMAT;

  //~ Static fields/initializers ---------------------------------------------

  // Most of the static fields are categories, aggregating several kinds into
  // a set.

  /**
   * Category consisting of set-query node types.
   *
   * <p>Consists of:
   * {@link #EXCEPT},
   * {@link #INTERSECT},
   * {@link #UNION}.
   */
  public static final EnumSet<SqlKind> SET_QUERY =
      EnumSet.of(UNION, INTERSECT, EXCEPT);

  /**
   * Category consisting of all built-in aggregate functions.
   */
  public static final EnumSet<SqlKind> AGGREGATE =
      EnumSet.of(COUNT, SUM, SUM0, MIN, MAX, LEAD, LAG, FIRST_VALUE,
          LAST_VALUE, COVAR_POP, COVAR_SAMP, REGR_COUNT, REGR_SXX, REGR_SYY,
<<<<<<< HEAD
          AVG, STDDEV_POP, STDDEV_SAMP, VAR_POP, VAR_SAMP, NTILE, COLLECT, COLLECT_LIST,
          FUSION, SINGLE_VALUE, ROW_NUMBER, RANK, PERCENT_RANK, DENSE_RANK,
=======
          AVG, STDDEV_POP, STDDEV_SAMP, VAR_POP, VAR_SAMP, NTILE, COLLECT,
          MODE, FUSION, SINGLE_VALUE, ROW_NUMBER, RANK, PERCENT_RANK, DENSE_RANK,
>>>>>>> dfa11612
          CUME_DIST, JSON_ARRAYAGG, JSON_OBJECTAGG, BIT_AND, BIT_OR, BIT_XOR,
          LISTAGG, STRING_AGG, ARRAY_AGG, ARRAY_CONCAT_AGG, GROUP_CONCAT, COUNTIF,
          PERCENTILE_CONT, PERCENTILE_DISC,
          INTERSECTION, ANY_VALUE);

  /**
   * Category consisting of all DML operators.
   *
   * <p>Consists of:
   * {@link #INSERT},
   * {@link #UPDATE},
   * {@link #DELETE},
   * {@link #MERGE},
   * {@link #PROCEDURE_CALL}.
   *
   * <p>NOTE jvs 1-June-2006: For now we treat procedure calls as DML;
   * this makes it easy for JDBC clients to call execute or
   * executeUpdate and not have to process dummy cursor results.  If
   * in the future we support procedures which return results sets,
   * we'll need to refine this.
   */
  public static final EnumSet<SqlKind> DML =
      EnumSet.of(INSERT, DELETE, UPDATE, MERGE, PROCEDURE_CALL);

  /**
   * Category consisting of all DDL operators.
   */
  public static final EnumSet<SqlKind> DDL =
      EnumSet.of(COMMIT, ROLLBACK, ALTER_SESSION,
          CREATE_SCHEMA, CREATE_FOREIGN_SCHEMA, DROP_SCHEMA,
          CREATE_TABLE, CREATE_TABLE_LIKE,
          ALTER_TABLE, DROP_TABLE, TRUNCATE_TABLE,
          CREATE_FUNCTION, DROP_FUNCTION,
          CREATE_VIEW, ALTER_VIEW, DROP_VIEW,
          CREATE_MATERIALIZED_VIEW, ALTER_MATERIALIZED_VIEW,
          DROP_MATERIALIZED_VIEW,
          CREATE_SEQUENCE, ALTER_SEQUENCE, DROP_SEQUENCE,
          CREATE_INDEX, ALTER_INDEX, DROP_INDEX,
          CREATE_TYPE, DROP_TYPE,
          SET_OPTION, OTHER_DDL);

  /**
   * Category consisting of query node types.
   *
   * <p>Consists of:
   * {@link #SELECT},
   * {@link #EXCEPT},
   * {@link #INTERSECT},
   * {@link #UNION},
   * {@link #VALUES},
   * {@link #ORDER_BY},
   * {@link #EXPLICIT_TABLE}.
   */
  public static final EnumSet<SqlKind> QUERY =
      EnumSet.of(SELECT, UNION, INTERSECT, EXCEPT, VALUES, WITH, ORDER_BY,
          EXPLICIT_TABLE);

  /**
   * Category consisting of all expression operators.
   *
   * <p>A node is an expression if it is NOT one of the following:
   * {@link #AS},
   * {@link #ARGUMENT_ASSIGNMENT},
   * {@link #DEFAULT},
   * {@link #DESCENDING},
   * {@link #SELECT},
   * {@link #JOIN},
   * {@link #OTHER_FUNCTION},
   * {@link #FORMAT},
   * {@link #CAST},
   * {@link #CONVERT},
   * {@link #TRIM},
   * {@link #LITERAL_CHAIN},
   * {@link #JDBC_FN},
   * {@link #PRECEDING},
   * {@link #FOLLOWING},
   * {@link #ORDER_BY},
   * {@link #COLLECTION_TABLE},
   * {@link #TABLESAMPLE},
   * {@link #UNNEST}
   * or an aggregate function, DML or DDL.
   */
  public static final Set<SqlKind> EXPRESSION =
      EnumSet.complementOf(
          concat(
              EnumSet.of(AS, ARGUMENT_ASSIGNMENT, CONVERT, TRANSLATE, DEFAULT,
                  RUNNING, FINAL, LAST, FIRST, PREV, NEXT,
                  FILTER, WITHIN_GROUP, IGNORE_NULLS, RESPECT_NULLS, SEPARATOR,
                  DESCENDING, CUBE, ROLLUP, GROUPING_SETS, EXTEND, LATERAL,
                  SELECT, JOIN, OTHER_FUNCTION, POSITION, CHAR_LENGTH,
                      CHARACTER_LENGTH, TRUNCATE, CAST, TRIM, FLOOR, CEIL,
                  DATE_ADD, DATE_SUB, TIME_ADD, TIME_SUB,
                  TIMESTAMP_ADD, TIMESTAMP_DIFF, TIMESTAMP_SUB,
                  EXTRACT, INTERVAL,
                  LITERAL_CHAIN, JDBC_FN, PRECEDING, FOLLOWING, ORDER_BY,
                  NULLS_FIRST, NULLS_LAST, COLLECTION_TABLE, TABLESAMPLE,
                  VALUES, WITH, WITH_ITEM, ITEM, SKIP_TO_FIRST, SKIP_TO_LAST,
                  JSON_VALUE_EXPRESSION, UNNEST, FORMAT),
                  SET_QUERY, AGGREGATE, DML, DDL));

  /**
   * Category of all SQL statement types.
   *
   * <p>Consists of all types in {@link #QUERY}, {@link #DML} and {@link #DDL}.
   */
  public static final EnumSet<SqlKind> TOP_LEVEL = concat(QUERY, DML, DDL);

  /**
   * Category consisting of regular and special functions.
   *
   * <p>Consists of regular functions {@link #OTHER_FUNCTION} and special
   * functions {@link #ROW}, {@link #TRIM}, {@link #CAST}, {@link #REVERSE},
   * {@link #JDBC_FN}.
   */
  public static final Set<SqlKind> FUNCTION =
      EnumSet.of(OTHER_FUNCTION, ROW, TRIM, LTRIM, RTRIM, CAST,
                 JDBC_FN, POSITION, REVERSE, CHAR_LENGTH, CHARACTER_LENGTH, TRUNCATE, CONVERT);

  /**
   * Category of SqlAvgAggFunction.
   *
   * <p>Consists of {@link #AVG}, {@link #STDDEV_POP}, {@link #STDDEV_SAMP},
   * {@link #VAR_POP}, {@link #VAR_SAMP}.
   */
  public static final Set<SqlKind> AVG_AGG_FUNCTIONS =
      EnumSet.of(AVG, STDDEV_POP, STDDEV_SAMP, VAR_POP, VAR_SAMP);

  /**
   * Category of SqlCovarAggFunction.
   *
   * <p>Consists of {@link #COVAR_POP}, {@link #COVAR_SAMP}, {@link #REGR_SXX},
   * {@link #REGR_SYY}.
   */
  public static final Set<SqlKind> COVAR_AVG_AGG_FUNCTIONS =
      EnumSet.of(COVAR_POP, COVAR_SAMP, REGR_COUNT, REGR_SXX, REGR_SYY);

  /**
   * Category of comparison operators.
   *
   * <p>Consists of:
   * {@link #IN},
   * {@link #EQUALS},
   * {@link #NOT_EQUALS},
   * {@link #LESS_THAN},
   * {@link #GREATER_THAN},
   * {@link #LESS_THAN_OR_EQUAL},
   * {@link #GREATER_THAN_OR_EQUAL}.
   */
  public static final Set<SqlKind> COMPARISON =
      EnumSet.of(
          IN, EQUALS, NOT_EQUALS,
          LESS_THAN, GREATER_THAN,
          GREATER_THAN_OR_EQUAL, LESS_THAN_OR_EQUAL);

  /**
   * Category of binary arithmetic.
   *
   * <p>Consists of:
   * {@link #PLUS}
   * {@link #MINUS}
   * {@link #TIMES}
   * {@link #DIVIDE}
   * {@link #MOD}.
   */
  public static final Set<SqlKind> BINARY_ARITHMETIC =
      EnumSet.of(PLUS, MINUS, TIMES, DIVIDE, MOD);

  /**
   * Category of binary equality.
   *
   * <p>Consists of:
   * {@link #EQUALS}
   * {@link #NOT_EQUALS}
   */
  public static final Set<SqlKind> BINARY_EQUALITY =
      EnumSet.of(EQUALS, NOT_EQUALS);

  /**
   * Category of binary comparison.
   *
   * <p>Consists of:
   * {@link #EQUALS}
   * {@link #NOT_EQUALS}
   * {@link #GREATER_THAN}
   * {@link #GREATER_THAN_OR_EQUAL}
   * {@link #LESS_THAN}
   * {@link #LESS_THAN_OR_EQUAL}
   * {@link #IS_DISTINCT_FROM}
   * {@link #IS_NOT_DISTINCT_FROM}
   */
  public static final Set<SqlKind> BINARY_COMPARISON =
      EnumSet.of(
          EQUALS, NOT_EQUALS,
          GREATER_THAN, GREATER_THAN_OR_EQUAL,
          LESS_THAN, LESS_THAN_OR_EQUAL,
          IS_DISTINCT_FROM, IS_NOT_DISTINCT_FROM);

  /**
   * Category of operators that do not depend on the argument order.
   *
   * <p>For instance: {@link #AND}, {@link #OR}, {@link #EQUALS},
   * {@link #LEAST}.
   *
   * <p>Note: {@link #PLUS} does depend on the argument oder if argument types
   * are different.
   */
  @API(since = "1.22", status = API.Status.EXPERIMENTAL)
  public static final Set<SqlKind> SYMMETRICAL =
      EnumSet.of(AND, OR, EQUALS, NOT_EQUALS,
          IS_DISTINCT_FROM, IS_NOT_DISTINCT_FROM,
          GREATEST, LEAST);

  /**
   * Category of operators that do not depend on the argument order if argument
   * types are equal.
   *
   * <p>For instance: {@link #PLUS}, {@link #TIMES}.
   */
  @API(since = "1.22", status = API.Status.EXPERIMENTAL)
  public static final Set<SqlKind> SYMMETRICAL_SAME_ARG_TYPE =
      EnumSet.of(PLUS, TIMES);

  /**
   * Simple binary operators are those operators which expects operands from the same Domain.
   *
   * <p>Example: simple comparisons ({@code =}, {@code <}).
   *
   * <p>Note: it does not contain {@code IN} because that is defined on D x D^n.
   */
  @API(since = "1.24", status = API.Status.EXPERIMENTAL)
  public static final Set<SqlKind> SIMPLE_BINARY_OPS;

  static {
    EnumSet<SqlKind> kinds = EnumSet.copyOf(SqlKind.BINARY_ARITHMETIC);
    kinds.remove(SqlKind.MOD);
    kinds.addAll(SqlKind.BINARY_COMPARISON);
    SIMPLE_BINARY_OPS = Sets.immutableEnumSet(kinds);
  }

  /** Lower-case name. */
  public final String lowerName = name().toLowerCase(Locale.ROOT);
  public final String sql;

  SqlKind() {
    sql = name();
  }

  SqlKind(String sql) {
    this.sql = sql;
  }

  /** Returns the kind that corresponds to this operator but in the opposite
   * direction. Or returns this, if this kind is not reversible.
   *
   * <p>For example, {@code GREATER_THAN.reverse()} returns {@link #LESS_THAN}.
   */
  public SqlKind reverse() {
    switch (this) {
    case GREATER_THAN:
      return LESS_THAN;
    case GREATER_THAN_OR_EQUAL:
      return LESS_THAN_OR_EQUAL;
    case LESS_THAN:
      return GREATER_THAN;
    case LESS_THAN_OR_EQUAL:
      return GREATER_THAN_OR_EQUAL;
    default:
      return this;
    }
  }

  /** Returns the kind that you get if you apply NOT to this kind.
   *
   * <p>For example, {@code IS_NOT_NULL.negate()} returns {@link #IS_NULL}.
   *
   * <p>For {@link #IS_TRUE}, {@link #IS_FALSE}, {@link #IS_NOT_TRUE},
   * {@link #IS_NOT_FALSE}, nullable inputs need to be treated carefully.
   *
   * <p>{@code NOT(IS_TRUE(null))} = {@code NOT false} = {@code true},
   * while {@code IS_FALSE(null)} = {@code false},
   * so {@code NOT(IS_TRUE(X))} should be {@code IS_NOT_TRUE(X)}.
   * On the other hand,
   * {@code IS_TRUE(NOT(null))} = {@code IS_TRUE(null)} = {@code false}.
   *
   * <p>This is why negate() != negateNullSafe() for these operators.
   */
  public SqlKind negate() {
    switch (this) {
    case IS_TRUE:
      return IS_NOT_TRUE;
    case IS_FALSE:
      return IS_NOT_FALSE;
    case IS_NULL:
      return IS_NOT_NULL;
    case IS_NOT_TRUE:
      return IS_TRUE;
    case IS_NOT_FALSE:
      return IS_FALSE;
    case IS_NOT_NULL:
      return IS_NULL;
    case IS_DISTINCT_FROM:
      return IS_NOT_DISTINCT_FROM;
    case IS_NOT_DISTINCT_FROM:
      return IS_DISTINCT_FROM;
    default:
      return this;
    }
  }

  /** Returns the kind that you get if you negate this kind.
   * To conform to null semantics, null value should not be compared.
   *
   * <p>For {@link #IS_TRUE}, {@link #IS_FALSE}, {@link #IS_NOT_TRUE} and
   * {@link #IS_NOT_FALSE}, nullable inputs need to be treated carefully:
   *
   * <ul>
   * <li>NOT(IS_TRUE(null)) = NOT(false) = true
   * <li>IS_TRUE(NOT(null)) = IS_TRUE(null) = false
   * <li>IS_FALSE(null) = false
   * <li>IS_NOT_TRUE(null) = true
   * </ul>
   */
  public SqlKind negateNullSafe() {
    switch (this) {
    case EQUALS:
      return NOT_EQUALS;
    case NOT_EQUALS:
      return EQUALS;
    case LESS_THAN:
      return GREATER_THAN_OR_EQUAL;
    case GREATER_THAN:
      return LESS_THAN_OR_EQUAL;
    case LESS_THAN_OR_EQUAL:
      return GREATER_THAN;
    case GREATER_THAN_OR_EQUAL:
      return LESS_THAN;
    case IN:
      return NOT_IN;
    case NOT_IN:
      return IN;
    case DRUID_IN:
      return DRUID_NOT_IN;
    case DRUID_NOT_IN:
      return DRUID_IN;
    case IS_TRUE:
      return IS_FALSE;
    case IS_FALSE:
      return IS_TRUE;
    case IS_NOT_TRUE:
      return IS_NOT_FALSE;
    case IS_NOT_FALSE:
      return IS_NOT_TRUE;
     // (NOT x) IS NULL => x IS NULL
     // Similarly (NOT x) IS NOT NULL => x IS NOT NULL
    case IS_NOT_NULL:
    case IS_NULL:
      return this;
    default:
      return this.negate();
    }
  }

  public SqlKind negateNullSafe2() {
    switch (this) {
    case IS_NOT_NULL:
      return IS_NULL;
    case IS_NULL:
      return IS_NOT_NULL;
    default:
      return this.negateNullSafe();
    }
  }

  /**
   * Returns whether this {@code SqlKind} belongs to a given category.
   *
   * <p>A category is a collection of kinds, not necessarily disjoint. For
   * example, QUERY is { SELECT, UNION, INTERSECT, EXCEPT, VALUES, ORDER_BY,
   * EXPLICIT_TABLE }.
   *
   * @param category Category
   * @return Whether this kind belongs to the given category
   */
  public final boolean belongsTo(Collection<SqlKind> category) {
    return category.contains(this);
  }

  @SafeVarargs
  private static <E extends Enum<E>> EnumSet<E> concat(EnumSet<E> set0,
      EnumSet<E>... sets) {
    EnumSet<E> set = set0.clone();
    for (EnumSet<E> s : sets) {
      set.addAll(s);
    }
    return set;
  }
}<|MERGE_RESOLUTION|>--- conflicted
+++ resolved
@@ -465,16 +465,11 @@
   /** The two-argument {@code CONCAT} function (Oracle). */
   CONCAT2,
 
-<<<<<<< HEAD
-  /** The {@code CONCAT_WS} function (SPARK). */
-  CONCAT_WS,
-=======
   /** The {@code CONCAT} function (Postgresql and MSSQL) that ignores NULL. */
   CONCAT_WITH_NULL,
 
   /** The {@code CONCAT_WS} function (MSSQL). */
   CONCAT_WS_MSSQL,
->>>>>>> dfa11612
 
   /** The "IF" function (BigQuery, Hive, Spark). */
   IF,
@@ -1088,10 +1083,6 @@
   /** The {@code COLLECT} aggregate function. */
   COLLECT,
 
-<<<<<<< HEAD
-  /** The {@code COLLECT_LIST} aggregate function (SPARK). */
-  COLLECT_LIST,
-=======
   /** The {@code MODE} aggregate function. */
   MODE,
 
@@ -1100,7 +1091,6 @@
 
   /** The {@code ARG_MIN} aggregate function. */
   ARG_MIN,
->>>>>>> dfa11612
 
   /** The {@code PERCENTILE_CONT} aggregate function. */
   PERCENTILE_CONT,
@@ -1350,13 +1340,8 @@
   public static final EnumSet<SqlKind> AGGREGATE =
       EnumSet.of(COUNT, SUM, SUM0, MIN, MAX, LEAD, LAG, FIRST_VALUE,
           LAST_VALUE, COVAR_POP, COVAR_SAMP, REGR_COUNT, REGR_SXX, REGR_SYY,
-<<<<<<< HEAD
-          AVG, STDDEV_POP, STDDEV_SAMP, VAR_POP, VAR_SAMP, NTILE, COLLECT, COLLECT_LIST,
-          FUSION, SINGLE_VALUE, ROW_NUMBER, RANK, PERCENT_RANK, DENSE_RANK,
-=======
           AVG, STDDEV_POP, STDDEV_SAMP, VAR_POP, VAR_SAMP, NTILE, COLLECT,
           MODE, FUSION, SINGLE_VALUE, ROW_NUMBER, RANK, PERCENT_RANK, DENSE_RANK,
->>>>>>> dfa11612
           CUME_DIST, JSON_ARRAYAGG, JSON_OBJECTAGG, BIT_AND, BIT_OR, BIT_XOR,
           LISTAGG, STRING_AGG, ARRAY_AGG, ARRAY_CONCAT_AGG, GROUP_CONCAT, COUNTIF,
           PERCENTILE_CONT, PERCENTILE_DISC,
