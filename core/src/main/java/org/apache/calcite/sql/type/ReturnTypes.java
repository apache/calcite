/*
 * Licensed to the Apache Software Foundation (ASF) under one or more
 * contributor license agreements.  See the NOTICE file distributed with
 * this work for additional information regarding copyright ownership.
 * The ASF licenses this file to you under the Apache License, Version 2.0
 * (the "License"); you may not use this file except in compliance with
 * the License.  You may obtain a copy of the License at
 *
 * http://www.apache.org/licenses/LICENSE-2.0
 *
 * Unless required by applicable law or agreed to in writing, software
 * distributed under the License is distributed on an "AS IS" BASIS,
 * WITHOUT WARRANTIES OR CONDITIONS OF ANY KIND, either express or implied.
 * See the License for the specific language governing permissions and
 * limitations under the License.
 */
package org.apache.calcite.sql.type;

import org.apache.calcite.rel.type.RelDataType;
import org.apache.calcite.rel.type.RelDataTypeFactory;
import org.apache.calcite.rel.type.RelDataTypeField;
import org.apache.calcite.rel.type.RelDataTypeImpl;
import org.apache.calcite.rel.type.RelDataTypeSystem;
import org.apache.calcite.rel.type.RelProtoDataType;
import org.apache.calcite.sql.ExplicitOperatorBinding;
import org.apache.calcite.sql.SqlCall;
import org.apache.calcite.sql.SqlCallBinding;
import org.apache.calcite.sql.SqlCollation;
<<<<<<< HEAD
=======
import org.apache.calcite.sql.SqlKind;
>>>>>>> 75511b82
import org.apache.calcite.sql.SqlNodeList;
import org.apache.calcite.sql.SqlOperatorBinding;
import org.apache.calcite.sql.SqlUtil;
import org.apache.calcite.sql.validate.SqlValidatorNamespace;
import org.apache.calcite.util.Glossary;
import org.apache.calcite.util.Util;

import com.google.common.base.Preconditions;

import java.util.AbstractList;
import java.util.List;
import java.util.function.UnaryOperator;

import static org.apache.calcite.sql.type.NonNullableAccessors.getCharset;
import static org.apache.calcite.sql.type.NonNullableAccessors.getCollation;
import static org.apache.calcite.sql.validate.SqlNonNullableAccessors.getNamespace;
import static org.apache.calcite.util.Static.RESOURCE;

import static java.util.Objects.requireNonNull;

/**
 * A collection of return-type inference strategies.
 */
public abstract class ReturnTypes {
  private ReturnTypes() {
  }

  /** Creates a return-type inference that applies a rule then a sequence of
   * rules, returning the first non-null result.
   *
   * @see SqlReturnTypeInference#orElse(SqlReturnTypeInference) */
  public static SqlReturnTypeInferenceChain chain(
      SqlReturnTypeInference... rules) {
    return new SqlReturnTypeInferenceChain(rules);
  }

  /** Creates a return-type inference that applies a rule then a sequence of
   * transforms.
   *
   * @see SqlReturnTypeInference#andThen(SqlTypeTransform) */
  public static SqlTypeTransformCascade cascade(SqlReturnTypeInference rule,
      SqlTypeTransform... transforms) {
    return new SqlTypeTransformCascade(rule, transforms);
  }

  public static ExplicitReturnTypeInference explicit(
      RelProtoDataType protoType) {
    return new ExplicitReturnTypeInference(protoType);
  }

  /**
   * Creates an inference rule which returns a copy of a given data type.
   */
  public static ExplicitReturnTypeInference explicit(RelDataType type) {
    return explicit(RelDataTypeImpl.proto(type));
  }

  /**
   * Creates an inference rule which returns a type with no precision or scale,
   * such as {@code DATE}.
   */
  public static ExplicitReturnTypeInference explicit(SqlTypeName typeName) {
    return explicit(RelDataTypeImpl.proto(typeName, false));
  }

  /**
   * Creates an inference rule which returns a type with precision but no scale,
   * such as {@code VARCHAR(100)}.
   */
  public static ExplicitReturnTypeInference explicit(SqlTypeName typeName,
      int precision) {
    return explicit(RelDataTypeImpl.proto(typeName, precision, false));
  }

  /** Returns a return-type inference that first transforms a binding and
   * then applies an inference.
   *
   * <p>{@link #stripOrderBy} is an example of {@code bindingTransform}. */
  public static SqlReturnTypeInference andThen(
      UnaryOperator<SqlOperatorBinding> bindingTransform,
      SqlReturnTypeInference typeInference) {
    return opBinding ->
        typeInference.inferReturnType(bindingTransform.apply(opBinding));
  }

<<<<<<< HEAD
  /** Converts a binding of {@code FOO(x, y ORDER BY z)} to a binding of
   * {@code FOO(x, y)}. Used for {@code STRING_AGG}. */
=======
  /** Converts a binding of {@code FOO(x, y ORDER BY z)}
   * or {@code FOO(x, y ORDER BY z SEPARATOR s)}
   * to a binding of {@code FOO(x, y)}.
   * Used for {@code STRING_AGG} and {@code GROUP_CONCAT}. */
>>>>>>> 75511b82
  public static SqlOperatorBinding stripOrderBy(
      SqlOperatorBinding operatorBinding) {
    if (operatorBinding instanceof SqlCallBinding) {
      final SqlCallBinding callBinding = (SqlCallBinding) operatorBinding;
<<<<<<< HEAD
      final SqlCall call2 = stripOrderBy(callBinding.getCall());
      if (call2 != callBinding.getCall()) {
        return new SqlCallBinding(callBinding.getValidator(),
            callBinding.getScope(), call2);
=======
      final SqlCall call2 = stripSeparator(callBinding.getCall());
      final SqlCall call3 = stripOrderBy(call2);
      if (call3 != callBinding.getCall()) {
        return new SqlCallBinding(callBinding.getValidator(),
            callBinding.getScope(), call3);
>>>>>>> 75511b82
      }
    }
    return operatorBinding;
  }

  public static SqlCall stripOrderBy(SqlCall call) {
    if (!call.getOperandList().isEmpty()
        && Util.last(call.getOperandList()) instanceof SqlNodeList) {
      // Remove the last argument if it is "ORDER BY". The parser stashes the
      // ORDER BY clause in the argument list but it does not take part in
      // type derivation.
      return call.getOperator().createCall(call.getFunctionQuantifier(),
          call.getParserPosition(), Util.skipLast(call.getOperandList()));
    }
    return call;
  }

<<<<<<< HEAD
=======
  public static SqlCall stripSeparator(SqlCall call) {
    if (!call.getOperandList().isEmpty()
        && Util.last(call.getOperandList()).getKind() == SqlKind.SEPARATOR) {
      // Remove the last argument if it is "SEPARATOR literal".
      return call.getOperator().createCall(call.getFunctionQuantifier(),
          call.getParserPosition(), Util.skipLast(call.getOperandList()));
    }
    return call;
  }

>>>>>>> 75511b82
  /**
   * Type-inference strategy whereby the result type of a call is the type of
   * the operand #0 (0-based).
   */
  public static final SqlReturnTypeInference ARG0 =
      new OrdinalReturnTypeInference(0);

  /**
   * Type-inference strategy whereby the result type of a call is VARYING the
   * type of the first argument. The length returned is the same as length of
   * the first argument. If any of the other operands are nullable the
   * returned type will also be nullable. First Arg must be of string type.
   */
  public static final SqlReturnTypeInference ARG0_NULLABLE_VARYING =
      ARG0.andThen(SqlTypeTransforms.TO_NULLABLE)
          .andThen(SqlTypeTransforms.TO_VARYING);

  /**
   * Type-inference strategy whereby the result type of a call is the type of
   * the operand #0 (0-based). If any of the other operands are nullable the
   * returned type will also be nullable.
   */
  public static final SqlReturnTypeInference ARG0_NULLABLE =
      ARG0.andThen(SqlTypeTransforms.TO_NULLABLE);
<<<<<<< HEAD
=======

  /**
   * Type-inference strategy whereby the result type of a call is the type of
   * the operand #0 (0-based). If the operand #0 (0-based) is nullable, the
   * returned type will also be nullable.
   */
  public static final SqlReturnTypeInference ARG0_NULLABLE_IF_ARG0_NULLABLE =
      ARG0.andThen(SqlTypeTransforms.ARG0_NULLABLE);
>>>>>>> 75511b82

  /**
   * Type-inference strategy whereby the result type of a call is the type of
   * the operand #0 (0-based), with nulls always allowed.
   */
  public static final SqlReturnTypeInference ARG0_FORCE_NULLABLE =
      ARG0.andThen(SqlTypeTransforms.FORCE_NULLABLE);

  public static final SqlReturnTypeInference ARG0_INTERVAL =
      new MatchReturnTypeInference(0,
          SqlTypeFamily.DATETIME_INTERVAL.getTypeNames());

  public static final SqlReturnTypeInference ARG0_INTERVAL_NULLABLE =
      ARG0_INTERVAL.andThen(SqlTypeTransforms.TO_NULLABLE);

  /**
   * Type-inference strategy whereby the result type of a call is the type of
   * the operand #0 (0-based), and nullable if the call occurs within a
   * "GROUP BY ()" query. E.g. in "select sum(1) as s from empty", s may be
   * null.
   */
  public static final SqlReturnTypeInference ARG0_NULLABLE_IF_EMPTY =
      new OrdinalReturnTypeInference(0) {
        @Override public RelDataType
        inferReturnType(SqlOperatorBinding opBinding) {
          final RelDataType type = super.inferReturnType(opBinding);
          if (opBinding.getGroupCount() == 0 || opBinding.hasFilter()) {
            return opBinding.getTypeFactory()
                .createTypeWithNullability(type, true);
          } else {
            return type;
          }
        }
      };

  /**
   * Type-inference strategy whereby the result type of a call is the type of
   * the operand #1 (0-based).
   */
  public static final SqlReturnTypeInference ARG1 =
      new OrdinalReturnTypeInference(1);

  /**
   * Type-inference strategy whereby the result type of a call is the type of
   * the operand #1 (0-based). If any of the other operands are nullable the
   * returned type will also be nullable.
   */
  public static final SqlReturnTypeInference ARG1_NULLABLE =
      ARG1.andThen(SqlTypeTransforms.TO_NULLABLE);

  /**
   * Type-inference strategy whereby the result type of a call is the type of
   * operand #2 (0-based).
   */
  public static final SqlReturnTypeInference ARG2 =
      new OrdinalReturnTypeInference(2);

  /**
   * Type-inference strategy whereby the result type of a call is the type of
   * operand #2 (0-based). If any of the other operands are nullable the
   * returned type will also be nullable.
   */
  public static final SqlReturnTypeInference ARG2_NULLABLE =
      ARG2.andThen(SqlTypeTransforms.TO_NULLABLE);

  /**
   * Type-inference strategy whereby the result type of a call is Boolean.
   */
  public static final SqlReturnTypeInference BOOLEAN =
      explicit(SqlTypeName.BOOLEAN);

  /**
   * Type-inference strategy whereby the result type of a call is Boolean,
   * with nulls allowed if any of the operands allow nulls.
   */
  public static final SqlReturnTypeInference BOOLEAN_NULLABLE =
      BOOLEAN.andThen(SqlTypeTransforms.TO_NULLABLE);
<<<<<<< HEAD
=======

  /**
   * Type-inference strategy whereby the result type of a call is Boolean,
   * with nulls allowed if the type of the operand #0 (0-based) is nullable.
   */
  public static final SqlReturnTypeInference BOOLEAN_NULLABLE_IF_ARG0_NULLABLE =
      BOOLEAN.andThen(SqlTypeTransforms.ARG0_NULLABLE);
>>>>>>> 75511b82

  /**
   * Type-inference strategy with similar effect to {@link #BOOLEAN_NULLABLE},
   * which is more efficient, but can only be used if all arguments are
   * BOOLEAN.
   */
  public static final SqlReturnTypeInference BOOLEAN_NULLABLE_OPTIMIZED =
      opBinding -> {
        // Equivalent to
        //   cascade(ARG0, SqlTypeTransforms.TO_NULLABLE);
        // but implemented by hand because used in AND, which is a very common
        // operator.
        final int n = opBinding.getOperandCount();
        RelDataType type1 = null;
        for (int i = 0; i < n; i++) {
          type1 = opBinding.getOperandType(i);
          if (type1.isNullable()) {
            break;
          }
        }
        return type1;
      };

  /**
   * Type-inference strategy whereby the result type of a call is a nullable
   * Boolean.
   */
  public static final SqlReturnTypeInference BOOLEAN_FORCE_NULLABLE =
      BOOLEAN.andThen(SqlTypeTransforms.FORCE_NULLABLE);

  /**
   * Type-inference strategy whereby the result type of a call is BOOLEAN
   * NOT NULL.
   */
  public static final SqlReturnTypeInference BOOLEAN_NOT_NULL =
      BOOLEAN.andThen(SqlTypeTransforms.TO_NOT_NULLABLE);

  /**
   * Type-inference strategy whereby the result type of a call is DATE.
   */
  public static final SqlReturnTypeInference DATE =
      explicit(SqlTypeName.DATE);

  public static final SqlReturnTypeInference TIMESTAMP =
          explicit(SqlTypeName.TIMESTAMP);

  public static final SqlReturnTypeInference TIMESTAMP_WITH_TIME_ZONE =
      explicit(SqlTypeName.TIMESTAMP_WITH_TIME_ZONE);

  public static final SqlReturnTypeInference BINARY =
      explicit(SqlTypeName.BINARY);

  /**
   * Type-inference strategy whereby the result type of a call is nullable
   * DATE.
   */
  public static final SqlReturnTypeInference DATE_NULLABLE =
      DATE.andThen(SqlTypeTransforms.TO_NULLABLE);
<<<<<<< HEAD
=======

  /**
   * Type-inference strategy that returns the type of the first operand,
   * unless it is a DATE, in which case the return type is TIMESTAMP. Supports
   * cases such as <a href="https://issues.apache.org/jira/browse/CALCITE-5757">[CALCITE-5757]
   * Incorrect return type for BigQuery TRUNC functions </a>.
   */
  public static final SqlReturnTypeInference ARG0_EXCEPT_DATE = opBinding -> {
    RelDataTypeFactory typeFactory = opBinding.getTypeFactory();
    SqlTypeName op = opBinding.getOperandType(0).getSqlTypeName();
    switch (op) {
    case DATE:
      return typeFactory.createSqlType(SqlTypeName.TIMESTAMP);
    default:
      return typeFactory.createSqlType(op);
    }
  };

  /**
   * Same as {@link #ARG0_EXCEPT_DATE} but returns with nullability if any of
   * the operands is nullable by using
   * {@link org.apache.calcite.sql.type.SqlTypeTransforms#TO_NULLABLE}.
   */
  public static final SqlReturnTypeInference ARG0_EXCEPT_DATE_NULLABLE =
      ARG0_EXCEPT_DATE.andThen(SqlTypeTransforms.TO_NULLABLE);
>>>>>>> 75511b82

  /**
   * Type-inference strategy whereby the result type of a call is TIME(0).
   */
  public static final SqlReturnTypeInference TIME =
      explicit(SqlTypeName.TIME, 0);

  /**
   * Type-inference strategy whereby the result type of a call is nullable
   * TIME(0).
   */
  public static final SqlReturnTypeInference TIME_NULLABLE =
      TIME.andThen(SqlTypeTransforms.TO_NULLABLE);

  /**
<<<<<<< HEAD
=======
   * Type-inference strategy whereby the result type of a call is TIMESTAMP.
   */
  public static final SqlReturnTypeInference TIMESTAMP =
      explicit(SqlTypeName.TIMESTAMP);

  /**
>>>>>>> 75511b82
   * Type-inference strategy whereby the result type of a call is nullable
   * TIMESTAMP.
   */
  public static final SqlReturnTypeInference TIMESTAMP_NULLABLE =
      TIMESTAMP.andThen(SqlTypeTransforms.TO_NULLABLE);

  /**
<<<<<<< HEAD
   * Type-inference strategy whereby the result type of a call is nullable
   * TIMESTAMP_WITH_TIME_ZONE.
   */
  public static final SqlReturnTypeInference TIMESTAMP_WITH_TIME_ZONE_NULLABLE =
      TIMESTAMP_WITH_TIME_ZONE.andThen(SqlTypeTransforms.TO_NULLABLE);

=======
   * Type-inference strategy whereby the result type of a call is TIMESTAMP
   * WITH LOCAL TIME ZONE.
   */
  public static final SqlReturnTypeInference TIMESTAMP_LTZ =
      explicit(SqlTypeName.TIMESTAMP_WITH_LOCAL_TIME_ZONE);

  /**
   * Type-inference strategy whereby the result type of a call is nullable
   * TIMESTAMP WITH LOCAL TIME ZONE.
   */
  public static final SqlReturnTypeInference TIMESTAMP_LTZ_NULLABLE =
      TIMESTAMP_LTZ.andThen(SqlTypeTransforms.TO_NULLABLE);
>>>>>>> 75511b82

  /**
   * Type-inference strategy whereby the result type of a call is Double.
   */
  public static final SqlReturnTypeInference DOUBLE =
      explicit(SqlTypeName.DOUBLE);

  /**
   * Type-inference strategy whereby the result type of a call is Double with
   * nulls allowed if any of the operands allow nulls.
   */
  public static final SqlReturnTypeInference DOUBLE_NULLABLE =
      DOUBLE.andThen(SqlTypeTransforms.TO_NULLABLE);

  /**
   * Type-inference strategy whereby the result type of a call is a Char.
   */
  public static final SqlReturnTypeInference CHAR =
          explicit(SqlTypeName.CHAR);

  /**
<<<<<<< HEAD
   * Type-inference strategy whereby the result type of a call is an Decimal.
   */
  public static final SqlReturnTypeInference DECIMAL =
      explicit(SqlTypeName.DECIMAL);

  /**
   * Type-inference strategy whereby the result type of a call is an Decimal
   * with nulls allowed if any of the operands allow nulls.
   */
  public static final SqlReturnTypeInference DECIMAL_NULLABLE =
      DECIMAL.andThen(SqlTypeTransforms.TO_NULLABLE);

=======
   * Type-inference strategy whereby the result type of a call is a nullable
   * CHAR(1).
   */
  public static final SqlReturnTypeInference CHAR_FORCE_NULLABLE =
      CHAR.andThen(SqlTypeTransforms.FORCE_NULLABLE);

  /**
   * Type-inference strategy whereby the result type of a call is a TINYINT.
   */
  public static final SqlReturnTypeInference TINYINT =
          explicit(SqlTypeName.TINYINT);

  /**
   * Type-inference strategy whereby the result type of a call is a TINYINT
   * with nulls allowed if any of the operands allow nulls.
   */
  public static final SqlReturnTypeInference TINYINT_NULLABLE =
          TINYINT.andThen(SqlTypeTransforms.TO_NULLABLE);
>>>>>>> 75511b82

  /**
   * Type-inference strategy whereby the result type of a call is an Integer.
   */
  public static final SqlReturnTypeInference INTEGER =
      explicit(SqlTypeName.INTEGER);

  /**
   * Type-inference strategy whereby the result type of a call is an Integer
   * with nulls allowed if any of the operands allow nulls.
   */
  public static final SqlReturnTypeInference INTEGER_NULLABLE =
      INTEGER.andThen(SqlTypeTransforms.TO_NULLABLE);

  /**
   * Type-inference strategy whereby the result type of a call is a BIGINT.
   */
  public static final SqlReturnTypeInference BIGINT =
      explicit(SqlTypeName.BIGINT);

  /**
   * Type-inference strategy whereby the result type of a call is a nullable
   * BIGINT.
   */
  public static final SqlReturnTypeInference BIGINT_FORCE_NULLABLE =
      BIGINT.andThen(SqlTypeTransforms.FORCE_NULLABLE);

  /**
   * Type-inference strategy whereby the result type of a call is a BIGINT
   * with nulls allowed if any of the operands allow nulls.
   */
  public static final SqlReturnTypeInference BIGINT_NULLABLE =
      BIGINT.andThen(SqlTypeTransforms.TO_NULLABLE);

  /**
   * Type-inference strategy that always returns "VARCHAR(4)".
   */
  public static final SqlReturnTypeInference VARCHAR_4 =
      explicit(SqlTypeName.VARCHAR, 4);

  /**
   * Type-inference strategy that always returns "VARCHAR(4)" with nulls
   * allowed if any of the operands allow nulls.
   */
  public static final SqlReturnTypeInference VARCHAR_4_NULLABLE =
      VARCHAR_4.andThen(SqlTypeTransforms.TO_NULLABLE);

  /**
   * Type-inference strategy that always returns "VARCHAR(2000)".
   */
  public static final SqlReturnTypeInference VARCHAR_2000 =
      explicit(SqlTypeName.VARCHAR, 2000);

  /**
   * Type-inference strategy that always returns "VARCHAR(2000)" with nulls
   * allowed if any of the operands allow nulls.
   */
  public static final SqlReturnTypeInference VARCHAR_2000_NULLABLE =
      VARCHAR_2000.andThen(SqlTypeTransforms.TO_NULLABLE);
<<<<<<< HEAD
=======

  /**
   * Type-inference strategy that always returns "VARCHAR".
   */
  public static final SqlReturnTypeInference VARCHAR =
      ReturnTypes.explicit(SqlTypeName.VARCHAR);

  /**
   * Type-inference strategy that always returns "VARCHAR" with nulls
   * allowed if any of the operands allow nulls.
   */
  public static final SqlReturnTypeInference VARCHAR_NULLABLE =
      VARCHAR.andThen(SqlTypeTransforms.TO_NULLABLE);

  /**
   * Type-inference strategy that always returns "VARBINARY".
   */
  public static final SqlReturnTypeInference VARBINARY =
      ReturnTypes.explicit(SqlTypeName.VARBINARY);

  /**
   * Type-inference strategy that always returns "VARBINARY" with nulls
   * allowed if any of the operands allow nulls.
   */
  public static final SqlReturnTypeInference VARBINARY_NULLABLE =
      VARBINARY.andThen(SqlTypeTransforms.TO_NULLABLE);
>>>>>>> 75511b82

  /**
   * Type-inference strategy for Histogram agg support.
   */
  public static final SqlReturnTypeInference HISTOGRAM =
      explicit(SqlTypeName.VARBINARY, 8);

  /**
   * Type-inference strategy that always returns "CURSOR".
   */
  public static final SqlReturnTypeInference CURSOR =
      explicit(SqlTypeName.CURSOR);

  /**
   * Type-inference strategy that always returns "COLUMN_LIST".
   */
  public static final SqlReturnTypeInference COLUMN_LIST =
      explicit(SqlTypeName.COLUMN_LIST);

  /**
   * Type-inference strategy whereby the result type of a call is using its
   * operands biggest type, using the SQL:1999 rules described in "Data types
   * of results of aggregations". These rules are used in union, except,
   * intersect, case and other places.
   *
   * @see Glossary#SQL99 SQL:1999 Part 2 Section 9.3
   */
  public static final SqlReturnTypeInference LEAST_RESTRICTIVE =
      opBinding -> opBinding.getTypeFactory().leastRestrictive(
          opBinding.collectOperandTypes());

<<<<<<< HEAD
=======
  /**
   * Type-inference strategy that returns the type of the first operand, unless it
   * is an integer type, in which case the return type is DOUBLE.
   */
  public static final SqlReturnTypeInference ARG0_EXCEPT_INTEGER = opBinding ->  {
    RelDataTypeFactory typeFactory = opBinding.getTypeFactory();
    SqlTypeName op = opBinding.getOperandType(0).getSqlTypeName();
    if (SqlTypeName.INT_TYPES.contains(op)) {
      return typeFactory.createTypeWithNullability(
          typeFactory.createSqlType(SqlTypeName.DOUBLE), true);
    } else {
      return typeFactory.createTypeWithNullability(typeFactory.createSqlType(op), true);
    }
  };

  /**
   * Same as {@link #ARG0_EXCEPT_INTEGER} but returns with nullability if any of
   * the operands is nullable by using
   * {@link org.apache.calcite.sql.type.SqlTypeTransforms#TO_NULLABLE}.
   */
  public static final SqlReturnTypeInference ARG0_EXCEPT_INTEGER_NULLABLE =
      ARG0_EXCEPT_INTEGER.andThen(SqlTypeTransforms.TO_NULLABLE);

>>>>>>> 75511b82
  /**
   * Returns the same type as the multiset carries. The multiset type returned
   * is the least restrictive of the call's multiset operands
   */
  public static final SqlReturnTypeInference MULTISET = opBinding -> {
    ExplicitOperatorBinding newBinding =
        new ExplicitOperatorBinding(
            opBinding,
            new AbstractList<RelDataType>() {
              // CHECKSTYLE: IGNORE 12
              @Override public RelDataType get(int index) {
                RelDataType type =
                    opBinding.getOperandType(index)
                        .getComponentType();
                if (type == null) {
                  return opBinding.getTypeFactory().createSqlType(SqlTypeName.NULL);
                }
                return type;
              }

<<<<<<< HEAD
              @Override public int size() {
                return opBinding.getOperandCount();
              }
=======
              @Override public int size() { return opBinding.getOperandCount(); }
>>>>>>> 75511b82
            });
    RelDataType biggestElementType =
        LEAST_RESTRICTIVE.inferReturnType(newBinding);
    return opBinding.getTypeFactory().createMultisetType(
        requireNonNull(biggestElementType,
            () -> "can't infer element type for multiset of " + newBinding),
        -1);
  };

  /**
<<<<<<< HEAD
=======
   * Returns the element type of an ARRAY or MULTISET.
   *
   * <p>For example, given <code>INTEGER ARRAY or MULTISET ARRAY</code>, returns
   * <code>INTEGER</code>.
   */
  public static final SqlReturnTypeInference TO_COLLECTION_ELEMENT =
      ARG0.andThen(SqlTypeTransforms.TO_COLLECTION_ELEMENT_TYPE);

  public static final SqlReturnTypeInference TO_COLLECTION_ELEMENT_NULLABLE =
      TO_COLLECTION_ELEMENT.andThen(SqlTypeTransforms.TO_NULLABLE);

  public static final SqlReturnTypeInference TO_COLLECTION_ELEMENT_FORCE_NULLABLE =
      TO_COLLECTION_ELEMENT.andThen(SqlTypeTransforms.FORCE_NULLABLE);

  /**
>>>>>>> 75511b82
   * Returns a MULTISET type.
   *
   * <p>For example, given <code>INTEGER</code>, returns
   * <code>INTEGER MULTISET</code>.
   */
  public static final SqlReturnTypeInference TO_MULTISET =
      ARG0.andThen(SqlTypeTransforms.TO_MULTISET);

  /**
   * Returns the element type of a MULTISET.
   */
  public static final SqlReturnTypeInference MULTISET_ELEMENT_NULLABLE =
<<<<<<< HEAD
      MULTISET.andThen(SqlTypeTransforms.TO_MULTISET_ELEMENT_TYPE);
=======
      MULTISET.andThen(SqlTypeTransforms.TO_COLLECTION_ELEMENT_TYPE);
>>>>>>> 75511b82

  /**
   * Same as {@link #MULTISET} but returns with nullability if any of the
   * operands is nullable.
   */
  public static final SqlReturnTypeInference MULTISET_NULLABLE =
      MULTISET.andThen(SqlTypeTransforms.TO_NULLABLE);

  /**
   * Returns the type of the only column of a multiset.
   *
   * <p>For example, given <code>RECORD(x INTEGER) MULTISET</code>, returns
   * <code>INTEGER MULTISET</code>.
   */
  public static final SqlReturnTypeInference MULTISET_PROJECT_ONLY =
      MULTISET.andThen(SqlTypeTransforms.ONLY_COLUMN);

  /**
   * Returns an ARRAY type.
   *
   * <p>For example, given <code>INTEGER</code>, returns
   * <code>INTEGER ARRAY</code>.
   */
  public static final SqlReturnTypeInference TO_ARRAY =
      ARG0.andThen(SqlTypeTransforms.TO_ARRAY);
<<<<<<< HEAD
=======

  /**
   * Returns a MAP type.
   *
   * <p>For example, given {@code Record(f0: INTEGER, f1: DATE)}, returns
   * {@code (INTEGER, DATE) MAP}.
   */
  public static final SqlReturnTypeInference TO_MAP =
      ARG0.andThen(SqlTypeTransforms.TO_MAP);

  /**
   * Returns a MAP type.
   *
   * <p>For example, given {@code STRING}, returns
   * {@code (STRING, STRING) MAP}.
   */
  public static final SqlReturnTypeInference IDENTITY_TO_MAP =
      ARG0.andThen(SqlTypeTransforms.IDENTITY_TO_MAP);

  /**
   * Same as {@link #IDENTITY_TO_MAP} but returns with nullability if any of the
   * operands is nullable.
   */
  public static final SqlReturnTypeInference IDENTITY_TO_MAP_NULLABLE =
      IDENTITY_TO_MAP.andThen(SqlTypeTransforms.TO_NULLABLE);

  /**
   * Returns a ROW type.
   *
   * <p>For example, given {@code (INTEGER, DATE) MAP}, returns
   * {@code Record(f0: INTEGER, f1: DATE)}.
   */
  public static final SqlReturnTypeInference TO_ROW =
      ARG0.andThen(SqlTypeTransforms.TO_ROW);

  /**
   * Returns a ARRAY type.
   *
   * <p>For example, given {@code (INTEGER, DATE) MAP}, returns
   * {@code Record(f0: INTEGER, f1: DATE) ARRAY}.
   */
  public static final SqlReturnTypeInference TO_MAP_ENTRIES =
      TO_ROW.andThen(SqlTypeTransforms.TO_ARRAY);

  public static final SqlReturnTypeInference TO_MAP_ENTRIES_NULLABLE =
      TO_MAP_ENTRIES.andThen(SqlTypeTransforms.TO_NULLABLE);

  /**
   * Returns a ARRAY type.
   *
   * <p>For example, given {@code (INTEGER, DATE) MAP}, returns
   * {@code INTEGER ARRAY}.
   */
  public static final SqlReturnTypeInference TO_MAP_KEYS =
      ARG0.andThen(SqlTypeTransforms.TO_MAP_KEYS);

  public static final SqlReturnTypeInference TO_MAP_KEYS_NULLABLE =
      TO_MAP_KEYS.andThen(SqlTypeTransforms.TO_NULLABLE);

  /**
   * Returns a ARRAY type.
   *
   * <p>For example, given {@code (INTEGER, DATE) MAP}, returns
   * {@code DATE ARRAY}.
   */
  public static final SqlReturnTypeInference TO_MAP_VALUES =
      ARG0.andThen(SqlTypeTransforms.TO_MAP_VALUES);

  public static final SqlReturnTypeInference TO_MAP_VALUES_NULLABLE =
      TO_MAP_VALUES.andThen(SqlTypeTransforms.TO_NULLABLE);

  /**
   * Type-inference strategy that always returns GEOMETRY.
   */
  public static final SqlReturnTypeInference GEOMETRY =
      explicit(SqlTypeName.GEOMETRY);
>>>>>>> 75511b82

  /**
   * Type-inference strategy whereby the result type of a call is
   * {@link #ARG0_INTERVAL_NULLABLE} and {@link #LEAST_RESTRICTIVE}. These rules
   * are used for integer division.
   */
  public static final SqlReturnTypeInference INTEGER_QUOTIENT_NULLABLE =
      ARG0_INTERVAL_NULLABLE.orElse(LEAST_RESTRICTIVE);

  /**
   * Type-inference strategy for a call where the first argument is a decimal.
   * The result type of a call is a decimal with a scale of 0, and the same
   * precision and nullability as the first argument.
   */
  public static final SqlReturnTypeInference DECIMAL_SCALE0 = opBinding -> {
    RelDataType type1 = opBinding.getOperandType(0);
    if (SqlTypeUtil.isDecimal(type1)) {
      if (type1.getScale() == 0) {
        return type1;
      } else {
        int p = type1.getPrecision();
        RelDataType ret;
        ret =
            opBinding.getTypeFactory().createSqlType(
                SqlTypeName.DECIMAL,
                p,
                0);
        if (type1.isNullable()) {
          ret =
              opBinding.getTypeFactory()
                  .createTypeWithNullability(ret, true);
        }
        return ret;
      }
    }
    return null;
  };

  /**
   * Type-inference strategy whereby the result type of a call is
   * {@link #DECIMAL_SCALE0} with a fallback to {@link #ARG0} This rule
   * is used for floor, ceiling.
   */
  public static final SqlReturnTypeInference ARG0_OR_EXACT_NO_SCALE =
      DECIMAL_SCALE0.orElse(ARG0);

  /**
   * Type-inference strategy whereby the result type of a call is the decimal
   * product of two exact numeric operands where at least one of the operands
   * is a decimal.
   */
  public static final SqlReturnTypeInference DECIMAL_PRODUCT = opBinding -> {
    RelDataTypeFactory typeFactory = opBinding.getTypeFactory();
    RelDataType type1 = opBinding.getOperandType(0);
    RelDataType type2 = opBinding.getOperandType(1);
    return typeFactory.getTypeSystem().deriveDecimalMultiplyType(typeFactory, type1, type2);
  };

  /**
   * Same as {@link #DECIMAL_PRODUCT} but returns with nullability if any of
   * the operands is nullable by using
   * {@link org.apache.calcite.sql.type.SqlTypeTransforms#TO_NULLABLE}.
   */
  public static final SqlReturnTypeInference DECIMAL_PRODUCT_NULLABLE =
      DECIMAL_PRODUCT.andThen(SqlTypeTransforms.TO_NULLABLE);
<<<<<<< HEAD
=======

  /**
   * Same as {@link #DECIMAL_PRODUCT_NULLABLE} but returns with nullability if any of
   * the operands is nullable or the operation results in overflow by using
   * {@link org.apache.calcite.sql.type.SqlTypeTransforms#FORCE_NULLABLE}. Also handles
   * multiplication for integers, not just decimals.
   */
  public static final SqlReturnTypeInference PRODUCT_FORCE_NULLABLE =
      DECIMAL_PRODUCT_NULLABLE.orElse(LEAST_RESTRICTIVE).andThen(SqlTypeTransforms.FORCE_NULLABLE);
>>>>>>> 75511b82

  /**
   * Type-inference strategy whereby the result type of a call is
   * {@link #DECIMAL_PRODUCT_NULLABLE} with a fallback to
   * {@link #ARG0_INTERVAL_NULLABLE}
   * and {@link #LEAST_RESTRICTIVE}.
   * These rules are used for multiplication.
   */
  public static final SqlReturnTypeInference PRODUCT_NULLABLE =
      DECIMAL_PRODUCT_NULLABLE.orElse(ARG0_INTERVAL_NULLABLE)
          .orElse(LEAST_RESTRICTIVE);

  /**
   * Type-inference strategy whereby the result type of a call is the decimal
   * quotient of two exact numeric operands where at least one of the operands
   * is a decimal.
   */
  public static final SqlReturnTypeInference DECIMAL_QUOTIENT = opBinding -> {
    RelDataTypeFactory typeFactory = opBinding.getTypeFactory();
    RelDataType type1 = opBinding.getOperandType(0);
    RelDataType type2 = opBinding.getOperandType(1);
    return typeFactory.getTypeSystem().deriveDecimalDivideType(typeFactory, type1, type2);
  };

  /**
   * Same as {@link #DECIMAL_QUOTIENT} but returns with nullability if any of
   * the operands is nullable by using
   * {@link org.apache.calcite.sql.type.SqlTypeTransforms#TO_NULLABLE}.
   */
  public static final SqlReturnTypeInference DECIMAL_QUOTIENT_NULLABLE =
      DECIMAL_QUOTIENT.andThen(SqlTypeTransforms.TO_NULLABLE);
<<<<<<< HEAD
=======

  /**
  * Type-inference strategy whereby the result type of a call is
  * {@link #DOUBLE} if both operands are integer types.
  */
  public static final SqlReturnTypeInference DOUBLE_IF_INTEGERS = opBinding -> {
    RelDataTypeFactory typeFactory = opBinding.getTypeFactory();
    SqlTypeName type1 = opBinding.getOperandType(0).getSqlTypeName();
    SqlTypeName type2 = opBinding.getOperandType(1).getSqlTypeName();
    boolean isInts = SqlTypeName.INT_TYPES.contains(type1) && SqlTypeName.INT_TYPES.contains(type2);
    return isInts ? typeFactory.createTypeWithNullability(
        typeFactory.createSqlType(SqlTypeName.DOUBLE), true) : null;
  };

  /**
   * Same as {@link #DECIMAL_QUOTIENT_NULLABLE} but returns with nullability if any of
   * the operands is nullable or the operation results in overflow by using
   * {@link org.apache.calcite.sql.type.SqlTypeTransforms#FORCE_NULLABLE}. Also handles
   * multiplication for integers, not just decimals.
   */
  public static final SqlReturnTypeInference QUOTIENT_FORCE_NULLABLE =
      DECIMAL_QUOTIENT_NULLABLE.orElse(LEAST_RESTRICTIVE).andThen(SqlTypeTransforms.FORCE_NULLABLE);
>>>>>>> 75511b82

  /**
   * Type-inference strategy whereby the result type of a call is
   * {@link #DECIMAL_QUOTIENT_NULLABLE} with a fallback to
   * {@link #ARG0_INTERVAL_NULLABLE} and {@link #LEAST_RESTRICTIVE}. These rules
   * are used for division.
   */
  public static final SqlReturnTypeInference QUOTIENT_NULLABLE =
      DECIMAL_QUOTIENT_NULLABLE.orElse(ARG0_INTERVAL_NULLABLE)
          .orElse(LEAST_RESTRICTIVE);

  /**
   * Type-inference strategy whereby the result type of a call is the decimal
   * sum of two exact numeric operands where at least one of the operands is a
   * decimal.
   */
  public static final SqlReturnTypeInference DECIMAL_SUM = opBinding -> {
    RelDataTypeFactory typeFactory = opBinding.getTypeFactory();
    RelDataType type1 = opBinding.getOperandType(0);
    RelDataType type2 = opBinding.getOperandType(1);
    return typeFactory.getTypeSystem().deriveDecimalPlusType(typeFactory, type1, type2);
  };

  /**
   * Same as {@link #DECIMAL_SUM} but returns with nullability if any
   * of the operands is nullable by using
   * {@link org.apache.calcite.sql.type.SqlTypeTransforms#TO_NULLABLE}.
   */
  public static final SqlReturnTypeInference DECIMAL_SUM_NULLABLE =
      DECIMAL_SUM.andThen(SqlTypeTransforms.TO_NULLABLE);
<<<<<<< HEAD
=======

  /**
   * Same as {@link #DECIMAL_SUM_NULLABLE} but returns with nullability if any of
   * the operands is nullable or the operation results in overflow by using
   * {@link org.apache.calcite.sql.type.SqlTypeTransforms#FORCE_NULLABLE}. Also handles
   * addition for integers, not just decimals.
   */
  public static final SqlReturnTypeInference SUM_FORCE_NULLABLE =
      DECIMAL_SUM_NULLABLE.orElse(LEAST_RESTRICTIVE).andThen(SqlTypeTransforms.FORCE_NULLABLE);
>>>>>>> 75511b82

  /**
   * Type-inference strategy whereby the result type of a call is
   * {@link #DECIMAL_SUM_NULLABLE} with a fallback to {@link #LEAST_RESTRICTIVE}
   * These rules are used for addition and subtraction.
   */
  public static final SqlReturnTypeInference NULLABLE_SUM =
      new SqlReturnTypeInferenceChain(DECIMAL_SUM_NULLABLE, LEAST_RESTRICTIVE);

  public static final SqlReturnTypeInference DECIMAL_MOD = opBinding -> {
    RelDataTypeFactory typeFactory = opBinding.getTypeFactory();
    RelDataType type1 = opBinding.getOperandType(0);
    RelDataType type2 = opBinding.getOperandType(1);
    return typeFactory.getTypeSystem().deriveDecimalModType(typeFactory, type1, type2);
  };

  /**
   * Type-inference strategy whereby the result type of a call is the decimal
   * modulus of two exact numeric operands where at least one of the operands is a
   * decimal.
   */
  public static final SqlReturnTypeInference DECIMAL_MOD_NULLABLE =
      DECIMAL_MOD.andThen(SqlTypeTransforms.TO_NULLABLE);

  /**
   * Type-inference strategy whereby the result type of a call is
   * {@link #DECIMAL_MOD_NULLABLE} with a fallback to {@link #ARG1_NULLABLE}
   * These rules are used for modulus.
   */
  public static final SqlReturnTypeInference NULLABLE_MOD =
      DECIMAL_MOD_NULLABLE.orElse(ARG1_NULLABLE);

  /**
   * Type-inference strategy for concatenating two string arguments. The result
   * type of a call is:
   *
   * <ul>
   * <li>the same type as the input types but with the combined length of the
   * two first types</li>
   * <li>if types are of char type the type with the highest coercibility will
   * be used</li>
   * <li>result is varying if either input is; otherwise fixed
   * </ul>
   *
   * <p>Pre-requisites:
   *
   * <ul>
   * <li>input types must be of the same string type
   * <li>types must be comparable without casting
   * </ul>
   */
  public static final SqlReturnTypeInference DYADIC_STRING_SUM_PRECISION =
      opBinding -> {
        final RelDataType argType0 = opBinding.getOperandType(0);
        final RelDataType argType1 = opBinding.getOperandType(1);

        final boolean containsAnyType =
            (argType0.getSqlTypeName() == SqlTypeName.ANY)
                || (argType1.getSqlTypeName() == SqlTypeName.ANY);

        final boolean containsNullType =
            (argType0.getSqlTypeName() == SqlTypeName.NULL)
                || (argType1.getSqlTypeName() == SqlTypeName.NULL);

        if (!containsAnyType
            && !containsNullType
            && !(SqlTypeUtil.inCharOrBinaryFamilies(argType0)
            && SqlTypeUtil.inCharOrBinaryFamilies(argType1))) {
          Preconditions.checkArgument(
              SqlTypeUtil.sameNamedType(argType0, argType1));
        }
        SqlCollation pickedCollation = null;
        if (!containsAnyType
            && !containsNullType
            && SqlTypeUtil.inCharFamily(argType0)) {
          if (!SqlTypeUtil.isCharTypeComparable(
              opBinding.collectOperandTypes().subList(0, 2))) {
            throw opBinding.newError(
                RESOURCE.typeNotComparable(
                    argType0.getFullTypeString(),
                    argType1.getFullTypeString()));
          }

<<<<<<< HEAD
          pickedCollation = requireNonNull(
              SqlCollation.getCoercibilityDyadicOperator(
                  getCollation(argType0), getCollation(argType1)),
              () -> "getCoercibilityDyadicOperator is null for " + argType0 + " and " + argType1);
=======
          pickedCollation =
              requireNonNull(
                  SqlCollation.getCoercibilityDyadicOperator(
                      getCollation(argType0), getCollation(argType1)),
                  () -> "getCoercibilityDyadicOperator is null for " + argType0
                      + " and " + argType1);
>>>>>>> 75511b82
        }

        // Determine whether result is variable-length
        SqlTypeName typeName =
            argType0.getSqlTypeName();
        if (SqlTypeUtil.isBoundedVariableWidth(argType1)) {
          typeName = argType1.getSqlTypeName();
        }

        RelDataType ret;
        int typePrecision;
        final long x =
            (long) argType0.getPrecision() + (long) argType1.getPrecision();
        final RelDataTypeFactory typeFactory = opBinding.getTypeFactory();
        final RelDataTypeSystem typeSystem = typeFactory.getTypeSystem();
        if (argType0.getPrecision() == RelDataType.PRECISION_NOT_SPECIFIED
            || argType1.getPrecision() == RelDataType.PRECISION_NOT_SPECIFIED
            || x > typeSystem.getMaxPrecision(typeName)) {
          typePrecision = RelDataType.PRECISION_NOT_SPECIFIED;
        } else {
          typePrecision = (int) x;
        }

        ret = typeFactory.createSqlType(typeName, typePrecision);
        if (null != pickedCollation) {
          RelDataType pickedType;
          if (getCollation(argType0).equals(pickedCollation)) {
            pickedType = argType0;
          } else if (getCollation(argType1).equals(pickedCollation)) {
            pickedType = argType1;
          } else {
            throw new AssertionError("should never come here, "
                + "argType0=" + argType0 + ", argType1=" + argType1);
          }
          ret =
              typeFactory.createTypeWithCharsetAndCollation(ret,
                  getCharset(pickedType), getCollation(pickedType));
        }
        if (ret.getSqlTypeName() == SqlTypeName.NULL) {
          ret =
              typeFactory.createTypeWithNullability(
                  typeFactory.createSqlType(SqlTypeName.VARCHAR), true);
        }
        return ret;
      };

  /**
   * Type-inference strategy for String concatenation.
   * Result is varying if either input is; otherwise fixed.
   * For example,
   *
   * <p>concat(cast('a' as varchar(2)), cast('b' as varchar(3)),cast('c' as varchar(2)))
<<<<<<< HEAD
   * returns varchar(7).</p>
   *
   * <p>concat(cast('a' as varchar), cast('b' as varchar(2), cast('c' as varchar(2))))
   * returns varchar.</p>
   *
   * <p>concat(cast('a' as varchar(65535)), cast('b' as varchar(2)), cast('c' as varchar(2)))
   * returns varchar.</p>
=======
   * returns varchar(7).
   *
   * <p>concat(cast('a' as varchar), cast('b' as varchar(2)), cast('c' as varchar(2)))
   * returns varchar.
   *
   * <p>concat(cast('a' as varchar(65535)), cast('b' as varchar(2)), cast('c' as varchar(2)))
   * returns varchar.
>>>>>>> 75511b82
   */
  public static final SqlReturnTypeInference MULTIVALENT_STRING_SUM_PRECISION =
      opBinding -> {
        boolean hasPrecisionNotSpecifiedOperand = false;
        boolean precisionOverflow = false;
        int typePrecision;
        long amount = 0;
        List<RelDataType> operandTypes = opBinding.collectOperandTypes();
        final RelDataTypeFactory typeFactory = opBinding.getTypeFactory();
        final RelDataTypeSystem typeSystem = typeFactory.getTypeSystem();
<<<<<<< HEAD
        for (RelDataType operandType: operandTypes) {
=======
        for (RelDataType operandType : operandTypes) {
>>>>>>> 75511b82
          int operandPrecision = operandType.getPrecision();
          amount = (long) operandPrecision + amount;
          if (operandPrecision == RelDataType.PRECISION_NOT_SPECIFIED) {
            hasPrecisionNotSpecifiedOperand = true;
            break;
          }
          if (amount > typeSystem.getMaxPrecision(SqlTypeName.VARCHAR)) {
            precisionOverflow = true;
            break;
          }
        }
        if (hasPrecisionNotSpecifiedOperand || precisionOverflow) {
          typePrecision = RelDataType.PRECISION_NOT_SPECIFIED;
        } else {
          typePrecision = (int) amount;
        }

        return opBinding.getTypeFactory()
            .createSqlType(SqlTypeName.VARCHAR, typePrecision);
      };

  /**
<<<<<<< HEAD
=======
   * Type-inference strategy for String concatenation with separator.
   * The precision of separator should be calculated during combining.
   * Result is varying if either input is; otherwise fixed.
   *
   * <p>For example:
   *
   * <ul>
   * <li>{@code concat_ws(',', cast('a' as varchar(2), cast('b' as
   * varchar(3)), cast('c' as varchar(2)))}
   * returns {@code varchar(9)};
   *
   * <li>{@code concat_ws(',', cast('a' as varchar), cast('b' as
   * varchar(2)), cast('c' as varchar(2)))}
   * returns {@code varchar};
   *
   * <li>{@code concat_ws(',', cast('a' as varchar(65535)), cast('b'
   * as varchar(2)), cast('c' as varchar(2)))}
   * returns {@code varchar}.
   * </ul>
   */
  public static final SqlReturnTypeInference MULTIVALENT_STRING_WITH_SEP_SUM_PRECISION =
      ReturnTypes::multivalentStringWithSepSumPrecision;

  private static RelDataType multivalentStringWithSepSumPrecision(
      SqlOperatorBinding opBinding) {
    boolean hasPrecisionNotSpecifiedOperand = false;
    boolean precisionOverflow = false;
    int typePrecision = RelDataType.PRECISION_NOT_SPECIFIED;
    long amount = 0;
    List<RelDataType> operandTypes = opBinding.collectOperandTypes();
    final RelDataTypeFactory typeFactory = opBinding.getTypeFactory();
    final RelDataTypeSystem typeSystem = typeFactory.getTypeSystem();
    int separatorPrecision = operandTypes.get(0).getPrecision();
    // when separator's precision is not specified
    if (separatorPrecision == typePrecision) {
      return typeFactory.createSqlType(SqlTypeName.VARCHAR, typePrecision);
    }
    for (int i = 1; i < operandTypes.size(); i++) {
      int operandPrecision = operandTypes.get(i).getPrecision();
      amount = (long) operandPrecision + amount;
      // separator's Precision shouldn't be added when encountering null value
      // or the last string arg
      if (operandPrecision >= 0 && i < operandTypes.size() - 1) {
        amount = amount + separatorPrecision;
      }
      if (operandPrecision == RelDataType.PRECISION_NOT_SPECIFIED) {
        hasPrecisionNotSpecifiedOperand = true;
        break;
      }
      if (amount > typeSystem.getMaxPrecision(SqlTypeName.VARCHAR)) {
        precisionOverflow = true;
        break;
      }
    }
    if (!(hasPrecisionNotSpecifiedOperand || precisionOverflow)) {
      typePrecision = (int) amount;
    }

    return typeFactory.createSqlType(SqlTypeName.VARCHAR, typePrecision);
  }

  /**
>>>>>>> 75511b82
   * Same as {@link #MULTIVALENT_STRING_SUM_PRECISION} and using
   * {@link org.apache.calcite.sql.type.SqlTypeTransforms#TO_NULLABLE}.
   */
  public static final SqlReturnTypeInference MULTIVALENT_STRING_SUM_PRECISION_NULLABLE =
      MULTIVALENT_STRING_SUM_PRECISION.andThen(SqlTypeTransforms.TO_NULLABLE);

  /**
<<<<<<< HEAD
=======
   * Same as {@link #MULTIVALENT_STRING_SUM_PRECISION} and using
   * {@link org.apache.calcite.sql.type.SqlTypeTransforms#TO_NOT_NULLABLE}.
   */
  public static final SqlReturnTypeInference MULTIVALENT_STRING_SUM_PRECISION_NOT_NULLABLE =
      MULTIVALENT_STRING_SUM_PRECISION
          .andThen(SqlTypeTransforms.TO_NOT_NULLABLE);

  /**
   * Same as {@link #MULTIVALENT_STRING_WITH_SEP_SUM_PRECISION} and using
   * {@link org.apache.calcite.sql.type.SqlTypeTransforms#TO_NOT_NULLABLE}.
   */
  public static final SqlReturnTypeInference
      MULTIVALENT_STRING_WITH_SEP_SUM_PRECISION_NOT_NULLABLE =
          MULTIVALENT_STRING_WITH_SEP_SUM_PRECISION
              .andThen(SqlTypeTransforms.TO_NOT_NULLABLE);

  /**
   * Same as {@link #MULTIVALENT_STRING_WITH_SEP_SUM_PRECISION} and using
   * {@link org.apache.calcite.sql.type.SqlTypeTransforms#TO_NULLABLE_ALL}.
   */
  public static final SqlReturnTypeInference
      MULTIVALENT_STRING_WITH_SEP_SUM_PRECISION_ARG0_NULLABLE =
          MULTIVALENT_STRING_WITH_SEP_SUM_PRECISION
              .andThen(SqlTypeTransforms.ARG0_NULLABLE);

  /**
   * Same as {@link #MULTIVALENT_STRING_SUM_PRECISION} and using
   * {@link org.apache.calcite.sql.type.SqlTypeTransforms#TO_NULLABLE_ALL}.
   */
  public static final SqlReturnTypeInference MULTIVALENT_STRING_SUM_PRECISION_NULLABLE_ALL =
      MULTIVALENT_STRING_SUM_PRECISION
          .andThen(SqlTypeTransforms.TO_NULLABLE_ALL);

  /**
>>>>>>> 75511b82
   * Same as {@link #DYADIC_STRING_SUM_PRECISION} and using
   * {@link org.apache.calcite.sql.type.SqlTypeTransforms#TO_NULLABLE},
   * {@link org.apache.calcite.sql.type.SqlTypeTransforms#TO_VARYING}.
   */
  public static final SqlReturnTypeInference DYADIC_STRING_SUM_PRECISION_NULLABLE_VARYING =
      DYADIC_STRING_SUM_PRECISION.andThen(SqlTypeTransforms.TO_NULLABLE)
          .andThen(SqlTypeTransforms.TO_VARYING);

  /**
   * Same as {@link #DYADIC_STRING_SUM_PRECISION} and using
   * {@link org.apache.calcite.sql.type.SqlTypeTransforms#TO_NULLABLE}.
   */
  public static final SqlReturnTypeInference DYADIC_STRING_SUM_PRECISION_NULLABLE =
      DYADIC_STRING_SUM_PRECISION.andThen(SqlTypeTransforms.TO_NULLABLE);

  /**
   * Type-inference strategy where the expression is assumed to be registered
   * as a {@link org.apache.calcite.sql.validate.SqlValidatorNamespace}, and
   * therefore the result type of the call is the type of that namespace.
   */
  public static final SqlReturnTypeInference SCOPE = opBinding -> {
    SqlCallBinding callBinding = (SqlCallBinding) opBinding;
    SqlValidatorNamespace ns = getNamespace(callBinding);
    return ns.getRowType();
  };

  /**
   * Returns a multiset of column #0 of a multiset. For example, given
   * <code>RECORD(x INTEGER, y DATE) MULTISET</code>, returns <code>INTEGER
   * MULTISET</code>.
   */
  public static final SqlReturnTypeInference MULTISET_PROJECT0 = opBinding -> {
    assert opBinding.getOperandCount() == 1;
    final RelDataType recordMultisetType =
        opBinding.getOperandType(0);
    RelDataType multisetType =
        recordMultisetType.getComponentType();
    assert multisetType != null : "expected a multiset type: "
        + recordMultisetType;
    final List<RelDataTypeField> fields =
        multisetType.getFieldList();
    assert fields.size() > 0;
    final RelDataType firstColType = fields.get(0).getType();
    return opBinding.getTypeFactory().createMultisetType(
        firstColType,
        -1);
  };

  /**
   * Returns a multiset of the first column of a multiset. For example, given
   * <code>INTEGER MULTISET</code>, returns <code>RECORD(x INTEGER)
   * MULTISET</code>.
   */
  public static final SqlReturnTypeInference MULTISET_RECORD = opBinding -> {
    assert opBinding.getOperandCount() == 1;
    final RelDataType multisetType = opBinding.getOperandType(0);
    RelDataType componentType = multisetType.getComponentType();
    assert componentType != null : "expected a multiset type: "
        + multisetType;
    final RelDataTypeFactory typeFactory = opBinding.getTypeFactory();
    final RelDataType type = typeFactory.builder()
        .add(SqlUtil.deriveAliasFromOrdinal(0), componentType).build();
    return typeFactory.createMultisetType(type, -1);
  };

  /**
   * Returns the field type of a structured type which has only one field. For
   * example, given {@code RECORD(x INTEGER)} returns {@code INTEGER}.
   */
  public static final SqlReturnTypeInference RECORD_TO_SCALAR = opBinding -> {
    assert opBinding.getOperandCount() == 1;

    final RelDataType recordType = opBinding.getOperandType(0);

    boolean isStruct = recordType.isStruct();
    int fieldCount = recordType.getFieldCount();

    assert isStruct && (fieldCount == 1);

    RelDataTypeField fieldType = recordType.getFieldList().get(0);
    assert fieldType != null
        : "expected a record type with one field: "
        + recordType;
    final RelDataType firstColType = fieldType.getType();
    return opBinding.getTypeFactory().createTypeWithNullability(
        firstColType,
        true);
  };

  /**
   * Type-inference strategy for SUM aggregate function inferred from the
   * operand type, and nullable if the call occurs within a "GROUP BY ()"
   * query. E.g. in "select sum(x) as s from empty", s may be null. Also,
   * with the default implementation of RelDataTypeSystem, s has the same
   * type name as x.
   */
  public static final SqlReturnTypeInference AGG_SUM = opBinding -> {
    final RelDataTypeFactory typeFactory = opBinding.getTypeFactory();
    final RelDataType type = typeFactory.getTypeSystem()
        .deriveSumType(typeFactory, opBinding.getOperandType(0));
    if (opBinding.getGroupCount() == 0 || opBinding.hasFilter()) {
      return typeFactory.createTypeWithNullability(type, true);
    } else {
      return type;
    }
  };

  /**
   * Type-inference strategy for $SUM0 aggregate function inferred from the
   * operand type. By default the inferred type is identical to the operand
   * type. E.g. in "select $sum0(x) as s from empty", s has the same type as
   * x.
   */
  public static final SqlReturnTypeInference AGG_SUM_EMPTY_IS_ZERO =
      opBinding -> {
        final RelDataTypeFactory typeFactory = opBinding.getTypeFactory();
        final RelDataType sumType = typeFactory.getTypeSystem()
            .deriveSumType(typeFactory, opBinding.getOperandType(0));
        // SUM0 should not return null.
        return typeFactory.createTypeWithNullability(sumType, false);
      };

  /**
   * Type-inference strategy for the {@code CUME_DIST} and {@code PERCENT_RANK}
   * aggregate functions.
   */
  public static final SqlReturnTypeInference FRACTIONAL_RANK = opBinding -> {
    final RelDataTypeFactory typeFactory = opBinding.getTypeFactory();
    return typeFactory.getTypeSystem().deriveFractionalRankType(typeFactory);
  };

  /**
   * Type-inference strategy for the {@code NTILE}, {@code RANK},
   * {@code DENSE_RANK}, and {@code ROW_NUMBER} aggregate functions.
   */
  public static final SqlReturnTypeInference RANK = opBinding -> {
    final RelDataTypeFactory typeFactory = opBinding.getTypeFactory();
    return typeFactory.getTypeSystem().deriveRankType(typeFactory);
  };

  public static final SqlReturnTypeInference AVG_AGG_FUNCTION = opBinding -> {
    final RelDataTypeFactory typeFactory = opBinding.getTypeFactory();
    final RelDataType relDataType =
        typeFactory.getTypeSystem().deriveAvgAggType(typeFactory,
            opBinding.getOperandType(0));
    if (opBinding.getGroupCount() == 0 || opBinding.hasFilter()) {
      return typeFactory.createTypeWithNullability(relDataType, true);
    } else {
      return relDataType;
    }
  };

  public static final SqlReturnTypeInference COVAR_REGR_FUNCTION = opBinding -> {
    final RelDataTypeFactory typeFactory = opBinding.getTypeFactory();
    final RelDataType relDataType =
        typeFactory.getTypeSystem().deriveCovarType(typeFactory,
            opBinding.getOperandType(0), opBinding.getOperandType(1));
    if (opBinding.getGroupCount() == 0 || opBinding.hasFilter()) {
      return typeFactory.createTypeWithNullability(relDataType, true);
    } else {
      return relDataType;
    }
  };

  public static final SqlReturnTypeInference PERCENTILE_DISC_CONT = opBinding ->
      opBinding.getCollationType();
}<|MERGE_RESOLUTION|>--- conflicted
+++ resolved
@@ -26,10 +26,8 @@
 import org.apache.calcite.sql.SqlCall;
 import org.apache.calcite.sql.SqlCallBinding;
 import org.apache.calcite.sql.SqlCollation;
-<<<<<<< HEAD
-=======
 import org.apache.calcite.sql.SqlKind;
->>>>>>> 75511b82
+import org.apache.calcite.sql.SqlNodeList;
 import org.apache.calcite.sql.SqlNodeList;
 import org.apache.calcite.sql.SqlOperatorBinding;
 import org.apache.calcite.sql.SqlUtil;
@@ -115,31 +113,19 @@
         typeInference.inferReturnType(bindingTransform.apply(opBinding));
   }
 
-<<<<<<< HEAD
-  /** Converts a binding of {@code FOO(x, y ORDER BY z)} to a binding of
-   * {@code FOO(x, y)}. Used for {@code STRING_AGG}. */
-=======
   /** Converts a binding of {@code FOO(x, y ORDER BY z)}
    * or {@code FOO(x, y ORDER BY z SEPARATOR s)}
    * to a binding of {@code FOO(x, y)}.
    * Used for {@code STRING_AGG} and {@code GROUP_CONCAT}. */
->>>>>>> 75511b82
   public static SqlOperatorBinding stripOrderBy(
       SqlOperatorBinding operatorBinding) {
     if (operatorBinding instanceof SqlCallBinding) {
       final SqlCallBinding callBinding = (SqlCallBinding) operatorBinding;
-<<<<<<< HEAD
-      final SqlCall call2 = stripOrderBy(callBinding.getCall());
-      if (call2 != callBinding.getCall()) {
-        return new SqlCallBinding(callBinding.getValidator(),
-            callBinding.getScope(), call2);
-=======
       final SqlCall call2 = stripSeparator(callBinding.getCall());
       final SqlCall call3 = stripOrderBy(call2);
       if (call3 != callBinding.getCall()) {
         return new SqlCallBinding(callBinding.getValidator(),
             callBinding.getScope(), call3);
->>>>>>> 75511b82
       }
     }
     return operatorBinding;
@@ -157,8 +143,6 @@
     return call;
   }
 
-<<<<<<< HEAD
-=======
   public static SqlCall stripSeparator(SqlCall call) {
     if (!call.getOperandList().isEmpty()
         && Util.last(call.getOperandList()).getKind() == SqlKind.SEPARATOR) {
@@ -169,7 +153,6 @@
     return call;
   }
 
->>>>>>> 75511b82
   /**
    * Type-inference strategy whereby the result type of a call is the type of
    * the operand #0 (0-based).
@@ -194,8 +177,6 @@
    */
   public static final SqlReturnTypeInference ARG0_NULLABLE =
       ARG0.andThen(SqlTypeTransforms.TO_NULLABLE);
-<<<<<<< HEAD
-=======
 
   /**
    * Type-inference strategy whereby the result type of a call is the type of
@@ -204,7 +185,6 @@
    */
   public static final SqlReturnTypeInference ARG0_NULLABLE_IF_ARG0_NULLABLE =
       ARG0.andThen(SqlTypeTransforms.ARG0_NULLABLE);
->>>>>>> 75511b82
 
   /**
    * Type-inference strategy whereby the result type of a call is the type of
@@ -282,8 +262,6 @@
    */
   public static final SqlReturnTypeInference BOOLEAN_NULLABLE =
       BOOLEAN.andThen(SqlTypeTransforms.TO_NULLABLE);
-<<<<<<< HEAD
-=======
 
   /**
    * Type-inference strategy whereby the result type of a call is Boolean,
@@ -291,7 +269,6 @@
    */
   public static final SqlReturnTypeInference BOOLEAN_NULLABLE_IF_ARG0_NULLABLE =
       BOOLEAN.andThen(SqlTypeTransforms.ARG0_NULLABLE);
->>>>>>> 75511b82
 
   /**
    * Type-inference strategy with similar effect to {@link #BOOLEAN_NULLABLE},
@@ -350,8 +327,6 @@
    */
   public static final SqlReturnTypeInference DATE_NULLABLE =
       DATE.andThen(SqlTypeTransforms.TO_NULLABLE);
-<<<<<<< HEAD
-=======
 
   /**
    * Type-inference strategy that returns the type of the first operand,
@@ -377,7 +352,6 @@
    */
   public static final SqlReturnTypeInference ARG0_EXCEPT_DATE_NULLABLE =
       ARG0_EXCEPT_DATE.andThen(SqlTypeTransforms.TO_NULLABLE);
->>>>>>> 75511b82
 
   /**
    * Type-inference strategy whereby the result type of a call is TIME(0).
@@ -393,15 +367,12 @@
       TIME.andThen(SqlTypeTransforms.TO_NULLABLE);
 
   /**
-<<<<<<< HEAD
-=======
    * Type-inference strategy whereby the result type of a call is TIMESTAMP.
    */
   public static final SqlReturnTypeInference TIMESTAMP =
       explicit(SqlTypeName.TIMESTAMP);
 
   /**
->>>>>>> 75511b82
    * Type-inference strategy whereby the result type of a call is nullable
    * TIMESTAMP.
    */
@@ -409,27 +380,26 @@
       TIMESTAMP.andThen(SqlTypeTransforms.TO_NULLABLE);
 
   /**
-<<<<<<< HEAD
+   * Type-inference strategy whereby the result type of a call is TIMESTAMP
+   * WITH LOCAL TIME ZONE.
+   */
+  public static final SqlReturnTypeInference TIMESTAMP_LTZ =
+      explicit(SqlTypeName.TIMESTAMP_WITH_LOCAL_TIME_ZONE);
+
+  /**
+   * Type-inference strategy whereby the result type of a call is nullable
+   * TIMESTAMP WITH LOCAL TIME ZONE.
+   */
+  public static final SqlReturnTypeInference TIMESTAMP_LTZ_NULLABLE =
+      TIMESTAMP_LTZ.andThen(SqlTypeTransforms.TO_NULLABLE);
+
+  /**
    * Type-inference strategy whereby the result type of a call is nullable
    * TIMESTAMP_WITH_TIME_ZONE.
    */
   public static final SqlReturnTypeInference TIMESTAMP_WITH_TIME_ZONE_NULLABLE =
       TIMESTAMP_WITH_TIME_ZONE.andThen(SqlTypeTransforms.TO_NULLABLE);
 
-=======
-   * Type-inference strategy whereby the result type of a call is TIMESTAMP
-   * WITH LOCAL TIME ZONE.
-   */
-  public static final SqlReturnTypeInference TIMESTAMP_LTZ =
-      explicit(SqlTypeName.TIMESTAMP_WITH_LOCAL_TIME_ZONE);
-
-  /**
-   * Type-inference strategy whereby the result type of a call is nullable
-   * TIMESTAMP WITH LOCAL TIME ZONE.
-   */
-  public static final SqlReturnTypeInference TIMESTAMP_LTZ_NULLABLE =
-      TIMESTAMP_LTZ.andThen(SqlTypeTransforms.TO_NULLABLE);
->>>>>>> 75511b82
 
   /**
    * Type-inference strategy whereby the result type of a call is Double.
@@ -451,7 +421,26 @@
           explicit(SqlTypeName.CHAR);
 
   /**
-<<<<<<< HEAD
+   * Type-inference strategy whereby the result type of a call is a nullable
+   * CHAR(1).
+   */
+  public static final SqlReturnTypeInference CHAR_FORCE_NULLABLE =
+      CHAR.andThen(SqlTypeTransforms.FORCE_NULLABLE);
+
+  /**
+   * Type-inference strategy whereby the result type of a call is a TINYINT.
+   */
+  public static final SqlReturnTypeInference TINYINT =
+          explicit(SqlTypeName.TINYINT);
+
+  /**
+   * Type-inference strategy whereby the result type of a call is a TINYINT
+   * with nulls allowed if any of the operands allow nulls.
+   */
+  public static final SqlReturnTypeInference TINYINT_NULLABLE =
+          TINYINT.andThen(SqlTypeTransforms.TO_NULLABLE);
+
+  /**
    * Type-inference strategy whereby the result type of a call is an Decimal.
    */
   public static final SqlReturnTypeInference DECIMAL =
@@ -464,26 +453,6 @@
   public static final SqlReturnTypeInference DECIMAL_NULLABLE =
       DECIMAL.andThen(SqlTypeTransforms.TO_NULLABLE);
 
-=======
-   * Type-inference strategy whereby the result type of a call is a nullable
-   * CHAR(1).
-   */
-  public static final SqlReturnTypeInference CHAR_FORCE_NULLABLE =
-      CHAR.andThen(SqlTypeTransforms.FORCE_NULLABLE);
-
-  /**
-   * Type-inference strategy whereby the result type of a call is a TINYINT.
-   */
-  public static final SqlReturnTypeInference TINYINT =
-          explicit(SqlTypeName.TINYINT);
-
-  /**
-   * Type-inference strategy whereby the result type of a call is a TINYINT
-   * with nulls allowed if any of the operands allow nulls.
-   */
-  public static final SqlReturnTypeInference TINYINT_NULLABLE =
-          TINYINT.andThen(SqlTypeTransforms.TO_NULLABLE);
->>>>>>> 75511b82
 
   /**
    * Type-inference strategy whereby the result type of a call is an Integer.
@@ -543,8 +512,6 @@
    */
   public static final SqlReturnTypeInference VARCHAR_2000_NULLABLE =
       VARCHAR_2000.andThen(SqlTypeTransforms.TO_NULLABLE);
-<<<<<<< HEAD
-=======
 
   /**
    * Type-inference strategy that always returns "VARCHAR".
@@ -571,7 +538,6 @@
    */
   public static final SqlReturnTypeInference VARBINARY_NULLABLE =
       VARBINARY.andThen(SqlTypeTransforms.TO_NULLABLE);
->>>>>>> 75511b82
 
   /**
    * Type-inference strategy for Histogram agg support.
@@ -603,8 +569,6 @@
       opBinding -> opBinding.getTypeFactory().leastRestrictive(
           opBinding.collectOperandTypes());
 
-<<<<<<< HEAD
-=======
   /**
    * Type-inference strategy that returns the type of the first operand, unless it
    * is an integer type, in which case the return type is DOUBLE.
@@ -628,7 +592,6 @@
   public static final SqlReturnTypeInference ARG0_EXCEPT_INTEGER_NULLABLE =
       ARG0_EXCEPT_INTEGER.andThen(SqlTypeTransforms.TO_NULLABLE);
 
->>>>>>> 75511b82
   /**
    * Returns the same type as the multiset carries. The multiset type returned
    * is the least restrictive of the call's multiset operands
@@ -649,13 +612,7 @@
                 return type;
               }
 
-<<<<<<< HEAD
-              @Override public int size() {
-                return opBinding.getOperandCount();
-              }
-=======
               @Override public int size() { return opBinding.getOperandCount(); }
->>>>>>> 75511b82
             });
     RelDataType biggestElementType =
         LEAST_RESTRICTIVE.inferReturnType(newBinding);
@@ -666,8 +623,6 @@
   };
 
   /**
-<<<<<<< HEAD
-=======
    * Returns the element type of an ARRAY or MULTISET.
    *
    * <p>For example, given <code>INTEGER ARRAY or MULTISET ARRAY</code>, returns
@@ -683,7 +638,6 @@
       TO_COLLECTION_ELEMENT.andThen(SqlTypeTransforms.FORCE_NULLABLE);
 
   /**
->>>>>>> 75511b82
    * Returns a MULTISET type.
    *
    * <p>For example, given <code>INTEGER</code>, returns
@@ -696,11 +650,7 @@
    * Returns the element type of a MULTISET.
    */
   public static final SqlReturnTypeInference MULTISET_ELEMENT_NULLABLE =
-<<<<<<< HEAD
-      MULTISET.andThen(SqlTypeTransforms.TO_MULTISET_ELEMENT_TYPE);
-=======
       MULTISET.andThen(SqlTypeTransforms.TO_COLLECTION_ELEMENT_TYPE);
->>>>>>> 75511b82
 
   /**
    * Same as {@link #MULTISET} but returns with nullability if any of the
@@ -726,8 +676,6 @@
    */
   public static final SqlReturnTypeInference TO_ARRAY =
       ARG0.andThen(SqlTypeTransforms.TO_ARRAY);
-<<<<<<< HEAD
-=======
 
   /**
    * Returns a MAP type.
@@ -804,7 +752,6 @@
    */
   public static final SqlReturnTypeInference GEOMETRY =
       explicit(SqlTypeName.GEOMETRY);
->>>>>>> 75511b82
 
   /**
    * Type-inference strategy whereby the result type of a call is
@@ -870,8 +817,6 @@
    */
   public static final SqlReturnTypeInference DECIMAL_PRODUCT_NULLABLE =
       DECIMAL_PRODUCT.andThen(SqlTypeTransforms.TO_NULLABLE);
-<<<<<<< HEAD
-=======
 
   /**
    * Same as {@link #DECIMAL_PRODUCT_NULLABLE} but returns with nullability if any of
@@ -881,7 +826,6 @@
    */
   public static final SqlReturnTypeInference PRODUCT_FORCE_NULLABLE =
       DECIMAL_PRODUCT_NULLABLE.orElse(LEAST_RESTRICTIVE).andThen(SqlTypeTransforms.FORCE_NULLABLE);
->>>>>>> 75511b82
 
   /**
    * Type-inference strategy whereby the result type of a call is
@@ -913,8 +857,6 @@
    */
   public static final SqlReturnTypeInference DECIMAL_QUOTIENT_NULLABLE =
       DECIMAL_QUOTIENT.andThen(SqlTypeTransforms.TO_NULLABLE);
-<<<<<<< HEAD
-=======
 
   /**
   * Type-inference strategy whereby the result type of a call is
@@ -937,7 +879,6 @@
    */
   public static final SqlReturnTypeInference QUOTIENT_FORCE_NULLABLE =
       DECIMAL_QUOTIENT_NULLABLE.orElse(LEAST_RESTRICTIVE).andThen(SqlTypeTransforms.FORCE_NULLABLE);
->>>>>>> 75511b82
 
   /**
    * Type-inference strategy whereby the result type of a call is
@@ -968,8 +909,6 @@
    */
   public static final SqlReturnTypeInference DECIMAL_SUM_NULLABLE =
       DECIMAL_SUM.andThen(SqlTypeTransforms.TO_NULLABLE);
-<<<<<<< HEAD
-=======
 
   /**
    * Same as {@link #DECIMAL_SUM_NULLABLE} but returns with nullability if any of
@@ -979,7 +918,6 @@
    */
   public static final SqlReturnTypeInference SUM_FORCE_NULLABLE =
       DECIMAL_SUM_NULLABLE.orElse(LEAST_RESTRICTIVE).andThen(SqlTypeTransforms.FORCE_NULLABLE);
->>>>>>> 75511b82
 
   /**
    * Type-inference strategy whereby the result type of a call is
@@ -1063,19 +1001,12 @@
                     argType1.getFullTypeString()));
           }
 
-<<<<<<< HEAD
-          pickedCollation = requireNonNull(
-              SqlCollation.getCoercibilityDyadicOperator(
-                  getCollation(argType0), getCollation(argType1)),
-              () -> "getCoercibilityDyadicOperator is null for " + argType0 + " and " + argType1);
-=======
           pickedCollation =
               requireNonNull(
                   SqlCollation.getCoercibilityDyadicOperator(
                       getCollation(argType0), getCollation(argType1)),
                   () -> "getCoercibilityDyadicOperator is null for " + argType0
                       + " and " + argType1);
->>>>>>> 75511b82
         }
 
         // Determine whether result is variable-length
@@ -1128,15 +1059,6 @@
    * For example,
    *
    * <p>concat(cast('a' as varchar(2)), cast('b' as varchar(3)),cast('c' as varchar(2)))
-<<<<<<< HEAD
-   * returns varchar(7).</p>
-   *
-   * <p>concat(cast('a' as varchar), cast('b' as varchar(2), cast('c' as varchar(2))))
-   * returns varchar.</p>
-   *
-   * <p>concat(cast('a' as varchar(65535)), cast('b' as varchar(2)), cast('c' as varchar(2)))
-   * returns varchar.</p>
-=======
    * returns varchar(7).
    *
    * <p>concat(cast('a' as varchar), cast('b' as varchar(2)), cast('c' as varchar(2)))
@@ -1144,7 +1066,6 @@
    *
    * <p>concat(cast('a' as varchar(65535)), cast('b' as varchar(2)), cast('c' as varchar(2)))
    * returns varchar.
->>>>>>> 75511b82
    */
   public static final SqlReturnTypeInference MULTIVALENT_STRING_SUM_PRECISION =
       opBinding -> {
@@ -1155,11 +1076,7 @@
         List<RelDataType> operandTypes = opBinding.collectOperandTypes();
         final RelDataTypeFactory typeFactory = opBinding.getTypeFactory();
         final RelDataTypeSystem typeSystem = typeFactory.getTypeSystem();
-<<<<<<< HEAD
-        for (RelDataType operandType: operandTypes) {
-=======
         for (RelDataType operandType : operandTypes) {
->>>>>>> 75511b82
           int operandPrecision = operandType.getPrecision();
           amount = (long) operandPrecision + amount;
           if (operandPrecision == RelDataType.PRECISION_NOT_SPECIFIED) {
@@ -1182,8 +1099,6 @@
       };
 
   /**
-<<<<<<< HEAD
-=======
    * Type-inference strategy for String concatenation with separator.
    * The precision of separator should be calculated during combining.
    * Result is varying if either input is; otherwise fixed.
@@ -1246,7 +1161,6 @@
   }
 
   /**
->>>>>>> 75511b82
    * Same as {@link #MULTIVALENT_STRING_SUM_PRECISION} and using
    * {@link org.apache.calcite.sql.type.SqlTypeTransforms#TO_NULLABLE}.
    */
@@ -1254,8 +1168,6 @@
       MULTIVALENT_STRING_SUM_PRECISION.andThen(SqlTypeTransforms.TO_NULLABLE);
 
   /**
-<<<<<<< HEAD
-=======
    * Same as {@link #MULTIVALENT_STRING_SUM_PRECISION} and using
    * {@link org.apache.calcite.sql.type.SqlTypeTransforms#TO_NOT_NULLABLE}.
    */
@@ -1290,7 +1202,6 @@
           .andThen(SqlTypeTransforms.TO_NULLABLE_ALL);
 
   /**
->>>>>>> 75511b82
    * Same as {@link #DYADIC_STRING_SUM_PRECISION} and using
    * {@link org.apache.calcite.sql.type.SqlTypeTransforms#TO_NULLABLE},
    * {@link org.apache.calcite.sql.type.SqlTypeTransforms#TO_VARYING}.
