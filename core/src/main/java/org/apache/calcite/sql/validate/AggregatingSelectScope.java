/*
 * Licensed to the Apache Software Foundation (ASF) under one or more
 * contributor license agreements.  See the NOTICE file distributed with
 * this work for additional information regarding copyright ownership.
 * The ASF licenses this file to you under the Apache License, Version 2.0
 * (the "License"); you may not use this file except in compliance with
 * the License.  You may obtain a copy of the License at
 *
 * http://www.apache.org/licenses/LICENSE-2.0
 *
 * Unless required by applicable law or agreed to in writing, software
 * distributed under the License is distributed on an "AS IS" BASIS,
 * WITHOUT WARRANTIES OR CONDITIONS OF ANY KIND, either express or implied.
 * See the License for the specific language governing permissions and
 * limitations under the License.
 */
package org.apache.calcite.sql.validate;

import org.apache.calcite.linq4j.Linq4j;
import org.apache.calcite.linq4j.Ord;
import org.apache.calcite.rel.type.RelDataType;
import org.apache.calcite.sql.SqlAggFunction;
import org.apache.calcite.sql.SqlCall;
import org.apache.calcite.sql.SqlIdentifier;
import org.apache.calcite.sql.SqlLiteral;
import org.apache.calcite.sql.SqlNode;
import org.apache.calcite.sql.SqlNodeList;
import org.apache.calcite.sql.SqlOperator;
import org.apache.calcite.sql.SqlSelect;
import org.apache.calcite.sql.fun.SqlAbstractGroupFunction;
import org.apache.calcite.sql.util.SqlBasicVisitor;
import org.apache.calcite.util.ImmutableBitSet;
import org.apache.calcite.util.Litmus;
import org.apache.calcite.util.Pair;
import org.apache.calcite.util.Util;

import com.google.common.base.Suppliers;
import com.google.common.collect.ImmutableList;
import com.google.common.collect.ImmutableMap;
import com.google.common.collect.Sets;

import java.util.ArrayList;
import java.util.List;
import java.util.Map;
import java.util.Objects;
import java.util.Set;
import java.util.function.Supplier;

import static org.apache.calcite.sql.SqlUtil.stripAs;

/**
 * Scope for resolving identifiers within a SELECT statement that has a
 * GROUP BY clause.
 *
 * <p>The same set of identifiers are in scope, but it won't allow access to
 * identifiers or expressions which are not group-expressions.
 */
public class AggregatingSelectScope
    extends DelegatingScope implements AggregatingScope {
  //~ Instance fields --------------------------------------------------------

  private final SqlSelect select;
  private final boolean distinct;

  /** Use while under construction. */
  private List<SqlNode> temporaryGroupExprList;

  public final Supplier<Resolved> resolved =
      Suppliers.memoize(() -> {
        assert temporaryGroupExprList == null;
        temporaryGroupExprList = new ArrayList<>();
        try {
          return resolve();
        } finally {
          temporaryGroupExprList = null;
        }
      })::get;

  //~ Constructors -----------------------------------------------------------

  /**
   * Creates an AggregatingSelectScope
   *
   * @param selectScope Parent scope
   * @param select      Enclosing SELECT node
   * @param distinct    Whether SELECT is DISTINCT
   */
  AggregatingSelectScope(
      SqlValidatorScope selectScope,
      SqlSelect select,
      boolean distinct) {
    // The select scope is the parent in the sense that all columns which
    // are available in the select scope are available. Whether they are
    // valid as aggregation expressions... now that's a different matter.
    super(selectScope);
    this.select = select;
    this.distinct = distinct;
  }

  //~ Methods ----------------------------------------------------------------

  private Resolved resolve() {
    final ImmutableList.Builder<ImmutableList<ImmutableBitSet>> builder =
        ImmutableList.builder();
    List<SqlNode> extraExprs = ImmutableList.of();
    Map<Integer, Integer> groupExprProjection = ImmutableMap.of();
    if (select.getGroup() != null) {
      final SqlNodeList groupList = select.getGroup();
      final SqlValidatorUtil.GroupAnalyzer groupAnalyzer =
          new SqlValidatorUtil.GroupAnalyzer(temporaryGroupExprList);
      for (SqlNode groupExpr : groupList) {
        SqlValidatorUtil.analyzeGroupItem(this, groupAnalyzer, builder,
            groupExpr);
      }
      extraExprs = groupAnalyzer.extraExprs;
      groupExprProjection = groupAnalyzer.groupExprProjection;
    }

    final Set<ImmutableBitSet> flatGroupSets =
        Sets.newTreeSet(ImmutableBitSet.COMPARATOR);
    for (List<ImmutableBitSet> groupSet : Linq4j.product(builder.build())) {
      flatGroupSets.add(ImmutableBitSet.union(groupSet));
    }

    // For GROUP BY (), we need a singleton grouping set.
    if (flatGroupSets.isEmpty()) {
      flatGroupSets.add(ImmutableBitSet.of());
    }

    return new Resolved(extraExprs, temporaryGroupExprList, flatGroupSets,
        groupExprProjection);
  }

  /**
   * Returns the expressions that are in the GROUP BY clause (or the SELECT
   * DISTINCT clause, if distinct) and that can therefore be referenced
   * without being wrapped in aggregate functions.
   *
   * <p>The expressions are fully-qualified, and any "*" in select clauses are
   * expanded.
   *
   * @return list of grouping expressions
   */
  private Pair<ImmutableList<SqlNode>, ImmutableList<SqlNode>> getGroupExprs() {
    if (distinct) {
      // Cannot compute this in the constructor: select list has not been
      // expanded yet.
      assert select.isDistinct();

      // Remove the AS operator so the expressions are consistent with
      // OrderExpressionExpander.
      ImmutableList.Builder<SqlNode> groupExprs = ImmutableList.builder();
      final SelectScope selectScope = (SelectScope) parent;
      for (SqlNode selectItem : selectScope.getExpandedSelectList()) {
        groupExprs.add(stripAs(selectItem));
      }
      return Pair.of(ImmutableList.of(), groupExprs.build());
    } else if (select.getGroup() != null) {
      if (temporaryGroupExprList != null) {
        // we are in the middle of resolving
        return Pair.of(ImmutableList.of(),
            ImmutableList.copyOf(temporaryGroupExprList));
      } else {
        final Resolved resolved = this.resolved.get();
        return Pair.of(resolved.extraExprList, resolved.groupExprList);
      }
    } else {
      return Pair.of(ImmutableList.of(), ImmutableList.of());
    }
  }

  public SqlNode getNode() {
    return select;
  }

  private static boolean allContain(List<ImmutableBitSet> bitSets, int bit) {
    for (ImmutableBitSet bitSet : bitSets) {
      if (!bitSet.get(bit)) {
        return false;
      }
    }
    return true;
  }

  @Override public RelDataType nullifyType(SqlNode node, RelDataType type) {
    final Resolved r = this.resolved.get();
    GroupExprFinder finder = new GroupExprFinder(validator, r);
    if (finder.containsGroupExpr(node)) {
      return validator.getTypeFactory().createTypeWithNullability(type,
          true);
    }
    return type;
  }

  public SqlValidatorScope getOperandScope(SqlCall call) {
    if (call.getOperator().isAggregator()) {
      // If we're the 'SUM' node in 'select a + sum(b + c) from t
      // group by a', then we should validate our arguments in
      // the non-aggregating scope, where 'b' and 'c' are valid
      // column references.
      return parent;
    } else {
      // Check whether expression is constant within the group.
      //
      // If not, throws. Example, 'empno' in
      //    SELECT empno FROM emp GROUP BY deptno
      //
      // If it perfectly matches an expression in the GROUP BY
      // clause, we validate its arguments in the non-aggregating
      // scope. Example, 'empno + 1' in
      //
      //   SELECT empno + 1 FROM emp GROUP BY empno + 1

      final boolean matches = checkAggregateExpr(call, false);
      if (matches) {
        return parent;
      }
    }
    return super.getOperandScope(call);
  }

  public boolean checkAggregateExpr(SqlNode expr, boolean deep) {
    // Fully-qualify any identifiers in expr.
    if (deep) {
      expr = validator.expand(expr, this);
    }

    // Make sure expression is valid, throws if not.
    Pair<ImmutableList<SqlNode>, ImmutableList<SqlNode>> pair = getGroupExprs();
    final AggChecker aggChecker =
        new AggChecker(validator, this, pair.left, pair.right, distinct);
    if (deep) {
      expr.accept(aggChecker);
    }

    // Return whether expression exactly matches one of the group
    // expressions.
    return aggChecker.isGroupExpr(expr);
  }

  public void validateExpr(SqlNode expr) {
    checkAggregateExpr(expr, true);
  }

  /** Information about an aggregating scope that can only be determined
   * after validation has occurred. Therefore it cannot be populated when
   * the scope is created. */
  public class Resolved {
    public final ImmutableList<SqlNode> extraExprList;
    public final ImmutableList<SqlNode> groupExprList;
    public final ImmutableBitSet groupSet;
    public final ImmutableList<ImmutableBitSet> groupSets;
    public final Map<Integer, Integer> groupExprProjection;

    Resolved(List<SqlNode> extraExprList, List<SqlNode> groupExprList,
        Iterable<ImmutableBitSet> groupSets,
        Map<Integer, Integer> groupExprProjection) {
      this.extraExprList = ImmutableList.copyOf(extraExprList);
      this.groupExprList = ImmutableList.copyOf(groupExprList);
      this.groupSet = ImmutableBitSet.range(groupExprList.size());
      this.groupSets = ImmutableList.copyOf(groupSets);
      this.groupExprProjection = ImmutableMap.copyOf(groupExprProjection);
    }

    /** Returns whether a field should be nullable due to grouping sets. */
    public boolean isNullable(int i) {
      return i < groupExprList.size() && !allContain(groupSets, i);
    }

    /** Returns whether a given expression is equal to one of the grouping
     * expressions. Determines whether it is valid as an operand to GROUPING. */
    public boolean isGroupingExpr(SqlNode operand) {
      return lookupGroupingExpr(operand) >= 0;
    }

    public int lookupGroupingExpr(SqlNode operand) {
      for (Ord<SqlNode> groupExpr : Ord.zip(groupExprList)) {
        if (operand.equalsDeep(groupExpr.e, Litmus.IGNORE)) {
          return groupExpr.i;
        }
      }
      return -1;
    }
  }
<<<<<<< HEAD
}
=======

  /**
   * Finds expression in group expression list
   */
  private class GroupExprFinder extends SqlBasicVisitor<Void> {
    SqlValidatorImpl validator;
    Resolved resolved;

    GroupExprFinder(SqlValidatorImpl validator, Resolved resolved) {
      this.validator = Objects.requireNonNull(validator);
      this.resolved = Objects.requireNonNull(resolved);
    }

    private void checkGroupExpr(SqlNode node) {
      for (Ord<SqlNode> groupExpr : Ord.zip(resolved.groupExprList)) {
        if (groupExpr.e.equalsDeep(node, Litmus.IGNORE)) {
          if (resolved.isNullable(groupExpr.i)) {
            throw Util.FoundOne.NULL;
          }
        }
      }
    }

    public Void visit(SqlLiteral literal) {
      checkGroupExpr(literal);
      return null;
    }

    public Void visit(SqlIdentifier id) {
      checkGroupExpr(id);
      return null;
    }

    public Void visit(SqlCall call) {
      SqlOperator operator = call.getOperator();
      if (operator instanceof SqlAbstractGroupFunction
          || operator instanceof SqlAggFunction) {
        return null;
      }
      checkGroupExpr(call);
      return super.visit(call);
    }

    boolean containsGroupExpr(SqlNode node) {
      try {
        node.accept(this);
        return false;
      } catch (Util.FoundOne e) {
        return true;
      }
    }
  }
}

// End AggregatingSelectScope.java
>>>>>>> b99fcad7
<|MERGE_RESOLUTION|>--- conflicted
+++ resolved
@@ -282,9 +282,6 @@
       return -1;
     }
   }
-<<<<<<< HEAD
-}
-=======
 
   /**
    * Finds expression in group expression list
@@ -337,7 +334,4 @@
       }
     }
   }
-}
-
-// End AggregatingSelectScope.java
->>>>>>> b99fcad7
+}