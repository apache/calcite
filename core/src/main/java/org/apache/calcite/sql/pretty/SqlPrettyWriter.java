--- conflicted
+++ resolved
@@ -289,28 +289,18 @@
   @SuppressWarnings("method.invocation.invalid")
   private SqlPrettyWriter(SqlWriterConfig config,
       StringBuilder buf, @SuppressWarnings("unused") boolean ignore) {
-<<<<<<< HEAD
-    this.buf = requireNonNull(buf);
-    this.dialect = requireNonNull(config.dialect());
-    this.config = requireNonNull(config);
-=======
     this.buf = requireNonNull(buf, "buf");
     this.dialect = requireNonNull(config.dialect());
     this.config = requireNonNull(config, "config");
->>>>>>> 75511b82
     lineStart = 0;
     reset();
   }
 
   /** Creates a writer with the given configuration
    * and a given buffer to write to. */
-  public SqlPrettyWriter(SqlWriterConfig config,
-      StringBuilder buf) {
-<<<<<<< HEAD
-    this(config, requireNonNull(buf), false);
-=======
-    this(config, requireNonNull(buf, "buf"), false);
->>>>>>> 75511b82
+  public SqlPrettyWriter(@Nonnull SqlWriterConfig config,
+      @Nonnull StringBuilder buf) {
+    this(config, Objects.requireNonNull(buf), false);
   }
 
   /** Creates a writer with the given configuration and dialect,
@@ -319,22 +309,14 @@
       SqlDialect dialect,
       SqlWriterConfig config,
       StringBuilder buf) {
-<<<<<<< HEAD
-    this(config.withDialect(requireNonNull(dialect)), buf);
-=======
     this(config.withDialect(requireNonNull(dialect, "dialect")), buf);
->>>>>>> 75511b82
   }
 
   /** Creates a writer with the given configuration
    * and a private print writer. */
   @Deprecated
   public SqlPrettyWriter(SqlDialect dialect, SqlWriterConfig config) {
-<<<<<<< HEAD
-    this(config.withDialect(requireNonNull(dialect)));
-=======
     this(config.withDialect(requireNonNull(dialect, "dialect")));
->>>>>>> 75511b82
   }
 
   @Deprecated
@@ -343,11 +325,7 @@
       boolean alwaysUseParentheses,
       PrintWriter pw) {
     // NOTE that 'pw' is ignored; there is no place for it in the new API
-<<<<<<< HEAD
-    this(config().withDialect(requireNonNull(dialect))
-=======
     this(config().withDialect(requireNonNull(dialect, "dialect"))
->>>>>>> 75511b82
         .withAlwaysUseParentheses(alwaysUseParentheses));
   }
 
@@ -355,11 +333,7 @@
   public SqlPrettyWriter(
       SqlDialect dialect,
       boolean alwaysUseParentheses) {
-<<<<<<< HEAD
-    this(config().withDialect(requireNonNull(dialect))
-=======
     this(config().withDialect(requireNonNull(dialect, "dialect"))
->>>>>>> 75511b82
         .withAlwaysUseParentheses(alwaysUseParentheses));
   }
 
@@ -367,11 +341,7 @@
    * and a private print writer. */
   @Deprecated
   public SqlPrettyWriter(SqlDialect dialect) {
-<<<<<<< HEAD
-    this(config().withDialect(requireNonNull(dialect)));
-=======
     this(config().withDialect(requireNonNull(dialect, "dialect")));
->>>>>>> 75511b82
   }
 
   /** Creates a writer with the given configuration,
@@ -472,13 +442,10 @@
     config = config();
   }
 
-<<<<<<< HEAD
   @Override public boolean isUDFLowerCase() {
     return false;
   }
 
-=======
->>>>>>> 75511b82
   @Override public void reset() {
     buf.setLength(0);
     lineStart = 0;
@@ -1459,16 +1426,9 @@
     }
 
     public void set(String name, String value) {
-<<<<<<< HEAD
-      final Method method = requireNonNull(
-          setterMethods.get(name),
-          () -> "setter method " + name + " not found"
-      );
-=======
       final Method method =
           requireNonNull(setterMethods.get(name),
               () -> "setter method " + name + " not found");
->>>>>>> 75511b82
       try {
         method.invoke(o, value);
       } catch (IllegalAccessException | InvocationTargetException e) {
@@ -1477,16 +1437,9 @@
     }
 
     public @Nullable Object get(String name) {
-<<<<<<< HEAD
-      final Method method = requireNonNull(
-          getterMethods.get(name),
-          () -> "getter method " + name + " not found"
-      );
-=======
       final Method method =
           requireNonNull(getterMethods.get(name),
               () -> "getter method " + name + " not found");
->>>>>>> 75511b82
       try {
         return method.invoke(o);
       } catch (IllegalAccessException | InvocationTargetException e) {
