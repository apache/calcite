--- conflicted
+++ resolved
@@ -1265,7 +1265,16 @@
           OperandTypes.STRING,
           SqlFunctionCategory.SYSTEM);
 
-<<<<<<< HEAD
+  @LibraryOperator(libraries = {BIG_QUERY})
+  public static final SqlFunction FARM_FINGERPRINT =
+      new SqlFunction(
+          "FARM_FINGERPRINT",
+          SqlKind.OTHER_FUNCTION,
+          ReturnTypes.INTEGER_NULLABLE,
+          null,
+          OperandTypes.STRING,
+          SqlFunctionCategory.SYSTEM);
+
   @LibraryOperator(libraries = {TERADATA})
   public static final SqlFunction TRUNC =
       new SqlFunction(
@@ -1275,15 +1284,4 @@
           null,
           OperandTypes.STRING_STRING,
           SqlFunctionCategory.TIMEDATE);
-=======
-  @LibraryOperator(libraries = {BIG_QUERY})
-  public static final SqlFunction FARM_FINGERPRINT =
-      new SqlFunction(
-          "FARM_FINGERPRINT",
-          SqlKind.OTHER_FUNCTION,
-          ReturnTypes.INTEGER_NULLABLE,
-          null,
-          OperandTypes.STRING,
-          SqlFunctionCategory.SYSTEM);
->>>>>>> d9851032
 }