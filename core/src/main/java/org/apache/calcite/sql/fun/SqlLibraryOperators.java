/*
 * Licensed to the Apache Software Foundation (ASF) under one or more
 * contributor license agreements.  See the NOTICE file distributed with
 * this work for additional information regarding copyright ownership.
 * The ASF licenses this file to you under the Apache License, Version 2.0
 * (the "License"); you may not use this file except in compliance with
 * the License.  You may obtain a copy of the License at
 *
 * http://www.apache.org/licenses/LICENSE-2.0
 *
 * Unless required by applicable law or agreed to in writing, software
 * distributed under the License is distributed on an "AS IS" BASIS,
 * WITHOUT WARRANTIES OR CONDITIONS OF ANY KIND, either express or implied.
 * See the License for the specific language governing permissions and
 * limitations under the License.
 */
package org.apache.calcite.sql.fun;

import org.apache.calcite.rel.type.RelDataType;
import org.apache.calcite.rel.type.RelDataTypeFactory;
import org.apache.calcite.sql.SqlAggFunction;
import org.apache.calcite.sql.SqlCall;
import org.apache.calcite.sql.SqlFunction;
import org.apache.calcite.sql.SqlFunctionCategory;
import org.apache.calcite.sql.SqlKind;
import org.apache.calcite.sql.SqlOperator;
import org.apache.calcite.sql.SqlOperatorBinding;
import org.apache.calcite.sql.SqlOperatorTable;
import org.apache.calcite.sql.SqlSyntax;
import org.apache.calcite.sql.type.InferTypes;
import org.apache.calcite.sql.SqlWriter;
import org.apache.calcite.sql.type.OperandTypes;
import org.apache.calcite.sql.type.ReturnTypes;
import org.apache.calcite.sql.type.SameOperandTypeChecker;
import org.apache.calcite.sql.type.SqlOperandCountRanges;
import org.apache.calcite.sql.type.SqlReturnTypeInference;
import org.apache.calcite.sql.type.SqlTypeFamily;
import org.apache.calcite.sql.type.SqlTypeName;
import org.apache.calcite.sql.type.SqlTypeTransforms;
import org.apache.calcite.util.Litmus;
import org.apache.calcite.util.Optionality;

import com.google.common.collect.ImmutableList;

import org.checkerframework.checker.nullness.qual.Nullable;

import com.google.common.collect.ImmutableList;

import java.util.ArrayList;
import java.util.List;

import static org.apache.calcite.sql.fun.SqlLibrary.BIG_QUERY;
import static org.apache.calcite.sql.fun.SqlLibrary.HIVE;
import static org.apache.calcite.sql.fun.SqlLibrary.MYSQL;
import static org.apache.calcite.sql.fun.SqlLibrary.ORACLE;
import static org.apache.calcite.sql.fun.SqlLibrary.POSTGRESQL;
import static org.apache.calcite.sql.fun.SqlLibrary.SNOWFLAKE;
import static org.apache.calcite.sql.fun.SqlLibrary.SPARK;
import static org.apache.calcite.sql.fun.SqlLibrary.*;
import static org.apache.calcite.sql.fun.SqlLibrary.BIGQUERY;
import static org.apache.calcite.sql.fun.SqlLibrary.HIVE;
import static org.apache.calcite.sql.fun.SqlLibrary.SPARK;
import static org.apache.calcite.sql.fun.SqlLibrary.STANDARD;
import static org.apache.calcite.sql.fun.SqlLibrary.TERADATA;
import static org.apache.calcite.sql.type.OperandTypes.DATETIME_INTEGER;
import static org.apache.calcite.sql.type.OperandTypes.DATETIME_INTERVAL;


/**
 * Defines functions and operators that are not part of standard SQL but
 * belong to one or more other dialects of SQL.
 *
 * <p>They are read by {@link SqlLibraryOperatorTableFactory} into instances
 * of {@link SqlOperatorTable} that contain functions and operators for
 * particular libraries.
 */
public abstract class SqlLibraryOperators {
  private SqlLibraryOperators() {
  }

  /** The "CONVERT_TIMEZONE(tz1, tz2, datetime)" function;
   * converts the timezone of {@code datetime} from {@code tz1} to {@code tz2}.
   * This function is only on Redshift, but we list it in PostgreSQL
   * because Redshift does not have its own library. */
  @LibraryOperator(libraries = {POSTGRESQL})
  public static final SqlFunction CONVERT_TIMEZONE =
      new SqlFunction("CONVERT_TIMEZONE",
      SqlKind.OTHER_FUNCTION,
      ReturnTypes.DATE_NULLABLE,
      null,
      OperandTypes.CHARACTER_CHARACTER_DATETIME,
      SqlFunctionCategory.TIMEDATE);

  /** Return type inference for {@code DECODE}. */
  private static final SqlReturnTypeInference DECODE_RETURN_TYPE =
      opBinding -> {
        final List<RelDataType> list = new ArrayList<>();
        for (int i = 1, n = opBinding.getOperandCount(); i < n; i++) {
          if (i < n - 1) {
            ++i;
          }
          list.add(opBinding.getOperandType(i));
        }
        final RelDataTypeFactory typeFactory = opBinding.getTypeFactory();
        RelDataType type = typeFactory.leastRestrictive(list);
        if (type != null && opBinding.getOperandCount() % 2 == 1) {
          type = typeFactory.createTypeWithNullability(type, true);
        }
        return type;
      };

  /** The "DECODE(v, v1, result1, [v2, result2, ...], resultN)" function. */
  @LibraryOperator(libraries = {ORACLE})
  public static final SqlFunction DECODE =
      new SqlFunction("DECODE", SqlKind.DECODE, DECODE_RETURN_TYPE, null,
      OperandTypes.VARIADIC, SqlFunctionCategory.SYSTEM);

  /** The "IF(condition, thenValue, elseValue)" function. */
  @LibraryOperator(libraries = {BIG_QUERY, HIVE, SPARK})
  public static final SqlFunction IF =
      new SqlFunction("IF", SqlKind.IF, SqlLibraryOperators::inferIfReturnType,
          null,
          OperandTypes.and(
              OperandTypes.family(SqlTypeFamily.BOOLEAN, SqlTypeFamily.ANY,
                  SqlTypeFamily.ANY),
              // Arguments 1 and 2 must have same type
              new SameOperandTypeChecker(3) {
                @Override protected List<Integer>
                getOperandList(int operandCount) {
                  return ImmutableList.of(1, 2);
                }
              }),
          SqlFunctionCategory.SYSTEM) {
        @Override public boolean validRexOperands(int count, Litmus litmus) {
          // IF is translated to RexNode by expanding to CASE.
          return litmus.fail("not a rex operator");
        }
      };

  /** Infers the return type of {@code IF(b, x, y)},
   * namely the least restrictive of the types of x and y.
   * Similar to {@link ReturnTypes#LEAST_RESTRICTIVE}. */
  private static @Nullable RelDataType inferIfReturnType(SqlOperatorBinding opBinding) {
    return opBinding.getTypeFactory()
        .leastRestrictive(opBinding.collectOperandTypes().subList(1, 3));
  }

  /** The "NVL(value, value)" function. */
  @LibraryOperator(libraries = {ORACLE, HIVE, SPARK})
  public static final SqlFunction NVL =
      new SqlFunction("NVL", SqlKind.NVL,
      ReturnTypes.LEAST_RESTRICTIVE
        .andThen(SqlTypeTransforms.TO_NULLABLE_ALL),
      null, OperandTypes.SAME_SAME, SqlFunctionCategory.SYSTEM);

  /** The "IFNULL(value, value)" function. */
  @LibraryOperator(libraries = {BIGQUERY})
  public static final SqlFunction IFNULL =
      new SqlFunction("IFNULL", SqlKind.OTHER_FUNCTION,
      ReturnTypes.cascade(ReturnTypes.LEAST_RESTRICTIVE,
        SqlTypeTransforms.TO_NULLABLE_ALL),
      null, OperandTypes.SAME_SAME, SqlFunctionCategory.SYSTEM);

  /** The "LTRIM(string)" function. */
  @LibraryOperator(libraries = {ORACLE})
  public static final SqlFunction LTRIM =
      new SqlFunction("LTRIM", SqlKind.LTRIM,
      ReturnTypes.ARG0.andThen(SqlTypeTransforms.TO_NULLABLE)
        .andThen(SqlTypeTransforms.TO_VARYING), null,
      OperandTypes.STRING, SqlFunctionCategory.STRING);

  /** The "RTRIM(string)" function. */
  @LibraryOperator(libraries = {ORACLE})
  public static final SqlFunction RTRIM =
      new SqlFunction("RTRIM", SqlKind.RTRIM,
      ReturnTypes.ARG0.andThen(SqlTypeTransforms.TO_NULLABLE)
        .andThen(SqlTypeTransforms.TO_VARYING), null,
      OperandTypes.STRING, SqlFunctionCategory.STRING);

  /** BigQuery's "SUBSTR(string, position [, substringLength ])" function. */
  @LibraryOperator(libraries = {BIG_QUERY})
  public static final SqlFunction SUBSTR_BIG_QUERY =
      new SqlFunction("SUBSTR", SqlKind.SUBSTR_BIG_QUERY,
          ReturnTypes.ARG0_NULLABLE_VARYING, null,
          OperandTypes.STRING_INTEGER_OPTIONAL_INTEGER,
          SqlFunctionCategory.STRING);

  /** MySQL's "SUBSTR(string, position [, substringLength ])" function. */
  @LibraryOperator(libraries = {MYSQL})
  public static final SqlFunction SUBSTR_MYSQL =
      new SqlFunction("SUBSTR", SqlKind.SUBSTR_MYSQL,
          ReturnTypes.ARG0_NULLABLE_VARYING, null,
          OperandTypes.STRING_INTEGER_OPTIONAL_INTEGER,
          SqlFunctionCategory.STRING);

  /** Oracle's "SUBSTR(string, position [, substringLength ])" function.
   *
   * <p>It has different semantics to standard SQL's
   * {@link SqlStdOperatorTable#SUBSTRING} function:
   *
   * <ul>
   *   <li>If {@code substringLength} &le; 0, result is the empty string
   *   (Oracle would return null, because it treats the empty string as null,
   *   but Calcite does not have these semantics);
   *   <li>If {@code position} = 0, treat {@code position} as 1;
   *   <li>If {@code position} &lt; 0, treat {@code position} as
   *       "length(string) + position + 1".
   * </ul>
   */
  @LibraryOperator(libraries = {ORACLE, BIGQUERY})
  public static final SqlFunction SUBSTR_ORACLE =
      new SqlFunction("SUBSTR", SqlKind.SUBSTR_ORACLE,
      ReturnTypes.ARG0_NULLABLE_VARYING, null,
          OperandTypes.STRING_INTEGER_OPTIONAL_INTEGER,
          SqlFunctionCategory.STRING);

  /** PostgreSQL's "SUBSTR(string, position [, substringLength ])" function. */
  @LibraryOperator(libraries = {POSTGRESQL})
  public static final SqlFunction SUBSTR_POSTGRESQL =
      new SqlFunction("SUBSTR", SqlKind.SUBSTR_POSTGRESQL,
          ReturnTypes.ARG0_NULLABLE_VARYING, null,
          OperandTypes.STRING_INTEGER_OPTIONAL_INTEGER,
      SqlFunctionCategory.STRING);

  /** The "GREATEST(value, value)" function. */
  @LibraryOperator(libraries = {ORACLE})
  public static final SqlFunction GREATEST =
      new SqlFunction("GREATEST", SqlKind.GREATEST,
      ReturnTypes.LEAST_RESTRICTIVE.andThen(
        SqlTypeTransforms.TO_NULLABLE), null,
      OperandTypes.SAME_VARIADIC, SqlFunctionCategory.SYSTEM);

  /** The "LEAST(value, value)" function. */
  @LibraryOperator(libraries = {ORACLE})
  public static final SqlFunction LEAST =
      new SqlFunction("LEAST", SqlKind.LEAST,
      ReturnTypes.LEAST_RESTRICTIVE.andThen(
        SqlTypeTransforms.TO_NULLABLE), null,
      OperandTypes.SAME_VARIADIC, SqlFunctionCategory.SYSTEM);

  /**
   * The <code>TRANSLATE(<i>string_expr</i>, <i>search_chars</i>,
   * <i>replacement_chars</i>)</code> function returns <i>string_expr</i> with
   * all occurrences of each character in <i>search_chars</i> replaced by its
   * corresponding character in <i>replacement_chars</i>.
   *
   * <p>It is not defined in the SQL standard, but occurs in Oracle and
   * PostgreSQL.
   */
  @LibraryOperator(libraries = {ORACLE, POSTGRESQL})
  public static final SqlFunction TRANSLATE3 = new SqlTranslate3Function();

  @LibraryOperator(libraries = {MYSQL})
  public static final SqlFunction JSON_TYPE = new SqlJsonTypeFunction();

  @LibraryOperator(libraries = {MYSQL})
  public static final SqlFunction JSON_DEPTH = new SqlJsonDepthFunction();

  @LibraryOperator(libraries = {MYSQL})
  public static final SqlFunction JSON_LENGTH = new SqlJsonLengthFunction();

  @LibraryOperator(libraries = {MYSQL})
  public static final SqlFunction JSON_KEYS = new SqlJsonKeysFunction();

  @LibraryOperator(libraries = {MYSQL})
  public static final SqlFunction JSON_PRETTY = new SqlJsonPrettyFunction();

  @LibraryOperator(libraries = {MYSQL})
  public static final SqlFunction JSON_REMOVE = new SqlJsonRemoveFunction();

  @LibraryOperator(libraries = {MYSQL})
  public static final SqlFunction JSON_STORAGE_SIZE = new SqlJsonStorageSizeFunction();

  @LibraryOperator(libraries = {MYSQL, ORACLE})
  public static final SqlFunction REGEXP_REPLACE = new SqlRegexpReplaceFunction();

  @LibraryOperator(libraries = {MYSQL})
  public static final SqlFunction COMPRESS =
      new SqlFunction("COMPRESS", SqlKind.OTHER_FUNCTION,
          ReturnTypes.explicit(SqlTypeName.VARBINARY)
              .andThen(SqlTypeTransforms.TO_NULLABLE),
          null, OperandTypes.STRING, SqlFunctionCategory.STRING);


  @LibraryOperator(libraries = {MYSQL})
  public static final SqlFunction EXTRACT_VALUE =
      new SqlFunction("EXTRACTVALUE", SqlKind.OTHER_FUNCTION,
          ReturnTypes.VARCHAR_2000.andThen(SqlTypeTransforms.FORCE_NULLABLE),
          null, OperandTypes.STRING_STRING, SqlFunctionCategory.SYSTEM);

  @LibraryOperator(libraries = {ORACLE})
  public static final SqlFunction XML_TRANSFORM =
      new SqlFunction("XMLTRANSFORM", SqlKind.OTHER_FUNCTION,
          ReturnTypes.VARCHAR_2000.andThen(SqlTypeTransforms.FORCE_NULLABLE),
          null, OperandTypes.STRING_STRING, SqlFunctionCategory.SYSTEM);

  @LibraryOperator(libraries = {ORACLE})
  public static final SqlFunction EXTRACT_XML =
      new SqlFunction("EXTRACT", SqlKind.OTHER_FUNCTION,
          ReturnTypes.VARCHAR_2000.andThen(SqlTypeTransforms.FORCE_NULLABLE),
          null, OperandTypes.STRING_STRING_OPTIONAL_STRING,
          SqlFunctionCategory.SYSTEM);

  @LibraryOperator(libraries = {ORACLE})
  public static final SqlFunction EXISTS_NODE =
      new SqlFunction("EXISTSNODE", SqlKind.OTHER_FUNCTION,
          ReturnTypes.INTEGER_NULLABLE
              .andThen(SqlTypeTransforms.FORCE_NULLABLE), null,
          OperandTypes.STRING_STRING_OPTIONAL_STRING, SqlFunctionCategory.SYSTEM);

  /** The "BOOL_AND(condition)" aggregate function, PostgreSQL and Redshift's
   * equivalent to {@link SqlStdOperatorTable#EVERY}. */
  @LibraryOperator(libraries = {POSTGRESQL})
  public static final SqlAggFunction BOOL_AND =
      new SqlMinMaxAggFunction("BOOL_AND", SqlKind.MIN, OperandTypes.BOOLEAN);

  /** The "BOOL_OR(condition)" aggregate function, PostgreSQL and Redshift's
   * equivalent to {@link SqlStdOperatorTable#SOME}. */
  @LibraryOperator(libraries = {POSTGRESQL})
  public static final SqlAggFunction BOOL_OR =
      new SqlMinMaxAggFunction("BOOL_OR", SqlKind.MAX, OperandTypes.BOOLEAN);

  /** The "LOGICAL_AND(condition)" aggregate function, BigQuery's
   * equivalent to {@link SqlStdOperatorTable#EVERY}. */
  @LibraryOperator(libraries = {BIG_QUERY})
  public static final SqlAggFunction LOGICAL_AND =
      new SqlMinMaxAggFunction("LOGICAL_AND", SqlKind.MIN, OperandTypes.BOOLEAN);

  /** The "LOGICAL_OR(condition)" aggregate function, BigQuery's
   * equivalent to {@link SqlStdOperatorTable#SOME}. */
  @LibraryOperator(libraries = {BIG_QUERY})
  public static final SqlAggFunction LOGICAL_OR =
      new SqlMinMaxAggFunction("LOGICAL_OR", SqlKind.MAX, OperandTypes.BOOLEAN);

  /** The "COUNTIF(condition) [OVER (...)]" function, in BigQuery,
   * returns the count of TRUE values for expression.
   *
   * <p>{@code COUNTIF(b)} is equivalent to
   * {@code COUNT(*) FILTER (WHERE b)}. */
  @LibraryOperator(libraries = {BIG_QUERY})
  public static final SqlAggFunction COUNTIF =
      SqlBasicAggFunction
          .create(SqlKind.COUNTIF, ReturnTypes.BIGINT, OperandTypes.BOOLEAN)
          .withDistinct(Optionality.FORBIDDEN);

  /** The "ARRAY_AGG(value [ ORDER BY ...])" aggregate function,
   * in BigQuery and PostgreSQL, gathers values into arrays. */
  @LibraryOperator(libraries = {POSTGRESQL, BIG_QUERY})
  public static final SqlAggFunction ARRAY_AGG =
      SqlBasicAggFunction
          .create(SqlKind.ARRAY_AGG,
              ReturnTypes.andThen(ReturnTypes::stripOrderBy,
                  ReturnTypes.TO_ARRAY), OperandTypes.ANY)
          .withFunctionType(SqlFunctionCategory.SYSTEM)
          .withSyntax(SqlSyntax.ORDERED_FUNCTION)
          .withAllowsNullTreatment(true);

  /** The "ARRAY_CONCAT_AGG(value [ ORDER BY ...])" aggregate function,
   * in BigQuery and PostgreSQL, concatenates array values into arrays. */
  @LibraryOperator(libraries = {POSTGRESQL, BIG_QUERY})
  public static final SqlAggFunction ARRAY_CONCAT_AGG =
      SqlBasicAggFunction
          .create(SqlKind.ARRAY_CONCAT_AGG, ReturnTypes.ARG0,
              OperandTypes.ARRAY)
          .withFunctionType(SqlFunctionCategory.SYSTEM)
          .withSyntax(SqlSyntax.ORDERED_FUNCTION);

  /** The "STRING_AGG(value [, separator ] [ ORDER BY ...])" aggregate function,
   * BigQuery and PostgreSQL's equivalent of
   * {@link SqlStdOperatorTable#LISTAGG}.
   *
   * <p>{@code STRING_AGG(v, sep ORDER BY x, y)} is implemented by
   * rewriting to {@code LISTAGG(v, sep) WITHIN GROUP (ORDER BY x, y)}. */
  @LibraryOperator(libraries = {POSTGRESQL, BIG_QUERY})
  public static final SqlAggFunction STRING_AGG =
      SqlBasicAggFunction
          .create(SqlKind.STRING_AGG, ReturnTypes.ARG0_NULLABLE,
              OperandTypes.or(OperandTypes.STRING, OperandTypes.STRING_STRING))
          .withFunctionType(SqlFunctionCategory.SYSTEM)
          .withSyntax(SqlSyntax.ORDERED_FUNCTION);

  /** The "DATE(string)" function, equivalent to "CAST(string AS DATE). */
  @LibraryOperator(libraries = {BIG_QUERY})
  public static final SqlFunction DATE =
      new SqlFunction("DATE", SqlKind.OTHER_FUNCTION,
          ReturnTypes.DATE_NULLABLE, null, OperandTypes.STRING,
          SqlFunctionCategory.TIMEDATE);

  /** The "CURRENT_DATETIME([timezone])" function. */
  @LibraryOperator(libraries = {BIG_QUERY})
  public static final SqlFunction CURRENT_DATETIME =
      new SqlFunction("CURRENT_DATETIME", SqlKind.OTHER_FUNCTION,
          ReturnTypes.TIMESTAMP.andThen(SqlTypeTransforms.TO_NULLABLE), null,
          OperandTypes.or(OperandTypes.NILADIC, OperandTypes.STRING),
          SqlFunctionCategory.TIMEDATE);

  /** The "DATE_FROM_UNIX_DATE(integer)" function; returns a DATE value
   * a given number of seconds after 1970-01-01. */
  @LibraryOperator(libraries = {BIG_QUERY})
  public static final SqlFunction DATE_FROM_UNIX_DATE =
      new SqlFunction("DATE_FROM_UNIX_DATE", SqlKind.OTHER_FUNCTION,
          ReturnTypes.DATE_NULLABLE, null, OperandTypes.INTEGER,
          SqlFunctionCategory.TIMEDATE);

  /** The "UNIX_DATE(date)" function; returns the number of days since
   * 1970-01-01. */
  @LibraryOperator(libraries = {BIG_QUERY})
  public static final SqlFunction UNIX_DATE =
      new SqlFunction("UNIX_DATE", SqlKind.OTHER_FUNCTION,
          ReturnTypes.INTEGER_NULLABLE, null, OperandTypes.DATE,
          SqlFunctionCategory.TIMEDATE);

  @LibraryOperator(libraries = {BIGQUERY, HIVE, SPARK})
  public static final SqlFunction CURRENT_TIMESTAMP = new SqlCurrentTimestampFunction(
      "CURRENT_TIMESTAMP", SqlTypeName.TIMESTAMP);

  /**
   * The REGEXP_EXTRACT(source_string, regex_pattern) returns the first substring in source_string
   * that matches the regex_pattern. Returns NULL if there is no match.
   *
   * The REGEXP_EXTRACT_ALL(source_string, regex_pattern) returns an array of all substrings of
   * source_string that match the regex_pattern.
   */
  @LibraryOperator(libraries = {BIGQUERY})
  public static final SqlFunction REGEXP_EXTRACT = new SqlFunction("REGEXP_EXTRACT",
      SqlKind.OTHER_FUNCTION,
      ReturnTypes.cascade(ReturnTypes.explicit(SqlTypeName.VARCHAR),
      SqlTypeTransforms.TO_NULLABLE),
      null, OperandTypes.STRING_STRING,
      SqlFunctionCategory.STRING);

  @LibraryOperator(libraries = {BIGQUERY})
  public static final SqlFunction REGEXP_EXTRACT_ALL = new SqlFunction("REGEXP_EXTRACT_ALL",
      SqlKind.OTHER_FUNCTION,
      ReturnTypes.cascade(ReturnTypes.explicit(SqlTypeName.VARCHAR),
      SqlTypeTransforms.TO_NULLABLE),
      null, OperandTypes.STRING_STRING,
      SqlFunctionCategory.STRING);

  @LibraryOperator(libraries = {STANDARD})
  public static final SqlFunction FORMAT_TIMESTAMP = new SqlFunction("FORMAT_TIMESTAMP",
      SqlKind.OTHER_FUNCTION,
      ReturnTypes.VARCHAR_2000_NULLABLE, null,
      OperandTypes.family(SqlTypeFamily.STRING, SqlTypeFamily.TIMESTAMP),
      SqlFunctionCategory.TIMEDATE);

  @LibraryOperator(libraries = {HIVE, SPARK})
  public static final SqlFunction DATE_FORMAT = new SqlFunction("DATE_FORMAT",
      SqlKind.OTHER_FUNCTION,
      ReturnTypes.VARCHAR_2000_NULLABLE, null,
      OperandTypes.family(SqlTypeFamily.DATETIME, SqlTypeFamily.STRING),
      SqlFunctionCategory.TIMEDATE);

  @LibraryOperator(libraries = {STANDARD})
  public static final SqlFunction FORMAT_DATE = new SqlFunction("FORMAT_DATE",
      SqlKind.OTHER_FUNCTION,
      ReturnTypes.VARCHAR_2000_NULLABLE, null,
      OperandTypes.family(SqlTypeFamily.STRING, SqlTypeFamily.DATE),
      SqlFunctionCategory.TIMEDATE);

  @LibraryOperator(libraries = {STANDARD})
  public static final SqlFunction FORMAT_TIME = new SqlFunction("FORMAT_TIME",
      SqlKind.OTHER_FUNCTION,
      ReturnTypes.VARCHAR_2000_NULLABLE, null,
      OperandTypes.family(SqlTypeFamily.STRING, SqlTypeFamily.TIME),
      SqlFunctionCategory.TIMEDATE);

  /** The "MONTHNAME(datetime)" function; returns the name of the month,
   * in the current locale, of a TIMESTAMP or DATE argument. */
  @LibraryOperator(libraries = {MYSQL})
  public static final SqlFunction MONTHNAME =
      new SqlFunction("MONTHNAME", SqlKind.OTHER_FUNCTION,
      ReturnTypes.VARCHAR_2000, null, OperandTypes.DATETIME,
      SqlFunctionCategory.TIMEDATE);

  @LibraryOperator(libraries = {BIGQUERY, HIVE, SPARK})
  public static final SqlFunction DATE_ADD =
      new SqlFunction(
      "DATE_ADD",
      SqlKind.PLUS,
      ReturnTypes.DATE,
      null,
      OperandTypes.or(DATETIME_INTERVAL, DATETIME_INTEGER),
      SqlFunctionCategory.TIMEDATE) {

      @Override public void unparse(SqlWriter writer, SqlCall call, int leftPrec, int rightPrec) {
        writer.getDialect().unparseIntervalOperandsBasedFunctions(
            writer, call, leftPrec, rightPrec);
      }
    };

  @LibraryOperator(libraries = {BIGQUERY, HIVE, SPARK})
  public static final SqlFunction DATE_SUB =
      new SqlFunction(
      "DATE_SUB",
      SqlKind.MINUS,
      ReturnTypes.DATE,
      null,
      OperandTypes.or(DATETIME_INTERVAL, DATETIME_INTEGER),
      SqlFunctionCategory.TIMEDATE) {

      @Override public void unparse(SqlWriter writer, SqlCall call, int leftPrec, int rightPrec) {
        writer.getDialect().unparseIntervalOperandsBasedFunctions(
            writer, call, leftPrec, rightPrec);
      }
    };

  @LibraryOperator(libraries = {BIGQUERY})
  public static final SqlFunction TIMESTAMP_ADD =
      new SqlFunction(
          "TIMESTAMP_ADD",
          SqlKind.PLUS,
          ReturnTypes.DATE,
          null,
          OperandTypes.family(SqlTypeFamily.TIMESTAMP, SqlTypeFamily.DATETIME_INTERVAL),
          SqlFunctionCategory.TIMEDATE) {

        @Override public void unparse(SqlWriter writer, SqlCall call, int leftPrec, int rightPrec) {
          writer.getDialect().unparseIntervalOperandsBasedFunctions(
              writer, call, leftPrec, rightPrec);
        }
      };

  @LibraryOperator(libraries = {BIGQUERY})
  public static final SqlFunction TIMESTAMP_SUB =
      new SqlFunction(
          "TIMESTAMP_SUB",
          SqlKind.MINUS,
          ReturnTypes.DATE,
          null,
          OperandTypes.family(SqlTypeFamily.TIMESTAMP, SqlTypeFamily.DATETIME_INTERVAL),
          SqlFunctionCategory.TIMEDATE) {

        @Override public void unparse(SqlWriter writer, SqlCall call, int leftPrec, int rightPrec) {
          writer.getDialect().unparseIntervalOperandsBasedFunctions(
              writer, call, leftPrec, rightPrec);
        }
      };


  @LibraryOperator(libraries = {HIVE, SPARK})
  public static final SqlFunction ADD_MONTHS =
      new SqlFunction(
      "ADD_MONTHS",
      SqlKind.PLUS,
      ReturnTypes.DATE,
      null,
      OperandTypes.family(SqlTypeFamily.DATETIME, SqlTypeFamily.INTEGER),
      SqlFunctionCategory.TIMEDATE) {

      @Override public void unparse(SqlWriter writer, SqlCall call, int leftPrec, int rightPrec) {
        writer.getDialect().unparseIntervalOperandsBasedFunctions(
            writer, call, leftPrec, rightPrec);
      }
    };

  /** The "DAYNAME(datetime)" function; returns the name of the day of the week,
   * in the current locale, of a TIMESTAMP or DATE argument. */
  @LibraryOperator(libraries = {MYSQL})
  public static final SqlFunction DAYNAME =
      new SqlFunction("DAYNAME", SqlKind.OTHER_FUNCTION,
      ReturnTypes.VARCHAR_2000, null, OperandTypes.DATETIME,
      SqlFunctionCategory.TIMEDATE);

  @LibraryOperator(libraries = {MYSQL, POSTGRESQL})
  public static final SqlFunction LEFT =
      new SqlFunction("LEFT", SqlKind.OTHER_FUNCTION,
      ReturnTypes.ARG0_NULLABLE_VARYING, null,
      OperandTypes.CBSTRING_INTEGER, SqlFunctionCategory.STRING);

  @LibraryOperator(libraries = {MYSQL, POSTGRESQL})
  public static final SqlFunction REPEAT =
      new SqlFunction(
      "REPEAT",
      SqlKind.OTHER_FUNCTION,
      ReturnTypes.ARG0_NULLABLE_VARYING,
      null,
      OperandTypes.STRING_INTEGER,
      SqlFunctionCategory.STRING);

  @LibraryOperator(libraries = {MYSQL, POSTGRESQL})
  public static final SqlFunction RIGHT =
      new SqlFunction("RIGHT", SqlKind.OTHER_FUNCTION,
      ReturnTypes.ARG0_NULLABLE_VARYING, null,
      OperandTypes.CBSTRING_INTEGER, SqlFunctionCategory.STRING);

  @LibraryOperator(libraries = {MYSQL})
  public static final SqlFunction SPACE =
      new SqlFunction("SPACE",
      SqlKind.OTHER_FUNCTION,
      ReturnTypes.VARCHAR_2000_NULLABLE,
      null,
      OperandTypes.INTEGER,
      SqlFunctionCategory.STRING);

  @LibraryOperator(libraries = {MYSQL})
  public static final SqlFunction STRCMP =
      new SqlFunction("STRCMP",
          SqlKind.OTHER_FUNCTION,
          ReturnTypes.INTEGER_NULLABLE,
          null,
          OperandTypes.STRING_STRING,
          SqlFunctionCategory.STRING);

  @LibraryOperator(libraries = {MYSQL, POSTGRESQL, ORACLE})
  public static final SqlFunction SOUNDEX =
      new SqlFunction("SOUNDEX",
      SqlKind.OTHER_FUNCTION,
      ReturnTypes.VARCHAR_4_NULLABLE,
      null,
      OperandTypes.CHARACTER,
      SqlFunctionCategory.STRING);

  @LibraryOperator(libraries = {POSTGRESQL})
  public static final SqlFunction DIFFERENCE =
      new SqlFunction("DIFFERENCE",
      SqlKind.OTHER_FUNCTION,
      ReturnTypes.INTEGER_NULLABLE,
      null,
      OperandTypes.STRING_STRING,
      SqlFunctionCategory.STRING);

  /** The "CONCAT(arg, ...)" function that concatenates strings.
   * For example, "CONCAT('a', 'bc', 'd')" returns "abcd". */
  @LibraryOperator(libraries = {MYSQL, POSTGRESQL})
  public static final SqlFunction CONCAT_FUNCTION =
      new SqlFunction("CONCAT",
      SqlKind.OTHER_FUNCTION,
      ReturnTypes.MULTIVALENT_STRING_SUM_PRECISION_NULLABLE,
          InferTypes.RETURN_TYPE,
      OperandTypes.repeat(SqlOperandCountRanges.from(2),
        OperandTypes.STRING),
      SqlFunctionCategory.STRING);

  /** The "CONCAT(arg0, arg1)" function that concatenates strings.
   * For example, "CONCAT('a', 'bc')" returns "abc".
   *
   * <p>It is assigned {@link SqlKind#CONCAT2} to make it not equal to
   * {@link #CONCAT_FUNCTION}. */
  @LibraryOperator(libraries = {ORACLE})
  public static final SqlFunction CONCAT2 =
      new SqlFunction("CONCAT",
          SqlKind.CONCAT2,
          ReturnTypes.MULTIVALENT_STRING_SUM_PRECISION_NULLABLE,
          InferTypes.RETURN_TYPE,
          OperandTypes.STRING_SAME_SAME,
          SqlFunctionCategory.STRING);

  @LibraryOperator(libraries = {MYSQL})
  public static final SqlFunction REVERSE =
      new SqlFunction("REVERSE",
      SqlKind.REVERSE,
      ReturnTypes.ARG0_NULLABLE_VARYING,
      null,
      OperandTypes.CHARACTER,
      SqlFunctionCategory.STRING);

  @LibraryOperator(libraries = {MYSQL})
  public static final SqlFunction FROM_BASE64 =
      new SqlFunction("FROM_BASE64",
      SqlKind.OTHER_FUNCTION,
      ReturnTypes.explicit(SqlTypeName.VARBINARY)
        .andThen(SqlTypeTransforms.TO_NULLABLE),
      null,
      OperandTypes.STRING,
      SqlFunctionCategory.STRING);

  @LibraryOperator(libraries = {MYSQL})
  public static final SqlFunction TO_BASE64 =
      new SqlFunction("TO_BASE64",
      SqlKind.OTHER_FUNCTION,
      ReturnTypes.explicit(SqlTypeName.VARCHAR)
        .andThen(SqlTypeTransforms.TO_NULLABLE),
      null,
      OperandTypes.or(OperandTypes.STRING, OperandTypes.BINARY),
      SqlFunctionCategory.STRING);

  /** The "TO_DATE(string1, string2)" function; casts string1
   * to a DATE using the format specified in string2. */
  @LibraryOperator(libraries = {POSTGRESQL, ORACLE})
  public static final SqlFunction TO_DATE =
      new SqlFunction("TO_DATE",
      SqlKind.OTHER_FUNCTION,
      ReturnTypes.DATE_NULLABLE,
      null,
      OperandTypes.STRING_STRING,
      SqlFunctionCategory.TIMEDATE);

  /** The "TO_TIMESTAMP(string1, string2)" function; casts string1
   * to a TIMESTAMP using the format specified in string2. */
  @LibraryOperator(libraries = {POSTGRESQL, ORACLE})
  public static final SqlFunction TO_TIMESTAMP =
      new SqlFunction("TO_TIMESTAMP",
      SqlKind.OTHER_FUNCTION,
      ReturnTypes.DATE_NULLABLE,
      null,
      OperandTypes.STRING_STRING,
      SqlFunctionCategory.TIMEDATE);

  /** The "TIMESTAMP_SECONDS(bigint)" function; returns a TIMESTAMP value
   * a given number of seconds after 1970-01-01 00:00:00. */
  @LibraryOperator(libraries = {BIG_QUERY})
  public static final SqlFunction TIMESTAMP_SECONDS =
      new SqlFunction("TIMESTAMP_SECONDS", SqlKind.OTHER_FUNCTION,
          ReturnTypes.TIMESTAMP_NULLABLE, null, OperandTypes.INTEGER,
          SqlFunctionCategory.TIMEDATE);

  /** The "TIMESTAMP_MILLIS(bigint)" function; returns a TIMESTAMP value
   * a given number of milliseconds after 1970-01-01 00:00:00. */
  @LibraryOperator(libraries = {BIG_QUERY})
  public static final SqlFunction TIMESTAMP_MILLIS =
      new SqlFunction("TIMESTAMP_MILLIS", SqlKind.OTHER_FUNCTION,
          ReturnTypes.TIMESTAMP_NULLABLE, null, OperandTypes.INTEGER,
          SqlFunctionCategory.TIMEDATE);

  /** The "TIMESTAMP_MICROS(bigint)" function; returns a TIMESTAMP value
   * a given number of micro-seconds after 1970-01-01 00:00:00. */
  @LibraryOperator(libraries = {BIG_QUERY})
  public static final SqlFunction TIMESTAMP_MICROS =
      new SqlFunction("TIMESTAMP_MICROS", SqlKind.OTHER_FUNCTION,
          ReturnTypes.TIMESTAMP_NULLABLE, null, OperandTypes.INTEGER,
          SqlFunctionCategory.TIMEDATE);

  /** The "UNIX_SECONDS(bigint)" function; returns the number of seconds
   * since 1970-01-01 00:00:00. */
  @LibraryOperator(libraries = {BIG_QUERY})
  public static final SqlFunction UNIX_SECONDS =
      new SqlFunction("UNIX_SECONDS", SqlKind.OTHER_FUNCTION,
          ReturnTypes.BIGINT_NULLABLE, null, OperandTypes.TIMESTAMP,
          SqlFunctionCategory.TIMEDATE);

  /** The "UNIX_MILLIS(bigint)" function; returns the number of milliseconds
   * since 1970-01-01 00:00:00. */
  @LibraryOperator(libraries = {BIG_QUERY})
  public static final SqlFunction UNIX_MILLIS =
      new SqlFunction("UNIX_MILLIS", SqlKind.OTHER_FUNCTION,
          ReturnTypes.BIGINT_NULLABLE, null, OperandTypes.TIMESTAMP,
          SqlFunctionCategory.TIMEDATE);

  /** The "UNIX_MICROS(bigint)" function; returns the number of microseconds
   * since 1970-01-01 00:00:00. */
  @LibraryOperator(libraries = {BIG_QUERY})
  public static final SqlFunction UNIX_MICROS =
      new SqlFunction("UNIX_MICROS", SqlKind.OTHER_FUNCTION,
          ReturnTypes.BIGINT_NULLABLE, null, OperandTypes.TIMESTAMP,
          SqlFunctionCategory.TIMEDATE);

  @LibraryOperator(libraries = {ORACLE})
  public static final SqlFunction CHR =
      new SqlFunction("CHR",
      SqlKind.OTHER_FUNCTION,
      ReturnTypes.CHAR,
      null,
      OperandTypes.INTEGER,
      SqlFunctionCategory.STRING);

  @LibraryOperator(libraries = {ORACLE})
  public static final SqlFunction TANH =
      new SqlFunction("TANH",
      SqlKind.OTHER_FUNCTION,
      ReturnTypes.DOUBLE_NULLABLE,
      null,
      OperandTypes.NUMERIC,
      SqlFunctionCategory.NUMERIC);

  @LibraryOperator(libraries = {ORACLE})
  public static final SqlFunction COSH =
      new SqlFunction("COSH",
      SqlKind.OTHER_FUNCTION,
      ReturnTypes.DOUBLE_NULLABLE,
      null,
      OperandTypes.NUMERIC,
      SqlFunctionCategory.NUMERIC);

  @LibraryOperator(libraries = {ORACLE})
  public static final SqlFunction SINH =
      new SqlFunction("SINH",
          SqlKind.OTHER_FUNCTION,
          ReturnTypes.DOUBLE_NULLABLE,
          null,
          OperandTypes.NUMERIC,
          SqlFunctionCategory.NUMERIC);

  @LibraryOperator(libraries = {MYSQL, POSTGRESQL})
  public static final SqlFunction MD5 =
      new SqlFunction("MD5",
      SqlKind.OTHER_FUNCTION,
      ReturnTypes.explicit(SqlTypeName.VARCHAR)
        .andThen(SqlTypeTransforms.TO_NULLABLE),
      null,
      OperandTypes.or(OperandTypes.STRING, OperandTypes.BINARY),
      SqlFunctionCategory.STRING);

  @LibraryOperator(libraries = {MYSQL, POSTGRESQL})
  public static final SqlFunction SHA1 =
      new SqlFunction("SHA1",
      SqlKind.OTHER_FUNCTION,
      ReturnTypes.explicit(SqlTypeName.VARCHAR)
        .andThen(SqlTypeTransforms.TO_NULLABLE),
      null,
      OperandTypes.or(OperandTypes.STRING, OperandTypes.BINARY),
      SqlFunctionCategory.STRING);

  /** Infix "::" cast operator used by PostgreSQL, for example
   * {@code '100'::INTEGER}. */
  @LibraryOperator(libraries = {POSTGRESQL})
  public static final SqlOperator INFIX_CAST =
      new SqlCastOperator();

  @LibraryOperator(libraries = {STANDARD})
  public static final SqlFunction FORMAT =
      new SqlFunction(
      "FORMAT",
      SqlKind.FORMAT,
      ReturnTypes.VARCHAR_2000_NULLABLE, null,
      OperandTypes.family(SqlTypeFamily.STRING, SqlTypeFamily.NUMERIC),
      SqlFunctionCategory.STRING);

  /** The "TO_NUMBER(string1, string2)" function; casts string1
   * as hexadecimal to a NUMBER using the format specified in string2. */
  @LibraryOperator(libraries = {TERADATA, POSTGRESQL, ORACLE})
  public static final SqlFunction TO_NUMBER =
      new SqlFunction(
      "TO_NUMBER",
      SqlKind.TO_NUMBER,
      ReturnTypes.BIGINT_FORCE_NULLABLE,
      null, OperandTypes.or(OperandTypes.STRING, OperandTypes.STRING_STRING,
      OperandTypes.family(SqlTypeFamily.STRING, SqlTypeFamily.NULL),
      OperandTypes.family(SqlTypeFamily.NULL, SqlTypeFamily.STRING),
      OperandTypes.STRING_STRING_STRING,
      OperandTypes.family(SqlTypeFamily.NULL)),
      SqlFunctionCategory.STRING);

  @LibraryOperator(libraries = {HIVE, SPARK})
  public static final SqlFunction CONV =
          new SqlFunction(
                  "CONV",
                  SqlKind.OTHER_FUNCTION,
                  ReturnTypes.VARCHAR_4_NULLABLE, null,
                  OperandTypes.family(SqlTypeFamily.STRING, SqlTypeFamily.NUMERIC,
                          SqlTypeFamily.NUMERIC),
                  SqlFunctionCategory.STRING);

  @LibraryOperator(libraries = {BIGQUERY, HIVE, SPARK})
  public static final SqlFunction IF =
      new SqlFunction(
      "IF",
      SqlKind.IF,
      ReturnTypes.ARG2_NULLABLE,
      null,
      OperandTypes.and(
        OperandTypes.family(SqlTypeFamily.BOOLEAN, SqlTypeFamily.ANY,
          SqlTypeFamily.ANY),
        // Arguments 1 and 2 must have same type
        new SameOperandTypeChecker(3) {
          @Override protected List<Integer>
          getOperandList(int operandCount) {
            return ImmutableList.of(1, 2);
          }
        }),
      SqlFunctionCategory.SYSTEM);

  @LibraryOperator(libraries = {BIGQUERY, HIVE, SPARK})
  public static final SqlFunction RPAD =
      new SqlFunction("RPAD", SqlKind.OTHER_FUNCTION,
      ReturnTypes.VARCHAR_2000_NULLABLE, null,
      OperandTypes.STRING_INTEGER_OPTIONAL_STRING,
      SqlFunctionCategory.STRING);

  @LibraryOperator(libraries = {BIGQUERY, HIVE, SPARK})
  public static final SqlFunction LPAD =
      new SqlFunction("LPAD", SqlKind.OTHER_FUNCTION,
<<<<<<< HEAD
      ReturnTypes.VARCHAR_2000_NULLABLE, null,
      OperandTypes.STRING_INTEGER_OPTIONAL_STRING,
      SqlFunctionCategory.STRING);
}
=======
          ReturnTypes.VARCHAR_2000_NULLABLE, null,
          OperandTypes.STRING_INTEGER_OPTIONAL_STRING,
          SqlFunctionCategory.STRING);

  @LibraryOperator(libraries = {STANDARD})
  public static final SqlFunction STR_TO_DATE = new SqlFunction(
      "STR_TO_DATE",
      SqlKind.OTHER_FUNCTION,
      ReturnTypes.DATE_NULLABLE,
      null,
      OperandTypes.STRING_STRING,
      SqlFunctionCategory.TIMEDATE);

  @LibraryOperator(libraries = {BIGQUERY})
  public static final SqlFunction PARSE_DATE =
      new SqlFunction(
          "PARSE_DATE",
          SqlKind.OTHER_FUNCTION,
          ReturnTypes.DATE_NULLABLE, null,
          OperandTypes.STRING_STRING,
          SqlFunctionCategory.TIMEDATE);

  @LibraryOperator(libraries = {HIVE, SPARK})
  public static final SqlFunction UNIX_TIMESTAMP =
      new SqlFunction(
      "UNIX_TIMESTAMP",
      SqlKind.OTHER_FUNCTION,
      ReturnTypes.BIGINT_NULLABLE, null,
      OperandTypes.family(ImmutableList.of(SqlTypeFamily.STRING, SqlTypeFamily.STRING),
          // both the operands are optional
          number -> number == 0 || number == 1),
      SqlFunctionCategory.TIMEDATE);

  @LibraryOperator(libraries = {HIVE, SPARK})
  public static final SqlFunction FROM_UNIXTIME =
      new SqlFunction(
          "FROM_UNIXTIME",
          SqlKind.OTHER_FUNCTION,
          ReturnTypes.VARCHAR_2000_NULLABLE, null,
          OperandTypes.family(ImmutableList.of(SqlTypeFamily.INTEGER, SqlTypeFamily.STRING),
              // Second operand is optional
              number -> number == 1),
          SqlFunctionCategory.TIMEDATE);

  @LibraryOperator(libraries = {STANDARD})
  public static final SqlFunction STRING_SPLIT = new SqlFunction(
      "STRING_SPLIT",
      SqlKind.OTHER_FUNCTION,
      ReturnTypes.MULTISET_NULLABLE,
      null,
      OperandTypes.STRING_STRING,
      SqlFunctionCategory.STRING);

  @LibraryOperator(libraries = {HIVE, SPARK})
  public static final SqlFunction SPLIT = new SqlFunction(
      "SPLIT",
      SqlKind.OTHER_FUNCTION,
      ReturnTypes.MULTISET_NULLABLE,
      null,
      OperandTypes.STRING_STRING,
      SqlFunctionCategory.STRING);

  /** The "TO_VARCHAR(numeric, string)" function; casts string
   * Format first_operand to specified in second operand. */
  @LibraryOperator(libraries = {SNOWFLAKE})
  public static final SqlFunction TO_VARCHAR =
      new SqlFunction(
          "TO_VARCHAR",
          SqlKind.OTHER_FUNCTION,
          ReturnTypes.VARCHAR_2000_NULLABLE, null,
          OperandTypes.family(SqlTypeFamily.NUMERIC, SqlTypeFamily.STRING),
          SqlFunctionCategory.STRING);

  @LibraryOperator(libraries = {BIGQUERY})
  public static final SqlFunction TIMESTAMP_TO_DATE = new SqlFunction(
      "DATE",
      SqlKind.OTHER_FUNCTION,
      ReturnTypes.ARG0_NULLABLE,
      null,
      OperandTypes.DATETIME,
      SqlFunctionCategory.TIMEDATE);

  @LibraryOperator(libraries = {BIGQUERY, SPARK})
  public static final SqlFunction FORMAT_DATETIME = new SqlFunction(
      "FORMAT_DATETIME",
      SqlKind.OTHER_FUNCTION,
      ReturnTypes.ARG0,
      null,
      OperandTypes.ANY_ANY,
      SqlFunctionCategory.TIMEDATE);
}
// End SqlLibraryOperators.java
>>>>>>> 1b3c0e21
<|MERGE_RESOLUTION|>--- conflicted
+++ resolved
@@ -27,8 +27,8 @@
 import org.apache.calcite.sql.SqlOperatorBinding;
 import org.apache.calcite.sql.SqlOperatorTable;
 import org.apache.calcite.sql.SqlSyntax;
+import org.apache.calcite.sql.SqlWriter;
 import org.apache.calcite.sql.type.InferTypes;
-import org.apache.calcite.sql.SqlWriter;
 import org.apache.calcite.sql.type.OperandTypes;
 import org.apache.calcite.sql.type.ReturnTypes;
 import org.apache.calcite.sql.type.SameOperandTypeChecker;
@@ -44,8 +44,6 @@
 
 import org.checkerframework.checker.nullness.qual.Nullable;
 
-import com.google.common.collect.ImmutableList;
-
 import java.util.ArrayList;
 import java.util.List;
 
@@ -56,15 +54,10 @@
 import static org.apache.calcite.sql.fun.SqlLibrary.POSTGRESQL;
 import static org.apache.calcite.sql.fun.SqlLibrary.SNOWFLAKE;
 import static org.apache.calcite.sql.fun.SqlLibrary.SPARK;
-import static org.apache.calcite.sql.fun.SqlLibrary.*;
-import static org.apache.calcite.sql.fun.SqlLibrary.BIGQUERY;
-import static org.apache.calcite.sql.fun.SqlLibrary.HIVE;
-import static org.apache.calcite.sql.fun.SqlLibrary.SPARK;
 import static org.apache.calcite.sql.fun.SqlLibrary.STANDARD;
 import static org.apache.calcite.sql.fun.SqlLibrary.TERADATA;
 import static org.apache.calcite.sql.type.OperandTypes.DATETIME_INTEGER;
 import static org.apache.calcite.sql.type.OperandTypes.DATETIME_INTERVAL;
-
 
 /**
  * Defines functions and operators that are not part of standard SQL but
@@ -84,7 +77,7 @@
    * because Redshift does not have its own library. */
   @LibraryOperator(libraries = {POSTGRESQL})
   public static final SqlFunction CONVERT_TIMEZONE =
-      new SqlFunction("CONVERT_TIMEZONE",
+    new SqlFunction("CONVERT_TIMEZONE",
       SqlKind.OTHER_FUNCTION,
       ReturnTypes.DATE_NULLABLE,
       null,
@@ -93,70 +86,70 @@
 
   /** Return type inference for {@code DECODE}. */
   private static final SqlReturnTypeInference DECODE_RETURN_TYPE =
-      opBinding -> {
-        final List<RelDataType> list = new ArrayList<>();
-        for (int i = 1, n = opBinding.getOperandCount(); i < n; i++) {
-          if (i < n - 1) {
-            ++i;
-          }
-          list.add(opBinding.getOperandType(i));
+    opBinding -> {
+      final List<RelDataType> list = new ArrayList<>();
+      for (int i = 1, n = opBinding.getOperandCount(); i < n; i++) {
+        if (i < n - 1) {
+          ++i;
         }
-        final RelDataTypeFactory typeFactory = opBinding.getTypeFactory();
-        RelDataType type = typeFactory.leastRestrictive(list);
-        if (type != null && opBinding.getOperandCount() % 2 == 1) {
-          type = typeFactory.createTypeWithNullability(type, true);
-        }
-        return type;
-      };
+        list.add(opBinding.getOperandType(i));
+      }
+      final RelDataTypeFactory typeFactory = opBinding.getTypeFactory();
+      RelDataType type = typeFactory.leastRestrictive(list);
+      if (type != null && opBinding.getOperandCount() % 2 == 1) {
+        type = typeFactory.createTypeWithNullability(type, true);
+      }
+      return type;
+    };
 
   /** The "DECODE(v, v1, result1, [v2, result2, ...], resultN)" function. */
   @LibraryOperator(libraries = {ORACLE})
   public static final SqlFunction DECODE =
-      new SqlFunction("DECODE", SqlKind.DECODE, DECODE_RETURN_TYPE, null,
+    new SqlFunction("DECODE", SqlKind.DECODE, DECODE_RETURN_TYPE, null,
       OperandTypes.VARIADIC, SqlFunctionCategory.SYSTEM);
 
   /** The "IF(condition, thenValue, elseValue)" function. */
   @LibraryOperator(libraries = {BIG_QUERY, HIVE, SPARK})
   public static final SqlFunction IF =
-      new SqlFunction("IF", SqlKind.IF, SqlLibraryOperators::inferIfReturnType,
-          null,
-          OperandTypes.and(
-              OperandTypes.family(SqlTypeFamily.BOOLEAN, SqlTypeFamily.ANY,
-                  SqlTypeFamily.ANY),
-              // Arguments 1 and 2 must have same type
-              new SameOperandTypeChecker(3) {
-                @Override protected List<Integer>
-                getOperandList(int operandCount) {
-                  return ImmutableList.of(1, 2);
-                }
-              }),
-          SqlFunctionCategory.SYSTEM) {
-        @Override public boolean validRexOperands(int count, Litmus litmus) {
-          // IF is translated to RexNode by expanding to CASE.
-          return litmus.fail("not a rex operator");
-        }
-      };
+    new SqlFunction("IF", SqlKind.IF, SqlLibraryOperators::inferIfReturnType,
+      null,
+      OperandTypes.and(
+        OperandTypes.family(SqlTypeFamily.BOOLEAN, SqlTypeFamily.ANY,
+          SqlTypeFamily.ANY),
+        // Arguments 1 and 2 must have same type
+        new SameOperandTypeChecker(3) {
+          @Override protected List<Integer>
+          getOperandList(int operandCount) {
+            return ImmutableList.of(1, 2);
+          }
+        }),
+      SqlFunctionCategory.SYSTEM) {
+      @Override public boolean validRexOperands(int count, Litmus litmus) {
+        // IF is translated to RexNode by expanding to CASE.
+        return litmus.fail("not a rex operator");
+      }
+    };
 
   /** Infers the return type of {@code IF(b, x, y)},
    * namely the least restrictive of the types of x and y.
    * Similar to {@link ReturnTypes#LEAST_RESTRICTIVE}. */
   private static @Nullable RelDataType inferIfReturnType(SqlOperatorBinding opBinding) {
     return opBinding.getTypeFactory()
-        .leastRestrictive(opBinding.collectOperandTypes().subList(1, 3));
+      .leastRestrictive(opBinding.collectOperandTypes().subList(1, 3));
   }
 
   /** The "NVL(value, value)" function. */
   @LibraryOperator(libraries = {ORACLE, HIVE, SPARK})
   public static final SqlFunction NVL =
-      new SqlFunction("NVL", SqlKind.NVL,
+    new SqlFunction("NVL", SqlKind.NVL,
       ReturnTypes.LEAST_RESTRICTIVE
         .andThen(SqlTypeTransforms.TO_NULLABLE_ALL),
       null, OperandTypes.SAME_SAME, SqlFunctionCategory.SYSTEM);
 
   /** The "IFNULL(value, value)" function. */
-  @LibraryOperator(libraries = {BIGQUERY})
+  @LibraryOperator(libraries = {BIG_QUERY})
   public static final SqlFunction IFNULL =
-      new SqlFunction("IFNULL", SqlKind.OTHER_FUNCTION,
+    new SqlFunction("IFNULL", SqlKind.OTHER_FUNCTION,
       ReturnTypes.cascade(ReturnTypes.LEAST_RESTRICTIVE,
         SqlTypeTransforms.TO_NULLABLE_ALL),
       null, OperandTypes.SAME_SAME, SqlFunctionCategory.SYSTEM);
@@ -164,7 +157,7 @@
   /** The "LTRIM(string)" function. */
   @LibraryOperator(libraries = {ORACLE})
   public static final SqlFunction LTRIM =
-      new SqlFunction("LTRIM", SqlKind.LTRIM,
+    new SqlFunction("LTRIM", SqlKind.LTRIM,
       ReturnTypes.ARG0.andThen(SqlTypeTransforms.TO_NULLABLE)
         .andThen(SqlTypeTransforms.TO_VARYING), null,
       OperandTypes.STRING, SqlFunctionCategory.STRING);
@@ -172,7 +165,7 @@
   /** The "RTRIM(string)" function. */
   @LibraryOperator(libraries = {ORACLE})
   public static final SqlFunction RTRIM =
-      new SqlFunction("RTRIM", SqlKind.RTRIM,
+    new SqlFunction("RTRIM", SqlKind.RTRIM,
       ReturnTypes.ARG0.andThen(SqlTypeTransforms.TO_NULLABLE)
         .andThen(SqlTypeTransforms.TO_VARYING), null,
       OperandTypes.STRING, SqlFunctionCategory.STRING);
@@ -180,18 +173,18 @@
   /** BigQuery's "SUBSTR(string, position [, substringLength ])" function. */
   @LibraryOperator(libraries = {BIG_QUERY})
   public static final SqlFunction SUBSTR_BIG_QUERY =
-      new SqlFunction("SUBSTR", SqlKind.SUBSTR_BIG_QUERY,
-          ReturnTypes.ARG0_NULLABLE_VARYING, null,
-          OperandTypes.STRING_INTEGER_OPTIONAL_INTEGER,
-          SqlFunctionCategory.STRING);
+    new SqlFunction("SUBSTR", SqlKind.SUBSTR_BIG_QUERY,
+      ReturnTypes.ARG0_NULLABLE_VARYING, null,
+      OperandTypes.STRING_INTEGER_OPTIONAL_INTEGER,
+      SqlFunctionCategory.STRING);
 
   /** MySQL's "SUBSTR(string, position [, substringLength ])" function. */
   @LibraryOperator(libraries = {MYSQL})
   public static final SqlFunction SUBSTR_MYSQL =
-      new SqlFunction("SUBSTR", SqlKind.SUBSTR_MYSQL,
-          ReturnTypes.ARG0_NULLABLE_VARYING, null,
-          OperandTypes.STRING_INTEGER_OPTIONAL_INTEGER,
-          SqlFunctionCategory.STRING);
+    new SqlFunction("SUBSTR", SqlKind.SUBSTR_MYSQL,
+      ReturnTypes.ARG0_NULLABLE_VARYING, null,
+      OperandTypes.STRING_INTEGER_OPTIONAL_INTEGER,
+      SqlFunctionCategory.STRING);
 
   /** Oracle's "SUBSTR(string, position [, substringLength ])" function.
    *
@@ -207,25 +200,25 @@
    *       "length(string) + position + 1".
    * </ul>
    */
-  @LibraryOperator(libraries = {ORACLE, BIGQUERY})
+  @LibraryOperator(libraries = {ORACLE, BIG_QUERY})
   public static final SqlFunction SUBSTR_ORACLE =
-      new SqlFunction("SUBSTR", SqlKind.SUBSTR_ORACLE,
+    new SqlFunction("SUBSTR", SqlKind.SUBSTR_ORACLE,
       ReturnTypes.ARG0_NULLABLE_VARYING, null,
-          OperandTypes.STRING_INTEGER_OPTIONAL_INTEGER,
-          SqlFunctionCategory.STRING);
+      OperandTypes.STRING_INTEGER_OPTIONAL_INTEGER,
+      SqlFunctionCategory.STRING);
 
   /** PostgreSQL's "SUBSTR(string, position [, substringLength ])" function. */
   @LibraryOperator(libraries = {POSTGRESQL})
   public static final SqlFunction SUBSTR_POSTGRESQL =
-      new SqlFunction("SUBSTR", SqlKind.SUBSTR_POSTGRESQL,
-          ReturnTypes.ARG0_NULLABLE_VARYING, null,
-          OperandTypes.STRING_INTEGER_OPTIONAL_INTEGER,
+    new SqlFunction("SUBSTR", SqlKind.SUBSTR_POSTGRESQL,
+      ReturnTypes.ARG0_NULLABLE_VARYING, null,
+      OperandTypes.STRING_INTEGER_OPTIONAL_INTEGER,
       SqlFunctionCategory.STRING);
 
   /** The "GREATEST(value, value)" function. */
   @LibraryOperator(libraries = {ORACLE})
   public static final SqlFunction GREATEST =
-      new SqlFunction("GREATEST", SqlKind.GREATEST,
+    new SqlFunction("GREATEST", SqlKind.GREATEST,
       ReturnTypes.LEAST_RESTRICTIVE.andThen(
         SqlTypeTransforms.TO_NULLABLE), null,
       OperandTypes.SAME_VARIADIC, SqlFunctionCategory.SYSTEM);
@@ -233,7 +226,7 @@
   /** The "LEAST(value, value)" function. */
   @LibraryOperator(libraries = {ORACLE})
   public static final SqlFunction LEAST =
-      new SqlFunction("LEAST", SqlKind.LEAST,
+    new SqlFunction("LEAST", SqlKind.LEAST,
       ReturnTypes.LEAST_RESTRICTIVE.andThen(
         SqlTypeTransforms.TO_NULLABLE), null,
       OperandTypes.SAME_VARIADIC, SqlFunctionCategory.SYSTEM);
@@ -276,61 +269,61 @@
 
   @LibraryOperator(libraries = {MYSQL})
   public static final SqlFunction COMPRESS =
-      new SqlFunction("COMPRESS", SqlKind.OTHER_FUNCTION,
-          ReturnTypes.explicit(SqlTypeName.VARBINARY)
-              .andThen(SqlTypeTransforms.TO_NULLABLE),
-          null, OperandTypes.STRING, SqlFunctionCategory.STRING);
+    new SqlFunction("COMPRESS", SqlKind.OTHER_FUNCTION,
+      ReturnTypes.explicit(SqlTypeName.VARBINARY)
+        .andThen(SqlTypeTransforms.TO_NULLABLE),
+      null, OperandTypes.STRING, SqlFunctionCategory.STRING);
 
 
   @LibraryOperator(libraries = {MYSQL})
   public static final SqlFunction EXTRACT_VALUE =
-      new SqlFunction("EXTRACTVALUE", SqlKind.OTHER_FUNCTION,
-          ReturnTypes.VARCHAR_2000.andThen(SqlTypeTransforms.FORCE_NULLABLE),
-          null, OperandTypes.STRING_STRING, SqlFunctionCategory.SYSTEM);
+    new SqlFunction("EXTRACTVALUE", SqlKind.OTHER_FUNCTION,
+      ReturnTypes.VARCHAR_2000.andThen(SqlTypeTransforms.FORCE_NULLABLE),
+      null, OperandTypes.STRING_STRING, SqlFunctionCategory.SYSTEM);
 
   @LibraryOperator(libraries = {ORACLE})
   public static final SqlFunction XML_TRANSFORM =
-      new SqlFunction("XMLTRANSFORM", SqlKind.OTHER_FUNCTION,
-          ReturnTypes.VARCHAR_2000.andThen(SqlTypeTransforms.FORCE_NULLABLE),
-          null, OperandTypes.STRING_STRING, SqlFunctionCategory.SYSTEM);
+    new SqlFunction("XMLTRANSFORM", SqlKind.OTHER_FUNCTION,
+      ReturnTypes.VARCHAR_2000.andThen(SqlTypeTransforms.FORCE_NULLABLE),
+      null, OperandTypes.STRING_STRING, SqlFunctionCategory.SYSTEM);
 
   @LibraryOperator(libraries = {ORACLE})
   public static final SqlFunction EXTRACT_XML =
-      new SqlFunction("EXTRACT", SqlKind.OTHER_FUNCTION,
-          ReturnTypes.VARCHAR_2000.andThen(SqlTypeTransforms.FORCE_NULLABLE),
-          null, OperandTypes.STRING_STRING_OPTIONAL_STRING,
-          SqlFunctionCategory.SYSTEM);
+    new SqlFunction("EXTRACT", SqlKind.OTHER_FUNCTION,
+      ReturnTypes.VARCHAR_2000.andThen(SqlTypeTransforms.FORCE_NULLABLE),
+      null, OperandTypes.STRING_STRING_OPTIONAL_STRING,
+      SqlFunctionCategory.SYSTEM);
 
   @LibraryOperator(libraries = {ORACLE})
   public static final SqlFunction EXISTS_NODE =
-      new SqlFunction("EXISTSNODE", SqlKind.OTHER_FUNCTION,
-          ReturnTypes.INTEGER_NULLABLE
-              .andThen(SqlTypeTransforms.FORCE_NULLABLE), null,
-          OperandTypes.STRING_STRING_OPTIONAL_STRING, SqlFunctionCategory.SYSTEM);
+    new SqlFunction("EXISTSNODE", SqlKind.OTHER_FUNCTION,
+      ReturnTypes.INTEGER_NULLABLE
+        .andThen(SqlTypeTransforms.FORCE_NULLABLE), null,
+      OperandTypes.STRING_STRING_OPTIONAL_STRING, SqlFunctionCategory.SYSTEM);
 
   /** The "BOOL_AND(condition)" aggregate function, PostgreSQL and Redshift's
    * equivalent to {@link SqlStdOperatorTable#EVERY}. */
   @LibraryOperator(libraries = {POSTGRESQL})
   public static final SqlAggFunction BOOL_AND =
-      new SqlMinMaxAggFunction("BOOL_AND", SqlKind.MIN, OperandTypes.BOOLEAN);
+    new SqlMinMaxAggFunction("BOOL_AND", SqlKind.MIN, OperandTypes.BOOLEAN);
 
   /** The "BOOL_OR(condition)" aggregate function, PostgreSQL and Redshift's
    * equivalent to {@link SqlStdOperatorTable#SOME}. */
   @LibraryOperator(libraries = {POSTGRESQL})
   public static final SqlAggFunction BOOL_OR =
-      new SqlMinMaxAggFunction("BOOL_OR", SqlKind.MAX, OperandTypes.BOOLEAN);
+    new SqlMinMaxAggFunction("BOOL_OR", SqlKind.MAX, OperandTypes.BOOLEAN);
 
   /** The "LOGICAL_AND(condition)" aggregate function, BigQuery's
    * equivalent to {@link SqlStdOperatorTable#EVERY}. */
   @LibraryOperator(libraries = {BIG_QUERY})
   public static final SqlAggFunction LOGICAL_AND =
-      new SqlMinMaxAggFunction("LOGICAL_AND", SqlKind.MIN, OperandTypes.BOOLEAN);
+    new SqlMinMaxAggFunction("LOGICAL_AND", SqlKind.MIN, OperandTypes.BOOLEAN);
 
   /** The "LOGICAL_OR(condition)" aggregate function, BigQuery's
    * equivalent to {@link SqlStdOperatorTable#SOME}. */
   @LibraryOperator(libraries = {BIG_QUERY})
   public static final SqlAggFunction LOGICAL_OR =
-      new SqlMinMaxAggFunction("LOGICAL_OR", SqlKind.MAX, OperandTypes.BOOLEAN);
+    new SqlMinMaxAggFunction("LOGICAL_OR", SqlKind.MAX, OperandTypes.BOOLEAN);
 
   /** The "COUNTIF(condition) [OVER (...)]" function, in BigQuery,
    * returns the count of TRUE values for expression.
@@ -339,31 +332,31 @@
    * {@code COUNT(*) FILTER (WHERE b)}. */
   @LibraryOperator(libraries = {BIG_QUERY})
   public static final SqlAggFunction COUNTIF =
-      SqlBasicAggFunction
-          .create(SqlKind.COUNTIF, ReturnTypes.BIGINT, OperandTypes.BOOLEAN)
-          .withDistinct(Optionality.FORBIDDEN);
+    SqlBasicAggFunction
+      .create(SqlKind.COUNTIF, ReturnTypes.BIGINT, OperandTypes.BOOLEAN)
+      .withDistinct(Optionality.FORBIDDEN);
 
   /** The "ARRAY_AGG(value [ ORDER BY ...])" aggregate function,
    * in BigQuery and PostgreSQL, gathers values into arrays. */
   @LibraryOperator(libraries = {POSTGRESQL, BIG_QUERY})
   public static final SqlAggFunction ARRAY_AGG =
-      SqlBasicAggFunction
-          .create(SqlKind.ARRAY_AGG,
-              ReturnTypes.andThen(ReturnTypes::stripOrderBy,
-                  ReturnTypes.TO_ARRAY), OperandTypes.ANY)
-          .withFunctionType(SqlFunctionCategory.SYSTEM)
-          .withSyntax(SqlSyntax.ORDERED_FUNCTION)
-          .withAllowsNullTreatment(true);
+    SqlBasicAggFunction
+      .create(SqlKind.ARRAY_AGG,
+        ReturnTypes.andThen(ReturnTypes::stripOrderBy,
+          ReturnTypes.TO_ARRAY), OperandTypes.ANY)
+      .withFunctionType(SqlFunctionCategory.SYSTEM)
+      .withSyntax(SqlSyntax.ORDERED_FUNCTION)
+      .withAllowsNullTreatment(true);
 
   /** The "ARRAY_CONCAT_AGG(value [ ORDER BY ...])" aggregate function,
    * in BigQuery and PostgreSQL, concatenates array values into arrays. */
   @LibraryOperator(libraries = {POSTGRESQL, BIG_QUERY})
   public static final SqlAggFunction ARRAY_CONCAT_AGG =
-      SqlBasicAggFunction
-          .create(SqlKind.ARRAY_CONCAT_AGG, ReturnTypes.ARG0,
-              OperandTypes.ARRAY)
-          .withFunctionType(SqlFunctionCategory.SYSTEM)
-          .withSyntax(SqlSyntax.ORDERED_FUNCTION);
+    SqlBasicAggFunction
+      .create(SqlKind.ARRAY_CONCAT_AGG, ReturnTypes.ARG0,
+        OperandTypes.ARRAY)
+      .withFunctionType(SqlFunctionCategory.SYSTEM)
+      .withSyntax(SqlSyntax.ORDERED_FUNCTION);
 
   /** The "STRING_AGG(value [, separator ] [ ORDER BY ...])" aggregate function,
    * BigQuery and PostgreSQL's equivalent of
@@ -373,46 +366,46 @@
    * rewriting to {@code LISTAGG(v, sep) WITHIN GROUP (ORDER BY x, y)}. */
   @LibraryOperator(libraries = {POSTGRESQL, BIG_QUERY})
   public static final SqlAggFunction STRING_AGG =
-      SqlBasicAggFunction
-          .create(SqlKind.STRING_AGG, ReturnTypes.ARG0_NULLABLE,
-              OperandTypes.or(OperandTypes.STRING, OperandTypes.STRING_STRING))
-          .withFunctionType(SqlFunctionCategory.SYSTEM)
-          .withSyntax(SqlSyntax.ORDERED_FUNCTION);
+    SqlBasicAggFunction
+      .create(SqlKind.STRING_AGG, ReturnTypes.ARG0_NULLABLE,
+        OperandTypes.or(OperandTypes.STRING, OperandTypes.STRING_STRING))
+      .withFunctionType(SqlFunctionCategory.SYSTEM)
+      .withSyntax(SqlSyntax.ORDERED_FUNCTION);
 
   /** The "DATE(string)" function, equivalent to "CAST(string AS DATE). */
   @LibraryOperator(libraries = {BIG_QUERY})
   public static final SqlFunction DATE =
-      new SqlFunction("DATE", SqlKind.OTHER_FUNCTION,
-          ReturnTypes.DATE_NULLABLE, null, OperandTypes.STRING,
-          SqlFunctionCategory.TIMEDATE);
+    new SqlFunction("DATE", SqlKind.OTHER_FUNCTION,
+      ReturnTypes.DATE_NULLABLE, null, OperandTypes.STRING,
+      SqlFunctionCategory.TIMEDATE);
 
   /** The "CURRENT_DATETIME([timezone])" function. */
   @LibraryOperator(libraries = {BIG_QUERY})
   public static final SqlFunction CURRENT_DATETIME =
-      new SqlFunction("CURRENT_DATETIME", SqlKind.OTHER_FUNCTION,
-          ReturnTypes.TIMESTAMP.andThen(SqlTypeTransforms.TO_NULLABLE), null,
-          OperandTypes.or(OperandTypes.NILADIC, OperandTypes.STRING),
-          SqlFunctionCategory.TIMEDATE);
+    new SqlFunction("CURRENT_DATETIME", SqlKind.OTHER_FUNCTION,
+      ReturnTypes.TIMESTAMP.andThen(SqlTypeTransforms.TO_NULLABLE), null,
+      OperandTypes.or(OperandTypes.NILADIC, OperandTypes.STRING),
+      SqlFunctionCategory.TIMEDATE);
 
   /** The "DATE_FROM_UNIX_DATE(integer)" function; returns a DATE value
    * a given number of seconds after 1970-01-01. */
   @LibraryOperator(libraries = {BIG_QUERY})
   public static final SqlFunction DATE_FROM_UNIX_DATE =
-      new SqlFunction("DATE_FROM_UNIX_DATE", SqlKind.OTHER_FUNCTION,
-          ReturnTypes.DATE_NULLABLE, null, OperandTypes.INTEGER,
-          SqlFunctionCategory.TIMEDATE);
+    new SqlFunction("DATE_FROM_UNIX_DATE", SqlKind.OTHER_FUNCTION,
+      ReturnTypes.DATE_NULLABLE, null, OperandTypes.INTEGER,
+      SqlFunctionCategory.TIMEDATE);
 
   /** The "UNIX_DATE(date)" function; returns the number of days since
    * 1970-01-01. */
   @LibraryOperator(libraries = {BIG_QUERY})
   public static final SqlFunction UNIX_DATE =
-      new SqlFunction("UNIX_DATE", SqlKind.OTHER_FUNCTION,
-          ReturnTypes.INTEGER_NULLABLE, null, OperandTypes.DATE,
-          SqlFunctionCategory.TIMEDATE);
-
-  @LibraryOperator(libraries = {BIGQUERY, HIVE, SPARK})
+    new SqlFunction("UNIX_DATE", SqlKind.OTHER_FUNCTION,
+      ReturnTypes.INTEGER_NULLABLE, null, OperandTypes.DATE,
+      SqlFunctionCategory.TIMEDATE);
+
+  @LibraryOperator(libraries = {BIG_QUERY, HIVE, SPARK})
   public static final SqlFunction CURRENT_TIMESTAMP = new SqlCurrentTimestampFunction(
-      "CURRENT_TIMESTAMP", SqlTypeName.TIMESTAMP);
+    "CURRENT_TIMESTAMP", SqlTypeName.TIMESTAMP);
 
   /**
    * The REGEXP_EXTRACT(source_string, regex_pattern) returns the first substring in source_string
@@ -421,61 +414,61 @@
    * The REGEXP_EXTRACT_ALL(source_string, regex_pattern) returns an array of all substrings of
    * source_string that match the regex_pattern.
    */
-  @LibraryOperator(libraries = {BIGQUERY})
+  @LibraryOperator(libraries = {BIG_QUERY})
   public static final SqlFunction REGEXP_EXTRACT = new SqlFunction("REGEXP_EXTRACT",
-      SqlKind.OTHER_FUNCTION,
-      ReturnTypes.cascade(ReturnTypes.explicit(SqlTypeName.VARCHAR),
+    SqlKind.OTHER_FUNCTION,
+    ReturnTypes.cascade(ReturnTypes.explicit(SqlTypeName.VARCHAR),
       SqlTypeTransforms.TO_NULLABLE),
-      null, OperandTypes.STRING_STRING,
-      SqlFunctionCategory.STRING);
-
-  @LibraryOperator(libraries = {BIGQUERY})
+    null, OperandTypes.STRING_STRING,
+    SqlFunctionCategory.STRING);
+
+  @LibraryOperator(libraries = {BIG_QUERY})
   public static final SqlFunction REGEXP_EXTRACT_ALL = new SqlFunction("REGEXP_EXTRACT_ALL",
-      SqlKind.OTHER_FUNCTION,
-      ReturnTypes.cascade(ReturnTypes.explicit(SqlTypeName.VARCHAR),
+    SqlKind.OTHER_FUNCTION,
+    ReturnTypes.cascade(ReturnTypes.explicit(SqlTypeName.VARCHAR),
       SqlTypeTransforms.TO_NULLABLE),
-      null, OperandTypes.STRING_STRING,
-      SqlFunctionCategory.STRING);
-
-  @LibraryOperator(libraries = {STANDARD})
+    null, OperandTypes.STRING_STRING,
+    SqlFunctionCategory.STRING);
+
+  @LibraryOperator(libraries = {BIG_QUERY})
   public static final SqlFunction FORMAT_TIMESTAMP = new SqlFunction("FORMAT_TIMESTAMP",
-      SqlKind.OTHER_FUNCTION,
-      ReturnTypes.VARCHAR_2000_NULLABLE, null,
-      OperandTypes.family(SqlTypeFamily.STRING, SqlTypeFamily.TIMESTAMP),
-      SqlFunctionCategory.TIMEDATE);
+    SqlKind.OTHER_FUNCTION,
+    ReturnTypes.VARCHAR_2000_NULLABLE, null,
+    OperandTypes.family(SqlTypeFamily.STRING, SqlTypeFamily.TIMESTAMP),
+    SqlFunctionCategory.TIMEDATE);
 
   @LibraryOperator(libraries = {HIVE, SPARK})
   public static final SqlFunction DATE_FORMAT = new SqlFunction("DATE_FORMAT",
-      SqlKind.OTHER_FUNCTION,
-      ReturnTypes.VARCHAR_2000_NULLABLE, null,
-      OperandTypes.family(SqlTypeFamily.DATETIME, SqlTypeFamily.STRING),
-      SqlFunctionCategory.TIMEDATE);
+    SqlKind.OTHER_FUNCTION,
+    ReturnTypes.VARCHAR_2000_NULLABLE, null,
+    OperandTypes.family(SqlTypeFamily.DATETIME, SqlTypeFamily.STRING),
+    SqlFunctionCategory.TIMEDATE);
 
   @LibraryOperator(libraries = {STANDARD})
   public static final SqlFunction FORMAT_DATE = new SqlFunction("FORMAT_DATE",
-      SqlKind.OTHER_FUNCTION,
-      ReturnTypes.VARCHAR_2000_NULLABLE, null,
-      OperandTypes.family(SqlTypeFamily.STRING, SqlTypeFamily.DATE),
-      SqlFunctionCategory.TIMEDATE);
+    SqlKind.OTHER_FUNCTION,
+    ReturnTypes.VARCHAR_2000_NULLABLE, null,
+    OperandTypes.family(SqlTypeFamily.STRING, SqlTypeFamily.DATE),
+    SqlFunctionCategory.TIMEDATE);
 
   @LibraryOperator(libraries = {STANDARD})
   public static final SqlFunction FORMAT_TIME = new SqlFunction("FORMAT_TIME",
-      SqlKind.OTHER_FUNCTION,
-      ReturnTypes.VARCHAR_2000_NULLABLE, null,
-      OperandTypes.family(SqlTypeFamily.STRING, SqlTypeFamily.TIME),
-      SqlFunctionCategory.TIMEDATE);
+    SqlKind.OTHER_FUNCTION,
+    ReturnTypes.VARCHAR_2000_NULLABLE, null,
+    OperandTypes.family(SqlTypeFamily.STRING, SqlTypeFamily.TIME),
+    SqlFunctionCategory.TIMEDATE);
 
   /** The "MONTHNAME(datetime)" function; returns the name of the month,
    * in the current locale, of a TIMESTAMP or DATE argument. */
   @LibraryOperator(libraries = {MYSQL})
   public static final SqlFunction MONTHNAME =
-      new SqlFunction("MONTHNAME", SqlKind.OTHER_FUNCTION,
+    new SqlFunction("MONTHNAME", SqlKind.OTHER_FUNCTION,
       ReturnTypes.VARCHAR_2000, null, OperandTypes.DATETIME,
       SqlFunctionCategory.TIMEDATE);
 
-  @LibraryOperator(libraries = {BIGQUERY, HIVE, SPARK})
+  @LibraryOperator(libraries = {BIG_QUERY, HIVE, SPARK})
   public static final SqlFunction DATE_ADD =
-      new SqlFunction(
+    new SqlFunction(
       "DATE_ADD",
       SqlKind.PLUS,
       ReturnTypes.DATE,
@@ -485,13 +478,13 @@
 
       @Override public void unparse(SqlWriter writer, SqlCall call, int leftPrec, int rightPrec) {
         writer.getDialect().unparseIntervalOperandsBasedFunctions(
-            writer, call, leftPrec, rightPrec);
+          writer, call, leftPrec, rightPrec);
       }
     };
 
-  @LibraryOperator(libraries = {BIGQUERY, HIVE, SPARK})
+  @LibraryOperator(libraries = {BIG_QUERY, HIVE, SPARK})
   public static final SqlFunction DATE_SUB =
-      new SqlFunction(
+    new SqlFunction(
       "DATE_SUB",
       SqlKind.MINUS,
       ReturnTypes.DATE,
@@ -501,46 +494,46 @@
 
       @Override public void unparse(SqlWriter writer, SqlCall call, int leftPrec, int rightPrec) {
         writer.getDialect().unparseIntervalOperandsBasedFunctions(
-            writer, call, leftPrec, rightPrec);
+          writer, call, leftPrec, rightPrec);
       }
     };
 
-  @LibraryOperator(libraries = {BIGQUERY})
+  @LibraryOperator(libraries = {BIG_QUERY})
   public static final SqlFunction TIMESTAMP_ADD =
-      new SqlFunction(
-          "TIMESTAMP_ADD",
-          SqlKind.PLUS,
-          ReturnTypes.DATE,
-          null,
-          OperandTypes.family(SqlTypeFamily.TIMESTAMP, SqlTypeFamily.DATETIME_INTERVAL),
-          SqlFunctionCategory.TIMEDATE) {
-
-        @Override public void unparse(SqlWriter writer, SqlCall call, int leftPrec, int rightPrec) {
-          writer.getDialect().unparseIntervalOperandsBasedFunctions(
-              writer, call, leftPrec, rightPrec);
-        }
-      };
-
-  @LibraryOperator(libraries = {BIGQUERY})
+    new SqlFunction(
+      "TIMESTAMP_ADD",
+      SqlKind.PLUS,
+      ReturnTypes.DATE,
+      null,
+      OperandTypes.family(SqlTypeFamily.TIMESTAMP, SqlTypeFamily.DATETIME_INTERVAL),
+      SqlFunctionCategory.TIMEDATE) {
+
+      @Override public void unparse(SqlWriter writer, SqlCall call, int leftPrec, int rightPrec) {
+        writer.getDialect().unparseIntervalOperandsBasedFunctions(
+          writer, call, leftPrec, rightPrec);
+      }
+    };
+
+  @LibraryOperator(libraries = {BIG_QUERY})
   public static final SqlFunction TIMESTAMP_SUB =
-      new SqlFunction(
-          "TIMESTAMP_SUB",
-          SqlKind.MINUS,
-          ReturnTypes.DATE,
-          null,
-          OperandTypes.family(SqlTypeFamily.TIMESTAMP, SqlTypeFamily.DATETIME_INTERVAL),
-          SqlFunctionCategory.TIMEDATE) {
-
-        @Override public void unparse(SqlWriter writer, SqlCall call, int leftPrec, int rightPrec) {
-          writer.getDialect().unparseIntervalOperandsBasedFunctions(
-              writer, call, leftPrec, rightPrec);
-        }
-      };
+    new SqlFunction(
+      "TIMESTAMP_SUB",
+      SqlKind.MINUS,
+      ReturnTypes.DATE,
+      null,
+      OperandTypes.family(SqlTypeFamily.TIMESTAMP, SqlTypeFamily.DATETIME_INTERVAL),
+      SqlFunctionCategory.TIMEDATE) {
+
+      @Override public void unparse(SqlWriter writer, SqlCall call, int leftPrec, int rightPrec) {
+        writer.getDialect().unparseIntervalOperandsBasedFunctions(
+          writer, call, leftPrec, rightPrec);
+      }
+    };
 
 
   @LibraryOperator(libraries = {HIVE, SPARK})
   public static final SqlFunction ADD_MONTHS =
-      new SqlFunction(
+    new SqlFunction(
       "ADD_MONTHS",
       SqlKind.PLUS,
       ReturnTypes.DATE,
@@ -550,7 +543,7 @@
 
       @Override public void unparse(SqlWriter writer, SqlCall call, int leftPrec, int rightPrec) {
         writer.getDialect().unparseIntervalOperandsBasedFunctions(
-            writer, call, leftPrec, rightPrec);
+          writer, call, leftPrec, rightPrec);
       }
     };
 
@@ -558,19 +551,19 @@
    * in the current locale, of a TIMESTAMP or DATE argument. */
   @LibraryOperator(libraries = {MYSQL})
   public static final SqlFunction DAYNAME =
-      new SqlFunction("DAYNAME", SqlKind.OTHER_FUNCTION,
+    new SqlFunction("DAYNAME", SqlKind.OTHER_FUNCTION,
       ReturnTypes.VARCHAR_2000, null, OperandTypes.DATETIME,
       SqlFunctionCategory.TIMEDATE);
 
   @LibraryOperator(libraries = {MYSQL, POSTGRESQL})
   public static final SqlFunction LEFT =
-      new SqlFunction("LEFT", SqlKind.OTHER_FUNCTION,
+    new SqlFunction("LEFT", SqlKind.OTHER_FUNCTION,
       ReturnTypes.ARG0_NULLABLE_VARYING, null,
       OperandTypes.CBSTRING_INTEGER, SqlFunctionCategory.STRING);
 
   @LibraryOperator(libraries = {MYSQL, POSTGRESQL})
   public static final SqlFunction REPEAT =
-      new SqlFunction(
+    new SqlFunction(
       "REPEAT",
       SqlKind.OTHER_FUNCTION,
       ReturnTypes.ARG0_NULLABLE_VARYING,
@@ -580,13 +573,13 @@
 
   @LibraryOperator(libraries = {MYSQL, POSTGRESQL})
   public static final SqlFunction RIGHT =
-      new SqlFunction("RIGHT", SqlKind.OTHER_FUNCTION,
+    new SqlFunction("RIGHT", SqlKind.OTHER_FUNCTION,
       ReturnTypes.ARG0_NULLABLE_VARYING, null,
       OperandTypes.CBSTRING_INTEGER, SqlFunctionCategory.STRING);
 
   @LibraryOperator(libraries = {MYSQL})
   public static final SqlFunction SPACE =
-      new SqlFunction("SPACE",
+    new SqlFunction("SPACE",
       SqlKind.OTHER_FUNCTION,
       ReturnTypes.VARCHAR_2000_NULLABLE,
       null,
@@ -595,16 +588,16 @@
 
   @LibraryOperator(libraries = {MYSQL})
   public static final SqlFunction STRCMP =
-      new SqlFunction("STRCMP",
-          SqlKind.OTHER_FUNCTION,
-          ReturnTypes.INTEGER_NULLABLE,
-          null,
-          OperandTypes.STRING_STRING,
-          SqlFunctionCategory.STRING);
+    new SqlFunction("STRCMP",
+      SqlKind.OTHER_FUNCTION,
+      ReturnTypes.INTEGER_NULLABLE,
+      null,
+      OperandTypes.STRING_STRING,
+      SqlFunctionCategory.STRING);
 
   @LibraryOperator(libraries = {MYSQL, POSTGRESQL, ORACLE})
   public static final SqlFunction SOUNDEX =
-      new SqlFunction("SOUNDEX",
+    new SqlFunction("SOUNDEX",
       SqlKind.OTHER_FUNCTION,
       ReturnTypes.VARCHAR_4_NULLABLE,
       null,
@@ -613,7 +606,7 @@
 
   @LibraryOperator(libraries = {POSTGRESQL})
   public static final SqlFunction DIFFERENCE =
-      new SqlFunction("DIFFERENCE",
+    new SqlFunction("DIFFERENCE",
       SqlKind.OTHER_FUNCTION,
       ReturnTypes.INTEGER_NULLABLE,
       null,
@@ -624,10 +617,10 @@
    * For example, "CONCAT('a', 'bc', 'd')" returns "abcd". */
   @LibraryOperator(libraries = {MYSQL, POSTGRESQL})
   public static final SqlFunction CONCAT_FUNCTION =
-      new SqlFunction("CONCAT",
+    new SqlFunction("CONCAT",
       SqlKind.OTHER_FUNCTION,
       ReturnTypes.MULTIVALENT_STRING_SUM_PRECISION_NULLABLE,
-          InferTypes.RETURN_TYPE,
+      InferTypes.RETURN_TYPE,
       OperandTypes.repeat(SqlOperandCountRanges.from(2),
         OperandTypes.STRING),
       SqlFunctionCategory.STRING);
@@ -639,16 +632,16 @@
    * {@link #CONCAT_FUNCTION}. */
   @LibraryOperator(libraries = {ORACLE})
   public static final SqlFunction CONCAT2 =
-      new SqlFunction("CONCAT",
-          SqlKind.CONCAT2,
-          ReturnTypes.MULTIVALENT_STRING_SUM_PRECISION_NULLABLE,
-          InferTypes.RETURN_TYPE,
-          OperandTypes.STRING_SAME_SAME,
-          SqlFunctionCategory.STRING);
+    new SqlFunction("CONCAT",
+      SqlKind.CONCAT2,
+      ReturnTypes.MULTIVALENT_STRING_SUM_PRECISION_NULLABLE,
+      InferTypes.RETURN_TYPE,
+      OperandTypes.STRING_SAME_SAME,
+      SqlFunctionCategory.STRING);
 
   @LibraryOperator(libraries = {MYSQL})
   public static final SqlFunction REVERSE =
-      new SqlFunction("REVERSE",
+    new SqlFunction("REVERSE",
       SqlKind.REVERSE,
       ReturnTypes.ARG0_NULLABLE_VARYING,
       null,
@@ -657,7 +650,7 @@
 
   @LibraryOperator(libraries = {MYSQL})
   public static final SqlFunction FROM_BASE64 =
-      new SqlFunction("FROM_BASE64",
+    new SqlFunction("FROM_BASE64",
       SqlKind.OTHER_FUNCTION,
       ReturnTypes.explicit(SqlTypeName.VARBINARY)
         .andThen(SqlTypeTransforms.TO_NULLABLE),
@@ -667,7 +660,7 @@
 
   @LibraryOperator(libraries = {MYSQL})
   public static final SqlFunction TO_BASE64 =
-      new SqlFunction("TO_BASE64",
+    new SqlFunction("TO_BASE64",
       SqlKind.OTHER_FUNCTION,
       ReturnTypes.explicit(SqlTypeName.VARCHAR)
         .andThen(SqlTypeTransforms.TO_NULLABLE),
@@ -679,7 +672,7 @@
    * to a DATE using the format specified in string2. */
   @LibraryOperator(libraries = {POSTGRESQL, ORACLE})
   public static final SqlFunction TO_DATE =
-      new SqlFunction("TO_DATE",
+    new SqlFunction("TO_DATE",
       SqlKind.OTHER_FUNCTION,
       ReturnTypes.DATE_NULLABLE,
       null,
@@ -690,7 +683,7 @@
    * to a TIMESTAMP using the format specified in string2. */
   @LibraryOperator(libraries = {POSTGRESQL, ORACLE})
   public static final SqlFunction TO_TIMESTAMP =
-      new SqlFunction("TO_TIMESTAMP",
+    new SqlFunction("TO_TIMESTAMP",
       SqlKind.OTHER_FUNCTION,
       ReturnTypes.DATE_NULLABLE,
       null,
@@ -701,53 +694,53 @@
    * a given number of seconds after 1970-01-01 00:00:00. */
   @LibraryOperator(libraries = {BIG_QUERY})
   public static final SqlFunction TIMESTAMP_SECONDS =
-      new SqlFunction("TIMESTAMP_SECONDS", SqlKind.OTHER_FUNCTION,
-          ReturnTypes.TIMESTAMP_NULLABLE, null, OperandTypes.INTEGER,
-          SqlFunctionCategory.TIMEDATE);
+    new SqlFunction("TIMESTAMP_SECONDS", SqlKind.OTHER_FUNCTION,
+      ReturnTypes.TIMESTAMP_NULLABLE, null, OperandTypes.INTEGER,
+      SqlFunctionCategory.TIMEDATE);
 
   /** The "TIMESTAMP_MILLIS(bigint)" function; returns a TIMESTAMP value
    * a given number of milliseconds after 1970-01-01 00:00:00. */
   @LibraryOperator(libraries = {BIG_QUERY})
   public static final SqlFunction TIMESTAMP_MILLIS =
-      new SqlFunction("TIMESTAMP_MILLIS", SqlKind.OTHER_FUNCTION,
-          ReturnTypes.TIMESTAMP_NULLABLE, null, OperandTypes.INTEGER,
-          SqlFunctionCategory.TIMEDATE);
+    new SqlFunction("TIMESTAMP_MILLIS", SqlKind.OTHER_FUNCTION,
+      ReturnTypes.TIMESTAMP_NULLABLE, null, OperandTypes.INTEGER,
+      SqlFunctionCategory.TIMEDATE);
 
   /** The "TIMESTAMP_MICROS(bigint)" function; returns a TIMESTAMP value
    * a given number of micro-seconds after 1970-01-01 00:00:00. */
   @LibraryOperator(libraries = {BIG_QUERY})
   public static final SqlFunction TIMESTAMP_MICROS =
-      new SqlFunction("TIMESTAMP_MICROS", SqlKind.OTHER_FUNCTION,
-          ReturnTypes.TIMESTAMP_NULLABLE, null, OperandTypes.INTEGER,
-          SqlFunctionCategory.TIMEDATE);
+    new SqlFunction("TIMESTAMP_MICROS", SqlKind.OTHER_FUNCTION,
+      ReturnTypes.TIMESTAMP_NULLABLE, null, OperandTypes.INTEGER,
+      SqlFunctionCategory.TIMEDATE);
 
   /** The "UNIX_SECONDS(bigint)" function; returns the number of seconds
    * since 1970-01-01 00:00:00. */
   @LibraryOperator(libraries = {BIG_QUERY})
   public static final SqlFunction UNIX_SECONDS =
-      new SqlFunction("UNIX_SECONDS", SqlKind.OTHER_FUNCTION,
-          ReturnTypes.BIGINT_NULLABLE, null, OperandTypes.TIMESTAMP,
-          SqlFunctionCategory.TIMEDATE);
+    new SqlFunction("UNIX_SECONDS", SqlKind.OTHER_FUNCTION,
+      ReturnTypes.BIGINT_NULLABLE, null, OperandTypes.TIMESTAMP,
+      SqlFunctionCategory.TIMEDATE);
 
   /** The "UNIX_MILLIS(bigint)" function; returns the number of milliseconds
    * since 1970-01-01 00:00:00. */
   @LibraryOperator(libraries = {BIG_QUERY})
   public static final SqlFunction UNIX_MILLIS =
-      new SqlFunction("UNIX_MILLIS", SqlKind.OTHER_FUNCTION,
-          ReturnTypes.BIGINT_NULLABLE, null, OperandTypes.TIMESTAMP,
-          SqlFunctionCategory.TIMEDATE);
+    new SqlFunction("UNIX_MILLIS", SqlKind.OTHER_FUNCTION,
+      ReturnTypes.BIGINT_NULLABLE, null, OperandTypes.TIMESTAMP,
+      SqlFunctionCategory.TIMEDATE);
 
   /** The "UNIX_MICROS(bigint)" function; returns the number of microseconds
    * since 1970-01-01 00:00:00. */
   @LibraryOperator(libraries = {BIG_QUERY})
   public static final SqlFunction UNIX_MICROS =
-      new SqlFunction("UNIX_MICROS", SqlKind.OTHER_FUNCTION,
-          ReturnTypes.BIGINT_NULLABLE, null, OperandTypes.TIMESTAMP,
-          SqlFunctionCategory.TIMEDATE);
+    new SqlFunction("UNIX_MICROS", SqlKind.OTHER_FUNCTION,
+      ReturnTypes.BIGINT_NULLABLE, null, OperandTypes.TIMESTAMP,
+      SqlFunctionCategory.TIMEDATE);
 
   @LibraryOperator(libraries = {ORACLE})
   public static final SqlFunction CHR =
-      new SqlFunction("CHR",
+    new SqlFunction("CHR",
       SqlKind.OTHER_FUNCTION,
       ReturnTypes.CHAR,
       null,
@@ -756,7 +749,7 @@
 
   @LibraryOperator(libraries = {ORACLE})
   public static final SqlFunction TANH =
-      new SqlFunction("TANH",
+    new SqlFunction("TANH",
       SqlKind.OTHER_FUNCTION,
       ReturnTypes.DOUBLE_NULLABLE,
       null,
@@ -765,7 +758,7 @@
 
   @LibraryOperator(libraries = {ORACLE})
   public static final SqlFunction COSH =
-      new SqlFunction("COSH",
+    new SqlFunction("COSH",
       SqlKind.OTHER_FUNCTION,
       ReturnTypes.DOUBLE_NULLABLE,
       null,
@@ -774,16 +767,16 @@
 
   @LibraryOperator(libraries = {ORACLE})
   public static final SqlFunction SINH =
-      new SqlFunction("SINH",
-          SqlKind.OTHER_FUNCTION,
-          ReturnTypes.DOUBLE_NULLABLE,
-          null,
-          OperandTypes.NUMERIC,
-          SqlFunctionCategory.NUMERIC);
+    new SqlFunction("SINH",
+      SqlKind.OTHER_FUNCTION,
+      ReturnTypes.DOUBLE_NULLABLE,
+      null,
+      OperandTypes.NUMERIC,
+      SqlFunctionCategory.NUMERIC);
 
   @LibraryOperator(libraries = {MYSQL, POSTGRESQL})
   public static final SqlFunction MD5 =
-      new SqlFunction("MD5",
+    new SqlFunction("MD5",
       SqlKind.OTHER_FUNCTION,
       ReturnTypes.explicit(SqlTypeName.VARCHAR)
         .andThen(SqlTypeTransforms.TO_NULLABLE),
@@ -793,7 +786,7 @@
 
   @LibraryOperator(libraries = {MYSQL, POSTGRESQL})
   public static final SqlFunction SHA1 =
-      new SqlFunction("SHA1",
+    new SqlFunction("SHA1",
       SqlKind.OTHER_FUNCTION,
       ReturnTypes.explicit(SqlTypeName.VARCHAR)
         .andThen(SqlTypeTransforms.TO_NULLABLE),
@@ -805,11 +798,11 @@
    * {@code '100'::INTEGER}. */
   @LibraryOperator(libraries = {POSTGRESQL})
   public static final SqlOperator INFIX_CAST =
-      new SqlCastOperator();
+    new SqlCastOperator();
 
   @LibraryOperator(libraries = {STANDARD})
   public static final SqlFunction FORMAT =
-      new SqlFunction(
+    new SqlFunction(
       "FORMAT",
       SqlKind.FORMAT,
       ReturnTypes.VARCHAR_2000_NULLABLE, null,
@@ -820,7 +813,7 @@
    * as hexadecimal to a NUMBER using the format specified in string2. */
   @LibraryOperator(libraries = {TERADATA, POSTGRESQL, ORACLE})
   public static final SqlFunction TO_NUMBER =
-      new SqlFunction(
+    new SqlFunction(
       "TO_NUMBER",
       SqlKind.TO_NUMBER,
       ReturnTypes.BIGINT_FORCE_NULLABLE,
@@ -841,131 +834,104 @@
                           SqlTypeFamily.NUMERIC),
                   SqlFunctionCategory.STRING);
 
-  @LibraryOperator(libraries = {BIGQUERY, HIVE, SPARK})
-  public static final SqlFunction IF =
-      new SqlFunction(
-      "IF",
-      SqlKind.IF,
-      ReturnTypes.ARG2_NULLABLE,
-      null,
-      OperandTypes.and(
-        OperandTypes.family(SqlTypeFamily.BOOLEAN, SqlTypeFamily.ANY,
-          SqlTypeFamily.ANY),
-        // Arguments 1 and 2 must have same type
-        new SameOperandTypeChecker(3) {
-          @Override protected List<Integer>
-          getOperandList(int operandCount) {
-            return ImmutableList.of(1, 2);
-          }
-        }),
-      SqlFunctionCategory.SYSTEM);
-
-  @LibraryOperator(libraries = {BIGQUERY, HIVE, SPARK})
+  @LibraryOperator(libraries = {BIG_QUERY, HIVE, SPARK})
   public static final SqlFunction RPAD =
-      new SqlFunction("RPAD", SqlKind.OTHER_FUNCTION,
+    new SqlFunction("RPAD", SqlKind.OTHER_FUNCTION,
       ReturnTypes.VARCHAR_2000_NULLABLE, null,
       OperandTypes.STRING_INTEGER_OPTIONAL_STRING,
       SqlFunctionCategory.STRING);
 
-  @LibraryOperator(libraries = {BIGQUERY, HIVE, SPARK})
+  @LibraryOperator(libraries = {BIG_QUERY, HIVE, SPARK})
   public static final SqlFunction LPAD =
-      new SqlFunction("LPAD", SqlKind.OTHER_FUNCTION,
-<<<<<<< HEAD
+    new SqlFunction("LPAD", SqlKind.OTHER_FUNCTION,
       ReturnTypes.VARCHAR_2000_NULLABLE, null,
       OperandTypes.STRING_INTEGER_OPTIONAL_STRING,
       SqlFunctionCategory.STRING);
-}
-=======
-          ReturnTypes.VARCHAR_2000_NULLABLE, null,
-          OperandTypes.STRING_INTEGER_OPTIONAL_STRING,
-          SqlFunctionCategory.STRING);
 
   @LibraryOperator(libraries = {STANDARD})
   public static final SqlFunction STR_TO_DATE = new SqlFunction(
-      "STR_TO_DATE",
-      SqlKind.OTHER_FUNCTION,
-      ReturnTypes.DATE_NULLABLE,
-      null,
+    "STR_TO_DATE",
+    SqlKind.OTHER_FUNCTION,
+    ReturnTypes.DATE_NULLABLE,
+    null,
+    OperandTypes.STRING_STRING,
+    SqlFunctionCategory.TIMEDATE);
+
+  @LibraryOperator(libraries = {BIG_QUERY})
+  public static final SqlFunction PARSE_DATE =
+    new SqlFunction(
+      "PARSE_DATE",
+      SqlKind.OTHER_FUNCTION,
+      ReturnTypes.DATE_NULLABLE, null,
       OperandTypes.STRING_STRING,
       SqlFunctionCategory.TIMEDATE);
-
-  @LibraryOperator(libraries = {BIGQUERY})
-  public static final SqlFunction PARSE_DATE =
-      new SqlFunction(
-          "PARSE_DATE",
-          SqlKind.OTHER_FUNCTION,
-          ReturnTypes.DATE_NULLABLE, null,
-          OperandTypes.STRING_STRING,
-          SqlFunctionCategory.TIMEDATE);
 
   @LibraryOperator(libraries = {HIVE, SPARK})
   public static final SqlFunction UNIX_TIMESTAMP =
-      new SqlFunction(
+    new SqlFunction(
       "UNIX_TIMESTAMP",
       SqlKind.OTHER_FUNCTION,
       ReturnTypes.BIGINT_NULLABLE, null,
       OperandTypes.family(ImmutableList.of(SqlTypeFamily.STRING, SqlTypeFamily.STRING),
-          // both the operands are optional
-          number -> number == 0 || number == 1),
+        // both the operands are optional
+        number -> number == 0 || number == 1),
       SqlFunctionCategory.TIMEDATE);
 
   @LibraryOperator(libraries = {HIVE, SPARK})
   public static final SqlFunction FROM_UNIXTIME =
-      new SqlFunction(
-          "FROM_UNIXTIME",
-          SqlKind.OTHER_FUNCTION,
-          ReturnTypes.VARCHAR_2000_NULLABLE, null,
-          OperandTypes.family(ImmutableList.of(SqlTypeFamily.INTEGER, SqlTypeFamily.STRING),
-              // Second operand is optional
-              number -> number == 1),
-          SqlFunctionCategory.TIMEDATE);
+    new SqlFunction(
+      "FROM_UNIXTIME",
+      SqlKind.OTHER_FUNCTION,
+      ReturnTypes.VARCHAR_2000_NULLABLE, null,
+      OperandTypes.family(ImmutableList.of(SqlTypeFamily.INTEGER, SqlTypeFamily.STRING),
+        // Second operand is optional
+        number -> number == 1),
+      SqlFunctionCategory.TIMEDATE);
 
   @LibraryOperator(libraries = {STANDARD})
   public static final SqlFunction STRING_SPLIT = new SqlFunction(
-      "STRING_SPLIT",
-      SqlKind.OTHER_FUNCTION,
-      ReturnTypes.MULTISET_NULLABLE,
-      null,
-      OperandTypes.STRING_STRING,
-      SqlFunctionCategory.STRING);
+    "STRING_SPLIT",
+    SqlKind.OTHER_FUNCTION,
+    ReturnTypes.MULTISET_NULLABLE,
+    null,
+    OperandTypes.STRING_STRING,
+    SqlFunctionCategory.STRING);
 
   @LibraryOperator(libraries = {HIVE, SPARK})
   public static final SqlFunction SPLIT = new SqlFunction(
-      "SPLIT",
-      SqlKind.OTHER_FUNCTION,
-      ReturnTypes.MULTISET_NULLABLE,
-      null,
-      OperandTypes.STRING_STRING,
-      SqlFunctionCategory.STRING);
+    "SPLIT",
+    SqlKind.OTHER_FUNCTION,
+    ReturnTypes.MULTISET_NULLABLE,
+    null,
+    OperandTypes.STRING_STRING,
+    SqlFunctionCategory.STRING);
 
   /** The "TO_VARCHAR(numeric, string)" function; casts string
    * Format first_operand to specified in second operand. */
   @LibraryOperator(libraries = {SNOWFLAKE})
   public static final SqlFunction TO_VARCHAR =
-      new SqlFunction(
-          "TO_VARCHAR",
-          SqlKind.OTHER_FUNCTION,
-          ReturnTypes.VARCHAR_2000_NULLABLE, null,
-          OperandTypes.family(SqlTypeFamily.NUMERIC, SqlTypeFamily.STRING),
-          SqlFunctionCategory.STRING);
-
-  @LibraryOperator(libraries = {BIGQUERY})
+    new SqlFunction(
+      "TO_VARCHAR",
+      SqlKind.OTHER_FUNCTION,
+      ReturnTypes.VARCHAR_2000_NULLABLE, null,
+      OperandTypes.family(SqlTypeFamily.NUMERIC, SqlTypeFamily.STRING),
+      SqlFunctionCategory.STRING);
+
+  @LibraryOperator(libraries = {BIG_QUERY})
   public static final SqlFunction TIMESTAMP_TO_DATE = new SqlFunction(
-      "DATE",
-      SqlKind.OTHER_FUNCTION,
-      ReturnTypes.ARG0_NULLABLE,
-      null,
-      OperandTypes.DATETIME,
-      SqlFunctionCategory.TIMEDATE);
-
-  @LibraryOperator(libraries = {BIGQUERY, SPARK})
+    "DATE",
+    SqlKind.OTHER_FUNCTION,
+    ReturnTypes.ARG0_NULLABLE,
+    null,
+    OperandTypes.DATETIME,
+    SqlFunctionCategory.TIMEDATE);
+
+  @LibraryOperator(libraries = {BIG_QUERY, SPARK})
   public static final SqlFunction FORMAT_DATETIME = new SqlFunction(
-      "FORMAT_DATETIME",
-      SqlKind.OTHER_FUNCTION,
-      ReturnTypes.ARG0,
-      null,
-      OperandTypes.ANY_ANY,
-      SqlFunctionCategory.TIMEDATE);
-}
-// End SqlLibraryOperators.java
->>>>>>> 1b3c0e21
+    "FORMAT_DATETIME",
+    SqlKind.OTHER_FUNCTION,
+    ReturnTypes.ARG0,
+    null,
+    OperandTypes.ANY_ANY,
+    SqlFunctionCategory.TIMEDATE);
+}