/*
 * Licensed to the Apache Software Foundation (ASF) under one or more
 * contributor license agreements.  See the NOTICE file distributed with
 * this work for additional information regarding copyright ownership.
 * The ASF licenses this file to you under the Apache License, Version 2.0
 * (the "License"); you may not use this file except in compliance with
 * the License.  You may obtain a copy of the License at
 *
 * http://www.apache.org/licenses/LICENSE-2.0
 *
 * Unless required by applicable law or agreed to in writing, software
 * distributed under the License is distributed on an "AS IS" BASIS,
 * WITHOUT WARRANTIES OR CONDITIONS OF ANY KIND, either express or implied.
 * See the License for the specific language governing permissions and
 * limitations under the License.
 */
package org.apache.calcite.sql.fun;

import org.apache.calcite.avatica.util.TimeUnit;
import org.apache.calcite.rel.type.RelDataType;
import org.apache.calcite.rel.type.RelDataTypeFactory;
import org.apache.calcite.sql.SqlAggFunction;
import org.apache.calcite.sql.SqlBasicFunction;
import org.apache.calcite.sql.SqlBinaryOperator;
import org.apache.calcite.sql.SqlCall;
import org.apache.calcite.sql.SqlCallBinding;
import org.apache.calcite.sql.SqlFunction;
import org.apache.calcite.sql.SqlFunctionCategory;
import org.apache.calcite.sql.SqlKind;
import org.apache.calcite.sql.SqlNode;
import org.apache.calcite.sql.SqlOperator;
import org.apache.calcite.sql.SqlOperatorBinding;
import org.apache.calcite.sql.SqlOperatorTable;
import org.apache.calcite.sql.SqlSpecialOperator;
import org.apache.calcite.sql.SqlSyntax;
import org.apache.calcite.sql.SqlWriter;
import org.apache.calcite.sql.type.InferTypes;
import org.apache.calcite.sql.type.OperandHandlers;
import org.apache.calcite.sql.type.OperandTypes;
import org.apache.calcite.sql.type.ReturnTypes;
import org.apache.calcite.sql.type.SqlOperandCountRanges;
import org.apache.calcite.sql.type.SqlReturnTypeInference;
import org.apache.calcite.sql.type.SqlTypeFamily;
import org.apache.calcite.sql.type.SqlTypeName;
import org.apache.calcite.sql.type.SqlTypeTransforms;
import org.apache.calcite.sql.type.SqlTypeUtil;
import org.apache.calcite.sql.validate.SqlValidator;
import org.apache.calcite.sql.validate.SqlValidatorUtil;
import org.apache.calcite.util.Optionality;
import org.apache.calcite.util.Pair;
import org.apache.calcite.util.Static;
import org.apache.calcite.util.Util;

import com.google.common.collect.ImmutableList;

import org.checkerframework.checker.nullness.qual.Nullable;

import java.util.ArrayList;
import java.util.List;
import java.util.stream.Collectors;
import java.util.stream.IntStream;

import static org.apache.calcite.sql.fun.SqlLibrary.ALL;
import static org.apache.calcite.sql.fun.SqlLibrary.BIG_QUERY;
import static org.apache.calcite.sql.fun.SqlLibrary.CALCITE;
import static org.apache.calcite.sql.fun.SqlLibrary.DB2;
import static org.apache.calcite.sql.fun.SqlLibrary.HIVE;
import static org.apache.calcite.sql.fun.SqlLibrary.MSSQL;
import static org.apache.calcite.sql.fun.SqlLibrary.MYSQL;
import static org.apache.calcite.sql.fun.SqlLibrary.NETEZZA;
import static org.apache.calcite.sql.fun.SqlLibrary.ORACLE;
import static org.apache.calcite.sql.fun.SqlLibrary.POSTGRESQL;
import static org.apache.calcite.sql.fun.SqlLibrary.SNOWFLAKE;
import static org.apache.calcite.sql.fun.SqlLibrary.SPARK;
import static org.apache.calcite.sql.fun.SqlLibrary.STANDARD;
import static org.apache.calcite.sql.fun.SqlLibrary.TERADATA;
import static org.apache.calcite.sql.type.OperandTypes.DATETIME_INTEGER;
import static org.apache.calcite.sql.type.OperandTypes.DATETIME_INTERVAL;
<<<<<<< HEAD
import static org.apache.calcite.util.Static.RESOURCE;

import static java.util.Objects.requireNonNull;
=======
import static org.apache.calcite.sql.type.OperandTypes.STRING_STRING;
import static org.apache.calcite.sql.type.OperandTypes.STRING_STRING_BOOLEAN;
>>>>>>> af3b8a62

/**
 * Defines functions and operators that are not part of standard SQL but
 * belong to one or more other dialects of SQL.
 *
 * <p>They are read by {@link SqlLibraryOperatorTableFactory} into instances
 * of {@link SqlOperatorTable} that contain functions and operators for
 * particular libraries.
 */
public abstract class SqlLibraryOperators {
  private SqlLibraryOperators() {
  }

  /** The "AGGREGATE(m)" aggregate function;
   * aggregates a measure column according to the measure's rollup strategy.
   * This is a Calcite-specific extension.
   *
   * <p>This operator is for SQL (and AST); for internal use (RexNode and
   * Aggregate) use {@code AGG_M2M}. */
  @LibraryOperator(libraries = {CALCITE})
  public static final SqlFunction AGGREGATE =
      SqlBasicAggFunction.create("AGGREGATE", SqlKind.AGGREGATE_FN,
          ReturnTypes.ARG0, OperandTypes.MEASURE);

  /** The "CONVERT_TIMEZONE(tz1, tz2, datetime)" function;
   * converts the timezone of {@code datetime} from {@code tz1} to {@code tz2}.
   * This function is only on Redshift, but we list it in PostgreSQL
   * because Redshift does not have its own library. */
  @LibraryOperator(libraries = {POSTGRESQL})
  public static final SqlFunction CONVERT_TIMEZONE =
      SqlBasicFunction.create("CONVERT_TIMEZONE",
          ReturnTypes.DATE_NULLABLE, OperandTypes.CHARACTER_CHARACTER_DATETIME,
          SqlFunctionCategory.TIMEDATE);

  /**
   * The "CONVERT_TIMEZONE(source_timezone, target_timezone, timestamp)" function;
   * "CONVERT_TIMEZONE(target_timezone, timestamp)" function;
   * converts the timezone of {@code timestamp} to {@code target_timezone}.
   */
  @LibraryOperator(libraries = {SNOWFLAKE})
  public static final SqlFunction CONVERT_TIMEZONE_SF =
      new SqlFunction("CONVERT_TIMEZONE_SF",
          SqlKind.OTHER_FUNCTION,
          ReturnTypes.TIMESTAMP_WITH_TIME_ZONE_NULLABLE,
          null,
          OperandTypes.or(OperandTypes.STRING_DATETIME, OperandTypes.STRING_STRING,
              OperandTypes.STRING_STRING_STRING, OperandTypes.STRING_STRING_TIMESTAMP),
          SqlFunctionCategory.TIMEDATE);

  /** THE "DATE_ADD(date, interval)" function
   * (BigQuery) adds the interval to the date. */
//  @LibraryOperator(libraries = {BIG_QUERY})
//  public static final SqlFunction DATE_ADD =
//      SqlBasicFunction.create(SqlKind.DATE_ADD, ReturnTypes.ARG0_NULLABLE,
//              OperandTypes.DATE_INTERVAL)
//          .withFunctionType(SqlFunctionCategory.TIMEDATE);

  /** THE "DATE_DIFF(date, date2, timeUnit)" function
   * (BigQuery) returns the number of timeUnit in (date - date2). */
//  @LibraryOperator(libraries = {BIG_QUERY})
//  public static final SqlFunction DATE_DIFF =
//      new SqlTimestampDiffFunction("DATE_DIFF",
//          OperandTypes.family(SqlTypeFamily.DATE, SqlTypeFamily.DATE, SqlTypeFamily.ANY));

  /** The "DATEADD(timeUnit, numeric, datetime)" function
   * (Microsoft SQL Server, Redshift, Snowflake). */
  @LibraryOperator(libraries = {MSSQL, POSTGRESQL})
  public static final SqlFunction DATEADD =
      new SqlTimestampAddFunction("DATEADD");

  /** The "DATEDIFF(timeUnit, datetime, datetime2)" function
   * (Microsoft SQL Server, Redshift, Snowflake).
   *
   * <p>MySQL has "DATEDIFF(date, date2)" and "TIMEDIFF(time, time2)" functions
   * but Calcite does not implement these because they have no "timeUnit"
   * argument. */
//  @LibraryOperator(libraries = {MSSQL, POSTGRESQL})
//  public static final SqlFunction DATEDIFF =
//      new SqlTimestampDiffFunction("DATEDIFF",
//          OperandTypes.family(SqlTypeFamily.ANY, SqlTypeFamily.DATE,
//              SqlTypeFamily.DATE));

  /** The "CONVERT(type, expr [,style])" function (Microsoft SQL Server).
   *
   * <p>Syntax:
   * <blockquote>{@code
   * CONVERT( data_type [ ( length ) ], expression [, style ] )
   * }</blockquote>
   *
   * <p>The optional "style" argument specifies how the value is going to be
   * converted; this implementation ignores the {@code style} parameter.
   *
   * <p>{@code CONVERT(type, expr, style)} is equivalent to CAST(expr AS type),
   * and the implementation delegates most of its logic to actual CAST operator.
   *
   * <p>Not to be confused with standard {@link SqlStdOperatorTable#CONVERT},
   * which converts a string from one character set to another. */
  @LibraryOperator(libraries = {MSSQL})
  public static final SqlFunction MSSQL_CONVERT =
      SqlBasicFunction.create(SqlKind.CAST,
              ReturnTypes.andThen(SqlLibraryOperators::transformConvert,
                  SqlCastFunction.returnTypeInference(false)),
              OperandTypes.repeat(SqlOperandCountRanges.between(2, 3),
                  OperandTypes.ANY))
          .withName("CONVERT")
          .withFunctionType(SqlFunctionCategory.SYSTEM)
          .withOperandTypeInference(InferTypes.FIRST_KNOWN)
          .withOperandHandler(
              OperandHandlers.of(SqlLibraryOperators::transformConvert));

  /** Transforms a call binding of {@code CONVERT} to an equivalent binding for
   * {@code CAST}. */
  private static SqlCallBinding transformConvert(SqlOperatorBinding opBinding) {
    // Guaranteed to be a SqlCallBinding, with 2 or 3 arguments
    final SqlCallBinding binding = (SqlCallBinding) opBinding;
    return new SqlCallBinding(binding.getValidator(), binding.getScope(),
        transformConvert(binding.getValidator(), binding.getCall()));
  }

  /** Transforms a call to {@code CONVERT} to an equivalent call to
   * {@code CAST}. */
  private static SqlCall transformConvert(SqlValidator validator, SqlCall call) {
    return SqlStdOperatorTable.CAST.createCall(call.getParserPosition(),
        call.operand(1), call.operand(0));
  }

  /** The "DATE_PART(timeUnit, datetime)" function
   * (Databricks, Postgres, Redshift, Snowflake). */
  @LibraryOperator(libraries = {POSTGRESQL})
  public static final SqlFunction DATE_PART =
      new SqlExtractFunction("DATE_PART") {
        @Override public void unparse(SqlWriter writer, SqlCall call,
            int leftPrec, int rightPrec) {
          getSyntax().unparse(writer, this, call, leftPrec, rightPrec);
        }
      };

  /** The "DATE_SUB(date, interval)" function (BigQuery);
   * subtracts interval from the date, independent of any time zone. */
//  @LibraryOperator(libraries = {BIG_QUERY})
//  public static final SqlFunction DATE_SUB =
//      SqlBasicFunction.create(SqlKind.DATE_SUB, ReturnTypes.ARG0_NULLABLE,
//           OperandTypes.DATE_INTERVAL)
//          .withFunctionType(SqlFunctionCategory.TIMEDATE);

  /** The "DATEPART(timeUnit, datetime)" function
   * (Microsoft SQL Server). */
  @LibraryOperator(libraries = {MSSQL})
  public static final SqlFunction DATEPART =
      new SqlExtractFunction("DATEPART") {
        @Override public void unparse(SqlWriter writer, SqlCall call,
            int leftPrec, int rightPrec) {
          getSyntax().unparse(writer, this, call, leftPrec, rightPrec);
        }
      };

  /** Return type inference for {@code DECODE}. */
  private static final SqlReturnTypeInference DECODE_RETURN_TYPE =
      opBinding -> {
        final List<RelDataType> list = new ArrayList<>();
        for (int i = 1, n = opBinding.getOperandCount(); i < n; i++) {
          if (i < n - 1) {
            ++i;
          }
          list.add(opBinding.getOperandType(i));
        }
        final RelDataTypeFactory typeFactory = opBinding.getTypeFactory();
        RelDataType type = typeFactory.leastRestrictive(list);
        if (type != null && opBinding.getOperandCount() % 2 == 1) {
          type = typeFactory.createTypeWithNullability(type, true);
        }
        return type;
      };

  /** The "DECODE(v, v1, result1, [v2, result2, ...], resultN)" function. */
  @LibraryOperator(libraries = {ORACLE, SPARK})
  public static final SqlFunction DECODE =
      SqlBasicFunction.create(SqlKind.DECODE, DECODE_RETURN_TYPE,
          OperandTypes.VARIADIC);

  /** The "IF(condition, thenValue, elseValue)" function. */
  @LibraryOperator(libraries = {BIG_QUERY, HIVE, SPARK, SNOWFLAKE})
  public static final SqlFunction IF =
      new SqlFunction("IF", SqlKind.IF, SqlLibraryOperators::inferIfReturnType,
          null,
          OperandTypes.family(SqlTypeFamily.BOOLEAN, SqlTypeFamily.ANY,
              SqlTypeFamily.ANY)
              .and(
                  // Arguments 1 and 2 must have same type
                  OperandTypes.same(3, 1, 2)),
          SqlFunctionCategory.SYSTEM) {
        /***
         * Commenting this part as we create RexCall using this function
         */

//        @Override public boolean validRexOperands(int count, Litmus litmus) {
//          // IF is translated to RexNode by expanding to CASE.
//          return litmus.fail("not a rex operator");
//        }
      };

  /** Infers the return type of {@code IF(b, x, y)},
   * namely the least restrictive of the types of x and y.
   * Similar to {@link ReturnTypes#LEAST_RESTRICTIVE}. */
  private static @Nullable RelDataType inferIfReturnType(SqlOperatorBinding opBinding) {
    return opBinding.getTypeFactory()
        .leastRestrictive(opBinding.collectOperandTypes().subList(1, 3));
  }

  /** The "NVL(value, value)" function. */
  @LibraryOperator(libraries = {ORACLE, HIVE, SPARK})
  public static final SqlBasicFunction NVL =
      SqlBasicFunction.create(SqlKind.NVL,
          ReturnTypes.LEAST_RESTRICTIVE
              .andThen(SqlTypeTransforms.TO_NULLABLE_ALL),
          OperandTypes.SAME_SAME);

  /** The "IFNULL(value, value)" function. */
  @LibraryOperator(libraries = {BIG_QUERY, SPARK, SNOWFLAKE})
  public static final SqlFunction IFNULL =
      new SqlFunction("IFNULL", SqlKind.OTHER_FUNCTION,
          ReturnTypes.cascade(ReturnTypes.LEAST_RESTRICTIVE,
            SqlTypeTransforms.TO_NULLABLE_ALL),
          null, OperandTypes.SAME_SAME, SqlFunctionCategory.SYSTEM);


  /** The "LEN(string)" function. */
  @LibraryOperator(libraries = {SNOWFLAKE, SPARK})
  public static final SqlFunction LEN =
      SqlStdOperatorTable.CHAR_LENGTH.withName("LEN");

  /** The "LENGTH(string)" function. */
  @LibraryOperator(libraries = {BIG_QUERY, SNOWFLAKE, SPARK})
  public static final SqlFunction LENGTH =
      SqlStdOperatorTable.CHAR_LENGTH.withName("LENGTH");

  // Helper function for deriving types for the *PAD functions
  private static RelDataType deriveTypePad(SqlOperatorBinding binding, RelDataType type) {
    SqlTypeName result = SqlTypeUtil.isBinary(type) ? SqlTypeName.VARBINARY : SqlTypeName.VARCHAR;
    return binding.getTypeFactory().createSqlType(result);
  }

  /** The "LPAD(original_value, return_length[, pattern])" function. */
  @LibraryOperator(libraries = {BIG_QUERY, ORACLE, HIVE, SPARK})
  public static final SqlFunction LPAD =
      SqlBasicFunction.create(
          "LPAD",
          ReturnTypes.ARG0.andThen(SqlLibraryOperators::deriveTypePad),
          OperandTypes.STRING_NUMERIC_OPTIONAL_STRING,
          SqlFunctionCategory.STRING);

  /** The "RPAD(original_value, return_length[, pattern])" function. */
  @LibraryOperator(libraries = {BIG_QUERY, ORACLE, HIVE, SPARK})
  public static final SqlFunction RPAD =
      SqlBasicFunction.create(
          "RPAD",
          ReturnTypes.ARG0.andThen(SqlLibraryOperators::deriveTypePad),
          OperandTypes.STRING_NUMERIC_OPTIONAL_STRING,
          SqlFunctionCategory.STRING);

  /** The "LTRIM(string)" function. */
  @LibraryOperator(libraries = {BIG_QUERY, ORACLE, SPARK})
  public static final SqlFunction LTRIM =
      SqlBasicFunction.create(SqlKind.LTRIM,
          ReturnTypes.ARG0.andThen(SqlTypeTransforms.TO_NULLABLE)
              .andThen(SqlTypeTransforms.TO_VARYING),
          OperandTypes.STRING)
          .withFunctionType(SqlFunctionCategory.STRING);

  /** The "RTRIM(string)" function. */
  @LibraryOperator(libraries = {BIG_QUERY, ORACLE, SPARK})
  public static final SqlFunction RTRIM =
      SqlBasicFunction.create(SqlKind.RTRIM,
          ReturnTypes.ARG0.andThen(SqlTypeTransforms.TO_NULLABLE)
              .andThen(SqlTypeTransforms.TO_VARYING),
          OperandTypes.STRING)
          .withFunctionType(SqlFunctionCategory.STRING);

  /** The "SPLIT(string [, delimiter])" function. */
  @LibraryOperator(libraries = {BIG_QUERY})
  public static final SqlFunction SPLIT =
      SqlBasicFunction.create("SPLIT",
          ReturnTypes.ARG0
              .andThen(SqlLibraryOperators::deriveTypeSplit)
              .andThen(SqlTypeTransforms.TO_ARRAY_NULLABLE),
          OperandTypes.or(OperandTypes.CHARACTER_CHARACTER,
              OperandTypes.CHARACTER,
              OperandTypes.BINARY_BINARY,
              OperandTypes.BINARY),
          SqlFunctionCategory.STRING)
          .withValidation(3);

  static RelDataType deriveTypeSplit(SqlOperatorBinding operatorBinding,
      RelDataType type) {
    if (SqlTypeUtil.isBinary(type) && operatorBinding.getOperandCount() == 1) {
      throw operatorBinding.newError(
          Static.RESOURCE.delimiterIsRequired(
              operatorBinding.getOperator().getName(), type.toString()));
    }

    SqlTypeName typeName = SqlTypeUtil.isBinary(type) ? SqlTypeName.VARBINARY : SqlTypeName.VARCHAR;
    return operatorBinding.getTypeFactory().createSqlType(typeName);
  }

  /** The "STRPOS(string, substring)" function. */
  @LibraryOperator(libraries = {BIG_QUERY, POSTGRESQL})
  public static final SqlFunction STRPOS = new SqlPositionFunction("STRPOS");

  /** The "INSTR(string, substring [, position [, occurrence]])" function. */
  @LibraryOperator(libraries = {BIG_QUERY, ORACLE, SNOWFLAKE})
  public static final SqlFunction INSTR = new SqlPositionFunction("INSTR", SqlKind.OTHER_FUNCTION);

  /** Generic "SUBSTR(string, position [, substringLength ])" function. */
  private static final SqlBasicFunction SUBSTR =
      SqlBasicFunction.create("SUBSTR", ReturnTypes.ARG0_NULLABLE_VARYING,
          OperandTypes.STRING_INTEGER_OPTIONAL_INTEGER,
          SqlFunctionCategory.STRING);

  /** The "ENDS_WITH(value1, value2)" function (BigQuery, PostgreSQL). */
  @LibraryOperator(libraries = {BIG_QUERY, POSTGRESQL})
  public static final SqlBasicFunction ENDS_WITH =
      SqlBasicFunction.create(SqlKind.ENDS_WITH, ReturnTypes.BOOLEAN_NULLABLE,
          OperandTypes.STRING_SAME_SAME);

  /** The "ENDSWITH(value1, value2)" function (Snowflake). */
  @LibraryOperator(libraries = {SNOWFLAKE, SPARK})
  public static final SqlFunction ENDSWITH = ENDS_WITH.withName("ENDSWITH");

  /** The "STARTS_WITH(value1, value2)" function (BigQuery, PostgreSQL). */
  @LibraryOperator(libraries = {BIG_QUERY, POSTGRESQL})
  public static final SqlBasicFunction STARTS_WITH =
      SqlBasicFunction.create(SqlKind.STARTS_WITH, ReturnTypes.BOOLEAN_NULLABLE,
          OperandTypes.STRING_SAME_SAME);

  /** The "STARTSWITH(value1, value2)" function (Snowflake). */
  @LibraryOperator(libraries = {SNOWFLAKE, SPARK})
  public static final SqlFunction STARTSWITH = STARTS_WITH.withName("STARTSWITH");

  /** BigQuery's "SUBSTR(string, position [, substringLength ])" function. */
  @LibraryOperator(libraries = {BIG_QUERY})
  public static final SqlFunction SUBSTR_BIG_QUERY =
      SUBSTR.withKind(SqlKind.SUBSTR_BIG_QUERY);

  /** MySQL's "SUBSTR(string, position [, substringLength ])" function. */
  @LibraryOperator(libraries = {MYSQL})
  public static final SqlFunction SUBSTR_MYSQL =
      SUBSTR.withKind(SqlKind.SUBSTR_MYSQL);

  /** The "SAFE_CAST(expr AS type)" function; identical to CAST(),
   * except that if conversion fails, it returns NULL instead of raising an
   * error. */
//  @LibraryOperator(libraries = {BIG_QUERY})
//  public static final SqlFunction SAFE_CAST =
//      new SqlCastFunction("SAFE_CAST", SqlKind.SAFE_CAST);

  @LibraryOperator(libraries = {SNOWFLAKE})
  public static final SqlFunction IS_REAL =
      new SqlFunction("IS_REAL",
          SqlKind.OTHER_FUNCTION,
          ReturnTypes.BOOLEAN_NULLABLE, null,
          OperandTypes.family(SqlTypeFamily.ANY),
          SqlFunctionCategory.NUMERIC);

  /** Oracle's "SUBSTR(string, position [, substringLength ])" function.
   *
   * <p>It has different semantics to standard SQL's
   * {@link SqlStdOperatorTable#SUBSTRING} function:
   *
   * <ul>
   *   <li>If {@code substringLength} &le; 0, result is the empty string
   *   (Oracle would return null, because it treats the empty string as null,
   *   but Calcite does not have these semantics);
   *   <li>If {@code position} = 0, treat {@code position} as 1;
   *   <li>If {@code position} &lt; 0, treat {@code position} as
   *       "length(string) + position + 1".
   * </ul>
   */
  @LibraryOperator(libraries = {ORACLE})
  public static final SqlFunction SUBSTR_ORACLE =
      SUBSTR.withKind(SqlKind.SUBSTR_ORACLE);

  /** PostgreSQL's "SUBSTR(string, position [, substringLength ])" function. */
  @LibraryOperator(libraries = {POSTGRESQL})
  public static final SqlFunction SUBSTR_POSTGRESQL =
      SUBSTR.withKind(SqlKind.SUBSTR_POSTGRESQL);

  /** The "PARSE_URL(urlString, partToExtract [, keyToExtract] )" function. */
  @LibraryOperator(libraries = {HIVE, SPARK})
  public static final SqlFunction PARSE_URL =
      SqlBasicFunction.create("PARSE_URL",
              ReturnTypes.VARCHAR_NULLABLE,
              OperandTypes.STRING_STRING_OPTIONAL_STRING,
              SqlFunctionCategory.STRING);

  /** The "FIND_IN_SET(matchStr, textStr)" function. */
  @LibraryOperator(libraries = {HIVE, SPARK})
  public static final SqlFunction FIND_IN_SET =
      SqlBasicFunction.create("FIND_IN_SET",
          ReturnTypes.INTEGER_NULLABLE,
          OperandTypes.STRING_STRING,
          SqlFunctionCategory.STRING);

  @LibraryOperator(libraries = {ORACLE})
  public static final SqlFunction SUBSTR4 =
      new SqlFunction("SUBSTR4", SqlKind.OTHER_FUNCTION,
          ReturnTypes.VARCHAR_2000, null,
          OperandTypes.STRING_INTEGER_OPTIONAL_INTEGER,
          SqlFunctionCategory.STRING);

  @LibraryOperator(libraries = {ORACLE, BIG_QUERY})
  public static final SqlFunction USING =
      new SqlFunction(
          "USING", SqlKind.USING, ReturnTypes.LEAST_RESTRICTIVE.andThen(
          SqlTypeTransforms.TO_NULLABLE), null,
      OperandTypes.SAME_VARIADIC, SqlFunctionCategory.SYSTEM);

  /** The "GREATEST(value, value)" function. */
  @LibraryOperator(libraries = {BIG_QUERY, ORACLE, SPARK})
  public static final SqlFunction GREATEST =
      SqlBasicFunction.create(SqlKind.GREATEST,
          ReturnTypes.LEAST_RESTRICTIVE.andThen(SqlTypeTransforms.TO_NULLABLE),
          OperandTypes.SAME_VARIADIC);

  /** The "LEAST(value, value)" function. */
  @LibraryOperator(libraries = {BIG_QUERY, ORACLE, SPARK})
  public static final SqlFunction LEAST =
      SqlBasicFunction.create(SqlKind.LEAST,
          ReturnTypes.LEAST_RESTRICTIVE.andThen(SqlTypeTransforms.TO_NULLABLE),
          OperandTypes.SAME_VARIADIC);

  /** The "CEIL(value)" function. Identical to the standard <code>CEIL</code> function
   * except the return type should be a double if the operand is an integer. */
  @LibraryOperator(libraries = {BIG_QUERY})
  public static final SqlFunction CEIL_BIG_QUERY = new SqlFloorFunction(SqlKind.CEIL)
      .withName("CEIL_BIG_QUERY")
      .withReturnTypeInference(ReturnTypes.ARG0_EXCEPT_INTEGER_NULLABLE);

  /** The "FLOOR(value)" function. Identical to the stadnard <code>FLOOR</code> function
   * except the return type should be a double if the operand is an integer. */
  @LibraryOperator(libraries = {BIG_QUERY})
  public static final SqlFunction FLOOR_BIG_QUERY = new SqlFloorFunction(SqlKind.FLOOR)
      .withName("FLOOR_BIG_QUERY")
      .withReturnTypeInference(ReturnTypes.ARG0_EXCEPT_INTEGER_NULLABLE);

  /**
   * The <code>TRANSLATE(<i>string_expr</i>, <i>search_chars</i>,
   * <i>replacement_chars</i>)</code> function returns <i>string_expr</i> with
   * all occurrences of each character in <i>search_chars</i> replaced by its
   * corresponding character in <i>replacement_chars</i>.
   *
   * <p>It is not defined in the SQL standard, but occurs in Oracle and
   * PostgreSQL.
   */
  @LibraryOperator(libraries = {BIG_QUERY, ORACLE, POSTGRESQL, SPARK})
  public static final SqlFunction TRANSLATE3 = new SqlTranslate3Function();

  @LibraryOperator(libraries = {ORACLE, POSTGRESQL, MYSQL, NETEZZA, TERADATA})
  public static final SqlFunction BETWEEN = new SqlBetweenAsymmetricOperator(false);

  @LibraryOperator(libraries = {ORACLE, POSTGRESQL, MYSQL, NETEZZA, TERADATA})
  public static final SqlFunction NOT_BETWEEN = new SqlBetweenAsymmetricOperator(true);

  @LibraryOperator(libraries = {MYSQL})
  public static final SqlFunction JSON_TYPE = new SqlJsonTypeFunction();

  @LibraryOperator(libraries = {MYSQL})
  public static final SqlFunction JSON_DEPTH = new SqlJsonDepthFunction();

  @LibraryOperator(libraries = {MYSQL})
  public static final SqlFunction JSON_LENGTH = new SqlJsonLengthFunction();

  @LibraryOperator(libraries = {MYSQL})
  public static final SqlFunction JSON_KEYS = new SqlJsonKeysFunction();

  @LibraryOperator(libraries = {MYSQL})
  public static final SqlFunction JSON_PRETTY = new SqlJsonPrettyFunction();

  @LibraryOperator(libraries = {MYSQL})
  public static final SqlFunction JSON_REMOVE = new SqlJsonRemoveFunction();

  @LibraryOperator(libraries = {MYSQL})
  public static final SqlFunction JSON_STORAGE_SIZE = new SqlJsonStorageSizeFunction();

  @LibraryOperator(libraries = {MYSQL})
  public static final SqlFunction JSON_INSERT = new SqlJsonModifyFunction("JSON_INSERT");

  @LibraryOperator(libraries = {MYSQL})
  public static final SqlFunction JSON_REPLACE = new SqlJsonModifyFunction("JSON_REPLACE");

  @LibraryOperator(libraries = {MYSQL})
  public static final SqlFunction JSON_SET = new SqlJsonModifyFunction("JSON_SET");

  /** The "REGEXP_CONTAINS(value, regexp)" function.
   * Returns TRUE if value is a partial match for the regular expression, regexp. */
  @LibraryOperator(libraries = {BIG_QUERY, SPARK})
  public static final SqlFunction REGEXP_CONTAINS =
      SqlBasicFunction.create("REGEXP_CONTAINS", ReturnTypes.BOOLEAN_NULLABLE,
          OperandTypes.STRING_STRING,
          SqlFunctionCategory.STRING);

  /** The "REGEXP_EXTRACT(value, regexp[, position[, occurrence]])" function.
   * Returns the substring in value that matches the regexp. Returns NULL if there is no match. */
  @LibraryOperator(libraries = {BIG_QUERY})
  public static final SqlBasicFunction REGEXP_EXTRACT =
      SqlBasicFunction.create("REGEXP_EXTRACT", ReturnTypes.VARCHAR_NULLABLE,
          OperandTypes.STRING_STRING_OPTIONAL_INTEGER_OPTIONAL_INTEGER,
          SqlFunctionCategory.STRING);

  /** The "REGEXP_EXTRACT_ALL(value, regexp)" function.
   * Returns the substring in value that matches the regexp. Returns NULL if there is no match. */
  @LibraryOperator(libraries = {BIG_QUERY})
  public static final SqlBasicFunction REGEXP_EXTRACT_ALL =
      SqlBasicFunction.create("REGEXP_EXTRACT_ALL", ReturnTypes.ARG0_NULLABLE
              .andThen(SqlTypeTransforms.TO_ARRAY),
          OperandTypes.STRING_STRING,
          SqlFunctionCategory.STRING);

  /** The "REGEXP_INSTR(value, regexp [, position[, occurrence, [occurrence_position]]])" function.
   * Returns the lowest 1-based position of a regexp in value. Returns NULL if there is no match. */
//  @LibraryOperator(libraries = {BIG_QUERY})
//  public static final SqlBasicFunction REGEXP_INSTR =
//      SqlBasicFunction.create("REGEXP_INSTR", ReturnTypes.INTEGER_NULLABLE,
//          OperandTypes.STRING_STRING_OPTIONAL_INTEGER_OPTIONAL_INTEGER_OPTIONAL_INTEGER,
//          SqlFunctionCategory.STRING);

  /** The "REGEXP_REPLACE(value, regexp, rep [, pos [, occurrence [, matchType]]])"
   * function. Replaces all substrings of value that match regexp with
   * {@code rep} and returns modified value. */
  @LibraryOperator(libraries = {BIG_QUERY, MYSQL, ORACLE})
  public static final SqlFunction REGEXP_REPLACE = new SqlRegexpReplaceFunction();

  /** The "REGEXP_SUBSTR(value, regexp[, position[, occurrence]])" function.
   * Returns the substring in value that matches the regexp. Returns NULL if there is no match. */
//  @LibraryOperator(libraries = {BIG_QUERY})
//  public static final SqlFunction REGEXP_SUBSTR = REGEXP_EXTRACT.withName("REGEXP_SUBSTR");

  @LibraryOperator(libraries = {MYSQL})
  public static final SqlFunction COMPRESS =
      SqlBasicFunction.create("COMPRESS",
          ReturnTypes.VARBINARY_NULLABLE,
          OperandTypes.STRING, SqlFunctionCategory.STRING);

  /** The "URL_DECODE(string)" function. */
  @LibraryOperator(libraries = {SPARK})
  public static final SqlFunction URL_DECODE =
      SqlBasicFunction.create("URL_DECODE",
          ReturnTypes.VARCHAR_NULLABLE,
          OperandTypes.STRING,
          SqlFunctionCategory.STRING);

  /** The "URL_ENCODE(string)" function. */
  @LibraryOperator(libraries = {SPARK})
  public static final SqlFunction URL_ENCODE =
      SqlBasicFunction.create("URL_ENCODE",
          ReturnTypes.VARCHAR_NULLABLE,
          OperandTypes.STRING,
          SqlFunctionCategory.STRING);

  @LibraryOperator(libraries = {MYSQL})
  public static final SqlFunction EXTRACT_VALUE =
      SqlBasicFunction.create("EXTRACTVALUE",
          ReturnTypes.VARCHAR_2000.andThen(SqlTypeTransforms.FORCE_NULLABLE),
          OperandTypes.STRING_STRING,
          SqlFunctionCategory.STRING);

  @LibraryOperator(libraries = {ORACLE})
  public static final SqlFunction XML_TRANSFORM =
      SqlBasicFunction.create("XMLTRANSFORM",
          ReturnTypes.VARCHAR.andThen(SqlTypeTransforms.FORCE_NULLABLE),
          OperandTypes.STRING_STRING,
          SqlFunctionCategory.STRING);

  @LibraryOperator(libraries = {ORACLE})
  public static final SqlFunction EXTRACT_XML =
      SqlBasicFunction.create("EXTRACT",
          ReturnTypes.VARCHAR.andThen(SqlTypeTransforms.FORCE_NULLABLE),
          OperandTypes.STRING_STRING_OPTIONAL_STRING,
          SqlFunctionCategory.STRING);

  @LibraryOperator(libraries = {ORACLE})
  public static final SqlFunction EXISTS_NODE =
      SqlBasicFunction.create("EXISTSNODE",
          ReturnTypes.INTEGER_NULLABLE
              .andThen(SqlTypeTransforms.FORCE_NULLABLE),
          OperandTypes.STRING_STRING_OPTIONAL_STRING,
          SqlFunctionCategory.STRING);

  /** The "BOOL_AND(condition)" aggregate function, PostgreSQL and Redshift's
   * equivalent to {@link SqlStdOperatorTable#EVERY}. */
  @LibraryOperator(libraries = {POSTGRESQL, SPARK})
  public static final SqlAggFunction BOOL_AND =
      new SqlMinMaxAggFunction("BOOL_AND", SqlKind.MIN, OperandTypes.BOOLEAN);

  /** The "BOOL_OR(condition)" aggregate function, PostgreSQL and Redshift's
   * equivalent to {@link SqlStdOperatorTable#SOME}. */
  @LibraryOperator(libraries = {POSTGRESQL, SPARK})
  public static final SqlAggFunction BOOL_OR =
      new SqlMinMaxAggFunction("BOOL_OR", SqlKind.MAX, OperandTypes.BOOLEAN);

  /** The "LOGICAL_AND(condition)" aggregate function, BigQuery's
   * equivalent to {@link SqlStdOperatorTable#EVERY}. */
  @LibraryOperator(libraries = {BIG_QUERY})
  public static final SqlAggFunction LOGICAL_AND =
      new SqlMinMaxAggFunction("LOGICAL_AND", SqlKind.MIN, OperandTypes.BOOLEAN);

  /** The "LOGICAL_OR(condition)" aggregate function, BigQuery's
   * equivalent to {@link SqlStdOperatorTable#SOME}. */
  @LibraryOperator(libraries = {BIG_QUERY})
  public static final SqlAggFunction LOGICAL_OR =
      new SqlMinMaxAggFunction("LOGICAL_OR", SqlKind.MAX, OperandTypes.BOOLEAN);

  /** The "COUNTIF(condition) [OVER (...)]" function, in BigQuery,
   * returns the count of TRUE values for expression.
   *
   * <p>{@code COUNTIF(b)} is equivalent to
   * {@code COUNT(*) FILTER (WHERE b)}. */
  @LibraryOperator(libraries = {BIG_QUERY})
  public static final SqlAggFunction COUNTIF =
      SqlBasicAggFunction
          .create(SqlKind.COUNTIF, ReturnTypes.BIGINT, OperandTypes.BOOLEAN)
          .withDistinct(Optionality.FORBIDDEN);

  /** The "ARRAY_AGG(value [ ORDER BY ...])" aggregate function,
   * in BigQuery and PostgreSQL, gathers values into arrays. */
  @LibraryOperator(libraries = {POSTGRESQL, BIG_QUERY})
  public static final SqlAggFunction ARRAY_AGG =
      SqlBasicAggFunction
          .create(SqlKind.ARRAY_AGG,
              ReturnTypes.andThen(ReturnTypes::stripOrderBy,
                  ReturnTypes.TO_ARRAY), OperandTypes.ANY)
          .withFunctionType(SqlFunctionCategory.SYSTEM)
          .withSyntax(SqlSyntax.ORDERED_FUNCTION)
          .withAllowsNullTreatment(true);

  /** The "ARRAY_CONCAT_AGG(value [ ORDER BY ...])" aggregate function,
   * in BigQuery and PostgreSQL, concatenates array values into arrays. */
  @LibraryOperator(libraries = {POSTGRESQL, BIG_QUERY})
  public static final SqlAggFunction ARRAY_CONCAT_AGG =
      SqlBasicAggFunction
          .create(SqlKind.ARRAY_CONCAT_AGG, ReturnTypes.ARG0,
              OperandTypes.ARRAY)
          .withFunctionType(SqlFunctionCategory.SYSTEM)
          .withSyntax(SqlSyntax.ORDERED_FUNCTION);

  /** The "STRING_AGG(value [, separator ] [ ORDER BY ...])" aggregate function,
   * BigQuery and PostgreSQL's equivalent of
   * {@link SqlStdOperatorTable#LISTAGG}.
   *
   * <p>{@code STRING_AGG(v, sep ORDER BY x, y)} is implemented by
   * rewriting to {@code LISTAGG(v, sep) WITHIN GROUP (ORDER BY x, y)}. */
  @LibraryOperator(libraries = {POSTGRESQL, BIG_QUERY})
  public static final SqlAggFunction STRING_AGG =
      SqlBasicAggFunction
          .create(SqlKind.STRING_AGG, ReturnTypes.ARG0_NULLABLE,
              OperandTypes.STRING.or(OperandTypes.STRING_STRING))
          .withFunctionType(SqlFunctionCategory.SYSTEM)
          .withSyntax(SqlSyntax.ORDERED_FUNCTION);

  /** The "GROUP_CONCAT([DISTINCT] expr [, ...] [ORDER BY ...] [SEPARATOR sep])"
   * aggregate function, MySQL's equivalent of
   * {@link SqlStdOperatorTable#LISTAGG}.
   *
   * <p>{@code GROUP_CONCAT(v ORDER BY x, y SEPARATOR s)} is implemented by
   * rewriting to {@code LISTAGG(v, s) WITHIN GROUP (ORDER BY x, y)}. */
  @LibraryOperator(libraries = {MYSQL})
  public static final SqlAggFunction GROUP_CONCAT =
      SqlBasicAggFunction
          .create(SqlKind.GROUP_CONCAT,
              ReturnTypes.andThen(ReturnTypes::stripOrderBy,
                  ReturnTypes.ARG0_NULLABLE),
              OperandTypes.STRING.or(OperandTypes.STRING_STRING))
          .withFunctionType(SqlFunctionCategory.SYSTEM)
          .withAllowsNullTreatment(false)
          .withAllowsSeparator(true)
          .withSyntax(SqlSyntax.ORDERED_FUNCTION);

  /** The "MAX_BY(value, comp)" aggregate function, Spark's
   * equivalent to {@link SqlStdOperatorTable#ARG_MAX}. */
  @LibraryOperator(libraries = {SPARK})
  public static final SqlAggFunction MAX_BY =
      SqlStdOperatorTable.ARG_MAX.withName("MAX_BY");

  /** The "MIN_BY(condition)" aggregate function, Spark's
   * equivalent to {@link SqlStdOperatorTable#ARG_MIN}. */
  @LibraryOperator(libraries = {SPARK})
  public static final SqlAggFunction MIN_BY =
      SqlStdOperatorTable.ARG_MIN.withName("MIN_BY");

  /** The {@code PERCENTILE_CONT} function, BigQuery's
   * equivalent to {@link SqlStdOperatorTable#PERCENTILE_CONT},
   * but uses an {@code OVER} clause rather than {@code WITHIN GROUP}. */
  @LibraryOperator(libraries = {BIG_QUERY})
  public static final SqlAggFunction PERCENTILE_CONT2 =
      SqlBasicAggFunction
          .create("PERCENTILE_CONT", SqlKind.PERCENTILE_CONT,
              ReturnTypes.DOUBLE,
              OperandTypes.NUMERIC_UNIT_INTERVAL_NUMERIC_LITERAL)
          .withFunctionType(SqlFunctionCategory.SYSTEM)
          .withOver(true)
          .withPercentile(true)
          .withAllowsNullTreatment(true)
          .withAllowsFraming(false);

  /** The {@code PERCENTILE_DISC} function, BigQuery's
   * equivalent to {@link SqlStdOperatorTable#PERCENTILE_DISC},
   * but uses an {@code OVER} clause rather than {@code WITHIN GROUP}. */
  @LibraryOperator(libraries = {BIG_QUERY})
  public static final SqlAggFunction PERCENTILE_DISC2 =
      SqlBasicAggFunction
          .create("PERCENTILE_DISC", SqlKind.PERCENTILE_DISC,
              ReturnTypes.ARG0,
              OperandTypes.NUMERIC_UNIT_INTERVAL_NUMERIC_LITERAL)
          .withFunctionType(SqlFunctionCategory.SYSTEM)
          .withOver(true)
          .withPercentile(true)
          .withAllowsNullTreatment(true)
          .withAllowsFraming(false);

  /** The "DATE" function. It has the following overloads:
   *
   * <ul>
   *   <li>{@code DATE(string)} is syntactic sugar for
   *       {@code CAST(string AS DATE)}
   *   <li>{@code DATE(year, month, day)}
   *   <li>{@code DATE(timestampLtz [, timeZone])}
   *   <li>{@code DATE(timestamp)}
   * </ul>
   */
  @LibraryOperator(libraries = {BIG_QUERY})
  public static final SqlFunction DATE =
      SqlBasicFunction.create("DATE", ReturnTypes.DATE_NULLABLE,
          OperandTypes.or(
              // DATE(string)
              OperandTypes.STRING,
              // DATE(year, month, day)
              OperandTypes.family(SqlTypeFamily.INTEGER, SqlTypeFamily.INTEGER,
                  SqlTypeFamily.INTEGER),
              // DATE(timestamp)
              OperandTypes.TIMESTAMP_NTZ,
              // DATE(timestampLtz)
              OperandTypes.TIMESTAMP_LTZ,
              // DATE(timestampLtz, timeZone)
              OperandTypes.sequence(
                  "DATE(TIMESTAMP WITH LOCAL TIME ZONE, VARCHAR)",
                  OperandTypes.TIMESTAMP_LTZ, OperandTypes.CHARACTER)),
          SqlFunctionCategory.TIMEDATE);

  /** The "DATETIME" function returns a Calcite
   * {@code TIMESTAMP} (which BigQuery calls a {@code DATETIME}).
   *
   * <p>It has the following overloads:
   *
   * <ul>
   *   <li>{@code DATETIME(year, month, day, hour, minute, second)}
   *   <li>{@code DATETIME(date[, time])}
   *   <li>{@code DATETIME(timestampLtz[, timeZone])}
   * </ul>
   */
  @LibraryOperator(libraries = {BIG_QUERY})
  public static final SqlFunction DATETIME =
      SqlBasicFunction.create("DATETIME", ReturnTypes.TIMESTAMP_NULLABLE,
          OperandTypes.or(
              // DATETIME(year, month, day, hour, minute, second)
              OperandTypes.family(SqlTypeFamily.INTEGER, SqlTypeFamily.INTEGER,
                  SqlTypeFamily.INTEGER, SqlTypeFamily.INTEGER,
                  SqlTypeFamily.INTEGER, SqlTypeFamily.INTEGER),
              // DATETIME(date)
              OperandTypes.DATE,
              // DATETIME(date, time)
              OperandTypes.DATE_TIME,
              // DATETIME(timestampLtz)
              OperandTypes.TIMESTAMP_LTZ,
              // DATETIME(timestampLtz, timeZone)
              OperandTypes.sequence(
                  "DATETIME(TIMESTAMP WITH LOCAL TIME ZONE, VARCHAR)",
                  OperandTypes.TIMESTAMP_LTZ, OperandTypes.CHARACTER)),
          SqlFunctionCategory.TIMEDATE);

  /** The "TIME" function. It has the following overloads:
   *
   * <ul>
   *   <li>{@code TIME(hour, minute, second)}
   *   <li>{@code TIME(timestampLtz [, timeZone])}
   *   <li>{@code TIME(timestamp)}
   * </ul>
   */
  @LibraryOperator(libraries = {BIG_QUERY})
  public static final SqlFunction TIME =
      SqlBasicFunction.create("TIME", ReturnTypes.TIME_NULLABLE,
          OperandTypes.or(
              OperandTypes.DATETIME,
              // TIME(hour, minute, second)
              OperandTypes.family(SqlTypeFamily.INTEGER, SqlTypeFamily.INTEGER,
                  SqlTypeFamily.INTEGER),
              // TIME(timestamp)
              OperandTypes.TIMESTAMP_NTZ,
              // TIME(timestampLtz)
              OperandTypes.TIMESTAMP_LTZ,
              // TIME(timestampLtz, timeZone)
              OperandTypes.sequence(
                  "TIME(TIMESTAMP WITH LOCAL TIME ZONE, VARCHAR)",
                  OperandTypes.TIMESTAMP_LTZ, OperandTypes.CHARACTER)),
          SqlFunctionCategory.TIMEDATE);

  /** The "TIMESTAMP" function returns a Calcite
   * {@code TIMESTAMP WITH LOCAL TIME ZONE}
   * (which BigQuery calls a {@code TIMESTAMP}). It has the following overloads:
   *
   * <ul>
   *   <li>{@code TIMESTAMP(string[, timeZone])}
   *   <li>{@code TIMESTAMP(date[, timeZone])}
   *   <li>{@code TIMESTAMP(timestamp[, timeZone])}
   * </ul>
   */
  @LibraryOperator(libraries = {BIG_QUERY})
  public static final SqlFunction TIMESTAMP =
      SqlBasicFunction.create("TIMESTAMP",
          ReturnTypes.TIMESTAMP_LTZ.andThen(SqlTypeTransforms.TO_NULLABLE),
          OperandTypes.or(
              // TIMESTAMP(string)
              OperandTypes.CHARACTER,
              // TIMESTAMP(string, timeZone)
              OperandTypes.CHARACTER_CHARACTER,
              // TIMESTAMP(date)
              OperandTypes.DATE,
              // TIMESTAMP(date, timeZone)
              OperandTypes.DATE_CHARACTER,
              // TIMESTAMP(timestamp)
              OperandTypes.TIMESTAMP_NTZ,
              // TIMESTAMP(timestamp, timeZone)
              OperandTypes.sequence("TIMESTAMP(TIMESTAMP, VARCHAR)",
                  OperandTypes.TIMESTAMP_NTZ, OperandTypes.CHARACTER)),
          SqlFunctionCategory.TIMEDATE);

  /** The "CURRENT_DATETIME([timezone])" function. */
  @LibraryOperator(libraries = {BIG_QUERY})
  public static final SqlFunction CURRENT_DATETIME =
      SqlBasicFunction.create("CURRENT_DATETIME",
          ReturnTypes.TIMESTAMP_NULLABLE,
          OperandTypes.NILADIC.or(OperandTypes.STRING),
          SqlFunctionCategory.TIMEDATE);

  /** The "DATE_FROM_UNIX_DATE(integer)" function; returns a DATE value
   * a given number of seconds after 1970-01-01. */
  @LibraryOperator(libraries = {BIG_QUERY, SPARK})
  public static final SqlFunction DATE_FROM_UNIX_DATE =
      SqlBasicFunction.create("DATE_FROM_UNIX_DATE",
          ReturnTypes.DATE_NULLABLE, OperandTypes.INTEGER,
          SqlFunctionCategory.TIMEDATE);

  /** The "UNIX_DATE(date)" function; returns the number of days since
   * 1970-01-01. */
  @LibraryOperator(libraries = {BIG_QUERY, SPARK})
  public static final SqlFunction UNIX_DATE =
      SqlBasicFunction.create("UNIX_DATE",
          ReturnTypes.INTEGER_NULLABLE, OperandTypes.DATE,
          SqlFunctionCategory.TIMEDATE);

  /** "CONTAINS_SUBSTR(expression, string[, json_scope &#61;&#62; json_scope_value ])"
   * function; returns whether string exists as substring in expression, with optional
   * json_scope argument. */
  @LibraryOperator(libraries = {BIG_QUERY})
  public static final SqlFunction CONTAINS_SUBSTR =
      SqlBasicFunction.create("CONTAINS_SUBSTR",
          ReturnTypes.BOOLEAN_NULLABLE, OperandTypes.ANY_STRING_OPTIONAL_STRING,
          SqlFunctionCategory.STRING);

//  /** The "DATE(string)" function, equivalent to "CAST(string AS DATE). */
//  @LibraryOperator(libraries = {BIG_QUERY})
//  public static final SqlFunction DATE =
//      new SqlFunction("DATE", SqlKind.OTHER_FUNCTION,
//          ReturnTypes.DATE_NULLABLE, null,
//          OperandTypes.or(OperandTypes.DATETIME, OperandTypes.STRING),
//          SqlFunctionCategory.TIMEDATE);

//  /** The "TIMESTAMP(string)" function, equivalent to "CAST(string AS TIMESTAMP). */
//  @LibraryOperator(libraries = {BIG_QUERY})
//  public static final SqlFunction TIMESTAMP =
//      new SqlFunction("TIMESTAMP", SqlKind.OTHER_FUNCTION,
//          ReturnTypes.TIMESTAMP_NULLABLE, null,
//          OperandTypes.or(OperandTypes.DATETIME, OperandTypes.STRING),
//          SqlFunctionCategory.TIMEDATE);

  @LibraryOperator(libraries = {BIG_QUERY, HIVE, SPARK})
  public static final SqlFunction CURRENT_TIMESTAMP =
      new SqlCurrentTimestampFunction("CURRENT_TIMESTAMP", SqlTypeName.TIMESTAMP);

  @LibraryOperator(libraries = {BIG_QUERY})
  public static final SqlFunction CURRENT_TIMESTAMP_WITH_TIME_ZONE =
      new SqlCurrentTimestampFunction("CURRENT_TIMESTAMP_TZ",
          SqlTypeName.TIMESTAMP_WITH_TIME_ZONE);

  @LibraryOperator(libraries = {SNOWFLAKE})
  public static final SqlFunction CURRENT_TIMESTAMP_WITH_LOCAL_TIME_ZONE =
      new SqlCurrentTimestampFunction("CURRENT_TIMESTAMP_LTZ",
          SqlTypeName.TIMESTAMP_WITH_LOCAL_TIME_ZONE);

  /**
   * The REGEXP_EXTRACT(source_string, regex_pattern) returns the first substring in source_string
   * that matches the regex_pattern. Returns NULL if there is no match.
   *
   * The REGEXP_EXTRACT_ALL(source_string, regex_pattern) returns an array of all substrings of
   * source_string that match the regex_pattern.
   */

//  @LibraryOperator(libraries = {BIG_QUERY})
//  public static final SqlFunction REGEXP_EXTRACT = new SqlFunction("REGEXP_EXTRACT",
//        SqlKind.OTHER_FUNCTION,
//        ReturnTypes.cascade(ReturnTypes.explicit(SqlTypeName.VARCHAR),
//          SqlTypeTransforms.TO_NULLABLE),
//      null, OperandTypes.family(
//      ImmutableList.of(SqlTypeFamily.STRING, SqlTypeFamily.STRING,
//          SqlTypeFamily.NUMERIC, SqlTypeFamily.NUMERIC),
//          number -> number == 2 || number == 3),
//      SqlFunctionCategory.STRING);

//  @LibraryOperator(libraries = {BIG_QUERY})
//  public static final SqlFunction FORMAT_TIMESTAMP = new SqlFunction("FORMAT_TIMESTAMP",
//      SqlKind.OTHER_FUNCTION,
//      ReturnTypes.VARCHAR_2000_NULLABLE, null,
//      OperandTypes.family(SqlTypeFamily.STRING, SqlTypeFamily.TIMESTAMP),
//      SqlFunctionCategory.TIMEDATE);

  @LibraryOperator(libraries = {HIVE, SPARK})
  public static final SqlFunction DATE_FORMAT =
      new SqlFunction("DATE_FORMAT", SqlKind.OTHER_FUNCTION,
      ReturnTypes.VARCHAR_2000_NULLABLE, null,
      OperandTypes.family(SqlTypeFamily.DATETIME, SqlTypeFamily.STRING),
      SqlFunctionCategory.TIMEDATE);

  @LibraryOperator(libraries = {BIG_QUERY})
  public static final SqlFunction FORMAT_DATE =
      new SqlFunction("FORMAT_DATE", SqlKind.OTHER_FUNCTION,
      ReturnTypes.VARCHAR_2000_NULLABLE, null,
              OperandTypes.or(OperandTypes.CHARACTER_DATE,
      OperandTypes.family(SqlTypeFamily.STRING, SqlTypeFamily.DATE)),
      SqlFunctionCategory.TIMEDATE);

//  @LibraryOperator(libraries = {STANDARD})
//  public static final SqlFunction FORMAT_TIME = new SqlFunction("FORMAT_TIME",
//      SqlKind.OTHER_FUNCTION,
//      ReturnTypes.VARCHAR_2000_NULLABLE, null,
//      OperandTypes.family(SqlTypeFamily.STRING, SqlTypeFamily.TIME),
//      SqlFunctionCategory.TIMEDATE);

  @LibraryOperator(libraries = {BIG_QUERY})
  public static final SqlFunction TIME_ADD =
      new SqlFunction("TIME_ADD",
          SqlKind.PLUS,
          ReturnTypes.ARG0_NULLABLE, null,
          OperandTypes.DATETIME_INTERVAL,
          SqlFunctionCategory.TIMEDATE) {

    @Override public void unparse(SqlWriter writer, SqlCall call, int leftPrec, int rightPrec) {
      writer.getDialect().unparseIntervalOperandsBasedFunctions(
          writer, call, leftPrec, rightPrec);
    }
  };

  @LibraryOperator(libraries = {BIG_QUERY})
  public static final SqlFunction INTERVAL_SECONDS =
        new SqlFunction("INTERVAL_SECONDS", SqlKind.OTHER_FUNCTION,
        ReturnTypes.INTEGER, null,
        OperandTypes.ANY, SqlFunctionCategory.TIMEDATE);

//  @LibraryOperator(libraries = {BIG_QUERY})
//  public static final SqlFunction DATETIME =
//      new SqlFunction("DATETIME",
//          SqlKind.OTHER_FUNCTION,
//          ReturnTypes.TIMESTAMP,
//          null,
//          OperandTypes.ANY_ANY,
//          SqlFunctionCategory.TIMEDATE);

  /** The "MONTHNAME(datetime)" function; returns the name of the month,
   * in the current locale, of a TIMESTAMP or DATE argument. */
  @LibraryOperator(libraries = {MYSQL})
  public static final SqlFunction MONTHNAME =
      SqlBasicFunction.create("MONTHNAME",
          ReturnTypes.VARCHAR_2000, OperandTypes.DATETIME,
          SqlFunctionCategory.TIMEDATE);

  @LibraryOperator(libraries = {BIG_QUERY, HIVE, SPARK})
  public static final SqlFunction DATETIME_ADD =
      new SqlFunction("DATETIME_ADD",
      SqlKind.OTHER_FUNCTION,
      ReturnTypes.ARG0_NULLABLE,
      null,
      OperandTypes.DATETIME.or(OperandTypes.TIMESTAMP_INTERVAL),
      SqlFunctionCategory.TIMEDATE) {

        @Override public void unparse(SqlWriter writer, SqlCall call, int leftPrec, int rightPrec) {
          writer.getDialect().unparseIntervalOperandsBasedFunctions(
              writer, call, leftPrec, rightPrec);
        }
      };

  @LibraryOperator(libraries = {BIG_QUERY})
  public static final SqlFunction DATETIME_SUB =
      new SqlFunction("DATETIME_SUB",
      SqlKind.OTHER_FUNCTION,
      ReturnTypes.ARG0_NULLABLE,
      null,
      OperandTypes.DATETIME.or(OperandTypes.TIMESTAMP_INTERVAL),
      SqlFunctionCategory.TIMEDATE) {

        @Override public void unparse(SqlWriter writer, SqlCall call, int leftPrec, int rightPrec) {
          writer.getDialect().unparseIntervalOperandsBasedFunctions(
              writer, call, leftPrec, rightPrec);
        }
      };

  @LibraryOperator(libraries = {BIG_QUERY, HIVE, SPARK})
  public static final SqlFunction DATE_ADD =
      new SqlFunction(
        "DATE_ADD",
        SqlKind.PLUS,
        ReturnTypes.ARG0_NULLABLE,
        null,
        OperandTypes.or(DATETIME_INTERVAL, DATETIME_INTEGER),
        SqlFunctionCategory.TIMEDATE) {

      @Override public void unparse(SqlWriter writer, SqlCall call, int leftPrec, int rightPrec) {
        writer.getDialect().unparseIntervalOperandsBasedFunctions(
            writer, call, leftPrec, rightPrec);
      }
    };

  @LibraryOperator(libraries = {BIG_QUERY, HIVE, SPARK})
  public static final SqlFunction DATE_SUB =
      new SqlFunction(
        "DATE_SUB",
        SqlKind.MINUS,
        ReturnTypes.ARG0_NULLABLE,
        null,
        OperandTypes.or(DATETIME_INTERVAL, DATETIME_INTEGER),
        SqlFunctionCategory.TIMEDATE) {

        @Override public void unparse(SqlWriter writer, SqlCall call, int leftPrec, int rightPrec) {
          writer.getDialect().unparseIntervalOperandsBasedFunctions(
              writer, call, leftPrec, rightPrec);
        }
      };

  /**
   * In mig we require following function definition for TIMESTAMP_ADD
   * To preserve both the definitions from Apache Calcite and DM Calcite,
   * we're renaming this function definition as DM_TIMESTAMP_ADD.
   * Apache's TIMESTAMP_ADD {@link SqlStdOperatorTable#TIMESTAMP_ADD}
   * */
  @LibraryOperator(libraries = {BIG_QUERY})
  public static final SqlFunction DM_TIMESTAMP_ADD =
      new SqlFunction(
        "TIMESTAMP_ADD",
        SqlKind.PLUS,
        ReturnTypes.TIMESTAMP,
        null,
        OperandTypes.TIMESTAMP_INTERVAL,
        SqlFunctionCategory.TIMEDATE) {

        @Override public void unparse(SqlWriter writer, SqlCall call, int leftPrec, int rightPrec) {
          writer.getDialect().unparseIntervalOperandsBasedFunctions(
              writer, call, leftPrec, rightPrec);
        }
      };

  @LibraryOperator(libraries = {BIG_QUERY})
  public static final SqlFunction TIMESTAMP_SUB =
      new SqlFunction(
        "TIMESTAMP_SUB",
        SqlKind.MINUS,
        ReturnTypes.ARG0_NULLABLE,
        null,
        OperandTypes.family(SqlTypeFamily.TIMESTAMP, SqlTypeFamily.DATETIME_INTERVAL),
        SqlFunctionCategory.TIMEDATE) {

        @Override public void unparse(SqlWriter writer, SqlCall call, int leftPrec, int rightPrec) {
          writer.getDialect().unparseIntervalOperandsBasedFunctions(
              writer, call, leftPrec, rightPrec);
        }
      };


  @LibraryOperator(libraries = {HIVE, SPARK, SNOWFLAKE, TERADATA})
  public static final SqlFunction ADD_MONTHS =
      new SqlFunction(
        "ADD_MONTHS",
        SqlKind.PLUS,
        ReturnTypes.ARG0,
        null,
        OperandTypes.family(SqlTypeFamily.DATETIME, SqlTypeFamily.INTEGER),
        SqlFunctionCategory.TIMEDATE);

  @LibraryOperator(libraries = {ORACLE})
  public static final SqlFunction ORACLE_ADD_MONTHS =
      new SqlFunction(
          "ADD_MONTHS",
          SqlKind.PLUS,
          ReturnTypes.ARG0_NULLABLE,
          null,
          OperandTypes.family(SqlTypeFamily.DATETIME, SqlTypeFamily.INTEGER),
          SqlFunctionCategory.TIMEDATE);

  /** The "DAYNAME(datetime)" function; returns the name of the day of the week,
   * in the current locale, of a TIMESTAMP or DATE argument. */
  @LibraryOperator(libraries = {MYSQL})
  public static final SqlFunction DAYNAME =
      SqlBasicFunction.create("DAYNAME",
          ReturnTypes.VARCHAR_2000, OperandTypes.DATETIME,
          SqlFunctionCategory.TIMEDATE);

  @LibraryOperator(libraries = {BIG_QUERY, MYSQL, POSTGRESQL, SPARK})
  public static final SqlFunction LEFT =
      SqlBasicFunction.create("LEFT",
          ReturnTypes.ARG0_NULLABLE_VARYING,
          OperandTypes.CBSTRING_INTEGER, SqlFunctionCategory.STRING);

  @LibraryOperator(libraries = {BIG_QUERY, MYSQL, POSTGRESQL, SPARK})
  public static final SqlFunction REPEAT =
      SqlBasicFunction.create("REPEAT",
          ReturnTypes.VARCHAR_NULLABLE,
          OperandTypes.STRING_INTEGER,
          SqlFunctionCategory.STRING);

  @LibraryOperator(libraries = {BIG_QUERY, MYSQL, POSTGRESQL, SPARK})
  public static final SqlFunction RIGHT =
      SqlBasicFunction.create("RIGHT", ReturnTypes.ARG0_NULLABLE_VARYING,
          OperandTypes.CBSTRING_INTEGER, SqlFunctionCategory.STRING);

  @LibraryOperator(libraries = {MYSQL, SPARK})
  public static final SqlFunction SPACE =
      SqlBasicFunction.create("SPACE",
          ReturnTypes.VARCHAR_NULLABLE,
          OperandTypes.INTEGER,
          SqlFunctionCategory.STRING);

  @LibraryOperator(libraries = {MYSQL})
  public static final SqlFunction STRCMP =
      SqlBasicFunction.create("STRCMP",
          ReturnTypes.INTEGER_NULLABLE,
          OperandTypes.STRING_STRING,
          SqlFunctionCategory.STRING);

  @LibraryOperator(libraries = {BIG_QUERY, MYSQL, POSTGRESQL, ORACLE})
  public static final SqlFunction SOUNDEX =
      SqlBasicFunction.create("SOUNDEX",
          ReturnTypes.VARCHAR_4_NULLABLE,
          OperandTypes.CHARACTER,
          SqlFunctionCategory.STRING);

  /** The variant of the SOUNDEX operator. */
  @LibraryOperator(libraries = {SPARK})
  public static final SqlFunction SOUNDEX_SPARK =
      ((SqlBasicFunction) SOUNDEX).withKind(SqlKind.SOUNDEX_SPARK)
          .withReturnTypeInference(ReturnTypes.VARCHAR_NULLABLE);

  @LibraryOperator(libraries = {POSTGRESQL})
  public static final SqlFunction DIFFERENCE =
      SqlBasicFunction.create("DIFFERENCE",
          ReturnTypes.INTEGER_NULLABLE,
          OperandTypes.STRING_STRING,
          SqlFunctionCategory.STRING);

  /** The case-insensitive variant of the LIKE operator. */
  @LibraryOperator(libraries = {POSTGRESQL, SNOWFLAKE})
  public static final SqlSpecialOperator ILIKE =
      new SqlLikeOperator("ILIKE", SqlKind.LIKE, false, false);

  /** The case-insensitive variant of the NOT LIKE operator. */
  @LibraryOperator(libraries = {POSTGRESQL, SNOWFLAKE})
  public static final SqlSpecialOperator NOT_ILIKE =
      new SqlLikeOperator("NOT ILIKE", SqlKind.LIKE, true, false);

  /** The regex variant of the LIKE operator. */
  @LibraryOperator(libraries = {SPARK, HIVE})
  public static final SqlSpecialOperator RLIKE =
      new SqlLikeOperator("RLIKE", SqlKind.RLIKE, false, true);

  /** The regex variant of the NOT LIKE operator. */
  @LibraryOperator(libraries = {SPARK, HIVE})
  public static final SqlSpecialOperator NOT_RLIKE =
      new SqlLikeOperator("NOT RLIKE", SqlKind.RLIKE, true, true);

  /** The "CONCAT(arg, ...)" function that concatenates strings.
   * For example, "CONCAT('a', 'bc', 'd')" returns "abcd".
   *
   * <p>It accepts at least 1 argument and returns null if any of
   * the arguments is null. */
  @LibraryOperator(libraries = {MYSQL, BIG_QUERY, POSTGRESQL})
  public static final SqlFunction CONCAT_FUNCTION =
      SqlBasicFunction.create("CONCAT",
          ReturnTypes.MULTIVALENT_STRING_SUM_PRECISION_NULLABLE,
          OperandTypes.repeat(SqlOperandCountRanges.from(1),
              OperandTypes.STRING),
          SqlFunctionCategory.STRING)
          .withOperandTypeInference(InferTypes.RETURN_TYPE);

  /** The "CONCAT(arg, ...)" function that concatenates strings,
   * which never returns null.
   * For example, "CONCAT('a', 'bc', 'd')" returns "abcd".
   *
   * <p>If one of the arguments is null, it will be treated as empty string.
   * "CONCAT('a', null)" returns "a".
   * "CONCAT('a', null, 'b')" returns "ab".
   *
   * <p>Returns empty string only when all arguments are null
   * or the empty string.
   * "CONCAT(null)" returns "".
   * "CONCAT(null, '')" returns "".
   * "CONCAT(null, null, null)" returns "".
   *
   * <p>It differs from {@link #CONCAT_FUNCTION} when processing
   * null values. */
  @LibraryOperator(libraries = {MSSQL, POSTGRESQL})
  public static final SqlFunction CONCAT_FUNCTION_WITH_NULL =
      SqlBasicFunction.create("CONCAT",
          ReturnTypes.MULTIVALENT_STRING_SUM_PRECISION_NOT_NULLABLE,
          OperandTypes.repeat(SqlOperandCountRanges.from(1),
              OperandTypes.STRING),
          SqlFunctionCategory.STRING)
          .withOperandTypeInference(InferTypes.RETURN_TYPE)
          .withKind(SqlKind.CONCAT_WITH_NULL);

  /** The "CONCAT(arg0, arg1)" function that concatenates strings.
   * For example, "CONCAT('a', 'bc')" returns "abc".
   *
   * <p>If one of the arguments is null, it will be treated as empty string.
   * "CONCAT('a', null)" returns "a".
   *
   * <p>Returns null only when both arguments are null.
   * "CONCAT(null, null)" returns null.
   *
   * <p>It is assigned {@link SqlKind#CONCAT2} to make it not equal to
   * {@link #CONCAT_FUNCTION}. */
  @LibraryOperator(libraries = {ORACLE})
  public static final SqlFunction CONCAT2 =
      SqlBasicFunction.create("CONCAT",
          ReturnTypes.MULTIVALENT_STRING_SUM_PRECISION_NULLABLE_ALL,
          OperandTypes.STRING_SAME_SAME,
          SqlFunctionCategory.STRING)
          .withOperandTypeInference(InferTypes.RETURN_TYPE)
          .withKind(SqlKind.CONCAT2);

  /** The "CONCAT_WS(separator, arg1, ...)" function (MySQL, Postgres);
   * concatenates strings with separator, and treats null arguments as empty
   * strings. For example:
   *
   * <ul>
   * <li>{@code CONCAT_WS(',', 'a')} returns "{@code a}";
   * <li>{@code CONCAT_WS(',', 'a', 'b')} returns "{@code a,b}".
   * </ul>
   *
   * <p>Returns null if the separator arg is null.
   * For example, {@code CONCAT_WS(null, 'a', 'b')} returns null.
   *
   * <p>If all the arguments except the separator are null,
   * it also returns the empty string.
   * For example, {@code CONCAT_WS(',', null, null)} returns "". */
  @LibraryOperator(libraries = {MYSQL, POSTGRESQL})
  public static final SqlFunction CONCAT_WS =
      SqlBasicFunction.create("CONCAT_WS",
          ReturnTypes.MULTIVALENT_STRING_WITH_SEP_SUM_PRECISION_ARG0_NULLABLE,
          OperandTypes.repeat(SqlOperandCountRanges.from(2),
              OperandTypes.STRING),
          SqlFunctionCategory.STRING)
          .withOperandTypeInference(InferTypes.RETURN_TYPE);

  /** The "CONCAT_WS(separator, arg1, arg2, ...)" function in (MSSQL).
   *
   * <p>Differs from {@link #CONCAT_WS} (MySQL, Postgres) in that it accepts
   * between 3 and 254 arguments, and never returns null (even if the separator
   * is null). For example:
   *
   * <ul>
   * <li>{@code CONCAT_WS(',', 'a', 'b')} returns "{@code a,b}";
   * <li>{@code CONCAT_WS(null, 'a', 'b')} returns "{@code ab}";
   * <li>{@code CONCAT_WS(',', null, null)} returns "";
   * <li>{@code CONCAT_WS(null, null, null)} returns "".
   * </ul> */
  @LibraryOperator(libraries = {MSSQL})
  public static final SqlFunction CONCAT_WS_MSSQL =
      SqlBasicFunction.create("CONCAT_WS",
          ReturnTypes.MULTIVALENT_STRING_WITH_SEP_SUM_PRECISION_NOT_NULLABLE,
          OperandTypes.repeat(SqlOperandCountRanges.between(3, 254),
              OperandTypes.STRING),
          SqlFunctionCategory.STRING)
          .withOperandTypeInference(InferTypes.RETURN_TYPE)
          .withKind(SqlKind.CONCAT_WS_MSSQL);

  private static RelDataType arrayReturnType(SqlOperatorBinding opBinding) {
    final List<RelDataType> operandTypes = opBinding.collectOperandTypes();

    // only numeric & character types check, this is a special spark array case
    // the form like ARRAY(1, 2, '3') will return ["1", "2", "3"]
    boolean hasNumeric = false;
    boolean hasCharacter = false;
    boolean hasOthers = false;
    for (RelDataType type : operandTypes) {
      SqlTypeFamily family = type.getSqlTypeName().getFamily();
      // some types such as Row, the family is null, fallback to normal inferred type logic
      if (family == null) {
        hasOthers = true;
        break;
      }
      // skip it because we allow NULL literal
      if (SqlTypeUtil.isNull(type)) {
        continue;
      }
      switch (family) {
      case NUMERIC:
        hasNumeric = true;
        break;
      case CHARACTER:
        hasCharacter = true;
        break;
      default:
        hasOthers = true;
        break;
      }
    }

    RelDataType type;
    boolean useCharacterTypes = hasNumeric && hasCharacter && !hasOthers;
    if (useCharacterTypes) {
      List<RelDataType> characterTypes =
          // may include NULL literal
          operandTypes.stream().filter(
              t -> t.getSqlTypeName().getFamily() != SqlTypeFamily.NUMERIC)
              .collect(Collectors.toList());
      type = opBinding.getTypeFactory().leastRestrictive(characterTypes);
    } else {
      type =
          opBinding.getOperandCount() > 0
              ? ReturnTypes.LEAST_RESTRICTIVE.inferReturnType(opBinding)
              : opBinding.getTypeFactory().createUnknownType();
    }
    requireNonNull(type, "inferred array element type");

    // explicit cast elements to component type if they are not same
    SqlValidatorUtil.adjustTypeForArrayConstructor(type, opBinding);

    return SqlTypeUtil.createArrayType(opBinding.getTypeFactory(), type, false);
  }

  /** The "ARRAY(exp, ...)" function (Spark);
   * compare with the standard array value constructor, "ARRAY [exp, ...]". */
  @LibraryOperator(libraries = {SPARK})
  public static final SqlFunction ARRAY =
      SqlBasicFunction.create("ARRAY",
          SqlLibraryOperators::arrayReturnType,
          OperandTypes.ARRAY_FUNCTION,
          SqlFunctionCategory.SYSTEM);

  private static RelDataType mapReturnType(SqlOperatorBinding opBinding) {
    Pair<@Nullable RelDataType, @Nullable RelDataType> type =
        getComponentTypes(
            opBinding.getTypeFactory(), opBinding.collectOperandTypes());
    return SqlTypeUtil.createMapType(
        opBinding.getTypeFactory(),
        requireNonNull(type.left, "inferred key type"),
        requireNonNull(type.right, "inferred value type"),
        false);
  }

  private static Pair<@Nullable RelDataType, @Nullable RelDataType> getComponentTypes(
      RelDataTypeFactory typeFactory,
      List<RelDataType> argTypes) {
    // special case, allows empty map
    if (argTypes.isEmpty()) {
      return Pair.of(typeFactory.createUnknownType(), typeFactory.createUnknownType());
    }
    // Util.quotientList(argTypes, 2, 0):
    // This extracts all elements at even indices from argTypes.
    // It represents the types of keys in the map as they are placed at even positions
    // e.g. 0, 2, 4, etc.
    // Symmetrically, Util.quotientList(argTypes, 2, 1) represents odd-indexed elements.
    // details please see Util.quotientList.
    return Pair.of(
        typeFactory.leastRestrictive(Util.quotientList(argTypes, 2, 0)),
        typeFactory.leastRestrictive(Util.quotientList(argTypes, 2, 1)));
  }

  /** The "MAP(key, value, ...)" function (Spark);
   * compare with the standard map value constructor, "MAP[key, value, ...]". */
  @LibraryOperator(libraries = {SPARK})
  public static final SqlFunction MAP =
      SqlBasicFunction.create("MAP",
          SqlLibraryOperators::mapReturnType,
          OperandTypes.MAP_FUNCTION,
          SqlFunctionCategory.SYSTEM);

  @SuppressWarnings("argument.type.incompatible")
  private static RelDataType arrayAppendPrependReturnType(SqlOperatorBinding opBinding) {
    final RelDataType arrayType = opBinding.collectOperandTypes().get(0);
    final RelDataType componentType = arrayType.getComponentType();
    final RelDataType elementType = opBinding.collectOperandTypes().get(1);
    RelDataType type =
        opBinding.getTypeFactory().leastRestrictive(
            ImmutableList.of(componentType, elementType));
    if (elementType.isNullable()) {
      type = opBinding.getTypeFactory().createTypeWithNullability(type, true);
    }
    requireNonNull(type, "inferred array element type");
    return SqlTypeUtil.createArrayType(opBinding.getTypeFactory(), type, arrayType.isNullable());
  }

  /** The "ARRAY_APPEND(array, element)" function. */
  @LibraryOperator(libraries = {SPARK})
  public static final SqlFunction ARRAY_APPEND =
      SqlBasicFunction.create(SqlKind.ARRAY_APPEND,
          SqlLibraryOperators::arrayAppendPrependReturnType,
          OperandTypes.ARRAY_ELEMENT);

  /** The "EXISTS(array, lambda)" function (Spark); returns whether a predicate holds
   * for one or more elements in the array. */
  @LibraryOperator(libraries = {SPARK})
  public static final SqlFunction EXISTS =
      SqlBasicFunction.create("EXISTS",
          ReturnTypes.BOOLEAN_NULLABLE,
          OperandTypes.EXISTS);

  @SuppressWarnings("argument.type.incompatible")
  private static RelDataType arrayCompactReturnType(SqlOperatorBinding opBinding) {
    final RelDataType arrayType = opBinding.collectOperandTypes().get(0);
    if (arrayType.getSqlTypeName() == SqlTypeName.NULL) {
      return arrayType;
    }
    RelDataType type = arrayType.getComponentType();
    // force set nullable=false, and there are no side effects for 'NULL' type
    if (type != null && type.isNullable()) {
      type = opBinding.getTypeFactory().createTypeWithNullability(type, false);
    }
    requireNonNull(type, "inferred array element type");
    return SqlTypeUtil.createArrayType(opBinding.getTypeFactory(), type, arrayType.isNullable());
  }

  /** The "ARRAY_COMPACT(array)" function. */
  @LibraryOperator(libraries = {SPARK})
  public static final SqlFunction ARRAY_COMPACT =
      SqlBasicFunction.create(SqlKind.ARRAY_COMPACT,
          SqlLibraryOperators::arrayCompactReturnType,
          OperandTypes.ARRAY);

  /** The "ARRAY_CONCAT(array [, array]*)" function. */
  @LibraryOperator(libraries = {BIG_QUERY})
  public static final SqlFunction ARRAY_CONCAT =
      SqlBasicFunction.create(SqlKind.ARRAY_CONCAT,
          ReturnTypes.LEAST_RESTRICTIVE,
          OperandTypes.AT_LEAST_ONE_SAME_VARIADIC);

  /** The "ARRAY_CONTAINS(array, element)" function. */
  @LibraryOperator(libraries = {SPARK})
  public static final SqlFunction ARRAY_CONTAINS =
      SqlBasicFunction.create(SqlKind.ARRAY_CONTAINS,
          ReturnTypes.BOOLEAN_NULLABLE,
          OperandTypes.ARRAY_ELEMENT);

  /** The "ARRAY_DISTINCT(array)" function. */
  @LibraryOperator(libraries = {SPARK})
  public static final SqlFunction ARRAY_DISTINCT =
      SqlBasicFunction.create(SqlKind.ARRAY_DISTINCT,
          ReturnTypes.ARG0_NULLABLE,
          OperandTypes.ARRAY);

  /** The "ARRAY_EXCEPT(array1, array2)" function. */
  @LibraryOperator(libraries = {SPARK})
  public static final SqlFunction ARRAY_EXCEPT =
      SqlBasicFunction.create(SqlKind.ARRAY_EXCEPT,
          ReturnTypes.LEAST_RESTRICTIVE,
          OperandTypes.and(
              OperandTypes.SAME_SAME,
              OperandTypes.family(SqlTypeFamily.ARRAY, SqlTypeFamily.ARRAY)));

  @SuppressWarnings("argument.type.incompatible")
  private static RelDataType arrayInsertReturnType(SqlOperatorBinding opBinding) {
    final RelDataType arrayType = opBinding.collectOperandTypes().get(0);
    final RelDataType componentType = arrayType.getComponentType();
    final RelDataType elementType = opBinding.collectOperandTypes().get(2);
    // we don't need to do leastRestrictive on componentType and elementType,
    // because in operand checker we limit the elementType must equals array component type.
    // So we use componentType directly.
    RelDataType type = componentType;
    if (elementType.isNullable()) {
      type = opBinding.getTypeFactory().createTypeWithNullability(type, true);
    }
    requireNonNull(type, "inferred array element type");
    return SqlTypeUtil.createArrayType(opBinding.getTypeFactory(), type, arrayType.isNullable());
  }

  /** The "ARRAY_INSERT(array, pos, val)" function (Spark). */
  @LibraryOperator(libraries = {SPARK})
  public static final SqlFunction ARRAY_INSERT =
      SqlBasicFunction.create(SqlKind.ARRAY_INSERT,
          SqlLibraryOperators::arrayInsertReturnType,
          OperandTypes.ARRAY_INSERT);

  /** The "ARRAY_INTERSECT(array1, array2)" function. */
  @LibraryOperator(libraries = {SPARK})
  public static final SqlFunction ARRAY_INTERSECT =
      SqlBasicFunction.create(SqlKind.ARRAY_INTERSECT,
          ReturnTypes.LEAST_RESTRICTIVE,
          OperandTypes.and(
              OperandTypes.SAME_SAME,
              OperandTypes.family(SqlTypeFamily.ARRAY, SqlTypeFamily.ARRAY)));

  /** The "ARRAY_JOIN(array, delimiter [, nullText ])" function. */
  @LibraryOperator(libraries = {SPARK})
  public static final SqlFunction ARRAY_JOIN =
      SqlBasicFunction.create(SqlKind.ARRAY_JOIN,
          ReturnTypes.VARCHAR_NULLABLE,
          OperandTypes.STRING_ARRAY_CHARACTER_OPTIONAL_CHARACTER);

  /** The "ARRAY_LENGTH(array)" function. */
  @LibraryOperator(libraries = {BIG_QUERY})
  public static final SqlFunction ARRAY_LENGTH =
      SqlBasicFunction.create(SqlKind.ARRAY_LENGTH,
          ReturnTypes.INTEGER_NULLABLE,
          OperandTypes.ARRAY);

  /** The "ARRAY_MAX(array)" function. */
  @LibraryOperator(libraries = {SPARK})
  public static final SqlFunction ARRAY_MAX =
      SqlBasicFunction.create(SqlKind.ARRAY_MAX,
          ReturnTypes.TO_COLLECTION_ELEMENT_FORCE_NULLABLE,
          OperandTypes.ARRAY);

  /** The "ARRAY_MAX(array)" function. */
  @LibraryOperator(libraries = {SPARK})
  public static final SqlFunction ARRAY_MIN =
      SqlBasicFunction.create(SqlKind.ARRAY_MIN,
          ReturnTypes.TO_COLLECTION_ELEMENT_FORCE_NULLABLE,
          OperandTypes.ARRAY);

  /** The "ARRAY_POSITION(array, element)" function. */
  @LibraryOperator(libraries = {SPARK})
  public static final SqlFunction ARRAY_POSITION =
      SqlBasicFunction.create(SqlKind.ARRAY_POSITION,
          ReturnTypes.BIGINT_NULLABLE,
          OperandTypes.ARRAY_ELEMENT);

  /** The "ARRAY_PREPEND(array, element)" function. */
  @LibraryOperator(libraries = {SPARK})
  public static final SqlFunction ARRAY_PREPEND =
      SqlBasicFunction.create(SqlKind.ARRAY_PREPEND,
          SqlLibraryOperators::arrayAppendPrependReturnType,
          OperandTypes.ARRAY_ELEMENT);

  /** The "ARRAY_REMOVE(array, element)" function. */
  @LibraryOperator(libraries = {SPARK})
  public static final SqlFunction ARRAY_REMOVE =
      SqlBasicFunction.create(SqlKind.ARRAY_REMOVE,
          ReturnTypes.ARG0_NULLABLE,
          OperandTypes.ARRAY_ELEMENT);

  /** The "ARRAY_REPEAT(element, count)" function. */
  @LibraryOperator(libraries = {SPARK})
  public static final SqlFunction ARRAY_REPEAT =
      SqlBasicFunction.create(SqlKind.ARRAY_REPEAT,
          ReturnTypes.TO_ARRAY,
          OperandTypes.sequence(
              "ARRAY_REPEAT(ANY, INTEGER)",
              OperandTypes.ANY, OperandTypes.typeName(SqlTypeName.INTEGER)));

  /** The "ARRAY_REVERSE(array)" function. */
  @LibraryOperator(libraries = {BIG_QUERY})
  public static final SqlFunction ARRAY_REVERSE =
      SqlBasicFunction.create(SqlKind.ARRAY_REVERSE,
          ReturnTypes.ARG0_NULLABLE,
          OperandTypes.ARRAY);

  /** The "ARRAY_SIZE(array)" function. */
  @LibraryOperator(libraries = {SPARK})
  public static final SqlFunction ARRAY_SIZE =
      SqlBasicFunction.create(SqlKind.ARRAY_SIZE,
          ReturnTypes.INTEGER_NULLABLE,
          OperandTypes.ARRAY);

  /** The "ARRAY_UNION(array1, array2)" function. */
  @LibraryOperator(libraries = {SPARK})
  public static final SqlFunction ARRAY_UNION =
      SqlBasicFunction.create(SqlKind.ARRAY_UNION,
          ReturnTypes.LEAST_RESTRICTIVE,
          OperandTypes.and(
              OperandTypes.SAME_SAME,
              OperandTypes.family(SqlTypeFamily.ARRAY, SqlTypeFamily.ARRAY)));

  /** The "ARRAY_TO_STRING(array, delimiter [, nullText ])" function. */
  @LibraryOperator(libraries = {BIG_QUERY})
  public static final SqlFunction ARRAY_TO_STRING =
      SqlBasicFunction.create(SqlKind.ARRAY_TO_STRING,
          ReturnTypes.VARCHAR_NULLABLE,
          OperandTypes.STRING_ARRAY_CHARACTER_OPTIONAL_CHARACTER);

  /** The "ARRAYS_OVERLAP(array1, array2)" function (Spark). */
  @LibraryOperator(libraries = {SPARK})
  public static final SqlFunction ARRAYS_OVERLAP =
      SqlBasicFunction.create(SqlKind.ARRAYS_OVERLAP,
          ReturnTypes.BOOLEAN_NULLABLE.andThen(SqlTypeTransforms.COLLECTION_ELEMENT_TYPE_NULLABLE),
          OperandTypes.and(
              OperandTypes.SAME_SAME,
              OperandTypes.family(SqlTypeFamily.ARRAY, SqlTypeFamily.ARRAY)));

  private static RelDataType deriveTypeArraysZip(SqlOperatorBinding opBinding) {
    final List<RelDataType> argComponentTypes = new ArrayList<>();
    for (RelDataType arrayType : opBinding.collectOperandTypes()) {
      final RelDataType componentType = requireNonNull(arrayType.getComponentType());
      argComponentTypes.add(componentType);
    }

    final List<String> indexes = IntStream.range(0, argComponentTypes.size())
        .mapToObj(i -> String.valueOf(i))
        .collect(Collectors.toList());
    final RelDataType structType =
        opBinding.getTypeFactory().createStructType(argComponentTypes, indexes);
    return SqlTypeUtil.createArrayType(
        opBinding.getTypeFactory(),
        requireNonNull(structType, "inferred value type"),
        false);
  }

  /** The "ARRAYS_ZIP(array, ...)" function (Spark). */
  @LibraryOperator(libraries = {SPARK})
  public static final SqlFunction ARRAYS_ZIP =
      SqlBasicFunction.create(SqlKind.ARRAYS_ZIP,
          ((SqlReturnTypeInference) SqlLibraryOperators::deriveTypeArraysZip)
              .andThen(SqlTypeTransforms.TO_NULLABLE),
          OperandTypes.SAME_VARIADIC);

  /** The "SORT_ARRAY(array)" function (Spark). */
  @LibraryOperator(libraries = {SPARK})
  public static final SqlFunction SORT_ARRAY =
      SqlBasicFunction.create(SqlKind.SORT_ARRAY,
          ReturnTypes.ARG0_NULLABLE,
          OperandTypes.ARRAY.or(OperandTypes.ARRAY_BOOLEAN_LITERAL));

  private static RelDataType deriveTypeMapConcat(SqlOperatorBinding opBinding) {
    if (opBinding.getOperandCount() == 0) {
      final RelDataTypeFactory typeFactory = opBinding.getTypeFactory();
      final RelDataType type = typeFactory.createSqlType(SqlTypeName.VARCHAR);
      requireNonNull(type, "type");
      return SqlTypeUtil.createMapType(typeFactory, type, type, true);
    } else {
      final List<RelDataType> operandTypes = opBinding.collectOperandTypes();
      for (RelDataType operandType : operandTypes) {
        if (!SqlTypeUtil.isMap(operandType)) {
          throw opBinding.newError(
              RESOURCE.typesShouldAllBeMap(
                  opBinding.getOperator().getName(),
                  operandType.getFullTypeString()));
        }
      }
      return requireNonNull(opBinding.getTypeFactory().leastRestrictive(operandTypes));
    }
  }

  /** The "MAP_CONCAT(map [, map]*)" function. */
  @LibraryOperator(libraries = {SPARK})
  public static final SqlFunction MAP_CONCAT =
      SqlBasicFunction.create(SqlKind.MAP_CONCAT,
          SqlLibraryOperators::deriveTypeMapConcat,
          OperandTypes.SAME_VARIADIC);

  /** The "MAP_ENTRIES(map)" function. */
  @LibraryOperator(libraries = {SPARK})
  public static final SqlFunction MAP_ENTRIES =
      SqlBasicFunction.create(SqlKind.MAP_ENTRIES,
          ReturnTypes.TO_MAP_ENTRIES_NULLABLE,
          OperandTypes.MAP);

  /** The "MAP_KEYS(map)" function. */
  @LibraryOperator(libraries = {SPARK})
  public static final SqlFunction MAP_KEYS =
      SqlBasicFunction.create(SqlKind.MAP_KEYS,
          ReturnTypes.TO_MAP_KEYS_NULLABLE,
          OperandTypes.MAP);

  /** The "MAP_VALUES(map)" function. */
  @LibraryOperator(libraries = {SPARK})
  public static final SqlFunction MAP_VALUES =
      SqlBasicFunction.create(SqlKind.MAP_VALUES,
          ReturnTypes.TO_MAP_VALUES_NULLABLE,
          OperandTypes.MAP);

  /** The "MAP_CONTAINS_KEY(map, key)" function. */
  @LibraryOperator(libraries = {SPARK})
  public static final SqlFunction MAP_CONTAINS_KEY =
      SqlBasicFunction.create(SqlKind.MAP_CONTAINS_KEY,
          ReturnTypes.BOOLEAN_NULLABLE,
          OperandTypes.MAP_KEY);

  private static RelDataType deriveTypeMapFromArrays(SqlOperatorBinding opBinding) {
    final RelDataType keysArrayType = opBinding.getOperandType(0);
    final RelDataType valuesArrayType = opBinding.getOperandType(1);
    final boolean nullable = keysArrayType.isNullable() || valuesArrayType.isNullable();
    return SqlTypeUtil.createMapType(
        opBinding.getTypeFactory(),
        requireNonNull(keysArrayType.getComponentType(), "inferred key type"),
        requireNonNull(valuesArrayType.getComponentType(), "inferred value type"),
        nullable);
  }

  /** The "MAP_FROM_ARRAYS(keysArray, valuesArray)" function. */
  @LibraryOperator(libraries = {SPARK})
  public static final SqlFunction MAP_FROM_ARRAYS =
      SqlBasicFunction.create(SqlKind.MAP_FROM_ARRAYS,
          SqlLibraryOperators::deriveTypeMapFromArrays,
          OperandTypes.ARRAY_ARRAY);

  private static RelDataType deriveTypeMapFromEntries(SqlOperatorBinding opBinding) {
    final RelDataType entriesType = opBinding.collectOperandTypes().get(0);
    final RelDataType entryType = entriesType.getComponentType();
    requireNonNull(entryType, () -> "componentType of " + entriesType);
    return SqlTypeUtil.createMapType(
        opBinding.getTypeFactory(),
        requireNonNull(entryType.getFieldList().get(0).getType(), "inferred key type"),
        requireNonNull(entryType.getFieldList().get(1).getType(), "inferred value type"),
        entriesType.isNullable() || entryType.isNullable());
  }

  /** The "MAP_FROM_ENTRIES(arrayOfEntries)" function. */
  @LibraryOperator(libraries = {SPARK})
  public static final SqlFunction MAP_FROM_ENTRIES =
      SqlBasicFunction.create(SqlKind.MAP_FROM_ENTRIES,
          SqlLibraryOperators::deriveTypeMapFromEntries,
          OperandTypes.MAP_FROM_ENTRIES);

  /** The "STR_TO_MAP(string[, stringDelimiter[, keyValueDelimiter]])" function. */
  @LibraryOperator(libraries = {SPARK})
  public static final SqlFunction STR_TO_MAP =
      SqlBasicFunction.create(SqlKind.STR_TO_MAP,
          ReturnTypes.IDENTITY_TO_MAP_NULLABLE,
          OperandTypes.STRING_OPTIONAL_STRING_OPTIONAL_STRING);

  /** The "CONCAT(arg, ...)" function that concatenates strings.
   * For example, "CONCAT('a', 'bc', 'd')" returns "abcd". */
  @LibraryOperator(libraries = {BIG_QUERY})
  public static final SqlFunction CONCAT =
      new SqlFunction("CONCAT",
          SqlKind.OTHER_FUNCTION,
          ReturnTypes.MULTIVALENT_STRING_SUM_PRECISION_NULLABLE,
          InferTypes.RETURN_TYPE,
          OperandTypes.ONE_OR_MORE,
          SqlFunctionCategory.STRING);

  /** The "CONCAT(arg0, arg1)" function that concatenates strings.
   * For example, "CONCAT('a', 'bc')" returns "abc".
   *
   * The optional boolean operand represents whether we have a concat operator (||)
   * or concat function [CONCAT()] in the source side. This extra operand avoids the addition
   * of an extra operator to represent oracle's concat operator (||)
   * <p>It is assigned {@link SqlKind#CONCAT2} to make it not equal to
   * {@link #CONCAT_FUNCTION}. */
<<<<<<< HEAD
//  @LibraryOperator(libraries = {ORACLE})
//  public static final SqlFunction CONCAT2 =
//      new SqlFunction("CONCAT",
//          SqlKind.CONCAT2,
//          ReturnTypes.MULTIVALENT_STRING_SUM_PRECISION_NULLABLE,
//          InferTypes.RETURN_TYPE,
//          OperandTypes.STRING_SAME_SAME,
//          SqlFunctionCategory.STRING);

  @LibraryOperator(libraries = {MYSQL, BIG_QUERY})
=======
  @LibraryOperator(libraries = {ORACLE})
  public static final SqlFunction CONCAT2 =
      new SqlFunction("CONCAT",
          SqlKind.CONCAT2,
          ReturnTypes.MULTIVALENT_STRING_SUM_PRECISION_NULLABLE,
          InferTypes.RETURN_TYPE,
          OperandTypes.or(STRING_STRING, STRING_STRING_BOOLEAN),
          SqlFunctionCategory.STRING);

  @LibraryOperator(libraries = {MYSQL})
>>>>>>> af3b8a62
  public static final SqlFunction REVERSE =
      SqlBasicFunction.create(SqlKind.REVERSE,
          ReturnTypes.ARG0_NULLABLE_VARYING,
          OperandTypes.CHARACTER)
          .withFunctionType(SqlFunctionCategory.STRING);

  /** The "LEVENSHTEIN(string1, string2)" function. */
  @LibraryOperator(libraries = {HIVE, SPARK})
  public static final SqlFunction LEVENSHTEIN =
      SqlBasicFunction.create("LEVENSHTEIN",
          ReturnTypes.INTEGER_NULLABLE,
          OperandTypes.STRING_STRING,
          SqlFunctionCategory.STRING);

  @LibraryOperator(libraries = {BIG_QUERY, MYSQL})
  public static final SqlFunction FROM_BASE64 =
      SqlBasicFunction.create("FROM_BASE64",
          ReturnTypes.VARBINARY_NULLABLE,
          OperandTypes.STRING, SqlFunctionCategory.STRING);

  @LibraryOperator(libraries = {MYSQL})
  public static final SqlFunction TO_BASE64 =
      SqlBasicFunction.create("TO_BASE64",
          ReturnTypes.VARCHAR_NULLABLE,
          OperandTypes.STRING.or(OperandTypes.BINARY),
          SqlFunctionCategory.STRING);

  @LibraryOperator(libraries = {BIG_QUERY})
  public static final SqlFunction FROM_BASE32 =
      SqlBasicFunction.create("FROM_BASE32",
          ReturnTypes.VARBINARY_NULLABLE,
          OperandTypes.CHARACTER, SqlFunctionCategory.STRING);

  @LibraryOperator(libraries = {BIG_QUERY})
  public static final SqlFunction TO_BASE32 =
      SqlBasicFunction.create("TO_BASE32",
          ReturnTypes.VARCHAR_NULLABLE,
          OperandTypes.STRING,
          SqlFunctionCategory.STRING);

  /**
   * The "FROM_HEX(varchar)" function; converts a hexadecimal-encoded {@code varchar} into bytes.
   */
  @LibraryOperator(libraries = {BIG_QUERY})
  public static final SqlFunction FROM_HEX =
      SqlBasicFunction.create("FROM_HEX",
          ReturnTypes.VARBINARY_NULLABLE,
          OperandTypes.CHARACTER,
          SqlFunctionCategory.STRING);

  /**
   * The "TO_HEX(binary)" function; converts {@code binary} into a hexadecimal varchar.
   */
  @LibraryOperator(libraries = {BIG_QUERY})
  public static final SqlFunction TO_HEX =
      SqlBasicFunction.create("TO_HEX",
          ReturnTypes.VARCHAR_NULLABLE,
          OperandTypes.or(OperandTypes.family(SqlTypeFamily.STRING), OperandTypes.BINARY),
          SqlFunctionCategory.STRING);

  /** The "FORMAT_NUMBER(value, decimalOrFormat)" function. */
  @LibraryOperator(libraries = {HIVE, SPARK})
  public static final SqlFunction FORMAT_NUMBER =
      SqlBasicFunction.create("FORMAT_NUMBER",
          ReturnTypes.VARCHAR_NULLABLE,
          OperandTypes.or(
              OperandTypes.NUMERIC_NUMERIC,
              OperandTypes.NUMERIC_CHARACTER),
          SqlFunctionCategory.STRING);

  /** The "TO_CHAR(timestamp, format)" function;
   * converts {@code timestamp} to string according to the given {@code format}.
   *
   * <p>({@code TO_CHAR} is not supported in MySQL, but it is supported in
   * MariaDB, a variant of MySQL covered by {@link SqlLibrary#MYSQL}.) */
  @LibraryOperator(libraries = {MYSQL, ORACLE, POSTGRESQL})
  public static final SqlFunction TO_CHAR =
      SqlBasicFunction.create("TO_CHAR",
          ReturnTypes.VARCHAR_2000_NULLABLE,
          OperandTypes.TIMESTAMP_STRING,
          SqlFunctionCategory.TIMEDATE);

  /** The "TO_DATE(string1, string2)" function; casts string1
   * to a DATE using the format specified in string2. */
  @LibraryOperator(libraries = {POSTGRESQL, ORACLE, SPARK})
  public static final SqlFunction TO_DATE =
      SqlBasicFunction.create("TO_DATE",
          ReturnTypes.DATE_NULLABLE,
          OperandTypes.STRING_STRING,
          SqlFunctionCategory.TIMEDATE);

  @LibraryOperator(libraries = {ORACLE})
  public static final SqlFunction ORACLE_TO_DATE =
      new SqlFunction("TO_DATE",
          SqlKind.OTHER_FUNCTION,
          ReturnTypes.TIMESTAMP_NULLABLE,
          null,
          OperandTypes.STRING_STRING,
          SqlFunctionCategory.TIMEDATE);

  /** The "TO_TIMESTAMP(string1, string2)" function; casts string1
   * to a TIMESTAMP using the format specified in string2. */
  @LibraryOperator(libraries = {POSTGRESQL, ORACLE, SNOWFLAKE})
  public static final SqlFunction TO_TIMESTAMP =
      new SqlFunction("TO_TIMESTAMP",
          SqlKind.OTHER_FUNCTION,
          ReturnTypes.TIMESTAMP_NULLABLE,
          null,
          OperandTypes.STRING_STRING,
          SqlFunctionCategory.TIMEDATE);

  /**Same as {@link #TO_TIMESTAMP}, except ,if the conversion cannot be performed,
   * it returns a NULL value instead of raising an error.*/
  @LibraryOperator(libraries = {SNOWFLAKE})
  public static final SqlFunction TRY_TO_TIMESTAMP =
      new SqlFunction("TRY_TO_TIMESTAMP",
          SqlKind.OTHER_FUNCTION,
          ReturnTypes.TIMESTAMP_NULLABLE,
          null,
          OperandTypes.or(
              OperandTypes.STRING,
              OperandTypes.STRING_STRING),
          SqlFunctionCategory.TIMEDATE);

  @LibraryOperator(libraries = {SNOWFLAKE})
  public static final SqlFunction TRY_TO_TIME =
      new SqlFunction("TRY_TO_TIME",
          SqlKind.OTHER_FUNCTION,
          ReturnTypes.TIME_NULLABLE,
          null,
          OperandTypes.or(
              OperandTypes.STRING,
              OperandTypes.STRING_STRING),
          SqlFunctionCategory.TIMEDATE);

  /**Same as {@link #TO_DATE}, except ,if the conversion cannot be performed,
   * it returns a NULL value instead of raising an error.
   * Here second and third operands are optional
   * Third operand is true if the first operand is Timestamp */
  @LibraryOperator(libraries = {STANDARD})
  public static final SqlFunction TRY_TO_DATE =
      new SqlFunction("TRY_TO_DATE",
          SqlKind.OTHER_FUNCTION,
          ReturnTypes.DATE_NULLABLE,
          null,
          OperandTypes.or(
              OperandTypes.STRING,
              OperandTypes.STRING_STRING, OperandTypes.STRING_STRING_BOOLEAN),
          SqlFunctionCategory.TIMEDATE);

  @LibraryOperator(libraries = {ORACLE})
  public static final SqlFunction ORACLE_TO_TIMESTAMP =
      new SqlFunction("TO_TIMESTAMP",
          SqlKind.OTHER_FUNCTION,
          ReturnTypes.TIMESTAMP_NULLABLE,
          null,
          OperandTypes.or(OperandTypes.STRING_OPTIONAL_STRING,
              OperandTypes.TIMESTAMP),
          SqlFunctionCategory.TIMEDATE);

  /** The "TIMESTAMP_SECONDS(bigint)" function; returns a TIMESTAMP value
   * a given number of seconds after 1970-01-01 00:00:00. */
//  @LibraryOperator(libraries = {BIG_QUERY})
//  public static final SqlFunction TIMESTAMP_SECONDS =
//      new SqlFunction("TIMESTAMP_SECONDS", SqlKind.OTHER_FUNCTION,
//          ReturnTypes.TIMESTAMP_NULLABLE, null,
//          OperandTypes.or(OperandTypes.INTEGER_BOOLEAN, OperandTypes.INTEGER),
//          SqlFunctionCategory.TIMEDATE);

  /** The "TIMESTAMP_MILLIS(bigint)" function; returns a TIMESTAMP value
   * a given number of milliseconds after 1970-01-01 00:00:00. */
//  @LibraryOperator(libraries = {BIG_QUERY})
//  public static final SqlFunction TIMESTAMP_MILLIS =
//      new SqlFunction("TIMESTAMP_MILLIS", SqlKind.OTHER_FUNCTION,
//          ReturnTypes.TIMESTAMP_NULLABLE, null,
//          OperandTypes.or(OperandTypes.INTEGER_BOOLEAN, OperandTypes.INTEGER),
//          SqlFunctionCategory.TIMEDATE);

  /** The "TIMESTAMP_MICROS(bigint)" function; returns a TIMESTAMP value
   * a given number of micro-seconds after 1970-01-01 00:00:00. */
//  @LibraryOperator(libraries = {BIG_QUERY})
//  public static final SqlFunction TIMESTAMP_MICROS =
//      new SqlFunction("TIMESTAMP_MICROS", SqlKind.OTHER_FUNCTION,
//          ReturnTypes.TIMESTAMP_NULLABLE, null,
//          OperandTypes.or(OperandTypes.INTEGER_BOOLEAN, OperandTypes.INTEGER),
//          SqlFunctionCategory.TIMEDATE);

  /** The "UNIX_SECONDS(bigint)" function; returns the number of seconds
   * since 1970-01-01 00:00:00. */
//  @LibraryOperator(libraries = {BIG_QUERY})
//  public static final SqlFunction UNIX_SECONDS =
//      new SqlFunction("UNIX_SECONDS", SqlKind.OTHER_FUNCTION,
//          ReturnTypes.BIGINT_NULLABLE, null, OperandTypes.TIMESTAMP,
//          SqlFunctionCategory.TIMEDATE);

  /** The "UNIX_MILLIS(bigint)" function; returns the number of milliseconds
   * since 1970-01-01 00:00:00. */
//  @LibraryOperator(libraries = {BIG_QUERY})
//  public static final SqlFunction UNIX_MILLIS =
//      new SqlFunction("UNIX_MILLIS", SqlKind.OTHER_FUNCTION,
//          ReturnTypes.BIGINT_NULLABLE, null, OperandTypes.TIMESTAMP,
//          SqlFunctionCategory.TIMEDATE);

  /** The "UNIX_MICROS(bigint)" function; returns the number of microseconds
   * since 1970-01-01 00:00:00. */
//  @LibraryOperator(libraries = {BIG_QUERY})
//  public static final SqlFunction UNIX_MICROS =
//      new SqlFunction("UNIX_MICROS", SqlKind.OTHER_FUNCTION,
//          ReturnTypes.BIGINT_NULLABLE, null, OperandTypes.TIMESTAMP,
//          SqlFunctionCategory.TIMEDATE);

  /**
   * The "PARSE_TIME(string, string)" function (BigQuery);
   * converts a string representation of time to a TIME value.
   */
  @LibraryOperator(libraries = {BIG_QUERY})
  public static final SqlFunction PARSE_TIME =
      SqlBasicFunction.create("PARSE_TIME", ReturnTypes.TIME_NULLABLE,
          OperandTypes.STRING_STRING, SqlFunctionCategory.TIMEDATE);

  /**
   * The "PARSE_DATE(string, string)" function (BigQuery); Converts a string representation of date
   * to a DATE object.
   */
  @LibraryOperator(libraries = {BIG_QUERY})
  public static final SqlFunction PARSE_DATE =
      SqlBasicFunction.create("PARSE_DATE",
          ReturnTypes.DATE_NULLABLE, OperandTypes.STRING_STRING, SqlFunctionCategory.TIMEDATE);

  /**
   * The "PARSE_TIMESTAMP(string, string [, timezone])" function (BigQuery); Formats a timestamp
   * object according to the specified string.
   *
   * <p>In BigQuery, the "TIMESTAMP" datatype maps to Calcite's
   * TIMESTAMP_WITH_LOCAL_TIME_ZONE
   */
  @LibraryOperator(libraries = {BIG_QUERY})
  public static final SqlFunction PARSE_TIMESTAMP =
      SqlBasicFunction.create("PARSE_TIMESTAMP",
          ReturnTypes.TIMESTAMP_NULLABLE, OperandTypes.STRING_STRING_OPTIONAL_STRING,
          SqlFunctionCategory.TIMEDATE);

  /**
   * The "PARSE_DATETIME(string, string [, timezone])" function (BigQuery); Formats a timestamp
   * object according to the specified string.
   *
   * <p>Note that the {@code TIMESTAMP} type of Calcite and Standard SQL
   * is called {@code DATETIME} in BigQuery.
   */
  @LibraryOperator(libraries = {BIG_QUERY})
  public static final SqlFunction PARSE_DATETIME =
      SqlBasicFunction.create("PARSE_DATETIME", ReturnTypes.TIMESTAMP_NULLABLE,
          OperandTypes.STRING_STRING, SqlFunctionCategory.TIMEDATE);

  /** The "FORMAT_TIME(string, time)" function (BigQuery);
   * Formats a time object according to the specified string. */
  @LibraryOperator(libraries = {BIG_QUERY})
  public static final SqlFunction FORMAT_TIME =
      SqlBasicFunction.create("FORMAT_TIME", ReturnTypes.VARCHAR_2000_NULLABLE,
          OperandTypes.CHARACTER_TIME, SqlFunctionCategory.STRING);

  /** The "FORMAT_TIMESTAMP(string, timestamp)" function (BigQuery);
   * Formats a timestamp object according to the specified string.
   *
   * <p>In BigQuery, the "TIMESTAMP" datatype maps to Calcite's
   * TIMESTAMP_WITH_LOCAL_TIME_ZONE */
  @LibraryOperator(libraries = {BIG_QUERY})
  public static final SqlFunction FORMAT_TIMESTAMP =
      SqlBasicFunction.create("FORMAT_TIMESTAMP",
          ReturnTypes.VARCHAR_2000_NULLABLE,
          OperandTypes.or(OperandTypes.family(SqlTypeFamily.STRING, SqlTypeFamily.TIMESTAMP),
          OperandTypes.sequence("FORMAT_TIMESTAMP(<CHARACTER>, "
                  + "<TIMESTAMP WITH LOCAL TIME ZONE>)",
              OperandTypes.CHARACTER, OperandTypes.TIMESTAMP_LTZ)
              .or(
                  OperandTypes.sequence("FORMAT_TIMESTAMP(<CHARACTER>, "
                          + "<TIMESTAMP WITH LOCAL TIME ZONE>, <CHARACTER>)",
                      OperandTypes.CHARACTER, OperandTypes.TIMESTAMP_LTZ,
                      OperandTypes.CHARACTER))),
          SqlFunctionCategory.STRING);

  /** The "FORMAT_DATETIME(string, timestamp)" function (BigQuery);
   * formats a timestamp object according to the specified string.
   *
   * <p>Note that the {@code TIMESTAMP} type of Calcite and Standard SQL
   * is called {@code DATETIME} in BigQuery. */
  @LibraryOperator(libraries = {BIG_QUERY})
  public static final SqlFunction FORMAT_DATETIME =
      SqlBasicFunction.create("FORMAT_DATETIME",
          ReturnTypes.VARCHAR_2000_NULLABLE,
          OperandTypes.or(OperandTypes.ANY_ANY,
                  OperandTypes.sequence("FORMAT_DATETIME(<CHARACTER>, <TIMESTAMP>)",
                  OperandTypes.CHARACTER, OperandTypes.TIMESTAMP_NTZ),
                  OperandTypes.sequence("FORMAT_DATETIME(<CHARACTER>, "
                          + "<TIMESTAMP>, <CHARACTER>)",
                      OperandTypes.CHARACTER, OperandTypes.TIMESTAMP_NTZ, OperandTypes.CHARACTER)),
          SqlFunctionCategory.STRING);

  /** The "TIMESTAMP_ADD(timestamp, interval)" function (BigQuery), the
   * two-argument variant of the built-in
   * {@link SqlStdOperatorTable#TIMESTAMP_ADD TIMESTAMPADD} function, which has
   * three arguments.
   *
   * <p>In BigQuery, the syntax is "TIMESTAMP_ADD(timestamp, INTERVAL
   * int64_expression date_part)" but in Calcite the second argument can be any
   * interval expression, not just an interval literal. */
  @LibraryOperator(libraries = {BIG_QUERY})
  public static final SqlBasicFunction TIMESTAMP_ADD2 =
      SqlBasicFunction.create(SqlKind.TIMESTAMP_ADD, ReturnTypes.ARG0_NULLABLE,
          OperandTypes.TIMESTAMP_INTERVAL)
          .withFunctionType(SqlFunctionCategory.TIMEDATE);

  /** The "TIMESTAMP_DIFF(timestamp, timestamp, timeUnit)" function (BigQuery);
   * returns the number of timeUnit between the two timestamp expressions.
   *
   * <p>{@code TIMESTAMP_DIFF(t1, t2, unit)} is equivalent to
   * {@code TIMESTAMPDIFF(unit, t2, t1)} and {@code (t1 - t2) unit}. */
  @LibraryOperator(libraries = {BIG_QUERY})
  public static final SqlFunction TIMESTAMP_DIFF3 =
      new SqlTimestampDiffFunction("TIMESTAMP_DIFF",
          OperandTypes.family(SqlTypeFamily.TIMESTAMP, SqlTypeFamily.TIMESTAMP,
              SqlTypeFamily.ANY));

  /** The "TIME_ADD(time, interval)" function (BigQuery);
   * adds interval expression to the specified time expression. */
//  @LibraryOperator(libraries = {BIG_QUERY})
//  public static final SqlFunction TIME_ADD =
//      SqlBasicFunction.create(SqlKind.TIME_ADD, ReturnTypes.ARG0_NULLABLE,
//              OperandTypes.TIME_INTERVAL)
//          .withFunctionType(SqlFunctionCategory.TIMEDATE);

  /** The "TIME_DIFF(time, time, timeUnit)" function (BigQuery);
   * returns the number of timeUnit between the two time expressions. */
  @LibraryOperator(libraries = {BIG_QUERY})
  public static final SqlFunction TIME_DIFF =
      new SqlTimestampDiffFunction("TIME_DIFF", SqlKind.OTHER_FUNCTION,
              OperandTypes.or(OperandTypes.family(SqlTypeFamily.DATETIME, SqlTypeFamily.DATETIME),
                OperandTypes.family(SqlTypeFamily.TIME, SqlTypeFamily.TIME, SqlTypeFamily.ANY)));

  /** The "DATE_TRUNC(date, timeUnit)" function (BigQuery);
   * truncates a DATE value to the beginning of a timeUnit. */
  @LibraryOperator(libraries = {BIG_QUERY, SPARK})
  public static final SqlFunction DATE_TRUNC =
      SqlBasicFunction.create("DATE_TRUNC",
          ReturnTypes.ARG0_NULLABLE,
          OperandTypes.or(
              OperandTypes.sequence("'DATE_TRUNC(<DATE>, <DATETIME_INTERVAL>)'",
              OperandTypes.DATE_OR_TIMESTAMP, OperandTypes.dateInterval()),
              OperandTypes.family(SqlTypeFamily.STRING, SqlTypeFamily.TIMESTAMP)),
          SqlFunctionCategory.TIMEDATE)
          .withOperandHandler(OperandHandlers.OPERAND_1_MIGHT_BE_TIME_FRAME)
          .withKind(SqlKind.DATE_TRUNC);

  /** The "TIME_SUB(time, interval)" function (BigQuery);
   * subtracts an interval from a time, independent of any time zone.
   *
   * <p>In BigQuery, the syntax is "TIME_SUB(time, INTERVAL int64 date_part)"
   * but in Calcite the second argument can be any interval expression, not just
   * an interval literal. */
//  @LibraryOperator(libraries = {BIG_QUERY})
//  public static final SqlFunction TIME_SUB =
//      SqlBasicFunction.create(SqlKind.TIME_SUB, ReturnTypes.ARG0_NULLABLE,
//              OperandTypes.TIME_INTERVAL)
//          .withFunctionType(SqlFunctionCategory.TIMEDATE);

  /** The "TIME_TRUNC(time, timeUnit)" function (BigQuery);
   * truncates a TIME value to the beginning of a timeUnit. */
  @LibraryOperator(libraries = {BIG_QUERY})
  public static final SqlFunction TIME_TRUNC =
      SqlBasicFunction.create("TIME_TRUNC",
          ReturnTypes.TIME_NULLABLE,
          OperandTypes.sequence("'TIME_TRUNC(<TIME>, <DATETIME_INTERVAL>)'",
              OperandTypes.TIME, OperandTypes.timeInterval()),
          SqlFunctionCategory.TIMEDATE);

  /** The "TIMESTAMP_SUB(timestamp, interval)" function (BigQuery);
   * subtracts an interval from a timestamp, independent of any time zone.
   *
   * <p>In BigQuery, the syntax is "TIMESTAMP_SUB(timestamp,
   * INTERVAL int64 date_part)" but in Calcite the second argument can be any
   * interval expression, not just an interval literal. */
//  @LibraryOperator(libraries = {BIG_QUERY})
//  public static final SqlBasicFunction TIMESTAMP_SUB =
//      SqlBasicFunction.create(SqlKind.TIMESTAMP_SUB, ReturnTypes.ARG0_NULLABLE,
//          OperandTypes.TIMESTAMP_INTERVAL)
//          .withFunctionType(SqlFunctionCategory.TIMEDATE);

  /** The "DATETIME_SUB(timestamp, interval)" function (BigQuery).
   *
   * <p>Note that the {@code TIMESTAMP} type of Calcite and Standard SQL
   * is called {@code DATETIME} in BigQuery.
   *
   * <p>A synonym for {@link #TIMESTAMP_SUB}, which supports both
   * {@code TIMESTAMP} and {@code TIMESTAMP WITH LOCAL TIME ZONE} operands. */
//  @LibraryOperator(libraries = {BIG_QUERY})
//  public static final SqlFunction DATETIME_SUB =
//      TIMESTAMP_SUB.withName("DATETIME_SUB");

  /** The "TIMESTAMP_TRUNC(timestamp, timeUnit[, timeZone])" function (BigQuery);
   * truncates a {@code TIMESTAMP WITH LOCAL TIME ZONE} value to the beginning
   * of a timeUnit.
   *
   * <p>Note that the {@code TIMESTAMP WITH LOCAL TIME ZONE} type of Calcite
   * is called {@code TIMESTAMP} in BigQuery. */
  @LibraryOperator(libraries = {BIG_QUERY})
  public static final SqlFunction TIMESTAMP_TRUNC =
      SqlBasicFunction.create("TIMESTAMP_TRUNC",
          ReturnTypes.ARG0_EXCEPT_DATE_NULLABLE,
          OperandTypes.sequence(
              "'TIMESTAMP_TRUNC(<TIMESTAMP>, <DATETIME_INTERVAL>)'",
              OperandTypes.DATE_OR_TIMESTAMP, OperandTypes.timestampInterval()),
          SqlFunctionCategory.TIMEDATE);

  /** The "DATETIME_TRUNC(timestamp, timeUnit)" function (BigQuery);
   * truncates a TIMESTAMP value to the beginning of a timeUnit.
   *
   * <p>Note that the {@code TIMESTAMP} type of Calcite and Standard SQL
   * is called {@code DATETIME} in BigQuery. */
  @LibraryOperator(libraries = {BIG_QUERY})
  public static final SqlFunction DATETIME_TRUNC =
      new SqlFunction("DATETIME_TRUNC", SqlKind.OTHER_FUNCTION,
              ReturnTypes.ARG0_EXCEPT_DATE_NULLABLE, null,
              OperandTypes.sequence("'DATETIME_TRUNC(<TIMESTAMP>, <DATETIME_INTERVAL>)'",
              OperandTypes.DATE_OR_TIMESTAMP, OperandTypes.timestampInterval()),
              SqlFunctionCategory.TIMEDATE) {
        @Override public void unparse(SqlWriter writer, SqlCall call, int leftPrec, int rightPrec) {
          SqlWriter.Frame frame = writer.startFunCall(call.getOperator().getName());
          call.operand(0).unparse(writer, leftPrec, rightPrec);
          writer.print(",");
          writer.print(call.operand(call.getOperandList().size() - 1)
                  .toString().replaceAll("'", ""));
          writer.endFunCall(frame);
        }
      };

  /** The "TIMESTAMP_SECONDS(bigint)" function; returns a TIMESTAMP value
   * a given number of seconds after 1970-01-01 00:00:00. */
  @LibraryOperator(libraries = {BIG_QUERY, SPARK})
  public static final SqlFunction TIMESTAMP_SECONDS =
      SqlBasicFunction.create("TIMESTAMP_SECONDS",
          ReturnTypes.TIMESTAMP_NULLABLE,
          OperandTypes.or(OperandTypes.INTEGER_BOOLEAN, OperandTypes.INTEGER),
          SqlFunctionCategory.TIMEDATE);

  /** The "TIMESTAMP_MILLIS(bigint)" function; returns a TIMESTAMP value
   * a given number of milliseconds after 1970-01-01 00:00:00. */
  @LibraryOperator(libraries = {BIG_QUERY, SPARK})
  public static final SqlFunction TIMESTAMP_MILLIS =
      SqlBasicFunction.create("TIMESTAMP_MILLIS",
          ReturnTypes.TIMESTAMP_NULLABLE, OperandTypes.INTEGER,
          SqlFunctionCategory.TIMEDATE);

  /** The "TIMESTAMP_MICROS(bigint)" function; returns a TIMESTAMP value
   * a given number of micro-seconds after 1970-01-01 00:00:00. */
  @LibraryOperator(libraries = {BIG_QUERY, SPARK})
  public static final SqlFunction TIMESTAMP_MICROS =
      SqlBasicFunction.create("TIMESTAMP_MICROS",
          ReturnTypes.TIMESTAMP_NULLABLE, OperandTypes.INTEGER,
          SqlFunctionCategory.TIMEDATE);

  /** The "UNIX_SECONDS(bigint)" function; returns the number of seconds
   * since 1970-01-01 00:00:00. */
  @LibraryOperator(libraries = {BIG_QUERY, SPARK})
  public static final SqlFunction UNIX_SECONDS =
      SqlBasicFunction.create("UNIX_SECONDS", ReturnTypes.BIGINT_NULLABLE,
          OperandTypes.TIMESTAMP, SqlFunctionCategory.TIMEDATE);

  /** The "UNIX_MILLIS(bigint)" function; returns the number of milliseconds
   * since 1970-01-01 00:00:00. */
  @LibraryOperator(libraries = {BIG_QUERY, SPARK})
  public static final SqlFunction UNIX_MILLIS =
      SqlBasicFunction.create("UNIX_MILLIS",
          ReturnTypes.BIGINT_NULLABLE, OperandTypes.TIMESTAMP,
          SqlFunctionCategory.TIMEDATE);

  /** The "UNIX_MICROS(bigint)" function; returns the number of microseconds
   * since 1970-01-01 00:00:00. */
  @LibraryOperator(libraries = {BIG_QUERY, SPARK})
  public static final SqlFunction UNIX_MICROS =
      SqlBasicFunction.create("UNIX_MICROS",
          ReturnTypes.BIGINT_NULLABLE, OperandTypes.TIMESTAMP,
          SqlFunctionCategory.TIMEDATE);

  /** The "DATETIME_ADD(timestamp, interval)" function (BigQuery).
   * As {@code TIMESTAMP_ADD}, returns a Calcite {@code TIMESTAMP}
   * (which BigQuery calls a {@code DATETIME}). */
//  @LibraryOperator(libraries = {BIG_QUERY})
//  public static final SqlFunction DATETIME_ADD =
//      TIMESTAMP_ADD2.withName("DATETIME_ADD");

  /** The "DATETIME_DIFF(timestamp, timestamp2, timeUnit)" function (BigQuery).
   *
   * <p>Note that the {@code TIMESTAMP} type of Calcite and Standard SQL
   * is called {@code DATETIME} in BigQuery. */
  @LibraryOperator(libraries = {BIG_QUERY})
  public static final SqlFunction DATETIME_DIFF =
      new SqlTimestampDiffFunction("DATETIME_DIFF",
          OperandTypes.or(OperandTypes.family(SqlTypeFamily.DATETIME, SqlTypeFamily.DATETIME, SqlTypeFamily.DATETIME),
                  OperandTypes.family(SqlTypeFamily.TIMESTAMP, SqlTypeFamily.TIMESTAMP, SqlTypeFamily.ANY)));

  /** The "SAFE_ADD(numeric1, numeric2)" function; equivalent to the {@code +} operator but
   * returns null if overflow occurs. */
  @LibraryOperator(libraries = {BIG_QUERY})
  public static final SqlFunction SAFE_ADD =
      SqlBasicFunction.create("SAFE_ADD",
          ReturnTypes.SUM_FORCE_NULLABLE,
          OperandTypes.NUMERIC_NUMERIC,
          SqlFunctionCategory.NUMERIC);

  /** The "SAFE_DIVIDE(numeric1, numeric2)" function; equivalent to the {@code /} operator but
   * returns null if an error occurs, such as overflow or division by zero. */
  @LibraryOperator(libraries = {BIG_QUERY})
  public static final SqlFunction SAFE_DIVIDE =
      SqlBasicFunction.create("SAFE_DIVIDE",
          ReturnTypes.DOUBLE_IF_INTEGERS.orElse(ReturnTypes.QUOTIENT_FORCE_NULLABLE),
          OperandTypes.NUMERIC_NUMERIC,
          SqlFunctionCategory.NUMERIC);

  /** The "SAFE_MULTIPLY(numeric1, numeric2)" function; equivalent to the {@code *} operator but
   * returns null if overflow occurs. */
  @LibraryOperator(libraries = {BIG_QUERY})
  public static final SqlFunction SAFE_MULTIPLY =
      SqlBasicFunction.create("SAFE_MULTIPLY",
          ReturnTypes.PRODUCT_FORCE_NULLABLE,
          OperandTypes.NUMERIC_NUMERIC,
          SqlFunctionCategory.NUMERIC);

  /** The "SAFE_NEGATE(numeric)" function; negates {@code numeric} and returns null if overflow
   * occurs. */
  @LibraryOperator(libraries = {BIG_QUERY})
  public static final SqlFunction SAFE_NEGATE =
      SqlBasicFunction.create("SAFE_NEGATE",
          ReturnTypes.ARG0_FORCE_NULLABLE,
          OperandTypes.NUMERIC,
          SqlFunctionCategory.NUMERIC);

  /** The "SAFE_SUBTRACT(numeric1, numeric2)" function; equivalent to the {@code -} operator but
   * returns null if overflow occurs. */
  @LibraryOperator(libraries = {BIG_QUERY})
  public static final SqlFunction SAFE_SUBTRACT =
      SqlBasicFunction.create("SAFE_SUBTRACT",
          ReturnTypes.SUM_FORCE_NULLABLE,
          OperandTypes.NUMERIC_NUMERIC,
          SqlFunctionCategory.NUMERIC);

  /** The "CHAR(n)" function; returns the character whose ASCII code is
   * {@code n} % 256, or null if {@code n} &lt; 0. */
  @LibraryOperator(libraries = {MYSQL, SPARK})
  public static final SqlFunction CHAR =
      SqlBasicFunction.create("CHAR",
          ReturnTypes.CHAR_FORCE_NULLABLE,
          OperandTypes.INTEGER,
          SqlFunctionCategory.STRING);

  /** The "CHR(n)" function; returns the character whose UTF-8 code is
   * {@code n}. */
  @LibraryOperator(libraries = {BIG_QUERY, ORACLE, POSTGRESQL})
  public static final SqlFunction CHR =
      SqlBasicFunction.create("CHR",
          ReturnTypes.CHAR,
          OperandTypes.INTEGER,
          SqlFunctionCategory.STRING);

  /** The "CODE_POINTS_TO_BYTES(integers)" function (BigQuery); Converts an array of extended ASCII
   * code points to bytes. */
  @LibraryOperator(libraries = {BIG_QUERY})
  public static final SqlFunction CODE_POINTS_TO_BYTES =
      SqlBasicFunction.create("CODE_POINTS_TO_BYTES",
          ReturnTypes.VARBINARY_NULLABLE,
          OperandTypes.ARRAY_OF_INTEGER,
          SqlFunctionCategory.STRING);

  /** The "CODE_POINTS_TO_STRING(integers)" function (BigQuery); Converts an array of Unicode code
   * points to string. */
  @LibraryOperator(libraries = {BIG_QUERY})
  public static final SqlFunction CODE_POINTS_TO_STRING =
      SqlBasicFunction.create("CODE_POINTS_TO_STRING",
          ReturnTypes.VARCHAR_NULLABLE,
          OperandTypes.ARRAY_OF_INTEGER,
          SqlFunctionCategory.STRING);

  /** The "TO_CODE_POINTS(string or binary)" function (BigQuery); Converts a {@code string} or
   * {@code binary} value to an array of integers that represent code points or extended ASCII
   * character values. */
  @LibraryOperator(libraries = {BIG_QUERY})
  public static final SqlFunction TO_CODE_POINTS =
      SqlBasicFunction.create("TO_CODE_POINTS",
          ReturnTypes.INTEGER.andThen(SqlTypeTransforms.TO_ARRAY_NULLABLE),
          OperandTypes.STRING.or(OperandTypes.BINARY),
          SqlFunctionCategory.STRING);

  @LibraryOperator(libraries = {ALL})
  public static final SqlFunction TANH =
      SqlBasicFunction.create("TANH",
          ReturnTypes.DOUBLE_NULLABLE,
          OperandTypes.NUMERIC,
          SqlFunctionCategory.NUMERIC);

  /** The "COTH(value)" function; returns the hyperbolic cotangent
   * of {@code value}. */
  @LibraryOperator(libraries = {ALL})
  public static final SqlFunction COTH =
      SqlBasicFunction.create("COTH",
          ReturnTypes.DOUBLE_NULLABLE,
          OperandTypes.NUMERIC,
          SqlFunctionCategory.NUMERIC);

  @LibraryOperator(libraries = {ALL})
  public static final SqlFunction COSH =
      SqlBasicFunction.create("COSH",
          ReturnTypes.DOUBLE_NULLABLE,
          OperandTypes.NUMERIC,
          SqlFunctionCategory.NUMERIC);

  /** The {@code ACOSH(numeric)} function; returns the inverse hyperbolic cosine
   * of {@code value}. */
  @LibraryOperator(libraries = {ALL})
  public static final SqlFunction ACOSH =
      SqlBasicFunction.create("ACOSH",
          ReturnTypes.DOUBLE_NULLABLE,
          OperandTypes.NUMERIC,
          SqlFunctionCategory.NUMERIC);

  /** The {@code ASINH(numeric)} function; returns the inverse hyperbolic sine of {@code value}. */
  @LibraryOperator(libraries = {ALL})
  public static final SqlFunction ASINH =
      SqlBasicFunction.create("ASINH",
          ReturnTypes.DOUBLE_NULLABLE,
          OperandTypes.NUMERIC,
          SqlFunctionCategory.NUMERIC);

  /** The {@code ATANH(numeric)} function; returns the inverse hyperbolic tangent
   * of {@code value}. */
  @LibraryOperator(libraries = {ALL})
  public static final SqlFunction ATANH =
      SqlBasicFunction.create("ATANH",
          ReturnTypes.DOUBLE_NULLABLE,
          OperandTypes.NUMERIC,
          SqlFunctionCategory.NUMERIC);

  /** The "COTH(value)" function; returns the hyperbolic secant
   * of {@code value}. */
  @LibraryOperator(libraries = {ALL})
  public static final SqlFunction SECH =
      SqlBasicFunction.create("SECH",
          ReturnTypes.DOUBLE_NULLABLE,
          OperandTypes.NUMERIC,
          SqlFunctionCategory.NUMERIC);

  /** The "COTH(value)" function; returns the hyperbolic cosecant
   * of {@code value}. */
  @LibraryOperator(libraries = {ALL})
  public static final SqlFunction CSCH =
      SqlBasicFunction.create("CSCH",
          ReturnTypes.DOUBLE_NULLABLE,
          OperandTypes.NUMERIC,
          SqlFunctionCategory.NUMERIC);

  @LibraryOperator(libraries = {ALL})
  public static final SqlFunction SINH =
      SqlBasicFunction.create("SINH",
          ReturnTypes.DOUBLE_NULLABLE,
          OperandTypes.NUMERIC,
          SqlFunctionCategory.NUMERIC);

  @LibraryOperator(libraries = {ALL})
  public static final SqlFunction CSC =
      SqlBasicFunction.create("CSC",
          ReturnTypes.DOUBLE_NULLABLE,
          OperandTypes.NUMERIC,
          SqlFunctionCategory.NUMERIC);

  @LibraryOperator(libraries = {ALL})
  public static final SqlFunction SEC =
      SqlBasicFunction.create("SEC",
          ReturnTypes.DOUBLE_NULLABLE,
          OperandTypes.NUMERIC,
          SqlFunctionCategory.NUMERIC);

  /** The {@code FACTORIAL(integer)} function.
   * Returns the factorial of integer, the range of integer is [0, 20].
   * Otherwise, returns NULL. */
  @LibraryOperator(libraries = {HIVE, SPARK})
  public static final SqlFunction FACTORIAL =
      SqlBasicFunction.create("FACTORIAL",
          ReturnTypes.BIGINT_FORCE_NULLABLE,
          OperandTypes.INTEGER,
          SqlFunctionCategory.NUMERIC);

  @LibraryOperator(libraries = {BIG_QUERY, MYSQL, POSTGRESQL, SPARK})
  public static final SqlFunction MD5 =
      SqlBasicFunction.create("MD5",
          ReturnTypes.VARCHAR_NULLABLE,
          OperandTypes.STRING.or(OperandTypes.BINARY),
          SqlFunctionCategory.STRING);

  @LibraryOperator(libraries = {BIG_QUERY, MYSQL, POSTGRESQL, SPARK})
  public static final SqlFunction SHA1 =
      SqlBasicFunction.create("SHA1",
          ReturnTypes.VARCHAR_NULLABLE,
          OperandTypes.STRING.or(OperandTypes.BINARY),
          SqlFunctionCategory.STRING);

  @LibraryOperator(libraries = {BIG_QUERY, POSTGRESQL})
  public static final SqlFunction SHA256 =
      SqlBasicFunction.create("SHA256",
          ReturnTypes.VARCHAR_NULLABLE,
          OperandTypes.STRING.or(OperandTypes.BINARY),
          SqlFunctionCategory.STRING);

  @LibraryOperator(libraries = {BIG_QUERY, POSTGRESQL})
  public static final SqlFunction SHA512 =
      SqlBasicFunction.create("SHA512",
          ReturnTypes.VARCHAR_NULLABLE,
          OperandTypes.STRING.or(OperandTypes.BINARY),
          SqlFunctionCategory.STRING);

  /** The "IS_INF(value)" function. Returns whether value is infinite. */
  @LibraryOperator(libraries = {BIG_QUERY})
  public static final SqlFunction IS_INF =
      SqlBasicFunction.create("IS_INF",
          ReturnTypes.BOOLEAN_NULLABLE,
          OperandTypes.NUMERIC,
          SqlFunctionCategory.NUMERIC);

  /** The "IS_NAN(value)" function. Returns whether value is NaN. */
  @LibraryOperator(libraries = {BIG_QUERY})
  public static final SqlFunction IS_NAN =
      SqlBasicFunction.create("IS_NAN",
          ReturnTypes.BOOLEAN_NULLABLE,
          OperandTypes.NUMERIC,
          SqlFunctionCategory.NUMERIC);

  /** The "LOG(value [, value2])" function.
   *
   * @see SqlStdOperatorTable#LN
   * @see SqlStdOperatorTable#LOG10
   */
  @LibraryOperator(libraries = {BIG_QUERY})
  public static final SqlFunction LOG =
      SqlBasicFunction.create("LOG",
          ReturnTypes.DOUBLE_NULLABLE,
          OperandTypes.NUMERIC_OPTIONAL_NUMERIC,
          SqlFunctionCategory.NUMERIC);

  @LibraryOperator(libraries = {BIG_QUERY, SPARK})
  public static final SqlFunction POW =
      SqlStdOperatorTable.POWER.withName("POW");

//  @LibraryOperator(libraries = {BIG_QUERY})
//  public static final SqlFunction TRUNC =
//      SqlStdOperatorTable.TRUNCATE.withName("TRUNC");

  /** Infix "::" cast operator used by PostgreSQL, for example
   * {@code '100'::INTEGER}. */
  @LibraryOperator(libraries = { POSTGRESQL })
  public static final SqlOperator INFIX_CAST =
      new SqlCastOperator();

  /** The "SAFE_CAST(expr AS type)" function; identical to CAST(),
   * except that if conversion fails, it returns NULL instead of raising an
   * error. */
  @LibraryOperator(libraries = {BIG_QUERY})
  public static final SqlFunction SAFE_CAST =
      new SqlCastFunction("SAFE_CAST", SqlKind.SAFE_CAST);

  /** The "TRY_CAST(expr AS type)" function, equivalent to SAFE_CAST. */
  @LibraryOperator(libraries = {MSSQL})
  public static final SqlFunction TRY_CAST =
      new SqlCastFunction("TRY_CAST", SqlKind.SAFE_CAST);

  /** The "OFFSET(index)" array subscript operator used by BigQuery. The index
   * starts at 0 and produces an error if the index is out of range. */
  @LibraryOperator(libraries = {BIG_QUERY})
  public static final SqlOperator OFFSET =
      new SqlItemOperator("OFFSET", OperandTypes.ARRAY, 0, false);

  /** The "ORDINAL(index)" array subscript operator used by BigQuery. The index
   * starts at 1 and produces an error if the index is out of range. */
  @LibraryOperator(libraries = {BIG_QUERY})
  public static final SqlOperator ORDINAL =
      new SqlItemOperator("ORDINAL", OperandTypes.ARRAY, 1, false);

  /** The "SAFE_OFFSET(index)" array subscript operator used by BigQuery. The index
   * starts at 0 and returns null if the index is out of range. */
  @LibraryOperator(libraries = {BIG_QUERY})
  public static final SqlOperator SAFE_OFFSET =
      new SqlItemOperator("SAFE_OFFSET", OperandTypes.ARRAY, 0, true);

  /** The "SAFE_ORDINAL(index)" array subscript operator used by BigQuery. The index
   * starts at 1 and returns null if the index is out of range. */
  @LibraryOperator(libraries = {BIG_QUERY})
  public static final SqlOperator SAFE_ORDINAL =
      new SqlItemOperator("SAFE_ORDINAL", OperandTypes.ARRAY, 1, true);

  /** NULL-safe "&lt;=&gt;" equal operator used by MySQL, for example
   * {@code 1<=>NULL}. */
  @LibraryOperator(libraries = { MYSQL })
  public static final SqlOperator NULL_SAFE_EQUAL =
      new SqlBinaryOperator(
          "<=>",
          SqlKind.IS_NOT_DISTINCT_FROM,
          30,
          true,
          ReturnTypes.BOOLEAN,
          InferTypes.FIRST_KNOWN,
          OperandTypes.COMPARABLE_UNORDERED_COMPARABLE_UNORDERED);

  /** The "BITAND_AGG(expression)" function. Equivalent to
  * the standard "BIT_AND(expression)". */
  @LibraryOperator(libraries = {SNOWFLAKE})
  public static final SqlAggFunction BITAND_AGG =
      new SqlBitOpAggFunction("BITAND_AGG", SqlKind.BIT_AND);

  /** The "BITOR_AGG(expression)" function. Equivalent to
  * the standard "BIT_OR(expression)". */
  @LibraryOperator(libraries = {SNOWFLAKE})
  public static final SqlAggFunction BITOR_AGG =
      new SqlBitOpAggFunction("BITOR_AGG", SqlKind.BIT_OR);

  /** The "BIT_LENGTH(string or binary)" function. */
  @LibraryOperator(libraries = {SPARK})
  public static final SqlFunction BIT_LENGTH =
      SqlBasicFunction.create("BIT_LENGTH",
          ReturnTypes.INTEGER_NULLABLE,
          OperandTypes.or(OperandTypes.CHARACTER, OperandTypes.BINARY),
          SqlFunctionCategory.NUMERIC);

  /** The "BIT_GET(value, position)" function. */
  @LibraryOperator(libraries = {SPARK})
  public static final SqlBasicFunction BIT_GET =
      SqlBasicFunction.create("BIT_GET",
          ReturnTypes.TINYINT_NULLABLE,
          OperandTypes.NUMERIC_INTEGER,
          SqlFunctionCategory.NUMERIC);

  /** Alias for {@link #BIT_GET}. */
  @LibraryOperator(libraries = {SPARK})
  public static final SqlFunction GETBIT =
      BIT_GET.withName("GETBIT");

  @LibraryOperator(libraries = {CALCITE, BIG_QUERY, SPARK})
  public static final SqlFunction FORMAT =
      new SqlFunction(
        "FORMAT",
        SqlKind.FORMAT,
        ReturnTypes.VARCHAR_2000_NULLABLE, null,
        OperandTypes.family(SqlTypeFamily.STRING, SqlTypeFamily.NUMERIC),
        SqlFunctionCategory.STRING);

  /** The "TO_NUMBER(string1, string2)" function; casts string1
   * as hexadecimal to a NUMBER using the format specified in string2. */
//  @LibraryOperator(libraries = {TERADATA, POSTGRESQL})
//  public static final SqlFunction TO_NUMBER =
//      new SqlFunction(
//        "TO_NUMBER",
//        SqlKind.TO_NUMBER,
//        ReturnTypes.BIGINT_FORCE_NULLABLE,
//        null, OperandTypes.or(OperandTypes.STRING, OperandTypes.STRING_STRING,
//        OperandTypes.family(SqlTypeFamily.STRING, SqlTypeFamily.NULL),
//        OperandTypes.family(SqlTypeFamily.NULL, SqlTypeFamily.STRING),
//        OperandTypes.STRING_STRING_STRING,
//        OperandTypes.family(SqlTypeFamily.NULL)),
//        SqlFunctionCategory.STRING);

  @LibraryOperator(libraries = {ORACLE})
  public static final SqlFunction ORACLE_TO_NUMBER =
      new SqlFunction(
          "TO_NUMBER",
          SqlKind.TO_NUMBER,
          ReturnTypes.DECIMAL_NULLABLE,
          null, OperandTypes.or(OperandTypes.STRING, OperandTypes.STRING_STRING,
          OperandTypes.family(SqlTypeFamily.STRING, SqlTypeFamily.NULL),
          OperandTypes.family(SqlTypeFamily.NULL, SqlTypeFamily.STRING),
          OperandTypes.STRING_STRING_STRING,
          OperandTypes.family(SqlTypeFamily.NULL)),
          SqlFunctionCategory.STRING);

  @LibraryOperator(libraries = {HIVE, SPARK})
  public static final SqlFunction CONV =
          new SqlFunction(
                  "CONV",
                  SqlKind.OTHER_FUNCTION,
                  ReturnTypes.VARCHAR_4_NULLABLE, null,
                  OperandTypes.family(SqlTypeFamily.STRING, SqlTypeFamily.NUMERIC,
                          SqlTypeFamily.NUMERIC),
                  SqlFunctionCategory.STRING);

//  @LibraryOperator(libraries = {BIG_QUERY, HIVE, SPARK})
//  public static final SqlFunction RPAD =
//      new SqlFunction("RPAD", SqlKind.OTHER_FUNCTION,
//        ReturnTypes.VARCHAR_2000_NULLABLE, null,
//        OperandTypes.STRING_INTEGER_OPTIONAL_STRING,
//        SqlFunctionCategory.STRING);
//
//  @LibraryOperator(libraries = {BIG_QUERY, HIVE, SPARK})
//  public static final SqlFunction LPAD =
//      new SqlFunction("LPAD", SqlKind.OTHER_FUNCTION,
//        ReturnTypes.VARCHAR_2000_NULLABLE, null,
//        OperandTypes.STRING_INTEGER_OPTIONAL_STRING,
//        SqlFunctionCategory.STRING);
  @LibraryOperator(libraries = {CALCITE, BIG_QUERY, HIVE, SPARK, SNOWFLAKE })
  public static final SqlFunction STR_TO_DATE =
      new SqlFunction("STR_TO_DATE",
      SqlKind.OTHER_FUNCTION,
      ReturnTypes.DATE_NULLABLE,
      null,
      OperandTypes.STRING_STRING,
      SqlFunctionCategory.TIMEDATE);

//  @LibraryOperator(libraries = {BIG_QUERY})
//  public static final SqlFunction PARSE_DATE =
//      new SqlFunction(
//        "PARSE_DATE",
//        SqlKind.OTHER_FUNCTION,
//        ReturnTypes.DATE_NULLABLE, null,
//        OperandTypes.STRING_STRING,
//        SqlFunctionCategory.TIMEDATE);

//  @LibraryOperator(libraries = {BIG_QUERY})
//  public static final SqlFunction PARSE_TIME =
//      new SqlFunction(
//          "PARSE_TIME",
//          SqlKind.OTHER_FUNCTION,
//          ReturnTypes.TIME_NULLABLE, null,
//          OperandTypes.STRING_STRING,
//          SqlFunctionCategory.TIMEDATE);
//
//  @LibraryOperator(libraries = {BIG_QUERY})
//  public static final SqlFunction PARSE_TIMESTAMP =
//      new SqlFunction("PARSE_TIMESTAMP",
//        SqlKind.OTHER_FUNCTION,
//        ReturnTypes.TIMESTAMP_NULLABLE,
//        null,
//        OperandTypes.or(OperandTypes.STRING, OperandTypes.STRING_STRING),
//        SqlFunctionCategory.TIMEDATE);

  @LibraryOperator(libraries = {BIG_QUERY})
  public static final SqlFunction PARSE_TIMESTAMP_WITH_TIMEZONE =
      new SqlFunction("PARSE_TIMESTAMP_WITH_TIMEZONE",
          SqlKind.OTHER_FUNCTION,
          ReturnTypes.TIMESTAMP_WITH_TIME_ZONE_NULLABLE,
          null,
          OperandTypes.or(OperandTypes.STRING, OperandTypes.STRING_STRING),
          SqlFunctionCategory.TIMEDATE);

//  @LibraryOperator(libraries = {BIG_QUERY})
//  public static final SqlFunction PARSE_DATETIME =
//      new SqlFunction("PARSE_DATETIME",
//          SqlKind.OTHER_FUNCTION,
//          ReturnTypes.TIMESTAMP,
//          null,
//          OperandTypes.or(OperandTypes.STRING, OperandTypes.STRING_STRING),
//          SqlFunctionCategory.TIMEDATE);

  @LibraryOperator(libraries = {HIVE, SPARK})
  public static final SqlFunction UNIX_TIMESTAMP =
      new SqlFunction(
        "UNIX_TIMESTAMP",
        SqlKind.OTHER_FUNCTION,
        ReturnTypes.BIGINT_NULLABLE, null,
        OperandTypes.family(ImmutableList.of(SqlTypeFamily.STRING, SqlTypeFamily.STRING),
          // both the operands are optional
          number -> number == 0 || number == 1),
        SqlFunctionCategory.TIMEDATE);

  @LibraryOperator(libraries = {HIVE, SPARK})
  public static final SqlFunction FROM_UNIXTIME =
      new SqlFunction(
        "FROM_UNIXTIME",
        SqlKind.OTHER_FUNCTION,
        ReturnTypes.VARCHAR_2000_NULLABLE, null,
        OperandTypes.family(ImmutableList.of(SqlTypeFamily.INTEGER, SqlTypeFamily.STRING),
          // Second operand is optional
          number -> number == 1),
        SqlFunctionCategory.TIMEDATE);

  @LibraryOperator(libraries = {ALL})
  public static final SqlFunction STRING_SPLIT =
      new SqlFunction("STRING_SPLIT",
      SqlKind.OTHER_FUNCTION,
      ReturnTypes.MULTISET_NULLABLE,
      null,
      OperandTypes.STRING_STRING,
      SqlFunctionCategory.STRING);

//  @LibraryOperator(libraries = {HIVE, SPARK, BIG_QUERY})
//  public static final SqlFunction SPLIT = new SqlFunction(
//      "SPLIT",
//      SqlKind.OTHER_FUNCTION,
//      ReturnTypes.ARG0
//          .andThen(SqlTypeTransforms.TO_ARRAY),
//      null,
//      OperandTypes.STRING_STRING,
//      SqlFunctionCategory.STRING);

  /** The "TO_VARCHAR(numeric, string)" function; casts string
   * Format first_operand to specified in second operand. */
  @LibraryOperator(libraries = {SNOWFLAKE})
  public static final SqlFunction TO_VARCHAR =
      new SqlFunction(
        "TO_VARCHAR",
        SqlKind.OTHER_FUNCTION,
        ReturnTypes.VARCHAR_2000_NULLABLE, null,
        OperandTypes.family(SqlTypeFamily.NUMERIC, SqlTypeFamily.STRING),
        SqlFunctionCategory.STRING);

  @LibraryOperator(libraries = {BIG_QUERY})
  public static final SqlFunction TIMESTAMP_TO_DATE =
      new SqlFunction("DATE",
      SqlKind.OTHER_FUNCTION,
      ReturnTypes.ARG0_NULLABLE,
      null,
      OperandTypes.DATETIME,
      SqlFunctionCategory.TIMEDATE);

//  @LibraryOperator(libraries = {BIG_QUERY, SPARK})
//  public static final SqlFunction FORMAT_DATETIME = new SqlFunction(
//      "FORMAT_DATETIME",
//      SqlKind.OTHER_FUNCTION,
//      ReturnTypes.VARCHAR_2000_NULLABLE,
//      null,
//      OperandTypes.ANY_ANY,
//      SqlFunctionCategory.TIMEDATE);

  /** Returns the index of search string in source string
   *  0 is returned when no match is found. */
//  @LibraryOperator(libraries = {SNOWFLAKE, BIG_QUERY})
//  public static final SqlFunction INSTR = new SqlFunction(
//          "INSTR",
//          SqlKind.OTHER_FUNCTION,
//          ReturnTypes.INTEGER_NULLABLE,
//          null,
//          OperandTypes.family(ImmutableList.of
//          (SqlTypeFamily.STRING, SqlTypeFamily.STRING,
//          SqlTypeFamily.INTEGER, SqlTypeFamily.INTEGER),
//              number -> number == 2 || number == 3),
//          SqlFunctionCategory.STRING);

  @LibraryOperator(libraries = {MSSQL})
  public static final SqlFunction CHARINDEX =
          new SqlFunction("CHARINDEX",
          SqlKind.OTHER_FUNCTION,
          ReturnTypes.INTEGER_NULLABLE,
          null,
          OperandTypes.family(ImmutableList.of
          (SqlTypeFamily.STRING, SqlTypeFamily.STRING,
          SqlTypeFamily.INTEGER),
              number -> number == 2),
          SqlFunctionCategory.STRING);

//  @LibraryOperator(libraries = {BIG_QUERY})
//  public static final SqlFunction TIME_DIFF = new SqlFunction(
//          "TIME_DIFF",
//          SqlKind.OTHER_FUNCTION,
//          ReturnTypes.INTEGER,
//          null,
//          OperandTypes.family(SqlTypeFamily.DATETIME, SqlTypeFamily.DATETIME),
//          SqlFunctionCategory.TIMEDATE);
//
//  @LibraryOperator(libraries = {BIG_QUERY})
//  public static final SqlFunction DATETIME_DIFF = new SqlFunction("DATETIME_DIFF",
//      SqlKind.TIMESTAMP_DIFF,
//      ReturnTypes.INTEGER, null,
//      OperandTypes.family(SqlTypeFamily.DATETIME, SqlTypeFamily.DATETIME, SqlTypeFamily.DATETIME),
//      SqlFunctionCategory.TIMEDATE);

  @LibraryOperator(libraries = {BIG_QUERY})
  public static final SqlFunction TIMESTAMPINTADD =
          new SqlFunction("TIMESTAMPINTADD", SqlKind.OTHER_FUNCTION,
          ReturnTypes.TIMESTAMP, null,
          OperandTypes.family(SqlTypeFamily.DATETIME, SqlTypeFamily.INTEGER),
          SqlFunctionCategory.TIMEDATE);

  @LibraryOperator(libraries = {BIG_QUERY})
  public static final SqlFunction TIMESTAMPINTSUB =
          new SqlFunction("TIMESTAMPINTSUB", SqlKind.OTHER_FUNCTION,
          ReturnTypes.TIMESTAMP, null,
          OperandTypes.family(SqlTypeFamily.DATETIME, SqlTypeFamily.INTEGER),
          SqlFunctionCategory.TIMEDATE);

  @LibraryOperator(libraries = {TERADATA})
  public static final SqlFunction WEEKNUMBER_OF_YEAR =
      new SqlFunction("WEEKNUMBER_OF_YEAR", SqlKind.OTHER_FUNCTION,
          ReturnTypes.INTEGER, null, OperandTypes.DATETIME,
          SqlFunctionCategory.TIMEDATE);

  @LibraryOperator(libraries = {TERADATA})
  public static final SqlFunction YEARNUMBER_OF_CALENDAR =
      new SqlFunction("YEARNUMBER_OF_CALENDAR", SqlKind.OTHER_FUNCTION,
          ReturnTypes.INTEGER, null, OperandTypes.DATETIME,
          SqlFunctionCategory.TIMEDATE);

  @LibraryOperator(libraries = {TERADATA})
  public static final SqlFunction MONTHNUMBER_OF_YEAR =
      new SqlFunction("MONTHNUMBER_OF_YEAR", SqlKind.OTHER_FUNCTION,
          ReturnTypes.INTEGER, null, OperandTypes.DATETIME,
          SqlFunctionCategory.TIMEDATE);

  @LibraryOperator(libraries = {TERADATA})
  public static final SqlFunction QUARTERNUMBER_OF_YEAR =
      new SqlFunction("QUARTERNUMBER_OF_YEAR", SqlKind.OTHER_FUNCTION,
          ReturnTypes.INTEGER, null, OperandTypes.DATETIME,
          SqlFunctionCategory.TIMEDATE);

  @LibraryOperator(libraries = {TERADATA})
  public static final SqlFunction WEEKNUMBER_OF_MONTH =
      new SqlFunction("WEEKNUMBER_OF_MONTH", SqlKind.OTHER_FUNCTION,
          ReturnTypes.INTEGER, null, OperandTypes.DATETIME,
          SqlFunctionCategory.TIMEDATE);

  @LibraryOperator(libraries = {TERADATA})
  public static final SqlFunction MONTHNUMBER_OF_QUARTER =
      new SqlFunction("MONTHNUMBER_OF_QUARTER", SqlKind.OTHER_FUNCTION,
          ReturnTypes.INTEGER, null, OperandTypes.DATETIME,
          SqlFunctionCategory.TIMEDATE);

  @LibraryOperator(libraries = {TERADATA})
  public static final SqlFunction WEEKNUMBER_OF_CALENDAR =
      new SqlFunction("WEEKNUMBER_OF_CALENDAR", SqlKind.OTHER_FUNCTION,
          ReturnTypes.INTEGER, null, OperandTypes.DATETIME,
          SqlFunctionCategory.TIMEDATE);

  @LibraryOperator(libraries = {TERADATA})
  public static final SqlFunction DAYOCCURRENCE_OF_MONTH =
      new SqlFunction("DAYOCCURRENCE_OF_MONTH", SqlKind.OTHER_FUNCTION,
          ReturnTypes.INTEGER, null, OperandTypes.DATETIME,
          SqlFunctionCategory.TIMEDATE);

  @LibraryOperator(libraries = {TERADATA})
  public static final SqlFunction DAYNUMBER_OF_CALENDAR =
        new SqlFunction("DAYNUMBER_OF_CALENDAR", SqlKind.OTHER_FUNCTION,
          ReturnTypes.INTEGER, null, OperandTypes.DATETIME,
          SqlFunctionCategory.TIMEDATE);

  @LibraryOperator(libraries = {BIG_QUERY})
  public static final SqlFunction DATE_DIFF =
      new SqlFunction("DATE_DIFF", SqlKind.OTHER_FUNCTION,
          ReturnTypes.INTEGER, null,
          OperandTypes.ANY_DATETIME_DATETIME_STRING.or(
              OperandTypes.family(SqlTypeFamily.DATE,
                  SqlTypeFamily.DATE, SqlTypeFamily.ANY)),
          SqlFunctionCategory.TIMEDATE);

  @LibraryOperator(libraries = {BIG_QUERY})
  public static final SqlFunction TIMESTAMP_DIFF =
      new SqlFunction("TIMESTAMP_DIFF", SqlKind.TIMESTAMP_DIFF,
      ReturnTypes.INTEGER, null,
      OperandTypes.ANY_DATETIME_DATETIME_STRING,
      SqlFunctionCategory.TIMEDATE);

  @LibraryOperator(libraries = {SPARK})
  public static final SqlFunction DATEDIFF =
      new SqlFunction("DATEDIFF", SqlKind.OTHER_FUNCTION,
          ReturnTypes.INTEGER_NULLABLE, null,
          OperandTypes.family(SqlTypeFamily.DATE, SqlTypeFamily.DATE),
          SqlFunctionCategory.TIMEDATE);

  @LibraryOperator(libraries = {SPARK})
  public static final SqlFunction DATE_MOD =
      new SqlFunction("DATE_MOD",
      SqlKind.OTHER_FUNCTION,
      ReturnTypes.INTEGER_NULLABLE,
      null,
      OperandTypes.family(SqlTypeFamily.DATE, SqlTypeFamily.INTEGER),
      SqlFunctionCategory.STRING);

  @LibraryOperator(libraries = {TERADATA, SNOWFLAKE})
  public static final SqlFunction STRTOK =
      new SqlFunction("STRTOK",
      SqlKind.OTHER_FUNCTION,
      ReturnTypes.VARCHAR_2000_NULLABLE,
      null,
      OperandTypes.or(OperandTypes.STRING_STRING_INTEGER,
          OperandTypes.family(SqlTypeFamily.NULL, SqlTypeFamily.STRING, SqlTypeFamily.INTEGER)),
      SqlFunctionCategory.STRING);

  @LibraryOperator(libraries = {BIG_QUERY})
  public static final SqlFunction TIME_SUB =
      new SqlFunction("TIME_SUB",
          SqlKind.MINUS,
          ReturnTypes.ARG0_NULLABLE,
          null,
          OperandTypes.DATETIME_INTERVAL,
          SqlFunctionCategory.TIMEDATE) {

        @Override public void unparse(SqlWriter writer, SqlCall call, int leftPrec, int rightPrec) {
          writer.getDialect().unparseIntervalOperandsBasedFunctions(
              writer, call, leftPrec, rightPrec);
        }
      };

  @LibraryOperator(libraries = {SNOWFLAKE})
  public static final SqlFunction TO_BINARY =
      new SqlFunction("TO_BINARY",
          SqlKind.OTHER_FUNCTION,
          ReturnTypes.BINARY,
          null,
          OperandTypes.family(
              ImmutableList.of(SqlTypeFamily.NUMERIC, SqlTypeFamily.STRING),
              number -> number == 1),
          SqlFunctionCategory.TIMEDATE);

  @LibraryOperator(libraries = {SNOWFLAKE})
  public static final SqlFunction SNOWFLAKE_TO_CHAR =
      new SqlFunction("TO_CHAR",
          SqlKind.OTHER_FUNCTION,
          ReturnTypes.VARCHAR_2000_NULLABLE, null,
              OperandTypes.family(SqlTypeFamily.NUMERIC, SqlTypeFamily.STRING),
          SqlFunctionCategory.STRING);

//  @LibraryOperator(libraries = {ORACLE, TERADATA})
//  public static final SqlFunction TO_CHAR =
//      new SqlFunction("TO_CHAR",
//          SqlKind.OTHER_FUNCTION,
//          ReturnTypes.VARCHAR_2000_NULLABLE, null,
//          OperandTypes.family(SqlTypeFamily.ANY, SqlTypeFamily.STRING),
//          SqlFunctionCategory.STRING);

  @LibraryOperator(libraries = {NETEZZA})
  public static final SqlFunction MONTHS_BETWEEN =
      new SqlFunction("MONTHS_BETWEEN",
          SqlKind.OTHER_FUNCTION,
          ReturnTypes.DECIMAL_NULLABLE, null,
          OperandTypes.family(SqlTypeFamily.DATE, SqlTypeFamily.DATE),
          SqlFunctionCategory.NUMERIC);

  @LibraryOperator(libraries = {ORACLE})
  public static final SqlFunction ORACLE_MONTHS_BETWEEN =
      new SqlFunction("MONTHS_BETWEEN",
          SqlKind.OTHER_FUNCTION,
          ReturnTypes.DECIMAL_NULLABLE, null,
          OperandTypes.family(SqlTypeFamily.DATETIME, SqlTypeFamily.DATETIME),
          SqlFunctionCategory.NUMERIC);

  @LibraryOperator(libraries = {BIG_QUERY})
  public static final SqlFunction REGEXP_MATCH_COUNT =
      new SqlFunction("REGEXP_MATCH_COUNT",
          SqlKind.OTHER_FUNCTION,
          ReturnTypes.VARCHAR_2000,
          null,
          OperandTypes.family(
              ImmutableList.of(SqlTypeFamily.STRING, SqlTypeFamily.STRING,
              SqlTypeFamily.NUMERIC, SqlTypeFamily.STRING),
              number -> number == 2 || number == 3),
          SqlFunctionCategory.NUMERIC);

  @LibraryOperator(libraries = {NETEZZA})
  public static final SqlFunction BITWISE_AND =
      new SqlFunction("BITWISE_AND",
          SqlKind.OTHER_FUNCTION,
          ReturnTypes.INTEGER_NULLABLE, null,
          OperandTypes.family(SqlTypeFamily.NUMERIC, SqlTypeFamily.NUMERIC),
          SqlFunctionCategory.NUMERIC);

  @LibraryOperator(libraries = {NETEZZA})
  public static final SqlFunction BITWISE_OR =
      new SqlFunction("BITWISE_OR",
          SqlKind.OTHER_FUNCTION,
          ReturnTypes.INTEGER_NULLABLE, null,
          OperandTypes.family(SqlTypeFamily.NUMERIC, SqlTypeFamily.NUMERIC),
          SqlFunctionCategory.NUMERIC);

  @LibraryOperator(libraries = {NETEZZA})
  public static final SqlFunction BITWISE_XOR =
      new SqlFunction("BITWISE_XOR",
          SqlKind.OTHER_FUNCTION,
          ReturnTypes.INTEGER_NULLABLE, null,
          OperandTypes.family(SqlTypeFamily.NUMERIC, SqlTypeFamily.NUMERIC),
          SqlFunctionCategory.NUMERIC);

  @LibraryOperator(libraries = {NETEZZA})
  public static final SqlFunction INT2SHL =
      new SqlFunction("INT2SHL",
          SqlKind.OTHER_FUNCTION,
          ReturnTypes.INTEGER_NULLABLE, null,
          OperandTypes.family(SqlTypeFamily.NUMERIC, SqlTypeFamily.NUMERIC,
                  SqlTypeFamily.NUMERIC),
          SqlFunctionCategory.NUMERIC);

  @LibraryOperator(libraries = {NETEZZA})
  public static final SqlFunction INT8XOR =
          new SqlFunction("INT8XOR",
                  SqlKind.OTHER_FUNCTION,
                  ReturnTypes.INTEGER_NULLABLE, null,
                  OperandTypes.family(SqlTypeFamily.NUMERIC, SqlTypeFamily.NUMERIC),
                  SqlFunctionCategory.NUMERIC);

  @LibraryOperator(libraries = {NETEZZA})
  public static final SqlFunction INT2SHR =
      new SqlFunction("INT2SHR",
          SqlKind.OTHER_FUNCTION,
          ReturnTypes.INTEGER_NULLABLE, null,
          OperandTypes.family(SqlTypeFamily.NUMERIC, SqlTypeFamily.NUMERIC,
                  SqlTypeFamily.NUMERIC),
          SqlFunctionCategory.NUMERIC);

  @LibraryOperator(libraries = {NETEZZA})
  public static final SqlFunction PI =
          new SqlFunction("PI", SqlKind.OTHER_FUNCTION,
          ReturnTypes.DECIMAL_MOD_NULLABLE, null,
          OperandTypes.family(SqlTypeFamily.NULL),
          SqlFunctionCategory.NUMERIC);

  @LibraryOperator(libraries = {NETEZZA})
  public static final SqlFunction ACOS =
          new SqlFunction("ACOS", SqlKind.OTHER_FUNCTION,
          ReturnTypes.DECIMAL_MOD_NULLABLE, null,
          OperandTypes.family(SqlTypeFamily.NUMERIC),
          SqlFunctionCategory.NUMERIC);

//  @LibraryOperator(libraries = {NETEZZA})
//  public static final SqlFunction OCTET_LENGTH =
//          new SqlFunction("OCTET_LENGTH", SqlKind.OTHER_FUNCTION,
//          ReturnTypes.INTEGER_NULLABLE, null,
//          OperandTypes.family(SqlTypeFamily.CHARACTER),
//          SqlFunctionCategory.NUMERIC);

//  @LibraryOperator(libraries = {BIG_QUERY, SPARK})
//  public static final SqlFunction REGEXP_CONTAINS =
//      new SqlFunction("REGEXP_CONTAINS",
//          SqlKind.OTHER_FUNCTION,
//          ReturnTypes.BOOLEAN,
//          null,
//          OperandTypes.STRING_STRING,
//          SqlFunctionCategory.NUMERIC);

  @LibraryOperator(libraries = {BIG_QUERY})
  public static final SqlFunction REGEXP_INSTR =
      new SqlFunction("REGEXP_INSTR",
          SqlKind.OTHER_FUNCTION,
          ReturnTypes.INTEGER_NULLABLE,
          null,
          OperandTypes.family(
              ImmutableList.of(SqlTypeFamily.ANY, SqlTypeFamily.ANY,
                  SqlTypeFamily.NUMERIC, SqlTypeFamily.NUMERIC, SqlTypeFamily.NUMERIC),
              number -> number == 2 || number == 3 || number == 4),
          SqlFunctionCategory.STRING);

  @LibraryOperator(libraries = {TERADATA})
  public static final SqlFunction HASHBUCKET =
      new SqlFunction(
          "HASHBUCKET",
          SqlKind.OTHER_FUNCTION,
          ReturnTypes.INTEGER_NULLABLE,
          null,
          OperandTypes.INTEGER,
          SqlFunctionCategory.SYSTEM);

  @LibraryOperator(libraries = {SNOWFLAKE})
  public static final SqlFunction HASH =
      new SqlFunction(
          "HASH",
          SqlKind.OTHER_FUNCTION,
          ReturnTypes.DECIMAL,
          null,
          OperandTypes.ONE_OR_MORE,
          SqlFunctionCategory.SYSTEM);

  @LibraryOperator(libraries = {SNOWFLAKE})
  public static final SqlFunction SHA2 =
      new SqlFunction(
          "SHA2",
          SqlKind.OTHER_FUNCTION,
          ReturnTypes.VARCHAR_2000,
          null,
          OperandTypes.family(
              ImmutableList.of(SqlTypeFamily.STRING, SqlTypeFamily.INTEGER),
                  // Second operand optional (operand index 0, 1)
              number -> number == 1),
          SqlFunctionCategory.SYSTEM);

//  @LibraryOperator(libraries = {BIG_QUERY})
//  public static final SqlFunction SHA256 =
//      new SqlFunction("SHA256",
//          SqlKind.OTHER_FUNCTION,
//          ReturnTypes.explicit(SqlTypeName.VARCHAR)
//              .andThen(SqlTypeTransforms.TO_NULLABLE),
//          null,
//          OperandTypes.or(OperandTypes.STRING_INTEGER,
//              OperandTypes.BINARY_INTEGER),
//          SqlFunctionCategory.STRING);

  @LibraryOperator(libraries = {TERADATA})
  public static final SqlFunction HASHROW =
      new SqlFunction(
          "HASHROW",
          SqlKind.OTHER_FUNCTION,
          ReturnTypes.INTEGER_NULLABLE,
          null,
          OperandTypes.ONE_OR_MORE,
          SqlFunctionCategory.SYSTEM);

  @LibraryOperator(libraries = {SNOWFLAKE})
  public static final SqlAggFunction HASH_AGG =
      SqlBasicAggFunction
          .create("HASH_AGG", SqlKind.HASH_AGG, ReturnTypes.BIGINT,
              OperandTypes.VARIADIC)
          .withFunctionType(SqlFunctionCategory.NUMERIC)
          .withDistinct(Optionality.OPTIONAL);

  @LibraryOperator(libraries = {BIG_QUERY})
  public static final SqlAggFunction BIT_XOR =
      SqlBasicAggFunction
          .create("BIT_XOR", SqlKind.BIT_XOR, ReturnTypes.BIGINT,
              OperandTypes.INTEGER)
          .withFunctionType(SqlFunctionCategory.NUMERIC)
          .withDistinct(Optionality.OPTIONAL);

  @LibraryOperator(libraries = {BIG_QUERY})
  public static final SqlFunction FARM_FINGERPRINT =
      new SqlFunction(
          "FARM_FINGERPRINT",
          SqlKind.OTHER_FUNCTION,
          ReturnTypes.INTEGER_NULLABLE,
          null,
          OperandTypes.STRING,
          SqlFunctionCategory.SYSTEM);

  @LibraryOperator(libraries = {NETEZZA})
  public static final SqlFunction ROWID =
      new SqlFunction(
          "ROWID",
          SqlKind.OTHER_FUNCTION,
          ReturnTypes.INTEGER_NULLABLE,
          null,
          null,
          SqlFunctionCategory.SYSTEM);

  @LibraryOperator(libraries = {TERADATA})
  public static final SqlFunction TRUNC =
      new SqlFunction(
          "TRUNC",
          SqlKind.OTHER_FUNCTION,
          ReturnTypes.DATE,
          null,
          OperandTypes.family(SqlTypeFamily.DATE,
          SqlTypeFamily.STRING), SqlFunctionCategory.SYSTEM);

  @LibraryOperator(libraries = {ORACLE})
  public static final SqlFunction TRUNC_ORACLE =
      new SqlFunction(
          "TRUNC",
          SqlKind.OTHER_FUNCTION,
          ReturnTypes.TIMESTAMP,
          null,
          OperandTypes.family(SqlTypeFamily.DATETIME,
              SqlTypeFamily.STRING), SqlFunctionCategory.SYSTEM);

  @LibraryOperator(libraries = {SNOWFLAKE})
  public static final SqlFunction SNOWFLAKE_DATE_TRUNC =
      new SqlFunction(
          "DATE_TRUNC",
          SqlKind.OTHER_FUNCTION,
          ReturnTypes.ARG1_NULLABLE,
          null,
          OperandTypes.family(SqlTypeFamily.STRING,
              SqlTypeFamily.DATETIME), SqlFunctionCategory.SYSTEM);

  @LibraryOperator(libraries = {SNOWFLAKE})
  public static final SqlFunction SNOWFLAKE_TRUNC =
      new SqlFunction(
          "TRUNC",
          SqlKind.OTHER_FUNCTION,
          ReturnTypes.INTEGER,
          null,
          OperandTypes.family(SqlTypeFamily.INTEGER), SqlFunctionCategory.SYSTEM);

//  @LibraryOperator(libraries = {SPARK, BIG_QUERY})
//  public static final SqlFunction DATE_TRUNC =
//      new SqlFunction(
//          "DATE_TRUNC",
//          SqlKind.OTHER_FUNCTION,
//          ReturnTypes.TIMESTAMP,
//          null,
//          OperandTypes.family(SqlTypeFamily.STRING,
//              SqlTypeFamily.TIMESTAMP), SqlFunctionCategory.SYSTEM);

  @LibraryOperator(libraries = {SPARK})
  public static final SqlFunction RAISE_ERROR =
      new SqlFunction("RAISE_ERROR",
          SqlKind.OTHER_FUNCTION,
          null,
          null,
          OperandTypes.STRING,
          SqlFunctionCategory.SYSTEM);

  @LibraryOperator(libraries = {NETEZZA})
  public static final SqlFunction TRUE =
      new SqlFunction(
          "TRUE",
          SqlKind.OTHER_FUNCTION,
          ReturnTypes.BOOLEAN,
          null,
          null,
          SqlFunctionCategory.SYSTEM);

  @LibraryOperator(libraries = {DB2})
  public static final SqlDatePartFunction DB2_WEEK =
      new SqlDatePartFunction("DB2_WEEK", TimeUnit.WEEK);

  @LibraryOperator(libraries = {NETEZZA})
  public static final SqlFunction FALSE =
      new SqlFunction(
          "FALSE",
          SqlKind.OTHER_FUNCTION,
          ReturnTypes.BOOLEAN,
          null,
          null,
          SqlFunctionCategory.SYSTEM);

  @LibraryOperator(libraries = {BIG_QUERY})
  public static final SqlFunction PARENTHESIS =
      new SqlFunction(
          "PARENTHESIS",
          SqlKind.OTHER_FUNCTION,
          ReturnTypes.COLUMN_LIST,
          null,
          OperandTypes.ANY,
          SqlFunctionCategory.SYSTEM) {
        @Override public void unparse(SqlWriter writer, SqlCall call, int leftPrec, int rightPrec) {
          final SqlWriter.Frame parenthesisFrame = writer.startList("(", ")");
          for (SqlNode operand : call.getOperandList()) {
            writer.sep(",");
            operand.unparse(writer, leftPrec, rightPrec);
          }
          writer.endList(parenthesisFrame);
        }
      };

  @LibraryOperator(libraries = {ORACLE})
  public static final SqlFunction FROM_TZ =
      new SqlFunction("FROM_TZ",
          SqlKind.OTHER_FUNCTION,
          ReturnTypes.TIMESTAMP_WITH_TIME_ZONE_NULLABLE,
          null,
          OperandTypes.family(
              ImmutableList.of(SqlTypeFamily.TIMESTAMP, SqlTypeFamily.STRING),
              number -> number == 2),
          SqlFunctionCategory.TIMEDATE);

  /** The "TIMESTAMP(string)" function, equivalent to "CAST(string AS TIMESTAMP). */
  @LibraryOperator(libraries = {BIG_QUERY})
  public static final SqlFunction TIMESTAMP_WITH_TIME_ZONE =
      new SqlFunction("TIMESTAMP", SqlKind.OTHER_FUNCTION,
          ReturnTypes.TIMESTAMP_WITH_TIME_ZONE_NULLABLE,
          null,
          OperandTypes.family(
              ImmutableList.of(SqlTypeFamily.DATETIME, SqlTypeFamily.STRING)),
          SqlFunctionCategory.TIMEDATE);

  @LibraryOperator(libraries = {ORACLE, MYSQL, SNOWFLAKE})
  public static final SqlFunction REGEXP_LIKE =
      new SqlFunction("REGEXP_LIKE",
          SqlKind.OTHER_FUNCTION,
          ReturnTypes.INTEGER,
          null,
          OperandTypes.family(
              ImmutableList.of(SqlTypeFamily.STRING, SqlTypeFamily.STRING,
                  SqlTypeFamily.STRING),
              // Third operand optional (operand index 0, 1, 2)
              number -> number == 2),
          SqlFunctionCategory.STRING);

  @LibraryOperator(libraries = {TERADATA})
  public static final SqlFunction REGEXP_SIMILAR =
      new SqlFunction("REGEXP_SIMILAR",
          SqlKind.OTHER_FUNCTION,
          ReturnTypes.INTEGER,
          null,
          OperandTypes.family(
              ImmutableList.of(SqlTypeFamily.STRING, SqlTypeFamily.STRING,
                  SqlTypeFamily.STRING),
              // Third operand optional (operand index 0, 1, 2)
              number -> number == 2),
          SqlFunctionCategory.STRING);

  @LibraryOperator(libraries = {HIVE, SPARK})
  public static final SqlFunction NEXT_DAY =
      new SqlFunction(
          "NEXT_DAY",
          SqlKind.OTHER_FUNCTION,
          ReturnTypes.DATE,
          null,
          OperandTypes.family(SqlTypeFamily.ANY,
              SqlTypeFamily.STRING),
          SqlFunctionCategory.TIMEDATE);

  @LibraryOperator(libraries = {ORACLE})
  public static final SqlFunction ORACLE_NEXT_DAY =
      new SqlFunction(
          "ORACLE_NEXT_DAY",
          SqlKind.OTHER_FUNCTION,
          ReturnTypes.TIMESTAMP_NULLABLE,
          null,
          OperandTypes.family(SqlTypeFamily.ANY,
              SqlTypeFamily.STRING),
          SqlFunctionCategory.TIMEDATE);

  @LibraryOperator(libraries = {ORACLE})
  public static final SqlFunction ORACLE_ROUND =
      new SqlFunction(
          "ROUND",
          SqlKind.OTHER_FUNCTION,
          ReturnTypes.TIMESTAMP,
          null,
          OperandTypes.family(SqlTypeFamily.DATETIME,
              SqlTypeFamily.STRING),
          SqlFunctionCategory.TIMEDATE);

  @LibraryOperator(libraries = {BIG_QUERY, HIVE, SPARK, SNOWFLAKE})
  public static final SqlFunction TRANSLATE =
      new SqlFunction(
          "TRANSLATE",
          SqlKind.OTHER_FUNCTION,
          ReturnTypes.VARCHAR_2000_NULLABLE,
          null,
          OperandTypes.STRING_STRING_STRING,
          SqlFunctionCategory.STRING);

  @LibraryOperator(libraries = {ORACLE})
  public static final SqlFunction ORACLE_LAST_DAY =
      new SqlFunction(
          "LAST_DAY",
          SqlKind.OTHER_FUNCTION,
          ReturnTypes.TIMESTAMP_NULLABLE,
          null,
          OperandTypes.DATETIME,
          SqlFunctionCategory.TIMEDATE);

  @LibraryOperator(libraries = {SNOWFLAKE})
  public static final SqlFunction SNOWFLAKE_LAST_DAY =
      new SqlFunction(
          "LAST_DAY",
          SqlKind.OTHER_FUNCTION,
          ReturnTypes.DATE_NULLABLE,
          null,
          OperandTypes.family(ImmutableList.of(SqlTypeFamily.DATETIME, SqlTypeFamily.STRING),
              number -> number == 2),
          SqlFunctionCategory.TIMEDATE);

//  @LibraryOperator(libraries = {TERADATA, SNOWFLAKE})
//  public static final SqlFunction GETBIT =
//      new SqlFunction("GETBIT",
//          SqlKind.OTHER_FUNCTION,
//          ReturnTypes.INTEGER_NULLABLE, null,
//          OperandTypes.family(SqlTypeFamily.INTEGER, SqlTypeFamily.INTEGER),
//          SqlFunctionCategory.NUMERIC);

  @LibraryOperator(libraries = {HIVE, SPARK, TERADATA})
  public static final SqlFunction SHIFTLEFT =
      new SqlFunction(
          "SHIFTLEFT",
          SqlKind.OTHER_FUNCTION,
          ReturnTypes.INTEGER_NULLABLE,
          null,
          OperandTypes.family(SqlTypeFamily.INTEGER,
              SqlTypeFamily.INTEGER),
          SqlFunctionCategory.NUMERIC);

  @LibraryOperator(libraries = {SNOWFLAKE, ORACLE, TERADATA})
  public static final SqlFunction BITNOT =
          new SqlFunction("BITNOT",
                  SqlKind.OTHER_FUNCTION,
                  ReturnTypes.INTEGER, null,
                  OperandTypes.family(SqlTypeFamily.INTEGER),
                  SqlFunctionCategory.NUMERIC);

  @LibraryOperator(libraries = {HIVE, SPARK, TERADATA})
  public static final SqlFunction SHIFTRIGHT =
      new SqlFunction(
          "SHIFTRIGHT",
          SqlKind.OTHER_FUNCTION,
          ReturnTypes.INTEGER_NULLABLE,
          null,
          OperandTypes.family(SqlTypeFamily.INTEGER,
              SqlTypeFamily.INTEGER),
          SqlFunctionCategory.NUMERIC);

  @LibraryOperator(libraries = {BIG_QUERY, SPARK})
  public static final SqlFunction BIT_COUNT =
      new SqlFunction("BIT_COUNT",
          SqlKind.OTHER_FUNCTION,
          ReturnTypes.INTEGER_NULLABLE, null,
          OperandTypes.family(SqlTypeFamily.INTEGER),
          SqlFunctionCategory.NUMERIC);

  @LibraryOperator(libraries = {BIG_QUERY})
  public static final SqlFunction TO_JSON_STRING =
      new SqlFunction("TO_JSON_STRING", SqlKind.OTHER_FUNCTION,
          ReturnTypes.VARCHAR_2000_NULLABLE, null,
          OperandTypes.STRING_STRING, SqlFunctionCategory.STRING);

  /** The {@code PERCENTILE_CONT} function, BigQuery's
   * equivalent to {@link SqlStdOperatorTable#PERCENTILE_CONT},
   * but uses an {@code OVER} clause rather than {@code WITHIN GROUP}. */
  @LibraryOperator(libraries = {BIG_QUERY, TERADATA})
  public static final SqlFunction PERCENTILE_CONT =
      new SqlFunction("PERCENTILE_CONT",
          SqlKind.PERCENTILE_CONT,
          ReturnTypes.DOUBLE_NULLABLE, null,
          OperandTypes.family(SqlTypeFamily.NUMERIC),
          SqlFunctionCategory.SYSTEM);

  @LibraryOperator(libraries = {SNOWFLAKE, ORACLE, TERADATA})
  public static final SqlAggFunction MEDIAN =
      new SqlMedianAggFunction(SqlKind.MEDIAN, ReturnTypes.ARG0_NULLABLE);

  @LibraryOperator(libraries = {SNOWFLAKE})
  public static final SqlFunction REGEXP_COUNT =
      new SqlFunction("REGEXP_COUNT", SqlKind.OTHER_FUNCTION,
          ReturnTypes.INTEGER_NULLABLE,
          null, OperandTypes.STRING_STRING, SqlFunctionCategory.STRING);

//  @LibraryOperator(libraries = {SNOWFLAKE})
//  public static final SqlFunction ARRAY_LENGTH =
//      new SqlFunction("ARRAY_LENGTH", SqlKind.OTHER_FUNCTION,
//          ReturnTypes.INTEGER,
//          null, OperandTypes.ARRAY, SqlFunctionCategory.SYSTEM);

  @LibraryOperator(libraries = {BIG_QUERY})
  public static final SqlFunction JSON_OBJECT =
      new SqlFunction("JSON_OBJECT",
          SqlKind.OTHER_FUNCTION,
          ReturnTypes.VARCHAR_2000,
          null,
          OperandTypes.VARIADIC,
          SqlFunctionCategory.SYSTEM);

  @LibraryOperator(libraries = {SNOWFLAKE})
  public static final SqlFunction SPLIT_PART =
      new SqlFunction("SPLIT_PART",
      SqlKind.OTHER_FUNCTION,
      ReturnTypes.VARCHAR_2000_NULLABLE,
      null,
      OperandTypes.or(OperandTypes.STRING_STRING_INTEGER,
          OperandTypes.NULL_STRING_INTEGER),
      SqlFunctionCategory.STRING);

//  @LibraryOperator(libraries = {SNOWFLAKE})
//  public static final SqlFunction LOG =
//      new SqlFunction("LOG",
//          SqlKind.OTHER_FUNCTION,
//          ReturnTypes.DOUBLE_NULLABLE, null,
//          OperandTypes.family(ImmutableList.of(SqlTypeFamily.NUMERIC, SqlTypeFamily.NUMERIC),
//              // Second operand is optional
//              number -> number == 1),
//          SqlFunctionCategory.NUMERIC);

  @LibraryOperator(libraries = {SNOWFLAKE})
  public static final SqlFunction PARSE_JSON =
      new SqlFunction("PARSE_JSON",
          SqlKind.OTHER_FUNCTION,
          ReturnTypes.VARCHAR_2000_NULLABLE, null,
          OperandTypes.SAME_VARIADIC,
          SqlFunctionCategory.SYSTEM);

  @LibraryOperator(libraries = {BIG_QUERY})
  public static final SqlFunction JSON_VALUE =
      new SqlFunction("JSON_VALUE",
          SqlKind.OTHER_FUNCTION,
          ReturnTypes.VARCHAR_2000_NULLABLE, null,
          OperandTypes.STRING_STRING,
          SqlFunctionCategory.SYSTEM);

  @LibraryOperator(libraries = {TERADATA})
  public static final SqlFunction QUANTILE =
      new SqlQuantileFunction(SqlKind.QUANTILE, ReturnTypes.INTEGER);

  @LibraryOperator(libraries = {SNOWFLAKE, TERADATA})
  public static final SqlFunction ZEROIFNULL =
      new SqlFunction("ZEROIFNULL",
          SqlKind.OTHER_FUNCTION,
          ReturnTypes.ARG0, null,
          OperandTypes.family(SqlTypeFamily.NUMERIC),
          SqlFunctionCategory.NUMERIC);

  @LibraryOperator(libraries = {BIG_QUERY, ORACLE})
  public static final SqlFunction EDIT_DISTANCE =
      new SqlFunction("EDIT_DISTANCE",
          SqlKind.OTHER_FUNCTION,
          ReturnTypes.INTEGER_NULLABLE, null,
          OperandTypes.family(
              ImmutableList.of(SqlTypeFamily.STRING, SqlTypeFamily.STRING,
                  SqlTypeFamily.INTEGER),
              number -> number == 2),
          SqlFunctionCategory.NUMERIC);

  @LibraryOperator(libraries = {BIG_QUERY})
  public static final SqlFunction GENERATE_UUID =
      new SqlFunction("GENERATE_UUID",
          SqlKind.OTHER_FUNCTION,
          ReturnTypes.VARCHAR_2000,
          null,
          OperandTypes.NILADIC,
          SqlFunctionCategory.SYSTEM);

//  @LibraryOperator(libraries = {BIG_QUERY})
//  public static final SqlFunction DATETIME_TRUNC =
//      new SqlFunction("DATETIME_TRUNC", SqlKind.OTHER_FUNCTION, ReturnTypes.TIMESTAMP, null,
//          OperandTypes.ANY_ANY, SqlFunctionCategory.TIMEDATE) {
//        @Override public void unparse(SqlWriter writer, SqlCall call, int leftPrec, int rightPrec) {
//          SqlWriter.Frame frame = writer.startFunCall(call.getOperator().getName());
//          call.operand(0).unparse(writer, leftPrec, rightPrec);
//          writer.print(",");
//          writer.print(call.operand(call.getOperandList().size() - 1)
//              .toString().replaceAll("'", ""));
//          writer.endFunCall(frame);
//        }
//      };

  /** The "ISNULL(value, value)" function. */
  @LibraryOperator(libraries = {MSSQL})
  public static final SqlFunction ISNULL =
          new SqlFunction("ISNULL", SqlKind.OTHER_FUNCTION,
                  ReturnTypes.cascade(ReturnTypes.LEAST_RESTRICTIVE,
                          SqlTypeTransforms.TO_NULLABLE_ALL),
                  null, OperandTypes.SAME_SAME, SqlFunctionCategory.SYSTEM);

  @LibraryOperator(libraries = {SPARK})
  public static final SqlFunction TIMESTAMPADD_DATABRICKS =
      new SqlFunction(
          "TIMESTAMPADD",
          SqlKind.PLUS,
          ReturnTypes.TIMESTAMP,
          null,
          OperandTypes.family(SqlTypeFamily.DATETIME, SqlTypeFamily.NUMERIC,
              SqlTypeFamily.TIMESTAMP),
          SqlFunctionCategory.TIMEDATE);

  @LibraryOperator(libraries = {BIG_QUERY})
  public static final SqlFunction ARRAY_CONCAT =
      new SqlFunction("ARRAY_CONCAT",
          SqlKind.OTHER_FUNCTION,
          ReturnTypes.TO_ARRAY,
          null,
          OperandTypes.ANY_ANY,
          SqlFunctionCategory.SYSTEM);

  @LibraryOperator(libraries = {SNOWFLAKE})
  public static final SqlFunction DIV0 =
      new SqlFunction("DIV0",
          SqlKind.OTHER_FUNCTION,
          ReturnTypes.DECIMAL, null,
          OperandTypes.family(SqlTypeFamily.NUMERIC, SqlTypeFamily.NUMERIC),
          SqlFunctionCategory.NUMERIC);

  @LibraryOperator(libraries = {ORACLE})
  public static final SqlFunction TO_CLOB =
          new SqlFunction("TO_CLOB",
                  SqlKind.OTHER_FUNCTION,
                  ReturnTypes.CLOB,
                  null,
                  OperandTypes.STRING,
                  SqlFunctionCategory.STRING);

  @LibraryOperator(libraries = {ORACLE})
<<<<<<< HEAD
  public static final SqlFunction IN_STRING =
      new OracleSqlTableFunction("IN_STRING",
=======
  public static final SqlFunction XMLELEMENT =
      new SqlFunction("XMLELEMENT",
          SqlKind.OTHER_FUNCTION,
          ReturnTypes.VARCHAR_2000, null,
          OperandTypes.VARIADIC,
          SqlFunctionCategory.SYSTEM);

  @LibraryOperator(libraries = {ORACLE})
  public static final SqlFunction IN_STRING = new OracleSqlTableFunction(
      "IN_STRING",
>>>>>>> af3b8a62
      SqlKind.OTHER_FUNCTION,
      ReturnTypes.TO_ARRAY,
      null,
      OperandTypes.STRING,
      SqlFunctionCategory.USER_DEFINED_TABLE_FUNCTION);

  @LibraryOperator(libraries = {ORACLE})
  public static final SqlFunction IN_NUMBER =
      new OracleSqlTableFunction("IN_NUMBER",
      SqlKind.OTHER_FUNCTION,
      ReturnTypes.TO_ARRAY,
      null,
      OperandTypes.STRING,
      SqlFunctionCategory.USER_DEFINED_TABLE_FUNCTION);
}<|MERGE_RESOLUTION|>--- conflicted
+++ resolved
@@ -76,14 +76,11 @@
 import static org.apache.calcite.sql.fun.SqlLibrary.TERADATA;
 import static org.apache.calcite.sql.type.OperandTypes.DATETIME_INTEGER;
 import static org.apache.calcite.sql.type.OperandTypes.DATETIME_INTERVAL;
-<<<<<<< HEAD
-import static org.apache.calcite.util.Static.RESOURCE;
-
-import static java.util.Objects.requireNonNull;
-=======
 import static org.apache.calcite.sql.type.OperandTypes.STRING_STRING;
 import static org.apache.calcite.sql.type.OperandTypes.STRING_STRING_BOOLEAN;
->>>>>>> af3b8a62
+import static org.apache.calcite.util.Static.RESOURCE;
+
+import static java.util.Objects.requireNonNull;
 
 /**
  * Defines functions and operators that are not part of standard SQL but
@@ -1836,7 +1833,6 @@
    * of an extra operator to represent oracle's concat operator (||)
    * <p>It is assigned {@link SqlKind#CONCAT2} to make it not equal to
    * {@link #CONCAT_FUNCTION}. */
-<<<<<<< HEAD
 //  @LibraryOperator(libraries = {ORACLE})
 //  public static final SqlFunction CONCAT2 =
 //      new SqlFunction("CONCAT",
@@ -1847,18 +1843,6 @@
 //          SqlFunctionCategory.STRING);
 
   @LibraryOperator(libraries = {MYSQL, BIG_QUERY})
-=======
-  @LibraryOperator(libraries = {ORACLE})
-  public static final SqlFunction CONCAT2 =
-      new SqlFunction("CONCAT",
-          SqlKind.CONCAT2,
-          ReturnTypes.MULTIVALENT_STRING_SUM_PRECISION_NULLABLE,
-          InferTypes.RETURN_TYPE,
-          OperandTypes.or(STRING_STRING, STRING_STRING_BOOLEAN),
-          SqlFunctionCategory.STRING);
-
-  @LibraryOperator(libraries = {MYSQL})
->>>>>>> af3b8a62
   public static final SqlFunction REVERSE =
       SqlBasicFunction.create(SqlKind.REVERSE,
           ReturnTypes.ARG0_NULLABLE_VARYING,
@@ -3689,15 +3673,6 @@
               SqlTypeFamily.TIMESTAMP),
           SqlFunctionCategory.TIMEDATE);
 
-  @LibraryOperator(libraries = {BIG_QUERY})
-  public static final SqlFunction ARRAY_CONCAT =
-      new SqlFunction("ARRAY_CONCAT",
-          SqlKind.OTHER_FUNCTION,
-          ReturnTypes.TO_ARRAY,
-          null,
-          OperandTypes.ANY_ANY,
-          SqlFunctionCategory.SYSTEM);
-
   @LibraryOperator(libraries = {SNOWFLAKE})
   public static final SqlFunction DIV0 =
       new SqlFunction("DIV0",
@@ -3716,10 +3691,6 @@
                   SqlFunctionCategory.STRING);
 
   @LibraryOperator(libraries = {ORACLE})
-<<<<<<< HEAD
-  public static final SqlFunction IN_STRING =
-      new OracleSqlTableFunction("IN_STRING",
-=======
   public static final SqlFunction XMLELEMENT =
       new SqlFunction("XMLELEMENT",
           SqlKind.OTHER_FUNCTION,
@@ -3728,9 +3699,8 @@
           SqlFunctionCategory.SYSTEM);
 
   @LibraryOperator(libraries = {ORACLE})
-  public static final SqlFunction IN_STRING = new OracleSqlTableFunction(
-      "IN_STRING",
->>>>>>> af3b8a62
+  public static final SqlFunction IN_STRING =
+      new OracleSqlTableFunction("IN_STRING",
       SqlKind.OTHER_FUNCTION,
       ReturnTypes.TO_ARRAY,
       null,
