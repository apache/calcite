/*
 * Licensed to the Apache Software Foundation (ASF) under one or more
 * contributor license agreements.  See the NOTICE file distributed with
 * this work for additional information regarding copyright ownership.
 * The ASF licenses this file to you under the Apache License, Version 2.0
 * (the "License"); you may not use this file except in compliance with
 * the License.  You may obtain a copy of the License at
 *
 * http://www.apache.org/licenses/LICENSE-2.0
 *
 * Unless required by applicable law or agreed to in writing, software
 * distributed under the License is distributed on an "AS IS" BASIS,
 * WITHOUT WARRANTIES OR CONDITIONS OF ANY KIND, either express or implied.
 * See the License for the specific language governing permissions and
 * limitations under the License.
 */
package org.apache.calcite.sql.fun;

import org.apache.calcite.rel.type.RelDataType;
import org.apache.calcite.rel.type.RelDataTypeFactory;
import org.apache.calcite.sql.SqlAggFunction;
import org.apache.calcite.sql.SqlCall;
import org.apache.calcite.sql.SqlFunction;
import org.apache.calcite.sql.SqlFunctionCategory;
import org.apache.calcite.sql.SqlKind;
import org.apache.calcite.sql.SqlNode;
import org.apache.calcite.sql.SqlOperator;
import org.apache.calcite.sql.SqlOperatorBinding;
import org.apache.calcite.sql.SqlOperatorTable;
import org.apache.calcite.sql.SqlSyntax;
import org.apache.calcite.sql.SqlWriter;
import org.apache.calcite.sql.type.InferTypes;
import org.apache.calcite.sql.type.OperandTypes;
import org.apache.calcite.sql.type.ReturnTypes;
import org.apache.calcite.sql.type.SameOperandTypeChecker;
import org.apache.calcite.sql.type.SqlOperandCountRanges;
import org.apache.calcite.sql.type.SqlReturnTypeInference;
import org.apache.calcite.sql.type.SqlTypeFamily;
import org.apache.calcite.sql.type.SqlTypeName;
import org.apache.calcite.sql.type.SqlTypeTransforms;
import org.apache.calcite.util.Optionality;

import com.google.common.collect.ImmutableList;

import org.checkerframework.checker.nullness.qual.Nullable;

import java.util.ArrayList;
import java.util.List;

import static org.apache.calcite.sql.fun.SqlLibrary.BIG_QUERY;
import static org.apache.calcite.sql.fun.SqlLibrary.HIVE;
import static org.apache.calcite.sql.fun.SqlLibrary.MSSQL;
import static org.apache.calcite.sql.fun.SqlLibrary.MYSQL;
import static org.apache.calcite.sql.fun.SqlLibrary.NETEZZA;
import static org.apache.calcite.sql.fun.SqlLibrary.ORACLE;
import static org.apache.calcite.sql.fun.SqlLibrary.POSTGRESQL;
import static org.apache.calcite.sql.fun.SqlLibrary.SNOWFLAKE;
import static org.apache.calcite.sql.fun.SqlLibrary.SPARK;
import static org.apache.calcite.sql.fun.SqlLibrary.STANDARD;
import static org.apache.calcite.sql.fun.SqlLibrary.TERADATA;
import static org.apache.calcite.sql.type.OperandTypes.DATETIME_INTEGER;
import static org.apache.calcite.sql.type.OperandTypes.DATETIME_INTERVAL;

/**
 * Defines functions and operators that are not part of standard SQL but
 * belong to one or more other dialects of SQL.
 *
 * <p>They are read by {@link SqlLibraryOperatorTableFactory} into instances
 * of {@link SqlOperatorTable} that contain functions and operators for
 * particular libraries.
 */
public abstract class SqlLibraryOperators {
  private SqlLibraryOperators() {
  }

  /** The "CONVERT_TIMEZONE(tz1, tz2, datetime)" function;
   * converts the timezone of {@code datetime} from {@code tz1} to {@code tz2}.
   * This function is only on Redshift, but we list it in PostgreSQL
   * because Redshift does not have its own library. */
  @LibraryOperator(libraries = {POSTGRESQL})
  public static final SqlFunction CONVERT_TIMEZONE =
      new SqlFunction("CONVERT_TIMEZONE",
          SqlKind.OTHER_FUNCTION,
          ReturnTypes.DATE_NULLABLE,
          null,
          OperandTypes.CHARACTER_CHARACTER_DATETIME,
          SqlFunctionCategory.TIMEDATE);

  /** Return type inference for {@code DECODE}. */
  private static final SqlReturnTypeInference DECODE_RETURN_TYPE =
      opBinding -> {
        final List<RelDataType> list = new ArrayList<>();
        for (int i = 1, n = opBinding.getOperandCount(); i < n; i++) {
          if (i < n - 1) {
            ++i;
          }
          list.add(opBinding.getOperandType(i));
        }
        final RelDataTypeFactory typeFactory = opBinding.getTypeFactory();
        RelDataType type = typeFactory.leastRestrictive(list);
        if (type != null && opBinding.getOperandCount() % 2 == 1) {
          type = typeFactory.createTypeWithNullability(type, true);
        }
        return type;
      };

  /** The "DECODE(v, v1, result1, [v2, result2, ...], resultN)" function. */
  @LibraryOperator(libraries = {ORACLE})
  public static final SqlFunction DECODE =
      new SqlFunction("DECODE", SqlKind.DECODE, DECODE_RETURN_TYPE, null,
          OperandTypes.VARIADIC, SqlFunctionCategory.SYSTEM);

  /** The "IF(condition, thenValue, elseValue)" function. */
  @LibraryOperator(libraries = {BIG_QUERY, HIVE, SPARK, SNOWFLAKE})
  public static final SqlFunction IF =
      new SqlFunction("IF", SqlKind.IF, SqlLibraryOperators::inferIfReturnType,
          null,
          OperandTypes.and(
              OperandTypes.family(SqlTypeFamily.BOOLEAN, SqlTypeFamily.ANY,
                  SqlTypeFamily.ANY),
              // Arguments 1 and 2 must have same type
              new SameOperandTypeChecker(3) {
                @Override protected List<Integer>
                getOperandList(int operandCount) {
                  return ImmutableList.of(1, 2);
                }
              }),
          SqlFunctionCategory.SYSTEM) {
        /***
         * Commenting this part as we create RexCall using this function
         */

//        @Override public boolean validRexOperands(int count, Litmus litmus) {
//          // IF is translated to RexNode by expanding to CASE.
//          return litmus.fail("not a rex operator");
//        }
      };

  /** Infers the return type of {@code IF(b, x, y)},
   * namely the least restrictive of the types of x and y.
   * Similar to {@link ReturnTypes#LEAST_RESTRICTIVE}. */
  private static @Nullable RelDataType inferIfReturnType(SqlOperatorBinding opBinding) {
    return opBinding.getTypeFactory()
        .leastRestrictive(opBinding.collectOperandTypes().subList(1, 3));
  }

  /** The "NVL(value, value)" function. */
  @LibraryOperator(libraries = {ORACLE, HIVE, SPARK})
  public static final SqlFunction NVL =
      new SqlFunction("NVL", SqlKind.NVL,
        ReturnTypes.LEAST_RESTRICTIVE
          .andThen(SqlTypeTransforms.TO_NULLABLE_ALL),
        null, OperandTypes.SAME_SAME, SqlFunctionCategory.SYSTEM);

  /** The "IFNULL(value, value)" function. */
  @LibraryOperator(libraries = {BIG_QUERY, SPARK, SNOWFLAKE})
  public static final SqlFunction IFNULL =
      new SqlFunction("IFNULL", SqlKind.OTHER_FUNCTION,
          ReturnTypes.cascade(ReturnTypes.LEAST_RESTRICTIVE,
              SqlTypeTransforms.TO_NULLABLE_ALL),
          null, OperandTypes.SAME_SAME, SqlFunctionCategory.SYSTEM);

  /** The "ISNULL(value, value)" function. */
  @LibraryOperator(libraries = {MSSQL})
  public static final SqlFunction ISNULL =
      new SqlFunction("ISNULL", SqlKind.OTHER_FUNCTION,
          ReturnTypes.cascade(ReturnTypes.LEAST_RESTRICTIVE,
              SqlTypeTransforms.TO_NULLABLE_ALL),
          null, OperandTypes.SAME_SAME, SqlFunctionCategory.SYSTEM);

  /** The "LTRIM(string)" function. */
  @LibraryOperator(libraries = {ORACLE})
  public static final SqlFunction LTRIM =
      new SqlFunction("LTRIM", SqlKind.LTRIM,
          ReturnTypes.ARG0.andThen(SqlTypeTransforms.TO_NULLABLE)
              .andThen(SqlTypeTransforms.TO_VARYING), null,
          OperandTypes.STRING, SqlFunctionCategory.STRING);

  /** The "RTRIM(string)" function. */
  @LibraryOperator(libraries = {ORACLE})
  public static final SqlFunction RTRIM =
      new SqlFunction("RTRIM", SqlKind.RTRIM,
          ReturnTypes.ARG0.andThen(SqlTypeTransforms.TO_NULLABLE)
              .andThen(SqlTypeTransforms.TO_VARYING), null,
          OperandTypes.STRING, SqlFunctionCategory.STRING);

  /** BIG_QUERY's "SUBSTR(string, position [, substringLength ])" function. */
  @LibraryOperator(libraries = {BIG_QUERY})
  public static final SqlFunction SUBSTR_BIG_QUERY =
      new SqlFunction("SUBSTR", SqlKind.SUBSTR_BIG_QUERY,
          ReturnTypes.ARG0_NULLABLE_VARYING, null,
          OperandTypes.STRING_INTEGER_OPTIONAL_INTEGER,
          SqlFunctionCategory.STRING);

  /** MySQL's "SUBSTR(string, position [, substringLength ])" function. */
  @LibraryOperator(libraries = {MYSQL})
  public static final SqlFunction SUBSTR_MYSQL =
      new SqlFunction("SUBSTR", SqlKind.SUBSTR_MYSQL,
          ReturnTypes.ARG0_NULLABLE_VARYING, null,
          OperandTypes.STRING_INTEGER_OPTIONAL_INTEGER,
          SqlFunctionCategory.STRING);

  /** Oracle's "SUBSTR(string, position [, substringLength ])" function.
   *
   * <p>It has different semantics to standard SQL's
   * {@link SqlStdOperatorTable#SUBSTRING} function:
   *
   * <ul>
   *   <li>If {@code substringLength} &le; 0, result is the empty string
   *   (Oracle would return null, because it treats the empty string as null,
   *   but Calcite does not have these semantics);
   *   <li>If {@code position} = 0, treat {@code position} as 1;
   *   <li>If {@code position} &lt; 0, treat {@code position} as
   *       "length(string) + position + 1".
   * </ul>
   */
  @LibraryOperator(libraries = {ORACLE})
  public static final SqlFunction SUBSTR_ORACLE =
      new SqlFunction("SUBSTR", SqlKind.SUBSTR_ORACLE,
          ReturnTypes.ARG0_NULLABLE_VARYING, null,
          OperandTypes.STRING_INTEGER_OPTIONAL_INTEGER,
          SqlFunctionCategory.STRING);

  @LibraryOperator(libraries = {ORACLE})
  public static final SqlFunction SUBSTR4 =
      new SqlFunction("SUBSTR4", SqlKind.OTHER_FUNCTION,
          ReturnTypes.VARCHAR_2000, null,
          OperandTypes.STRING_INTEGER_OPTIONAL_INTEGER,
          SqlFunctionCategory.STRING);

  /** PostgreSQL's "SUBSTR(string, position [, substringLength ])" function. */
  @LibraryOperator(libraries = {POSTGRESQL})
  public static final SqlFunction SUBSTR_POSTGRESQL =
      new SqlFunction("SUBSTR", SqlKind.SUBSTR_POSTGRESQL,
          ReturnTypes.ARG0_NULLABLE_VARYING, null,
          OperandTypes.STRING_INTEGER_OPTIONAL_INTEGER,
          SqlFunctionCategory.STRING);

  /** The "GREATEST(value, value)" function. */
  @LibraryOperator(libraries = {ORACLE})
  public static final SqlFunction GREATEST =
      new SqlFunction("GREATEST", SqlKind.GREATEST,
        ReturnTypes.LEAST_RESTRICTIVE.andThen(
          SqlTypeTransforms.TO_NULLABLE), null,
        OperandTypes.SAME_VARIADIC, SqlFunctionCategory.SYSTEM);

  /** The "LEAST(value, value)" function. */
  @LibraryOperator(libraries = {ORACLE})
  public static final SqlFunction LEAST =
      new SqlFunction("LEAST", SqlKind.LEAST,
        ReturnTypes.LEAST_RESTRICTIVE.andThen(
          SqlTypeTransforms.TO_NULLABLE), null,
        OperandTypes.SAME_VARIADIC, SqlFunctionCategory.SYSTEM);

  /**
   * The <code>TRANSLATE(<i>string_expr</i>, <i>search_chars</i>,
   * <i>replacement_chars</i>)</code> function returns <i>string_expr</i> with
   * all occurrences of each character in <i>search_chars</i> replaced by its
   * corresponding character in <i>replacement_chars</i>.
   *
   * <p>It is not defined in the SQL standard, but occurs in Oracle and
   * PostgreSQL.
   */
  @LibraryOperator(libraries = {ORACLE, POSTGRESQL})
  public static final SqlFunction TRANSLATE3 = new SqlTranslate3Function();

  @LibraryOperator(libraries = {ORACLE, POSTGRESQL, MYSQL, NETEZZA, TERADATA})
  public static final SqlFunction BETWEEN = new SqlBetweenAsymmetricOperator(false);

  @LibraryOperator(libraries = {ORACLE, POSTGRESQL, MYSQL, NETEZZA, TERADATA})
  public static final SqlFunction NOT_BETWEEN = new SqlBetweenAsymmetricOperator(true);

  @LibraryOperator(libraries = {MYSQL})
  public static final SqlFunction JSON_TYPE = new SqlJsonTypeFunction();

  @LibraryOperator(libraries = {MYSQL})
  public static final SqlFunction JSON_DEPTH = new SqlJsonDepthFunction();

  @LibraryOperator(libraries = {MYSQL})
  public static final SqlFunction JSON_LENGTH = new SqlJsonLengthFunction();

  @LibraryOperator(libraries = {MYSQL})
  public static final SqlFunction JSON_KEYS = new SqlJsonKeysFunction();

  @LibraryOperator(libraries = {MYSQL})
  public static final SqlFunction JSON_PRETTY = new SqlJsonPrettyFunction();

  @LibraryOperator(libraries = {MYSQL})
  public static final SqlFunction JSON_REMOVE = new SqlJsonRemoveFunction();

  @LibraryOperator(libraries = {MYSQL})
  public static final SqlFunction JSON_STORAGE_SIZE = new SqlJsonStorageSizeFunction();

  @LibraryOperator(libraries = {MYSQL, ORACLE})
  public static final SqlFunction REGEXP_REPLACE = new SqlRegexpReplaceFunction();

  @LibraryOperator(libraries = {MYSQL})
  public static final SqlFunction COMPRESS =
      new SqlFunction("COMPRESS", SqlKind.OTHER_FUNCTION,
          ReturnTypes.explicit(SqlTypeName.VARBINARY)
              .andThen(SqlTypeTransforms.TO_NULLABLE),
          null, OperandTypes.STRING, SqlFunctionCategory.STRING);


  @LibraryOperator(libraries = {MYSQL})
  public static final SqlFunction EXTRACT_VALUE =
      new SqlFunction("EXTRACTVALUE", SqlKind.OTHER_FUNCTION,
          ReturnTypes.VARCHAR_2000.andThen(SqlTypeTransforms.FORCE_NULLABLE),
          null, OperandTypes.STRING_STRING, SqlFunctionCategory.SYSTEM);

  @LibraryOperator(libraries = {ORACLE})
  public static final SqlFunction XML_TRANSFORM =
      new SqlFunction("XMLTRANSFORM", SqlKind.OTHER_FUNCTION,
          ReturnTypes.VARCHAR_2000.andThen(SqlTypeTransforms.FORCE_NULLABLE),
          null, OperandTypes.STRING_STRING, SqlFunctionCategory.SYSTEM);

  @LibraryOperator(libraries = {ORACLE})
  public static final SqlFunction EXTRACT_XML =
      new SqlFunction("EXTRACT", SqlKind.OTHER_FUNCTION,
          ReturnTypes.VARCHAR_2000.andThen(SqlTypeTransforms.FORCE_NULLABLE),
          null, OperandTypes.STRING_STRING_OPTIONAL_STRING,
          SqlFunctionCategory.SYSTEM);

  @LibraryOperator(libraries = {ORACLE})
  public static final SqlFunction EXISTS_NODE =
      new SqlFunction("EXISTSNODE", SqlKind.OTHER_FUNCTION,
          ReturnTypes.INTEGER_NULLABLE
              .andThen(SqlTypeTransforms.FORCE_NULLABLE), null,
          OperandTypes.STRING_STRING_OPTIONAL_STRING, SqlFunctionCategory.SYSTEM);

  /** The "BOOL_AND(condition)" aggregate function, PostgreSQL and Redshift's
   * equivalent to {@link SqlStdOperatorTable#EVERY}. */
  @LibraryOperator(libraries = {POSTGRESQL})
  public static final SqlAggFunction BOOL_AND =
      new SqlMinMaxAggFunction("BOOL_AND", SqlKind.MIN, OperandTypes.BOOLEAN);

  /** The "BOOL_OR(condition)" aggregate function, PostgreSQL and Redshift's
   * equivalent to {@link SqlStdOperatorTable#SOME}. */
  @LibraryOperator(libraries = {POSTGRESQL})
  public static final SqlAggFunction BOOL_OR =
      new SqlMinMaxAggFunction("BOOL_OR", SqlKind.MAX, OperandTypes.BOOLEAN);

  /** The "LOGICAL_AND(condition)" aggregate function, BIG_QUERY's
   * equivalent to {@link SqlStdOperatorTable#EVERY}. */
  @LibraryOperator(libraries = {BIG_QUERY})
  public static final SqlAggFunction LOGICAL_AND =
      new SqlMinMaxAggFunction("LOGICAL_AND", SqlKind.MIN, OperandTypes.BOOLEAN);

  /** The "LOGICAL_OR(condition)" aggregate function, BIG_QUERY's
   * equivalent to {@link SqlStdOperatorTable#SOME}. */
  @LibraryOperator(libraries = {BIG_QUERY})
  public static final SqlAggFunction LOGICAL_OR =
      new SqlMinMaxAggFunction("LOGICAL_OR", SqlKind.MAX, OperandTypes.BOOLEAN);

  /** The "COUNTIF(condition) [OVER (...)]" function, in BIG_QUERY,
   * returns the count of TRUE values for expression.
   *
   * <p>{@code COUNTIF(b)} is equivalent to
   * {@code COUNT(*) FILTER (WHERE b)}. */
  @LibraryOperator(libraries = {BIG_QUERY})
  public static final SqlAggFunction COUNTIF =
      SqlBasicAggFunction
          .create(SqlKind.COUNTIF, ReturnTypes.BIGINT, OperandTypes.BOOLEAN)
          .withDistinct(Optionality.FORBIDDEN);

  /** The "ARRAY_AGG(value [ ORDER BY ...])" aggregate function,
   * in BIG_QUERY and PostgreSQL, gathers values into arrays. */
  @LibraryOperator(libraries = {POSTGRESQL, BIG_QUERY})
  public static final SqlAggFunction ARRAY_AGG =
      SqlBasicAggFunction
          .create(SqlKind.ARRAY_AGG,
              ReturnTypes.andThen(ReturnTypes::stripOrderBy,
                  ReturnTypes.TO_ARRAY), OperandTypes.ANY)
          .withFunctionType(SqlFunctionCategory.SYSTEM)
          .withSyntax(SqlSyntax.ORDERED_FUNCTION)
          .withAllowsNullTreatment(true);

  /** The "ARRAY_CONCAT_AGG(value [ ORDER BY ...])" aggregate function,
   * in BIG_QUERY and PostgreSQL, concatenates array values into arrays. */
  @LibraryOperator(libraries = {POSTGRESQL, BIG_QUERY})
  public static final SqlAggFunction ARRAY_CONCAT_AGG =
      SqlBasicAggFunction
          .create(SqlKind.ARRAY_CONCAT_AGG, ReturnTypes.ARG0,
              OperandTypes.ARRAY)
          .withFunctionType(SqlFunctionCategory.SYSTEM)
          .withSyntax(SqlSyntax.ORDERED_FUNCTION);

  /** The "STRING_AGG(value [, separator ] [ ORDER BY ...])" aggregate function,
   * BIG_QUERY and PostgreSQL's equivalent of
   * {@link SqlStdOperatorTable#LISTAGG}.
   *
   * <p>{@code STRING_AGG(v, sep ORDER BY x, y)} is implemented by
   * rewriting to {@code LISTAGG(v, sep) WITHIN GROUP (ORDER BY x, y)}. */
  @LibraryOperator(libraries = {POSTGRESQL, BIG_QUERY})
  public static final SqlAggFunction STRING_AGG =
      SqlBasicAggFunction
          .create(SqlKind.STRING_AGG, ReturnTypes.ARG0_NULLABLE,
              OperandTypes.or(OperandTypes.STRING, OperandTypes.STRING_STRING))
          .withFunctionType(SqlFunctionCategory.SYSTEM)
          .withSyntax(SqlSyntax.ORDERED_FUNCTION);

  /** The "DATE(string)" function, equivalent to "CAST(string AS DATE). */
  @LibraryOperator(libraries = {BIG_QUERY})
  public static final SqlFunction DATE =
      new SqlFunction("DATE", SqlKind.OTHER_FUNCTION,
          ReturnTypes.DATE_NULLABLE, null,
          OperandTypes.or(OperandTypes.DATETIME, OperandTypes.STRING),
          SqlFunctionCategory.TIMEDATE);

  /** The "CURRENT_DATETIME([timezone])" function. */
  @LibraryOperator(libraries = {BIG_QUERY})
  public static final SqlFunction CURRENT_DATETIME =
      new SqlFunction("CURRENT_DATETIME", SqlKind.OTHER_FUNCTION,
          ReturnTypes.TIMESTAMP.andThen(SqlTypeTransforms.TO_NULLABLE), null,
          OperandTypes.or(OperandTypes.NILADIC, OperandTypes.STRING),
          SqlFunctionCategory.TIMEDATE);

  /** The "DATE_FROM_UNIX_DATE(integer)" function; returns a DATE value
   * a given number of seconds after 1970-01-01. */
  @LibraryOperator(libraries = {BIG_QUERY})
  public static final SqlFunction DATE_FROM_UNIX_DATE =
      new SqlFunction("DATE_FROM_UNIX_DATE", SqlKind.OTHER_FUNCTION,
          ReturnTypes.DATE_NULLABLE, null, OperandTypes.INTEGER,
          SqlFunctionCategory.TIMEDATE);

  /** The "UNIX_DATE(date)" function; returns the number of days since
   * 1970-01-01. */
  @LibraryOperator(libraries = {BIG_QUERY})
  public static final SqlFunction UNIX_DATE =
      new SqlFunction("UNIX_DATE", SqlKind.OTHER_FUNCTION,
          ReturnTypes.INTEGER_NULLABLE, null, OperandTypes.DATE,
          SqlFunctionCategory.TIMEDATE);

  @LibraryOperator(libraries = {BIG_QUERY, HIVE, SPARK})
  public static final SqlFunction CURRENT_TIMESTAMP = new SqlCurrentTimestampFunction(
      "CURRENT_TIMESTAMP", SqlTypeName.TIMESTAMP);

  @LibraryOperator(libraries = {BIG_QUERY})
  public static final SqlFunction CURRENT_TIMESTAMP_WITH_TIME_ZONE =
      new SqlCurrentTimestampFunction("CURRENT_TIMESTAMP_TZ",
          SqlTypeName.TIMESTAMP_WITH_TIME_ZONE);

  /**
   * The REGEXP_EXTRACT(source_string, regex_pattern) returns the first substring in source_string
   * that matches the regex_pattern. Returns NULL if there is no match.
   *
   * The REGEXP_EXTRACT_ALL(source_string, regex_pattern) returns an array of all substrings of
   * source_string that match the regex_pattern.
   */
  @LibraryOperator(libraries = {BIG_QUERY})
  public static final SqlFunction REGEXP_EXTRACT = new SqlFunction("REGEXP_EXTRACT",
        SqlKind.OTHER_FUNCTION,
        ReturnTypes.cascade(ReturnTypes.explicit(SqlTypeName.VARCHAR),
          SqlTypeTransforms.TO_NULLABLE),
      null, OperandTypes.family(
      ImmutableList.of(SqlTypeFamily.STRING, SqlTypeFamily.STRING,
          SqlTypeFamily.NUMERIC, SqlTypeFamily.NUMERIC),
          number -> number == 2 || number == 3),
      SqlFunctionCategory.STRING);

  @LibraryOperator(libraries = {BIG_QUERY})
  public static final SqlFunction REGEXP_EXTRACT_ALL = new SqlFunction("REGEXP_EXTRACT_ALL",
      SqlKind.OTHER_FUNCTION,
      ReturnTypes.cascade(ReturnTypes.explicit(SqlTypeName.VARCHAR),
        SqlTypeTransforms.TO_NULLABLE),
      null, OperandTypes.STRING_STRING,
      SqlFunctionCategory.STRING);

  @LibraryOperator(libraries = {BIG_QUERY})
  public static final SqlFunction FORMAT_TIMESTAMP = new SqlFunction("FORMAT_TIMESTAMP",
      SqlKind.OTHER_FUNCTION,
      ReturnTypes.VARCHAR_2000_NULLABLE, null,
      OperandTypes.family(SqlTypeFamily.STRING, SqlTypeFamily.TIMESTAMP),
      SqlFunctionCategory.TIMEDATE);

  @LibraryOperator(libraries = {HIVE, SPARK})
  public static final SqlFunction DATE_FORMAT = new SqlFunction("DATE_FORMAT",
      SqlKind.OTHER_FUNCTION,
      ReturnTypes.VARCHAR_2000_NULLABLE, null,
      OperandTypes.family(SqlTypeFamily.DATETIME, SqlTypeFamily.STRING),
      SqlFunctionCategory.TIMEDATE);

  @LibraryOperator(libraries = {STANDARD})
  public static final SqlFunction FORMAT_DATE = new SqlFunction("FORMAT_DATE",
      SqlKind.OTHER_FUNCTION,
      ReturnTypes.VARCHAR_2000_NULLABLE, null,
      OperandTypes.family(SqlTypeFamily.STRING, SqlTypeFamily.DATE),
      SqlFunctionCategory.TIMEDATE);

  @LibraryOperator(libraries = {STANDARD})
  public static final SqlFunction FORMAT_TIME = new SqlFunction("FORMAT_TIME",
      SqlKind.OTHER_FUNCTION,
      ReturnTypes.VARCHAR_2000_NULLABLE, null,
      OperandTypes.family(SqlTypeFamily.STRING, SqlTypeFamily.TIME),
      SqlFunctionCategory.TIMEDATE);

  @LibraryOperator(libraries = {BIG_QUERY})
  public static final SqlFunction TIME_ADD =
      new SqlFunction("TIME_ADD",
          SqlKind.PLUS,
          ReturnTypes.TIME, null,
          OperandTypes.DATETIME_INTERVAL,
          SqlFunctionCategory.TIMEDATE) {

    @Override public void unparse(SqlWriter writer, SqlCall call, int leftPrec, int rightPrec) {
      writer.getDialect().unparseIntervalOperandsBasedFunctions(
          writer, call, leftPrec, rightPrec);
    }
  };

  @LibraryOperator(libraries = {BIG_QUERY})
  public static final SqlFunction INTERVAL_SECONDS = new SqlFunction("INTERVAL_SECONDS",
        SqlKind.OTHER_FUNCTION,
        ReturnTypes.INTEGER, null,
        OperandTypes.ANY, SqlFunctionCategory.TIMEDATE);

  /** The "MONTHNAME(datetime)" function; returns the name of the month,
   * in the current locale, of a TIMESTAMP or DATE argument. */
  @LibraryOperator(libraries = {MYSQL})
  public static final SqlFunction MONTHNAME =
      new SqlFunction("MONTHNAME", SqlKind.OTHER_FUNCTION,
          ReturnTypes.VARCHAR_2000, null, OperandTypes.DATETIME,
          SqlFunctionCategory.TIMEDATE);

  @LibraryOperator(libraries = {BIG_QUERY, HIVE, SPARK})
  public static final SqlFunction DATETIME_ADD =
      new SqlFunction("DATETIME_ADD",
      SqlKind.OTHER_FUNCTION,
      ReturnTypes.ARG0_NULLABLE,
      null,
      OperandTypes.DATETIME,
      SqlFunctionCategory.TIMEDATE) {

        @Override public void unparse(SqlWriter writer, SqlCall call, int leftPrec, int rightPrec) {
          writer.getDialect().unparseIntervalOperandsBasedFunctions(
              writer, call, leftPrec, rightPrec);
        }
      };

  @LibraryOperator(libraries = {BIG_QUERY})
  public static final SqlFunction DATETIME_SUB =
      new SqlFunction("DATETIME_SUB",
      SqlKind.OTHER_FUNCTION,
      ReturnTypes.ARG0_NULLABLE,
      null,
      OperandTypes.DATETIME,
      SqlFunctionCategory.TIMEDATE) {

        @Override public void unparse(SqlWriter writer, SqlCall call, int leftPrec, int rightPrec) {
          writer.getDialect().unparseIntervalOperandsBasedFunctions(
              writer, call, leftPrec, rightPrec);
        }
      };

  @LibraryOperator(libraries = {BIG_QUERY, HIVE, SPARK})
  public static final SqlFunction DATE_ADD =
      new SqlFunction(
        "DATE_ADD",
        SqlKind.PLUS,
        ReturnTypes.DATE,
        null,
        OperandTypes.or(DATETIME_INTERVAL, DATETIME_INTEGER),
        SqlFunctionCategory.TIMEDATE) {

      @Override public void unparse(SqlWriter writer, SqlCall call, int leftPrec, int rightPrec) {
        writer.getDialect().unparseIntervalOperandsBasedFunctions(
            writer, call, leftPrec, rightPrec);
      }
    };

  @LibraryOperator(libraries = {BIG_QUERY, HIVE, SPARK})
  public static final SqlFunction DATE_SUB =
      new SqlFunction(
        "DATE_SUB",
        SqlKind.MINUS,
        ReturnTypes.DATE,
        null,
        OperandTypes.or(DATETIME_INTERVAL, DATETIME_INTEGER),
        SqlFunctionCategory.TIMEDATE) {

        @Override public void unparse(SqlWriter writer, SqlCall call, int leftPrec, int rightPrec) {
          writer.getDialect().unparseIntervalOperandsBasedFunctions(
              writer, call, leftPrec, rightPrec);
        }
      };

  @LibraryOperator(libraries = {BIG_QUERY})
  public static final SqlFunction TIMESTAMP_ADD =
      new SqlFunction(
        "TIMESTAMP_ADD",
        SqlKind.PLUS,
        ReturnTypes.TIMESTAMP,
        null,
        OperandTypes.family(SqlTypeFamily.TIMESTAMP, SqlTypeFamily.DATETIME_INTERVAL),
        SqlFunctionCategory.TIMEDATE) {

        @Override public void unparse(SqlWriter writer, SqlCall call, int leftPrec, int rightPrec) {
          writer.getDialect().unparseIntervalOperandsBasedFunctions(
              writer, call, leftPrec, rightPrec);
        }
      };

  @LibraryOperator(libraries = {BIG_QUERY})
  public static final SqlFunction TIMESTAMP_SUB =
      new SqlFunction(
        "TIMESTAMP_SUB",
        SqlKind.MINUS,
        ReturnTypes.TIMESTAMP,
        null,
        OperandTypes.family(SqlTypeFamily.TIMESTAMP, SqlTypeFamily.DATETIME_INTERVAL),
        SqlFunctionCategory.TIMEDATE) {

        @Override public void unparse(SqlWriter writer, SqlCall call, int leftPrec, int rightPrec) {
          writer.getDialect().unparseIntervalOperandsBasedFunctions(
              writer, call, leftPrec, rightPrec);
        }
      };


  @LibraryOperator(libraries = {HIVE, SPARK, SNOWFLAKE, TERADATA})
  public static final SqlFunction ADD_MONTHS =
      new SqlFunction(
        "ADD_MONTHS",
        SqlKind.PLUS,
        ReturnTypes.ARG0,
        null,
        OperandTypes.family(SqlTypeFamily.DATETIME, SqlTypeFamily.INTEGER),
        SqlFunctionCategory.TIMEDATE);

  @LibraryOperator(libraries = {ORACLE})
  public static final SqlFunction ORACLE_ADD_MONTHS =
      new SqlFunction(
          "ADD_MONTHS",
          SqlKind.PLUS,
          ReturnTypes.ARG0_NULLABLE,
          null,
          OperandTypes.family(SqlTypeFamily.DATETIME, SqlTypeFamily.INTEGER),
          SqlFunctionCategory.TIMEDATE);

  /** The "DAYNAME(datetime)" function; returns the name of the day of the week,
   * in the current locale, of a TIMESTAMP or DATE argument. */
  @LibraryOperator(libraries = {MYSQL})
  public static final SqlFunction DAYNAME =
      new SqlFunction("DAYNAME", SqlKind.OTHER_FUNCTION,
          ReturnTypes.VARCHAR_2000, null, OperandTypes.DATETIME,
          SqlFunctionCategory.TIMEDATE);

  @LibraryOperator(libraries = {MYSQL, POSTGRESQL})
  public static final SqlFunction LEFT =
      new SqlFunction("LEFT", SqlKind.OTHER_FUNCTION,
          ReturnTypes.ARG0_NULLABLE_VARYING, null,
          OperandTypes.CBSTRING_INTEGER, SqlFunctionCategory.STRING);

  @LibraryOperator(libraries = {MYSQL, POSTGRESQL})
  public static final SqlFunction REPEAT =
      new SqlFunction(
          "REPEAT",
          SqlKind.OTHER_FUNCTION,
          ReturnTypes.ARG0_NULLABLE_VARYING,
          null,
          OperandTypes.STRING_INTEGER,
          SqlFunctionCategory.STRING);

  @LibraryOperator(libraries = {MYSQL, POSTGRESQL})
  public static final SqlFunction RIGHT =
      new SqlFunction("RIGHT", SqlKind.OTHER_FUNCTION,
          ReturnTypes.ARG0_NULLABLE_VARYING, null,
          OperandTypes.CBSTRING_INTEGER, SqlFunctionCategory.STRING);

  @LibraryOperator(libraries = {MYSQL})
  public static final SqlFunction SPACE =
      new SqlFunction("SPACE",
          SqlKind.OTHER_FUNCTION,
          ReturnTypes.VARCHAR_2000_NULLABLE,
          null,
          OperandTypes.INTEGER,
          SqlFunctionCategory.STRING);

  @LibraryOperator(libraries = {MYSQL})
  public static final SqlFunction STRCMP =
      new SqlFunction("STRCMP",
          SqlKind.OTHER_FUNCTION,
          ReturnTypes.INTEGER_NULLABLE,
          null,
          OperandTypes.STRING_STRING,
          SqlFunctionCategory.STRING);

  @LibraryOperator(libraries = {MYSQL, POSTGRESQL, ORACLE})
  public static final SqlFunction SOUNDEX =
      new SqlFunction("SOUNDEX",
          SqlKind.OTHER_FUNCTION,
          ReturnTypes.VARCHAR_4_NULLABLE,
          null,
          OperandTypes.CHARACTER,
          SqlFunctionCategory.STRING);

  @LibraryOperator(libraries = {POSTGRESQL})
  public static final SqlFunction DIFFERENCE =
      new SqlFunction("DIFFERENCE",
          SqlKind.OTHER_FUNCTION,
          ReturnTypes.INTEGER_NULLABLE,
          null,
          OperandTypes.STRING_STRING,
          SqlFunctionCategory.STRING);

  /** The "CONCAT(arg, ...)" function that concatenates strings.
   * For example, "CONCAT('a', 'bc', 'd')" returns "abcd". */
  @LibraryOperator(libraries = {MYSQL, POSTGRESQL})
  public static final SqlFunction CONCAT_FUNCTION =
      new SqlFunction("CONCAT",
          SqlKind.OTHER_FUNCTION,
          ReturnTypes.MULTIVALENT_STRING_SUM_PRECISION_NULLABLE,
          InferTypes.RETURN_TYPE,
          OperandTypes.repeat(SqlOperandCountRanges.from(2),
              OperandTypes.STRING),
          SqlFunctionCategory.STRING);

  /** The "CONCAT(arg0, arg1)" function that concatenates strings.
   * For example, "CONCAT('a', 'bc')" returns "abc".
   *
   * <p>It is assigned {@link SqlKind#CONCAT2} to make it not equal to
   * {@link #CONCAT_FUNCTION}. */
  @LibraryOperator(libraries = {ORACLE})
  public static final SqlFunction CONCAT2 =
      new SqlFunction("CONCAT",
          SqlKind.CONCAT2,
          ReturnTypes.MULTIVALENT_STRING_SUM_PRECISION_NULLABLE,
          InferTypes.RETURN_TYPE,
          OperandTypes.STRING_SAME_SAME,
          SqlFunctionCategory.STRING);

  @LibraryOperator(libraries = {MYSQL})
  public static final SqlFunction REVERSE =
      new SqlFunction("REVERSE",
          SqlKind.REVERSE,
          ReturnTypes.ARG0_NULLABLE_VARYING,
          null,
          OperandTypes.CHARACTER,
          SqlFunctionCategory.STRING);

  @LibraryOperator(libraries = {MYSQL})
  public static final SqlFunction FROM_BASE64 =
      new SqlFunction("FROM_BASE64",
        SqlKind.OTHER_FUNCTION,
        ReturnTypes.explicit(SqlTypeName.VARBINARY)
          .andThen(SqlTypeTransforms.TO_NULLABLE),
        null,
        OperandTypes.STRING,
        SqlFunctionCategory.STRING);

  @LibraryOperator(libraries = {MYSQL})
  public static final SqlFunction TO_BASE64 =
      new SqlFunction("TO_BASE64",
        SqlKind.OTHER_FUNCTION,
        ReturnTypes.explicit(SqlTypeName.VARCHAR)
          .andThen(SqlTypeTransforms.TO_NULLABLE),
        null,
        OperandTypes.or(OperandTypes.STRING, OperandTypes.BINARY),
        SqlFunctionCategory.STRING);

  /** The "TO_DATE(string1, string2)" function; casts string1
   * to a DATE using the format specified in string2. */
  @LibraryOperator(libraries = {POSTGRESQL, SPARK})
  public static final SqlFunction TO_DATE =
      new SqlFunction("TO_DATE",
          SqlKind.OTHER_FUNCTION,
          ReturnTypes.DATE_NULLABLE,
          null,
          OperandTypes.STRING_STRING,
          SqlFunctionCategory.TIMEDATE);

  @LibraryOperator(libraries = {ORACLE})
  public static final SqlFunction ORACLE_TO_DATE =
      new SqlFunction("TO_DATE",
          SqlKind.OTHER_FUNCTION,
          ReturnTypes.TIMESTAMP_NULLABLE,
          null,
          OperandTypes.STRING_STRING,
          SqlFunctionCategory.TIMEDATE);

  /** The "TO_TIMESTAMP(string1, string2)" function; casts string1
   * to a TIMESTAMP using the format specified in string2. */
  @LibraryOperator(libraries = {POSTGRESQL, SNOWFLAKE})
  public static final SqlFunction TO_TIMESTAMP =
      new SqlFunction("TO_TIMESTAMP",
          SqlKind.OTHER_FUNCTION,
          ReturnTypes.DATE_NULLABLE,
          null,
          OperandTypes.STRING_STRING,
          SqlFunctionCategory.TIMEDATE);

  @LibraryOperator(libraries = {ORACLE})
  public static final SqlFunction ORACLE_TO_TIMESTAMP =
      new SqlFunction("TO_TIMESTAMP",
          SqlKind.OTHER_FUNCTION,
          ReturnTypes.TIMESTAMP_NULLABLE,
          null,
          OperandTypes.or(OperandTypes.STRING_OPTIONAL_STRING,
              OperandTypes.TIMESTAMP),
          SqlFunctionCategory.TIMEDATE);

  /** The "TIMESTAMP_SECONDS(bigint)" function; returns a TIMESTAMP value
   * a given number of seconds after 1970-01-01 00:00:00. */
  @LibraryOperator(libraries = {BIG_QUERY})
  public static final SqlFunction TIMESTAMP_SECONDS =
      new SqlFunction("TIMESTAMP_SECONDS", SqlKind.OTHER_FUNCTION,
          ReturnTypes.TIMESTAMP_NULLABLE, null, OperandTypes.INTEGER,
          SqlFunctionCategory.TIMEDATE);

  /** The "TIMESTAMP_MILLIS(bigint)" function; returns a TIMESTAMP value
   * a given number of milliseconds after 1970-01-01 00:00:00. */
  @LibraryOperator(libraries = {BIG_QUERY})
  public static final SqlFunction TIMESTAMP_MILLIS =
      new SqlFunction("TIMESTAMP_MILLIS", SqlKind.OTHER_FUNCTION,
          ReturnTypes.TIMESTAMP_NULLABLE, null, OperandTypes.INTEGER,
          SqlFunctionCategory.TIMEDATE);

  /** The "TIMESTAMP_MICROS(bigint)" function; returns a TIMESTAMP value
   * a given number of micro-seconds after 1970-01-01 00:00:00. */
  @LibraryOperator(libraries = {BIG_QUERY})
  public static final SqlFunction TIMESTAMP_MICROS =
      new SqlFunction("TIMESTAMP_MICROS", SqlKind.OTHER_FUNCTION,
          ReturnTypes.TIMESTAMP_NULLABLE, null, OperandTypes.INTEGER,
          SqlFunctionCategory.TIMEDATE);

  /** The "UNIX_SECONDS(bigint)" function; returns the number of seconds
   * since 1970-01-01 00:00:00. */
  @LibraryOperator(libraries = {BIG_QUERY})
  public static final SqlFunction UNIX_SECONDS =
      new SqlFunction("UNIX_SECONDS", SqlKind.OTHER_FUNCTION,
          ReturnTypes.BIGINT_NULLABLE, null, OperandTypes.TIMESTAMP,
          SqlFunctionCategory.TIMEDATE);

  /** The "UNIX_MILLIS(bigint)" function; returns the number of milliseconds
   * since 1970-01-01 00:00:00. */
  @LibraryOperator(libraries = {BIG_QUERY})
  public static final SqlFunction UNIX_MILLIS =
      new SqlFunction("UNIX_MILLIS", SqlKind.OTHER_FUNCTION,
          ReturnTypes.BIGINT_NULLABLE, null, OperandTypes.TIMESTAMP,
          SqlFunctionCategory.TIMEDATE);

  /** The "UNIX_MICROS(bigint)" function; returns the number of microseconds
   * since 1970-01-01 00:00:00. */
  @LibraryOperator(libraries = {BIG_QUERY})
  public static final SqlFunction UNIX_MICROS =
      new SqlFunction("UNIX_MICROS", SqlKind.OTHER_FUNCTION,
          ReturnTypes.BIGINT_NULLABLE, null, OperandTypes.TIMESTAMP,
          SqlFunctionCategory.TIMEDATE);

  @LibraryOperator(libraries = {ORACLE})
  public static final SqlFunction CHR =
      new SqlFunction("CHR",
          SqlKind.OTHER_FUNCTION,
          ReturnTypes.CHAR,
          null,
          OperandTypes.INTEGER,
          SqlFunctionCategory.STRING);

  @LibraryOperator(libraries = {ORACLE})
  public static final SqlFunction TANH =
      new SqlFunction("TANH",
          SqlKind.OTHER_FUNCTION,
          ReturnTypes.DOUBLE_NULLABLE,
          null,
          OperandTypes.NUMERIC,
          SqlFunctionCategory.NUMERIC);

  @LibraryOperator(libraries = {ORACLE})
  public static final SqlFunction COSH =
      new SqlFunction("COSH",
          SqlKind.OTHER_FUNCTION,
          ReturnTypes.DOUBLE_NULLABLE,
          null,
          OperandTypes.NUMERIC,
          SqlFunctionCategory.NUMERIC);

  @LibraryOperator(libraries = {ORACLE})
  public static final SqlFunction SINH =
      new SqlFunction("SINH",
          SqlKind.OTHER_FUNCTION,
          ReturnTypes.DOUBLE_NULLABLE,
          null,
          OperandTypes.NUMERIC,
          SqlFunctionCategory.NUMERIC);

  @LibraryOperator(libraries = {MYSQL, POSTGRESQL})
  public static final SqlFunction MD5 =
      new SqlFunction("MD5",
        SqlKind.OTHER_FUNCTION,
        ReturnTypes.explicit(SqlTypeName.VARCHAR)
          .andThen(SqlTypeTransforms.TO_NULLABLE),
        null,
        OperandTypes.or(OperandTypes.STRING, OperandTypes.BINARY),
        SqlFunctionCategory.STRING);

  @LibraryOperator(libraries = {MYSQL, POSTGRESQL})
  public static final SqlFunction SHA1 =
      new SqlFunction("SHA1",
        SqlKind.OTHER_FUNCTION,
        ReturnTypes.explicit(SqlTypeName.VARCHAR)
          .andThen(SqlTypeTransforms.TO_NULLABLE),
        null,
        OperandTypes.or(OperandTypes.STRING, OperandTypes.BINARY),
        SqlFunctionCategory.STRING);

  /** Infix "::" cast operator used by PostgreSQL, for example
   * {@code '100'::INTEGER}. */
  @LibraryOperator(libraries = {POSTGRESQL})
  public static final SqlOperator INFIX_CAST =
      new SqlCastOperator();

  @LibraryOperator(libraries = {STANDARD})
  public static final SqlFunction FORMAT =
      new SqlFunction(
        "FORMAT",
        SqlKind.FORMAT,
        ReturnTypes.VARCHAR_2000_NULLABLE, null,
        OperandTypes.family(SqlTypeFamily.STRING, SqlTypeFamily.NUMERIC),
        SqlFunctionCategory.STRING);

  /** The "TO_NUMBER(string1, string2)" function; casts string1
   * as hexadecimal to a NUMBER using the format specified in string2. */
  @LibraryOperator(libraries = {TERADATA, POSTGRESQL, ORACLE})
  public static final SqlFunction TO_NUMBER =
      new SqlFunction(
        "TO_NUMBER",
        SqlKind.TO_NUMBER,
        ReturnTypes.BIGINT_FORCE_NULLABLE,
        null, OperandTypes.or(OperandTypes.STRING, OperandTypes.STRING_STRING,
        OperandTypes.family(SqlTypeFamily.STRING, SqlTypeFamily.NULL),
        OperandTypes.family(SqlTypeFamily.NULL, SqlTypeFamily.STRING),
        OperandTypes.STRING_STRING_STRING,
        OperandTypes.family(SqlTypeFamily.NULL)),
        SqlFunctionCategory.STRING);

  @LibraryOperator(libraries = {HIVE, SPARK})
  public static final SqlFunction CONV =
          new SqlFunction(
                  "CONV",
                  SqlKind.OTHER_FUNCTION,
                  ReturnTypes.VARCHAR_4_NULLABLE, null,
                  OperandTypes.family(SqlTypeFamily.STRING, SqlTypeFamily.NUMERIC,
                          SqlTypeFamily.NUMERIC),
                  SqlFunctionCategory.STRING);

  @LibraryOperator(libraries = {BIG_QUERY, HIVE, SPARK})
  public static final SqlFunction RPAD =
      new SqlFunction("RPAD", SqlKind.OTHER_FUNCTION,
        ReturnTypes.VARCHAR_2000_NULLABLE, null,
        OperandTypes.STRING_INTEGER_OPTIONAL_STRING,
        SqlFunctionCategory.STRING);

  @LibraryOperator(libraries = {BIG_QUERY, HIVE, SPARK})
  public static final SqlFunction LPAD =
      new SqlFunction("LPAD", SqlKind.OTHER_FUNCTION,
        ReturnTypes.VARCHAR_2000_NULLABLE, null,
        OperandTypes.STRING_INTEGER_OPTIONAL_STRING,
        SqlFunctionCategory.STRING);

  @LibraryOperator(libraries = {STANDARD})
  public static final SqlFunction STR_TO_DATE = new SqlFunction(
      "STR_TO_DATE",
      SqlKind.OTHER_FUNCTION,
      ReturnTypes.DATE_NULLABLE,
      null,
      OperandTypes.STRING_STRING,
      SqlFunctionCategory.TIMEDATE);

  @LibraryOperator(libraries = {BIG_QUERY})
  public static final SqlFunction PARSE_DATE =
      new SqlFunction(
        "PARSE_DATE",
        SqlKind.OTHER_FUNCTION,
        ReturnTypes.DATE_NULLABLE, null,
        OperandTypes.STRING_STRING,
        SqlFunctionCategory.TIMEDATE);

  @LibraryOperator(libraries = {BIG_QUERY})
  public static final SqlFunction PARSE_TIME =
      new SqlFunction(
          "PARSE_TIME",
          SqlKind.OTHER_FUNCTION,
          ReturnTypes.TIME_NULLABLE, null,
          OperandTypes.STRING_STRING,
          SqlFunctionCategory.TIMEDATE);

  @LibraryOperator(libraries = {BIG_QUERY})
  public static final SqlFunction PARSE_TIMESTAMP =
      new SqlFunction("PARSE_TIMESTAMP",
        SqlKind.OTHER_FUNCTION,
        ReturnTypes.TIMESTAMP_NULLABLE,
        null,
        OperandTypes.or(OperandTypes.STRING, OperandTypes.STRING_STRING),
        SqlFunctionCategory.TIMEDATE);

  @LibraryOperator(libraries = {BIG_QUERY})
  public static final SqlFunction PARSE_DATETIME =
      new SqlFunction("PARSE_DATETIME",
          SqlKind.OTHER_FUNCTION,
          ReturnTypes.TIMESTAMP,
          null,
          OperandTypes.or(OperandTypes.STRING, OperandTypes.STRING_STRING),
          SqlFunctionCategory.TIMEDATE);

  @LibraryOperator(libraries = {HIVE, SPARK})
  public static final SqlFunction UNIX_TIMESTAMP =
      new SqlFunction(
        "UNIX_TIMESTAMP",
        SqlKind.OTHER_FUNCTION,
        ReturnTypes.BIGINT_NULLABLE, null,
        OperandTypes.family(ImmutableList.of(SqlTypeFamily.STRING, SqlTypeFamily.STRING),
          // both the operands are optional
          number -> number == 0 || number == 1),
        SqlFunctionCategory.TIMEDATE);

  @LibraryOperator(libraries = {HIVE, SPARK})
  public static final SqlFunction FROM_UNIXTIME =
      new SqlFunction(
        "FROM_UNIXTIME",
        SqlKind.OTHER_FUNCTION,
        ReturnTypes.VARCHAR_2000_NULLABLE, null,
        OperandTypes.family(ImmutableList.of(SqlTypeFamily.INTEGER, SqlTypeFamily.STRING),
          // Second operand is optional
          number -> number == 1),
        SqlFunctionCategory.TIMEDATE);

  @LibraryOperator(libraries = {STANDARD})
  public static final SqlFunction STRING_SPLIT = new SqlFunction(
      "STRING_SPLIT",
      SqlKind.OTHER_FUNCTION,
      ReturnTypes.MULTISET_NULLABLE,
      null,
      OperandTypes.STRING_STRING,
      SqlFunctionCategory.STRING);

  @LibraryOperator(libraries = {HIVE, SPARK})
  public static final SqlFunction SPLIT = new SqlFunction(
      "SPLIT",
      SqlKind.OTHER_FUNCTION,
      ReturnTypes.MULTISET_NULLABLE,
      null,
      OperandTypes.STRING_STRING,
      SqlFunctionCategory.STRING);

  /** The "TO_VARCHAR(numeric, string)" function; casts string
   * Format first_operand to specified in second operand. */
  @LibraryOperator(libraries = {SNOWFLAKE})
  public static final SqlFunction TO_VARCHAR =
      new SqlFunction(
        "TO_VARCHAR",
        SqlKind.OTHER_FUNCTION,
        ReturnTypes.VARCHAR_2000_NULLABLE, null,
        OperandTypes.family(SqlTypeFamily.NUMERIC, SqlTypeFamily.STRING),
        SqlFunctionCategory.STRING);

  @LibraryOperator(libraries = {BIG_QUERY})
  public static final SqlFunction TIMESTAMP_TO_DATE = new SqlFunction(
      "DATE",
      SqlKind.OTHER_FUNCTION,
      ReturnTypes.ARG0_NULLABLE,
      null,
      OperandTypes.DATETIME,
      SqlFunctionCategory.TIMEDATE);

  @LibraryOperator(libraries = {BIG_QUERY, SPARK})
  public static final SqlFunction FORMAT_DATETIME = new SqlFunction(
      "FORMAT_DATETIME",
      SqlKind.OTHER_FUNCTION,
      ReturnTypes.VARCHAR_2000_NULLABLE,
      null,
      OperandTypes.ANY_ANY,
      SqlFunctionCategory.TIMEDATE);

  /** Returns the index of search string in source string
   *  0 is returned when no match is found. */
  @LibraryOperator(libraries = {SNOWFLAKE, BIG_QUERY})
  public static final SqlFunction INSTR = new SqlFunction(
          "INSTR",
          SqlKind.OTHER_FUNCTION,
          ReturnTypes.INTEGER_NULLABLE,
          null,
          OperandTypes.family(ImmutableList.of
          (SqlTypeFamily.STRING, SqlTypeFamily.STRING,
          SqlTypeFamily.INTEGER, SqlTypeFamily.INTEGER),
              number -> number == 2 || number == 3),
          SqlFunctionCategory.STRING);

  @LibraryOperator(libraries = {MSSQL})
  public static final SqlFunction CHARINDEX = new SqlFunction(
          "CHARINDEX",
          SqlKind.OTHER_FUNCTION,
          ReturnTypes.INTEGER_NULLABLE,
          null,
          OperandTypes.family(ImmutableList.of
          (SqlTypeFamily.STRING, SqlTypeFamily.STRING,
          SqlTypeFamily.INTEGER),
              number -> number == 2),
          SqlFunctionCategory.STRING);

  @LibraryOperator(libraries = {BIG_QUERY})
  public static final SqlFunction TIME_DIFF = new SqlFunction(
          "TIME_DIFF",
          SqlKind.OTHER_FUNCTION,
          ReturnTypes.INTEGER,
          null,
          OperandTypes.family(SqlTypeFamily.DATETIME, SqlTypeFamily.DATETIME),
          SqlFunctionCategory.TIMEDATE);

  @LibraryOperator(libraries = {BIG_QUERY})
  public static final SqlFunction DATETIME_DIFF = new SqlFunction("DATETIME_DIFF",
      SqlKind.TIMESTAMP_DIFF,
      ReturnTypes.INTEGER, null,
      OperandTypes.family(SqlTypeFamily.DATETIME, SqlTypeFamily.DATETIME, SqlTypeFamily.DATETIME),
      SqlFunctionCategory.TIMEDATE);

  @LibraryOperator(libraries = {BIG_QUERY})
  public static final SqlFunction TIMESTAMPINTADD = new SqlFunction("TIMESTAMPINTADD",
          SqlKind.OTHER_FUNCTION,
          ReturnTypes.TIMESTAMP, null,
          OperandTypes.family(SqlTypeFamily.DATETIME, SqlTypeFamily.INTEGER),
          SqlFunctionCategory.TIMEDATE);

  @LibraryOperator(libraries = {BIG_QUERY})
  public static final SqlFunction TIMESTAMPINTSUB = new SqlFunction("TIMESTAMPINTSUB",
          SqlKind.OTHER_FUNCTION,
          ReturnTypes.TIMESTAMP, null,
          OperandTypes.family(SqlTypeFamily.DATETIME, SqlTypeFamily.INTEGER),
          SqlFunctionCategory.TIMEDATE);

  @LibraryOperator(libraries = {TERADATA})
  public static final SqlFunction WEEKNUMBER_OF_YEAR =
      new SqlFunction("WEEKNUMBER_OF_YEAR", SqlKind.OTHER_FUNCTION,
          ReturnTypes.INTEGER, null, OperandTypes.DATETIME,
          SqlFunctionCategory.TIMEDATE);

  @LibraryOperator(libraries = {TERADATA})
  public static final SqlFunction YEARNUMBER_OF_CALENDAR =
      new SqlFunction("YEARNUMBER_OF_CALENDAR", SqlKind.OTHER_FUNCTION,
          ReturnTypes.INTEGER, null, OperandTypes.DATETIME,
          SqlFunctionCategory.TIMEDATE);

  @LibraryOperator(libraries = {TERADATA})
  public static final SqlFunction MONTHNUMBER_OF_YEAR =
      new SqlFunction("MONTHNUMBER_OF_YEAR", SqlKind.OTHER_FUNCTION,
          ReturnTypes.INTEGER, null, OperandTypes.DATETIME,
          SqlFunctionCategory.TIMEDATE);

  @LibraryOperator(libraries = {TERADATA})
  public static final SqlFunction QUARTERNUMBER_OF_YEAR =
      new SqlFunction("QUARTERNUMBER_OF_YEAR", SqlKind.OTHER_FUNCTION,
          ReturnTypes.INTEGER, null, OperandTypes.DATETIME,
          SqlFunctionCategory.TIMEDATE);

  @LibraryOperator(libraries = {TERADATA})
  public static final SqlFunction WEEKNUMBER_OF_MONTH =
      new SqlFunction("WEEKNUMBER_OF_MONTH", SqlKind.OTHER_FUNCTION,
          ReturnTypes.INTEGER, null, OperandTypes.DATETIME,
          SqlFunctionCategory.TIMEDATE);

  @LibraryOperator(libraries = {TERADATA})
  public static final SqlFunction MONTHNUMBER_OF_QUARTER =
      new SqlFunction("MONTHNUMBER_OF_QUARTER", SqlKind.OTHER_FUNCTION,
          ReturnTypes.INTEGER, null, OperandTypes.DATETIME,
          SqlFunctionCategory.TIMEDATE);

  @LibraryOperator(libraries = {TERADATA})
  public static final SqlFunction WEEKNUMBER_OF_CALENDAR =
      new SqlFunction("WEEKNUMBER_OF_CALENDAR", SqlKind.OTHER_FUNCTION,
          ReturnTypes.INTEGER, null, OperandTypes.DATETIME,
          SqlFunctionCategory.TIMEDATE);

  @LibraryOperator(libraries = {TERADATA})
  public static final SqlFunction DAYOCCURRENCE_OF_MONTH =
      new SqlFunction("DAYOCCURRENCE_OF_MONTH", SqlKind.OTHER_FUNCTION,
          ReturnTypes.INTEGER, null, OperandTypes.DATETIME,
          SqlFunctionCategory.TIMEDATE);

  @LibraryOperator(libraries = {TERADATA})
  public static final SqlFunction DAYNUMBER_OF_CALENDAR =
        new SqlFunction("DAYNUMBER_OF_CALENDAR", SqlKind.OTHER_FUNCTION,
          ReturnTypes.INTEGER, null, OperandTypes.DATETIME,
          SqlFunctionCategory.TIMEDATE);

  @LibraryOperator(libraries = {BIG_QUERY})
  public static final SqlFunction DATE_DIFF =
      new SqlFunction("DATE_DIFF", SqlKind.OTHER_FUNCTION,
          ReturnTypes.INTEGER, null,
          OperandTypes.family(
              ImmutableList.of(SqlTypeFamily.DATE, SqlTypeFamily.DATE,
            SqlTypeFamily.STRING),
            number -> number == 2),
          SqlFunctionCategory.TIMEDATE);

  @LibraryOperator(libraries = {SPARK})
  public static final SqlFunction DATEDIFF =
      new SqlFunction("DATEDIFF", SqlKind.OTHER_FUNCTION,
          ReturnTypes.INTEGER, null,
          OperandTypes.family(SqlTypeFamily.DATE, SqlTypeFamily.DATE),
          SqlFunctionCategory.TIMEDATE);

  @LibraryOperator(libraries = {STANDARD})
  public static final SqlFunction DATE_MOD = new SqlFunction(
      "DATE_MOD",
      SqlKind.OTHER_FUNCTION,
      ReturnTypes.INTEGER_NULLABLE,
      null,
      OperandTypes.family(SqlTypeFamily.DATE, SqlTypeFamily.INTEGER),
      SqlFunctionCategory.STRING);

  @LibraryOperator(libraries = {TERADATA, SNOWFLAKE})
  public static final SqlFunction STRTOK = new SqlFunction(
      "STRTOK",
      SqlKind.OTHER_FUNCTION,
      ReturnTypes.VARCHAR_2000_NULLABLE,
      null,
      OperandTypes.or(OperandTypes.STRING_STRING_INTEGER,
          OperandTypes.family(SqlTypeFamily.NULL, SqlTypeFamily.STRING, SqlTypeFamily.INTEGER)),
      SqlFunctionCategory.STRING);

  @LibraryOperator(libraries = {BIG_QUERY})
  public static final SqlFunction TIME_SUB =
      new SqlFunction("TIME_SUB",
          SqlKind.MINUS,
          ReturnTypes.TIME,
          null,
          OperandTypes.DATETIME_INTERVAL,
          SqlFunctionCategory.TIMEDATE) {

        @Override public void unparse(SqlWriter writer, SqlCall call, int leftPrec, int rightPrec) {
          writer.getDialect().unparseIntervalOperandsBasedFunctions(
              writer, call, leftPrec, rightPrec);
        }
      };

  @LibraryOperator(libraries = {SNOWFLAKE})
  public static final SqlFunction TO_BINARY =
      new SqlFunction("TO_BINARY",
          SqlKind.OTHER_FUNCTION,
          ReturnTypes.BINARY,
          null,
          OperandTypes.family(
              ImmutableList.of(SqlTypeFamily.NUMERIC, SqlTypeFamily.STRING),
              number -> number == 1),
          SqlFunctionCategory.TIMEDATE);

  @LibraryOperator(libraries = {SNOWFLAKE})
  public static final SqlFunction SNOWFLAKE_TO_CHAR =
      new SqlFunction("TO_CHAR",
          SqlKind.OTHER_FUNCTION,
          ReturnTypes.VARCHAR_2000_NULLABLE, null,
              OperandTypes.family(SqlTypeFamily.NUMERIC, SqlTypeFamily.STRING),
          SqlFunctionCategory.STRING);

  @LibraryOperator(libraries = {ORACLE, TERADATA})
  public static final SqlFunction TO_CHAR =
      new SqlFunction("TO_CHAR",
          SqlKind.OTHER_FUNCTION,
          ReturnTypes.VARCHAR_2000_NULLABLE, null,
          OperandTypes.family(SqlTypeFamily.ANY, SqlTypeFamily.STRING),
          SqlFunctionCategory.STRING);

  @LibraryOperator(libraries = {NETEZZA})
  public static final SqlFunction MONTHS_BETWEEN =
      new SqlFunction("MONTHS_BETWEEN",
          SqlKind.OTHER_FUNCTION,
          ReturnTypes.DECIMAL_NULLABLE, null,
          OperandTypes.family(SqlTypeFamily.DATE, SqlTypeFamily.DATE),
          SqlFunctionCategory.NUMERIC);

  @LibraryOperator(libraries = {ORACLE})
  public static final SqlFunction ORACLE_MONTHS_BETWEEN =
      new SqlFunction("MONTHS_BETWEEN",
          SqlKind.OTHER_FUNCTION,
          ReturnTypes.DECIMAL_NULLABLE, null,
          OperandTypes.family(SqlTypeFamily.DATETIME, SqlTypeFamily.DATETIME),
          SqlFunctionCategory.NUMERIC);

  @LibraryOperator(libraries = {BIG_QUERY})
  public static final SqlFunction REGEXP_MATCH_COUNT =
      new SqlFunction("REGEXP_MATCH_COUNT",
          SqlKind.OTHER_FUNCTION,
          ReturnTypes.VARCHAR_2000,
          null,
          OperandTypes.family(
              ImmutableList.of(SqlTypeFamily.STRING, SqlTypeFamily.STRING,
              SqlTypeFamily.NUMERIC, SqlTypeFamily.STRING),
              number -> number == 2 || number == 3),
          SqlFunctionCategory.NUMERIC);

  @LibraryOperator(libraries = {NETEZZA})
  public static final SqlFunction BITWISE_AND =
      new SqlFunction("BITWISE_AND",
          SqlKind.OTHER_FUNCTION,
          ReturnTypes.INTEGER_NULLABLE, null,
          OperandTypes.family(SqlTypeFamily.NUMERIC, SqlTypeFamily.NUMERIC),
          SqlFunctionCategory.NUMERIC);

  @LibraryOperator(libraries = {NETEZZA})
  public static final SqlFunction BITWISE_OR =
      new SqlFunction("BITWISE_OR",
          SqlKind.OTHER_FUNCTION,
          ReturnTypes.INTEGER_NULLABLE, null,
          OperandTypes.family(SqlTypeFamily.NUMERIC, SqlTypeFamily.NUMERIC),
          SqlFunctionCategory.NUMERIC);

  @LibraryOperator(libraries = {NETEZZA})
  public static final SqlFunction BITWISE_XOR =
      new SqlFunction("BITWISE_XOR",
          SqlKind.OTHER_FUNCTION,
          ReturnTypes.INTEGER_NULLABLE, null,
          OperandTypes.family(SqlTypeFamily.NUMERIC, SqlTypeFamily.NUMERIC),
          SqlFunctionCategory.NUMERIC);

  @LibraryOperator(libraries = {NETEZZA})
  public static final SqlFunction INT2SHL =
      new SqlFunction("INT2SHL",
          SqlKind.OTHER_FUNCTION,
          ReturnTypes.INTEGER_NULLABLE, null,
          OperandTypes.family(SqlTypeFamily.NUMERIC, SqlTypeFamily.NUMERIC,
                  SqlTypeFamily.NUMERIC),
          SqlFunctionCategory.NUMERIC);

  @LibraryOperator(libraries = {NETEZZA})
  public static final SqlFunction INT8XOR =
          new SqlFunction("INT8XOR",
                  SqlKind.OTHER_FUNCTION,
                  ReturnTypes.INTEGER_NULLABLE, null,
                  OperandTypes.family(SqlTypeFamily.NUMERIC, SqlTypeFamily.NUMERIC),
                  SqlFunctionCategory.NUMERIC);

  @LibraryOperator(libraries = {NETEZZA})
  public static final SqlFunction INT2SHR =
      new SqlFunction("INT2SHR",
          SqlKind.OTHER_FUNCTION,
          ReturnTypes.INTEGER_NULLABLE, null,
          OperandTypes.family(SqlTypeFamily.NUMERIC, SqlTypeFamily.NUMERIC,
                  SqlTypeFamily.NUMERIC),
          SqlFunctionCategory.NUMERIC);

  @LibraryOperator(libraries = {NETEZZA})
  public static final SqlFunction PI = new SqlFunction("PI",
          SqlKind.OTHER_FUNCTION,
          ReturnTypes.DECIMAL_MOD_NULLABLE, null,
          OperandTypes.family(SqlTypeFamily.NULL),
          SqlFunctionCategory.NUMERIC);

  @LibraryOperator(libraries = {NETEZZA})
  public static final SqlFunction ACOS = new SqlFunction("ACOS",
          SqlKind.OTHER_FUNCTION,
          ReturnTypes.DECIMAL_MOD_NULLABLE, null,
          OperandTypes.family(SqlTypeFamily.NUMERIC),
          SqlFunctionCategory.NUMERIC);

  @LibraryOperator(libraries = {NETEZZA})
  public static final SqlFunction OCTET_LENGTH = new SqlFunction("OCTET_LENGTH",
          SqlKind.OTHER_FUNCTION,
          ReturnTypes.INTEGER_NULLABLE, null,
          OperandTypes.family(SqlTypeFamily.CHARACTER),
          SqlFunctionCategory.NUMERIC);

  @LibraryOperator(libraries = {BIG_QUERY, SPARK})
  public static final SqlFunction REGEXP_CONTAINS =
      new SqlFunction("REGEXP_CONTAINS",
          SqlKind.OTHER_FUNCTION,
          ReturnTypes.BOOLEAN,
          null,
          OperandTypes.STRING_STRING,
          SqlFunctionCategory.NUMERIC);

  @LibraryOperator(libraries = {TERADATA})
  public static final SqlFunction HASHBUCKET =
      new SqlFunction(
          "HASHBUCKET",
          SqlKind.OTHER_FUNCTION,
          ReturnTypes.INTEGER_NULLABLE,
          null,
          OperandTypes.INTEGER,
          SqlFunctionCategory.SYSTEM);

  @LibraryOperator(libraries = {TERADATA})
  public static final SqlFunction HASHROW =
      new SqlFunction(
          "HASHROW",
          SqlKind.OTHER_FUNCTION,
          ReturnTypes.INTEGER_NULLABLE,
          null,
          OperandTypes.ONE_OR_MORE,
          SqlFunctionCategory.SYSTEM);

  @LibraryOperator(libraries = {BIG_QUERY})
  public static final SqlFunction FARM_FINGERPRINT =
      new SqlFunction(
          "FARM_FINGERPRINT",
          SqlKind.OTHER_FUNCTION,
          ReturnTypes.INTEGER_NULLABLE,
          null,
          OperandTypes.STRING,
          SqlFunctionCategory.SYSTEM);

  @LibraryOperator(libraries = {NETEZZA})
  public static final SqlFunction ROWID =
      new SqlFunction(
          "ROWID",
          SqlKind.OTHER_FUNCTION,
          ReturnTypes.INTEGER_NULLABLE,
          null,
          null,
          SqlFunctionCategory.SYSTEM);

  @LibraryOperator(libraries = {TERADATA})
  public static final SqlFunction TRUNC =
      new SqlFunction(
          "TRUNC",
          SqlKind.OTHER_FUNCTION,
          ReturnTypes.DATE,
          null,
          OperandTypes.family(SqlTypeFamily.DATE,
          SqlTypeFamily.STRING), SqlFunctionCategory.SYSTEM);

  @LibraryOperator(libraries = {ORACLE})
  public static final SqlFunction TRUNC_ORACLE =
      new SqlFunction(
          "TRUNC",
          SqlKind.OTHER_FUNCTION,
          ReturnTypes.TIMESTAMP,
          null,
          OperandTypes.family(SqlTypeFamily.DATETIME,
              SqlTypeFamily.STRING), SqlFunctionCategory.SYSTEM);

  @LibraryOperator(libraries = {SPARK, BIG_QUERY})
  public static final SqlFunction DATE_TRUNC =
      new SqlFunction(
          "DATE_TRUNC",
          SqlKind.OTHER_FUNCTION,
          ReturnTypes.TIMESTAMP,
          null,
          OperandTypes.family(SqlTypeFamily.STRING,
              SqlTypeFamily.TIMESTAMP), SqlFunctionCategory.SYSTEM);

  @LibraryOperator(libraries = {SPARK})
  public static final SqlFunction RAISE_ERROR =
      new SqlFunction("RAISE_ERROR",
          SqlKind.OTHER_FUNCTION,
          null,
          null,
          OperandTypes.STRING,
          SqlFunctionCategory.SYSTEM);

  @LibraryOperator(libraries = {NETEZZA})
  public static final SqlFunction TRUE =
      new SqlFunction(
          "TRUE",
          SqlKind.OTHER_FUNCTION,
          ReturnTypes.BOOLEAN,
          null,
          null,
          SqlFunctionCategory.SYSTEM);

  @LibraryOperator(libraries = {NETEZZA})
  public static final SqlFunction FALSE =
      new SqlFunction(
          "FALSE",
          SqlKind.OTHER_FUNCTION,
          ReturnTypes.BOOLEAN,
          null,
          null,
          SqlFunctionCategory.SYSTEM);

  @LibraryOperator(libraries = {BIG_QUERY})
  public static final SqlFunction PARENTHESIS =
      new SqlFunction(
          "PARENTHESIS",
          SqlKind.OTHER_FUNCTION,
          ReturnTypes.COLUMN_LIST,
          null,
          OperandTypes.ANY,
          SqlFunctionCategory.SYSTEM) {
        @Override public void unparse(SqlWriter writer, SqlCall call, int leftPrec, int rightPrec) {
          final SqlWriter.Frame parenthesisFrame = writer.startList("(", ")");
          for (SqlNode operand : call.getOperandList()) {
            writer.sep(",");
            operand.unparse(writer, leftPrec, rightPrec);
          }
          writer.endList(parenthesisFrame);
        }
      };

  @LibraryOperator(libraries = {ORACLE, MYSQL, SNOWFLAKE})
  public static final SqlFunction REGEXP_LIKE =
      new SqlFunction("REGEXP_LIKE",
          SqlKind.OTHER_FUNCTION,
          ReturnTypes.INTEGER,
          null,
          OperandTypes.family(
              ImmutableList.of(SqlTypeFamily.STRING, SqlTypeFamily.STRING,
                  SqlTypeFamily.STRING),
              // Third operand optional (operand index 0, 1, 2)
              number -> number == 2),
          SqlFunctionCategory.STRING);

  @LibraryOperator(libraries = {HIVE, SPARK})
  public static final SqlFunction NEXT_DAY =
      new SqlFunction(
          "NEXT_DAY",
          SqlKind.OTHER_FUNCTION,
          ReturnTypes.DATE,
          null,
          OperandTypes.family(SqlTypeFamily.ANY,
              SqlTypeFamily.STRING),
          SqlFunctionCategory.TIMEDATE);

  @LibraryOperator(libraries = {ORACLE})
  public static final SqlFunction ORACLE_NEXT_DAY =
      new SqlFunction(
          "NEXT_DAY",
          SqlKind.OTHER_FUNCTION,
          ReturnTypes.TIMESTAMP_NULLABLE,
          null,
          OperandTypes.family(SqlTypeFamily.ANY,
              SqlTypeFamily.STRING),
          SqlFunctionCategory.TIMEDATE);

  @LibraryOperator(libraries = {BIG_QUERY, HIVE, SPARK, SNOWFLAKE})
  public static final SqlFunction TRANSLATE =
      new SqlFunction(
          "TRANSLATE",
          SqlKind.OTHER_FUNCTION,
          ReturnTypes.VARCHAR_2000_NULLABLE,
          null,
          OperandTypes.STRING_STRING_STRING,
          SqlFunctionCategory.STRING);

  @LibraryOperator(libraries = {ORACLE})
  public static final SqlFunction ORACLE_LAST_DAY =
      new SqlFunction(
          "LAST_DAY",
          SqlKind.OTHER_FUNCTION,
          ReturnTypes.TIMESTAMP_NULLABLE,
          null,
          OperandTypes.DATETIME,
          SqlFunctionCategory.TIMEDATE);


<<<<<<< HEAD
  @LibraryOperator(libraries = {HIVE, SPARK, TERADATA})
  public static final SqlFunction SHIFTLEFT =
      new SqlFunction(
          "SHIFTLEFT",
          SqlKind.OTHER_FUNCTION,
          ReturnTypes.INTEGER_NULLABLE,
          null,
          OperandTypes.family(SqlTypeFamily.INTEGER,
              SqlTypeFamily.INTEGER),
=======
  @LibraryOperator(libraries = {TERADATA, SNOWFLAKE})
  public static final SqlFunction GETBIT =
      new SqlFunction("GETBIT",
          SqlKind.OTHER_FUNCTION,
          ReturnTypes.INTEGER_NULLABLE, null,
          OperandTypes.family(SqlTypeFamily.INTEGER, SqlTypeFamily.INTEGER),
>>>>>>> d4827f3e
          SqlFunctionCategory.NUMERIC);
}<|MERGE_RESOLUTION|>--- conflicted
+++ resolved
@@ -1541,23 +1541,22 @@
           SqlFunctionCategory.TIMEDATE);
 
 
-<<<<<<< HEAD
-  @LibraryOperator(libraries = {HIVE, SPARK, TERADATA})
-  public static final SqlFunction SHIFTLEFT =
-      new SqlFunction(
-          "SHIFTLEFT",
-          SqlKind.OTHER_FUNCTION,
-          ReturnTypes.INTEGER_NULLABLE,
-          null,
-          OperandTypes.family(SqlTypeFamily.INTEGER,
-              SqlTypeFamily.INTEGER),
-=======
   @LibraryOperator(libraries = {TERADATA, SNOWFLAKE})
   public static final SqlFunction GETBIT =
       new SqlFunction("GETBIT",
           SqlKind.OTHER_FUNCTION,
           ReturnTypes.INTEGER_NULLABLE, null,
           OperandTypes.family(SqlTypeFamily.INTEGER, SqlTypeFamily.INTEGER),
->>>>>>> d4827f3e
+          SqlFunctionCategory.NUMERIC);
+
+  @LibraryOperator(libraries = {HIVE, SPARK, TERADATA})
+  public static final SqlFunction SHIFTLEFT =
+      new SqlFunction(
+          "SHIFTLEFT",
+          SqlKind.OTHER_FUNCTION,
+          ReturnTypes.INTEGER_NULLABLE,
+          null,
+          OperandTypes.family(SqlTypeFamily.INTEGER,
+              SqlTypeFamily.INTEGER),
           SqlFunctionCategory.NUMERIC);
 }