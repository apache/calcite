--- conflicted
+++ resolved
@@ -1275,7 +1275,6 @@
           OperandTypes.STRING,
           SqlFunctionCategory.SYSTEM);
 
-<<<<<<< HEAD
   @LibraryOperator(libraries = {NETEZZA})
   public static final SqlFunction ROWID =
       new SqlFunction(
@@ -1285,7 +1284,7 @@
           null,
           null,
           SqlFunctionCategory.SYSTEM);
-=======
+
   @LibraryOperator(libraries = {TERADATA})
   public static final SqlFunction TRUNC =
       new SqlFunction(
@@ -1295,5 +1294,4 @@
           null,
           OperandTypes.family(SqlTypeFamily.DATE,
           SqlTypeFamily.STRING), SqlFunctionCategory.SYSTEM);
->>>>>>> 05e6cc1d
 }