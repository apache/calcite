/*
 * Licensed to the Apache Software Foundation (ASF) under one or more
 * contributor license agreements.  See the NOTICE file distributed with
 * this work for additional information regarding copyright ownership.
 * The ASF licenses this file to you under the Apache License, Version 2.0
 * (the "License"); you may not use this file except in compliance with
 * the License.  You may obtain a copy of the License at
 *
 * http://www.apache.org/licenses/LICENSE-2.0
 *
 * Unless required by applicable law or agreed to in writing, software
 * distributed under the License is distributed on an "AS IS" BASIS,
 * WITHOUT WARRANTIES OR CONDITIONS OF ANY KIND, either express or implied.
 * See the License for the specific language governing permissions and
 * limitations under the License.
 */
package org.apache.calcite.sql.fun;

import org.apache.calcite.rel.type.RelDataType;
import org.apache.calcite.rel.type.RelDataTypeFactory;
import org.apache.calcite.sql.SqlCall;
import org.apache.calcite.sql.SqlFunction;
import org.apache.calcite.sql.SqlFunctionCategory;
import org.apache.calcite.sql.SqlKind;
import org.apache.calcite.sql.SqlLiteral;
import org.apache.calcite.sql.SqlOperator;
import org.apache.calcite.sql.SqlOperatorTable;
import org.apache.calcite.sql.SqlWriter;
import org.apache.calcite.sql.type.OperandTypes;
import org.apache.calcite.sql.type.ReturnTypes;
import org.apache.calcite.sql.type.SqlOperandCountRanges;
import org.apache.calcite.sql.type.SqlReturnTypeInference;
import org.apache.calcite.sql.type.SqlTypeFamily;
import org.apache.calcite.sql.type.SqlTypeName;
import org.apache.calcite.sql.type.SqlTypeTransforms;

import java.util.ArrayList;
import java.util.List;

import static org.apache.calcite.sql.fun.SqlLibrary.BIGQUERY;
import static org.apache.calcite.sql.fun.SqlLibrary.HIVE;
import static org.apache.calcite.sql.fun.SqlLibrary.MYSQL;
import static org.apache.calcite.sql.fun.SqlLibrary.ORACLE;
import static org.apache.calcite.sql.fun.SqlLibrary.POSTGRESQL;
import static org.apache.calcite.sql.fun.SqlLibrary.SPARK;
import static org.apache.calcite.sql.fun.SqlLibrary.STANDARD;
import static org.apache.calcite.sql.fun.SqlLibrary.TERADATA;
import static org.apache.calcite.sql.type.OperandTypes.DATETIME_INTEGER;
import static org.apache.calcite.sql.type.OperandTypes.DATETIME_INTERVAL;


/**
 * Defines functions and operators that are not part of standard SQL but
 * belong to one or more other dialects of SQL.
 *
 * <p>They are read by {@link SqlLibraryOperatorTableFactory} into instances
 * of {@link SqlOperatorTable} that contain functions and operators for
 * particular libraries.
 */
public abstract class SqlLibraryOperators {
  private SqlLibraryOperators() {
  }

  /** The "CONVERT_TIMEZONE(tz1, tz2, datetime)" function;
   * converts the timezone of {@code datetime} from {@code tz1} to {@code tz2}.
   * This function is only on Redshift, but we list it in PostgreSQL
   * because Redshift does not have its own library. */
  @LibraryOperator(libraries = {POSTGRESQL})
  public static final SqlFunction CONVERT_TIMEZONE =
      new SqlFunction("CONVERT_TIMEZONE",
          SqlKind.OTHER_FUNCTION,
          ReturnTypes.DATE_NULLABLE,
          null,
          OperandTypes.CHARACTER_CHARACTER_DATETIME,
          SqlFunctionCategory.TIMEDATE);

  /** Return type inference for {@code DECODE}. */
  private static final SqlReturnTypeInference DECODE_RETURN_TYPE =
      opBinding -> {
        final List<RelDataType> list = new ArrayList<>();
        for (int i = 1, n = opBinding.getOperandCount(); i < n; i++) {
          if (i < n - 1) {
            ++i;
          }
          list.add(opBinding.getOperandType(i));
        }
        final RelDataTypeFactory typeFactory = opBinding.getTypeFactory();
        RelDataType type = typeFactory.leastRestrictive(list);
        if (opBinding.getOperandCount() % 2 == 1) {
          type = typeFactory.createTypeWithNullability(type, true);
        }
        return type;
      };

  /** The "DECODE(v, v1, result1, [v2, result2, ...], resultN)" function. */
  @LibraryOperator(libraries = {ORACLE})
  public static final SqlFunction DECODE =
      new SqlFunction("DECODE", SqlKind.DECODE, DECODE_RETURN_TYPE, null,
          OperandTypes.VARIADIC, SqlFunctionCategory.SYSTEM);

  /** The "NVL(value, value)" function. */
  @LibraryOperator(libraries = {ORACLE})
  public static final SqlFunction NVL =
      new SqlFunction("NVL", SqlKind.NVL,
          ReturnTypes.cascade(ReturnTypes.LEAST_RESTRICTIVE,
              SqlTypeTransforms.TO_NULLABLE_ALL),
          null, OperandTypes.SAME_SAME, SqlFunctionCategory.SYSTEM);

  /** The "LTRIM(string)" function. */
  @LibraryOperator(libraries = {ORACLE})
  public static final SqlFunction LTRIM =
      new SqlFunction("LTRIM", SqlKind.LTRIM,
          ReturnTypes.cascade(ReturnTypes.ARG0, SqlTypeTransforms.TO_NULLABLE,
              SqlTypeTransforms.TO_VARYING), null,
          OperandTypes.STRING, SqlFunctionCategory.STRING);

  /** The "RTRIM(string)" function. */
  @LibraryOperator(libraries = {ORACLE})
  public static final SqlFunction RTRIM =
      new SqlFunction("RTRIM", SqlKind.RTRIM,
          ReturnTypes.cascade(ReturnTypes.ARG0, SqlTypeTransforms.TO_NULLABLE,
              SqlTypeTransforms.TO_VARYING), null,
          OperandTypes.STRING, SqlFunctionCategory.STRING);

  /** Oracle's "SUBSTR(string, position [, substringLength ])" function.
   *
   * <p>It has similar semantics to standard SQL's
   * {@link SqlStdOperatorTable#SUBSTRING} function but different syntax. */
  @LibraryOperator(libraries = {ORACLE, BIGQUERY})
  public static final SqlFunction SUBSTR =
      new SqlFunction("SUBSTR", SqlKind.OTHER_FUNCTION,
          ReturnTypes.ARG0_NULLABLE_VARYING, null, null,
          SqlFunctionCategory.STRING);

  /** The "GREATEST(value, value)" function. */
  @LibraryOperator(libraries = {ORACLE})
  public static final SqlFunction GREATEST =
      new SqlFunction("GREATEST", SqlKind.GREATEST,
          ReturnTypes.cascade(ReturnTypes.LEAST_RESTRICTIVE,
              SqlTypeTransforms.TO_NULLABLE), null,
          OperandTypes.SAME_VARIADIC, SqlFunctionCategory.SYSTEM);

  /** The "LEAST(value, value)" function. */
  @LibraryOperator(libraries = {ORACLE})
  public static final SqlFunction LEAST =
      new SqlFunction("LEAST", SqlKind.LEAST,
          ReturnTypes.cascade(ReturnTypes.LEAST_RESTRICTIVE,
              SqlTypeTransforms.TO_NULLABLE), null,
          OperandTypes.SAME_VARIADIC, SqlFunctionCategory.SYSTEM);

  /**
   * The <code>TRANSLATE(<i>string_expr</i>, <i>search_chars</i>,
   * <i>replacement_chars</i>)</code> function returns <i>string_expr</i> with
   * all occurrences of each character in <i>search_chars</i> replaced by its
   * corresponding character in <i>replacement_chars</i>.
   *
   * <p>It is not defined in the SQL standard, but occurs in Oracle and
   * PostgreSQL.
   */
  @LibraryOperator(libraries = {ORACLE, POSTGRESQL})
  public static final SqlFunction TRANSLATE3 = new SqlTranslate3Function();

  @LibraryOperator(libraries = {MYSQL})
  public static final SqlFunction JSON_TYPE = new SqlJsonTypeFunction();

  @LibraryOperator(libraries = {MYSQL})
  public static final SqlFunction JSON_DEPTH = new SqlJsonDepthFunction();

  @LibraryOperator(libraries = {MYSQL})
  public static final SqlFunction JSON_LENGTH = new SqlJsonLengthFunction();

  @LibraryOperator(libraries = {MYSQL})
  public static final SqlFunction JSON_KEYS = new SqlJsonKeysFunction();

  @LibraryOperator(libraries = {MYSQL})
  public static final SqlFunction JSON_PRETTY = new SqlJsonPrettyFunction();

  @LibraryOperator(libraries = {MYSQL})
  public static final SqlFunction JSON_REMOVE = new SqlJsonRemoveFunction();

  @LibraryOperator(libraries = {MYSQL})
  public static final SqlFunction JSON_STORAGE_SIZE = new SqlJsonStorageSizeFunction();

  @LibraryOperator(libraries = {MYSQL, ORACLE})
  public static final SqlFunction REGEXP_REPLACE = new SqlRegexpReplaceFunction();

  /**
   * The REGEXP_EXTRACT(source_string, regex_pattern) returns the first substring in source_string
   * that matches the regex_pattern. Returns NULL if there is no match.
   *
   * The REGEXP_EXTRACT_ALL(source_string, regex_pattern) returns an array of all substrings of
   * source_string that match the regex_pattern.
   */
  @LibraryOperator(libraries = {BIGQUERY})
  public static final SqlFunction REGEXP_EXTRACT = new SqlFunction("REGEXP_EXTRACT",
      SqlKind.OTHER_FUNCTION,
      ReturnTypes.cascade(ReturnTypes.explicit(SqlTypeName.VARCHAR),
          SqlTypeTransforms.TO_NULLABLE),
      null, OperandTypes.STRING_STRING,
      SqlFunctionCategory.STRING);

  @LibraryOperator(libraries = {BIGQUERY})
  public static final SqlFunction REGEXP_EXTRACT_ALL = new SqlFunction("REGEXP_EXTRACT_ALL",
      SqlKind.OTHER_FUNCTION,
      ReturnTypes.cascade(ReturnTypes.explicit(SqlTypeName.VARCHAR),
          SqlTypeTransforms.TO_NULLABLE),
      null, OperandTypes.STRING_STRING,
      SqlFunctionCategory.STRING);

  /** The "MONTHNAME(datetime)" function; returns the name of the month,
   * in the current locale, of a TIMESTAMP or DATE argument. */
  @LibraryOperator(libraries = {MYSQL})
  public static final SqlFunction MONTHNAME =
      new SqlFunction("MONTHNAME", SqlKind.OTHER_FUNCTION,
          ReturnTypes.VARCHAR_2000, null, OperandTypes.DATETIME,
          SqlFunctionCategory.TIMEDATE);

  @LibraryOperator(libraries = {BIGQUERY, HIVE, SPARK})
  public static final SqlFunction DATE_ADD =
      new SqlFunction(
        "DATE_ADD",
        SqlKind.PLUS,
        ReturnTypes.DATE,
        null,
        OperandTypes.or(DATETIME_INTERVAL, DATETIME_INTEGER),
        SqlFunctionCategory.TIMEDATE) {

        @Override public void unparse(SqlWriter writer, SqlCall call, int leftPrec, int rightPrec) {
          writer.getDialect().unparseIntervalOperandsBasedFunctions(
                writer, call, leftPrec, rightPrec);
        }
      };

  @LibraryOperator(libraries = {HIVE, SPARK})
  public static final SqlFunction ADD_MONTHS =
      new SqlFunction(
        "ADD_MONTHS",
        SqlKind.PLUS,
        ReturnTypes.DATE,
        null,
        OperandTypes.family(SqlTypeFamily.DATETIME, SqlTypeFamily.INTEGER),
        SqlFunctionCategory.TIMEDATE) {

        @Override public void unparse(SqlWriter writer, SqlCall call, int leftPrec, int rightPrec) {
          writer.getDialect().unparseIntervalOperandsBasedFunctions(
                writer, call, leftPrec, rightPrec);
        }
      };

  /** The "DAYNAME(datetime)" function; returns the name of the day of the week,
   * in the current locale, of a TIMESTAMP or DATE argument. */
  @LibraryOperator(libraries = {MYSQL})
  public static final SqlFunction DAYNAME =
      new SqlFunction("DAYNAME", SqlKind.OTHER_FUNCTION,
          ReturnTypes.VARCHAR_2000, null, OperandTypes.DATETIME,
          SqlFunctionCategory.TIMEDATE);

  @LibraryOperator(libraries = {MYSQL, POSTGRESQL})
  public static final SqlFunction LEFT =
      new SqlFunction("LEFT", SqlKind.OTHER_FUNCTION,
          ReturnTypes.ARG0_NULLABLE_VARYING, null,
          OperandTypes.CBSTRING_INTEGER, SqlFunctionCategory.STRING);

  @LibraryOperator(libraries = {MYSQL, POSTGRESQL})
  public static final SqlFunction REPEAT =
      new SqlFunction(
          "REPEAT",
          SqlKind.OTHER_FUNCTION,
          ReturnTypes.ARG0_NULLABLE_VARYING,
          null,
          OperandTypes.STRING_INTEGER,
          SqlFunctionCategory.STRING);

  @LibraryOperator(libraries = {MYSQL, POSTGRESQL})
  public static final SqlFunction RIGHT =
      new SqlFunction("RIGHT", SqlKind.OTHER_FUNCTION,
          ReturnTypes.ARG0_NULLABLE_VARYING, null,
          OperandTypes.CBSTRING_INTEGER, SqlFunctionCategory.STRING);

  @LibraryOperator(libraries = {MYSQL})
  public static final SqlFunction SPACE =
      new SqlFunction("SPACE",
          SqlKind.OTHER_FUNCTION,
          ReturnTypes.VARCHAR_2000_NULLABLE,
          null,
          OperandTypes.INTEGER,
          SqlFunctionCategory.STRING);

  @LibraryOperator(libraries = {MYSQL, POSTGRESQL, ORACLE})
  public static final SqlFunction SOUNDEX =
      new SqlFunction("SOUNDEX",
          SqlKind.OTHER_FUNCTION,
          ReturnTypes.VARCHAR_4_NULLABLE,
          null,
          OperandTypes.CHARACTER,
          SqlFunctionCategory.STRING);

  @LibraryOperator(libraries = {POSTGRESQL})
  public static final SqlFunction DIFFERENCE =
      new SqlFunction("DIFFERENCE",
          SqlKind.OTHER_FUNCTION,
          ReturnTypes.INTEGER_NULLABLE,
          null,
          OperandTypes.STRING_STRING,
          SqlFunctionCategory.STRING);

  /** The "CONCAT(arg, ...)" function that concatenates strings.
   * For example, "CONCAT('a', 'bc', 'd')" returns "abcd". */
  @LibraryOperator(libraries = {MYSQL, POSTGRESQL, ORACLE})
  public static final SqlFunction CONCAT_FUNCTION =
      new SqlFunction("CONCAT",
          SqlKind.OTHER_FUNCTION,
          ReturnTypes.cascade(
              opBinding -> {
                int precision = opBinding.collectOperandTypes().stream()
                    .mapToInt(RelDataType::getPrecision).sum();
                return opBinding.getTypeFactory()
                    .createSqlType(SqlTypeName.VARCHAR, precision);
              },
              SqlTypeTransforms.TO_NULLABLE),
          null,
          OperandTypes.repeat(SqlOperandCountRanges.from(2),
              OperandTypes.STRING),
          SqlFunctionCategory.STRING);

  @LibraryOperator(libraries = {MYSQL})
  public static final SqlFunction REVERSE =
      new SqlFunction("REVERSE",
          SqlKind.REVERSE,
          ReturnTypes.ARG0_NULLABLE_VARYING,
          null,
          OperandTypes.CHARACTER,
          SqlFunctionCategory.STRING);

  @LibraryOperator(libraries = {MYSQL})
  public static final SqlFunction FROM_BASE64 =
      new SqlFunction("FROM_BASE64",
          SqlKind.OTHER_FUNCTION,
          ReturnTypes.cascade(ReturnTypes.explicit(SqlTypeName.VARBINARY),
              SqlTypeTransforms.TO_NULLABLE),
          null,
          OperandTypes.STRING,
          SqlFunctionCategory.STRING);

  @LibraryOperator(libraries = {MYSQL})
  public static final SqlFunction TO_BASE64 =
      new SqlFunction("TO_BASE64",
          SqlKind.OTHER_FUNCTION,
          ReturnTypes.cascade(ReturnTypes.explicit(SqlTypeName.VARCHAR),
              SqlTypeTransforms.TO_NULLABLE),
          null,
          OperandTypes.or(OperandTypes.STRING, OperandTypes.BINARY),
          SqlFunctionCategory.STRING);

  /** The "TO_DATE(string1, string2)" function; casts string1
   * to a DATE using the format specified in string2. */
  @LibraryOperator(libraries = {POSTGRESQL, ORACLE})
  public static final SqlFunction TO_DATE =
      new SqlFunction("TO_DATE",
          SqlKind.OTHER_FUNCTION,
          ReturnTypes.DATE_NULLABLE,
          null,
          OperandTypes.STRING_STRING,
          SqlFunctionCategory.TIMEDATE);

  /** The "TO_TIMESTAMP(string1, string2)" function; casts string1
   * to a TIMESTAMP using the format specified in string2. */
  @LibraryOperator(libraries = {POSTGRESQL, ORACLE})
  public static final SqlFunction TO_TIMESTAMP =
      new SqlFunction("TO_TIMESTAMP",
          SqlKind.OTHER_FUNCTION,
          ReturnTypes.DATE_NULLABLE,
          null,
          OperandTypes.STRING_STRING,
          SqlFunctionCategory.TIMEDATE);

  @LibraryOperator(libraries = {ORACLE})
  public static final SqlFunction CHR =
      new SqlFunction("CHR",
          SqlKind.OTHER_FUNCTION,
          ReturnTypes.CHAR,
          null,
          OperandTypes.INTEGER,
          SqlFunctionCategory.STRING);

  @LibraryOperator(libraries = {MYSQL, POSTGRESQL})
  public static final SqlFunction MD5 =
      new SqlFunction("MD5",
          SqlKind.OTHER_FUNCTION,
          ReturnTypes.cascade(ReturnTypes.explicit(SqlTypeName.VARCHAR),
              SqlTypeTransforms.TO_NULLABLE),
          null,
          OperandTypes.or(OperandTypes.STRING, OperandTypes.BINARY),
          SqlFunctionCategory.STRING);

  @LibraryOperator(libraries = {MYSQL, POSTGRESQL})
  public static final SqlFunction SHA1 =
      new SqlFunction("SHA1",
          SqlKind.OTHER_FUNCTION,
          ReturnTypes.cascade(ReturnTypes.explicit(SqlTypeName.VARCHAR),
              SqlTypeTransforms.TO_NULLABLE),
          null,
          OperandTypes.or(OperandTypes.STRING, OperandTypes.BINARY),
          SqlFunctionCategory.STRING);

  /** Infix "::" cast operator used by PostgreSQL, for example
   * {@code '100'::INTEGER}. */
  @LibraryOperator(libraries = { POSTGRESQL })
  public static final SqlOperator INFIX_CAST =
      new SqlCastOperator();

  @LibraryOperator(libraries = {STANDARD})
  public static final SqlFunction FORMAT =
      new SqlFunction(
          "FORMAT",
          SqlKind.FORMAT,
          ReturnTypes.VARCHAR_2000, null,
          OperandTypes.family(SqlTypeFamily.STRING, SqlTypeFamily.NUMERIC),
          SqlFunctionCategory.STRING);

<<<<<<< HEAD
  @LibraryOperator(libraries = {HIVE, SPARK})
  public static final SqlFunction REGEXP_REPLACE_TRIM = new SqlRegexpReplaceFunction() {
    @Override public void unparse(
        SqlWriter writer,
        SqlCall call,
        int leftPrec,
        int rightPrec) {
      assert call.operand(0) instanceof SqlLiteral : call.operand(0);
      SqlLiteral flag = call.operand(0);
      SqlLiteral charToTrim = call.operand(1);
      String regexPattern = null;
      final String operatorName;
      if (!charToTrim.toValue().matches("\\s+")) {
        operatorName = "REGEXP_REPLACE";
        String regexToReplace = escapeMetaCharacters(charToTrim.toValue());
        switch (flag.getValueAs(SqlTrimFunction.Flag.class)) {
        case LEADING:
          regexPattern = "^(".concat(regexToReplace).concat(")+|\\$");
          break;
        case TRAILING:
          regexPattern = "^|(".concat(regexToReplace).concat(")*\\$");
          break;
        default:
          regexPattern = "^(".concat(regexToReplace).concat(")+|\\(")
              .concat(regexToReplace).concat(")+$");
          break;
        }
      } else {
        switch (flag.getValueAs(SqlTrimFunction.Flag.class)) {
        case LEADING:
          operatorName = "LTRIM";
          break;
        case TRAILING:
          operatorName = "RTRIM";
          break;
        default:
          operatorName = call.getOperator().getName();
          break;
        }
      }

      final SqlWriter.Frame frame = writer.startFunCall(operatorName);
      call.operand(2).unparse(writer, leftPrec, rightPrec);
      if (!charToTrim.toValue().matches("\\s+")) {
        writer.literal(",");
        writer.setNeedWhitespace(false);
        writer.print("'" + regexPattern + "'");
        writer.setNeedWhitespace(false);
        writer.literal(",");
        writer.setNeedWhitespace(false);
        writer.literal("''");
      }
      writer.endFunCall(frame);
    }

    public String escapeMetaCharacters(String inputString) {
      final String[] metaCharacters = {"\\", "^", "$", "{", "}", "[", "]", "(", ")", ".",
          "*", "+", "?", "|", "<", ">", "-", "&", "%", "@"};

      for (int i = 0; i < metaCharacters.length; i++) {
        if (inputString.contains(metaCharacters[i])) {
          inputString = inputString.replace(metaCharacters[i], "\\\\" + metaCharacters[i]);
        }
      }
      return inputString;
    }
  };

=======
  /** The "TO_NUMBER(string1, string2)" function; casts string1
   * as hexadecimal to a NUMBER using the format specified in string2. */
  @LibraryOperator(libraries = {TERADATA})
  public static final SqlFunction TO_NUMBER =
      new SqlFunction(
          "TO_NUMBER",
          SqlKind.TO_NUMBER,
          ReturnTypes.BIGINT_FORCE_NULLABLE,
          null, OperandTypes.or(OperandTypes.STRING, OperandTypes.STRING_STRING,
          OperandTypes.family(SqlTypeFamily.STRING, SqlTypeFamily.NULL),
          OperandTypes.family(SqlTypeFamily.NULL, SqlTypeFamily.STRING),
          OperandTypes.STRING_STRING_STRING,
          OperandTypes.family(SqlTypeFamily.NULL)),
          SqlFunctionCategory.STRING);
>>>>>>> 8a517893
}

// End SqlLibraryOperators.java<|MERGE_RESOLUTION|>--- conflicted
+++ resolved
@@ -418,7 +418,21 @@
           OperandTypes.family(SqlTypeFamily.STRING, SqlTypeFamily.NUMERIC),
           SqlFunctionCategory.STRING);
 
-<<<<<<< HEAD
+  /** The "TO_NUMBER(string1, string2)" function; casts string1
+   * as hexadecimal to a NUMBER using the format specified in string2. */
+  @LibraryOperator(libraries = {TERADATA})
+  public static final SqlFunction TO_NUMBER =
+      new SqlFunction(
+          "TO_NUMBER",
+          SqlKind.TO_NUMBER,
+          ReturnTypes.BIGINT_FORCE_NULLABLE,
+          null, OperandTypes.or(OperandTypes.STRING, OperandTypes.STRING_STRING,
+          OperandTypes.family(SqlTypeFamily.STRING, SqlTypeFamily.NULL),
+          OperandTypes.family(SqlTypeFamily.NULL, SqlTypeFamily.STRING),
+          OperandTypes.STRING_STRING_STRING,
+          OperandTypes.family(SqlTypeFamily.NULL)),
+          SqlFunctionCategory.STRING);
+
   @LibraryOperator(libraries = {HIVE, SPARK})
   public static final SqlFunction REGEXP_REPLACE_TRIM = new SqlRegexpReplaceFunction() {
     @Override public void unparse(
@@ -487,22 +501,6 @@
     }
   };
 
-=======
-  /** The "TO_NUMBER(string1, string2)" function; casts string1
-   * as hexadecimal to a NUMBER using the format specified in string2. */
-  @LibraryOperator(libraries = {TERADATA})
-  public static final SqlFunction TO_NUMBER =
-      new SqlFunction(
-          "TO_NUMBER",
-          SqlKind.TO_NUMBER,
-          ReturnTypes.BIGINT_FORCE_NULLABLE,
-          null, OperandTypes.or(OperandTypes.STRING, OperandTypes.STRING_STRING,
-          OperandTypes.family(SqlTypeFamily.STRING, SqlTypeFamily.NULL),
-          OperandTypes.family(SqlTypeFamily.NULL, SqlTypeFamily.STRING),
-          OperandTypes.STRING_STRING_STRING,
-          OperandTypes.family(SqlTypeFamily.NULL)),
-          SqlFunctionCategory.STRING);
->>>>>>> 8a517893
 }
 
 // End SqlLibraryOperators.java