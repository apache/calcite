/*
 * Licensed to the Apache Software Foundation (ASF) under one or more
 * contributor license agreements.  See the NOTICE file distributed with
 * this work for additional information regarding copyright ownership.
 * The ASF licenses this file to you under the Apache License, Version 2.0
 * (the "License"); you may not use this file except in compliance with
 * the License.  You may obtain a copy of the License at
 *
 * http://www.apache.org/licenses/LICENSE-2.0
 *
 * Unless required by applicable law or agreed to in writing, software
 * distributed under the License is distributed on an "AS IS" BASIS,
 * WITHOUT WARRANTIES OR CONDITIONS OF ANY KIND, either express or implied.
 * See the License for the specific language governing permissions and
 * limitations under the License.
 */
package org.apache.calcite.sql.fun;

import org.apache.calcite.avatica.util.TimeUnit;
import org.apache.calcite.rel.type.RelDataType;
import org.apache.calcite.rel.type.RelDataTypeFactory;
import org.apache.calcite.sql.SqlAggFunction;
import org.apache.calcite.sql.SqlBasicFunction;
import org.apache.calcite.sql.SqlBinaryOperator;
import org.apache.calcite.sql.SqlCall;
import org.apache.calcite.sql.SqlCallBinding;
import org.apache.calcite.sql.SqlFunction;
import org.apache.calcite.sql.SqlFunctionCategory;
import org.apache.calcite.sql.SqlKind;
import org.apache.calcite.sql.SqlNode;
import org.apache.calcite.sql.SqlOperator;
import org.apache.calcite.sql.SqlOperatorBinding;
import org.apache.calcite.sql.SqlOperatorTable;
import org.apache.calcite.sql.SqlSpecialOperator;
import org.apache.calcite.sql.SqlSyntax;
import org.apache.calcite.sql.SqlWriter;
import org.apache.calcite.sql.type.InferTypes;
import org.apache.calcite.sql.type.OperandHandlers;
import org.apache.calcite.sql.type.OperandTypes;
import org.apache.calcite.sql.type.ReturnTypes;
import org.apache.calcite.sql.type.SqlOperandCountRanges;
import org.apache.calcite.sql.type.SqlReturnTypeInference;
import org.apache.calcite.sql.type.SqlTypeFamily;
import org.apache.calcite.sql.type.SqlTypeName;
import org.apache.calcite.sql.type.SqlTypeTransforms;
import org.apache.calcite.sql.type.SqlTypeUtil;
import org.apache.calcite.sql.validate.SqlValidator;
import org.apache.calcite.sql.validate.SqlValidatorUtil;
import org.apache.calcite.util.Optionality;
import org.apache.calcite.util.Pair;
import org.apache.calcite.util.Static;
import org.apache.calcite.util.Util;

import com.google.common.collect.ImmutableList;

import org.checkerframework.checker.nullness.qual.Nullable;

import java.util.ArrayList;
import java.util.List;
import java.util.stream.Collectors;
import java.util.stream.IntStream;

import static org.apache.calcite.sql.fun.SqlLibrary.ALL;
import static org.apache.calcite.sql.fun.SqlLibrary.BIG_QUERY;
import static org.apache.calcite.sql.fun.SqlLibrary.CALCITE;
import static org.apache.calcite.sql.fun.SqlLibrary.DB2;
import static org.apache.calcite.sql.fun.SqlLibrary.HIVE;
import static org.apache.calcite.sql.fun.SqlLibrary.MSSQL;
import static org.apache.calcite.sql.fun.SqlLibrary.MYSQL;
import static org.apache.calcite.sql.fun.SqlLibrary.NETEZZA;
import static org.apache.calcite.sql.fun.SqlLibrary.ORACLE;
import static org.apache.calcite.sql.fun.SqlLibrary.POSTGRESQL;
import static org.apache.calcite.sql.fun.SqlLibrary.SNOWFLAKE;
import static org.apache.calcite.sql.fun.SqlLibrary.SPARK;
import static org.apache.calcite.sql.fun.SqlLibrary.STANDARD;
import static org.apache.calcite.sql.fun.SqlLibrary.TERADATA;
import static org.apache.calcite.sql.type.OperandTypes.ANY_STRING_OR_STRING_STRING;
import static org.apache.calcite.sql.type.OperandTypes.DATETIME_INTEGER;
import static org.apache.calcite.sql.type.OperandTypes.DATETIME_INTERVAL;
import static org.apache.calcite.sql.type.OperandTypes.ONE_OR_MORE;
import static org.apache.calcite.sql.type.OperandTypes.STRING_INTEGER;
import static org.apache.calcite.sql.type.OperandTypes.STRING_STRING;
import static org.apache.calcite.sql.type.OperandTypes.STRING_STRING_BOOLEAN;
import static org.apache.calcite.sql.type.OperandTypes.family;
import static org.apache.calcite.util.Static.RESOURCE;

import static java.util.Objects.requireNonNull;

/**
 * Defines functions and operators that are not part of standard SQL but
 * belong to one or more other dialects of SQL.
 *
 * <p>They are read by {@link SqlLibraryOperatorTableFactory} into instances
 * of {@link SqlOperatorTable} that contain functions and operators for
 * particular libraries.
 */
public abstract class SqlLibraryOperators {
  private SqlLibraryOperators() {
  }

  /** The "AGGREGATE(m)" aggregate function;
   * aggregates a measure column according to the measure's rollup strategy.
   * This is a Calcite-specific extension.
   *
   * <p>This operator is for SQL (and AST); for internal use (RexNode and
   * Aggregate) use {@code AGG_M2M}. */
  @LibraryOperator(libraries = {CALCITE})
  public static final SqlFunction AGGREGATE =
      SqlBasicAggFunction.create("AGGREGATE", SqlKind.AGGREGATE_FN,
          ReturnTypes.ARG0, OperandTypes.MEASURE);

  /** The "CONVERT_TIMEZONE(tz1, tz2, datetime)" function;
   * converts the timezone of {@code datetime} from {@code tz1} to {@code tz2}.
   * This function is only on Redshift, but we list it in PostgreSQL
   * because Redshift does not have its own library. */
  @LibraryOperator(libraries = {POSTGRESQL})
  public static final SqlFunction CONVERT_TIMEZONE =
      SqlBasicFunction.create("CONVERT_TIMEZONE",
          ReturnTypes.DATE_NULLABLE, OperandTypes.CHARACTER_CHARACTER_DATETIME,
          SqlFunctionCategory.TIMEDATE);

  /**
   * The "CONVERT_TIMEZONE(source_timezone, target_timezone, timestamp)" function;
   * "CONVERT_TIMEZONE(target_timezone, timestamp)" function;
   * converts the timezone of {@code timestamp} to {@code target_timezone}.
   */
  @LibraryOperator(libraries = {SNOWFLAKE})
  public static final SqlFunction CONVERT_TIMEZONE_SF =
      new SqlFunction("CONVERT_TIMEZONE_SF",
          SqlKind.OTHER_FUNCTION,
          ReturnTypes.TIMESTAMP_WITH_TIME_ZONE_NULLABLE,
          null,
          OperandTypes.or(OperandTypes.STRING_DATETIME, OperandTypes.STRING_STRING,
              OperandTypes.STRING_STRING_STRING, OperandTypes.STRING_STRING_TIMESTAMP),
          SqlFunctionCategory.TIMEDATE);

  /** The "DATEADD(timeUnit, numeric, datetime)" function
   * (Microsoft SQL Server, Redshift, Snowflake). */
  @LibraryOperator(libraries = {MSSQL, POSTGRESQL})
  public static final SqlFunction DATEADD =
      new SqlTimestampAddFunction("DATEADD");

  /** The "CONVERT(type, expr [,style])" function (Microsoft SQL Server).
   *
   * <p>Syntax:
   * <blockquote>{@code
   * CONVERT( data_type [ ( length ) ], expression [, style ] )
   * }</blockquote>
   *
   * <p>The optional "style" argument specifies how the value is going to be
   * converted; this implementation ignores the {@code style} parameter.
   *
   * <p>{@code CONVERT(type, expr, style)} is equivalent to CAST(expr AS type),
   * and the implementation delegates most of its logic to actual CAST operator.
   *
   * <p>Not to be confused with standard {@link SqlStdOperatorTable#CONVERT},
   * which converts a string from one character set to another. */
  @LibraryOperator(libraries = {MSSQL})
  public static final SqlFunction MSSQL_CONVERT =
      SqlBasicFunction.create(SqlKind.CAST,
              ReturnTypes.andThen(SqlLibraryOperators::transformConvert,
                  SqlCastFunction.returnTypeInference(false)),
              OperandTypes.repeat(SqlOperandCountRanges.between(2, 3),
                  OperandTypes.ANY))
          .withName("CONVERT")
          .withFunctionType(SqlFunctionCategory.SYSTEM)
          .withOperandTypeInference(InferTypes.FIRST_KNOWN)
          .withOperandHandler(
              OperandHandlers.of(SqlLibraryOperators::transformConvert));

  /** Transforms a call binding of {@code CONVERT} to an equivalent binding for
   * {@code CAST}. */
  private static SqlCallBinding transformConvert(SqlOperatorBinding opBinding) {
    // Guaranteed to be a SqlCallBinding, with 2 or 3 arguments
    final SqlCallBinding binding = (SqlCallBinding) opBinding;
    return new SqlCallBinding(binding.getValidator(), binding.getScope(),
        transformConvert(binding.getValidator(), binding.getCall()));
  }

  /** Transforms a call to {@code CONVERT} to an equivalent call to
   * {@code CAST}. */
  private static SqlCall transformConvert(SqlValidator validator, SqlCall call) {
    return SqlStdOperatorTable.CAST.createCall(call.getParserPosition(),
        call.operand(1), call.operand(0));
  }

  /** The "DATE_PART(timeUnit, datetime)" function
   * (Databricks, Postgres, Redshift, Snowflake). */
  @LibraryOperator(libraries = {POSTGRESQL})
  public static final SqlFunction DATE_PART =
      new SqlExtractFunction("DATE_PART") {
        @Override public void unparse(SqlWriter writer, SqlCall call,
            int leftPrec, int rightPrec) {
          getSyntax().unparse(writer, this, call, leftPrec, rightPrec);
        }
      };

  /** The "DATEPART(timeUnit, datetime)" function
   * (Microsoft SQL Server). */
  @LibraryOperator(libraries = {MSSQL})
  public static final SqlFunction DATEPART =
      new SqlExtractFunction("DATEPART") {
        @Override public void unparse(SqlWriter writer, SqlCall call,
            int leftPrec, int rightPrec) {
          getSyntax().unparse(writer, this, call, leftPrec, rightPrec);
        }
      };

  /** Return type inference for {@code DECODE}. */
  private static final SqlReturnTypeInference DECODE_RETURN_TYPE =
      opBinding -> {
        final List<RelDataType> list = new ArrayList<>();
        for (int i = 1, n = opBinding.getOperandCount(); i < n; i++) {
          if (i < n - 1) {
            ++i;
          }
          list.add(opBinding.getOperandType(i));
        }
        final RelDataTypeFactory typeFactory = opBinding.getTypeFactory();
        RelDataType type = typeFactory.leastRestrictive(list);
        if (type != null && opBinding.getOperandCount() % 2 == 1) {
          type = typeFactory.createTypeWithNullability(type, true);
        }
        return type;
      };

  /** The "DECODE(v, v1, result1, [v2, result2, ...], resultN)" function. */
  @LibraryOperator(libraries = {ORACLE, SPARK})
  public static final SqlFunction DECODE =
      SqlBasicFunction.create(SqlKind.DECODE, DECODE_RETURN_TYPE,
          OperandTypes.VARIADIC);

  /** The "IF(condition, thenValue, elseValue)" function. */
  @LibraryOperator(libraries = {BIG_QUERY, HIVE, SPARK, SNOWFLAKE})
  public static final SqlFunction IF =
      new SqlFunction("IF", SqlKind.IF, SqlLibraryOperators::inferIfReturnType,
          null,
          OperandTypes.family(SqlTypeFamily.BOOLEAN, SqlTypeFamily.ANY,
              SqlTypeFamily.ANY)
              .and(
                  // Arguments 1 and 2 must have same type
                  OperandTypes.same(3, 1, 2)),
          SqlFunctionCategory.SYSTEM) {
        /***
         * Commenting this part as we create RexCall using this function
         */

//        @Override public boolean validRexOperands(int count, Litmus litmus) {
//          // IF is translated to RexNode by expanding to CASE.
//          return litmus.fail("not a rex operator");
//        }
      };

  /** Infers the return type of {@code IF(b, x, y)},
   * namely the least restrictive of the types of x and y.
   * Similar to {@link ReturnTypes#LEAST_RESTRICTIVE}. */
  private static @Nullable RelDataType inferIfReturnType(SqlOperatorBinding opBinding) {
    return opBinding.getTypeFactory()
        .leastRestrictive(opBinding.collectOperandTypes().subList(1, 3));
  }

  /** The "NVL(value, value)" function. */
  @LibraryOperator(libraries = {ORACLE, HIVE, SPARK})
  public static final SqlBasicFunction NVL =
      SqlBasicFunction.create(SqlKind.NVL,
          ReturnTypes.LEAST_RESTRICTIVE
              .andThen(SqlTypeTransforms.TO_NULLABLE_ALL),
          OperandTypes.SAME_SAME);

  /** The "IFNULL(value, value)" function. */
  @LibraryOperator(libraries = {BIG_QUERY, SPARK, SNOWFLAKE})
  public static final SqlFunction IFNULL =
      new SqlFunction("IFNULL", SqlKind.OTHER_FUNCTION,
          ReturnTypes.cascade(ReturnTypes.LEAST_RESTRICTIVE,
            SqlTypeTransforms.TO_NULLABLE_ALL),
          null, OperandTypes.SAME_SAME, SqlFunctionCategory.SYSTEM);


  /** The "LEN(string)" function. */
  @LibraryOperator(libraries = {SNOWFLAKE, SPARK})
  public static final SqlFunction LEN =
      SqlStdOperatorTable.CHAR_LENGTH.withName("LEN");

  /** The "LENGTH(string)" function. */
  @LibraryOperator(libraries = {BIG_QUERY, SNOWFLAKE, SPARK})
  public static final SqlFunction LENGTH =
      SqlStdOperatorTable.CHAR_LENGTH.withName("LENGTH");

  // Helper function for deriving types for the *PAD functions
  private static RelDataType deriveTypePad(SqlOperatorBinding binding, RelDataType type) {
    SqlTypeName result = SqlTypeUtil.isBinary(type) ? SqlTypeName.VARBINARY : SqlTypeName.VARCHAR;
    return binding.getTypeFactory().createSqlType(result);
  }

  /** The "LPAD(original_value, return_length[, pattern])" function. */
  @LibraryOperator(libraries = {BIG_QUERY, ORACLE, HIVE, SPARK})
  public static final SqlFunction LPAD =
      SqlBasicFunction.create(
          "LPAD",
          ReturnTypes.ARG0.andThen(SqlLibraryOperators::deriveTypePad),
          OperandTypes.STRING_NUMERIC_OPTIONAL_STRING,
          SqlFunctionCategory.STRING);

  /** The "RPAD(original_value, return_length[, pattern])" function. */
  @LibraryOperator(libraries = {BIG_QUERY, ORACLE, HIVE, SPARK})
  public static final SqlFunction RPAD =
      SqlBasicFunction.create(
          "RPAD",
          ReturnTypes.ARG0.andThen(SqlLibraryOperators::deriveTypePad),
          OperandTypes.STRING_NUMERIC_OPTIONAL_STRING,
          SqlFunctionCategory.STRING);

  /** The "LTRIM(string)" function. */
  @LibraryOperator(libraries = {BIG_QUERY, ORACLE, SPARK})
  public static final SqlFunction LTRIM =
      SqlBasicFunction.create(SqlKind.LTRIM,
          ReturnTypes.ARG0.andThen(SqlTypeTransforms.TO_NULLABLE)
              .andThen(SqlTypeTransforms.TO_VARYING),
          OperandTypes.STRING)
          .withFunctionType(SqlFunctionCategory.STRING);

  /** The "RTRIM(string)" function. */
  @LibraryOperator(libraries = {BIG_QUERY, ORACLE, SPARK})
  public static final SqlFunction RTRIM =
      SqlBasicFunction.create(SqlKind.RTRIM,
          ReturnTypes.ARG0.andThen(SqlTypeTransforms.TO_NULLABLE)
              .andThen(SqlTypeTransforms.TO_VARYING),
          OperandTypes.STRING)
          .withFunctionType(SqlFunctionCategory.STRING);

  /** The "SPLIT(string [, delimiter])" function. */
  @LibraryOperator(libraries = {BIG_QUERY})
  public static final SqlFunction SPLIT =
      SqlBasicFunction.create("SPLIT",
          ReturnTypes.ARG0
              .andThen(SqlLibraryOperators::deriveTypeSplit)
              .andThen(SqlTypeTransforms.TO_ARRAY_NULLABLE),
          OperandTypes.or(OperandTypes.CHARACTER_CHARACTER,
              OperandTypes.CHARACTER,
              OperandTypes.BINARY_BINARY,
              OperandTypes.BINARY),
          SqlFunctionCategory.STRING)
          .withValidation(3);

  static RelDataType deriveTypeSplit(SqlOperatorBinding operatorBinding,
      RelDataType type) {
    if (SqlTypeUtil.isBinary(type) && operatorBinding.getOperandCount() == 1) {
      throw operatorBinding.newError(
          Static.RESOURCE.delimiterIsRequired(
              operatorBinding.getOperator().getName(), type.toString()));
    }

    SqlTypeName typeName = SqlTypeUtil.isBinary(type) ? SqlTypeName.VARBINARY : SqlTypeName.VARCHAR;
    return operatorBinding.getTypeFactory().createSqlType(typeName);
  }

  /** The "STRPOS(string, substring)" function. */
  @LibraryOperator(libraries = {BIG_QUERY, POSTGRESQL})
  public static final SqlFunction STRPOS = new SqlPositionFunction("STRPOS");

  /** The "INSTR(string, substring [, position [, occurrence]])" function. */
  @LibraryOperator(libraries = {BIG_QUERY, ORACLE, SNOWFLAKE})
  public static final SqlFunction INSTR = new SqlPositionFunction("INSTR", SqlKind.OTHER_FUNCTION);

  /** Generic "SUBSTR(string, position [, substringLength ])" function. */
  private static final SqlBasicFunction SUBSTR =
      SqlBasicFunction.create("SUBSTR", ReturnTypes.ARG0_NULLABLE_VARYING,
          OperandTypes.STRING_INTEGER_OPTIONAL_INTEGER,
          SqlFunctionCategory.STRING);

  /** The "ENDS_WITH(value1, value2)" function (BigQuery, PostgreSQL). */
  @LibraryOperator(libraries = {BIG_QUERY, POSTGRESQL})
  public static final SqlBasicFunction ENDS_WITH =
      SqlBasicFunction.create(SqlKind.ENDS_WITH, ReturnTypes.BOOLEAN_NULLABLE,
          OperandTypes.STRING_SAME_SAME);

  /** The "ENDSWITH(value1, value2)" function (Snowflake). */
  @LibraryOperator(libraries = {SNOWFLAKE, SPARK})
  public static final SqlFunction ENDSWITH = ENDS_WITH.withName("ENDSWITH");

  /** The "STARTS_WITH(value1, value2)" function (BigQuery, PostgreSQL). */
  @LibraryOperator(libraries = {BIG_QUERY, POSTGRESQL})
  public static final SqlBasicFunction STARTS_WITH =
      SqlBasicFunction.create(SqlKind.STARTS_WITH, ReturnTypes.BOOLEAN_NULLABLE,
          OperandTypes.STRING_SAME_SAME);

  /** The "STARTSWITH(value1, value2)" function (Snowflake). */
  @LibraryOperator(libraries = {SNOWFLAKE, SPARK})
  public static final SqlFunction STARTSWITH = STARTS_WITH.withName("STARTSWITH");

  /** BigQuery's "SUBSTR(string, position [, substringLength ])" function. */
  @LibraryOperator(libraries = {BIG_QUERY})
  public static final SqlFunction SUBSTR_BIG_QUERY =
      SUBSTR.withKind(SqlKind.SUBSTR_BIG_QUERY);

  /** MySQL's "SUBSTR(string, position [, substringLength ])" function. */
  @LibraryOperator(libraries = {MYSQL})
  public static final SqlFunction SUBSTR_MYSQL =
      SUBSTR.withKind(SqlKind.SUBSTR_MYSQL);

  @LibraryOperator(libraries = {SNOWFLAKE})
  public static final SqlFunction IS_REAL =
      new SqlFunction("IS_REAL",
          SqlKind.OTHER_FUNCTION,
          ReturnTypes.BOOLEAN_NULLABLE, null,
          OperandTypes.family(SqlTypeFamily.ANY),
          SqlFunctionCategory.NUMERIC);

  @LibraryOperator(libraries = {SNOWFLAKE})
  public static final SqlFunction FLATTEN =
      new FlattenTableFunction();

  /** Oracle's "SUBSTR(string, position [, substringLength ])" function.
   *
   * <p>It has different semantics to standard SQL's
   * {@link SqlStdOperatorTable#SUBSTRING} function:
   *
   * <ul>
   *   <li>If {@code substringLength} &le; 0, result is the empty string
   *   (Oracle would return null, because it treats the empty string as null,
   *   but Calcite does not have these semantics);
   *   <li>If {@code position} = 0, treat {@code position} as 1;
   *   <li>If {@code position} &lt; 0, treat {@code position} as
   *       "length(string) + position + 1".
   * </ul>
   */
  @LibraryOperator(libraries = {ORACLE})
  public static final SqlFunction SUBSTR_ORACLE =
      SUBSTR.withKind(SqlKind.SUBSTR_ORACLE);

  /** PostgreSQL's "SUBSTR(string, position [, substringLength ])" function. */
  @LibraryOperator(libraries = {POSTGRESQL})
  public static final SqlFunction SUBSTR_POSTGRESQL =
      SUBSTR.withKind(SqlKind.SUBSTR_POSTGRESQL);

  /** The "PARSE_URL(urlString, partToExtract [, keyToExtract] )" function. */
  @LibraryOperator(libraries = {HIVE, SPARK})
  public static final SqlFunction PARSE_URL =
      SqlBasicFunction.create("PARSE_URL",
              ReturnTypes.VARCHAR_NULLABLE,
              OperandTypes.STRING_STRING_OPTIONAL_STRING,
              SqlFunctionCategory.STRING);

  /** The "FIND_IN_SET(matchStr, textStr)" function. */
  @LibraryOperator(libraries = {HIVE, SPARK})
  public static final SqlFunction FIND_IN_SET =
      SqlBasicFunction.create("FIND_IN_SET",
          ReturnTypes.INTEGER_NULLABLE,
          OperandTypes.STRING_STRING,
          SqlFunctionCategory.STRING);

  @LibraryOperator(libraries = {ORACLE})
  public static final SqlFunction SUBSTR4 =
      new SqlFunction("SUBSTR4", SqlKind.OTHER_FUNCTION,
          ReturnTypes.VARCHAR_2000, null,
          OperandTypes.STRING_INTEGER_OPTIONAL_INTEGER,
          SqlFunctionCategory.STRING);

  @LibraryOperator(libraries = {ORACLE, BIG_QUERY})
  public static final SqlFunction USING =
      new SqlFunction(
          "USING", SqlKind.USING, ReturnTypes.LEAST_RESTRICTIVE.andThen(
          SqlTypeTransforms.TO_NULLABLE), null,
      OperandTypes.SAME_VARIADIC, SqlFunctionCategory.SYSTEM);

  /** The "GREATEST(value, value)" function. */
  @LibraryOperator(libraries = {BIG_QUERY, ORACLE, SPARK})
  public static final SqlFunction GREATEST =
      SqlBasicFunction.create(SqlKind.GREATEST,
          ReturnTypes.LEAST_RESTRICTIVE.andThen(SqlTypeTransforms.TO_NULLABLE),
          OperandTypes.SAME_VARIADIC);

  /** The "LEAST(value, value)" function. */
  @LibraryOperator(libraries = {BIG_QUERY, ORACLE, SPARK})
  public static final SqlFunction LEAST =
      SqlBasicFunction.create(SqlKind.LEAST,
          ReturnTypes.LEAST_RESTRICTIVE.andThen(SqlTypeTransforms.TO_NULLABLE),
          OperandTypes.SAME_VARIADIC);

  /** The "CEIL(value)" function. Identical to the standard <code>CEIL</code> function
   * except the return type should be a double if the operand is an integer. */
  @LibraryOperator(libraries = {BIG_QUERY})
  public static final SqlFunction CEIL_BIG_QUERY = new SqlFloorFunction(SqlKind.CEIL)
      .withName("CEIL_BIG_QUERY")
      .withReturnTypeInference(ReturnTypes.ARG0_EXCEPT_INTEGER_NULLABLE);

  /** The "FLOOR(value)" function. Identical to the stadnard <code>FLOOR</code> function
   * except the return type should be a double if the operand is an integer. */
  @LibraryOperator(libraries = {BIG_QUERY})
  public static final SqlFunction FLOOR_BIG_QUERY = new SqlFloorFunction(SqlKind.FLOOR)
      .withName("FLOOR_BIG_QUERY")
      .withReturnTypeInference(ReturnTypes.ARG0_EXCEPT_INTEGER_NULLABLE);

  @LibraryOperator(libraries = {TERADATA})
  public static final SqlFunction PERIOD_CONSTRUCTOR = new SqlPeriodValueConstructor("PERIOD");

  @LibraryOperator(libraries = {TERADATA})
  public static final SqlFunction PERIOD_INTERSECT =
      SqlBasicFunction.create(SqlKind.PERIOD_INTERSECT,
          ReturnTypes.ARG0_FORCE_NULLABLE,
          family(SqlTypeFamily.PERIOD, SqlTypeFamily.PERIOD));

  /**
   * The <code>TRANSLATE(<i>string_expr</i>, <i>search_chars</i>,
   * <i>replacement_chars</i>)</code> function returns <i>string_expr</i> with
   * all occurrences of each character in <i>search_chars</i> replaced by its
   * corresponding character in <i>replacement_chars</i>.
   *
   * <p>It is not defined in the SQL standard, but occurs in Oracle and
   * PostgreSQL.
   */
  @LibraryOperator(libraries = {BIG_QUERY, ORACLE, POSTGRESQL, SPARK})
  public static final SqlFunction TRANSLATE3 = new SqlTranslate3Function();

  @LibraryOperator(libraries = {ORACLE, POSTGRESQL, MYSQL, NETEZZA, TERADATA})
  public static final SqlFunction BETWEEN = new SqlBetweenAsymmetricOperator(false);

  @LibraryOperator(libraries = {ORACLE, POSTGRESQL, MYSQL, NETEZZA, TERADATA})
  public static final SqlFunction NOT_BETWEEN = new SqlBetweenAsymmetricOperator(true);

  @LibraryOperator(libraries = {MYSQL})
  public static final SqlFunction JSON_TYPE = new SqlJsonTypeFunction();

  @LibraryOperator(libraries = {MYSQL})
  public static final SqlFunction JSON_DEPTH = new SqlJsonDepthFunction();

  @LibraryOperator(libraries = {MYSQL})
  public static final SqlFunction JSON_LENGTH = new SqlJsonLengthFunction();

  @LibraryOperator(libraries = {MYSQL})
  public static final SqlFunction JSON_KEYS = new SqlJsonKeysFunction();

  @LibraryOperator(libraries = {MYSQL})
  public static final SqlFunction JSON_PRETTY = new SqlJsonPrettyFunction();

  @LibraryOperator(libraries = {MYSQL})
  public static final SqlFunction JSON_REMOVE = new SqlJsonRemoveFunction();

  @LibraryOperator(libraries = {MYSQL})
  public static final SqlFunction JSON_STORAGE_SIZE = new SqlJsonStorageSizeFunction();

  @LibraryOperator(libraries = {MYSQL})
  public static final SqlFunction JSON_INSERT = new SqlJsonModifyFunction("JSON_INSERT");

  @LibraryOperator(libraries = {MYSQL})
  public static final SqlFunction JSON_REPLACE = new SqlJsonModifyFunction("JSON_REPLACE");

  @LibraryOperator(libraries = {MYSQL})
  public static final SqlFunction JSON_SET = new SqlJsonModifyFunction("JSON_SET");

  /** The "REGEXP_CONTAINS(value, regexp)" function.
   * Returns TRUE if value is a partial match for the regular expression, regexp. */
  @LibraryOperator(libraries = {BIG_QUERY, SPARK})
  public static final SqlFunction REGEXP_CONTAINS =
      SqlBasicFunction.create("REGEXP_CONTAINS", ReturnTypes.BOOLEAN_NULLABLE,
          OperandTypes.STRING_STRING,
          SqlFunctionCategory.STRING);

  /** The "REGEXP_EXTRACT(value, regexp[, position[, occurrence]])" function.
   * Returns the substring in value that matches the regexp. Returns NULL if there is no match. */
  @LibraryOperator(libraries = {BIG_QUERY})
  public static final SqlBasicFunction REGEXP_EXTRACT =
      SqlBasicFunction.create("REGEXP_EXTRACT", ReturnTypes.VARCHAR_NULLABLE,
          OperandTypes.STRING_STRING_OPTIONAL_INTEGER_OPTIONAL_INTEGER,
          SqlFunctionCategory.STRING);

  /** The "REGEXP_EXTRACT_ALL(value, regexp)" function.
   * Returns the substring in value that matches the regexp. Returns NULL if there is no match. */
  @LibraryOperator(libraries = {BIG_QUERY})
  public static final SqlBasicFunction REGEXP_EXTRACT_ALL =
      SqlBasicFunction.create("REGEXP_EXTRACT_ALL", ReturnTypes.ARG0_NULLABLE
              .andThen(SqlTypeTransforms.TO_ARRAY),
          OperandTypes.STRING_STRING,
          SqlFunctionCategory.STRING);

  /** The "REGEXP_REPLACE(value, regexp, rep [, pos [, occurrence [, matchType]]])"
   * function. Replaces all substrings of value that match regexp with
   * {@code rep} and returns modified value. */
  @LibraryOperator(libraries = {BIG_QUERY, MYSQL, ORACLE})
  public static final SqlFunction REGEXP_REPLACE = new SqlRegexpReplaceFunction();

  @LibraryOperator(libraries = {MYSQL})
  public static final SqlFunction COMPRESS =
      SqlBasicFunction.create("COMPRESS",
          ReturnTypes.VARBINARY_NULLABLE,
          OperandTypes.STRING, SqlFunctionCategory.STRING);

  /** The "URL_DECODE(string)" function. */
  @LibraryOperator(libraries = {SPARK})
  public static final SqlFunction URL_DECODE =
      SqlBasicFunction.create("URL_DECODE",
          ReturnTypes.VARCHAR_NULLABLE,
          OperandTypes.STRING,
          SqlFunctionCategory.STRING);

  /** The "URL_ENCODE(string)" function. */
  @LibraryOperator(libraries = {SPARK})
  public static final SqlFunction URL_ENCODE =
      SqlBasicFunction.create("URL_ENCODE",
          ReturnTypes.VARCHAR_NULLABLE,
          OperandTypes.STRING,
          SqlFunctionCategory.STRING);

  @LibraryOperator(libraries = {SPARK})
  public static final SqlAggFunction COLLECT_LIST =
      SqlBasicAggFunction
          .create(SqlKind.COLLECT_LIST, ReturnTypes.TO_ARRAY, OperandTypes.ANY)
          .withFunctionType(SqlFunctionCategory.SYSTEM);

  @LibraryOperator(libraries = {MYSQL})
  public static final SqlFunction EXTRACT_VALUE =
      SqlBasicFunction.create("EXTRACTVALUE",
          ReturnTypes.VARCHAR_2000.andThen(SqlTypeTransforms.FORCE_NULLABLE),
          OperandTypes.STRING_STRING,
          SqlFunctionCategory.STRING);

  @LibraryOperator(libraries = {ORACLE})
  public static final SqlFunction XML_TRANSFORM =
      SqlBasicFunction.create("XMLTRANSFORM",
          ReturnTypes.VARCHAR.andThen(SqlTypeTransforms.FORCE_NULLABLE),
          OperandTypes.STRING_STRING,
          SqlFunctionCategory.STRING);

  @LibraryOperator(libraries = {DB2})
  public static final SqlFunction DAYS_BETWEEN =
      new SqlFunction("DAYS_BETWEEN",
          SqlKind.OTHER_FUNCTION,
          ReturnTypes.INTEGER_NULLABLE, null,
          OperandTypes.ANY_ANY,
          SqlFunctionCategory.TIMEDATE);

  @LibraryOperator(libraries = {ORACLE})
  public static final SqlFunction EXTRACT_XML =
      SqlBasicFunction.create("EXTRACT",
          ReturnTypes.VARCHAR.andThen(SqlTypeTransforms.FORCE_NULLABLE),
          OperandTypes.STRING_STRING_OPTIONAL_STRING,
          SqlFunctionCategory.STRING);

  @LibraryOperator(libraries = {ORACLE})
  public static final SqlFunction EXISTS_NODE =
      SqlBasicFunction.create("EXISTSNODE",
          ReturnTypes.INTEGER_NULLABLE
              .andThen(SqlTypeTransforms.FORCE_NULLABLE),
          OperandTypes.STRING_STRING_OPTIONAL_STRING,
          SqlFunctionCategory.STRING);

  /** The "BOOL_AND(condition)" aggregate function, PostgreSQL and Redshift's
   * equivalent to {@link SqlStdOperatorTable#EVERY}. */
  @LibraryOperator(libraries = {POSTGRESQL, SPARK})
  public static final SqlAggFunction BOOL_AND =
      new SqlMinMaxAggFunction("BOOL_AND", SqlKind.MIN, OperandTypes.BOOLEAN);

  /** The "BOOL_OR(condition)" aggregate function, PostgreSQL and Redshift's
   * equivalent to {@link SqlStdOperatorTable#SOME}. */
  @LibraryOperator(libraries = {POSTGRESQL, SPARK})
  public static final SqlAggFunction BOOL_OR =
      new SqlMinMaxAggFunction("BOOL_OR", SqlKind.MAX, OperandTypes.BOOLEAN);

  /** The "LOGICAL_AND(condition)" aggregate function, BigQuery's
   * equivalent to {@link SqlStdOperatorTable#EVERY}. */
  @LibraryOperator(libraries = {BIG_QUERY})
  public static final SqlAggFunction LOGICAL_AND =
      new SqlMinMaxAggFunction("LOGICAL_AND", SqlKind.MIN, OperandTypes.BOOLEAN);

  /** The "LOGICAL_OR(condition)" aggregate function, BigQuery's
   * equivalent to {@link SqlStdOperatorTable#SOME}. */
  @LibraryOperator(libraries = {BIG_QUERY})
  public static final SqlAggFunction LOGICAL_OR =
      new SqlMinMaxAggFunction("LOGICAL_OR", SqlKind.MAX, OperandTypes.BOOLEAN);

  /** The "COUNTIF(condition) [OVER (...)]" function, in BigQuery,
   * returns the count of TRUE values for expression.
   *
   * <p>{@code COUNTIF(b)} is equivalent to
   * {@code COUNT(*) FILTER (WHERE b)}. */
  @LibraryOperator(libraries = {BIG_QUERY})
  public static final SqlAggFunction COUNTIF =
      SqlBasicAggFunction
          .create(SqlKind.COUNTIF, ReturnTypes.BIGINT, OperandTypes.BOOLEAN)
          .withDistinct(Optionality.FORBIDDEN);

  /** The "ARRAY_AGG(value [ ORDER BY ...])" aggregate function,
   * in BigQuery and PostgreSQL, gathers values into arrays. */
  @LibraryOperator(libraries = {POSTGRESQL, BIG_QUERY})
  public static final SqlAggFunction ARRAY_AGG =
      SqlBasicAggFunction
          .create(SqlKind.ARRAY_AGG,
              ReturnTypes.andThen(ReturnTypes::stripOrderBy,
                  ReturnTypes.TO_ARRAY), OperandTypes.ANY)
          .withFunctionType(SqlFunctionCategory.SYSTEM)
          .withSyntax(SqlSyntax.ORDERED_FUNCTION)
          .withAllowsNullTreatment(true);

  /** The "ARRAY_CONCAT_AGG(value [ ORDER BY ...])" aggregate function,
   * in BigQuery and PostgreSQL, concatenates array values into arrays. */
  @LibraryOperator(libraries = {POSTGRESQL, BIG_QUERY})
  public static final SqlAggFunction ARRAY_CONCAT_AGG =
      SqlBasicAggFunction
          .create(SqlKind.ARRAY_CONCAT_AGG, ReturnTypes.ARG0,
              OperandTypes.ARRAY)
          .withFunctionType(SqlFunctionCategory.SYSTEM)
          .withSyntax(SqlSyntax.ORDERED_FUNCTION);

  /** The "STRING_AGG(value [, separator ] [ ORDER BY ...])" aggregate function,
   * BigQuery and PostgreSQL's equivalent of
   * {@link SqlStdOperatorTable#LISTAGG}.
   *
   * <p>{@code STRING_AGG(v, sep ORDER BY x, y)} is implemented by
   * rewriting to {@code LISTAGG(v, sep) WITHIN GROUP (ORDER BY x, y)}. */
  @LibraryOperator(libraries = {POSTGRESQL, BIG_QUERY})
  public static final SqlAggFunction STRING_AGG =
      SqlBasicAggFunction
          .create(SqlKind.STRING_AGG, ReturnTypes.ARG0_NULLABLE,
              OperandTypes.STRING.or(OperandTypes.STRING_STRING))
          .withFunctionType(SqlFunctionCategory.SYSTEM)
          .withSyntax(SqlSyntax.ORDERED_FUNCTION);

  /** The "GROUP_CONCAT([DISTINCT] expr [, ...] [ORDER BY ...] [SEPARATOR sep])"
   * aggregate function, MySQL's equivalent of
   * {@link SqlStdOperatorTable#LISTAGG}.
   *
   * <p>{@code GROUP_CONCAT(v ORDER BY x, y SEPARATOR s)} is implemented by
   * rewriting to {@code LISTAGG(v, s) WITHIN GROUP (ORDER BY x, y)}. */
  @LibraryOperator(libraries = {MYSQL})
  public static final SqlAggFunction GROUP_CONCAT =
      SqlBasicAggFunction
          .create(SqlKind.GROUP_CONCAT,
              ReturnTypes.andThen(ReturnTypes::stripOrderBy,
                  ReturnTypes.ARG0_NULLABLE),
              OperandTypes.STRING.or(OperandTypes.STRING_STRING))
          .withFunctionType(SqlFunctionCategory.SYSTEM)
          .withAllowsNullTreatment(false)
          .withAllowsSeparator(true)
          .withSyntax(SqlSyntax.ORDERED_FUNCTION);

  /** The "MAX_BY(value, comp)" aggregate function, Spark's
   * equivalent to {@link SqlStdOperatorTable#ARG_MAX}. */
  @LibraryOperator(libraries = {SPARK})
  public static final SqlAggFunction MAX_BY =
      SqlStdOperatorTable.ARG_MAX.withName("MAX_BY");

  /** The "MIN_BY(condition)" aggregate function, Spark's
   * equivalent to {@link SqlStdOperatorTable#ARG_MIN}. */
  @LibraryOperator(libraries = {SPARK})
  public static final SqlAggFunction MIN_BY =
      SqlStdOperatorTable.ARG_MIN.withName("MIN_BY");

  /** The {@code PERCENTILE_CONT} function, BigQuery's
   * equivalent to {@link SqlStdOperatorTable#PERCENTILE_CONT},
   * but uses an {@code OVER} clause rather than {@code WITHIN GROUP}. */
  @LibraryOperator(libraries = {BIG_QUERY})
  public static final SqlAggFunction PERCENTILE_CONT2 =
      SqlBasicAggFunction
          .create("PERCENTILE_CONT", SqlKind.PERCENTILE_CONT,
              ReturnTypes.DOUBLE,
              OperandTypes.NUMERIC_UNIT_INTERVAL_NUMERIC_LITERAL)
          .withFunctionType(SqlFunctionCategory.SYSTEM)
          .withOver(true)
          .withPercentile(true)
          .withAllowsNullTreatment(true)
          .withAllowsFraming(false);

  /** The {@code PERCENTILE_DISC} function, BigQuery's
   * equivalent to {@link SqlStdOperatorTable#PERCENTILE_DISC},
   * but uses an {@code OVER} clause rather than {@code WITHIN GROUP}. */
  @LibraryOperator(libraries = {BIG_QUERY})
  public static final SqlAggFunction PERCENTILE_DISC2 =
      SqlBasicAggFunction
          .create("PERCENTILE_DISC", SqlKind.PERCENTILE_DISC,
              ReturnTypes.ARG0,
              OperandTypes.NUMERIC_UNIT_INTERVAL_NUMERIC_LITERAL)
          .withFunctionType(SqlFunctionCategory.SYSTEM)
          .withOver(true)
          .withPercentile(true)
          .withAllowsNullTreatment(true)
          .withAllowsFraming(false);

  /** The "DATE" function. It has the following overloads:
   *
   * <ul>
   *   <li>{@code DATE(string)} is syntactic sugar for
   *       {@code CAST(string AS DATE)}
   *   <li>{@code DATE(year, month, day)}
   *   <li>{@code DATE(timestampLtz [, timeZone])}
   *   <li>{@code DATE(timestamp)}
   * </ul>
   */
  @LibraryOperator(libraries = {BIG_QUERY})
  public static final SqlFunction DATE =
      SqlBasicFunction.create("DATE", ReturnTypes.DATE_NULLABLE,
          OperandTypes.or(
              // DATE(string)
              OperandTypes.STRING,
              // DATE(year, month, day)
              OperandTypes.family(SqlTypeFamily.INTEGER, SqlTypeFamily.INTEGER,
                  SqlTypeFamily.INTEGER),
              // DATE(timestamp)
              OperandTypes.TIMESTAMP_NTZ,
              // DATE(timestampLtz)
              OperandTypes.TIMESTAMP_LTZ,
              // DATE(timestampLtz, timeZone)
              OperandTypes.sequence(
                  "DATE(TIMESTAMP WITH LOCAL TIME ZONE, VARCHAR)",
                  OperandTypes.TIMESTAMP_LTZ, OperandTypes.CHARACTER)),
          SqlFunctionCategory.TIMEDATE);

  /** The "DATETIME" function returns a Calcite
   * {@code TIMESTAMP} (which BigQuery calls a {@code DATETIME}).
   *
   * <p>It has the following overloads:
   *
   * <ul>
   *   <li>{@code DATETIME(year, month, day, hour, minute, second)}
   *   <li>{@code DATETIME(date[, time])}
   *   <li>{@code DATETIME(timestampLtz[, timeZone])}
   * </ul>
   */
  @LibraryOperator(libraries = {BIG_QUERY})
  public static final SqlFunction DATETIME =
      SqlBasicFunction.create("DATETIME", ReturnTypes.TIMESTAMP_NULLABLE,
          OperandTypes.or(
              // DATETIME(year, month, day, hour, minute, second)
              OperandTypes.family(SqlTypeFamily.INTEGER, SqlTypeFamily.INTEGER,
                  SqlTypeFamily.INTEGER, SqlTypeFamily.INTEGER,
                  SqlTypeFamily.INTEGER, SqlTypeFamily.INTEGER),
              // DATETIME(date)
              OperandTypes.DATE,
              // DATETIME(date, time)
              OperandTypes.DATE_TIME,
              // DATETIME(timestampLtz)
              OperandTypes.TIMESTAMP_LTZ,
              // DATETIME(timestampLtz, timeZone)
              OperandTypes.sequence(
                  "DATETIME(TIMESTAMP WITH LOCAL TIME ZONE, VARCHAR)",
                  OperandTypes.TIMESTAMP_LTZ, OperandTypes.CHARACTER)),
          SqlFunctionCategory.TIMEDATE);

  /** The "TIME" function. It has the following overloads:
   *
   * <ul>
   *   <li>{@code TIME(hour, minute, second)}
   *   <li>{@code TIME(timestampLtz [, timeZone])}
   *   <li>{@code TIME(timestamp)}
   * </ul>
   */
  @LibraryOperator(libraries = {BIG_QUERY})
  public static final SqlFunction TIME =
      SqlBasicFunction.create("TIME", ReturnTypes.TIME_NULLABLE,
          OperandTypes.or(
              OperandTypes.DATETIME,
              // TIME(hour, minute, second)
              OperandTypes.family(SqlTypeFamily.INTEGER, SqlTypeFamily.INTEGER,
                  SqlTypeFamily.INTEGER),
              // TIME(timestamp)
              OperandTypes.TIMESTAMP_NTZ,
              // TIME(timestampLtz)
              OperandTypes.TIMESTAMP_LTZ,
              // TIME(timestampLtz, timeZone)
              OperandTypes.sequence(
                  "TIME(TIMESTAMP WITH LOCAL TIME ZONE, VARCHAR)",
                  OperandTypes.TIMESTAMP_LTZ, OperandTypes.CHARACTER)),
          SqlFunctionCategory.TIMEDATE);

  /** The "TIMESTAMP" function returns a Calcite
   * {@code TIMESTAMP WITH LOCAL TIME ZONE}
   * (which BigQuery calls a {@code TIMESTAMP}). It has the following overloads:
   *
   * <ul>
   *   <li>{@code TIMESTAMP(string[, timeZone])}
   *   <li>{@code TIMESTAMP(date[, timeZone])}
   *   <li>{@code TIMESTAMP(timestamp[, timeZone])}
   * </ul>
   */
  @LibraryOperator(libraries = {BIG_QUERY})
  public static final SqlFunction TIMESTAMP =
      SqlBasicFunction.create("TIMESTAMP",
          ReturnTypes.TIMESTAMP_LTZ.andThen(SqlTypeTransforms.TO_NULLABLE),
          OperandTypes.or(
              // TIMESTAMP(string)
              OperandTypes.CHARACTER,
              // TIMESTAMP(string, timeZone)
              OperandTypes.CHARACTER_CHARACTER,
              // TIMESTAMP(date)
              OperandTypes.DATE,
              // TIMESTAMP(date, timeZone)
              OperandTypes.DATE_CHARACTER,
              // TIMESTAMP(timestamp)
              OperandTypes.TIMESTAMP_NTZ,
              // TIMESTAMP(timestamp, timeZone)
              OperandTypes.sequence("TIMESTAMP(TIMESTAMP, VARCHAR)",
                  OperandTypes.TIMESTAMP_NTZ, OperandTypes.CHARACTER)),
          SqlFunctionCategory.TIMEDATE);

  /** The "CURRENT_DATETIME([timezone])" function. */
  @LibraryOperator(libraries = {BIG_QUERY})
  public static final SqlFunction CURRENT_DATETIME =
      SqlBasicFunction.create("CURRENT_DATETIME",
          ReturnTypes.TIMESTAMP_NULLABLE,
          OperandTypes.NILADIC.or(OperandTypes.STRING),
          SqlFunctionCategory.TIMEDATE);

  /** The "DATE_FROM_UNIX_DATE(integer)" function; returns a DATE value
   * a given number of seconds after 1970-01-01. */
  @LibraryOperator(libraries = {BIG_QUERY, SPARK})
  public static final SqlFunction DATE_FROM_UNIX_DATE =
      SqlBasicFunction.create("DATE_FROM_UNIX_DATE",
          ReturnTypes.DATE_NULLABLE, OperandTypes.INTEGER,
          SqlFunctionCategory.TIMEDATE);

  /** The "UNIX_DATE(date)" function; returns the number of days since
   * 1970-01-01. */
  @LibraryOperator(libraries = {BIG_QUERY, SPARK})
  public static final SqlFunction UNIX_DATE =
      SqlBasicFunction.create("UNIX_DATE",
          ReturnTypes.INTEGER_NULLABLE, OperandTypes.DATE,
          SqlFunctionCategory.TIMEDATE);

  /** "CONTAINS_SUBSTR(expression, string[, json_scope &#61;&#62; json_scope_value ])"
   * function; returns whether string exists as substring in expression, with optional
   * json_scope argument. */
  @LibraryOperator(libraries = {BIG_QUERY})
  public static final SqlFunction CONTAINS_SUBSTR =
      SqlBasicFunction.create("CONTAINS_SUBSTR",
          ReturnTypes.BOOLEAN_NULLABLE, OperandTypes.ANY_STRING_OPTIONAL_STRING,
          SqlFunctionCategory.STRING);

  @LibraryOperator(libraries = {BIG_QUERY, HIVE, SPARK})
  public static final SqlFunction CURRENT_TIMESTAMP =
      new SqlCurrentTimestampFunction("CURRENT_TIMESTAMP", SqlTypeName.TIMESTAMP);

  @LibraryOperator(libraries = {BIG_QUERY})
  public static final SqlFunction CURRENT_TIMESTAMP_WITH_TIME_ZONE =
      new SqlCurrentTimestampFunction("CURRENT_TIMESTAMP_TZ",
          SqlTypeName.TIMESTAMP_WITH_TIME_ZONE);

  @LibraryOperator(libraries = {SNOWFLAKE})
  public static final SqlFunction CURRENT_TIMESTAMP_WITH_LOCAL_TIME_ZONE =
      new SqlCurrentTimestampFunction("CURRENT_TIMESTAMP_LTZ",
          SqlTypeName.TIMESTAMP_WITH_LOCAL_TIME_ZONE);

  @LibraryOperator(libraries = {BIG_QUERY})
  public static final SqlFunction RANGE_LITERAL = new SqlRangeLiteral();

  @LibraryOperator(libraries = {POSTGRESQL})
  public static final SqlFunction AGE =
        new SqlFunction("AGE", SqlKind.OTHER_FUNCTION,
          ReturnTypes.ARG0, null,
          OperandTypes.family(SqlTypeFamily.DATETIME, SqlTypeFamily.DATETIME),
          SqlFunctionCategory.TIMEDATE);

  @LibraryOperator(libraries = {POSTGRESQL})
  public static final SqlFunction REGEXP_MATCHES =
      new SqlFunction("REGEXP_MATCHES",
          SqlKind.OTHER_FUNCTION,
          ReturnTypes.TO_ARRAY, null,
          OperandTypes.STRING_STRING_OPTIONAL_STRING,
          SqlFunctionCategory.SYSTEM);

  @LibraryOperator(libraries = {HIVE, SPARK})
  public static final SqlFunction DATE_FORMAT =
      new SqlFunction("DATE_FORMAT", SqlKind.OTHER_FUNCTION,
      ReturnTypes.VARCHAR_2000_NULLABLE, null,
      OperandTypes.family(SqlTypeFamily.DATETIME, SqlTypeFamily.STRING),
      SqlFunctionCategory.TIMEDATE);

  @LibraryOperator(libraries = {BIG_QUERY})
  public static final SqlFunction FORMAT_DATE =
      new SqlFunction("FORMAT_DATE", SqlKind.OTHER_FUNCTION,
      ReturnTypes.VARCHAR_2000_NULLABLE, null,
              OperandTypes.or(OperandTypes.CHARACTER_DATE,
      OperandTypes.family(SqlTypeFamily.STRING, SqlTypeFamily.DATE)),
      SqlFunctionCategory.TIMEDATE);

  @LibraryOperator(libraries = {BIG_QUERY})
  public static final SqlFunction TIME_ADD =
      new SqlFunction("TIME_ADD",
          SqlKind.PLUS,
          ReturnTypes.ARG0_NULLABLE, null,
          OperandTypes.DATETIME_INTERVAL,
          SqlFunctionCategory.TIMEDATE) {

    @Override public void unparse(SqlWriter writer, SqlCall call, int leftPrec, int rightPrec) {
      writer.getDialect().unparseIntervalOperandsBasedFunctions(
          writer, call, leftPrec, rightPrec);
    }
  };

  @LibraryOperator(libraries = {BIG_QUERY})
  public static final SqlFunction INTERVAL_SECONDS =
        new SqlFunction("INTERVAL_SECONDS", SqlKind.OTHER_FUNCTION,
        ReturnTypes.INTEGER, null,
        OperandTypes.ANY, SqlFunctionCategory.TIMEDATE);

  /** The "MONTHNAME(datetime)" function; returns the name of the month,
   * in the current locale, of a TIMESTAMP or DATE argument. */
  @LibraryOperator(libraries = {MYSQL})
  public static final SqlFunction MONTHNAME =
      SqlBasicFunction.create("MONTHNAME",
          ReturnTypes.VARCHAR_2000, OperandTypes.DATETIME,
          SqlFunctionCategory.TIMEDATE);

  @LibraryOperator(libraries = {BIG_QUERY, HIVE, SPARK})
  public static final SqlFunction DATETIME_ADD =
      new SqlFunction("DATETIME_ADD",
      SqlKind.OTHER_FUNCTION,
      ReturnTypes.ARG0_NULLABLE,
      null,
      OperandTypes.DATETIME.or(OperandTypes.TIMESTAMP_INTERVAL),
      SqlFunctionCategory.TIMEDATE) {

        @Override public void unparse(SqlWriter writer, SqlCall call, int leftPrec, int rightPrec) {
          writer.getDialect().unparseIntervalOperandsBasedFunctions(
              writer, call, leftPrec, rightPrec);
        }
      };

  @LibraryOperator(libraries = {BIG_QUERY})
  public static final SqlFunction DATETIME_SUB =
      new SqlFunction("DATETIME_SUB",
      SqlKind.OTHER_FUNCTION,
      ReturnTypes.ARG0_NULLABLE,
      null,
      OperandTypes.DATETIME.or(OperandTypes.TIMESTAMP_INTERVAL),
      SqlFunctionCategory.TIMEDATE) {

        @Override public void unparse(SqlWriter writer, SqlCall call, int leftPrec, int rightPrec) {
          writer.getDialect().unparseIntervalOperandsBasedFunctions(
              writer, call, leftPrec, rightPrec);
        }
      };

  @LibraryOperator(libraries = {BIG_QUERY, HIVE, SPARK})
  public static final SqlFunction DATE_ADD =
      new SqlFunction(
        "DATE_ADD",
        SqlKind.PLUS,
        ReturnTypes.ARG0_NULLABLE,
        null,
        OperandTypes.or(DATETIME_INTERVAL, DATETIME_INTEGER),
        SqlFunctionCategory.TIMEDATE) {

      @Override public void unparse(SqlWriter writer, SqlCall call, int leftPrec, int rightPrec) {
        writer.getDialect().unparseIntervalOperandsBasedFunctions(
            writer, call, leftPrec, rightPrec);
      }
    };

  @LibraryOperator(libraries = {BIG_QUERY, HIVE, SPARK})
  public static final SqlFunction DATE_SUB =
      new SqlFunction(
        "DATE_SUB",
        SqlKind.MINUS,
        ReturnTypes.ARG0_NULLABLE,
        null,
        OperandTypes.or(DATETIME_INTERVAL, DATETIME_INTEGER),
        SqlFunctionCategory.TIMEDATE) {

        @Override public void unparse(SqlWriter writer, SqlCall call, int leftPrec, int rightPrec) {
          writer.getDialect().unparseIntervalOperandsBasedFunctions(
              writer, call, leftPrec, rightPrec);
        }
      };

  /**
   * In mig we require following function definition for TIMESTAMP_ADD
   * To preserve both the definitions from Apache Calcite and DM Calcite,
   * we're renaming this function definition as DM_TIMESTAMP_ADD.
   * Apache's TIMESTAMP_ADD {@link SqlStdOperatorTable#TIMESTAMP_ADD}
   * */
  @LibraryOperator(libraries = {BIG_QUERY})
  public static final SqlFunction DM_TIMESTAMP_ADD =
      new SqlFunction(
        "TIMESTAMP_ADD",
        SqlKind.PLUS,
        ReturnTypes.TIMESTAMP,
        null,
        OperandTypes.TIMESTAMP_INTERVAL,
        SqlFunctionCategory.TIMEDATE) {

        @Override public void unparse(SqlWriter writer, SqlCall call, int leftPrec, int rightPrec) {
          writer.getDialect().unparseIntervalOperandsBasedFunctions(
              writer, call, leftPrec, rightPrec);
        }
      };

  @LibraryOperator(libraries = {BIG_QUERY})
  public static final SqlFunction TIMESTAMP_SUB =
      new SqlFunction(
        "TIMESTAMP_SUB",
        SqlKind.MINUS,
        ReturnTypes.ARG0_NULLABLE,
        null,
        OperandTypes.family(SqlTypeFamily.TIMESTAMP, SqlTypeFamily.DATETIME_INTERVAL),
        SqlFunctionCategory.TIMEDATE) {

        @Override public void unparse(SqlWriter writer, SqlCall call, int leftPrec, int rightPrec) {
          writer.getDialect().unparseIntervalOperandsBasedFunctions(
              writer, call, leftPrec, rightPrec);
        }
      };


  @LibraryOperator(libraries = {HIVE, SPARK, SNOWFLAKE, TERADATA})
  public static final SqlFunction ADD_MONTHS =
      new SqlAddMonths(false);

  /** The "DAYNAME(datetime)" function; returns the name of the day of the week,
   * in the current locale, of a TIMESTAMP or DATE argument. */
  @LibraryOperator(libraries = {MYSQL})
  public static final SqlFunction DAYNAME =
      SqlBasicFunction.create("DAYNAME",
          ReturnTypes.VARCHAR_2000, OperandTypes.DATETIME,
          SqlFunctionCategory.TIMEDATE);

  @LibraryOperator(libraries = {BIG_QUERY, MYSQL, POSTGRESQL, SPARK})
  public static final SqlFunction LEFT =
      SqlBasicFunction.create("LEFT",
          ReturnTypes.ARG0_NULLABLE_VARYING,
          OperandTypes.CBSTRING_INTEGER, SqlFunctionCategory.STRING);

  @LibraryOperator(libraries = {BIG_QUERY, MYSQL, POSTGRESQL, SPARK})
  public static final SqlFunction REPEAT =
      SqlBasicFunction.create("REPEAT",
          ReturnTypes.VARCHAR_NULLABLE,
          OperandTypes.STRING_INTEGER,
          SqlFunctionCategory.STRING);

  @LibraryOperator(libraries = {BIG_QUERY, MYSQL, POSTGRESQL, SPARK})
  public static final SqlFunction RIGHT =
      SqlBasicFunction.create("RIGHT", ReturnTypes.ARG0_NULLABLE_VARYING,
          OperandTypes.CBSTRING_INTEGER, SqlFunctionCategory.STRING);

  @LibraryOperator(libraries = {MYSQL, SPARK})
  public static final SqlFunction SPACE =
      SqlBasicFunction.create("SPACE",
          ReturnTypes.VARCHAR_NULLABLE,
          OperandTypes.INTEGER,
          SqlFunctionCategory.STRING);

  @LibraryOperator(libraries = {MYSQL})
  public static final SqlFunction STRCMP =
      SqlBasicFunction.create("STRCMP",
          ReturnTypes.INTEGER_NULLABLE,
          OperandTypes.STRING_STRING,
          SqlFunctionCategory.STRING);

  @LibraryOperator(libraries = {BIG_QUERY, MYSQL, POSTGRESQL, ORACLE})
  public static final SqlFunction SOUNDEX =
      SqlBasicFunction.create("SOUNDEX",
          ReturnTypes.VARCHAR_4_NULLABLE,
          OperandTypes.CHARACTER,
          SqlFunctionCategory.STRING);

  /** The variant of the SOUNDEX operator. */
  @LibraryOperator(libraries = {SPARK})
  public static final SqlFunction SOUNDEX_SPARK =
      ((SqlBasicFunction) SOUNDEX).withKind(SqlKind.SOUNDEX_SPARK)
          .withReturnTypeInference(ReturnTypes.VARCHAR_NULLABLE);

  @LibraryOperator(libraries = {POSTGRESQL})
  public static final SqlFunction DIFFERENCE =
      SqlBasicFunction.create("DIFFERENCE",
          ReturnTypes.INTEGER_NULLABLE,
          OperandTypes.STRING_STRING,
          SqlFunctionCategory.STRING);

  /** The case-insensitive variant of the LIKE operator. */
  @LibraryOperator(libraries = {TERADATA, POSTGRESQL, SNOWFLAKE})
  public static final SqlSpecialOperator ILIKE =
      new SqlLikeOperator("ILIKE", SqlKind.LIKE, false, false);

  /** The case-insensitive variant of the NOT LIKE operator. */
  @LibraryOperator(libraries = {TERADATA, POSTGRESQL, SNOWFLAKE})
  public static final SqlSpecialOperator NOT_ILIKE =
      new SqlLikeOperator("NOT ILIKE", SqlKind.LIKE, true, false);

  /** The regex variant of the LIKE operator. */
  @LibraryOperator(libraries = {SPARK, HIVE})
  public static final SqlSpecialOperator RLIKE =
      new SqlLikeOperator("RLIKE", SqlKind.RLIKE, false, true);

  /** The regex variant of the NOT LIKE operator. */
  @LibraryOperator(libraries = {SPARK, HIVE})
  public static final SqlSpecialOperator NOT_RLIKE =
      new SqlLikeOperator("NOT RLIKE", SqlKind.RLIKE, true, true);


  @LibraryOperator(libraries = {TERADATA})
  public static final SqlQuantifyOperator SOME_LIKE =
      new SqlQuantifyOperator(SqlKind.SOME, (SqlLikeOperator) ILIKE);

  @LibraryOperator(libraries = {TERADATA})
  public static final SqlQuantifyOperator SOME_NOT_LIKE =
      new SqlQuantifyOperator(SqlKind.SOME, (SqlLikeOperator) NOT_ILIKE);

  /** The "CONCAT(arg, ...)" function that concatenates strings.
   * For example, "CONCAT('a', 'bc', 'd')" returns "abcd".
   *
   * <p>It accepts at least 1 argument and returns null if any of
   * the arguments is null. */
  @LibraryOperator(libraries = {MYSQL, BIG_QUERY, POSTGRESQL})
  public static final SqlFunction CONCAT_FUNCTION =
      SqlBasicFunction.create("CONCAT",
          ReturnTypes.MULTIVALENT_STRING_SUM_PRECISION_NULLABLE,
          OperandTypes.repeat(SqlOperandCountRanges.from(1),
              OperandTypes.STRING),
          SqlFunctionCategory.STRING)
          .withOperandTypeInference(InferTypes.RETURN_TYPE);

  /** The "CONCAT(arg, ...)" function that concatenates strings,
   * which never returns null.
   * For example, "CONCAT('a', 'bc', 'd')" returns "abcd".
   *
   * <p>If one of the arguments is null, it will be treated as empty string.
   * "CONCAT('a', null)" returns "a".
   * "CONCAT('a', null, 'b')" returns "ab".
   *
   * <p>Returns empty string only when all arguments are null
   * or the empty string.
   * "CONCAT(null)" returns "".
   * "CONCAT(null, '')" returns "".
   * "CONCAT(null, null, null)" returns "".
   *
   * <p>It differs from {@link #CONCAT_FUNCTION} when processing
   * null values. */
  @LibraryOperator(libraries = {MSSQL, POSTGRESQL})
  public static final SqlFunction CONCAT_FUNCTION_WITH_NULL =
      SqlBasicFunction.create("CONCAT",
          ReturnTypes.MULTIVALENT_STRING_SUM_PRECISION_NOT_NULLABLE,
          OperandTypes.repeat(SqlOperandCountRanges.from(1),
              OperandTypes.STRING),
          SqlFunctionCategory.STRING)
          .withOperandTypeInference(InferTypes.RETURN_TYPE)
          .withKind(SqlKind.CONCAT_WITH_NULL);

  /** The "CONCAT(arg0, arg1)" function that concatenates strings.
   * For example, "CONCAT('a', 'bc')" returns "abc".
   *
   * <p>If one of the arguments is null, it will be treated as empty string.
   * "CONCAT('a', null)" returns "a".
   *
   * <p>Returns null only when both arguments are null.
   * "CONCAT(null, null)" returns null.
   *
   * <p>It is assigned {@link SqlKind#CONCAT2} to make it not equal to
   * {@link #CONCAT_FUNCTION}. */
  @LibraryOperator(libraries = {ORACLE})
  public static final SqlFunction CONCAT2 =
      SqlBasicFunction.create("CONCAT",
          ReturnTypes.MULTIVALENT_STRING_SUM_PRECISION_NULLABLE_ALL,
          OperandTypes.or(STRING_STRING, STRING_STRING_BOOLEAN),
          SqlFunctionCategory.STRING)
          .withOperandTypeInference(InferTypes.RETURN_TYPE)
          .withKind(SqlKind.CONCAT2);

  /** The "CONCAT_WS(separator, arg1, ...)" function (MySQL, Postgres);
   * concatenates strings with separator, and treats null arguments as empty
   * strings. For example:
   *
   * <ul>
   * <li>{@code CONCAT_WS(',', 'a')} returns "{@code a}";
   * <li>{@code CONCAT_WS(',', 'a', 'b')} returns "{@code a,b}".
   * </ul>
   *
   * <p>Returns null if the separator arg is null.
   * For example, {@code CONCAT_WS(null, 'a', 'b')} returns null.
   *
   * <p>If all the arguments except the separator are null,
   * it also returns the empty string.
   * For example, {@code CONCAT_WS(',', null, null)} returns "". */
  @LibraryOperator(libraries = {MYSQL, POSTGRESQL})
  public static final SqlFunction CONCAT_WS =
      SqlBasicFunction.create("CONCAT_WS",
          ReturnTypes.MULTIVALENT_STRING_WITH_SEP_SUM_PRECISION_ARG0_NULLABLE,
              OperandTypes.repeat(SqlOperandCountRanges.from(2),
                  OperandTypes.STRING),
          SqlFunctionCategory.STRING)
          .withOperandTypeInference(InferTypes.RETURN_TYPE);

  /** The "CONCAT_WS(separator, arg1, arg2, ...)" function in (MSSQL).
   *
   * <p>Differs from {@link #CONCAT_WS} (MySQL, Postgres) in that it accepts
   * between 3 and 254 arguments, and never returns null (even if the separator
   * is null). For example:
   *
   * <ul>
   * <li>{@code CONCAT_WS(',', 'a', 'b')} returns "{@code a,b}";
   * <li>{@code CONCAT_WS(null, 'a', 'b')} returns "{@code ab}";
   * <li>{@code CONCAT_WS(',', null, null)} returns "";
   * <li>{@code CONCAT_WS(null, null, null)} returns "".
   * </ul> */
  @LibraryOperator(libraries = {MSSQL})
  public static final SqlFunction CONCAT_WS_MSSQL =
      SqlBasicFunction.create("CONCAT_WS",
          ReturnTypes.MULTIVALENT_STRING_WITH_SEP_SUM_PRECISION_NOT_NULLABLE,
          OperandTypes.repeat(SqlOperandCountRanges.between(3, 254),
              OperandTypes.STRING),
          SqlFunctionCategory.STRING)
          .withOperandTypeInference(InferTypes.RETURN_TYPE)
          .withKind(SqlKind.CONCAT_WS_MSSQL);

  @LibraryOperator(libraries = {SPARK})
  public static final SqlFunction CONCAT_WS_SPARK =
      new SqlFunction("CONCAT_WS",
          SqlKind.CONCAT_WS,
          ReturnTypes.MULTIVALENT_STRING_SUM_PRECISION_NULLABLE,
          InferTypes.RETURN_TYPE,
          OperandTypes.repeat(SqlOperandCountRanges.from(1),
              OperandTypes.or(OperandTypes.STRING,
                  OperandTypes.STRING_STRING, OperandTypes.STRING_ARRAY)),
          SqlFunctionCategory.STRING);

  private static RelDataType arrayReturnType(SqlOperatorBinding opBinding) {
    final List<RelDataType> operandTypes = opBinding.collectOperandTypes();

    // only numeric & character types check, this is a special spark array case
    // the form like ARRAY(1, 2, '3') will return ["1", "2", "3"]
    boolean hasNumeric = false;
    boolean hasCharacter = false;
    boolean hasOthers = false;
    for (RelDataType type : operandTypes) {
      SqlTypeFamily family = type.getSqlTypeName().getFamily();
      // some types such as Row, the family is null, fallback to normal inferred type logic
      if (family == null) {
        hasOthers = true;
        break;
      }
      // skip it because we allow NULL literal
      if (SqlTypeUtil.isNull(type)) {
        continue;
      }
      switch (family) {
      case NUMERIC:
        hasNumeric = true;
        break;
      case CHARACTER:
        hasCharacter = true;
        break;
      default:
        hasOthers = true;
        break;
      }
    }

    RelDataType type;
    boolean useCharacterTypes = hasNumeric && hasCharacter && !hasOthers;
    if (useCharacterTypes) {
      List<RelDataType> characterTypes =
          // may include NULL literal
          operandTypes.stream().filter(
              t -> t.getSqlTypeName().getFamily() != SqlTypeFamily.NUMERIC)
              .collect(Collectors.toList());
      type = opBinding.getTypeFactory().leastRestrictive(characterTypes);
    } else {
      type =
          opBinding.getOperandCount() > 0
              ? ReturnTypes.LEAST_RESTRICTIVE.inferReturnType(opBinding)
              : opBinding.getTypeFactory().createUnknownType();
    }
    requireNonNull(type, "inferred array element type");

    // explicit cast elements to component type if they are not same
    SqlValidatorUtil.adjustTypeForArrayConstructor(type, opBinding);

    return SqlTypeUtil.createArrayType(opBinding.getTypeFactory(), type, false);
  }

  /** The "ARRAY(exp, ...)" function (Spark);
   * compare with the standard array value constructor, "ARRAY [exp, ...]". */
  @LibraryOperator(libraries = {SPARK})
  public static final SqlFunction ARRAY =
      SqlBasicFunction.create("ARRAY",
          SqlLibraryOperators::arrayReturnType,
          OperandTypes.ARRAY_FUNCTION,
          SqlFunctionCategory.SYSTEM);

  private static RelDataType mapReturnType(SqlOperatorBinding opBinding) {
    Pair<@Nullable RelDataType, @Nullable RelDataType> type =
        getComponentTypes(
            opBinding.getTypeFactory(), opBinding.collectOperandTypes());
    return SqlTypeUtil.createMapType(
        opBinding.getTypeFactory(),
        requireNonNull(type.left, "inferred key type"),
        requireNonNull(type.right, "inferred value type"),
        false);
  }

  private static Pair<@Nullable RelDataType, @Nullable RelDataType> getComponentTypes(
      RelDataTypeFactory typeFactory,
      List<RelDataType> argTypes) {
    // special case, allows empty map
    if (argTypes.isEmpty()) {
      return Pair.of(typeFactory.createUnknownType(), typeFactory.createUnknownType());
    }
    // Util.quotientList(argTypes, 2, 0):
    // This extracts all elements at even indices from argTypes.
    // It represents the types of keys in the map as they are placed at even positions
    // e.g. 0, 2, 4, etc.
    // Symmetrically, Util.quotientList(argTypes, 2, 1) represents odd-indexed elements.
    // details please see Util.quotientList.
    return Pair.of(
        typeFactory.leastRestrictive(Util.quotientList(argTypes, 2, 0)),
        typeFactory.leastRestrictive(Util.quotientList(argTypes, 2, 1)));
  }

  /** The "MAP(key, value, ...)" function (Spark);
   * compare with the standard map value constructor, "MAP[key, value, ...]". */
  @LibraryOperator(libraries = {SPARK})
  public static final SqlFunction MAP =
      SqlBasicFunction.create("MAP",
          SqlLibraryOperators::mapReturnType,
          OperandTypes.MAP_FUNCTION,
          SqlFunctionCategory.SYSTEM);

  @SuppressWarnings("argument.type.incompatible")
  private static RelDataType arrayAppendPrependReturnType(SqlOperatorBinding opBinding) {
    final RelDataType arrayType = opBinding.collectOperandTypes().get(0);
    final RelDataType componentType = arrayType.getComponentType();
    final RelDataType elementType = opBinding.collectOperandTypes().get(1);
    RelDataType type =
        opBinding.getTypeFactory().leastRestrictive(
            ImmutableList.of(componentType, elementType));
    if (elementType.isNullable()) {
      type = opBinding.getTypeFactory().createTypeWithNullability(type, true);
    }
    requireNonNull(type, "inferred array element type");
    return SqlTypeUtil.createArrayType(opBinding.getTypeFactory(), type, arrayType.isNullable());
  }

  /** The "ARRAY_APPEND(array, element)" function. */
  @LibraryOperator(libraries = {SPARK})
  public static final SqlFunction ARRAY_APPEND =
      SqlBasicFunction.create(SqlKind.ARRAY_APPEND,
          SqlLibraryOperators::arrayAppendPrependReturnType,
          OperandTypes.ARRAY_ELEMENT);

  /** The "EXISTS(array, lambda)" function (Spark); returns whether a predicate holds
   * for one or more elements in the array. */
  @LibraryOperator(libraries = {SPARK})
  public static final SqlFunction EXISTS =
      SqlBasicFunction.create("EXISTS",
          ReturnTypes.BOOLEAN_NULLABLE,
          OperandTypes.EXISTS);

  @SuppressWarnings("argument.type.incompatible")
  private static RelDataType arrayCompactReturnType(SqlOperatorBinding opBinding) {
    final RelDataType arrayType = opBinding.collectOperandTypes().get(0);
    if (arrayType.getSqlTypeName() == SqlTypeName.NULL) {
      return arrayType;
    }
    RelDataType type = arrayType.getComponentType();
    // force set nullable=false, and there are no side effects for 'NULL' type
    if (type != null && type.isNullable()) {
      type = opBinding.getTypeFactory().createTypeWithNullability(type, false);
    }
    requireNonNull(type, "inferred array element type");
    return SqlTypeUtil.createArrayType(opBinding.getTypeFactory(), type, arrayType.isNullable());
  }

  /** The "ARRAY_COMPACT(array)" function. */
  @LibraryOperator(libraries = {SPARK})
  public static final SqlFunction ARRAY_COMPACT =
      SqlBasicFunction.create(SqlKind.ARRAY_COMPACT,
          SqlLibraryOperators::arrayCompactReturnType,
          OperandTypes.ARRAY);

  /** The "ARRAY_CONCAT(array [, array]*)" function. */
  @LibraryOperator(libraries = {BIG_QUERY})
  public static final SqlFunction ARRAY_CONCAT =
      SqlBasicFunction.create(SqlKind.ARRAY_CONCAT,
          ReturnTypes.LEAST_RESTRICTIVE,
          OperandTypes.AT_LEAST_ONE_SAME_VARIADIC);

  /** The "ARRAY_CONTAINS(array, element)" function. */
  @LibraryOperator(libraries = {SPARK})
  public static final SqlFunction ARRAY_CONTAINS =
      SqlBasicFunction.create(SqlKind.ARRAY_CONTAINS,
          ReturnTypes.BOOLEAN_NULLABLE,
          OperandTypes.ARRAY_ELEMENT);

  /** The "ARRAY_CONTAINS(element, array)" function. */
  @LibraryOperator(libraries = {SNOWFLAKE})
  public static final SqlFunction ARRAY_CONTAINS_SF =
      SqlBasicFunction.create(SqlKind.ARRAY_CONTAINS,
          ReturnTypes.BOOLEAN_NULLABLE,
          OperandTypes.ELEMENT_ARRAY);

  @LibraryOperator(libraries = {SNOWFLAKE})
  public static final SqlFunction TIME_FROM_PARTS =
      new SqlFunction("TIME_FROM_PARTS",
          SqlKind.OTHER_FUNCTION,
          ReturnTypes.TIME, null,
          OperandTypes.family(SqlTypeFamily.INTEGER, SqlTypeFamily.INTEGER, SqlTypeFamily.INTEGER),
          SqlFunctionCategory.NUMERIC);

  @LibraryOperator(libraries = {TERADATA})
  public static final SqlFunction JSON_CHECK =
      new SqlFunction("JSON_CHECK",
          SqlKind.OTHER_FUNCTION,
          ReturnTypes.VARCHAR_2000, null,
          OperandTypes.STRING,
          SqlFunctionCategory.STRING);

  @LibraryOperator(libraries = {BIG_QUERY})
  public static final SqlFunction JSON_EXTRACT =
      new SqlFunction("JSON_EXTRACT", SqlKind.OTHER_FUNCTION,
          ReturnTypes.VARCHAR_2000_NULLABLE, null,
          OperandTypes.STRING_STRING, SqlFunctionCategory.STRING);

  /** The "ARRAY_DISTINCT(array)" function. */
  @LibraryOperator(libraries = {SPARK})
  public static final SqlFunction ARRAY_DISTINCT =
      SqlBasicFunction.create(SqlKind.ARRAY_DISTINCT,
          ReturnTypes.ARG0_NULLABLE,
          OperandTypes.ARRAY);

  /** The "ARRAY_EXCEPT(array1, array2)" function. */
  @LibraryOperator(libraries = {SPARK})
  public static final SqlFunction ARRAY_EXCEPT =
      SqlBasicFunction.create(SqlKind.ARRAY_EXCEPT,
          ReturnTypes.LEAST_RESTRICTIVE,
          OperandTypes.and(
              OperandTypes.SAME_SAME,
              OperandTypes.family(SqlTypeFamily.ARRAY, SqlTypeFamily.ARRAY)));

  @SuppressWarnings("argument.type.incompatible")
  private static RelDataType arrayInsertReturnType(SqlOperatorBinding opBinding) {
    final RelDataType arrayType = opBinding.collectOperandTypes().get(0);
    final RelDataType componentType = arrayType.getComponentType();
    final RelDataType elementType = opBinding.collectOperandTypes().get(2);
    // we don't need to do leastRestrictive on componentType and elementType,
    // because in operand checker we limit the elementType must equals array component type.
    // So we use componentType directly.
    RelDataType type = componentType;
    if (elementType.isNullable()) {
      type = opBinding.getTypeFactory().createTypeWithNullability(type, true);
    }
    requireNonNull(type, "inferred array element type");
    return SqlTypeUtil.createArrayType(opBinding.getTypeFactory(), type, arrayType.isNullable());
  }

  /** The "ARRAY_INSERT(array, pos, val)" function (Spark). */
  @LibraryOperator(libraries = {SPARK})
  public static final SqlFunction ARRAY_INSERT =
      SqlBasicFunction.create(SqlKind.ARRAY_INSERT,
          SqlLibraryOperators::arrayInsertReturnType,
          OperandTypes.ARRAY_INSERT);

  /** The "ARRAY_INTERSECT(array1, array2)" function. */
  @LibraryOperator(libraries = {SPARK})
  public static final SqlFunction ARRAY_INTERSECT =
      SqlBasicFunction.create(SqlKind.ARRAY_INTERSECT,
          ReturnTypes.LEAST_RESTRICTIVE,
          OperandTypes.and(
              OperandTypes.SAME_SAME,
              OperandTypes.family(SqlTypeFamily.ARRAY, SqlTypeFamily.ARRAY)));

  /** The "ARRAY_JOIN(array, delimiter [, nullText ])" function. */
  @LibraryOperator(libraries = {SPARK})
  public static final SqlFunction ARRAY_JOIN =
      SqlBasicFunction.create(SqlKind.ARRAY_JOIN,
          ReturnTypes.VARCHAR_NULLABLE,
          OperandTypes.STRING_ARRAY_CHARACTER_OPTIONAL_CHARACTER);

  /** The "ARRAY_LENGTH(array)" function. */
  @LibraryOperator(libraries = {BIG_QUERY})
  public static final SqlFunction ARRAY_LENGTH =
      SqlBasicFunction.create(SqlKind.ARRAY_LENGTH,
          ReturnTypes.INTEGER_NULLABLE,
          OperandTypes.ARRAY);

  /** The "ARRAY_MAX(array)" function. */
  @LibraryOperator(libraries = {SPARK})
  public static final SqlFunction ARRAY_MAX =
      SqlBasicFunction.create(SqlKind.ARRAY_MAX,
          ReturnTypes.TO_COLLECTION_ELEMENT_FORCE_NULLABLE,
          OperandTypes.ARRAY);

  /** The "ARRAY_MAX(array)" function. */
  @LibraryOperator(libraries = {SPARK})
  public static final SqlFunction ARRAY_MIN =
      SqlBasicFunction.create(SqlKind.ARRAY_MIN,
          ReturnTypes.TO_COLLECTION_ELEMENT_FORCE_NULLABLE,
          OperandTypes.ARRAY);

  /** The "ARRAY_POSITION(array, element)" function. */
  @LibraryOperator(libraries = {SPARK})
  public static final SqlFunction ARRAY_POSITION =
      SqlBasicFunction.create(SqlKind.ARRAY_POSITION,
          ReturnTypes.BIGINT_NULLABLE,
          OperandTypes.ARRAY_ELEMENT);

  /** The "ARRAY_PREPEND(array, element)" function. */
  @LibraryOperator(libraries = {SPARK})
  public static final SqlFunction ARRAY_PREPEND =
      SqlBasicFunction.create(SqlKind.ARRAY_PREPEND,
          SqlLibraryOperators::arrayAppendPrependReturnType,
          OperandTypes.ARRAY_ELEMENT);

  /** The "ARRAY_REMOVE(array, element)" function. */
  @LibraryOperator(libraries = {SPARK})
  public static final SqlFunction ARRAY_REMOVE =
      SqlBasicFunction.create(SqlKind.ARRAY_REMOVE,
          ReturnTypes.ARG0_NULLABLE,
          OperandTypes.ARRAY_ELEMENT);

  /** The "ARRAY_REPEAT(element, count)" function. */
  @LibraryOperator(libraries = {SPARK})
  public static final SqlFunction ARRAY_REPEAT =
      SqlBasicFunction.create(SqlKind.ARRAY_REPEAT,
          ReturnTypes.TO_ARRAY,
          OperandTypes.sequence(
              "ARRAY_REPEAT(ANY, INTEGER)",
              OperandTypes.ANY, OperandTypes.typeName(SqlTypeName.INTEGER)));

  /** The "ARRAY_REVERSE(array)" function. */
  @LibraryOperator(libraries = {BIG_QUERY})
  public static final SqlFunction ARRAY_REVERSE =
      SqlBasicFunction.create(SqlKind.ARRAY_REVERSE,
          ReturnTypes.ARG0_NULLABLE,
          OperandTypes.ARRAY);

  /** The "ARRAY_SIZE(array)" function. */
  @LibraryOperator(libraries = {SPARK})
  public static final SqlFunction ARRAY_SIZE =
      SqlBasicFunction.create(SqlKind.ARRAY_SIZE,
          ReturnTypes.INTEGER_NULLABLE,
          OperandTypes.ARRAY);

  @LibraryOperator(libraries = {SNOWFLAKE})
  public static final SqlFunction ARRAY_SLICE =
      new SqlFunction("ARRAY_SLICE",
      SqlKind.OTHER_FUNCTION,
      ReturnTypes.TO_ARRAY
          .andThen(SqlTypeTransforms.TO_NULLABLE),
      null,
      OperandTypes.ARRAY_INTEGER_INTEGER,
      SqlFunctionCategory.SYSTEM);

  /** The "ARRAY_UNION(array1, array2)" function. */
  @LibraryOperator(libraries = {SPARK})
  public static final SqlFunction ARRAY_UNION =
      SqlBasicFunction.create(SqlKind.ARRAY_UNION,
          ReturnTypes.LEAST_RESTRICTIVE,
          OperandTypes.and(
              OperandTypes.SAME_SAME,
              OperandTypes.family(SqlTypeFamily.ARRAY, SqlTypeFamily.ARRAY)));

  /** The "ARRAY_TO_STRING(array, delimiter [, nullText ])" function. */
  @LibraryOperator(libraries = {BIG_QUERY})
  public static final SqlFunction ARRAY_TO_STRING =
      SqlBasicFunction.create(SqlKind.ARRAY_TO_STRING,
          ReturnTypes.VARCHAR_NULLABLE,
          OperandTypes.STRING_ARRAY_CHARACTER_OPTIONAL_CHARACTER);

  /** The "ARRAYS_OVERLAP(array1, array2)" function (Spark). */
  @LibraryOperator(libraries = {SPARK})
  public static final SqlFunction ARRAYS_OVERLAP =
      SqlBasicFunction.create(SqlKind.ARRAYS_OVERLAP,
          ReturnTypes.BOOLEAN_NULLABLE.andThen(SqlTypeTransforms.COLLECTION_ELEMENT_TYPE_NULLABLE),
          OperandTypes.and(
              OperandTypes.SAME_SAME,
              OperandTypes.family(SqlTypeFamily.ARRAY, SqlTypeFamily.ARRAY)));

  private static RelDataType deriveTypeArraysZip(SqlOperatorBinding opBinding) {
    final List<RelDataType> argComponentTypes = new ArrayList<>();
    for (RelDataType arrayType : opBinding.collectOperandTypes()) {
      final RelDataType componentType = requireNonNull(arrayType.getComponentType());
      argComponentTypes.add(componentType);
    }

    final List<String> indexes = IntStream.range(0, argComponentTypes.size())
        .mapToObj(i -> String.valueOf(i))
        .collect(Collectors.toList());
    final RelDataType structType =
        opBinding.getTypeFactory().createStructType(argComponentTypes, indexes);
    return SqlTypeUtil.createArrayType(
        opBinding.getTypeFactory(),
        requireNonNull(structType, "inferred value type"),
        false);
  }

  /** The "ARRAYS_ZIP(array, ...)" function (Spark). */
  @LibraryOperator(libraries = {SPARK})
  public static final SqlFunction ARRAYS_ZIP =
      SqlBasicFunction.create(SqlKind.ARRAYS_ZIP,
          ((SqlReturnTypeInference) SqlLibraryOperators::deriveTypeArraysZip)
              .andThen(SqlTypeTransforms.TO_NULLABLE),
          OperandTypes.SAME_VARIADIC);

  /** The "SORT_ARRAY(array)" function (Spark). */
  @LibraryOperator(libraries = {SPARK})
  public static final SqlFunction SORT_ARRAY =
      SqlBasicFunction.create(SqlKind.SORT_ARRAY,
          ReturnTypes.ARG0_NULLABLE,
          OperandTypes.ARRAY.or(OperandTypes.ARRAY_BOOLEAN_LITERAL));

  private static RelDataType deriveTypeMapConcat(SqlOperatorBinding opBinding) {
    if (opBinding.getOperandCount() == 0) {
      final RelDataTypeFactory typeFactory = opBinding.getTypeFactory();
      final RelDataType type = typeFactory.createSqlType(SqlTypeName.VARCHAR);
      requireNonNull(type, "type");
      return SqlTypeUtil.createMapType(typeFactory, type, type, true);
    } else {
      final List<RelDataType> operandTypes = opBinding.collectOperandTypes();
      for (RelDataType operandType : operandTypes) {
        if (!SqlTypeUtil.isMap(operandType)) {
          throw opBinding.newError(
              RESOURCE.typesShouldAllBeMap(
                  opBinding.getOperator().getName(),
                  operandType.getFullTypeString()));
        }
      }
      return requireNonNull(opBinding.getTypeFactory().leastRestrictive(operandTypes));
    }
  }

  /** The "MAP_CONCAT(map [, map]*)" function. */
  @LibraryOperator(libraries = {SPARK})
  public static final SqlFunction MAP_CONCAT =
      SqlBasicFunction.create(SqlKind.MAP_CONCAT,
          SqlLibraryOperators::deriveTypeMapConcat,
          OperandTypes.SAME_VARIADIC);

  /** The "MAP_ENTRIES(map)" function. */
  @LibraryOperator(libraries = {SPARK})
  public static final SqlFunction MAP_ENTRIES =
      SqlBasicFunction.create(SqlKind.MAP_ENTRIES,
          ReturnTypes.TO_MAP_ENTRIES_NULLABLE,
          OperandTypes.MAP);

  /** The "MAP_KEYS(map)" function. */
  @LibraryOperator(libraries = {SPARK})
  public static final SqlFunction MAP_KEYS =
      SqlBasicFunction.create(SqlKind.MAP_KEYS,
          ReturnTypes.TO_MAP_KEYS_NULLABLE,
          OperandTypes.MAP);

  /** The "MAP_VALUES(map)" function. */
  @LibraryOperator(libraries = {SPARK})
  public static final SqlFunction MAP_VALUES =
      SqlBasicFunction.create(SqlKind.MAP_VALUES,
          ReturnTypes.TO_MAP_VALUES_NULLABLE,
          OperandTypes.MAP);

  /** The "MAP_CONTAINS_KEY(map, key)" function. */
  @LibraryOperator(libraries = {SPARK})
  public static final SqlFunction MAP_CONTAINS_KEY =
      SqlBasicFunction.create(SqlKind.MAP_CONTAINS_KEY,
          ReturnTypes.BOOLEAN_NULLABLE,
          OperandTypes.MAP_KEY);

  private static RelDataType deriveTypeMapFromArrays(SqlOperatorBinding opBinding) {
    final RelDataType keysArrayType = opBinding.getOperandType(0);
    final RelDataType valuesArrayType = opBinding.getOperandType(1);
    final boolean nullable = keysArrayType.isNullable() || valuesArrayType.isNullable();
    return SqlTypeUtil.createMapType(
        opBinding.getTypeFactory(),
        requireNonNull(keysArrayType.getComponentType(), "inferred key type"),
        requireNonNull(valuesArrayType.getComponentType(), "inferred value type"),
        nullable);
  }

  /** The "MAP_FROM_ARRAYS(keysArray, valuesArray)" function. */
  @LibraryOperator(libraries = {SPARK})
  public static final SqlFunction MAP_FROM_ARRAYS =
      SqlBasicFunction.create(SqlKind.MAP_FROM_ARRAYS,
          SqlLibraryOperators::deriveTypeMapFromArrays,
          OperandTypes.ARRAY_ARRAY);

  private static RelDataType deriveTypeMapFromEntries(SqlOperatorBinding opBinding) {
    final RelDataType entriesType = opBinding.collectOperandTypes().get(0);
    final RelDataType entryType = entriesType.getComponentType();
    requireNonNull(entryType, () -> "componentType of " + entriesType);
    return SqlTypeUtil.createMapType(
        opBinding.getTypeFactory(),
        requireNonNull(entryType.getFieldList().get(0).getType(), "inferred key type"),
        requireNonNull(entryType.getFieldList().get(1).getType(), "inferred value type"),
        entriesType.isNullable() || entryType.isNullable());
  }

  /** The "MAP_FROM_ENTRIES(arrayOfEntries)" function. */
  @LibraryOperator(libraries = {SPARK})
  public static final SqlFunction MAP_FROM_ENTRIES =
      SqlBasicFunction.create(SqlKind.MAP_FROM_ENTRIES,
          SqlLibraryOperators::deriveTypeMapFromEntries,
          OperandTypes.MAP_FROM_ENTRIES);

  /** The "STR_TO_MAP(string[, stringDelimiter[, keyValueDelimiter]])" function. */
  @LibraryOperator(libraries = {SPARK})
  public static final SqlFunction STR_TO_MAP =
      SqlBasicFunction.create(SqlKind.STR_TO_MAP,
          ReturnTypes.IDENTITY_TO_MAP_NULLABLE,
          OperandTypes.STRING_OPTIONAL_STRING_OPTIONAL_STRING);

  /** The "CONCAT(arg, ...)" function that concatenates strings.
   * For example, "CONCAT('a', 'bc', 'd')" returns "abcd". */
  @LibraryOperator(libraries = {BIG_QUERY})
  public static final SqlFunction CONCAT =
      new SqlFunction("CONCAT",
          SqlKind.OTHER_FUNCTION,
          ReturnTypes.MULTIVALENT_STRING_SUM_PRECISION_NULLABLE,
          InferTypes.RETURN_TYPE,
          OperandTypes.ONE_OR_MORE,
          SqlFunctionCategory.STRING);

  @LibraryOperator(libraries = {MYSQL, BIG_QUERY})
  public static final SqlFunction REVERSE =
      SqlBasicFunction.create(SqlKind.REVERSE,
          ReturnTypes.ARG0_NULLABLE_VARYING,
          OperandTypes.CHARACTER)
          .withFunctionType(SqlFunctionCategory.STRING);

  /** The "LEVENSHTEIN(string1, string2)" function. */
  @LibraryOperator(libraries = {HIVE, SPARK})
  public static final SqlFunction LEVENSHTEIN =
      SqlBasicFunction.create("LEVENSHTEIN",
          ReturnTypes.INTEGER_NULLABLE,
          OperandTypes.STRING_STRING,
          SqlFunctionCategory.STRING);

  @LibraryOperator(libraries = {BIG_QUERY, MYSQL})
  public static final SqlFunction FROM_BASE64 =
      SqlBasicFunction.create("FROM_BASE64",
          ReturnTypes.VARBINARY_NULLABLE,
          OperandTypes.STRING, SqlFunctionCategory.STRING);

  @LibraryOperator(libraries = {MYSQL})
  public static final SqlFunction TO_BASE64 =
      SqlBasicFunction.create("TO_BASE64",
          ReturnTypes.VARCHAR_NULLABLE,
          OperandTypes.STRING.or(OperandTypes.BINARY),
          SqlFunctionCategory.STRING);

  @LibraryOperator(libraries = {BIG_QUERY})
  public static final SqlFunction FROM_BASE32 =
      SqlBasicFunction.create("FROM_BASE32",
          ReturnTypes.VARBINARY_NULLABLE,
          OperandTypes.CHARACTER, SqlFunctionCategory.STRING);

  @LibraryOperator(libraries = {BIG_QUERY})
  public static final SqlFunction TO_BASE32 =
      SqlBasicFunction.create("TO_BASE32",
          ReturnTypes.VARCHAR_NULLABLE,
          OperandTypes.STRING,
          SqlFunctionCategory.STRING);

  /**
   * The "FROM_HEX(varchar)" function; converts a hexadecimal-encoded {@code varchar} into bytes.
   */
  @LibraryOperator(libraries = {BIG_QUERY})
  public static final SqlFunction FROM_HEX =
      SqlBasicFunction.create("FROM_HEX",
          ReturnTypes.VARBINARY_NULLABLE,
          OperandTypes.CHARACTER,
          SqlFunctionCategory.STRING);

  /**
   * The "TO_HEX(binary)" function; converts {@code binary} into a hexadecimal varchar.
   */
  @LibraryOperator(libraries = {BIG_QUERY})
  public static final SqlFunction TO_HEX =
      SqlBasicFunction.create("TO_HEX",
          ReturnTypes.VARCHAR_NULLABLE,
          OperandTypes.or(OperandTypes.family(SqlTypeFamily.STRING), OperandTypes.BINARY),
          SqlFunctionCategory.STRING);

  /** The "FORMAT_NUMBER(value, decimalOrFormat)" function. */
  @LibraryOperator(libraries = {HIVE, SPARK})
  public static final SqlFunction FORMAT_NUMBER =
      SqlBasicFunction.create("FORMAT_NUMBER",
          ReturnTypes.VARCHAR_NULLABLE,
          OperandTypes.or(
              OperandTypes.NUMERIC_NUMERIC,
              OperandTypes.NUMERIC_CHARACTER),
          SqlFunctionCategory.STRING);

  /** The "TO_CHAR(timestamp, format)" function;
   * converts {@code timestamp} to string according to the given {@code format}.
   *
   * <p>({@code TO_CHAR} is not supported in MySQL, but it is supported in
   * MariaDB, a variant of MySQL covered by {@link SqlLibrary#MYSQL}.) */
  @LibraryOperator(libraries = {MYSQL, ORACLE, POSTGRESQL})
  public static final SqlFunction TO_CHAR =
      SqlBasicFunction.create("TO_CHAR",
          ReturnTypes.VARCHAR_2000_NULLABLE,
          OperandTypes.family(
              ImmutableList.of(SqlTypeFamily.ANY, SqlTypeFamily.STRING),
              number -> number == 1),
          SqlFunctionCategory.TIMEDATE);

  /** The "TO_DATE(string1, string2)" function; casts string1
   * to a DATE using the format specified in string2. */
  @LibraryOperator(libraries = {POSTGRESQL, ORACLE, SPARK})
  public static final SqlFunction TO_DATE =
      SqlBasicFunction.create("TO_DATE",
          ReturnTypes.DATE_NULLABLE,
          OperandTypes.STRING_STRING,
          SqlFunctionCategory.TIMEDATE);

  @LibraryOperator(libraries = {ORACLE})
  public static final SqlFunction ORACLE_TO_DATE =
      new SqlFunction("TO_DATE",
          SqlKind.OTHER_FUNCTION,
          ReturnTypes.TIMESTAMP_NULLABLE,
          null,
          OperandTypes.STRING_STRING,
          SqlFunctionCategory.TIMEDATE);

  @LibraryOperator(libraries = {ORACLE})
  public static final SqlFunction UNISTR =
      new SqlFunction("UNISTR",
          SqlKind.OTHER_FUNCTION,
          ReturnTypes.ARG0,
          null,
          OperandTypes.STRING,
          SqlFunctionCategory.STRING);

  @LibraryOperator(libraries = {ORACLE})
  public static final SqlFunction COMPOSE =
      new SqlFunction("COMPOSE",
          SqlKind.OTHER_FUNCTION,
          ReturnTypes.ARG0,
          null,
          OperandTypes.STRING,
          SqlFunctionCategory.STRING);

  /** The "TO_TIMESTAMP(string1, string2)" function; casts string1
   * to a TIMESTAMP using the format specified in string2. */
  @LibraryOperator(libraries = {POSTGRESQL, ORACLE, SNOWFLAKE})
  public static final SqlFunction TO_TIMESTAMP =
      new SqlFunction("TO_TIMESTAMP",
          SqlKind.OTHER_FUNCTION,
          ReturnTypes.TIMESTAMP_NULLABLE,
          null,
          OperandTypes.STRING_STRING,
          SqlFunctionCategory.TIMEDATE);

  /** The "TO_TIMESTAMP(string1, ANY)" function; casts string1
   * to a TIMESTAMP using the format specified in ANY. */
  @LibraryOperator(libraries = {POSTGRESQL})
  public static final SqlFunction TO_TIMESTAMP2 =
      new SqlFunction("TO_TIMESTAMP2",
          SqlKind.OTHER_FUNCTION,
          ReturnTypes.TIMESTAMP_NULLABLE,
          null,
          OperandTypes.family(SqlTypeFamily.STRING, SqlTypeFamily.ANY),
          SqlFunctionCategory.TIMEDATE);

  /**Same as {@link #TO_TIMESTAMP}, except ,if the conversion cannot be performed,
   * it returns a NULL value instead of raising an error.*/
  @LibraryOperator(libraries = {SNOWFLAKE})
  public static final SqlFunction TRY_TO_TIMESTAMP =
      new SqlFunction("TRY_TO_TIMESTAMP",
          SqlKind.OTHER_FUNCTION,
          ReturnTypes.TIMESTAMP_NULLABLE,
          null,
          OperandTypes.or(
              OperandTypes.STRING,
              OperandTypes.STRING_STRING),
          SqlFunctionCategory.TIMEDATE);

  @LibraryOperator(libraries = {SNOWFLAKE})
  public static final SqlFunction TRY_TO_TIME =
      new SqlFunction("TRY_TO_TIME",
          SqlKind.OTHER_FUNCTION,
          ReturnTypes.TIME_NULLABLE,
          null,
          OperandTypes.or(
              OperandTypes.STRING,
              OperandTypes.STRING_STRING),
          SqlFunctionCategory.TIMEDATE);

  /**Same as {@link #TO_DATE}, except ,if the conversion cannot be performed,
   * it returns a NULL value instead of raising an error.
   * Here second and third operands are optional
   * Third operand is true if the first operand is Timestamp */
  @LibraryOperator(libraries = {STANDARD})
  public static final SqlFunction TRY_TO_DATE =
      new SqlFunction("TRY_TO_DATE",
          SqlKind.OTHER_FUNCTION,
          ReturnTypes.DATE_NULLABLE,
          null,
          OperandTypes.or(
              OperandTypes.STRING,
              OperandTypes.STRING_STRING, OperandTypes.STRING_STRING_BOOLEAN),
          SqlFunctionCategory.TIMEDATE);

  @LibraryOperator(libraries = {ORACLE})
  public static final SqlFunction ORACLE_TO_TIMESTAMP =
      new SqlFunction("TO_TIMESTAMP",
          SqlKind.OTHER_FUNCTION,
          ReturnTypes.TIMESTAMP_NULLABLE,
          null,
          OperandTypes.or(OperandTypes.STRING_OPTIONAL_STRING,
              OperandTypes.TIMESTAMP),
          SqlFunctionCategory.TIMEDATE);

  /**
   * The "PARSE_TIME(string, string)" function (BigQuery);
   * converts a string representation of time to a TIME value.
   */
  @LibraryOperator(libraries = {BIG_QUERY})
  public static final SqlFunction PARSE_TIME =
      SqlBasicFunction.create("PARSE_TIME", ReturnTypes.TIME_NULLABLE,
          OperandTypes.STRING_STRING, SqlFunctionCategory.TIMEDATE);

  /**
   * The "PARSE_DATE(string, string)" function (BigQuery); Converts a string representation of date
   * to a DATE object.
   */
  @LibraryOperator(libraries = {BIG_QUERY})
  public static final SqlFunction PARSE_DATE =
      SqlBasicFunction.create("PARSE_DATE",
          ReturnTypes.DATE_NULLABLE, OperandTypes.STRING_STRING, SqlFunctionCategory.TIMEDATE);

  /**
   * The "PARSE_TIMESTAMP(string, string [, timezone])" function (BigQuery); Formats a timestamp
   * object according to the specified string.
   *
   * <p>In BigQuery, the "TIMESTAMP" datatype maps to Calcite's
   * TIMESTAMP_WITH_LOCAL_TIME_ZONE
   */
  @LibraryOperator(libraries = {BIG_QUERY})
  public static final SqlFunction PARSE_TIMESTAMP =
      SqlBasicFunction.create("PARSE_TIMESTAMP",
          ReturnTypes.TIMESTAMP_NULLABLE, OperandTypes.STRING_STRING_OPTIONAL_STRING,
          SqlFunctionCategory.TIMEDATE);

  /**
   * The "PARSE_DATETIME(string, string [, timezone])" function (BigQuery); Formats a timestamp
   * object according to the specified string.
   *
   * <p>Note that the {@code TIMESTAMP} type of Calcite and Standard SQL
   * is called {@code DATETIME} in BigQuery.
   */
  @LibraryOperator(libraries = {BIG_QUERY})
  public static final SqlFunction PARSE_DATETIME =
      SqlBasicFunction.create("PARSE_DATETIME", ReturnTypes.TIMESTAMP_NULLABLE,
          OperandTypes.STRING_STRING, SqlFunctionCategory.TIMEDATE);

  /** The "FORMAT_TIME(string, time)" function (BigQuery);
   * Formats a time object according to the specified string. */
  @LibraryOperator(libraries = {BIG_QUERY})
  public static final SqlFunction FORMAT_TIME =
      SqlBasicFunction.create("FORMAT_TIME", ReturnTypes.VARCHAR_2000_NULLABLE,
          OperandTypes.CHARACTER_TIME, SqlFunctionCategory.STRING);

  /** The "FORMAT_TIMESTAMP(string, timestamp)" function (BigQuery);
   * Formats a timestamp object according to the specified string.
   *
   * <p>In BigQuery, the "TIMESTAMP" datatype maps to Calcite's
   * TIMESTAMP_WITH_LOCAL_TIME_ZONE */
  @LibraryOperator(libraries = {BIG_QUERY})
  public static final SqlFunction FORMAT_TIMESTAMP =
      SqlBasicFunction.create("FORMAT_TIMESTAMP",
          ReturnTypes.VARCHAR_2000_NULLABLE,
          OperandTypes.or(OperandTypes.family(SqlTypeFamily.STRING, SqlTypeFamily.TIMESTAMP),
          OperandTypes.sequence("FORMAT_TIMESTAMP(<CHARACTER>, "
                  + "<TIMESTAMP WITH LOCAL TIME ZONE>)",
              OperandTypes.CHARACTER, OperandTypes.TIMESTAMP_LTZ)
              .or(
                  OperandTypes.sequence("FORMAT_TIMESTAMP(<CHARACTER>, "
                          + "<TIMESTAMP WITH LOCAL TIME ZONE>, <CHARACTER>)",
                      OperandTypes.CHARACTER, OperandTypes.TIMESTAMP_LTZ,
                      OperandTypes.CHARACTER))),
          SqlFunctionCategory.STRING);

  /** The "FORMAT_DATETIME(string, timestamp)" function (BigQuery);
   * formats a timestamp object according to the specified string.
   *
   * <p>Note that the {@code TIMESTAMP} type of Calcite and Standard SQL
   * is called {@code DATETIME} in BigQuery. */
  @LibraryOperator(libraries = {BIG_QUERY})
  public static final SqlFunction FORMAT_DATETIME =
      SqlBasicFunction.create("FORMAT_DATETIME",
          ReturnTypes.VARCHAR_2000_NULLABLE,
          OperandTypes.or(OperandTypes.ANY_ANY,
                  OperandTypes.sequence("FORMAT_DATETIME(<CHARACTER>, <TIMESTAMP>)",
                  OperandTypes.CHARACTER, OperandTypes.TIMESTAMP_NTZ),
                  OperandTypes.sequence("FORMAT_DATETIME(<CHARACTER>, "
                          + "<TIMESTAMP>, <CHARACTER>)",
                      OperandTypes.CHARACTER, OperandTypes.TIMESTAMP_NTZ, OperandTypes.CHARACTER)),
          SqlFunctionCategory.STRING);

  /** The "TIMESTAMP_ADD(timestamp, interval)" function (BigQuery), the
   * two-argument variant of the built-in
   * {@link SqlStdOperatorTable#TIMESTAMP_ADD TIMESTAMPADD} function, which has
   * three arguments.
   *
   * <p>In BigQuery, the syntax is "TIMESTAMP_ADD(timestamp, INTERVAL
   * int64_expression date_part)" but in Calcite the second argument can be any
   * interval expression, not just an interval literal. */
  @LibraryOperator(libraries = {BIG_QUERY})
  public static final SqlBasicFunction TIMESTAMP_ADD2 =
      SqlBasicFunction.create(SqlKind.TIMESTAMP_ADD, ReturnTypes.ARG0_NULLABLE,
          OperandTypes.TIMESTAMP_INTERVAL)
          .withFunctionType(SqlFunctionCategory.TIMEDATE);

  /** The "TIMESTAMP_DIFF(timestamp, timestamp, timeUnit)" function (BigQuery);
   * returns the number of timeUnit between the two timestamp expressions.
   *
   * <p>{@code TIMESTAMP_DIFF(t1, t2, unit)} is equivalent to
   * {@code TIMESTAMPDIFF(unit, t2, t1)} and {@code (t1 - t2) unit}. */
  @LibraryOperator(libraries = {BIG_QUERY})
  public static final SqlFunction TIMESTAMP_DIFF3 =
      new SqlTimestampDiffFunction("TIMESTAMP_DIFF",
          OperandTypes.family(SqlTypeFamily.TIMESTAMP, SqlTypeFamily.TIMESTAMP,
              SqlTypeFamily.ANY));

  /** The "TIME_DIFF(time, time, timeUnit)" function (BigQuery);
   * returns the number of timeUnit between the two time expressions. */
  @LibraryOperator(libraries = {BIG_QUERY})
  public static final SqlFunction TIME_DIFF =
      new SqlTimestampDiffFunction("TIME_DIFF", SqlKind.OTHER_FUNCTION,
              OperandTypes.or(OperandTypes.family(SqlTypeFamily.DATETIME, SqlTypeFamily.DATETIME),
                OperandTypes.family(SqlTypeFamily.TIME, SqlTypeFamily.TIME, SqlTypeFamily.ANY)));

  /** The "DATE_TRUNC(date, timeUnit)" function (BigQuery);
   * truncates a DATE value to the beginning of a timeUnit. */
  @LibraryOperator(libraries = {BIG_QUERY, SPARK, POSTGRESQL})
  public static final SqlFunction DATE_TRUNC =
      SqlBasicFunction.create("DATE_TRUNC",
          ReturnTypes.ARG0_EXCEPT_STRING_NULLABLE,
          OperandTypes.or(
              OperandTypes.sequence("'DATE_TRUNC(<DATE>, <DATETIME_INTERVAL>)'",
              OperandTypes.DATE_OR_TIMESTAMP, OperandTypes.dateInterval()),
              OperandTypes.family(SqlTypeFamily.STRING, SqlTypeFamily.TIMESTAMP)),
          SqlFunctionCategory.TIMEDATE)
          .withOperandHandler(OperandHandlers.OPERAND_1_MIGHT_BE_TIME_FRAME)
          .withKind(SqlKind.DATE_TRUNC);

  /** The "TIME_TRUNC(time, timeUnit)" function (BigQuery);
   * truncates a TIME value to the beginning of a timeUnit. */
  @LibraryOperator(libraries = {BIG_QUERY})
  public static final SqlFunction TIME_TRUNC =
      SqlBasicFunction.create("TIME_TRUNC",
          ReturnTypes.TIME_NULLABLE,
          OperandTypes.sequence("'TIME_TRUNC(<TIME>, <DATETIME_INTERVAL>)'",
              OperandTypes.TIME, OperandTypes.timeInterval()),
          SqlFunctionCategory.TIMEDATE);

  /** The "TIMESTAMP_TRUNC(timestamp, timeUnit[, timeZone])" function (BigQuery);
   * truncates a {@code TIMESTAMP WITH LOCAL TIME ZONE} value to the beginning
   * of a timeUnit.
   *
   * <p>Note that the {@code TIMESTAMP WITH LOCAL TIME ZONE} type of Calcite
   * is called {@code TIMESTAMP} in BigQuery. */
  @LibraryOperator(libraries = {BIG_QUERY})
  public static final SqlFunction TIMESTAMP_TRUNC =
      SqlBasicFunction.create("TIMESTAMP_TRUNC",
          ReturnTypes.ARG0_EXCEPT_DATE_NULLABLE,
          OperandTypes.sequence(
              "'TIMESTAMP_TRUNC(<TIMESTAMP>, <DATETIME_INTERVAL>)'",
              OperandTypes.DATE_OR_TIMESTAMP, OperandTypes.timestampInterval()),
          SqlFunctionCategory.TIMEDATE);

  /** The "DATETIME_TRUNC(timestamp, timeUnit)" function (BigQuery);
   * truncates a TIMESTAMP value to the beginning of a timeUnit.
   *
   * <p>Note that the {@code TIMESTAMP} type of Calcite and Standard SQL
   * is called {@code DATETIME} in BigQuery. */
  @LibraryOperator(libraries = {BIG_QUERY})
  public static final SqlFunction DATETIME_TRUNC =
      new SqlFunction("DATETIME_TRUNC", SqlKind.OTHER_FUNCTION,
              ReturnTypes.ARG0_EXCEPT_DATE_NULLABLE, null,
              OperandTypes.sequence("'DATETIME_TRUNC(<TIMESTAMP>, <DATETIME_INTERVAL>)'",
              OperandTypes.DATE_OR_TIMESTAMP, OperandTypes.timestampInterval()),
              SqlFunctionCategory.TIMEDATE) {
        @Override public void unparse(SqlWriter writer, SqlCall call, int leftPrec, int rightPrec) {
          SqlWriter.Frame frame = writer.startFunCall(call.getOperator().getName());
          call.operand(0).unparse(writer, leftPrec, rightPrec);
          writer.print(",");
          writer.print(call.operand(call.getOperandList().size() - 1)
                  .toString().replaceAll("'", ""));
          writer.endFunCall(frame);
        }
      };

  /** The "TIMESTAMP_SECONDS(bigint)" function; returns a TIMESTAMP value
   * a given number of seconds after 1970-01-01 00:00:00. */
  @LibraryOperator(libraries = {BIG_QUERY, SPARK})
  public static final SqlFunction TIMESTAMP_SECONDS =
      SqlBasicFunction.create("TIMESTAMP_SECONDS",
          ReturnTypes.TIMESTAMP_NULLABLE,
          OperandTypes.or(OperandTypes.INTEGER_BOOLEAN, OperandTypes.INTEGER),
          SqlFunctionCategory.TIMEDATE);


  /** The "TIMESTAMP_MILLIS(bigint)" function; returns a TIMESTAMP value
   * a given number of milliseconds after 1970-01-01 00:00:00. */
  @LibraryOperator(libraries = {BIG_QUERY, SPARK})
  public static final SqlFunction TIMESTAMP_MILLIS =
      SqlBasicFunction.create("TIMESTAMP_MILLIS",
          ReturnTypes.TIMESTAMP_NULLABLE, OperandTypes.INTEGER,
          SqlFunctionCategory.TIMEDATE);

  /** The "TIMESTAMP_MICROS(bigint)" function; returns a TIMESTAMP value
   * a given number of micro-seconds after 1970-01-01 00:00:00. */
  @LibraryOperator(libraries = {BIG_QUERY, SPARK})
  public static final SqlFunction TIMESTAMP_MICROS =
      SqlBasicFunction.create("TIMESTAMP_MICROS",
          ReturnTypes.TIMESTAMP_NULLABLE, OperandTypes.INTEGER,
          SqlFunctionCategory.TIMEDATE);

  /** The "UNIX_SECONDS(bigint)" function; returns the number of seconds
   * since 1970-01-01 00:00:00. */
  @LibraryOperator(libraries = {BIG_QUERY, SPARK})
  public static final SqlFunction UNIX_SECONDS =
      SqlBasicFunction.create("UNIX_SECONDS", ReturnTypes.BIGINT_NULLABLE,
          OperandTypes.TIMESTAMP, SqlFunctionCategory.TIMEDATE);

  /** The "UNIX_MILLIS(bigint)" function; returns the number of milliseconds
   * since 1970-01-01 00:00:00. */
  @LibraryOperator(libraries = {BIG_QUERY, SPARK})
  public static final SqlFunction UNIX_MILLIS =
      SqlBasicFunction.create("UNIX_MILLIS",
          ReturnTypes.BIGINT_NULLABLE, OperandTypes.TIMESTAMP,
          SqlFunctionCategory.TIMEDATE);

  /** The "UNIX_MICROS(bigint)" function; returns the number of microseconds
   * since 1970-01-01 00:00:00. */
  @LibraryOperator(libraries = {BIG_QUERY, SPARK})
  public static final SqlFunction UNIX_MICROS =
      SqlBasicFunction.create("UNIX_MICROS",
          ReturnTypes.BIGINT_NULLABLE, OperandTypes.TIMESTAMP,
          SqlFunctionCategory.TIMEDATE);

  /** The "DATETIME_DIFF(timestamp, timestamp2, timeUnit)" function (BigQuery).
   *
   * <p>Note that the {@code TIMESTAMP} type of Calcite and Standard SQL
   * is called {@code DATETIME} in BigQuery. */
  @LibraryOperator(libraries = {BIG_QUERY})
  public static final SqlFunction DATETIME_DIFF =
      new SqlTimestampDiffFunction("DATETIME_DIFF",
          OperandTypes.or(OperandTypes.family(SqlTypeFamily.DATETIME, SqlTypeFamily.DATETIME, SqlTypeFamily.DATETIME),
                  OperandTypes.family(SqlTypeFamily.TIMESTAMP, SqlTypeFamily.TIMESTAMP, SqlTypeFamily.ANY)));

  /** The "SAFE_ADD(numeric1, numeric2)" function; equivalent to the {@code +} operator but
   * returns null if overflow occurs. */
  @LibraryOperator(libraries = {BIG_QUERY})
  public static final SqlFunction SAFE_ADD =
      SqlBasicFunction.create("SAFE_ADD",
          ReturnTypes.SUM_FORCE_NULLABLE,
          OperandTypes.NUMERIC_NUMERIC,
          SqlFunctionCategory.NUMERIC);

  /** The "SAFE_DIVIDE(numeric1, numeric2)" function; equivalent to the {@code /} operator but
   * returns null if an error occurs, such as overflow or division by zero. */
  @LibraryOperator(libraries = {BIG_QUERY})
  public static final SqlFunction SAFE_DIVIDE =
      SqlBasicFunction.create("SAFE_DIVIDE",
          ReturnTypes.DOUBLE_IF_INTEGERS.orElse(ReturnTypes.QUOTIENT_FORCE_NULLABLE),
          OperandTypes.NUMERIC_NUMERIC,
          SqlFunctionCategory.NUMERIC);

  /** The "SAFE_MULTIPLY(numeric1, numeric2)" function; equivalent to the {@code *} operator but
   * returns null if overflow occurs. */
  @LibraryOperator(libraries = {BIG_QUERY})
  public static final SqlFunction SAFE_MULTIPLY =
      SqlBasicFunction.create("SAFE_MULTIPLY",
          ReturnTypes.PRODUCT_FORCE_NULLABLE,
          OperandTypes.NUMERIC_NUMERIC,
          SqlFunctionCategory.NUMERIC);

  /** The "SAFE_NEGATE(numeric)" function; negates {@code numeric} and returns null if overflow
   * occurs. */
  @LibraryOperator(libraries = {BIG_QUERY})
  public static final SqlFunction SAFE_NEGATE =
      SqlBasicFunction.create("SAFE_NEGATE",
          ReturnTypes.ARG0_FORCE_NULLABLE,
          OperandTypes.NUMERIC,
          SqlFunctionCategory.NUMERIC);

  /** The "SAFE_SUBTRACT(numeric1, numeric2)" function; equivalent to the {@code -} operator but
   * returns null if overflow occurs. */
  @LibraryOperator(libraries = {BIG_QUERY})
  public static final SqlFunction SAFE_SUBTRACT =
      SqlBasicFunction.create("SAFE_SUBTRACT",
          ReturnTypes.SUM_FORCE_NULLABLE,
          OperandTypes.NUMERIC_NUMERIC,
          SqlFunctionCategory.NUMERIC);

  /** The "CHAR(n)" function; returns the character whose ASCII code is
   * {@code n} % 256, or null if {@code n} &lt; 0. */
  @LibraryOperator(libraries = {MYSQL, SPARK})
  public static final SqlFunction CHAR =
      SqlBasicFunction.create("CHAR",
          ReturnTypes.CHAR_FORCE_NULLABLE,
          OperandTypes.INTEGER,
          SqlFunctionCategory.STRING);

  /** The "CHR(n)" function; returns the character whose UTF-8 code is
   * {@code n}. */
  @LibraryOperator(libraries = {BIG_QUERY, ORACLE, POSTGRESQL})
  public static final SqlFunction CHR =
      SqlBasicFunction.create("CHR",
          ReturnTypes.CHAR,
          OperandTypes.INTEGER,
          SqlFunctionCategory.STRING);

  /** The "CODE_POINTS_TO_BYTES(integers)" function (BigQuery); Converts an array of extended ASCII
   * code points to bytes. */
  @LibraryOperator(libraries = {BIG_QUERY})
  public static final SqlFunction CODE_POINTS_TO_BYTES =
      SqlBasicFunction.create("CODE_POINTS_TO_BYTES",
          ReturnTypes.VARBINARY_NULLABLE,
          OperandTypes.ARRAY_OF_INTEGER,
          SqlFunctionCategory.STRING);

  /** The "CODE_POINTS_TO_STRING(integers)" function (BigQuery); Converts an array of Unicode code
   * points to string. */
  @LibraryOperator(libraries = {BIG_QUERY})
  public static final SqlFunction CODE_POINTS_TO_STRING =
      SqlBasicFunction.create("CODE_POINTS_TO_STRING",
          ReturnTypes.VARCHAR_NULLABLE,
          OperandTypes.ARRAY_OF_INTEGER,
          SqlFunctionCategory.STRING);

  /** The "TO_CODE_POINTS(string or binary)" function (BigQuery); Converts a {@code string} or
   * {@code binary} value to an array of integers that represent code points or extended ASCII
   * character values. */
  @LibraryOperator(libraries = {BIG_QUERY})
  public static final SqlFunction TO_CODE_POINTS =
      SqlBasicFunction.create("TO_CODE_POINTS",
          ReturnTypes.INTEGER.andThen(SqlTypeTransforms.TO_ARRAY_NULLABLE),
          OperandTypes.STRING.or(OperandTypes.BINARY),
          SqlFunctionCategory.STRING);

  @LibraryOperator(libraries = {ALL})
  public static final SqlFunction TANH =
      SqlBasicFunction.create("TANH",
          ReturnTypes.DOUBLE_NULLABLE,
          OperandTypes.NUMERIC,
          SqlFunctionCategory.NUMERIC);

  /** The "COTH(value)" function; returns the hyperbolic cotangent
   * of {@code value}. */
  @LibraryOperator(libraries = {ALL})
  public static final SqlFunction COTH =
      SqlBasicFunction.create("COTH",
          ReturnTypes.DOUBLE_NULLABLE,
          OperandTypes.NUMERIC,
          SqlFunctionCategory.NUMERIC);

  @LibraryOperator(libraries = {ALL})
  public static final SqlFunction COSH =
      SqlBasicFunction.create("COSH",
          ReturnTypes.DOUBLE_NULLABLE,
          OperandTypes.NUMERIC,
          SqlFunctionCategory.NUMERIC);

  /** The {@code ACOSH(numeric)} function; returns the inverse hyperbolic cosine
   * of {@code value}. */
  @LibraryOperator(libraries = {ALL})
  public static final SqlFunction ACOSH =
      SqlBasicFunction.create("ACOSH",
          ReturnTypes.DOUBLE_NULLABLE,
          OperandTypes.NUMERIC,
          SqlFunctionCategory.NUMERIC);

  /** The {@code ASINH(numeric)} function; returns the inverse hyperbolic sine of {@code value}. */
  @LibraryOperator(libraries = {ALL})
  public static final SqlFunction ASINH =
      SqlBasicFunction.create("ASINH",
          ReturnTypes.DOUBLE_NULLABLE,
          OperandTypes.NUMERIC,
          SqlFunctionCategory.NUMERIC);

  /** The {@code ATANH(numeric)} function; returns the inverse hyperbolic tangent
   * of {@code value}. */
  @LibraryOperator(libraries = {ALL})
  public static final SqlFunction ATANH =
      SqlBasicFunction.create("ATANH",
          ReturnTypes.DOUBLE_NULLABLE,
          OperandTypes.NUMERIC,
          SqlFunctionCategory.NUMERIC);

  /** The "COTH(value)" function; returns the hyperbolic secant
   * of {@code value}. */
  @LibraryOperator(libraries = {ALL})
  public static final SqlFunction SECH =
      SqlBasicFunction.create("SECH",
          ReturnTypes.DOUBLE_NULLABLE,
          OperandTypes.NUMERIC,
          SqlFunctionCategory.NUMERIC);

  /** The "COTH(value)" function; returns the hyperbolic cosecant
   * of {@code value}. */
  @LibraryOperator(libraries = {ALL})
  public static final SqlFunction CSCH =
      SqlBasicFunction.create("CSCH",
          ReturnTypes.DOUBLE_NULLABLE,
          OperandTypes.NUMERIC,
          SqlFunctionCategory.NUMERIC);

  @LibraryOperator(libraries = {ALL})
  public static final SqlFunction SINH =
      SqlBasicFunction.create("SINH",
          ReturnTypes.DOUBLE_NULLABLE,
          OperandTypes.NUMERIC,
          SqlFunctionCategory.NUMERIC);

  @LibraryOperator(libraries = {ALL})
  public static final SqlFunction CSC =
      SqlBasicFunction.create("CSC",
          ReturnTypes.DOUBLE_NULLABLE,
          OperandTypes.NUMERIC,
          SqlFunctionCategory.NUMERIC);

  @LibraryOperator(libraries = {ALL})
  public static final SqlFunction SEC =
      SqlBasicFunction.create("SEC",
          ReturnTypes.DOUBLE_NULLABLE,
          OperandTypes.NUMERIC,
          SqlFunctionCategory.NUMERIC);

  /** The {@code FACTORIAL(integer)} function.
   * Returns the factorial of integer, the range of integer is [0, 20].
   * Otherwise, returns NULL. */
  @LibraryOperator(libraries = {HIVE, SPARK})
  public static final SqlFunction FACTORIAL =
      SqlBasicFunction.create("FACTORIAL",
          ReturnTypes.BIGINT_FORCE_NULLABLE,
          OperandTypes.INTEGER,
          SqlFunctionCategory.NUMERIC);

  @LibraryOperator(libraries = {BIG_QUERY, MYSQL, POSTGRESQL, SPARK})
  public static final SqlFunction MD5 =
      SqlBasicFunction.create("MD5",
          ReturnTypes.VARCHAR_NULLABLE,
          OperandTypes.STRING.or(OperandTypes.BINARY),
          SqlFunctionCategory.STRING);

  @LibraryOperator(libraries = {BIG_QUERY, MYSQL, POSTGRESQL, SPARK})
  public static final SqlFunction SHA1 =
      SqlBasicFunction.create("SHA1",
          ReturnTypes.VARCHAR_NULLABLE,
          OperandTypes.STRING.or(OperandTypes.BINARY),
          SqlFunctionCategory.STRING);

  @LibraryOperator(libraries = {BIG_QUERY, POSTGRESQL})
  public static final SqlFunction SHA256 =
      SqlBasicFunction.create("SHA256",
          ReturnTypes.VARCHAR_NULLABLE,
          OperandTypes.STRING.or(OperandTypes.BINARY),
          SqlFunctionCategory.STRING);

  @LibraryOperator(libraries = {ORACLE})
  public static final SqlFunction STANDARD_HASH =
      new SqlFunction(
          "STANDARD_HASH",
          SqlKind.OTHER_FUNCTION,
          ReturnTypes.VARCHAR_2000,
          null,
          OperandTypes.STRING_OPTIONAL_STRING,
          SqlFunctionCategory.SYSTEM);

  @LibraryOperator(libraries = {DB2})
  public static final SqlFunction ADD_DAYS =
      new SqlFunction("ADD_DAYS",
          SqlKind.PLUS,
          ReturnTypes.ARG0, null,
          OperandTypes.or(DATETIME_INTEGER, STRING_INTEGER),
          SqlFunctionCategory.TIMEDATE);

  @LibraryOperator(libraries = {BIG_QUERY, POSTGRESQL})
  public static final SqlFunction SHA512 =
      SqlBasicFunction.create("SHA512",
          ReturnTypes.VARCHAR_NULLABLE,
          OperandTypes.or(OperandTypes.family(SqlTypeFamily.STRING, SqlTypeFamily.INTEGER),
              OperandTypes.family(SqlTypeFamily.BINARY, SqlTypeFamily.INTEGER),
              OperandTypes.STRING, OperandTypes.BINARY),
          SqlFunctionCategory.STRING);

  /** The "IS_INF(value)" function. Returns whether value is infinite. */
  @LibraryOperator(libraries = {BIG_QUERY})
  public static final SqlFunction IS_INF =
      SqlBasicFunction.create("IS_INF",
          ReturnTypes.BOOLEAN_NULLABLE,
          OperandTypes.NUMERIC,
          SqlFunctionCategory.NUMERIC);

  /** The "IS_NAN(value)" function. Returns whether value is NaN. */
  @LibraryOperator(libraries = {BIG_QUERY})
  public static final SqlFunction IS_NAN =
      SqlBasicFunction.create("IS_NAN",
          ReturnTypes.BOOLEAN_NULLABLE,
          OperandTypes.NUMERIC,
          SqlFunctionCategory.NUMERIC);

  @LibraryOperator(libraries = {ORACLE})
  public static final SqlFunction NANVL =
      SqlBasicFunction.create("NANVL",
          ReturnTypes.DOUBLE_NULLABLE,
          OperandTypes.NUMERIC_NUMERIC,
          SqlFunctionCategory.NUMERIC);

  /** The "LOG(value [, value2])" function.
   *
   * @see SqlStdOperatorTable#LN
   * @see SqlStdOperatorTable#LOG10
   */
  @LibraryOperator(libraries = {BIG_QUERY})
  public static final SqlFunction LOG =
      SqlBasicFunction.create("LOG",
          ReturnTypes.DOUBLE_NULLABLE,
          OperandTypes.NUMERIC_OPTIONAL_NUMERIC,
          SqlFunctionCategory.NUMERIC);

  @LibraryOperator(libraries = {BIG_QUERY, SPARK})
  public static final SqlFunction POW =
      SqlStdOperatorTable.POWER.withName("POW");

  /** Infix "::" cast operator used by PostgreSQL, for example
   * {@code '100'::INTEGER}. */
  @LibraryOperator(libraries = { POSTGRESQL })
  public static final SqlOperator INFIX_CAST =
      new SqlCastOperator();

  /** The "SAFE_CAST(expr AS type)" function; identical to CAST(),
   * except that if conversion fails, it returns NULL instead of raising an
   * error. */
  @LibraryOperator(libraries = {BIG_QUERY})
  public static final SqlFunction SAFE_CAST =
      new SqlCastFunction("SAFE_CAST", SqlKind.SAFE_CAST);

  /** The "TRY_CAST(expr AS type)" function, equivalent to SAFE_CAST. */
  @LibraryOperator(libraries = {MSSQL})
  public static final SqlFunction TRY_CAST =
      new SqlCastFunction("TRY_CAST", SqlKind.SAFE_CAST);

  /** The "OFFSET(index)" array subscript operator used by BigQuery. The index
   * starts at 0 and produces an error if the index is out of range. */
  @LibraryOperator(libraries = {BIG_QUERY})
  public static final SqlOperator OFFSET =
      new SqlItemOperator("OFFSET", OperandTypes.ARRAY, 0, false);

  /** The "ORDINAL(index)" array subscript operator used by BigQuery. The index
   * starts at 1 and produces an error if the index is out of range. */
  @LibraryOperator(libraries = {BIG_QUERY})
  public static final SqlOperator ORDINAL =
      new SqlItemOperator("ORDINAL", OperandTypes.ARRAY, 1, false);

  /** The "SAFE_OFFSET(index)" array subscript operator used by BigQuery. The index
   * starts at 0 and returns null if the index is out of range. */
  @LibraryOperator(libraries = {BIG_QUERY})
  public static final SqlOperator SAFE_OFFSET =
      new SqlItemOperator("SAFE_OFFSET", OperandTypes.ARRAY, 0, true);

  /** The "SAFE_ORDINAL(index)" array subscript operator used by BigQuery. The index
   * starts at 1 and returns null if the index is out of range. */
  @LibraryOperator(libraries = {BIG_QUERY})
  public static final SqlOperator SAFE_ORDINAL =
      new SqlItemOperator("SAFE_ORDINAL", OperandTypes.ARRAY, 1, true);

  /** NULL-safe "&lt;=&gt;" equal operator used by MySQL, for example
   * {@code 1<=>NULL}. */
  @LibraryOperator(libraries = { MYSQL })
  public static final SqlOperator NULL_SAFE_EQUAL =
      new SqlBinaryOperator(
          "<=>",
          SqlKind.IS_NOT_DISTINCT_FROM,
          30,
          true,
          ReturnTypes.BOOLEAN,
          InferTypes.FIRST_KNOWN,
          OperandTypes.COMPARABLE_UNORDERED_COMPARABLE_UNORDERED);

  /** The "BITAND_AGG(expression)" function. Equivalent to
  * the standard "BIT_AND(expression)". */
  @LibraryOperator(libraries = {SNOWFLAKE})
  public static final SqlAggFunction BITAND_AGG =
      new SqlBitOpAggFunction("BITAND_AGG", SqlKind.BIT_AND);

  /** The "BITOR_AGG(expression)" function. Equivalent to
  * the standard "BIT_OR(expression)". */
  @LibraryOperator(libraries = {SNOWFLAKE})
  public static final SqlAggFunction BITOR_AGG =
      new SqlBitOpAggFunction("BITOR_AGG", SqlKind.BIT_OR);

  /** The "BIT_LENGTH(string or binary)" function. */
  @LibraryOperator(libraries = {SPARK})
  public static final SqlFunction BIT_LENGTH =
      SqlBasicFunction.create("BIT_LENGTH",
          ReturnTypes.INTEGER_NULLABLE,
          OperandTypes.or(OperandTypes.CHARACTER, OperandTypes.BINARY),
          SqlFunctionCategory.NUMERIC);

  /** The "BIT_GET(value, position)" function. */
  @LibraryOperator(libraries = {SPARK})
  public static final SqlBasicFunction BIT_GET =
      SqlBasicFunction.create("BIT_GET",
          ReturnTypes.TINYINT_NULLABLE,
          OperandTypes.NUMERIC_INTEGER,
          SqlFunctionCategory.NUMERIC);

  /** Alias for {@link #BIT_GET}. */
  @LibraryOperator(libraries = {SPARK})
  public static final SqlFunction GETBIT =
      BIT_GET.withName("GETBIT");

  @LibraryOperator(libraries = {CALCITE, BIG_QUERY, SPARK})
  public static final SqlFunction FORMAT =
      new SqlFunction(
        "FORMAT",
        SqlKind.FORMAT,
        ReturnTypes.VARCHAR_2000_NULLABLE, null,
        OperandTypes.family(SqlTypeFamily.STRING, SqlTypeFamily.NUMERIC),
        SqlFunctionCategory.STRING);

  @LibraryOperator(libraries = {POSTGRESQL})
  public static final SqlFunction POSTGRESQL_FORMAT =
      new SqlFunction(
        "FORMAT",
        SqlKind.FORMAT,
        ReturnTypes.VARCHAR_2000_NULLABLE, null,
        ONE_OR_MORE,
        SqlFunctionCategory.STRING);

  @LibraryOperator(libraries = {ORACLE})
  public static final SqlFunction ORACLE_TO_NUMBER =
      new SqlFunction(
          "TO_NUMBER",
          SqlKind.TO_NUMBER,
          ReturnTypes.DECIMAL_NULLABLE,
          null, OperandTypes.or(OperandTypes.STRING, OperandTypes.STRING_STRING,
          OperandTypes.family(SqlTypeFamily.STRING, SqlTypeFamily.NULL),
          OperandTypes.family(SqlTypeFamily.NULL, SqlTypeFamily.STRING),
          OperandTypes.STRING_STRING_STRING,
          OperandTypes.family(SqlTypeFamily.NULL)),
          SqlFunctionCategory.STRING);

  @LibraryOperator(libraries = {DB2})
  public static final SqlFunction TRUNC_TIMESTAMP =
      new SqlFunction(
          "TRUNC_TIMESTAMP",
          SqlKind.OTHER_FUNCTION,
          ReturnTypes.TIMESTAMP,
          null,
          OperandTypes.family(SqlTypeFamily.DATETIME, SqlTypeFamily.STRING),
          SqlFunctionCategory.TIMEDATE);

  @LibraryOperator(libraries = {HIVE, SPARK})
  public static final SqlFunction CONV =
          new SqlFunction(
                  "CONV",
                  SqlKind.OTHER_FUNCTION,
                  ReturnTypes.VARCHAR_4_NULLABLE, null,
                  OperandTypes.family(SqlTypeFamily.STRING, SqlTypeFamily.NUMERIC,
                          SqlTypeFamily.NUMERIC),
                  SqlFunctionCategory.STRING);

  @LibraryOperator(libraries = {CALCITE, BIG_QUERY, HIVE, SPARK, SNOWFLAKE })
  public static final SqlFunction STR_TO_DATE =
      new SqlFunction("STR_TO_DATE",
      SqlKind.OTHER_FUNCTION,
      ReturnTypes.DATE_NULLABLE,
      null,
      OperandTypes.STRING_STRING,
      SqlFunctionCategory.TIMEDATE);

  @LibraryOperator(libraries = {BIG_QUERY})
  public static final SqlFunction PARSE_TIMESTAMP_WITH_TIMEZONE =
      new SqlFunction("PARSE_TIMESTAMP_WITH_TIMEZONE",
          SqlKind.OTHER_FUNCTION,
          ReturnTypes.TIMESTAMP_WITH_TIME_ZONE_NULLABLE,
          null,
          OperandTypes.or(OperandTypes.STRING, OperandTypes.STRING_STRING),
          SqlFunctionCategory.TIMEDATE);

  @LibraryOperator(libraries = {HIVE, SPARK})
  public static final SqlFunction UNIX_TIMESTAMP =
      new SqlFunction(
        "UNIX_TIMESTAMP",
        SqlKind.OTHER_FUNCTION,
        ReturnTypes.BIGINT_NULLABLE, null,
        OperandTypes.family(ImmutableList.of(SqlTypeFamily.STRING, SqlTypeFamily.STRING),
          // both the operands are optional
          number -> number == 0 || number == 1),
        SqlFunctionCategory.TIMEDATE);

  @LibraryOperator(libraries = {HIVE, SPARK})
  public static final SqlFunction FROM_UNIXTIME =
      new SqlFunction(
        "FROM_UNIXTIME",
        SqlKind.OTHER_FUNCTION,
        ReturnTypes.VARCHAR_2000_NULLABLE, null,
        OperandTypes.family(ImmutableList.of(SqlTypeFamily.INTEGER, SqlTypeFamily.STRING),
          // Second operand is optional
          number -> number == 1),
        SqlFunctionCategory.TIMEDATE);

  @LibraryOperator(libraries = {ALL})
  public static final SqlFunction STRING_SPLIT =
      new SqlFunction("STRING_SPLIT",
      SqlKind.OTHER_FUNCTION,
      ReturnTypes.MULTISET_NULLABLE,
      null,
      OperandTypes.STRING_STRING,
      SqlFunctionCategory.STRING);

  @LibraryOperator(libraries = {SNOWFLAKE})
  public static final SqlFunction SPLIT_TO_TABLE =
      new SplitToTableFunction();

  /** The "TO_VARCHAR(numeric, string)" function; casts string
   * Format first_operand to specified in second operand. */
  @LibraryOperator(libraries = {SNOWFLAKE})
  public static final SqlFunction TO_VARCHAR =
      new SqlFunction(
        "TO_VARCHAR",
        SqlKind.OTHER_FUNCTION,
        ReturnTypes.VARCHAR_2000_NULLABLE, null,
        OperandTypes.family(SqlTypeFamily.NUMERIC, SqlTypeFamily.STRING),
        SqlFunctionCategory.STRING);

  @LibraryOperator(libraries = {BIG_QUERY})
  public static final SqlFunction TIMESTAMP_TO_DATE =
      new SqlFunction("DATE",
      SqlKind.OTHER_FUNCTION,
      ReturnTypes.ARG0_NULLABLE,
      null,
      OperandTypes.DATETIME,
      SqlFunctionCategory.TIMEDATE);

  @LibraryOperator(libraries = {MSSQL})
  public static final SqlFunction CHARINDEX =
          new SqlFunction("CHARINDEX",
          SqlKind.OTHER_FUNCTION,
          ReturnTypes.INTEGER_NULLABLE,
          null,
          OperandTypes.family(ImmutableList.of
          (SqlTypeFamily.STRING, SqlTypeFamily.STRING,
          SqlTypeFamily.INTEGER),
              number -> number == 2),
          SqlFunctionCategory.STRING);

  @LibraryOperator(libraries = {BIG_QUERY})
  public static final SqlFunction TIMESTAMPINTADD =
          new SqlFunction("TIMESTAMPINTADD", SqlKind.OTHER_FUNCTION,
          ReturnTypes.TIMESTAMP, null,
          OperandTypes.family(SqlTypeFamily.DATETIME, SqlTypeFamily.INTEGER),
          SqlFunctionCategory.TIMEDATE);

  @LibraryOperator(libraries = {BIG_QUERY})
  public static final SqlFunction TIMESTAMPINTSUB =
          new SqlFunction("TIMESTAMPINTSUB", SqlKind.OTHER_FUNCTION,
          ReturnTypes.TIMESTAMP, null,
          OperandTypes.family(SqlTypeFamily.DATETIME, SqlTypeFamily.INTEGER),
          SqlFunctionCategory.TIMEDATE);

  @LibraryOperator(libraries = {TERADATA})
  public static final SqlFunction WEEKNUMBER_OF_YEAR =
      new SqlFunction("WEEKNUMBER_OF_YEAR", SqlKind.OTHER_FUNCTION,
          ReturnTypes.INTEGER, null, OperandTypes.DATETIME,
          SqlFunctionCategory.TIMEDATE);

  @LibraryOperator(libraries = {TERADATA})
  public static final SqlFunction YEARNUMBER_OF_CALENDAR =
      new SqlFunction("YEARNUMBER_OF_CALENDAR", SqlKind.OTHER_FUNCTION,
          ReturnTypes.INTEGER, null, OperandTypes.DATETIME,
          SqlFunctionCategory.TIMEDATE);

  @LibraryOperator(libraries = {TERADATA})
  public static final SqlFunction MONTHNUMBER_OF_YEAR =
      new SqlFunction("MONTHNUMBER_OF_YEAR", SqlKind.OTHER_FUNCTION,
          ReturnTypes.INTEGER, null, OperandTypes.DATETIME,
          SqlFunctionCategory.TIMEDATE);

  @LibraryOperator(libraries = {TERADATA})
  public static final SqlFunction QUARTERNUMBER_OF_YEAR =
      new SqlFunction("QUARTERNUMBER_OF_YEAR", SqlKind.OTHER_FUNCTION,
          ReturnTypes.INTEGER, null, OperandTypes.DATETIME,
          SqlFunctionCategory.TIMEDATE);

  @LibraryOperator(libraries = {TERADATA})
  public static final SqlFunction WEEKNUMBER_OF_MONTH =
      new SqlFunction("WEEKNUMBER_OF_MONTH", SqlKind.OTHER_FUNCTION,
          ReturnTypes.INTEGER, null, OperandTypes.DATETIME,
          SqlFunctionCategory.TIMEDATE);

  @LibraryOperator(libraries = {TERADATA})
  public static final SqlFunction MONTHNUMBER_OF_QUARTER =
      new SqlFunction("MONTHNUMBER_OF_QUARTER", SqlKind.OTHER_FUNCTION,
          ReturnTypes.INTEGER, null, OperandTypes.DATETIME,
          SqlFunctionCategory.TIMEDATE);

  @LibraryOperator(libraries = {TERADATA})
  public static final SqlFunction WEEKNUMBER_OF_CALENDAR =
      new SqlFunction("WEEKNUMBER_OF_CALENDAR", SqlKind.OTHER_FUNCTION,
          ReturnTypes.INTEGER, null, OperandTypes.DATETIME,
          SqlFunctionCategory.TIMEDATE);

  @LibraryOperator(libraries = {TERADATA})
  public static final SqlFunction DAYOCCURRENCE_OF_MONTH =
      new SqlFunction("DAYOCCURRENCE_OF_MONTH", SqlKind.OTHER_FUNCTION,
          ReturnTypes.INTEGER, null, OperandTypes.DATETIME,
          SqlFunctionCategory.TIMEDATE);

  @LibraryOperator(libraries = {TERADATA})
  public static final SqlFunction DAYNUMBER_OF_CALENDAR =
        new SqlFunction("DAYNUMBER_OF_CALENDAR", SqlKind.OTHER_FUNCTION,
          ReturnTypes.INTEGER, null, OperandTypes.DATETIME,
          SqlFunctionCategory.TIMEDATE);

  @LibraryOperator(libraries = {BIG_QUERY})
  public static final SqlFunction DATE_DIFF =
      new SqlFunction("DATE_DIFF", SqlKind.OTHER_FUNCTION,
          ReturnTypes.INTEGER, null,
          OperandTypes.ANY_DATETIME_DATETIME_STRING.or(
              OperandTypes.family(SqlTypeFamily.DATE,
                  SqlTypeFamily.DATE, SqlTypeFamily.ANY)),
          SqlFunctionCategory.TIMEDATE);

  @LibraryOperator(libraries = {BIG_QUERY})
  public static final SqlFunction TIMESTAMP_DIFF =
      new SqlFunction("TIMESTAMP_DIFF", SqlKind.TIMESTAMP_DIFF,
      ReturnTypes.INTEGER, null,
      OperandTypes.ANY_DATETIME_DATETIME_STRING,
      SqlFunctionCategory.TIMEDATE);

  @LibraryOperator(libraries = {SPARK})
  public static final SqlFunction DATEDIFF =
      new SqlFunction("DATEDIFF", SqlKind.OTHER_FUNCTION,
          ReturnTypes.INTEGER_NULLABLE, null,
          OperandTypes.family(SqlTypeFamily.DATE, SqlTypeFamily.DATE),
          SqlFunctionCategory.TIMEDATE);

  @LibraryOperator(libraries = {SPARK})
  public static final SqlFunction DATE_MOD =
      new SqlFunction("DATE_MOD",
      SqlKind.OTHER_FUNCTION,
      ReturnTypes.INTEGER_NULLABLE,
      null,
      OperandTypes.family(SqlTypeFamily.DATE, SqlTypeFamily.INTEGER),
      SqlFunctionCategory.STRING);

  @LibraryOperator(libraries = {TERADATA, SNOWFLAKE})
  public static final SqlFunction STRTOK =
      new SqlFunction("STRTOK",
      SqlKind.OTHER_FUNCTION,
      ReturnTypes.VARCHAR_2000_NULLABLE,
      null,
      OperandTypes.or(OperandTypes.STRING_STRING_INTEGER,
          OperandTypes.family(SqlTypeFamily.NULL, SqlTypeFamily.STRING, SqlTypeFamily.INTEGER)),
      SqlFunctionCategory.STRING);

  @LibraryOperator(libraries = {BIG_QUERY})
  public static final SqlFunction TIME_SUB =
      new SqlFunction("TIME_SUB",
          SqlKind.MINUS,
          ReturnTypes.ARG0_NULLABLE,
          null,
          OperandTypes.DATETIME_INTERVAL,
          SqlFunctionCategory.TIMEDATE) {

        @Override public void unparse(SqlWriter writer, SqlCall call, int leftPrec, int rightPrec) {
          writer.getDialect().unparseIntervalOperandsBasedFunctions(
              writer, call, leftPrec, rightPrec);
        }
      };

  @LibraryOperator(libraries = {SNOWFLAKE})
  public static final SqlFunction TO_BINARY =
      new SqlFunction("TO_BINARY",
          SqlKind.OTHER_FUNCTION,
          ReturnTypes.BINARY,
          null,
          OperandTypes.family(
              ImmutableList.of(SqlTypeFamily.NUMERIC, SqlTypeFamily.STRING),
              number -> number == 1),
          SqlFunctionCategory.TIMEDATE);

  @LibraryOperator(libraries = {SNOWFLAKE})
  public static final SqlFunction SNOWFLAKE_TO_CHAR =
      new SqlFunction("TO_CHAR",
          SqlKind.OTHER_FUNCTION,
          ReturnTypes.VARCHAR_2000_NULLABLE, null,
              OperandTypes.family(SqlTypeFamily.NUMERIC, SqlTypeFamily.STRING),
          SqlFunctionCategory.STRING);

  @LibraryOperator(libraries = {NETEZZA})
  public static final SqlFunction MONTHS_BETWEEN =
      new SqlFunction("MONTHS_BETWEEN",
          SqlKind.OTHER_FUNCTION,
          ReturnTypes.DECIMAL_NULLABLE, null,
          OperandTypes.family(SqlTypeFamily.DATE, SqlTypeFamily.DATE),
          SqlFunctionCategory.NUMERIC);

  @LibraryOperator(libraries = {ORACLE})
  public static final SqlFunction ORACLE_MONTHS_BETWEEN =
      new SqlFunction("MONTHS_BETWEEN",
          SqlKind.OTHER_FUNCTION,
          ReturnTypes.DECIMAL_NULLABLE, null,
          OperandTypes.family(SqlTypeFamily.DATETIME, SqlTypeFamily.DATETIME),
          SqlFunctionCategory.NUMERIC);

  @LibraryOperator(libraries = {BIG_QUERY})
  public static final SqlFunction REGEXP_MATCH_COUNT =
      new SqlFunction("REGEXP_MATCH_COUNT",
          SqlKind.OTHER_FUNCTION,
          ReturnTypes.VARCHAR_2000,
          null,
          OperandTypes.family(
              ImmutableList.of(SqlTypeFamily.STRING, SqlTypeFamily.STRING,
              SqlTypeFamily.NUMERIC, SqlTypeFamily.STRING),
              number -> number == 2 || number == 3),
          SqlFunctionCategory.NUMERIC);

  @LibraryOperator(libraries = {NETEZZA})
  public static final SqlFunction BITWISE_AND =
      new SqlFunction("BITWISE_AND",
          SqlKind.OTHER_FUNCTION,
          ReturnTypes.INTEGER_NULLABLE, null,
          OperandTypes.family(SqlTypeFamily.NUMERIC, SqlTypeFamily.NUMERIC),
          SqlFunctionCategory.NUMERIC);

  @LibraryOperator(libraries = {NETEZZA})
  public static final SqlFunction BITWISE_OR =
      new SqlFunction("BITWISE_OR",
          SqlKind.OTHER_FUNCTION,
          ReturnTypes.INTEGER_NULLABLE, null,
          OperandTypes.family(SqlTypeFamily.NUMERIC, SqlTypeFamily.NUMERIC),
          SqlFunctionCategory.NUMERIC);

  @LibraryOperator(libraries = {NETEZZA})
  public static final SqlFunction BITWISE_XOR =
      new SqlFunction("BITWISE_XOR",
          SqlKind.OTHER_FUNCTION,
          ReturnTypes.INTEGER_NULLABLE, null,
          OperandTypes.family(SqlTypeFamily.NUMERIC, SqlTypeFamily.NUMERIC),
          SqlFunctionCategory.NUMERIC);

  @LibraryOperator(libraries = {DB2})
  public static final SqlFunction BITANDNOT =
      new SqlFunction("BITANDNOT",
          SqlKind.OTHER_FUNCTION,
          ReturnTypes.INTEGER_NULLABLE, null,
          OperandTypes.family(SqlTypeFamily.NUMERIC, SqlTypeFamily.NUMERIC),
          SqlFunctionCategory.NUMERIC);

  @LibraryOperator(libraries = {NETEZZA})
  public static final SqlFunction INT2SHL =
      new SqlFunction("INT2SHL",
          SqlKind.OTHER_FUNCTION,
          ReturnTypes.INTEGER_NULLABLE, null,
          OperandTypes.family(SqlTypeFamily.NUMERIC, SqlTypeFamily.NUMERIC,
                  SqlTypeFamily.NUMERIC),
          SqlFunctionCategory.NUMERIC);

  @LibraryOperator(libraries = {NETEZZA})
  public static final SqlFunction INT8XOR =
          new SqlFunction("INT8XOR",
                  SqlKind.OTHER_FUNCTION,
                  ReturnTypes.INTEGER_NULLABLE, null,
                  OperandTypes.family(SqlTypeFamily.NUMERIC, SqlTypeFamily.NUMERIC),
                  SqlFunctionCategory.NUMERIC);

  @LibraryOperator(libraries = {NETEZZA})
  public static final SqlFunction INT2SHR =
      new SqlFunction("INT2SHR",
          SqlKind.OTHER_FUNCTION,
          ReturnTypes.INTEGER_NULLABLE, null,
          OperandTypes.family(SqlTypeFamily.NUMERIC, SqlTypeFamily.NUMERIC,
                  SqlTypeFamily.NUMERIC),
          SqlFunctionCategory.NUMERIC);

  @LibraryOperator(libraries = {NETEZZA})
  public static final SqlFunction PI =
          new SqlFunction("PI", SqlKind.OTHER_FUNCTION,
          ReturnTypes.DECIMAL_MOD_NULLABLE, null,
          OperandTypes.family(SqlTypeFamily.NULL),
          SqlFunctionCategory.NUMERIC);

  @LibraryOperator(libraries = {NETEZZA})
  public static final SqlFunction ACOS =
          new SqlFunction("ACOS", SqlKind.OTHER_FUNCTION,
          ReturnTypes.DECIMAL_MOD_NULLABLE, null,
          OperandTypes.family(SqlTypeFamily.NUMERIC),
          SqlFunctionCategory.NUMERIC);

  @LibraryOperator(libraries = {BIG_QUERY})
  public static final SqlFunction REGEXP_INSTR =
      new SqlFunction("REGEXP_INSTR",
          SqlKind.OTHER_FUNCTION,
          ReturnTypes.INTEGER_NULLABLE,
          null,
          OperandTypes.family(
              ImmutableList.of(SqlTypeFamily.ANY, SqlTypeFamily.ANY,
                  SqlTypeFamily.NUMERIC, SqlTypeFamily.NUMERIC, SqlTypeFamily.NUMERIC),
              number -> number == 2 || number == 3 || number == 4),
          SqlFunctionCategory.STRING);

  @LibraryOperator(libraries = {TERADATA})
  public static final SqlFunction HASHBUCKET =
      new SqlFunction(
          "HASHBUCKET",
          SqlKind.OTHER_FUNCTION,
          ReturnTypes.INTEGER_NULLABLE,
          null,
          OperandTypes.INTEGER,
          SqlFunctionCategory.SYSTEM);

  @LibraryOperator(libraries = {SNOWFLAKE})
  public static final SqlFunction HASH =
      new SqlFunction(
          "HASH",
          SqlKind.OTHER_FUNCTION,
          ReturnTypes.DECIMAL,
          null,
          OperandTypes.ONE_OR_MORE,
          SqlFunctionCategory.SYSTEM);

  @LibraryOperator(libraries = {SNOWFLAKE})
  public static final SqlFunction SHA2 =
      new SqlFunction(
          "SHA2",
          SqlKind.OTHER_FUNCTION,
          ReturnTypes.VARCHAR_2000,
          null,
          OperandTypes.family(
              ImmutableList.of(SqlTypeFamily.STRING, SqlTypeFamily.INTEGER),
                  // Second operand optional (operand index 0, 1)
              number -> number == 1),
          SqlFunctionCategory.SYSTEM);

  @LibraryOperator(libraries = {TERADATA})
  public static final SqlFunction HASHROW =
      new SqlFunction(
          "HASHROW",
          SqlKind.OTHER_FUNCTION,
          ReturnTypes.INTEGER_NULLABLE,
          null,
          OperandTypes.VARIADIC,
          SqlFunctionCategory.SYSTEM);

  @LibraryOperator(libraries = {SNOWFLAKE})
  public static final SqlAggFunction HASH_AGG =
      SqlBasicAggFunction
          .create("HASH_AGG", SqlKind.HASH_AGG, ReturnTypes.BIGINT,
              OperandTypes.VARIADIC)
          .withFunctionType(SqlFunctionCategory.NUMERIC)
          .withDistinct(Optionality.OPTIONAL);

  @LibraryOperator(libraries = {BIG_QUERY})
  public static final SqlAggFunction BIT_XOR =
      SqlBasicAggFunction
          .create("BIT_XOR", SqlKind.BIT_XOR, ReturnTypes.BIGINT,
              OperandTypes.INTEGER)
          .withFunctionType(SqlFunctionCategory.NUMERIC)
          .withDistinct(Optionality.OPTIONAL);

  @LibraryOperator(libraries = {BIG_QUERY})
  public static final SqlFunction FARM_FINGERPRINT =
      new SqlFunction(
          "FARM_FINGERPRINT",
          SqlKind.OTHER_FUNCTION,
          ReturnTypes.INTEGER_NULLABLE,
          null,
          OperandTypes.STRING,
          SqlFunctionCategory.SYSTEM);

  @LibraryOperator(libraries = {NETEZZA})
  public static final SqlFunction ROWID =
      new SqlFunction(
          "ROWID",
          SqlKind.OTHER_FUNCTION,
          ReturnTypes.INTEGER_NULLABLE,
          null,
          null,
          SqlFunctionCategory.SYSTEM);

  @LibraryOperator(libraries = {TERADATA})
  public static final SqlFunction TRUNC =
      new SqlFunction(
          "TRUNC",
          SqlKind.OTHER_FUNCTION,
          ReturnTypes.DATE,
          null,
          OperandTypes.family(SqlTypeFamily.DATE,
          SqlTypeFamily.STRING), SqlFunctionCategory.SYSTEM);

  @LibraryOperator(libraries = {ORACLE})
  public static final SqlFunction TRUNC_ORACLE =
      new SqlFunction(
          "TRUNC",
          SqlKind.OTHER_FUNCTION,
          ReturnTypes.TIMESTAMP,
          null,
          OperandTypes.family(SqlTypeFamily.DATETIME,
              SqlTypeFamily.STRING), SqlFunctionCategory.SYSTEM);

  @LibraryOperator(libraries = {SNOWFLAKE})
  public static final SqlFunction SNOWFLAKE_DATE_TRUNC =
      new SqlFunction(
          "DATE_TRUNC",
          SqlKind.OTHER_FUNCTION,
          ReturnTypes.ARG1_NULLABLE,
          null,
          OperandTypes.family(SqlTypeFamily.STRING,
              SqlTypeFamily.DATETIME), SqlFunctionCategory.SYSTEM);

  @LibraryOperator(libraries = {SNOWFLAKE})
  public static final SqlFunction SNOWFLAKE_TRUNC =
      new SqlFunction(
          "TRUNC",
          SqlKind.OTHER_FUNCTION,
          ReturnTypes.INTEGER,
          null,
          OperandTypes.family(SqlTypeFamily.INTEGER), SqlFunctionCategory.SYSTEM);

  @LibraryOperator(libraries = {MSSQL})
  public static final SqlFunction DATETRUNC =
      new SqlFunction(
          "DATETRUNC",
          SqlKind.OTHER_FUNCTION,
          ReturnTypes.TIMESTAMP,
          null,
          OperandTypes.family(SqlTypeFamily.TIME,
              SqlTypeFamily.TIMESTAMP), SqlFunctionCategory.TIMEDATE);

  @LibraryOperator(libraries = {SPARK})
  public static final SqlFunction RAISE_ERROR =
      new SqlFunction("RAISE_ERROR",
          SqlKind.OTHER_FUNCTION,
          null,
          null,
          OperandTypes.STRING,
          SqlFunctionCategory.SYSTEM);

  @LibraryOperator(libraries = {NETEZZA})
  public static final SqlFunction TRUE =
      new SqlFunction(
          "TRUE",
          SqlKind.OTHER_FUNCTION,
          ReturnTypes.BOOLEAN,
          null,
          null,
          SqlFunctionCategory.SYSTEM);

  @LibraryOperator(libraries = {DB2})
  public static final SqlDatePartFunction DB2_WEEK =
      new SqlDatePartFunction("DB2_WEEK", TimeUnit.WEEK);

  @LibraryOperator(libraries = {NETEZZA})
  public static final SqlFunction FALSE =
      new SqlFunction(
          "FALSE",
          SqlKind.OTHER_FUNCTION,
          ReturnTypes.BOOLEAN,
          null,
          null,
          SqlFunctionCategory.SYSTEM);

  @LibraryOperator(libraries = {BIG_QUERY})
  public static final SqlFunction PARENTHESIS =
      new SqlFunction(
          "PARENTHESIS",
          SqlKind.OTHER_FUNCTION,
          ReturnTypes.COLUMN_LIST,
          null,
          OperandTypes.ANY,
          SqlFunctionCategory.SYSTEM) {
        @Override public void unparse(SqlWriter writer, SqlCall call, int leftPrec, int rightPrec) {
          final SqlWriter.Frame parenthesisFrame = writer.startList("(", ")");
          for (SqlNode operand : call.getOperandList()) {
            writer.sep(",");
            operand.unparse(writer, leftPrec, rightPrec);
          }
          writer.endList(parenthesisFrame);
        }
      };

  @LibraryOperator(libraries = {ORACLE})
  public static final SqlFunction FROM_TZ =
      new SqlFunction("FROM_TZ",
          SqlKind.OTHER_FUNCTION,
          ReturnTypes.TIMESTAMP_WITH_TIME_ZONE_NULLABLE,
          null,
          OperandTypes.family(
              ImmutableList.of(SqlTypeFamily.TIMESTAMP, SqlTypeFamily.STRING),
              number -> number == 2),
          SqlFunctionCategory.TIMEDATE);

  /** The "TIMESTAMP(string)" function, equivalent to "CAST(string AS TIMESTAMP). */
  @LibraryOperator(libraries = {BIG_QUERY})
  public static final SqlFunction TIMESTAMP_WITH_TIME_ZONE =
      new SqlFunction("TIMESTAMP", SqlKind.OTHER_FUNCTION,
          ReturnTypes.TIMESTAMP_WITH_TIME_ZONE_NULLABLE,
          null,
          OperandTypes.family(
              ImmutableList.of(SqlTypeFamily.DATETIME, SqlTypeFamily.STRING)),
          SqlFunctionCategory.TIMEDATE);

  @LibraryOperator(libraries = {ORACLE, MYSQL, SNOWFLAKE})
  public static final SqlFunction REGEXP_LIKE =
      new SqlFunction("REGEXP_LIKE",
          SqlKind.OTHER_FUNCTION,
          ReturnTypes.INTEGER,
          null,
          OperandTypes.family(
              ImmutableList.of(SqlTypeFamily.STRING, SqlTypeFamily.STRING,
                  SqlTypeFamily.STRING),
              // Third operand optional (operand index 0, 1, 2)
              number -> number == 2),
          SqlFunctionCategory.STRING);

  @LibraryOperator(libraries = {TERADATA})
  public static final SqlFunction REGEXP_SIMILAR =
      new SqlFunction("REGEXP_SIMILAR",
          SqlKind.OTHER_FUNCTION,
          ReturnTypes.INTEGER,
          null,
          OperandTypes.family(
              ImmutableList.of(SqlTypeFamily.STRING, SqlTypeFamily.STRING,
                  SqlTypeFamily.STRING),
              // Third operand optional (operand index 0, 1, 2)
              number -> number == 2),
          SqlFunctionCategory.STRING);

  @LibraryOperator(libraries = {HIVE, SPARK})
  public static final SqlFunction NEXT_DAY =
      new SqlFunction(
          "NEXT_DAY",
          SqlKind.OTHER_FUNCTION,
          ReturnTypes.DATE,
          null,
          OperandTypes.family(SqlTypeFamily.ANY,
              SqlTypeFamily.STRING),
          SqlFunctionCategory.TIMEDATE);

  @LibraryOperator(libraries = {ORACLE})
  public static final SqlFunction ORACLE_NEXT_DAY =
      new SqlFunction(
          "ORACLE_NEXT_DAY",
          SqlKind.OTHER_FUNCTION,
          ReturnTypes.TIMESTAMP_NULLABLE,
          null,
          OperandTypes.family(SqlTypeFamily.ANY,
              SqlTypeFamily.STRING),
          SqlFunctionCategory.TIMEDATE);

  @LibraryOperator(libraries = {ORACLE})
  public static final SqlFunction ORACLE_ROUND =
      new SqlFunction(
          "ROUND",
          SqlKind.OTHER_FUNCTION,
          ReturnTypes.TIMESTAMP,
          null,
          OperandTypes.family(SqlTypeFamily.DATETIME,
              SqlTypeFamily.STRING),
          SqlFunctionCategory.TIMEDATE);

  @LibraryOperator(libraries = {BIG_QUERY, HIVE, SPARK, SNOWFLAKE})
  public static final SqlFunction TRANSLATE =
      new SqlFunction(
          "TRANSLATE",
          SqlKind.OTHER_FUNCTION,
          ReturnTypes.VARCHAR_2000_NULLABLE,
          null,
          OperandTypes.STRING_STRING_STRING,
          SqlFunctionCategory.STRING);

  @LibraryOperator(libraries = {ORACLE, DB2})
  public static final SqlFunction LAST_DAY =
      new SqlFunction(
          "LAST_DAY",
          SqlKind.OTHER_FUNCTION,
          ReturnTypes.ARG0_NULLABLE,
          null,
          OperandTypes.DATETIME,
          SqlFunctionCategory.TIMEDATE);

  @LibraryOperator(libraries = {SNOWFLAKE})
  public static final SqlFunction SNOWFLAKE_LAST_DAY =
      new SqlFunction(
          "LAST_DAY",
          SqlKind.OTHER_FUNCTION,
          ReturnTypes.DATE_NULLABLE,
          null,
          OperandTypes.family(ImmutableList.of(SqlTypeFamily.DATETIME, SqlTypeFamily.STRING),
              number -> number == 2),
          SqlFunctionCategory.TIMEDATE);

  @LibraryOperator(libraries = {HIVE, SPARK, TERADATA})
  public static final SqlFunction SHIFTLEFT =
      new SqlFunction(
          "SHIFTLEFT",
          SqlKind.OTHER_FUNCTION,
          ReturnTypes.INTEGER_NULLABLE,
          null,
          OperandTypes.family(SqlTypeFamily.INTEGER,
              SqlTypeFamily.INTEGER),
          SqlFunctionCategory.NUMERIC);

  @LibraryOperator(libraries = {SNOWFLAKE, ORACLE, TERADATA, DB2})
  public static final SqlFunction BITNOT =
          new SqlFunction("BITNOT",
                  SqlKind.OTHER_FUNCTION,
                  ReturnTypes.INTEGER, null,
                  OperandTypes.family(SqlTypeFamily.NUMERIC),
                  SqlFunctionCategory.NUMERIC);

  @LibraryOperator(libraries = {HIVE, SPARK, TERADATA})
  public static final SqlFunction SHIFTRIGHT =
      new SqlFunction(
          "SHIFTRIGHT",
          SqlKind.OTHER_FUNCTION,
          ReturnTypes.INTEGER_NULLABLE,
          null,
          OperandTypes.family(SqlTypeFamily.INTEGER,
              SqlTypeFamily.INTEGER),
          SqlFunctionCategory.NUMERIC);

  @LibraryOperator(libraries = {BIG_QUERY, SPARK})
  public static final SqlFunction BIT_COUNT =
      new SqlFunction("BIT_COUNT",
          SqlKind.OTHER_FUNCTION,
          ReturnTypes.INTEGER_NULLABLE, null,
          OperandTypes.family(SqlTypeFamily.INTEGER),
          SqlFunctionCategory.NUMERIC);

  @LibraryOperator(libraries = {BIG_QUERY})
  public static final SqlFunction TO_JSON_STRING =
      new SqlFunction("TO_JSON_STRING", SqlKind.OTHER_FUNCTION,
          ReturnTypes.VARCHAR_2000_NULLABLE, null,
          OperandTypes.STRING_STRING, SqlFunctionCategory.STRING);

  @LibraryOperator(libraries = {BIG_QUERY})
  public static final SqlFunction JSON_QUERY =
      new SqlFunction("JSON_QUERY",
          SqlKind.OTHER_FUNCTION,
          ReturnTypes.ARG0,
          null,
          ANY_STRING_OR_STRING_STRING,
          SqlFunctionCategory.SYSTEM);

  /** The {@code PERCENTILE_CONT} function, BigQuery's
   * equivalent to {@link SqlStdOperatorTable#PERCENTILE_CONT},
   * but uses an {@code OVER} clause rather than {@code WITHIN GROUP}. */
  @LibraryOperator(libraries = {BIG_QUERY, TERADATA})
  public static final SqlFunction PERCENTILE_CONT =
      new SqlFunction("PERCENTILE_CONT",
          SqlKind.PERCENTILE_CONT,
          ReturnTypes.DOUBLE_NULLABLE, null,
          OperandTypes.family(SqlTypeFamily.NUMERIC),
          SqlFunctionCategory.SYSTEM);

  @LibraryOperator(libraries = {SNOWFLAKE, ORACLE, TERADATA})
  public static final SqlAggFunction MEDIAN =
      new SqlMedianAggFunction(SqlKind.MEDIAN, ReturnTypes.ARG0_NULLABLE);

  @LibraryOperator(libraries = {SNOWFLAKE})
  public static final SqlFunction REGEXP_COUNT =
      new SqlFunction("REGEXP_COUNT", SqlKind.OTHER_FUNCTION,
          ReturnTypes.INTEGER_NULLABLE,
          null, OperandTypes.STRING_STRING, SqlFunctionCategory.STRING);

  @LibraryOperator(libraries = {POSTGRESQL})
  public static final SqlBasicFunction REGEXP_SPLIT_TO_ARRAY =
      SqlBasicFunction.create("REGEXP_SPLIT_TO_ARRAY", ReturnTypes.ARG0_NULLABLE
              .andThen(SqlTypeTransforms.TO_ARRAY),
          OperandTypes.STRING_STRING,
          SqlFunctionCategory.STRING);

  @LibraryOperator(libraries = {BIG_QUERY})
  public static final SqlFunction JSON_OBJECT =
      new SqlFunction("JSON_OBJECT",
          SqlKind.OTHER_FUNCTION,
          ReturnTypes.VARCHAR_2000,
          null,
          OperandTypes.VARIADIC,
          SqlFunctionCategory.SYSTEM);

  @LibraryOperator(libraries = {SNOWFLAKE})
  public static final SqlFunction SPLIT_PART =
      new SqlFunction("SPLIT_PART",
      SqlKind.OTHER_FUNCTION,
      ReturnTypes.VARCHAR_2000_NULLABLE,
      null,
      OperandTypes.or(OperandTypes.STRING_STRING_INTEGER,
          OperandTypes.NULL_STRING_INTEGER),
      SqlFunctionCategory.STRING);


  @LibraryOperator(libraries = {SNOWFLAKE})
  public static final SqlFunction TRY_PARSE_JSON =
      new SqlFunction("TRY_PARSE_JSON",
          SqlKind.OTHER_FUNCTION,
          ReturnTypes.VARIANT, null,
          OperandTypes.STRING,
          SqlFunctionCategory.SYSTEM);

  @LibraryOperator(libraries = {SNOWFLAKE})
  public static final SqlFunction PARSE_JSON_SF =
      new SqlFunction("PARSE_JSON_SF",
          SqlKind.OTHER_FUNCTION,
          ReturnTypes.VARIANT, null,
          OperandTypes.STRING,
          SqlFunctionCategory.SYSTEM);

  @LibraryOperator(libraries = {BIG_QUERY})
  public static final SqlFunction PARSE_JSON =
      new SqlFunction("PARSE_JSON",
          SqlKind.OTHER_FUNCTION,
          ReturnTypes.JSON, null,
          STRING_STRING,
          SqlFunctionCategory.SYSTEM);

  @LibraryOperator(libraries = {SNOWFLAKE})
  public static final SqlFunction PARSE_IP =
      new SqlFunction("PARSE_IP",
          SqlKind.OTHER_FUNCTION,
          ReturnTypes.VARCHAR_2000_NULLABLE, null,
          OperandTypes.family(
              ImmutableList.of(SqlTypeFamily.STRING, SqlTypeFamily.STRING, SqlTypeFamily.INTEGER),
              number -> number == 2),
          SqlFunctionCategory.STRING);

  @LibraryOperator(libraries = {BIG_QUERY})
  public static final SqlFunction JSON_VALUE =
      new SqlFunction("JSON_VALUE",
          SqlKind.OTHER_FUNCTION,
          ReturnTypes.VARCHAR_2000_NULLABLE, null,
          OperandTypes.STRING_STRING,
          SqlFunctionCategory.SYSTEM);

  @LibraryOperator(libraries = {TERADATA})
  public static final SqlFunction QUANTILE =
      new SqlQuantileFunction(SqlKind.QUANTILE, ReturnTypes.INTEGER);

  @LibraryOperator(libraries = {SNOWFLAKE, TERADATA})
  public static final SqlFunction ZEROIFNULL =
      new SqlFunction("ZEROIFNULL",
          SqlKind.OTHER_FUNCTION,
          ReturnTypes.ARG0, null,
          OperandTypes.family(SqlTypeFamily.NUMERIC),
          SqlFunctionCategory.NUMERIC);

  @LibraryOperator(libraries = {BIG_QUERY, ORACLE})
  public static final SqlFunction EDIT_DISTANCE =
      new SqlFunction("EDIT_DISTANCE",
          SqlKind.OTHER_FUNCTION,
          ReturnTypes.INTEGER_NULLABLE, null,
          OperandTypes.family(
              ImmutableList.of(SqlTypeFamily.STRING, SqlTypeFamily.STRING,
                  SqlTypeFamily.INTEGER),
              number -> number == 2),
          SqlFunctionCategory.NUMERIC);

  @LibraryOperator(libraries = {BIG_QUERY})
  public static final SqlFunction GENERATE_UUID =
      new SqlFunction("GENERATE_UUID",
          SqlKind.OTHER_FUNCTION,
          ReturnTypes.VARCHAR_2000,
          null,
          OperandTypes.NILADIC,
          SqlFunctionCategory.SYSTEM);

  @LibraryOperator(libraries = {ORACLE})
  public static final SqlFunction UID =
      new SqlFunction("UID",
          SqlKind.OTHER_FUNCTION,
          ReturnTypes.INTEGER,
          null,
          OperandTypes.NILADIC,
          SqlFunctionCategory.SYSTEM);

  @LibraryOperator(libraries = {POSTGRESQL})
  public static final SqlFunction PG_BACKEND_PID =
      new SqlFunction("PG_BACKEND_PID",
          SqlKind.OTHER_FUNCTION,
          ReturnTypes.INTEGER,
          null,
          OperandTypes.NILADIC,
          SqlFunctionCategory.SYSTEM);

  /** The "ISNULL(value, value)" function. */
  @LibraryOperator(libraries = {MSSQL})
  public static final SqlFunction ISNULL =
          new SqlFunction("ISNULL", SqlKind.OTHER_FUNCTION,
                  ReturnTypes.cascade(ReturnTypes.LEAST_RESTRICTIVE,
                          SqlTypeTransforms.TO_NULLABLE_ALL),
                  null, OperandTypes.SAME_SAME, SqlFunctionCategory.SYSTEM);

  @LibraryOperator(libraries = {SPARK})
  public static final SqlFunction TIMESTAMPADD_DATABRICKS =
      new SqlFunction(
          "TIMESTAMPADD",
          SqlKind.PLUS,
          ReturnTypes.TIMESTAMP,
          null,
          OperandTypes.family(SqlTypeFamily.DATETIME, SqlTypeFamily.NUMERIC,
              SqlTypeFamily.TIMESTAMP),
          SqlFunctionCategory.TIMEDATE);

  @LibraryOperator(libraries = {SNOWFLAKE})
  public static final SqlFunction DIV0 =
      new SqlFunction("DIV0",
          SqlKind.OTHER_FUNCTION,
          ReturnTypes.DECIMAL, null,
          OperandTypes.family(SqlTypeFamily.NUMERIC, SqlTypeFamily.NUMERIC),
          SqlFunctionCategory.NUMERIC);

  @LibraryOperator(libraries = {ORACLE})
  public static final SqlFunction TO_CLOB =
          new SqlFunction("TO_CLOB",
                  SqlKind.OTHER_FUNCTION,
                  ReturnTypes.CLOB,
                  null,
                  OperandTypes.STRING,
                  SqlFunctionCategory.STRING);

  @LibraryOperator(libraries = {ORACLE})
  public static final SqlFunction EMPTY_CLOB =
      new SqlFunction("EMPTY_CLOB",
          SqlKind.OTHER_FUNCTION,
          ReturnTypes.CLOB,
          null,
          OperandTypes.NILADIC,
          SqlFunctionCategory.STRING);

  @LibraryOperator(libraries = {ORACLE})
  public static final SqlFunction EMPTY_BLOB =
      new SqlFunction("EMPTY_BLOB",
          SqlKind.OTHER_FUNCTION,
          ReturnTypes.BINARY,
          null,
          OperandTypes.NILADIC,
          SqlFunctionCategory.SYSTEM);

  @LibraryOperator(libraries = {ORACLE})
  public static final SqlFunction XMLELEMENT =
      new SqlFunction("XMLELEMENT",
          SqlKind.OTHER_FUNCTION,
          ReturnTypes.VARCHAR_2000, null,
          OperandTypes.VARIADIC,
          SqlFunctionCategory.SYSTEM);

  @LibraryOperator(libraries = {ORACLE})
  public static final SqlFunction IN_STRING =
      new OracleSqlTableFunction("IN_STRING",
      SqlKind.OTHER_FUNCTION,
      ReturnTypes.TO_ARRAY,
      null,
      OperandTypes.STRING,
      SqlFunctionCategory.USER_DEFINED_TABLE_FUNCTION);

  @LibraryOperator(libraries = {ORACLE})
  public static final SqlFunction IN_NUMBER =
      new OracleSqlTableFunction("IN_NUMBER",
      SqlKind.OTHER_FUNCTION,
      ReturnTypes.TO_ARRAY,
      null,
      OperandTypes.STRING,
      SqlFunctionCategory.USER_DEFINED_TABLE_FUNCTION);

  public static SqlFunction createUDFSqlFunction(String funcName,
      SqlReturnTypeInference returnType) {
    return new SqlFunction(funcName, SqlKind.OTHER_FUNCTION, returnType,
        null,
        OperandTypes.VARIADIC,
        SqlFunctionCategory.USER_DEFINED_FUNCTION) {
      @Override public void unparse(SqlWriter writer, SqlCall call, int leftPrec, int rightPrec) {
        SqlWriter.Frame frame = writer.startFunCall(funcName);
        List<SqlNode> operandList = call.getOperandList();
        for (int i = 0; i < call.operandCount(); i++) {
          SqlNode operand = operandList.get(i);
          writer.sep(",");
          operand.unparse(writer, leftPrec, rightPrec);
        }
        writer.endFunCall(frame);
      }
    };
  }

  @LibraryOperator(libraries = {DB2})
  public static final SqlFunction FIRST_DAY =
      new SqlFunction("FIRST_DAY",
          SqlKind.OTHER_FUNCTION,
          ReturnTypes.ARG0_NULLABLE, null,
          OperandTypes.DATETIME,
          SqlFunctionCategory.TIMEDATE);

  @LibraryOperator(libraries = {DB2})
  public static final SqlFunction DB2_TRUNC =
      new SqlFunction("TRUNC",
          SqlKind.OTHER_FUNCTION,
          ReturnTypes.ARG0_NULLABLE, null,
          OperandTypes.family(SqlTypeFamily.DATETIME, SqlTypeFamily.STRING),
          SqlFunctionCategory.SYSTEM);

  @LibraryOperator(libraries = {POSTGRESQL})
  public static final SqlFunction EXTRACT2 =
      new SqlFunction("EXTRACT2",
          SqlKind.EXTRACT,
          ReturnTypes.DECIMAL_NULLABLE, null,
          OperandTypes.INTERVALINTERVAL_INTERVALDATETIME,
          SqlFunctionCategory.SYSTEM);

  @LibraryOperator(libraries = {SPARK})
  public static final SqlFunction CEILING =
      new SqlFunction("CEILING",
          SqlKind.OTHER_FUNCTION,
          ReturnTypes.ARG0_OR_EXACT_NO_SCALE, null,
          OperandTypes.NUMERIC,
          SqlFunctionCategory.NUMERIC);

  @LibraryOperator(libraries = {SPARK})
  public static final SqlFunction FLOOR =
      new SqlFunction("FLOOR",
          SqlKind.OTHER_FUNCTION,
          ReturnTypes.ARG0_OR_EXACT_NO_SCALE, null,
          OperandTypes.family(SqlTypeFamily.INTEGER, SqlTypeFamily.INTEGER),
          SqlFunctionCategory.NUMERIC);

  @LibraryOperator(libraries = {TERADATA})
  public static final SqlAggFunction REGR_INTERCEPT =
      SqlBasicAggFunction
          .create("REGR_INTERCEPT", SqlKind.REGR_INTERCEPT,
              ReturnTypes.DECIMAL_NULLABLE,
              OperandTypes.NUMERIC_NUMERIC)
          .withFunctionType(SqlFunctionCategory.NUMERIC);

  @LibraryOperator(libraries = {TERADATA})
  public static final SqlAggFunction REGR_AVGX =
      SqlBasicAggFunction
          .create("REGR_AVGX", SqlKind.AVG,
              ReturnTypes.DOUBLE_NULLABLE,
              OperandTypes.NUMERIC_NUMERIC)
          .withFunctionType(SqlFunctionCategory.NUMERIC);

  @LibraryOperator(libraries = {TERADATA})
  public static final SqlAggFunction REGR_AVGY =
      SqlBasicAggFunction
          .create("REGR_AVGY", SqlKind.AVG,
              ReturnTypes.DOUBLE_NULLABLE,
              OperandTypes.NUMERIC_NUMERIC)
          .withFunctionType(SqlFunctionCategory.NUMERIC);

  @LibraryOperator(libraries = {ORACLE})
  public static final SqlAggFunction RATIO_TO_REPORT =
      SqlBasicAggFunction
          .create("RATIO_TO_REPORT", SqlKind.RATIO_TO_REPORT,
              ReturnTypes.DECIMAL_NULLABLE,
              OperandTypes.NUMERIC)
          .withFunctionType(SqlFunctionCategory.NUMERIC);

  /**
   * Creates a new instance of {@link SqlFunction} representing the "SF_FLOOR" Snowflake function.
   * This function overrides the default unparse method to print "FLOOR" instead of "SF_FLOOR".
   */
  @LibraryOperator(libraries = {SNOWFLAKE})
  public static final SqlFunction SF_FLOOR =
      new SqlFunction("SF_FLOOR",
          SqlKind.SF_FLOOR,
          ReturnTypes.ARG0,
          null,
          OperandTypes.or(
              OperandTypes.NUMERIC_INTEGER,
              OperandTypes.NUMERIC),
          SqlFunctionCategory.NUMERIC) {
        @Override public void unparse(SqlWriter writer, SqlCall call, int leftPrec, int rightPrec) {
          writer.print("FLOOR");
          final SqlWriter.Frame parenthesisFrame = writer.startList("(", ")");
          for (SqlNode operand : call.getOperandList()) {
            writer.sep(",");
            operand.unparse(writer, leftPrec, rightPrec);
          }
          writer.endList(parenthesisFrame);
        }
      };

  @LibraryOperator(libraries = {BIG_QUERY})
<<<<<<< HEAD
  public static final SqlFunction ROW_COUNT =
      new SqlFunction("ROW_COUNT", SqlKind.OTHER_FUNCTION, ReturnTypes.DECIMAL, null,
          null, SqlFunctionCategory.SYSTEM);
=======
  public static final SqlFunction MAKE_INTERVAL =
      new SqlFunction("MAKE_INTERVAL",
          SqlKind.OTHER_FUNCTION,
          ReturnTypes.INTERVAL, null,
          OperandTypes.LESS_THAN_SIX_INTEGERS,
          SqlFunctionCategory.TIMEDATE);
>>>>>>> 8c709443
}<|MERGE_RESOLUTION|>--- conflicted
+++ resolved
@@ -3673,16 +3673,15 @@
       };
 
   @LibraryOperator(libraries = {BIG_QUERY})
-<<<<<<< HEAD
+  public static final SqlFunction MAKE_INTERVAL =
+      new SqlFunction("MAKE_INTERVAL",
+          SqlKind.OTHER_FUNCTION,
+          ReturnTypes.INTERVAL, null,
+          OperandTypes.LESS_THAN_SIX_INTEGERS,
+          SqlFunctionCategory.TIMEDATE);
+
+  @LibraryOperator(libraries = {BIG_QUERY})
   public static final SqlFunction ROW_COUNT =
       new SqlFunction("ROW_COUNT", SqlKind.OTHER_FUNCTION, ReturnTypes.DECIMAL, null,
           null, SqlFunctionCategory.SYSTEM);
-=======
-  public static final SqlFunction MAKE_INTERVAL =
-      new SqlFunction("MAKE_INTERVAL",
-          SqlKind.OTHER_FUNCTION,
-          ReturnTypes.INTERVAL, null,
-          OperandTypes.LESS_THAN_SIX_INTEGERS,
-          SqlFunctionCategory.TIMEDATE);
->>>>>>> 8c709443
 }