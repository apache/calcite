--- conflicted
+++ resolved
@@ -132,9 +132,7 @@
   public static final SqlFunction DATEADD =
       new SqlTimestampAddFunction("DATEADD");
 
-<<<<<<< HEAD
   @LibraryOperator(libraries = {ORACLE, SPARK, HIVE})
-=======
   /** The "DATE_ADD(date, numDays)" function
    * (Spark) Returns the date that is num_days after start_date. */
   @LibraryOperator(libraries = {SPARK})
@@ -154,7 +152,6 @@
   /** The "ADD_MONTHS(start_date, num_months)" function
    * (SPARK) Returns the date that is num_months after start_date. */
   @LibraryOperator(libraries = {ORACLE, SPARK})
->>>>>>> 58aa3caa
   public static final SqlFunction ADD_MONTHS =
       SqlBasicFunction.create(SqlKind.ADD_MONTHS, ReturnTypes.ARG0_NULLABLE,
               OperandTypes.DATE_ANY)
