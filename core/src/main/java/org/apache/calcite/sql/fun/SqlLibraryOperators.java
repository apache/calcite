/*
 * Licensed to the Apache Software Foundation (ASF) under one or more
 * contributor license agreements.  See the NOTICE file distributed with
 * this work for additional information regarding copyright ownership.
 * The ASF licenses this file to you under the Apache License, Version 2.0
 * (the "License"); you may not use this file except in compliance with
 * the License.  You may obtain a copy of the License at
 *
 * http://www.apache.org/licenses/LICENSE-2.0
 *
 * Unless required by applicable law or agreed to in writing, software
 * distributed under the License is distributed on an "AS IS" BASIS,
 * WITHOUT WARRANTIES OR CONDITIONS OF ANY KIND, either express or implied.
 * See the License for the specific language governing permissions and
 * limitations under the License.
 */
package org.apache.calcite.sql.fun;

import org.apache.calcite.rel.type.RelDataType;
import org.apache.calcite.rel.type.RelDataTypeFactory;
import org.apache.calcite.sql.SqlAggFunction;
import org.apache.calcite.sql.SqlCall;
import org.apache.calcite.sql.SqlFunction;
import org.apache.calcite.sql.SqlFunctionCategory;
import org.apache.calcite.sql.SqlKind;
import org.apache.calcite.sql.SqlNode;
import org.apache.calcite.sql.SqlOperator;
import org.apache.calcite.sql.SqlOperatorBinding;
import org.apache.calcite.sql.SqlOperatorTable;
import org.apache.calcite.sql.SqlSyntax;
import org.apache.calcite.sql.SqlWriter;
import org.apache.calcite.sql.type.InferTypes;
import org.apache.calcite.sql.type.OperandTypes;
import org.apache.calcite.sql.type.ReturnTypes;
import org.apache.calcite.sql.type.SameOperandTypeChecker;
import org.apache.calcite.sql.type.SqlOperandCountRanges;
import org.apache.calcite.sql.type.SqlReturnTypeInference;
import org.apache.calcite.sql.type.SqlTypeFamily;
import org.apache.calcite.sql.type.SqlTypeName;
import org.apache.calcite.sql.type.SqlTypeTransforms;
import org.apache.calcite.util.Optionality;

import com.google.common.collect.ImmutableList;

import org.checkerframework.checker.nullness.qual.Nullable;

import java.util.ArrayList;
import java.util.List;

import static org.apache.calcite.sql.fun.SqlLibrary.BIG_QUERY;
import static org.apache.calcite.sql.fun.SqlLibrary.HIVE;
import static org.apache.calcite.sql.fun.SqlLibrary.MSSQL;
import static org.apache.calcite.sql.fun.SqlLibrary.MYSQL;
import static org.apache.calcite.sql.fun.SqlLibrary.NETEZZA;
import static org.apache.calcite.sql.fun.SqlLibrary.ORACLE;
import static org.apache.calcite.sql.fun.SqlLibrary.POSTGRESQL;
import static org.apache.calcite.sql.fun.SqlLibrary.SNOWFLAKE;
import static org.apache.calcite.sql.fun.SqlLibrary.SPARK;
import static org.apache.calcite.sql.fun.SqlLibrary.STANDARD;
import static org.apache.calcite.sql.fun.SqlLibrary.TERADATA;
import static org.apache.calcite.sql.type.OperandTypes.DATETIME_INTEGER;
import static org.apache.calcite.sql.type.OperandTypes.DATETIME_INTERVAL;

/**
 * Defines functions and operators that are not part of standard SQL but
 * belong to one or more other dialects of SQL.
 *
 * <p>They are read by {@link SqlLibraryOperatorTableFactory} into instances
 * of {@link SqlOperatorTable} that contain functions and operators for
 * particular libraries.
 */
public abstract class SqlLibraryOperators {
  private SqlLibraryOperators() {
  }

  /** The "CONVERT_TIMEZONE(tz1, tz2, datetime)" function;
   * converts the timezone of {@code datetime} from {@code tz1} to {@code tz2}.
   * This function is only on Redshift, but we list it in PostgreSQL
   * because Redshift does not have its own library. */
  @LibraryOperator(libraries = {POSTGRESQL})
  public static final SqlFunction CONVERT_TIMEZONE =
      new SqlFunction("CONVERT_TIMEZONE",
          SqlKind.OTHER_FUNCTION,
          ReturnTypes.DATE_NULLABLE,
          null,
          OperandTypes.CHARACTER_CHARACTER_DATETIME,
          SqlFunctionCategory.TIMEDATE);

  /** Return type inference for {@code DECODE}. */
  private static final SqlReturnTypeInference DECODE_RETURN_TYPE =
      opBinding -> {
        final List<RelDataType> list = new ArrayList<>();
        for (int i = 1, n = opBinding.getOperandCount(); i < n; i++) {
          if (i < n - 1) {
            ++i;
          }
          list.add(opBinding.getOperandType(i));
        }
        final RelDataTypeFactory typeFactory = opBinding.getTypeFactory();
        RelDataType type = typeFactory.leastRestrictive(list);
        if (type != null && opBinding.getOperandCount() % 2 == 1) {
          type = typeFactory.createTypeWithNullability(type, true);
        }
        return type;
      };

  /** The "DECODE(v, v1, result1, [v2, result2, ...], resultN)" function. */
  @LibraryOperator(libraries = {ORACLE})
  public static final SqlFunction DECODE =
      new SqlFunction("DECODE", SqlKind.DECODE, DECODE_RETURN_TYPE, null,
          OperandTypes.VARIADIC, SqlFunctionCategory.SYSTEM);

  /** The "IF(condition, thenValue, elseValue)" function. */
  @LibraryOperator(libraries = {BIG_QUERY, HIVE, SPARK, SNOWFLAKE})
  public static final SqlFunction IF =
      new SqlFunction("IF", SqlKind.IF, SqlLibraryOperators::inferIfReturnType,
          null,
          OperandTypes.and(
              OperandTypes.family(SqlTypeFamily.BOOLEAN, SqlTypeFamily.ANY,
                  SqlTypeFamily.ANY),
              // Arguments 1 and 2 must have same type
              new SameOperandTypeChecker(3) {
                @Override protected List<Integer>
                getOperandList(int operandCount) {
                  return ImmutableList.of(1, 2);
                }
              }),
          SqlFunctionCategory.SYSTEM) {
        /***
         * Commenting this part as we create RexCall using this function
         */

//        @Override public boolean validRexOperands(int count, Litmus litmus) {
//          // IF is translated to RexNode by expanding to CASE.
//          return litmus.fail("not a rex operator");
//        }
      };

  /** Infers the return type of {@code IF(b, x, y)},
   * namely the least restrictive of the types of x and y.
   * Similar to {@link ReturnTypes#LEAST_RESTRICTIVE}. */
  private static @Nullable RelDataType inferIfReturnType(SqlOperatorBinding opBinding) {
    return opBinding.getTypeFactory()
        .leastRestrictive(opBinding.collectOperandTypes().subList(1, 3));
  }

  /** The "NVL(value, value)" function. */
  @LibraryOperator(libraries = {ORACLE, HIVE, SPARK})
  public static final SqlFunction NVL =
      new SqlFunction("NVL", SqlKind.NVL,
        ReturnTypes.LEAST_RESTRICTIVE
          .andThen(SqlTypeTransforms.TO_NULLABLE_ALL),
        null, OperandTypes.SAME_SAME, SqlFunctionCategory.SYSTEM);

  /** The "IFNULL(value, value)" function. */
  @LibraryOperator(libraries = {BIG_QUERY, SPARK, SNOWFLAKE})
  public static final SqlFunction IFNULL =
      new SqlFunction("IFNULL", SqlKind.OTHER_FUNCTION,
          ReturnTypes.cascade(ReturnTypes.LEAST_RESTRICTIVE,
              SqlTypeTransforms.TO_NULLABLE_ALL),
          null, OperandTypes.SAME_SAME, SqlFunctionCategory.SYSTEM);

  /** The "ISNULL(value, value)" function. */
  @LibraryOperator(libraries = {MSSQL})
  public static final SqlFunction ISNULL =
      new SqlFunction("ISNULL", SqlKind.OTHER_FUNCTION,
          ReturnTypes.cascade(ReturnTypes.LEAST_RESTRICTIVE,
              SqlTypeTransforms.TO_NULLABLE_ALL),
          null, OperandTypes.SAME_SAME, SqlFunctionCategory.SYSTEM);

  /** The "LTRIM(string)" function. */
  @LibraryOperator(libraries = {ORACLE})
  public static final SqlFunction LTRIM =
      new SqlFunction("LTRIM", SqlKind.LTRIM,
          ReturnTypes.ARG0.andThen(SqlTypeTransforms.TO_NULLABLE)
              .andThen(SqlTypeTransforms.TO_VARYING), null,
          OperandTypes.STRING, SqlFunctionCategory.STRING);

  /** The "RTRIM(string)" function. */
  @LibraryOperator(libraries = {ORACLE})
  public static final SqlFunction RTRIM =
      new SqlFunction("RTRIM", SqlKind.RTRIM,
          ReturnTypes.ARG0.andThen(SqlTypeTransforms.TO_NULLABLE)
              .andThen(SqlTypeTransforms.TO_VARYING), null,
          OperandTypes.STRING, SqlFunctionCategory.STRING);

  /** BIG_QUERY's "SUBSTR(string, position [, substringLength ])" function. */
  @LibraryOperator(libraries = {BIG_QUERY})
  public static final SqlFunction SUBSTR_BIG_QUERY =
      new SqlFunction("SUBSTR", SqlKind.SUBSTR_BIG_QUERY,
          ReturnTypes.ARG0_NULLABLE_VARYING, null,
          OperandTypes.STRING_INTEGER_OPTIONAL_INTEGER,
          SqlFunctionCategory.STRING);

  /** MySQL's "SUBSTR(string, position [, substringLength ])" function. */
  @LibraryOperator(libraries = {MYSQL})
  public static final SqlFunction SUBSTR_MYSQL =
      new SqlFunction("SUBSTR", SqlKind.SUBSTR_MYSQL,
          ReturnTypes.ARG0_NULLABLE_VARYING, null,
          OperandTypes.STRING_INTEGER_OPTIONAL_INTEGER,
          SqlFunctionCategory.STRING);

  /** Oracle's "SUBSTR(string, position [, substringLength ])" function.
   *
   * <p>It has different semantics to standard SQL's
   * {@link SqlStdOperatorTable#SUBSTRING} function:
   *
   * <ul>
   *   <li>If {@code substringLength} &le; 0, result is the empty string
   *   (Oracle would return null, because it treats the empty string as null,
   *   but Calcite does not have these semantics);
   *   <li>If {@code position} = 0, treat {@code position} as 1;
   *   <li>If {@code position} &lt; 0, treat {@code position} as
   *       "length(string) + position + 1".
   * </ul>
   */
  @LibraryOperator(libraries = {ORACLE})
  public static final SqlFunction SUBSTR_ORACLE =
      new SqlFunction("SUBSTR", SqlKind.SUBSTR_ORACLE,
          ReturnTypes.ARG0_NULLABLE_VARYING, null,
          OperandTypes.STRING_INTEGER_OPTIONAL_INTEGER,
          SqlFunctionCategory.STRING);

  @LibraryOperator(libraries = {ORACLE})
  public static final SqlFunction SUBSTR4 =
      new SqlFunction("SUBSTR4", SqlKind.OTHER_FUNCTION,
          ReturnTypes.VARCHAR_2000, null,
          OperandTypes.STRING_INTEGER_OPTIONAL_INTEGER,
          SqlFunctionCategory.STRING);

  /** PostgreSQL's "SUBSTR(string, position [, substringLength ])" function. */
  @LibraryOperator(libraries = {POSTGRESQL})
  public static final SqlFunction SUBSTR_POSTGRESQL =
      new SqlFunction("SUBSTR", SqlKind.SUBSTR_POSTGRESQL,
          ReturnTypes.ARG0_NULLABLE_VARYING, null,
          OperandTypes.STRING_INTEGER_OPTIONAL_INTEGER,
          SqlFunctionCategory.STRING);

  /** The "GREATEST(value, value)" function. */
  @LibraryOperator(libraries = {ORACLE})
  public static final SqlFunction GREATEST =
      new SqlFunction("GREATEST", SqlKind.GREATEST,
        ReturnTypes.LEAST_RESTRICTIVE.andThen(
          SqlTypeTransforms.TO_NULLABLE), null,
        OperandTypes.SAME_VARIADIC, SqlFunctionCategory.SYSTEM);

  /** The "LEAST(value, value)" function. */
  @LibraryOperator(libraries = {ORACLE})
  public static final SqlFunction LEAST =
      new SqlFunction("LEAST", SqlKind.LEAST,
        ReturnTypes.LEAST_RESTRICTIVE.andThen(
          SqlTypeTransforms.TO_NULLABLE), null,
        OperandTypes.SAME_VARIADIC, SqlFunctionCategory.SYSTEM);

  /**
   * The <code>TRANSLATE(<i>string_expr</i>, <i>search_chars</i>,
   * <i>replacement_chars</i>)</code> function returns <i>string_expr</i> with
   * all occurrences of each character in <i>search_chars</i> replaced by its
   * corresponding character in <i>replacement_chars</i>.
   *
   * <p>It is not defined in the SQL standard, but occurs in Oracle and
   * PostgreSQL.
   */
  @LibraryOperator(libraries = {ORACLE, POSTGRESQL})
  public static final SqlFunction TRANSLATE3 = new SqlTranslate3Function();

  @LibraryOperator(libraries = {ORACLE, POSTGRESQL, MYSQL, NETEZZA, TERADATA})
  public static final SqlFunction BETWEEN = new SqlBetweenAsymmetricOperator(false);

  @LibraryOperator(libraries = {ORACLE, POSTGRESQL, MYSQL, NETEZZA, TERADATA})
  public static final SqlFunction NOT_BETWEEN = new SqlBetweenAsymmetricOperator(true);

  @LibraryOperator(libraries = {MYSQL})
  public static final SqlFunction JSON_TYPE = new SqlJsonTypeFunction();

  @LibraryOperator(libraries = {MYSQL})
  public static final SqlFunction JSON_DEPTH = new SqlJsonDepthFunction();

  @LibraryOperator(libraries = {MYSQL})
  public static final SqlFunction JSON_LENGTH = new SqlJsonLengthFunction();

  @LibraryOperator(libraries = {MYSQL})
  public static final SqlFunction JSON_KEYS = new SqlJsonKeysFunction();

  @LibraryOperator(libraries = {MYSQL})
  public static final SqlFunction JSON_PRETTY = new SqlJsonPrettyFunction();

  @LibraryOperator(libraries = {MYSQL})
  public static final SqlFunction JSON_REMOVE = new SqlJsonRemoveFunction();

  @LibraryOperator(libraries = {MYSQL})
  public static final SqlFunction JSON_STORAGE_SIZE = new SqlJsonStorageSizeFunction();

  @LibraryOperator(libraries = {MYSQL, ORACLE})
  public static final SqlFunction REGEXP_REPLACE = new SqlRegexpReplaceFunction();

  @LibraryOperator(libraries = {MYSQL})
  public static final SqlFunction COMPRESS =
      new SqlFunction("COMPRESS", SqlKind.OTHER_FUNCTION,
          ReturnTypes.explicit(SqlTypeName.VARBINARY)
              .andThen(SqlTypeTransforms.TO_NULLABLE),
          null, OperandTypes.STRING, SqlFunctionCategory.STRING);


  @LibraryOperator(libraries = {MYSQL})
  public static final SqlFunction EXTRACT_VALUE =
      new SqlFunction("EXTRACTVALUE", SqlKind.OTHER_FUNCTION,
          ReturnTypes.VARCHAR_2000.andThen(SqlTypeTransforms.FORCE_NULLABLE),
          null, OperandTypes.STRING_STRING, SqlFunctionCategory.SYSTEM);

  @LibraryOperator(libraries = {ORACLE})
  public static final SqlFunction XML_TRANSFORM =
      new SqlFunction("XMLTRANSFORM", SqlKind.OTHER_FUNCTION,
          ReturnTypes.VARCHAR_2000.andThen(SqlTypeTransforms.FORCE_NULLABLE),
          null, OperandTypes.STRING_STRING, SqlFunctionCategory.SYSTEM);

  @LibraryOperator(libraries = {ORACLE})
  public static final SqlFunction EXTRACT_XML =
      new SqlFunction("EXTRACT", SqlKind.OTHER_FUNCTION,
          ReturnTypes.VARCHAR_2000.andThen(SqlTypeTransforms.FORCE_NULLABLE),
          null, OperandTypes.STRING_STRING_OPTIONAL_STRING,
          SqlFunctionCategory.SYSTEM);

  @LibraryOperator(libraries = {ORACLE})
  public static final SqlFunction EXISTS_NODE =
      new SqlFunction("EXISTSNODE", SqlKind.OTHER_FUNCTION,
          ReturnTypes.INTEGER_NULLABLE
              .andThen(SqlTypeTransforms.FORCE_NULLABLE), null,
          OperandTypes.STRING_STRING_OPTIONAL_STRING, SqlFunctionCategory.SYSTEM);

  /** The "BOOL_AND(condition)" aggregate function, PostgreSQL and Redshift's
   * equivalent to {@link SqlStdOperatorTable#EVERY}. */
  @LibraryOperator(libraries = {POSTGRESQL})
  public static final SqlAggFunction BOOL_AND =
      new SqlMinMaxAggFunction("BOOL_AND", SqlKind.MIN, OperandTypes.BOOLEAN);

  /** The "BOOL_OR(condition)" aggregate function, PostgreSQL and Redshift's
   * equivalent to {@link SqlStdOperatorTable#SOME}. */
  @LibraryOperator(libraries = {POSTGRESQL})
  public static final SqlAggFunction BOOL_OR =
      new SqlMinMaxAggFunction("BOOL_OR", SqlKind.MAX, OperandTypes.BOOLEAN);

  /** The "LOGICAL_AND(condition)" aggregate function, BIG_QUERY's
   * equivalent to {@link SqlStdOperatorTable#EVERY}. */
  @LibraryOperator(libraries = {BIG_QUERY})
  public static final SqlAggFunction LOGICAL_AND =
      new SqlMinMaxAggFunction("LOGICAL_AND", SqlKind.MIN, OperandTypes.BOOLEAN);

  /** The "LOGICAL_OR(condition)" aggregate function, BIG_QUERY's
   * equivalent to {@link SqlStdOperatorTable#SOME}. */
  @LibraryOperator(libraries = {BIG_QUERY})
  public static final SqlAggFunction LOGICAL_OR =
      new SqlMinMaxAggFunction("LOGICAL_OR", SqlKind.MAX, OperandTypes.BOOLEAN);

  /** The "COUNTIF(condition) [OVER (...)]" function, in BIG_QUERY,
   * returns the count of TRUE values for expression.
   *
   * <p>{@code COUNTIF(b)} is equivalent to
   * {@code COUNT(*) FILTER (WHERE b)}. */
  @LibraryOperator(libraries = {BIG_QUERY})
  public static final SqlAggFunction COUNTIF =
      SqlBasicAggFunction
          .create(SqlKind.COUNTIF, ReturnTypes.BIGINT, OperandTypes.BOOLEAN)
          .withDistinct(Optionality.FORBIDDEN);

  /** The "ARRAY_AGG(value [ ORDER BY ...])" aggregate function,
   * in BIG_QUERY and PostgreSQL, gathers values into arrays. */
  @LibraryOperator(libraries = {POSTGRESQL, BIG_QUERY})
  public static final SqlAggFunction ARRAY_AGG =
      SqlBasicAggFunction
          .create(SqlKind.ARRAY_AGG,
              ReturnTypes.andThen(ReturnTypes::stripOrderBy,
                  ReturnTypes.TO_ARRAY), OperandTypes.ANY)
          .withFunctionType(SqlFunctionCategory.SYSTEM)
          .withSyntax(SqlSyntax.ORDERED_FUNCTION)
          .withAllowsNullTreatment(true);

  /** The "ARRAY_CONCAT_AGG(value [ ORDER BY ...])" aggregate function,
   * in BIG_QUERY and PostgreSQL, concatenates array values into arrays. */
  @LibraryOperator(libraries = {POSTGRESQL, BIG_QUERY})
  public static final SqlAggFunction ARRAY_CONCAT_AGG =
      SqlBasicAggFunction
          .create(SqlKind.ARRAY_CONCAT_AGG, ReturnTypes.ARG0,
              OperandTypes.ARRAY)
          .withFunctionType(SqlFunctionCategory.SYSTEM)
          .withSyntax(SqlSyntax.ORDERED_FUNCTION);

  /** The "STRING_AGG(value [, separator ] [ ORDER BY ...])" aggregate function,
   * BIG_QUERY and PostgreSQL's equivalent of
   * {@link SqlStdOperatorTable#LISTAGG}.
   *
   * <p>{@code STRING_AGG(v, sep ORDER BY x, y)} is implemented by
   * rewriting to {@code LISTAGG(v, sep) WITHIN GROUP (ORDER BY x, y)}. */
  @LibraryOperator(libraries = {POSTGRESQL, BIG_QUERY})
  public static final SqlAggFunction STRING_AGG =
      SqlBasicAggFunction
          .create(SqlKind.STRING_AGG, ReturnTypes.ARG0_NULLABLE,
              OperandTypes.or(OperandTypes.STRING, OperandTypes.STRING_STRING))
          .withFunctionType(SqlFunctionCategory.SYSTEM)
          .withSyntax(SqlSyntax.ORDERED_FUNCTION);

  /** The "DATE(string)" function, equivalent to "CAST(string AS DATE). */
  @LibraryOperator(libraries = {BIG_QUERY})
  public static final SqlFunction DATE =
      new SqlFunction("DATE", SqlKind.OTHER_FUNCTION,
          ReturnTypes.DATE_NULLABLE, null,
          OperandTypes.or(OperandTypes.DATETIME, OperandTypes.STRING),
          SqlFunctionCategory.TIMEDATE);

  /** The "TIMESTAMP(string)" function, equivalent to "CAST(string AS TIMESTAMP). */
  @LibraryOperator(libraries = {BIG_QUERY})
  public static final SqlFunction TIMESTAMP =
      new SqlFunction("TIMESTAMP", SqlKind.OTHER_FUNCTION,
          ReturnTypes.TIMESTAMP_NULLABLE, null,
          OperandTypes.or(OperandTypes.DATETIME, OperandTypes.STRING),
          SqlFunctionCategory.TIMEDATE);

  /** The "CURRENT_DATETIME([timezone])" function. */
  @LibraryOperator(libraries = {BIG_QUERY})
  public static final SqlFunction CURRENT_DATETIME =
      new SqlFunction("CURRENT_DATETIME", SqlKind.OTHER_FUNCTION,
          ReturnTypes.TIMESTAMP.andThen(SqlTypeTransforms.TO_NULLABLE), null,
          OperandTypes.or(OperandTypes.NILADIC, OperandTypes.STRING),
          SqlFunctionCategory.TIMEDATE);

  /** The "DATE_FROM_UNIX_DATE(integer)" function; returns a DATE value
   * a given number of seconds after 1970-01-01. */
  @LibraryOperator(libraries = {BIG_QUERY})
  public static final SqlFunction DATE_FROM_UNIX_DATE =
      new SqlFunction("DATE_FROM_UNIX_DATE", SqlKind.OTHER_FUNCTION,
          ReturnTypes.DATE_NULLABLE, null, OperandTypes.INTEGER,
          SqlFunctionCategory.TIMEDATE);

  /** The "UNIX_DATE(date)" function; returns the number of days since
   * 1970-01-01. */
  @LibraryOperator(libraries = {BIG_QUERY})
  public static final SqlFunction UNIX_DATE =
      new SqlFunction("UNIX_DATE", SqlKind.OTHER_FUNCTION,
          ReturnTypes.INTEGER_NULLABLE, null, OperandTypes.DATE,
          SqlFunctionCategory.TIMEDATE);

  @LibraryOperator(libraries = {BIG_QUERY, HIVE, SPARK})
  public static final SqlFunction CURRENT_TIMESTAMP = new SqlCurrentTimestampFunction(
      "CURRENT_TIMESTAMP", SqlTypeName.TIMESTAMP);

  @LibraryOperator(libraries = {BIG_QUERY})
  public static final SqlFunction CURRENT_TIMESTAMP_WITH_TIME_ZONE =
      new SqlCurrentTimestampFunction("CURRENT_TIMESTAMP_TZ",
          SqlTypeName.TIMESTAMP_WITH_TIME_ZONE);

  /**
   * The REGEXP_EXTRACT(source_string, regex_pattern) returns the first substring in source_string
   * that matches the regex_pattern. Returns NULL if there is no match.
   *
   * The REGEXP_EXTRACT_ALL(source_string, regex_pattern) returns an array of all substrings of
   * source_string that match the regex_pattern.
   */
  @LibraryOperator(libraries = {BIG_QUERY})
  public static final SqlFunction REGEXP_EXTRACT = new SqlFunction("REGEXP_EXTRACT",
        SqlKind.OTHER_FUNCTION,
        ReturnTypes.cascade(ReturnTypes.explicit(SqlTypeName.VARCHAR),
          SqlTypeTransforms.TO_NULLABLE),
      null, OperandTypes.family(
      ImmutableList.of(SqlTypeFamily.STRING, SqlTypeFamily.STRING,
          SqlTypeFamily.NUMERIC, SqlTypeFamily.NUMERIC),
          number -> number == 2 || number == 3),
      SqlFunctionCategory.STRING);

  @LibraryOperator(libraries = {BIG_QUERY})
  public static final SqlFunction REGEXP_EXTRACT_ALL = new SqlFunction("REGEXP_EXTRACT_ALL",
      SqlKind.OTHER_FUNCTION,
      ReturnTypes.cascade(ReturnTypes.explicit(SqlTypeName.VARCHAR),
        SqlTypeTransforms.TO_NULLABLE),
      null, OperandTypes.STRING_STRING,
      SqlFunctionCategory.STRING);

  @LibraryOperator(libraries = {BIG_QUERY})
  public static final SqlFunction FORMAT_TIMESTAMP = new SqlFunction("FORMAT_TIMESTAMP",
      SqlKind.OTHER_FUNCTION,
      ReturnTypes.VARCHAR_2000_NULLABLE, null,
      OperandTypes.family(SqlTypeFamily.STRING, SqlTypeFamily.TIMESTAMP),
      SqlFunctionCategory.TIMEDATE);

  @LibraryOperator(libraries = {HIVE, SPARK})
  public static final SqlFunction DATE_FORMAT = new SqlFunction("DATE_FORMAT",
      SqlKind.OTHER_FUNCTION,
      ReturnTypes.VARCHAR_2000_NULLABLE, null,
      OperandTypes.family(SqlTypeFamily.DATETIME, SqlTypeFamily.STRING),
      SqlFunctionCategory.TIMEDATE);

  @LibraryOperator(libraries = {STANDARD})
  public static final SqlFunction FORMAT_DATE = new SqlFunction("FORMAT_DATE",
      SqlKind.OTHER_FUNCTION,
      ReturnTypes.VARCHAR_2000_NULLABLE, null,
      OperandTypes.family(SqlTypeFamily.STRING, SqlTypeFamily.DATE),
      SqlFunctionCategory.TIMEDATE);

  @LibraryOperator(libraries = {STANDARD})
  public static final SqlFunction FORMAT_TIME = new SqlFunction("FORMAT_TIME",
      SqlKind.OTHER_FUNCTION,
      ReturnTypes.VARCHAR_2000_NULLABLE, null,
      OperandTypes.family(SqlTypeFamily.STRING, SqlTypeFamily.TIME),
      SqlFunctionCategory.TIMEDATE);

  @LibraryOperator(libraries = {BIG_QUERY})
  public static final SqlFunction TIME_ADD =
      new SqlFunction("TIME_ADD",
          SqlKind.PLUS,
          ReturnTypes.TIME, null,
          OperandTypes.DATETIME_INTERVAL,
          SqlFunctionCategory.TIMEDATE) {

    @Override public void unparse(SqlWriter writer, SqlCall call, int leftPrec, int rightPrec) {
      writer.getDialect().unparseIntervalOperandsBasedFunctions(
          writer, call, leftPrec, rightPrec);
    }
  };

  @LibraryOperator(libraries = {BIG_QUERY})
  public static final SqlFunction INTERVAL_SECONDS = new SqlFunction("INTERVAL_SECONDS",
        SqlKind.OTHER_FUNCTION,
        ReturnTypes.INTEGER, null,
        OperandTypes.ANY, SqlFunctionCategory.TIMEDATE);

  /** The "MONTHNAME(datetime)" function; returns the name of the month,
   * in the current locale, of a TIMESTAMP or DATE argument. */
  @LibraryOperator(libraries = {MYSQL})
  public static final SqlFunction MONTHNAME =
      new SqlFunction("MONTHNAME", SqlKind.OTHER_FUNCTION,
          ReturnTypes.VARCHAR_2000, null, OperandTypes.DATETIME,
          SqlFunctionCategory.TIMEDATE);

  @LibraryOperator(libraries = {BIG_QUERY, HIVE, SPARK})
  public static final SqlFunction DATETIME_ADD =
      new SqlFunction("DATETIME_ADD",
      SqlKind.OTHER_FUNCTION,
      ReturnTypes.ARG0_NULLABLE,
      null,
      OperandTypes.DATETIME,
      SqlFunctionCategory.TIMEDATE) {

        @Override public void unparse(SqlWriter writer, SqlCall call, int leftPrec, int rightPrec) {
          writer.getDialect().unparseIntervalOperandsBasedFunctions(
              writer, call, leftPrec, rightPrec);
        }
      };

  @LibraryOperator(libraries = {BIG_QUERY})
  public static final SqlFunction DATETIME_SUB =
      new SqlFunction("DATETIME_SUB",
      SqlKind.OTHER_FUNCTION,
      ReturnTypes.ARG0_NULLABLE,
      null,
      OperandTypes.DATETIME,
      SqlFunctionCategory.TIMEDATE) {

        @Override public void unparse(SqlWriter writer, SqlCall call, int leftPrec, int rightPrec) {
          writer.getDialect().unparseIntervalOperandsBasedFunctions(
              writer, call, leftPrec, rightPrec);
        }
      };

  @LibraryOperator(libraries = {BIG_QUERY, HIVE, SPARK})
  public static final SqlFunction DATE_ADD =
      new SqlFunction(
        "DATE_ADD",
        SqlKind.PLUS,
        ReturnTypes.DATE,
        null,
        OperandTypes.or(DATETIME_INTERVAL, DATETIME_INTEGER),
        SqlFunctionCategory.TIMEDATE) {

      @Override public void unparse(SqlWriter writer, SqlCall call, int leftPrec, int rightPrec) {
        writer.getDialect().unparseIntervalOperandsBasedFunctions(
            writer, call, leftPrec, rightPrec);
      }
    };

  @LibraryOperator(libraries = {BIG_QUERY, HIVE, SPARK})
  public static final SqlFunction DATE_SUB =
      new SqlFunction(
        "DATE_SUB",
        SqlKind.MINUS,
        ReturnTypes.DATE,
        null,
        OperandTypes.or(DATETIME_INTERVAL, DATETIME_INTEGER),
        SqlFunctionCategory.TIMEDATE) {

        @Override public void unparse(SqlWriter writer, SqlCall call, int leftPrec, int rightPrec) {
          writer.getDialect().unparseIntervalOperandsBasedFunctions(
              writer, call, leftPrec, rightPrec);
        }
      };

  @LibraryOperator(libraries = {BIG_QUERY})
  public static final SqlFunction TIMESTAMP_ADD =
      new SqlFunction(
        "TIMESTAMP_ADD",
        SqlKind.PLUS,
        ReturnTypes.TIMESTAMP,
        null,
        OperandTypes.family(SqlTypeFamily.TIMESTAMP, SqlTypeFamily.DATETIME_INTERVAL),
        SqlFunctionCategory.TIMEDATE) {

        @Override public void unparse(SqlWriter writer, SqlCall call, int leftPrec, int rightPrec) {
          writer.getDialect().unparseIntervalOperandsBasedFunctions(
              writer, call, leftPrec, rightPrec);
        }
      };

  @LibraryOperator(libraries = {BIG_QUERY})
  public static final SqlFunction TIMESTAMP_SUB =
      new SqlFunction(
        "TIMESTAMP_SUB",
        SqlKind.MINUS,
        ReturnTypes.TIMESTAMP,
        null,
        OperandTypes.family(SqlTypeFamily.TIMESTAMP, SqlTypeFamily.DATETIME_INTERVAL),
        SqlFunctionCategory.TIMEDATE) {

        @Override public void unparse(SqlWriter writer, SqlCall call, int leftPrec, int rightPrec) {
          writer.getDialect().unparseIntervalOperandsBasedFunctions(
              writer, call, leftPrec, rightPrec);
        }
      };


  @LibraryOperator(libraries = {HIVE, SPARK, SNOWFLAKE, TERADATA})
  public static final SqlFunction ADD_MONTHS =
      new SqlFunction(
        "ADD_MONTHS",
        SqlKind.PLUS,
        ReturnTypes.ARG0,
        null,
        OperandTypes.family(SqlTypeFamily.DATETIME, SqlTypeFamily.INTEGER),
        SqlFunctionCategory.TIMEDATE);

  @LibraryOperator(libraries = {ORACLE})
  public static final SqlFunction ORACLE_ADD_MONTHS =
      new SqlFunction(
          "ADD_MONTHS",
          SqlKind.PLUS,
          ReturnTypes.ARG0_NULLABLE,
          null,
          OperandTypes.family(SqlTypeFamily.DATETIME, SqlTypeFamily.INTEGER),
          SqlFunctionCategory.TIMEDATE);

  /** The "DAYNAME(datetime)" function; returns the name of the day of the week,
   * in the current locale, of a TIMESTAMP or DATE argument. */
  @LibraryOperator(libraries = {MYSQL})
  public static final SqlFunction DAYNAME =
      new SqlFunction("DAYNAME", SqlKind.OTHER_FUNCTION,
          ReturnTypes.VARCHAR_2000, null, OperandTypes.DATETIME,
          SqlFunctionCategory.TIMEDATE);

  @LibraryOperator(libraries = {MYSQL, POSTGRESQL})
  public static final SqlFunction LEFT =
      new SqlFunction("LEFT", SqlKind.OTHER_FUNCTION,
          ReturnTypes.ARG0_NULLABLE_VARYING, null,
          OperandTypes.CBSTRING_INTEGER, SqlFunctionCategory.STRING);

  @LibraryOperator(libraries = {MYSQL, POSTGRESQL})
  public static final SqlFunction REPEAT =
      new SqlFunction(
          "REPEAT",
          SqlKind.OTHER_FUNCTION,
          ReturnTypes.ARG0_NULLABLE_VARYING,
          null,
          OperandTypes.STRING_INTEGER,
          SqlFunctionCategory.STRING);

  @LibraryOperator(libraries = {MYSQL, POSTGRESQL})
  public static final SqlFunction RIGHT =
      new SqlFunction("RIGHT", SqlKind.OTHER_FUNCTION,
          ReturnTypes.ARG0_NULLABLE_VARYING, null,
          OperandTypes.CBSTRING_INTEGER, SqlFunctionCategory.STRING);

  @LibraryOperator(libraries = {MYSQL})
  public static final SqlFunction SPACE =
      new SqlFunction("SPACE",
          SqlKind.OTHER_FUNCTION,
          ReturnTypes.VARCHAR_2000_NULLABLE,
          null,
          OperandTypes.INTEGER,
          SqlFunctionCategory.STRING);

  @LibraryOperator(libraries = {MYSQL})
  public static final SqlFunction STRCMP =
      new SqlFunction("STRCMP",
          SqlKind.OTHER_FUNCTION,
          ReturnTypes.INTEGER_NULLABLE,
          null,
          OperandTypes.STRING_STRING,
          SqlFunctionCategory.STRING);

  @LibraryOperator(libraries = {MYSQL, POSTGRESQL, ORACLE})
  public static final SqlFunction SOUNDEX =
      new SqlFunction("SOUNDEX",
          SqlKind.OTHER_FUNCTION,
          ReturnTypes.VARCHAR_4_NULLABLE,
          null,
          OperandTypes.CHARACTER,
          SqlFunctionCategory.STRING);

  @LibraryOperator(libraries = {POSTGRESQL})
  public static final SqlFunction DIFFERENCE =
      new SqlFunction("DIFFERENCE",
          SqlKind.OTHER_FUNCTION,
          ReturnTypes.INTEGER_NULLABLE,
          null,
          OperandTypes.STRING_STRING,
          SqlFunctionCategory.STRING);

  /** The "CONCAT(arg, ...)" function that concatenates strings.
   * For example, "CONCAT('a', 'bc', 'd')" returns "abcd". */
  @LibraryOperator(libraries = {MYSQL, POSTGRESQL})
  public static final SqlFunction CONCAT_FUNCTION =
      new SqlFunction("CONCAT",
          SqlKind.OTHER_FUNCTION,
          ReturnTypes.MULTIVALENT_STRING_SUM_PRECISION_NULLABLE,
          InferTypes.RETURN_TYPE,
          OperandTypes.repeat(SqlOperandCountRanges.from(2),
              OperandTypes.STRING),
          SqlFunctionCategory.STRING);

  /** The "CONCAT(arg, ...)" function that concatenates strings.
   * For example, "CONCAT('a', 'bc', 'd')" returns "abcd". */
  @LibraryOperator(libraries = {BIG_QUERY})
  public static final SqlFunction CONCAT =
      new SqlFunction("CONCAT",
          SqlKind.OTHER_FUNCTION,
          ReturnTypes.MULTIVALENT_STRING_SUM_PRECISION_NULLABLE,
          InferTypes.RETURN_TYPE,
          OperandTypes.ONE_OR_MORE,
          SqlFunctionCategory.STRING);

  /** The "CONCAT(arg0, arg1)" function that concatenates strings.
   * For example, "CONCAT('a', 'bc')" returns "abc".
   *
   * <p>It is assigned {@link SqlKind#CONCAT2} to make it not equal to
   * {@link #CONCAT_FUNCTION}. */
  @LibraryOperator(libraries = {ORACLE})
  public static final SqlFunction CONCAT2 =
      new SqlFunction("CONCAT",
          SqlKind.CONCAT2,
          ReturnTypes.MULTIVALENT_STRING_SUM_PRECISION_NULLABLE,
          InferTypes.RETURN_TYPE,
          OperandTypes.STRING_SAME_SAME,
          SqlFunctionCategory.STRING);

  @LibraryOperator(libraries = {MYSQL})
  public static final SqlFunction REVERSE =
      new SqlFunction("REVERSE",
          SqlKind.REVERSE,
          ReturnTypes.ARG0_NULLABLE_VARYING,
          null,
          OperandTypes.CHARACTER,
          SqlFunctionCategory.STRING);

  @LibraryOperator(libraries = {MYSQL})
  public static final SqlFunction FROM_BASE64 =
      new SqlFunction("FROM_BASE64",
        SqlKind.OTHER_FUNCTION,
        ReturnTypes.explicit(SqlTypeName.VARBINARY)
          .andThen(SqlTypeTransforms.TO_NULLABLE),
        null,
        OperandTypes.STRING,
        SqlFunctionCategory.STRING);

  @LibraryOperator(libraries = {MYSQL})
  public static final SqlFunction TO_BASE64 =
      new SqlFunction("TO_BASE64",
        SqlKind.OTHER_FUNCTION,
        ReturnTypes.explicit(SqlTypeName.VARCHAR)
          .andThen(SqlTypeTransforms.TO_NULLABLE),
        null,
        OperandTypes.or(OperandTypes.STRING, OperandTypes.BINARY),
        SqlFunctionCategory.STRING);

  /** The "TO_DATE(string1, string2)" function; casts string1
   * to a DATE using the format specified in string2. */
  @LibraryOperator(libraries = {POSTGRESQL, SPARK})
  public static final SqlFunction TO_DATE =
      new SqlFunction("TO_DATE",
          SqlKind.OTHER_FUNCTION,
          ReturnTypes.DATE_NULLABLE,
          null,
          OperandTypes.STRING_STRING,
          SqlFunctionCategory.TIMEDATE);

  /**
   * The "TIME(string1)" function; casts string1
   * to a TIME using the format specified in string2.
   */
  @LibraryOperator(libraries = {BIG_QUERY})
  public static final SqlFunction TIME =
      new SqlFunction("TIME",
          SqlKind.OTHER_FUNCTION,
          ReturnTypes.TIME_NULLABLE,
          null,
          OperandTypes.DATETIME,
          SqlFunctionCategory.TIMEDATE);

  @LibraryOperator(libraries = {ORACLE})
  public static final SqlFunction ORACLE_TO_DATE =
      new SqlFunction("TO_DATE",
          SqlKind.OTHER_FUNCTION,
          ReturnTypes.TIMESTAMP_NULLABLE,
          null,
          OperandTypes.STRING_STRING,
          SqlFunctionCategory.TIMEDATE);

  /** The "TO_TIMESTAMP(string1, string2)" function; casts string1
   * to a TIMESTAMP using the format specified in string2. */
  @LibraryOperator(libraries = {POSTGRESQL, SNOWFLAKE})
  public static final SqlFunction TO_TIMESTAMP =
      new SqlFunction("TO_TIMESTAMP",
          SqlKind.OTHER_FUNCTION,
          ReturnTypes.TIMESTAMP_NULLABLE,
          null,
          OperandTypes.STRING_STRING,
          SqlFunctionCategory.TIMEDATE);

  /**Same as {@link #TO_TIMESTAMP}, except ,if the conversion cannot be performed,
   * it returns a NULL value instead of raising an error.*/
  @LibraryOperator(libraries = {SNOWFLAKE})
  public static final SqlFunction TRY_TO_TIMESTAMP =
      new SqlFunction("TRY_TO_TIMESTAMP",
          SqlKind.OTHER_FUNCTION,
          ReturnTypes.TIMESTAMP_NULLABLE,
          null,
          OperandTypes.or(
              OperandTypes.STRING,
              OperandTypes.STRING_STRING),
          SqlFunctionCategory.TIMEDATE);

  /**Same as {@link #TO_DATE}, except ,if the conversion cannot be performed,
   * it returns a NULL value instead of raising an error.
   * Here second and third operands are optional
   * Third operand is true if the first operand is Timestamp */
  @LibraryOperator(libraries = {STANDARD})
  public static final SqlFunction TRY_TO_DATE =
      new SqlFunction("TRY_TO_DATE",
          SqlKind.OTHER_FUNCTION,
          ReturnTypes.DATE_NULLABLE,
          null,
          OperandTypes.or(
              OperandTypes.STRING,
              OperandTypes.STRING_STRING, OperandTypes.STRING_STRING_BOOLEAN),
          SqlFunctionCategory.TIMEDATE);

  @LibraryOperator(libraries = {ORACLE})
  public static final SqlFunction ORACLE_TO_TIMESTAMP =
      new SqlFunction("TO_TIMESTAMP",
          SqlKind.OTHER_FUNCTION,
          ReturnTypes.TIMESTAMP_NULLABLE,
          null,
          OperandTypes.or(OperandTypes.STRING_OPTIONAL_STRING,
              OperandTypes.TIMESTAMP),
          SqlFunctionCategory.TIMEDATE);

  /** The "TIMESTAMP_SECONDS(bigint)" function; returns a TIMESTAMP value
   * a given number of seconds after 1970-01-01 00:00:00. */
  @LibraryOperator(libraries = {BIG_QUERY})
  public static final SqlFunction TIMESTAMP_SECONDS =
      new SqlFunction("TIMESTAMP_SECONDS", SqlKind.OTHER_FUNCTION,
          ReturnTypes.TIMESTAMP_NULLABLE, null, OperandTypes.INTEGER,
          SqlFunctionCategory.TIMEDATE);

  /** The "TIMESTAMP_MILLIS(bigint)" function; returns a TIMESTAMP value
   * a given number of milliseconds after 1970-01-01 00:00:00. */
  @LibraryOperator(libraries = {BIG_QUERY})
  public static final SqlFunction TIMESTAMP_MILLIS =
      new SqlFunction("TIMESTAMP_MILLIS", SqlKind.OTHER_FUNCTION,
          ReturnTypes.TIMESTAMP_NULLABLE, null, OperandTypes.INTEGER,
          SqlFunctionCategory.TIMEDATE);

  /** The "TIMESTAMP_MICROS(bigint)" function; returns a TIMESTAMP value
   * a given number of micro-seconds after 1970-01-01 00:00:00. */
  @LibraryOperator(libraries = {BIG_QUERY})
  public static final SqlFunction TIMESTAMP_MICROS =
      new SqlFunction("TIMESTAMP_MICROS", SqlKind.OTHER_FUNCTION,
          ReturnTypes.TIMESTAMP_NULLABLE, null, OperandTypes.INTEGER,
          SqlFunctionCategory.TIMEDATE);

  /** The "UNIX_SECONDS(bigint)" function; returns the number of seconds
   * since 1970-01-01 00:00:00. */
  @LibraryOperator(libraries = {BIG_QUERY})
  public static final SqlFunction UNIX_SECONDS =
      new SqlFunction("UNIX_SECONDS", SqlKind.OTHER_FUNCTION,
          ReturnTypes.BIGINT_NULLABLE, null, OperandTypes.TIMESTAMP,
          SqlFunctionCategory.TIMEDATE);

  /** The "UNIX_MILLIS(bigint)" function; returns the number of milliseconds
   * since 1970-01-01 00:00:00. */
  @LibraryOperator(libraries = {BIG_QUERY})
  public static final SqlFunction UNIX_MILLIS =
      new SqlFunction("UNIX_MILLIS", SqlKind.OTHER_FUNCTION,
          ReturnTypes.BIGINT_NULLABLE, null, OperandTypes.TIMESTAMP,
          SqlFunctionCategory.TIMEDATE);

  /** The "UNIX_MICROS(bigint)" function; returns the number of microseconds
   * since 1970-01-01 00:00:00. */
  @LibraryOperator(libraries = {BIG_QUERY})
  public static final SqlFunction UNIX_MICROS =
      new SqlFunction("UNIX_MICROS", SqlKind.OTHER_FUNCTION,
          ReturnTypes.BIGINT_NULLABLE, null, OperandTypes.TIMESTAMP,
          SqlFunctionCategory.TIMEDATE);

  @LibraryOperator(libraries = {ORACLE})
  public static final SqlFunction CHR =
      new SqlFunction("CHR",
          SqlKind.OTHER_FUNCTION,
          ReturnTypes.CHAR,
          null,
          OperandTypes.INTEGER,
          SqlFunctionCategory.STRING);

  @LibraryOperator(libraries = {ORACLE})
  public static final SqlFunction TANH =
      new SqlFunction("TANH",
          SqlKind.OTHER_FUNCTION,
          ReturnTypes.DOUBLE_NULLABLE,
          null,
          OperandTypes.NUMERIC,
          SqlFunctionCategory.NUMERIC);

  @LibraryOperator(libraries = {ORACLE})
  public static final SqlFunction COSH =
      new SqlFunction("COSH",
          SqlKind.OTHER_FUNCTION,
          ReturnTypes.DOUBLE_NULLABLE,
          null,
          OperandTypes.NUMERIC,
          SqlFunctionCategory.NUMERIC);

  @LibraryOperator(libraries = {ORACLE})
  public static final SqlFunction SINH =
      new SqlFunction("SINH",
          SqlKind.OTHER_FUNCTION,
          ReturnTypes.DOUBLE_NULLABLE,
          null,
          OperandTypes.NUMERIC,
          SqlFunctionCategory.NUMERIC);

  @LibraryOperator(libraries = {MYSQL, POSTGRESQL})
  public static final SqlFunction MD5 =
      new SqlFunction("MD5",
        SqlKind.OTHER_FUNCTION,
        ReturnTypes.explicit(SqlTypeName.VARCHAR)
          .andThen(SqlTypeTransforms.TO_NULLABLE),
        null,
        OperandTypes.or(OperandTypes.STRING, OperandTypes.BINARY),
        SqlFunctionCategory.STRING);

  @LibraryOperator(libraries = {BIG_QUERY})
  public static final SqlFunction TO_HEX =
      new SqlFunction("TO_HEX",
          SqlKind.OTHER_FUNCTION,
          ReturnTypes.VARCHAR_2000,
          null,
          OperandTypes.family(SqlTypeFamily.STRING),
          SqlFunctionCategory.STRING);

  @LibraryOperator(libraries = {MYSQL, POSTGRESQL})
  public static final SqlFunction SHA1 =
      new SqlFunction("SHA1",
        SqlKind.OTHER_FUNCTION,
        ReturnTypes.explicit(SqlTypeName.VARCHAR)
          .andThen(SqlTypeTransforms.TO_NULLABLE),
        null,
        OperandTypes.or(OperandTypes.STRING, OperandTypes.BINARY),
        SqlFunctionCategory.STRING);

  /** Infix "::" cast operator used by PostgreSQL, for example
   * {@code '100'::INTEGER}. */
  @LibraryOperator(libraries = {POSTGRESQL})
  public static final SqlOperator INFIX_CAST =
      new SqlCastOperator();

  @LibraryOperator(libraries = {STANDARD})
  public static final SqlFunction FORMAT =
      new SqlFunction(
        "FORMAT",
        SqlKind.FORMAT,
        ReturnTypes.VARCHAR_2000_NULLABLE, null,
        OperandTypes.family(SqlTypeFamily.STRING, SqlTypeFamily.NUMERIC),
        SqlFunctionCategory.STRING);

  /** The "TO_NUMBER(string1, string2)" function; casts string1
   * as hexadecimal to a NUMBER using the format specified in string2. */
  @LibraryOperator(libraries = {TERADATA, POSTGRESQL})
  public static final SqlFunction TO_NUMBER =
      new SqlFunction(
        "TO_NUMBER",
        SqlKind.TO_NUMBER,
        ReturnTypes.BIGINT_FORCE_NULLABLE,
        null, OperandTypes.or(OperandTypes.STRING, OperandTypes.STRING_STRING,
        OperandTypes.family(SqlTypeFamily.STRING, SqlTypeFamily.NULL),
        OperandTypes.family(SqlTypeFamily.NULL, SqlTypeFamily.STRING),
        OperandTypes.STRING_STRING_STRING,
        OperandTypes.family(SqlTypeFamily.NULL)),
        SqlFunctionCategory.STRING);

  @LibraryOperator(libraries = {ORACLE})
  public static final SqlFunction ORACLE_TO_NUMBER =
      new SqlFunction(
          "TO_NUMBER",
          SqlKind.TO_NUMBER,
          ReturnTypes.DECIMAL_NULLABLE,
          null, OperandTypes.or(OperandTypes.STRING, OperandTypes.STRING_STRING,
          OperandTypes.family(SqlTypeFamily.STRING, SqlTypeFamily.NULL),
          OperandTypes.family(SqlTypeFamily.NULL, SqlTypeFamily.STRING),
          OperandTypes.STRING_STRING_STRING,
          OperandTypes.family(SqlTypeFamily.NULL)),
          SqlFunctionCategory.STRING);

  @LibraryOperator(libraries = {HIVE, SPARK})
  public static final SqlFunction CONV =
          new SqlFunction(
                  "CONV",
                  SqlKind.OTHER_FUNCTION,
                  ReturnTypes.VARCHAR_4_NULLABLE, null,
                  OperandTypes.family(SqlTypeFamily.STRING, SqlTypeFamily.NUMERIC,
                          SqlTypeFamily.NUMERIC),
                  SqlFunctionCategory.STRING);

  @LibraryOperator(libraries = {BIG_QUERY, HIVE, SPARK})
  public static final SqlFunction RPAD =
      new SqlFunction("RPAD", SqlKind.OTHER_FUNCTION,
        ReturnTypes.VARCHAR_2000_NULLABLE, null,
        OperandTypes.STRING_INTEGER_OPTIONAL_STRING,
        SqlFunctionCategory.STRING);

  @LibraryOperator(libraries = {BIG_QUERY, HIVE, SPARK})
  public static final SqlFunction LPAD =
      new SqlFunction("LPAD", SqlKind.OTHER_FUNCTION,
        ReturnTypes.VARCHAR_2000_NULLABLE, null,
        OperandTypes.STRING_INTEGER_OPTIONAL_STRING,
        SqlFunctionCategory.STRING);

  @LibraryOperator(libraries = {STANDARD})
  public static final SqlFunction STR_TO_DATE = new SqlFunction(
      "STR_TO_DATE",
      SqlKind.OTHER_FUNCTION,
      ReturnTypes.DATE_NULLABLE,
      null,
      OperandTypes.STRING_STRING,
      SqlFunctionCategory.TIMEDATE);

  @LibraryOperator(libraries = {BIG_QUERY})
  public static final SqlFunction PARSE_DATE =
      new SqlFunction(
        "PARSE_DATE",
        SqlKind.OTHER_FUNCTION,
        ReturnTypes.DATE_NULLABLE, null,
        OperandTypes.STRING_STRING,
        SqlFunctionCategory.TIMEDATE);

  @LibraryOperator(libraries = {BIG_QUERY})
  public static final SqlFunction PARSE_TIME =
      new SqlFunction(
          "PARSE_TIME",
          SqlKind.OTHER_FUNCTION,
          ReturnTypes.TIME_NULLABLE, null,
          OperandTypes.STRING_STRING,
          SqlFunctionCategory.TIMEDATE);

  @LibraryOperator(libraries = {BIG_QUERY})
  public static final SqlFunction PARSE_TIMESTAMP =
      new SqlFunction("PARSE_TIMESTAMP",
        SqlKind.OTHER_FUNCTION,
        ReturnTypes.TIMESTAMP_NULLABLE,
        null,
        OperandTypes.or(OperandTypes.STRING, OperandTypes.STRING_STRING),
        SqlFunctionCategory.TIMEDATE);

  @LibraryOperator(libraries = {BIG_QUERY})
  public static final SqlFunction PARSE_DATETIME =
      new SqlFunction("PARSE_DATETIME",
          SqlKind.OTHER_FUNCTION,
          ReturnTypes.TIMESTAMP,
          null,
          OperandTypes.or(OperandTypes.STRING, OperandTypes.STRING_STRING),
          SqlFunctionCategory.TIMEDATE);

  @LibraryOperator(libraries = {HIVE, SPARK})
  public static final SqlFunction UNIX_TIMESTAMP =
      new SqlFunction(
        "UNIX_TIMESTAMP",
        SqlKind.OTHER_FUNCTION,
        ReturnTypes.BIGINT_NULLABLE, null,
        OperandTypes.family(ImmutableList.of(SqlTypeFamily.STRING, SqlTypeFamily.STRING),
          // both the operands are optional
          number -> number == 0 || number == 1),
        SqlFunctionCategory.TIMEDATE);

  @LibraryOperator(libraries = {HIVE, SPARK})
  public static final SqlFunction FROM_UNIXTIME =
      new SqlFunction(
        "FROM_UNIXTIME",
        SqlKind.OTHER_FUNCTION,
        ReturnTypes.VARCHAR_2000_NULLABLE, null,
        OperandTypes.family(ImmutableList.of(SqlTypeFamily.INTEGER, SqlTypeFamily.STRING),
          // Second operand is optional
          number -> number == 1),
        SqlFunctionCategory.TIMEDATE);

  @LibraryOperator(libraries = {STANDARD})
  public static final SqlFunction STRING_SPLIT = new SqlFunction(
      "STRING_SPLIT",
      SqlKind.OTHER_FUNCTION,
      ReturnTypes.MULTISET_NULLABLE,
      null,
      OperandTypes.STRING_STRING,
      SqlFunctionCategory.STRING);

  @LibraryOperator(libraries = {HIVE, SPARK})
  public static final SqlFunction SPLIT = new SqlFunction(
      "SPLIT",
      SqlKind.OTHER_FUNCTION,
      ReturnTypes.MULTISET_NULLABLE,
      null,
      OperandTypes.STRING_STRING,
      SqlFunctionCategory.STRING);

  /** The "TO_VARCHAR(numeric, string)" function; casts string
   * Format first_operand to specified in second operand. */
  @LibraryOperator(libraries = {SNOWFLAKE})
  public static final SqlFunction TO_VARCHAR =
      new SqlFunction(
        "TO_VARCHAR",
        SqlKind.OTHER_FUNCTION,
        ReturnTypes.VARCHAR_2000_NULLABLE, null,
        OperandTypes.family(SqlTypeFamily.NUMERIC, SqlTypeFamily.STRING),
        SqlFunctionCategory.STRING);

  @LibraryOperator(libraries = {BIG_QUERY})
  public static final SqlFunction TIMESTAMP_TO_DATE = new SqlFunction(
      "DATE",
      SqlKind.OTHER_FUNCTION,
      ReturnTypes.ARG0_NULLABLE,
      null,
      OperandTypes.DATETIME,
      SqlFunctionCategory.TIMEDATE);

  @LibraryOperator(libraries = {BIG_QUERY, SPARK})
  public static final SqlFunction FORMAT_DATETIME = new SqlFunction(
      "FORMAT_DATETIME",
      SqlKind.OTHER_FUNCTION,
      ReturnTypes.VARCHAR_2000_NULLABLE,
      null,
      OperandTypes.ANY_ANY,
      SqlFunctionCategory.TIMEDATE);

  /** Returns the index of search string in source string
   *  0 is returned when no match is found. */
  @LibraryOperator(libraries = {SNOWFLAKE, BIG_QUERY})
  public static final SqlFunction INSTR = new SqlFunction(
          "INSTR",
          SqlKind.OTHER_FUNCTION,
          ReturnTypes.INTEGER_NULLABLE,
          null,
          OperandTypes.family(ImmutableList.of
          (SqlTypeFamily.STRING, SqlTypeFamily.STRING,
          SqlTypeFamily.INTEGER, SqlTypeFamily.INTEGER),
              number -> number == 2 || number == 3),
          SqlFunctionCategory.STRING);

  @LibraryOperator(libraries = {MSSQL})
  public static final SqlFunction CHARINDEX = new SqlFunction(
          "CHARINDEX",
          SqlKind.OTHER_FUNCTION,
          ReturnTypes.INTEGER_NULLABLE,
          null,
          OperandTypes.family(ImmutableList.of
          (SqlTypeFamily.STRING, SqlTypeFamily.STRING,
          SqlTypeFamily.INTEGER),
              number -> number == 2),
          SqlFunctionCategory.STRING);

  @LibraryOperator(libraries = {BIG_QUERY})
  public static final SqlFunction TIME_DIFF = new SqlFunction(
          "TIME_DIFF",
          SqlKind.OTHER_FUNCTION,
          ReturnTypes.INTEGER,
          null,
          OperandTypes.family(SqlTypeFamily.DATETIME, SqlTypeFamily.DATETIME),
          SqlFunctionCategory.TIMEDATE);

  @LibraryOperator(libraries = {BIG_QUERY})
  public static final SqlFunction DATETIME_DIFF = new SqlFunction("DATETIME_DIFF",
      SqlKind.TIMESTAMP_DIFF,
      ReturnTypes.INTEGER, null,
      OperandTypes.family(SqlTypeFamily.DATETIME, SqlTypeFamily.DATETIME, SqlTypeFamily.DATETIME),
      SqlFunctionCategory.TIMEDATE);

  @LibraryOperator(libraries = {BIG_QUERY})
  public static final SqlFunction TIMESTAMPINTADD = new SqlFunction("TIMESTAMPINTADD",
          SqlKind.OTHER_FUNCTION,
          ReturnTypes.TIMESTAMP, null,
          OperandTypes.family(SqlTypeFamily.DATETIME, SqlTypeFamily.INTEGER),
          SqlFunctionCategory.TIMEDATE);

  @LibraryOperator(libraries = {BIG_QUERY})
  public static final SqlFunction TIMESTAMPINTSUB = new SqlFunction("TIMESTAMPINTSUB",
          SqlKind.OTHER_FUNCTION,
          ReturnTypes.TIMESTAMP, null,
          OperandTypes.family(SqlTypeFamily.DATETIME, SqlTypeFamily.INTEGER),
          SqlFunctionCategory.TIMEDATE);

  @LibraryOperator(libraries = {TERADATA})
  public static final SqlFunction WEEKNUMBER_OF_YEAR =
      new SqlFunction("WEEKNUMBER_OF_YEAR", SqlKind.OTHER_FUNCTION,
          ReturnTypes.INTEGER, null, OperandTypes.DATETIME,
          SqlFunctionCategory.TIMEDATE);

  @LibraryOperator(libraries = {TERADATA})
  public static final SqlFunction YEARNUMBER_OF_CALENDAR =
      new SqlFunction("YEARNUMBER_OF_CALENDAR", SqlKind.OTHER_FUNCTION,
          ReturnTypes.INTEGER, null, OperandTypes.DATETIME,
          SqlFunctionCategory.TIMEDATE);

  @LibraryOperator(libraries = {TERADATA})
  public static final SqlFunction MONTHNUMBER_OF_YEAR =
      new SqlFunction("MONTHNUMBER_OF_YEAR", SqlKind.OTHER_FUNCTION,
          ReturnTypes.INTEGER, null, OperandTypes.DATETIME,
          SqlFunctionCategory.TIMEDATE);

  @LibraryOperator(libraries = {TERADATA})
  public static final SqlFunction QUARTERNUMBER_OF_YEAR =
      new SqlFunction("QUARTERNUMBER_OF_YEAR", SqlKind.OTHER_FUNCTION,
          ReturnTypes.INTEGER, null, OperandTypes.DATETIME,
          SqlFunctionCategory.TIMEDATE);

  @LibraryOperator(libraries = {TERADATA})
  public static final SqlFunction WEEKNUMBER_OF_MONTH =
      new SqlFunction("WEEKNUMBER_OF_MONTH", SqlKind.OTHER_FUNCTION,
          ReturnTypes.INTEGER, null, OperandTypes.DATETIME,
          SqlFunctionCategory.TIMEDATE);

  @LibraryOperator(libraries = {TERADATA})
  public static final SqlFunction MONTHNUMBER_OF_QUARTER =
      new SqlFunction("MONTHNUMBER_OF_QUARTER", SqlKind.OTHER_FUNCTION,
          ReturnTypes.INTEGER, null, OperandTypes.DATETIME,
          SqlFunctionCategory.TIMEDATE);

  @LibraryOperator(libraries = {TERADATA})
  public static final SqlFunction WEEKNUMBER_OF_CALENDAR =
      new SqlFunction("WEEKNUMBER_OF_CALENDAR", SqlKind.OTHER_FUNCTION,
          ReturnTypes.INTEGER, null, OperandTypes.DATETIME,
          SqlFunctionCategory.TIMEDATE);

  @LibraryOperator(libraries = {TERADATA})
  public static final SqlFunction DAYOCCURRENCE_OF_MONTH =
      new SqlFunction("DAYOCCURRENCE_OF_MONTH", SqlKind.OTHER_FUNCTION,
          ReturnTypes.INTEGER, null, OperandTypes.DATETIME,
          SqlFunctionCategory.TIMEDATE);

  @LibraryOperator(libraries = {TERADATA})
  public static final SqlFunction DAYNUMBER_OF_CALENDAR =
        new SqlFunction("DAYNUMBER_OF_CALENDAR", SqlKind.OTHER_FUNCTION,
          ReturnTypes.INTEGER, null, OperandTypes.DATETIME,
          SqlFunctionCategory.TIMEDATE);

  @LibraryOperator(libraries = {BIG_QUERY})
  public static final SqlFunction DATE_DIFF =
      new SqlFunction("DATE_DIFF", SqlKind.OTHER_FUNCTION,
          ReturnTypes.INTEGER, null,
          OperandTypes.family(
              ImmutableList.of(SqlTypeFamily.DATETIME, SqlTypeFamily.DATETIME,
            SqlTypeFamily.STRING),
            number -> number == 2),
          SqlFunctionCategory.TIMEDATE);

  @LibraryOperator(libraries = {BIG_QUERY})
  public static final SqlFunction TIMESTAMP_DIFF =
      new SqlFunction("TIMESTAMP_DIFF", SqlKind.TIMESTAMP_DIFF,
      ReturnTypes.INTEGER, null,
      OperandTypes.family(SqlTypeFamily.DATETIME, SqlTypeFamily.DATETIME,
          SqlTypeFamily.STRING),
      SqlFunctionCategory.TIMEDATE);

  @LibraryOperator(libraries = {SPARK})
  public static final SqlFunction DATEDIFF =
      new SqlFunction("DATEDIFF", SqlKind.OTHER_FUNCTION,
          ReturnTypes.INTEGER, null,
          OperandTypes.family(SqlTypeFamily.DATE, SqlTypeFamily.DATE),
          SqlFunctionCategory.TIMEDATE);

  @LibraryOperator(libraries = {STANDARD})
  public static final SqlFunction DATE_MOD = new SqlFunction(
      "DATE_MOD",
      SqlKind.OTHER_FUNCTION,
      ReturnTypes.INTEGER_NULLABLE,
      null,
      OperandTypes.family(SqlTypeFamily.DATE, SqlTypeFamily.INTEGER),
      SqlFunctionCategory.STRING);

  @LibraryOperator(libraries = {TERADATA, SNOWFLAKE})
  public static final SqlFunction STRTOK = new SqlFunction(
      "STRTOK",
      SqlKind.OTHER_FUNCTION,
      ReturnTypes.VARCHAR_2000_NULLABLE,
      null,
      OperandTypes.or(OperandTypes.STRING_STRING_INTEGER,
          OperandTypes.family(SqlTypeFamily.NULL, SqlTypeFamily.STRING, SqlTypeFamily.INTEGER)),
      SqlFunctionCategory.STRING);

  @LibraryOperator(libraries = {BIG_QUERY})
  public static final SqlFunction TIME_SUB =
      new SqlFunction("TIME_SUB",
          SqlKind.MINUS,
          ReturnTypes.TIME,
          null,
          OperandTypes.DATETIME_INTERVAL,
          SqlFunctionCategory.TIMEDATE) {

        @Override public void unparse(SqlWriter writer, SqlCall call, int leftPrec, int rightPrec) {
          writer.getDialect().unparseIntervalOperandsBasedFunctions(
              writer, call, leftPrec, rightPrec);
        }
      };

  @LibraryOperator(libraries = {SNOWFLAKE})
  public static final SqlFunction TO_BINARY =
      new SqlFunction("TO_BINARY",
          SqlKind.OTHER_FUNCTION,
          ReturnTypes.BINARY,
          null,
          OperandTypes.family(
              ImmutableList.of(SqlTypeFamily.NUMERIC, SqlTypeFamily.STRING),
              number -> number == 1),
          SqlFunctionCategory.TIMEDATE);

  @LibraryOperator(libraries = {SNOWFLAKE})
  public static final SqlFunction SNOWFLAKE_TO_CHAR =
      new SqlFunction("TO_CHAR",
          SqlKind.OTHER_FUNCTION,
          ReturnTypes.VARCHAR_2000_NULLABLE, null,
              OperandTypes.family(SqlTypeFamily.NUMERIC, SqlTypeFamily.STRING),
          SqlFunctionCategory.STRING);

  @LibraryOperator(libraries = {ORACLE, TERADATA})
  public static final SqlFunction TO_CHAR =
      new SqlFunction("TO_CHAR",
          SqlKind.OTHER_FUNCTION,
          ReturnTypes.VARCHAR_2000_NULLABLE, null,
          OperandTypes.family(SqlTypeFamily.ANY, SqlTypeFamily.STRING),
          SqlFunctionCategory.STRING);

  @LibraryOperator(libraries = {NETEZZA})
  public static final SqlFunction MONTHS_BETWEEN =
      new SqlFunction("MONTHS_BETWEEN",
          SqlKind.OTHER_FUNCTION,
          ReturnTypes.DECIMAL_NULLABLE, null,
          OperandTypes.family(SqlTypeFamily.DATE, SqlTypeFamily.DATE),
          SqlFunctionCategory.NUMERIC);

  @LibraryOperator(libraries = {ORACLE})
  public static final SqlFunction ORACLE_MONTHS_BETWEEN =
      new SqlFunction("MONTHS_BETWEEN",
          SqlKind.OTHER_FUNCTION,
          ReturnTypes.DECIMAL_NULLABLE, null,
          OperandTypes.family(SqlTypeFamily.DATETIME, SqlTypeFamily.DATETIME),
          SqlFunctionCategory.NUMERIC);

  @LibraryOperator(libraries = {BIG_QUERY})
  public static final SqlFunction REGEXP_MATCH_COUNT =
      new SqlFunction("REGEXP_MATCH_COUNT",
          SqlKind.OTHER_FUNCTION,
          ReturnTypes.VARCHAR_2000,
          null,
          OperandTypes.family(
              ImmutableList.of(SqlTypeFamily.STRING, SqlTypeFamily.STRING,
              SqlTypeFamily.NUMERIC, SqlTypeFamily.STRING),
              number -> number == 2 || number == 3),
          SqlFunctionCategory.NUMERIC);

  @LibraryOperator(libraries = {NETEZZA})
  public static final SqlFunction BITWISE_AND =
      new SqlFunction("BITWISE_AND",
          SqlKind.OTHER_FUNCTION,
          ReturnTypes.INTEGER_NULLABLE, null,
          OperandTypes.family(SqlTypeFamily.NUMERIC, SqlTypeFamily.NUMERIC),
          SqlFunctionCategory.NUMERIC);

  @LibraryOperator(libraries = {NETEZZA})
  public static final SqlFunction BITWISE_OR =
      new SqlFunction("BITWISE_OR",
          SqlKind.OTHER_FUNCTION,
          ReturnTypes.INTEGER_NULLABLE, null,
          OperandTypes.family(SqlTypeFamily.NUMERIC, SqlTypeFamily.NUMERIC),
          SqlFunctionCategory.NUMERIC);

  @LibraryOperator(libraries = {NETEZZA})
  public static final SqlFunction BITWISE_XOR =
      new SqlFunction("BITWISE_XOR",
          SqlKind.OTHER_FUNCTION,
          ReturnTypes.INTEGER_NULLABLE, null,
          OperandTypes.family(SqlTypeFamily.NUMERIC, SqlTypeFamily.NUMERIC),
          SqlFunctionCategory.NUMERIC);

  @LibraryOperator(libraries = {NETEZZA})
  public static final SqlFunction INT2SHL =
      new SqlFunction("INT2SHL",
          SqlKind.OTHER_FUNCTION,
          ReturnTypes.INTEGER_NULLABLE, null,
          OperandTypes.family(SqlTypeFamily.NUMERIC, SqlTypeFamily.NUMERIC,
                  SqlTypeFamily.NUMERIC),
          SqlFunctionCategory.NUMERIC);

  @LibraryOperator(libraries = {NETEZZA})
  public static final SqlFunction INT8XOR =
          new SqlFunction("INT8XOR",
                  SqlKind.OTHER_FUNCTION,
                  ReturnTypes.INTEGER_NULLABLE, null,
                  OperandTypes.family(SqlTypeFamily.NUMERIC, SqlTypeFamily.NUMERIC),
                  SqlFunctionCategory.NUMERIC);

  @LibraryOperator(libraries = {NETEZZA})
  public static final SqlFunction INT2SHR =
      new SqlFunction("INT2SHR",
          SqlKind.OTHER_FUNCTION,
          ReturnTypes.INTEGER_NULLABLE, null,
          OperandTypes.family(SqlTypeFamily.NUMERIC, SqlTypeFamily.NUMERIC,
                  SqlTypeFamily.NUMERIC),
          SqlFunctionCategory.NUMERIC);

  @LibraryOperator(libraries = {NETEZZA})
  public static final SqlFunction PI = new SqlFunction("PI",
          SqlKind.OTHER_FUNCTION,
          ReturnTypes.DECIMAL_MOD_NULLABLE, null,
          OperandTypes.family(SqlTypeFamily.NULL),
          SqlFunctionCategory.NUMERIC);

  @LibraryOperator(libraries = {NETEZZA})
  public static final SqlFunction ACOS = new SqlFunction("ACOS",
          SqlKind.OTHER_FUNCTION,
          ReturnTypes.DECIMAL_MOD_NULLABLE, null,
          OperandTypes.family(SqlTypeFamily.NUMERIC),
          SqlFunctionCategory.NUMERIC);

  @LibraryOperator(libraries = {NETEZZA})
  public static final SqlFunction OCTET_LENGTH = new SqlFunction("OCTET_LENGTH",
          SqlKind.OTHER_FUNCTION,
          ReturnTypes.INTEGER_NULLABLE, null,
          OperandTypes.family(SqlTypeFamily.CHARACTER),
          SqlFunctionCategory.NUMERIC);

  @LibraryOperator(libraries = {BIG_QUERY, SPARK})
  public static final SqlFunction REGEXP_CONTAINS =
      new SqlFunction("REGEXP_CONTAINS",
          SqlKind.OTHER_FUNCTION,
          ReturnTypes.BOOLEAN,
          null,
          OperandTypes.STRING_STRING,
          SqlFunctionCategory.NUMERIC);

  @LibraryOperator(libraries = {BIG_QUERY})
  public static final SqlFunction REGEXP_INSTR =
      new SqlFunction("REGEXP_INSTR",
          SqlKind.OTHER_FUNCTION,
          ReturnTypes.INTEGER_NULLABLE,
          null,
          OperandTypes.family(
              ImmutableList.of(SqlTypeFamily.ANY, SqlTypeFamily.ANY,
                  SqlTypeFamily.NUMERIC, SqlTypeFamily.NUMERIC, SqlTypeFamily.NUMERIC),
              number -> number == 2 || number == 3 || number == 4),
          SqlFunctionCategory.STRING);

  @LibraryOperator(libraries = {TERADATA})
  public static final SqlFunction HASHBUCKET =
      new SqlFunction(
          "HASHBUCKET",
          SqlKind.OTHER_FUNCTION,
          ReturnTypes.INTEGER_NULLABLE,
          null,
          OperandTypes.INTEGER,
          SqlFunctionCategory.SYSTEM);

  @LibraryOperator(libraries = {TERADATA})
  public static final SqlFunction HASHROW =
      new SqlFunction(
          "HASHROW",
          SqlKind.OTHER_FUNCTION,
          ReturnTypes.INTEGER_NULLABLE,
          null,
          OperandTypes.ONE_OR_MORE,
          SqlFunctionCategory.SYSTEM);

  @LibraryOperator(libraries = {BIG_QUERY})
  public static final SqlFunction FARM_FINGERPRINT =
      new SqlFunction(
          "FARM_FINGERPRINT",
          SqlKind.OTHER_FUNCTION,
          ReturnTypes.INTEGER_NULLABLE,
          null,
          OperandTypes.STRING,
          SqlFunctionCategory.SYSTEM);

  @LibraryOperator(libraries = {NETEZZA})
  public static final SqlFunction ROWID =
      new SqlFunction(
          "ROWID",
          SqlKind.OTHER_FUNCTION,
          ReturnTypes.INTEGER_NULLABLE,
          null,
          null,
          SqlFunctionCategory.SYSTEM);

  @LibraryOperator(libraries = {TERADATA})
  public static final SqlFunction TRUNC =
      new SqlFunction(
          "TRUNC",
          SqlKind.OTHER_FUNCTION,
          ReturnTypes.DATE,
          null,
          OperandTypes.family(SqlTypeFamily.DATE,
          SqlTypeFamily.STRING), SqlFunctionCategory.SYSTEM);

  @LibraryOperator(libraries = {ORACLE})
  public static final SqlFunction TRUNC_ORACLE =
      new SqlFunction(
          "TRUNC",
          SqlKind.OTHER_FUNCTION,
          ReturnTypes.TIMESTAMP,
          null,
          OperandTypes.family(SqlTypeFamily.DATETIME,
              SqlTypeFamily.STRING), SqlFunctionCategory.SYSTEM);

  @LibraryOperator(libraries = {SPARK, BIG_QUERY})
  public static final SqlFunction DATE_TRUNC =
      new SqlFunction(
          "DATE_TRUNC",
          SqlKind.OTHER_FUNCTION,
          ReturnTypes.TIMESTAMP,
          null,
          OperandTypes.family(SqlTypeFamily.STRING,
              SqlTypeFamily.TIMESTAMP), SqlFunctionCategory.SYSTEM);

  @LibraryOperator(libraries = {SPARK})
  public static final SqlFunction RAISE_ERROR =
      new SqlFunction("RAISE_ERROR",
          SqlKind.OTHER_FUNCTION,
          null,
          null,
          OperandTypes.STRING,
          SqlFunctionCategory.SYSTEM);

  @LibraryOperator(libraries = {NETEZZA})
  public static final SqlFunction TRUE =
      new SqlFunction(
          "TRUE",
          SqlKind.OTHER_FUNCTION,
          ReturnTypes.BOOLEAN,
          null,
          null,
          SqlFunctionCategory.SYSTEM);

  @LibraryOperator(libraries = {NETEZZA})
  public static final SqlFunction FALSE =
      new SqlFunction(
          "FALSE",
          SqlKind.OTHER_FUNCTION,
          ReturnTypes.BOOLEAN,
          null,
          null,
          SqlFunctionCategory.SYSTEM);

  @LibraryOperator(libraries = {BIG_QUERY})
  public static final SqlFunction PARENTHESIS =
      new SqlFunction(
          "PARENTHESIS",
          SqlKind.OTHER_FUNCTION,
          ReturnTypes.COLUMN_LIST,
          null,
          OperandTypes.ANY,
          SqlFunctionCategory.SYSTEM) {
        @Override public void unparse(SqlWriter writer, SqlCall call, int leftPrec, int rightPrec) {
          final SqlWriter.Frame parenthesisFrame = writer.startList("(", ")");
          for (SqlNode operand : call.getOperandList()) {
            writer.sep(",");
            operand.unparse(writer, leftPrec, rightPrec);
          }
          writer.endList(parenthesisFrame);
        }
      };

  @LibraryOperator(libraries = {ORACLE, MYSQL, SNOWFLAKE})
  public static final SqlFunction REGEXP_LIKE =
      new SqlFunction("REGEXP_LIKE",
          SqlKind.OTHER_FUNCTION,
          ReturnTypes.INTEGER,
          null,
          OperandTypes.family(
              ImmutableList.of(SqlTypeFamily.STRING, SqlTypeFamily.STRING,
                  SqlTypeFamily.STRING),
              // Third operand optional (operand index 0, 1, 2)
              number -> number == 2),
          SqlFunctionCategory.STRING);

  @LibraryOperator(libraries = {TERADATA})
  public static final SqlFunction REGEXP_SIMILAR =
      new SqlFunction("REGEXP_SIMILAR",
          SqlKind.OTHER_FUNCTION,
          ReturnTypes.INTEGER,
          null,
          OperandTypes.family(
              ImmutableList.of(SqlTypeFamily.STRING, SqlTypeFamily.STRING,
                  SqlTypeFamily.STRING),
              // Third operand optional (operand index 0, 1, 2)
              number -> number == 2),
          SqlFunctionCategory.STRING);

  @LibraryOperator(libraries = {HIVE, SPARK})
  public static final SqlFunction NEXT_DAY =
      new SqlFunction(
          "NEXT_DAY",
          SqlKind.OTHER_FUNCTION,
          ReturnTypes.DATE,
          null,
          OperandTypes.family(SqlTypeFamily.ANY,
              SqlTypeFamily.STRING),
          SqlFunctionCategory.TIMEDATE);

  @LibraryOperator(libraries = {ORACLE})
  public static final SqlFunction ORACLE_NEXT_DAY =
      new SqlFunction(
          "ORACLE_NEXT_DAY",
          SqlKind.OTHER_FUNCTION,
          ReturnTypes.TIMESTAMP_NULLABLE,
          null,
          OperandTypes.family(SqlTypeFamily.ANY,
              SqlTypeFamily.STRING),
          SqlFunctionCategory.TIMEDATE);

  @LibraryOperator(libraries = {ORACLE})
  public static final SqlFunction ORACLE_ROUND =
      new SqlFunction(
          "ROUND",
          SqlKind.OTHER_FUNCTION,
          ReturnTypes.TIMESTAMP,
          null,
          OperandTypes.family(SqlTypeFamily.DATETIME,
              SqlTypeFamily.STRING),
          SqlFunctionCategory.TIMEDATE);

  @LibraryOperator(libraries = {BIG_QUERY, HIVE, SPARK, SNOWFLAKE})
  public static final SqlFunction TRANSLATE =
      new SqlFunction(
          "TRANSLATE",
          SqlKind.OTHER_FUNCTION,
          ReturnTypes.VARCHAR_2000_NULLABLE,
          null,
          OperandTypes.STRING_STRING_STRING,
          SqlFunctionCategory.STRING);

  @LibraryOperator(libraries = {ORACLE})
  public static final SqlFunction ORACLE_LAST_DAY =
      new SqlFunction(
          "LAST_DAY",
          SqlKind.OTHER_FUNCTION,
          ReturnTypes.TIMESTAMP_NULLABLE,
          null,
          OperandTypes.DATETIME,
          SqlFunctionCategory.TIMEDATE);

  @LibraryOperator(libraries = {TERADATA, SNOWFLAKE})
  public static final SqlFunction GETBIT =
      new SqlFunction("GETBIT",
          SqlKind.OTHER_FUNCTION,
          ReturnTypes.INTEGER_NULLABLE, null,
          OperandTypes.family(SqlTypeFamily.INTEGER, SqlTypeFamily.INTEGER),
          SqlFunctionCategory.NUMERIC);

  @LibraryOperator(libraries = {HIVE, SPARK, TERADATA})
  public static final SqlFunction SHIFTLEFT =
      new SqlFunction(
          "SHIFTLEFT",
          SqlKind.OTHER_FUNCTION,
          ReturnTypes.INTEGER_NULLABLE,
          null,
          OperandTypes.family(SqlTypeFamily.INTEGER,
              SqlTypeFamily.INTEGER),
          SqlFunctionCategory.NUMERIC);

  @LibraryOperator(libraries = {SNOWFLAKE, ORACLE, TERADATA})
  public static final SqlFunction BITNOT =
          new SqlFunction("BITNOT",
                  SqlKind.OTHER_FUNCTION,
                  ReturnTypes.INTEGER, null,
                  OperandTypes.family(SqlTypeFamily.INTEGER),
                  SqlFunctionCategory.NUMERIC);

  @LibraryOperator(libraries = {HIVE, SPARK, TERADATA})
  public static final SqlFunction SHIFTRIGHT =
      new SqlFunction(
          "SHIFTRIGHT",
          SqlKind.OTHER_FUNCTION,
          ReturnTypes.INTEGER_NULLABLE,
          null,
          OperandTypes.family(SqlTypeFamily.INTEGER,
              SqlTypeFamily.INTEGER),
          SqlFunctionCategory.NUMERIC);

  @LibraryOperator(libraries = {BIG_QUERY, SPARK})
  public static final SqlFunction BIT_COUNT =
      new SqlFunction("BIT_COUNT",
          SqlKind.OTHER_FUNCTION,
          ReturnTypes.INTEGER_NULLABLE, null,
          OperandTypes.family(SqlTypeFamily.INTEGER),
          SqlFunctionCategory.NUMERIC);

  /** The {@code PERCENTILE_CONT} function, BigQuery's
   * equivalent to {@link SqlStdOperatorTable#PERCENTILE_CONT},
   * but uses an {@code OVER} clause rather than {@code WITHIN GROUP}. */
  @LibraryOperator(libraries = {BIG_QUERY, TERADATA})
  public static final SqlFunction PERCENTILE_CONT =
      new SqlFunction("PERCENTILE_CONT",
          SqlKind.PERCENTILE_CONT,
          ReturnTypes.DOUBLE_NULLABLE, null,
          OperandTypes.family(SqlTypeFamily.NUMERIC),
          SqlFunctionCategory.SYSTEM);

  @LibraryOperator(libraries = {SNOWFLAKE, ORACLE, TERADATA})
  public static final SqlAggFunction MEDIAN =
      new SqlMedianAggFunction(SqlKind.MEDIAN, ReturnTypes.ARG0_NULLABLE);


  @LibraryOperator(libraries = {SNOWFLAKE})
  public static final SqlFunction LOG =
      new SqlFunction("LOG",
          SqlKind.OTHER_FUNCTION,
          ReturnTypes.DOUBLE_NULLABLE, null,
          OperandTypes.family(ImmutableList.of(SqlTypeFamily.NUMERIC, SqlTypeFamily.NUMERIC),
              // Second operand is optional
              number -> number == 1),
          SqlFunctionCategory.NUMERIC);

<<<<<<< HEAD
  @LibraryOperator(libraries = {TERADATA})
  public static final SqlFunction QUANTILE =
      new SqlQuantileFunction(SqlKind.QUANTILE, ReturnTypes.INTEGER);
=======

  @LibraryOperator(libraries = {SNOWFLAKE})
  public static final SqlFunction PARSE_JSON =
      new SqlFunction("PARSE_JSON",
          SqlKind.OTHER_FUNCTION,
          ReturnTypes.VARCHAR_2000_NULLABLE, null,
          OperandTypes.STRING,
          SqlFunctionCategory.SYSTEM);
>>>>>>> daa0c810
}<|MERGE_RESOLUTION|>--- conflicted
+++ resolved
@@ -1738,18 +1738,16 @@
               number -> number == 1),
           SqlFunctionCategory.NUMERIC);
 
-<<<<<<< HEAD
+
+  @LibraryOperator(libraries = {SNOWFLAKE})
+  public static final SqlFunction PARSE_JSON =
+      new SqlFunction("PARSE_JSON",
+          SqlKind.OTHER_FUNCTION,
+          ReturnTypes.VARCHAR_2000_NULLABLE, null,
+          OperandTypes.STRING,
+          SqlFunctionCategory.SYSTEM);
+
   @LibraryOperator(libraries = {TERADATA})
   public static final SqlFunction QUANTILE =
       new SqlQuantileFunction(SqlKind.QUANTILE, ReturnTypes.INTEGER);
-=======
-
-  @LibraryOperator(libraries = {SNOWFLAKE})
-  public static final SqlFunction PARSE_JSON =
-      new SqlFunction("PARSE_JSON",
-          SqlKind.OTHER_FUNCTION,
-          ReturnTypes.VARCHAR_2000_NULLABLE, null,
-          OperandTypes.STRING,
-          SqlFunctionCategory.SYSTEM);
->>>>>>> daa0c810
 }