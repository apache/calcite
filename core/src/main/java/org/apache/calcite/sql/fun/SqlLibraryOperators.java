/*
 * Licensed to the Apache Software Foundation (ASF) under one or more
 * contributor license agreements.  See the NOTICE file distributed with
 * this work for additional information regarding copyright ownership.
 * The ASF licenses this file to you under the Apache License, Version 2.0
 * (the "License"); you may not use this file except in compliance with
 * the License.  You may obtain a copy of the License at
 *
 * http://www.apache.org/licenses/LICENSE-2.0
 *
 * Unless required by applicable law or agreed to in writing, software
 * distributed under the License is distributed on an "AS IS" BASIS,
 * WITHOUT WARRANTIES OR CONDITIONS OF ANY KIND, either express or implied.
 * See the License for the specific language governing permissions and
 * limitations under the License.
 */
package org.apache.calcite.sql.fun;

import org.apache.calcite.rel.type.RelDataType;
import org.apache.calcite.rel.type.RelDataTypeFactory;
import org.apache.calcite.sql.SqlAggFunction;
import org.apache.calcite.sql.SqlCall;
import org.apache.calcite.sql.SqlFunction;
import org.apache.calcite.sql.SqlFunctionCategory;
import org.apache.calcite.sql.SqlKind;
import org.apache.calcite.sql.SqlNode;
import org.apache.calcite.sql.SqlOperator;
import org.apache.calcite.sql.SqlOperatorBinding;
import org.apache.calcite.sql.SqlOperatorTable;
import org.apache.calcite.sql.SqlSyntax;
import org.apache.calcite.sql.SqlWriter;
import org.apache.calcite.sql.type.InferTypes;
import org.apache.calcite.sql.type.OperandTypes;
import org.apache.calcite.sql.type.ReturnTypes;
import org.apache.calcite.sql.type.SameOperandTypeChecker;
import org.apache.calcite.sql.type.SqlOperandCountRanges;
import org.apache.calcite.sql.type.SqlReturnTypeInference;
import org.apache.calcite.sql.type.SqlTypeFamily;
import org.apache.calcite.sql.type.SqlTypeName;
import org.apache.calcite.sql.type.SqlTypeTransforms;
import org.apache.calcite.util.Optionality;

import com.google.common.collect.ImmutableList;

import org.checkerframework.checker.nullness.qual.Nullable;

import java.util.ArrayList;
import java.util.List;

import static org.apache.calcite.sql.fun.SqlLibrary.BIG_QUERY;
import static org.apache.calcite.sql.fun.SqlLibrary.HIVE;
import static org.apache.calcite.sql.fun.SqlLibrary.MSSQL;
import static org.apache.calcite.sql.fun.SqlLibrary.MYSQL;
import static org.apache.calcite.sql.fun.SqlLibrary.NETEZZA;
import static org.apache.calcite.sql.fun.SqlLibrary.ORACLE;
import static org.apache.calcite.sql.fun.SqlLibrary.POSTGRESQL;
import static org.apache.calcite.sql.fun.SqlLibrary.SNOWFLAKE;
import static org.apache.calcite.sql.fun.SqlLibrary.SPARK;
import static org.apache.calcite.sql.fun.SqlLibrary.STANDARD;
import static org.apache.calcite.sql.fun.SqlLibrary.TERADATA;
import static org.apache.calcite.sql.type.OperandTypes.DATETIME_INTEGER;
import static org.apache.calcite.sql.type.OperandTypes.DATETIME_INTERVAL;

/**
 * Defines functions and operators that are not part of standard SQL but
 * belong to one or more other dialects of SQL.
 *
 * <p>They are read by {@link SqlLibraryOperatorTableFactory} into instances
 * of {@link SqlOperatorTable} that contain functions and operators for
 * particular libraries.
 */
public abstract class SqlLibraryOperators {
  private SqlLibraryOperators() {
  }

  /** The "CONVERT_TIMEZONE(tz1, tz2, datetime)" function;
   * converts the timezone of {@code datetime} from {@code tz1} to {@code tz2}.
   * This function is only on Redshift, but we list it in PostgreSQL
   * because Redshift does not have its own library. */
  @LibraryOperator(libraries = {POSTGRESQL})
  public static final SqlFunction CONVERT_TIMEZONE =
      new SqlFunction("CONVERT_TIMEZONE",
          SqlKind.OTHER_FUNCTION,
          ReturnTypes.DATE_NULLABLE,
          null,
          OperandTypes.CHARACTER_CHARACTER_DATETIME,
          SqlFunctionCategory.TIMEDATE);

  /**
   * The "CONVERT_TIMEZONE(source_timezone, target_timezone, timestamp)" function;
   * "CONVERT_TIMEZONE(target_timezone, timestamp)" function;
   * converts the timezone of {@code timestamp} to {@code target_timezone}.
   */
  @LibraryOperator(libraries = {SNOWFLAKE})
  public static final SqlFunction CONVERT_TIMEZONE_SF =
      new SqlFunction("CONVERT_TIMEZONE_SF",
          SqlKind.OTHER_FUNCTION,
          ReturnTypes.TIMESTAMP_WITH_TIME_ZONE_NULLABLE,
          null,
          OperandTypes.or(OperandTypes.STRING_DATETIME, OperandTypes.STRING_STRING,
              OperandTypes.STRING_STRING_STRING, OperandTypes.STRING_STRING_TIMESTAMP),
          SqlFunctionCategory.TIMEDATE);

  /** Return type inference for {@code DECODE}. */
  private static final SqlReturnTypeInference DECODE_RETURN_TYPE =
      opBinding -> {
        final List<RelDataType> list = new ArrayList<>();
        for (int i = 1, n = opBinding.getOperandCount(); i < n; i++) {
          if (i < n - 1) {
            ++i;
          }
          list.add(opBinding.getOperandType(i));
        }
        final RelDataTypeFactory typeFactory = opBinding.getTypeFactory();
        RelDataType type = typeFactory.leastRestrictive(list);
        if (type != null && opBinding.getOperandCount() % 2 == 1) {
          type = typeFactory.createTypeWithNullability(type, true);
        }
        return type;
      };

  /** The "DECODE(v, v1, result1, [v2, result2, ...], resultN)" function. */
  @LibraryOperator(libraries = {ORACLE})
  public static final SqlFunction DECODE =
      new SqlFunction("DECODE", SqlKind.DECODE, DECODE_RETURN_TYPE, null,
          OperandTypes.VARIADIC, SqlFunctionCategory.SYSTEM);

  /** The "IF(condition, thenValue, elseValue)" function. */
  @LibraryOperator(libraries = {BIG_QUERY, HIVE, SPARK, SNOWFLAKE})
  public static final SqlFunction IF =
      new SqlFunction("IF", SqlKind.IF, SqlLibraryOperators::inferIfReturnType,
          null,
          OperandTypes.and(
              OperandTypes.family(SqlTypeFamily.BOOLEAN, SqlTypeFamily.ANY,
                  SqlTypeFamily.ANY),
              // Arguments 1 and 2 must have same type
              new SameOperandTypeChecker(3) {
                @Override protected List<Integer>
                getOperandList(int operandCount) {
                  return ImmutableList.of(1, 2);
                }
              }),
          SqlFunctionCategory.SYSTEM) {
        /***
         * Commenting this part as we create RexCall using this function
         */

//        @Override public boolean validRexOperands(int count, Litmus litmus) {
//          // IF is translated to RexNode by expanding to CASE.
//          return litmus.fail("not a rex operator");
//        }
      };

  /** Infers the return type of {@code IF(b, x, y)},
   * namely the least restrictive of the types of x and y.
   * Similar to {@link ReturnTypes#LEAST_RESTRICTIVE}. */
  private static @Nullable RelDataType inferIfReturnType(SqlOperatorBinding opBinding) {
    return opBinding.getTypeFactory()
        .leastRestrictive(opBinding.collectOperandTypes().subList(1, 3));
  }

  /** The "NVL(value, value)" function. */
  @LibraryOperator(libraries = {ORACLE, HIVE, SPARK})
  public static final SqlFunction NVL =
      new SqlFunction("NVL", SqlKind.NVL,
        ReturnTypes.LEAST_RESTRICTIVE
          .andThen(SqlTypeTransforms.TO_NULLABLE_ALL),
        null, OperandTypes.SAME_SAME, SqlFunctionCategory.SYSTEM);

  /** The "IFNULL(value, value)" function. */
  @LibraryOperator(libraries = {BIG_QUERY, SPARK, SNOWFLAKE})
  public static final SqlFunction IFNULL =
      new SqlFunction("IFNULL", SqlKind.OTHER_FUNCTION,
          ReturnTypes.cascade(ReturnTypes.LEAST_RESTRICTIVE,
              SqlTypeTransforms.TO_NULLABLE_ALL),
          null, OperandTypes.SAME_SAME, SqlFunctionCategory.SYSTEM);

  /** The "ISNULL(value, value)" function. */
  @LibraryOperator(libraries = {MSSQL})
  public static final SqlFunction ISNULL =
      new SqlFunction("ISNULL", SqlKind.OTHER_FUNCTION,
          ReturnTypes.cascade(ReturnTypes.LEAST_RESTRICTIVE,
              SqlTypeTransforms.TO_NULLABLE_ALL),
          null, OperandTypes.SAME_SAME, SqlFunctionCategory.SYSTEM);

  /** The "LTRIM(string)" function. */
  @LibraryOperator(libraries = {ORACLE})
  public static final SqlFunction LTRIM =
      new SqlFunction("LTRIM", SqlKind.LTRIM,
          ReturnTypes.ARG0.andThen(SqlTypeTransforms.TO_NULLABLE)
              .andThen(SqlTypeTransforms.TO_VARYING), null,
          OperandTypes.STRING, SqlFunctionCategory.STRING);

  /** The "RTRIM(string)" function. */
  @LibraryOperator(libraries = {ORACLE})
  public static final SqlFunction RTRIM =
      new SqlFunction("RTRIM", SqlKind.RTRIM,
          ReturnTypes.ARG0.andThen(SqlTypeTransforms.TO_NULLABLE)
              .andThen(SqlTypeTransforms.TO_VARYING), null,
          OperandTypes.STRING, SqlFunctionCategory.STRING);

  /** BIG_QUERY's "SUBSTR(string, position [, substringLength ])" function. */
  @LibraryOperator(libraries = {BIG_QUERY})
  public static final SqlFunction SUBSTR_BIG_QUERY =
      new SqlFunction("SUBSTR", SqlKind.SUBSTR_BIG_QUERY,
          ReturnTypes.ARG0_NULLABLE_VARYING, null,
          OperandTypes.STRING_INTEGER_OPTIONAL_INTEGER,
          SqlFunctionCategory.STRING);

  /** The "SAFE_CAST(expr AS type)" function; identical to CAST(),
   * except that if conversion fails, it returns NULL instead of raising an
   * error. */
  @LibraryOperator(libraries = {BIG_QUERY})
  public static final SqlFunction SAFE_CAST =
      new SqlCastFunction("SAFE_CAST", SqlKind.SAFE_CAST);

  @LibraryOperator(libraries = {SNOWFLAKE})
  public static final SqlFunction IS_REAL =
      new SqlFunction("IS_REAL",
          SqlKind.OTHER_FUNCTION,
          ReturnTypes.BOOLEAN_NULLABLE, null,
          OperandTypes.family(SqlTypeFamily.ANY),
          SqlFunctionCategory.NUMERIC);

  /** MySQL's "SUBSTR(string, position [, substringLength ])" function. */
  @LibraryOperator(libraries = {MYSQL})
  public static final SqlFunction SUBSTR_MYSQL =
      new SqlFunction("SUBSTR", SqlKind.SUBSTR_MYSQL,
          ReturnTypes.ARG0_NULLABLE_VARYING, null,
          OperandTypes.STRING_INTEGER_OPTIONAL_INTEGER,
          SqlFunctionCategory.STRING);

  /** Oracle's "SUBSTR(string, position [, substringLength ])" function.
   *
   * <p>It has different semantics to standard SQL's
   * {@link SqlStdOperatorTable#SUBSTRING} function:
   *
   * <ul>
   *   <li>If {@code substringLength} &le; 0, result is the empty string
   *   (Oracle would return null, because it treats the empty string as null,
   *   but Calcite does not have these semantics);
   *   <li>If {@code position} = 0, treat {@code position} as 1;
   *   <li>If {@code position} &lt; 0, treat {@code position} as
   *       "length(string) + position + 1".
   * </ul>
   */
  @LibraryOperator(libraries = {ORACLE})
  public static final SqlFunction SUBSTR_ORACLE =
      new SqlFunction("SUBSTR", SqlKind.SUBSTR_ORACLE,
          ReturnTypes.ARG0_NULLABLE_VARYING, null,
          OperandTypes.STRING_INTEGER_OPTIONAL_INTEGER,
          SqlFunctionCategory.STRING);

  @LibraryOperator(libraries = {ORACLE})
  public static final SqlFunction SUBSTR4 =
      new SqlFunction("SUBSTR4", SqlKind.OTHER_FUNCTION,
          ReturnTypes.VARCHAR_2000, null,
          OperandTypes.STRING_INTEGER_OPTIONAL_INTEGER,
          SqlFunctionCategory.STRING);

  /** PostgreSQL's "SUBSTR(string, position [, substringLength ])" function. */
  @LibraryOperator(libraries = {POSTGRESQL})
  public static final SqlFunction SUBSTR_POSTGRESQL =
      new SqlFunction("SUBSTR", SqlKind.SUBSTR_POSTGRESQL,
          ReturnTypes.ARG0_NULLABLE_VARYING, null,
          OperandTypes.STRING_INTEGER_OPTIONAL_INTEGER,
          SqlFunctionCategory.STRING);

  /** The "GREATEST(value, value)" function. */
  @LibraryOperator(libraries = {ORACLE})
  public static final SqlFunction GREATEST =
      new SqlFunction("GREATEST", SqlKind.GREATEST,
        ReturnTypes.LEAST_RESTRICTIVE.andThen(
          SqlTypeTransforms.TO_NULLABLE), null,
        OperandTypes.SAME_VARIADIC, SqlFunctionCategory.SYSTEM);

  /** The "LEAST(value, value)" function. */
  @LibraryOperator(libraries = {ORACLE})
  public static final SqlFunction LEAST =
      new SqlFunction("LEAST", SqlKind.LEAST,
        ReturnTypes.LEAST_RESTRICTIVE.andThen(
          SqlTypeTransforms.TO_NULLABLE), null,
        OperandTypes.SAME_VARIADIC, SqlFunctionCategory.SYSTEM);

  /**
   * The <code>TRANSLATE(<i>string_expr</i>, <i>search_chars</i>,
   * <i>replacement_chars</i>)</code> function returns <i>string_expr</i> with
   * all occurrences of each character in <i>search_chars</i> replaced by its
   * corresponding character in <i>replacement_chars</i>.
   *
   * <p>It is not defined in the SQL standard, but occurs in Oracle and
   * PostgreSQL.
   */
  @LibraryOperator(libraries = {ORACLE, POSTGRESQL})
  public static final SqlFunction TRANSLATE3 = new SqlTranslate3Function();

  @LibraryOperator(libraries = {ORACLE, POSTGRESQL, MYSQL, NETEZZA, TERADATA})
  public static final SqlFunction BETWEEN = new SqlBetweenAsymmetricOperator(false);

  @LibraryOperator(libraries = {ORACLE, POSTGRESQL, MYSQL, NETEZZA, TERADATA})
  public static final SqlFunction NOT_BETWEEN = new SqlBetweenAsymmetricOperator(true);

  @LibraryOperator(libraries = {MYSQL})
  public static final SqlFunction JSON_TYPE = new SqlJsonTypeFunction();

  @LibraryOperator(libraries = {MYSQL})
  public static final SqlFunction JSON_DEPTH = new SqlJsonDepthFunction();

  @LibraryOperator(libraries = {MYSQL})
  public static final SqlFunction JSON_LENGTH = new SqlJsonLengthFunction();

  @LibraryOperator(libraries = {MYSQL})
  public static final SqlFunction JSON_KEYS = new SqlJsonKeysFunction();

  @LibraryOperator(libraries = {MYSQL})
  public static final SqlFunction JSON_PRETTY = new SqlJsonPrettyFunction();

  @LibraryOperator(libraries = {MYSQL})
  public static final SqlFunction JSON_REMOVE = new SqlJsonRemoveFunction();

  @LibraryOperator(libraries = {MYSQL})
  public static final SqlFunction JSON_STORAGE_SIZE = new SqlJsonStorageSizeFunction();

  @LibraryOperator(libraries = {MYSQL, ORACLE})
  public static final SqlFunction REGEXP_REPLACE = new SqlRegexpReplaceFunction();

  @LibraryOperator(libraries = {MYSQL})
  public static final SqlFunction COMPRESS =
      new SqlFunction("COMPRESS", SqlKind.OTHER_FUNCTION,
          ReturnTypes.explicit(SqlTypeName.VARBINARY)
              .andThen(SqlTypeTransforms.TO_NULLABLE),
          null, OperandTypes.STRING, SqlFunctionCategory.STRING);


  @LibraryOperator(libraries = {MYSQL})
  public static final SqlFunction EXTRACT_VALUE =
      new SqlFunction("EXTRACTVALUE", SqlKind.OTHER_FUNCTION,
          ReturnTypes.VARCHAR_2000.andThen(SqlTypeTransforms.FORCE_NULLABLE),
          null, OperandTypes.STRING_STRING, SqlFunctionCategory.SYSTEM);

  @LibraryOperator(libraries = {ORACLE})
  public static final SqlFunction XML_TRANSFORM =
      new SqlFunction("XMLTRANSFORM", SqlKind.OTHER_FUNCTION,
          ReturnTypes.VARCHAR_2000.andThen(SqlTypeTransforms.FORCE_NULLABLE),
          null, OperandTypes.STRING_STRING, SqlFunctionCategory.SYSTEM);

  @LibraryOperator(libraries = {ORACLE})
  public static final SqlFunction EXTRACT_XML =
      new SqlFunction("EXTRACT", SqlKind.OTHER_FUNCTION,
          ReturnTypes.VARCHAR_2000.andThen(SqlTypeTransforms.FORCE_NULLABLE),
          null, OperandTypes.STRING_STRING_OPTIONAL_STRING,
          SqlFunctionCategory.SYSTEM);

  @LibraryOperator(libraries = {ORACLE})
  public static final SqlFunction EXISTS_NODE =
      new SqlFunction("EXISTSNODE", SqlKind.OTHER_FUNCTION,
          ReturnTypes.INTEGER_NULLABLE
              .andThen(SqlTypeTransforms.FORCE_NULLABLE), null,
          OperandTypes.STRING_STRING_OPTIONAL_STRING, SqlFunctionCategory.SYSTEM);

  /** The "BOOL_AND(condition)" aggregate function, PostgreSQL and Redshift's
   * equivalent to {@link SqlStdOperatorTable#EVERY}. */
  @LibraryOperator(libraries = {POSTGRESQL})
  public static final SqlAggFunction BOOL_AND =
      new SqlMinMaxAggFunction("BOOL_AND", SqlKind.MIN, OperandTypes.BOOLEAN);

  /** The "BOOL_OR(condition)" aggregate function, PostgreSQL and Redshift's
   * equivalent to {@link SqlStdOperatorTable#SOME}. */
  @LibraryOperator(libraries = {POSTGRESQL})
  public static final SqlAggFunction BOOL_OR =
      new SqlMinMaxAggFunction("BOOL_OR", SqlKind.MAX, OperandTypes.BOOLEAN);

  /** The "LOGICAL_AND(condition)" aggregate function, BIG_QUERY's
   * equivalent to {@link SqlStdOperatorTable#EVERY}. */
  @LibraryOperator(libraries = {BIG_QUERY})
  public static final SqlAggFunction LOGICAL_AND =
      new SqlMinMaxAggFunction("LOGICAL_AND", SqlKind.MIN, OperandTypes.BOOLEAN);

  /** The "LOGICAL_OR(condition)" aggregate function, BIG_QUERY's
   * equivalent to {@link SqlStdOperatorTable#SOME}. */
  @LibraryOperator(libraries = {BIG_QUERY})
  public static final SqlAggFunction LOGICAL_OR =
      new SqlMinMaxAggFunction("LOGICAL_OR", SqlKind.MAX, OperandTypes.BOOLEAN);

  /** The "COUNTIF(condition) [OVER (...)]" function, in BIG_QUERY,
   * returns the count of TRUE values for expression.
   *
   * <p>{@code COUNTIF(b)} is equivalent to
   * {@code COUNT(*) FILTER (WHERE b)}. */
  @LibraryOperator(libraries = {BIG_QUERY})
  public static final SqlAggFunction COUNTIF =
      SqlBasicAggFunction
          .create(SqlKind.COUNTIF, ReturnTypes.BIGINT, OperandTypes.BOOLEAN)
          .withDistinct(Optionality.FORBIDDEN);

  /**Array subscript operator:
   array_expression[array_subscript_specifier]

   array_subscript_specifier:
   position_keyword(index)

   position_keyword:
   { OFFSET | SAFE_OFFSET | ORDINAL | SAFE_ORDINAL }
   Gets a value from an array at a specific position.*/

  /** The "OFFSET(index)" array subscript operator used by BigQuery. The index
   * starts at 0 and produces an error if the index is out of range. */
  @LibraryOperator(libraries = {BIG_QUERY})
  public static final SqlOperator OFFSET =
      new SqlItemOperator("OFFSET", OperandTypes.ARRAY, 0, false);

  /** The "ORDINAL(index)" array subscript operator used by BigQuery. The index
   * starts at 1 and produces an error if the index is out of range. */
  @LibraryOperator(libraries = {BIG_QUERY})
  public static final SqlOperator ORDINAL =
      new SqlItemOperator("ORDINAL", OperandTypes.ARRAY, 1, false);

  /** The "SAFE_OFFSET(index)" array subscript operator used by BigQuery. The index
   * starts at 0 and returns null if the index is out of range. */
  @LibraryOperator(libraries = {BIG_QUERY})
  public static final SqlOperator SAFE_OFFSET =
      new SqlItemOperator("SAFE_OFFSET", OperandTypes.ARRAY, 0, true);

  /** The "SAFE_ORDINAL(index)" array subscript operator used by BigQuery. The index
   * starts at 1 and returns null if the index is out of range. */
  @LibraryOperator(libraries = {BIG_QUERY})
  public static final SqlOperator SAFE_ORDINAL =
      new SqlItemOperator("SAFE_ORDINAL", OperandTypes.ARRAY, 1, true);

  /** The "ARRAY_AGG(value [ ORDER BY ...])" aggregate function,
   * in BIG_QUERY and PostgreSQL, gathers values into arrays. */
  @LibraryOperator(libraries = {POSTGRESQL, BIG_QUERY})
  public static final SqlAggFunction ARRAY_AGG =
      SqlBasicAggFunction
          .create(SqlKind.ARRAY_AGG,
              ReturnTypes.andThen(ReturnTypes::stripOrderBy,
                  ReturnTypes.TO_ARRAY), OperandTypes.ANY)
          .withFunctionType(SqlFunctionCategory.SYSTEM)
          .withSyntax(SqlSyntax.ORDERED_FUNCTION)
          .withAllowsNullTreatment(true);

  /** The "ARRAY_CONCAT_AGG(value [ ORDER BY ...])" aggregate function,
   * in BIG_QUERY and PostgreSQL, concatenates array values into arrays. */
  @LibraryOperator(libraries = {POSTGRESQL, BIG_QUERY})
  public static final SqlAggFunction ARRAY_CONCAT_AGG =
      SqlBasicAggFunction
          .create(SqlKind.ARRAY_CONCAT_AGG, ReturnTypes.ARG0,
              OperandTypes.ARRAY)
          .withFunctionType(SqlFunctionCategory.SYSTEM)
          .withSyntax(SqlSyntax.ORDERED_FUNCTION);

  /** The "STRING_AGG(value [, separator ] [ ORDER BY ...])" aggregate function,
   * BIG_QUERY and PostgreSQL's equivalent of
   * {@link SqlStdOperatorTable#LISTAGG}.
   *
   * <p>{@code STRING_AGG(v, sep ORDER BY x, y)} is implemented by
   * rewriting to {@code LISTAGG(v, sep) WITHIN GROUP (ORDER BY x, y)}. */
  @LibraryOperator(libraries = {POSTGRESQL, BIG_QUERY})
  public static final SqlAggFunction STRING_AGG =
      SqlBasicAggFunction
          .create(SqlKind.STRING_AGG, ReturnTypes.ARG0_NULLABLE,
              OperandTypes.or(OperandTypes.STRING, OperandTypes.STRING_STRING))
          .withFunctionType(SqlFunctionCategory.SYSTEM)
          .withSyntax(SqlSyntax.ORDERED_FUNCTION);

  /** The "DATE(string)" function, equivalent to "CAST(string AS DATE). */
  @LibraryOperator(libraries = {BIG_QUERY})
  public static final SqlFunction DATE =
      new SqlFunction("DATE", SqlKind.OTHER_FUNCTION,
          ReturnTypes.DATE_NULLABLE, null,
          OperandTypes.or(OperandTypes.DATETIME, OperandTypes.STRING),
          SqlFunctionCategory.TIMEDATE);

  /** The "TIMESTAMP(string)" function, equivalent to "CAST(string AS TIMESTAMP). */
  @LibraryOperator(libraries = {BIG_QUERY})
  public static final SqlFunction TIMESTAMP =
      new SqlFunction("TIMESTAMP", SqlKind.OTHER_FUNCTION,
          ReturnTypes.TIMESTAMP_NULLABLE, null,
          OperandTypes.or(OperandTypes.DATETIME, OperandTypes.STRING),
          SqlFunctionCategory.TIMEDATE);

  /** The "CURRENT_DATETIME([timezone])" function. */
  @LibraryOperator(libraries = {BIG_QUERY})
  public static final SqlFunction CURRENT_DATETIME =
      new SqlFunction("CURRENT_DATETIME", SqlKind.OTHER_FUNCTION,
          ReturnTypes.TIMESTAMP.andThen(SqlTypeTransforms.TO_NULLABLE), null,
          OperandTypes.or(OperandTypes.NILADIC, OperandTypes.STRING),
          SqlFunctionCategory.TIMEDATE);

  /** The "DATE_FROM_UNIX_DATE(integer)" function; returns a DATE value
   * a given number of seconds after 1970-01-01. */
  @LibraryOperator(libraries = {BIG_QUERY})
  public static final SqlFunction DATE_FROM_UNIX_DATE =
      new SqlFunction("DATE_FROM_UNIX_DATE", SqlKind.OTHER_FUNCTION,
          ReturnTypes.DATE_NULLABLE, null, OperandTypes.INTEGER,
          SqlFunctionCategory.TIMEDATE);

  /** The "UNIX_DATE(date)" function; returns the number of days since
   * 1970-01-01. */
  @LibraryOperator(libraries = {BIG_QUERY})
  public static final SqlFunction UNIX_DATE =
      new SqlFunction("UNIX_DATE", SqlKind.OTHER_FUNCTION,
          ReturnTypes.INTEGER_NULLABLE, null, OperandTypes.DATE,
          SqlFunctionCategory.TIMEDATE);

  @LibraryOperator(libraries = {BIG_QUERY, HIVE, SPARK})
  public static final SqlFunction CURRENT_TIMESTAMP = new SqlCurrentTimestampFunction(
      "CURRENT_TIMESTAMP", SqlTypeName.TIMESTAMP);

  @LibraryOperator(libraries = {BIG_QUERY})
  public static final SqlFunction CURRENT_TIMESTAMP_WITH_TIME_ZONE =
      new SqlCurrentTimestampFunction("CURRENT_TIMESTAMP_TZ",
          SqlTypeName.TIMESTAMP_WITH_TIME_ZONE);

  @LibraryOperator(libraries = {SNOWFLAKE})
  public static final SqlFunction CURRENT_TIMESTAMP_WITH_LOCAL_TIME_ZONE =
      new SqlCurrentTimestampFunction("CURRENT_TIMESTAMP_LTZ",
          SqlTypeName.TIMESTAMP_WITH_LOCAL_TIME_ZONE);

  /**
   * The REGEXP_EXTRACT(source_string, regex_pattern) returns the first substring in source_string
   * that matches the regex_pattern. Returns NULL if there is no match.
   *
   * The REGEXP_EXTRACT_ALL(source_string, regex_pattern) returns an array of all substrings of
   * source_string that match the regex_pattern.
   */
  @LibraryOperator(libraries = {BIG_QUERY})
  public static final SqlFunction REGEXP_EXTRACT = new SqlFunction("REGEXP_EXTRACT",
        SqlKind.OTHER_FUNCTION,
        ReturnTypes.cascade(ReturnTypes.explicit(SqlTypeName.VARCHAR),
          SqlTypeTransforms.TO_NULLABLE),
      null, OperandTypes.family(
      ImmutableList.of(SqlTypeFamily.STRING, SqlTypeFamily.STRING,
          SqlTypeFamily.NUMERIC, SqlTypeFamily.NUMERIC),
          number -> number == 2 || number == 3),
      SqlFunctionCategory.STRING);

  @LibraryOperator(libraries = {BIG_QUERY})
  public static final SqlFunction REGEXP_EXTRACT_ALL = new SqlFunction("REGEXP_EXTRACT_ALL",
      SqlKind.OTHER_FUNCTION,
      ReturnTypes.cascade(ReturnTypes.explicit(SqlTypeName.VARCHAR),
        SqlTypeTransforms.TO_NULLABLE),
      null, OperandTypes.STRING_STRING,
      SqlFunctionCategory.STRING);

  @LibraryOperator(libraries = {BIG_QUERY})
  public static final SqlFunction FORMAT_TIMESTAMP = new SqlFunction("FORMAT_TIMESTAMP",
      SqlKind.OTHER_FUNCTION,
      ReturnTypes.VARCHAR_2000_NULLABLE, null,
      OperandTypes.family(SqlTypeFamily.STRING, SqlTypeFamily.TIMESTAMP),
      SqlFunctionCategory.TIMEDATE);

  @LibraryOperator(libraries = {HIVE, SPARK})
  public static final SqlFunction DATE_FORMAT = new SqlFunction("DATE_FORMAT",
      SqlKind.OTHER_FUNCTION,
      ReturnTypes.VARCHAR_2000_NULLABLE, null,
      OperandTypes.family(SqlTypeFamily.DATETIME, SqlTypeFamily.STRING),
      SqlFunctionCategory.TIMEDATE);

  @LibraryOperator(libraries = {STANDARD})
  public static final SqlFunction FORMAT_DATE = new SqlFunction("FORMAT_DATE",
      SqlKind.OTHER_FUNCTION,
      ReturnTypes.VARCHAR_2000_NULLABLE, null,
      OperandTypes.family(SqlTypeFamily.STRING, SqlTypeFamily.DATE),
      SqlFunctionCategory.TIMEDATE);

  @LibraryOperator(libraries = {STANDARD})
  public static final SqlFunction FORMAT_TIME = new SqlFunction("FORMAT_TIME",
      SqlKind.OTHER_FUNCTION,
      ReturnTypes.VARCHAR_2000_NULLABLE, null,
      OperandTypes.family(SqlTypeFamily.STRING, SqlTypeFamily.TIME),
      SqlFunctionCategory.TIMEDATE);

  @LibraryOperator(libraries = {BIG_QUERY})
  public static final SqlFunction TIME_ADD =
      new SqlFunction("TIME_ADD",
          SqlKind.PLUS,
          ReturnTypes.TIME, null,
          OperandTypes.DATETIME_INTERVAL,
          SqlFunctionCategory.TIMEDATE) {

    @Override public void unparse(SqlWriter writer, SqlCall call, int leftPrec, int rightPrec) {
      writer.getDialect().unparseIntervalOperandsBasedFunctions(
          writer, call, leftPrec, rightPrec);
    }
  };

  @LibraryOperator(libraries = {BIG_QUERY})
  public static final SqlFunction INTERVAL_SECONDS = new SqlFunction("INTERVAL_SECONDS",
        SqlKind.OTHER_FUNCTION,
        ReturnTypes.INTEGER, null,
        OperandTypes.ANY, SqlFunctionCategory.TIMEDATE);

  /** The "MONTHNAME(datetime)" function; returns the name of the month,
   * in the current locale, of a TIMESTAMP or DATE argument. */
  @LibraryOperator(libraries = {MYSQL})
  public static final SqlFunction MONTHNAME =
      new SqlFunction("MONTHNAME", SqlKind.OTHER_FUNCTION,
          ReturnTypes.VARCHAR_2000, null, OperandTypes.DATETIME,
          SqlFunctionCategory.TIMEDATE);

  @LibraryOperator(libraries = {BIG_QUERY, HIVE, SPARK})
  public static final SqlFunction DATETIME_ADD =
      new SqlFunction("DATETIME_ADD",
      SqlKind.OTHER_FUNCTION,
      ReturnTypes.ARG0_NULLABLE,
      null,
      OperandTypes.DATETIME,
      SqlFunctionCategory.TIMEDATE) {

        @Override public void unparse(SqlWriter writer, SqlCall call, int leftPrec, int rightPrec) {
          writer.getDialect().unparseIntervalOperandsBasedFunctions(
              writer, call, leftPrec, rightPrec);
        }
      };

  @LibraryOperator(libraries = {BIG_QUERY})
  public static final SqlFunction DATETIME_SUB =
      new SqlFunction("DATETIME_SUB",
      SqlKind.OTHER_FUNCTION,
      ReturnTypes.ARG0_NULLABLE,
      null,
      OperandTypes.DATETIME,
      SqlFunctionCategory.TIMEDATE) {

        @Override public void unparse(SqlWriter writer, SqlCall call, int leftPrec, int rightPrec) {
          writer.getDialect().unparseIntervalOperandsBasedFunctions(
              writer, call, leftPrec, rightPrec);
        }
      };

  @LibraryOperator(libraries = {BIG_QUERY, HIVE, SPARK})
  public static final SqlFunction DATE_ADD =
      new SqlFunction(
        "DATE_ADD",
        SqlKind.PLUS,
        ReturnTypes.DATE,
        null,
        OperandTypes.or(DATETIME_INTERVAL, DATETIME_INTEGER),
        SqlFunctionCategory.TIMEDATE) {

      @Override public void unparse(SqlWriter writer, SqlCall call, int leftPrec, int rightPrec) {
        writer.getDialect().unparseIntervalOperandsBasedFunctions(
            writer, call, leftPrec, rightPrec);
      }
    };

  @LibraryOperator(libraries = {BIG_QUERY, HIVE, SPARK})
  public static final SqlFunction DATE_SUB =
      new SqlFunction(
        "DATE_SUB",
        SqlKind.MINUS,
        ReturnTypes.DATE,
        null,
        OperandTypes.or(DATETIME_INTERVAL, DATETIME_INTEGER),
        SqlFunctionCategory.TIMEDATE) {

        @Override public void unparse(SqlWriter writer, SqlCall call, int leftPrec, int rightPrec) {
          writer.getDialect().unparseIntervalOperandsBasedFunctions(
              writer, call, leftPrec, rightPrec);
        }
      };

  @LibraryOperator(libraries = {BIG_QUERY})
  public static final SqlFunction TIMESTAMP_ADD =
      new SqlFunction(
        "TIMESTAMP_ADD",
        SqlKind.PLUS,
        ReturnTypes.TIMESTAMP,
        null,
        OperandTypes.family(SqlTypeFamily.TIMESTAMP, SqlTypeFamily.DATETIME_INTERVAL),
        SqlFunctionCategory.TIMEDATE) {

        @Override public void unparse(SqlWriter writer, SqlCall call, int leftPrec, int rightPrec) {
          writer.getDialect().unparseIntervalOperandsBasedFunctions(
              writer, call, leftPrec, rightPrec);
        }
      };

  @LibraryOperator(libraries = {BIG_QUERY})
  public static final SqlFunction TIMESTAMP_SUB =
      new SqlFunction(
        "TIMESTAMP_SUB",
        SqlKind.MINUS,
        ReturnTypes.TIMESTAMP,
        null,
        OperandTypes.family(SqlTypeFamily.TIMESTAMP, SqlTypeFamily.DATETIME_INTERVAL),
        SqlFunctionCategory.TIMEDATE) {

        @Override public void unparse(SqlWriter writer, SqlCall call, int leftPrec, int rightPrec) {
          writer.getDialect().unparseIntervalOperandsBasedFunctions(
              writer, call, leftPrec, rightPrec);
        }
      };


  @LibraryOperator(libraries = {HIVE, SPARK, SNOWFLAKE, TERADATA})
  public static final SqlFunction ADD_MONTHS =
      new SqlFunction(
        "ADD_MONTHS",
        SqlKind.PLUS,
        ReturnTypes.ARG0,
        null,
        OperandTypes.family(SqlTypeFamily.DATETIME, SqlTypeFamily.INTEGER),
        SqlFunctionCategory.TIMEDATE);

  @LibraryOperator(libraries = {ORACLE})
  public static final SqlFunction ORACLE_ADD_MONTHS =
      new SqlFunction(
          "ADD_MONTHS",
          SqlKind.PLUS,
          ReturnTypes.ARG0_NULLABLE,
          null,
          OperandTypes.family(SqlTypeFamily.DATETIME, SqlTypeFamily.INTEGER),
          SqlFunctionCategory.TIMEDATE);

  /** The "DAYNAME(datetime)" function; returns the name of the day of the week,
   * in the current locale, of a TIMESTAMP or DATE argument. */
  @LibraryOperator(libraries = {MYSQL})
  public static final SqlFunction DAYNAME =
      new SqlFunction("DAYNAME", SqlKind.OTHER_FUNCTION,
          ReturnTypes.VARCHAR_2000, null, OperandTypes.DATETIME,
          SqlFunctionCategory.TIMEDATE);

  @LibraryOperator(libraries = {MYSQL, POSTGRESQL})
  public static final SqlFunction LEFT =
      new SqlFunction("LEFT", SqlKind.OTHER_FUNCTION,
          ReturnTypes.ARG0_NULLABLE_VARYING, null,
          OperandTypes.CBSTRING_INTEGER, SqlFunctionCategory.STRING);

  @LibraryOperator(libraries = {MYSQL, POSTGRESQL})
  public static final SqlFunction REPEAT =
      new SqlFunction(
          "REPEAT",
          SqlKind.OTHER_FUNCTION,
          ReturnTypes.ARG0_NULLABLE_VARYING,
          null,
          OperandTypes.STRING_INTEGER,
          SqlFunctionCategory.STRING);

  @LibraryOperator(libraries = {MYSQL, POSTGRESQL})
  public static final SqlFunction RIGHT =
      new SqlFunction("RIGHT", SqlKind.OTHER_FUNCTION,
          ReturnTypes.ARG0_NULLABLE_VARYING, null,
          OperandTypes.CBSTRING_INTEGER, SqlFunctionCategory.STRING);

  @LibraryOperator(libraries = {MYSQL})
  public static final SqlFunction SPACE =
      new SqlFunction("SPACE",
          SqlKind.OTHER_FUNCTION,
          ReturnTypes.VARCHAR_2000_NULLABLE,
          null,
          OperandTypes.INTEGER,
          SqlFunctionCategory.STRING);

  @LibraryOperator(libraries = {MYSQL})
  public static final SqlFunction STRCMP =
      new SqlFunction("STRCMP",
          SqlKind.OTHER_FUNCTION,
          ReturnTypes.INTEGER_NULLABLE,
          null,
          OperandTypes.STRING_STRING,
          SqlFunctionCategory.STRING);

  @LibraryOperator(libraries = {MYSQL, POSTGRESQL, ORACLE})
  public static final SqlFunction SOUNDEX =
      new SqlFunction("SOUNDEX",
          SqlKind.OTHER_FUNCTION,
          ReturnTypes.VARCHAR_4_NULLABLE,
          null,
          OperandTypes.CHARACTER,
          SqlFunctionCategory.STRING);

  @LibraryOperator(libraries = {POSTGRESQL})
  public static final SqlFunction DIFFERENCE =
      new SqlFunction("DIFFERENCE",
          SqlKind.OTHER_FUNCTION,
          ReturnTypes.INTEGER_NULLABLE,
          null,
          OperandTypes.STRING_STRING,
          SqlFunctionCategory.STRING);

  /** The "CONCAT(arg, ...)" function that concatenates strings.
   * For example, "CONCAT('a', 'bc', 'd')" returns "abcd". */
  @LibraryOperator(libraries = {MYSQL, POSTGRESQL})
  public static final SqlFunction CONCAT_FUNCTION =
      new SqlFunction("CONCAT",
          SqlKind.OTHER_FUNCTION,
          ReturnTypes.MULTIVALENT_STRING_SUM_PRECISION_NULLABLE,
          InferTypes.RETURN_TYPE,
          OperandTypes.repeat(SqlOperandCountRanges.from(2),
              OperandTypes.STRING),
          SqlFunctionCategory.STRING);

  /** The "CONCAT(arg, ...)" function that concatenates strings.
   * For example, "CONCAT('a', 'bc', 'd')" returns "abcd". */
  @LibraryOperator(libraries = {BIG_QUERY})
  public static final SqlFunction CONCAT =
      new SqlFunction("CONCAT",
          SqlKind.OTHER_FUNCTION,
          ReturnTypes.MULTIVALENT_STRING_SUM_PRECISION_NULLABLE,
          InferTypes.RETURN_TYPE,
          OperandTypes.ONE_OR_MORE,
          SqlFunctionCategory.STRING);

  /** The "CONCAT(arg0, arg1)" function that concatenates strings.
   * For example, "CONCAT('a', 'bc')" returns "abc".
   *
   * <p>It is assigned {@link SqlKind#CONCAT2} to make it not equal to
   * {@link #CONCAT_FUNCTION}. */
  @LibraryOperator(libraries = {ORACLE})
  public static final SqlFunction CONCAT2 =
      new SqlFunction("CONCAT",
          SqlKind.CONCAT2,
          ReturnTypes.MULTIVALENT_STRING_SUM_PRECISION_NULLABLE,
          InferTypes.RETURN_TYPE,
          OperandTypes.STRING_SAME_SAME,
          SqlFunctionCategory.STRING);

  @LibraryOperator(libraries = {MYSQL})
  public static final SqlFunction REVERSE =
      new SqlFunction("REVERSE",
          SqlKind.REVERSE,
          ReturnTypes.ARG0_NULLABLE_VARYING,
          null,
          OperandTypes.CHARACTER,
          SqlFunctionCategory.STRING);

  @LibraryOperator(libraries = {MYSQL})
  public static final SqlFunction FROM_BASE64 =
      new SqlFunction("FROM_BASE64",
        SqlKind.OTHER_FUNCTION,
        ReturnTypes.explicit(SqlTypeName.VARBINARY)
          .andThen(SqlTypeTransforms.TO_NULLABLE),
        null,
        OperandTypes.STRING,
        SqlFunctionCategory.STRING);

  @LibraryOperator(libraries = {MYSQL})
  public static final SqlFunction TO_BASE64 =
      new SqlFunction("TO_BASE64",
        SqlKind.OTHER_FUNCTION,
        ReturnTypes.explicit(SqlTypeName.VARCHAR)
          .andThen(SqlTypeTransforms.TO_NULLABLE),
        null,
        OperandTypes.or(OperandTypes.STRING, OperandTypes.BINARY),
        SqlFunctionCategory.STRING);

  /** The "TO_DATE(string1, string2)" function; casts string1
   * to a DATE using the format specified in string2. */
  @LibraryOperator(libraries = {POSTGRESQL, SPARK})
  public static final SqlFunction TO_DATE =
      new SqlFunction("TO_DATE",
          SqlKind.OTHER_FUNCTION,
          ReturnTypes.DATE_NULLABLE,
          null,
          OperandTypes.STRING_STRING,
          SqlFunctionCategory.TIMEDATE);

  /**
   * The "TIME(string1)" function; casts string1
   * to a TIME using the format specified in string2.
   */
  @LibraryOperator(libraries = {BIG_QUERY})
  public static final SqlFunction TIME =
      new SqlFunction("TIME",
          SqlKind.OTHER_FUNCTION,
          ReturnTypes.TIME_NULLABLE,
          null,
          OperandTypes.DATETIME,
          SqlFunctionCategory.TIMEDATE);

  @LibraryOperator(libraries = {ORACLE})
  public static final SqlFunction ORACLE_TO_DATE =
      new SqlFunction("TO_DATE",
          SqlKind.OTHER_FUNCTION,
          ReturnTypes.TIMESTAMP_NULLABLE,
          null,
          OperandTypes.STRING_STRING,
          SqlFunctionCategory.TIMEDATE);

  /** The "TO_TIMESTAMP(string1, string2)" function; casts string1
   * to a TIMESTAMP using the format specified in string2. */
  @LibraryOperator(libraries = {POSTGRESQL, SNOWFLAKE})
  public static final SqlFunction TO_TIMESTAMP =
      new SqlFunction("TO_TIMESTAMP",
          SqlKind.OTHER_FUNCTION,
          ReturnTypes.TIMESTAMP_NULLABLE,
          null,
          OperandTypes.STRING_STRING,
          SqlFunctionCategory.TIMEDATE);

  /**Same as {@link #TO_TIMESTAMP}, except ,if the conversion cannot be performed,
   * it returns a NULL value instead of raising an error.*/
  @LibraryOperator(libraries = {SNOWFLAKE})
  public static final SqlFunction TRY_TO_TIMESTAMP =
      new SqlFunction("TRY_TO_TIMESTAMP",
          SqlKind.OTHER_FUNCTION,
          ReturnTypes.TIMESTAMP_NULLABLE,
          null,
          OperandTypes.or(
              OperandTypes.STRING,
              OperandTypes.STRING_STRING),
          SqlFunctionCategory.TIMEDATE);

  /**Same as {@link #TO_DATE}, except ,if the conversion cannot be performed,
   * it returns a NULL value instead of raising an error.
   * Here second and third operands are optional
   * Third operand is true if the first operand is Timestamp */
  @LibraryOperator(libraries = {STANDARD})
  public static final SqlFunction TRY_TO_DATE =
      new SqlFunction("TRY_TO_DATE",
          SqlKind.OTHER_FUNCTION,
          ReturnTypes.DATE_NULLABLE,
          null,
          OperandTypes.or(
              OperandTypes.STRING,
              OperandTypes.STRING_STRING, OperandTypes.STRING_STRING_BOOLEAN),
          SqlFunctionCategory.TIMEDATE);

  @LibraryOperator(libraries = {ORACLE})
  public static final SqlFunction ORACLE_TO_TIMESTAMP =
      new SqlFunction("TO_TIMESTAMP",
          SqlKind.OTHER_FUNCTION,
          ReturnTypes.TIMESTAMP_NULLABLE,
          null,
          OperandTypes.or(OperandTypes.STRING_OPTIONAL_STRING,
              OperandTypes.TIMESTAMP),
          SqlFunctionCategory.TIMEDATE);

  /** The "TIMESTAMP_SECONDS(bigint)" function; returns a TIMESTAMP value
   * a given number of seconds after 1970-01-01 00:00:00. */
  @LibraryOperator(libraries = {BIG_QUERY})
  public static final SqlFunction TIMESTAMP_SECONDS =
      new SqlFunction("TIMESTAMP_SECONDS", SqlKind.OTHER_FUNCTION,
          ReturnTypes.TIMESTAMP_NULLABLE, null, OperandTypes.INTEGER,
          SqlFunctionCategory.TIMEDATE);

  /** The "TIMESTAMP_MILLIS(bigint)" function; returns a TIMESTAMP value
   * a given number of milliseconds after 1970-01-01 00:00:00. */
  @LibraryOperator(libraries = {BIG_QUERY})
  public static final SqlFunction TIMESTAMP_MILLIS =
      new SqlFunction("TIMESTAMP_MILLIS", SqlKind.OTHER_FUNCTION,
          ReturnTypes.TIMESTAMP_NULLABLE, null, OperandTypes.INTEGER,
          SqlFunctionCategory.TIMEDATE);

  /** The "TIMESTAMP_MICROS(bigint)" function; returns a TIMESTAMP value
   * a given number of micro-seconds after 1970-01-01 00:00:00. */
  @LibraryOperator(libraries = {BIG_QUERY})
  public static final SqlFunction TIMESTAMP_MICROS =
      new SqlFunction("TIMESTAMP_MICROS", SqlKind.OTHER_FUNCTION,
          ReturnTypes.TIMESTAMP_NULLABLE, null, OperandTypes.INTEGER,
          SqlFunctionCategory.TIMEDATE);

  /** The "UNIX_SECONDS(bigint)" function; returns the number of seconds
   * since 1970-01-01 00:00:00. */
  @LibraryOperator(libraries = {BIG_QUERY})
  public static final SqlFunction UNIX_SECONDS =
      new SqlFunction("UNIX_SECONDS", SqlKind.OTHER_FUNCTION,
          ReturnTypes.BIGINT_NULLABLE, null, OperandTypes.TIMESTAMP,
          SqlFunctionCategory.TIMEDATE);

  /** The "UNIX_MILLIS(bigint)" function; returns the number of milliseconds
   * since 1970-01-01 00:00:00. */
  @LibraryOperator(libraries = {BIG_QUERY})
  public static final SqlFunction UNIX_MILLIS =
      new SqlFunction("UNIX_MILLIS", SqlKind.OTHER_FUNCTION,
          ReturnTypes.BIGINT_NULLABLE, null, OperandTypes.TIMESTAMP,
          SqlFunctionCategory.TIMEDATE);

  /** The "UNIX_MICROS(bigint)" function; returns the number of microseconds
   * since 1970-01-01 00:00:00. */
  @LibraryOperator(libraries = {BIG_QUERY})
  public static final SqlFunction UNIX_MICROS =
      new SqlFunction("UNIX_MICROS", SqlKind.OTHER_FUNCTION,
          ReturnTypes.BIGINT_NULLABLE, null, OperandTypes.TIMESTAMP,
          SqlFunctionCategory.TIMEDATE);

  @LibraryOperator(libraries = {ORACLE})
  public static final SqlFunction CHR =
      new SqlFunction("CHR",
          SqlKind.OTHER_FUNCTION,
          ReturnTypes.CHAR,
          null,
          OperandTypes.INTEGER,
          SqlFunctionCategory.STRING);

  @LibraryOperator(libraries = {ORACLE})
  public static final SqlFunction TANH =
      new SqlFunction("TANH",
          SqlKind.OTHER_FUNCTION,
          ReturnTypes.DOUBLE_NULLABLE,
          null,
          OperandTypes.NUMERIC,
          SqlFunctionCategory.NUMERIC);

  @LibraryOperator(libraries = {ORACLE})
  public static final SqlFunction COSH =
      new SqlFunction("COSH",
          SqlKind.OTHER_FUNCTION,
          ReturnTypes.DOUBLE_NULLABLE,
          null,
          OperandTypes.NUMERIC,
          SqlFunctionCategory.NUMERIC);

  @LibraryOperator(libraries = {ORACLE})
  public static final SqlFunction SINH =
      new SqlFunction("SINH",
          SqlKind.OTHER_FUNCTION,
          ReturnTypes.DOUBLE_NULLABLE,
          null,
          OperandTypes.NUMERIC,
          SqlFunctionCategory.NUMERIC);

  @LibraryOperator(libraries = {MYSQL, POSTGRESQL})
  public static final SqlFunction MD5 =
      new SqlFunction("MD5",
        SqlKind.OTHER_FUNCTION,
        ReturnTypes.explicit(SqlTypeName.VARCHAR)
          .andThen(SqlTypeTransforms.TO_NULLABLE),
        null,
        OperandTypes.or(OperandTypes.STRING, OperandTypes.BINARY),
        SqlFunctionCategory.STRING);

  @LibraryOperator(libraries = {BIG_QUERY})
  public static final SqlFunction TO_HEX =
      new SqlFunction("TO_HEX",
          SqlKind.OTHER_FUNCTION,
          ReturnTypes.VARCHAR_2000,
          null,
          OperandTypes.family(SqlTypeFamily.STRING),
          SqlFunctionCategory.STRING);

  @LibraryOperator(libraries = {MYSQL, POSTGRESQL})
  public static final SqlFunction SHA1 =
      new SqlFunction("SHA1",
        SqlKind.OTHER_FUNCTION,
        ReturnTypes.explicit(SqlTypeName.VARCHAR)
          .andThen(SqlTypeTransforms.TO_NULLABLE),
        null,
        OperandTypes.or(OperandTypes.STRING, OperandTypes.BINARY),
        SqlFunctionCategory.STRING);

  /** Infix "::" cast operator used by PostgreSQL, for example
   * {@code '100'::INTEGER}. */
  @LibraryOperator(libraries = {POSTGRESQL})
  public static final SqlOperator INFIX_CAST =
      new SqlCastOperator();

  @LibraryOperator(libraries = {STANDARD})
  public static final SqlFunction FORMAT =
      new SqlFunction(
        "FORMAT",
        SqlKind.FORMAT,
        ReturnTypes.VARCHAR_2000_NULLABLE, null,
        OperandTypes.family(SqlTypeFamily.STRING, SqlTypeFamily.NUMERIC),
        SqlFunctionCategory.STRING);

  /** The "TO_NUMBER(string1, string2)" function; casts string1
   * as hexadecimal to a NUMBER using the format specified in string2. */
  @LibraryOperator(libraries = {TERADATA, POSTGRESQL})
  public static final SqlFunction TO_NUMBER =
      new SqlFunction(
        "TO_NUMBER",
        SqlKind.TO_NUMBER,
        ReturnTypes.BIGINT_FORCE_NULLABLE,
        null, OperandTypes.or(OperandTypes.STRING, OperandTypes.STRING_STRING,
        OperandTypes.family(SqlTypeFamily.STRING, SqlTypeFamily.NULL),
        OperandTypes.family(SqlTypeFamily.NULL, SqlTypeFamily.STRING),
        OperandTypes.STRING_STRING_STRING,
        OperandTypes.family(SqlTypeFamily.NULL)),
        SqlFunctionCategory.STRING);

  @LibraryOperator(libraries = {ORACLE})
  public static final SqlFunction ORACLE_TO_NUMBER =
      new SqlFunction(
          "TO_NUMBER",
          SqlKind.TO_NUMBER,
          ReturnTypes.DECIMAL_NULLABLE,
          null, OperandTypes.or(OperandTypes.STRING, OperandTypes.STRING_STRING,
          OperandTypes.family(SqlTypeFamily.STRING, SqlTypeFamily.NULL),
          OperandTypes.family(SqlTypeFamily.NULL, SqlTypeFamily.STRING),
          OperandTypes.STRING_STRING_STRING,
          OperandTypes.family(SqlTypeFamily.NULL)),
          SqlFunctionCategory.STRING);

  @LibraryOperator(libraries = {HIVE, SPARK})
  public static final SqlFunction CONV =
          new SqlFunction(
                  "CONV",
                  SqlKind.OTHER_FUNCTION,
                  ReturnTypes.VARCHAR_4_NULLABLE, null,
                  OperandTypes.family(SqlTypeFamily.STRING, SqlTypeFamily.NUMERIC,
                          SqlTypeFamily.NUMERIC),
                  SqlFunctionCategory.STRING);

  @LibraryOperator(libraries = {BIG_QUERY, HIVE, SPARK})
  public static final SqlFunction RPAD =
      new SqlFunction("RPAD", SqlKind.OTHER_FUNCTION,
        ReturnTypes.VARCHAR_2000_NULLABLE, null,
        OperandTypes.STRING_INTEGER_OPTIONAL_STRING,
        SqlFunctionCategory.STRING);

  @LibraryOperator(libraries = {BIG_QUERY, HIVE, SPARK})
  public static final SqlFunction LPAD =
      new SqlFunction("LPAD", SqlKind.OTHER_FUNCTION,
        ReturnTypes.VARCHAR_2000_NULLABLE, null,
        OperandTypes.STRING_INTEGER_OPTIONAL_STRING,
        SqlFunctionCategory.STRING);

  @LibraryOperator(libraries = {STANDARD})
  public static final SqlFunction STR_TO_DATE = new SqlFunction(
      "STR_TO_DATE",
      SqlKind.OTHER_FUNCTION,
      ReturnTypes.DATE_NULLABLE,
      null,
      OperandTypes.STRING_STRING,
      SqlFunctionCategory.TIMEDATE);

  @LibraryOperator(libraries = {BIG_QUERY})
  public static final SqlFunction PARSE_DATE =
      new SqlFunction(
        "PARSE_DATE",
        SqlKind.OTHER_FUNCTION,
        ReturnTypes.DATE_NULLABLE, null,
        OperandTypes.STRING_STRING,
        SqlFunctionCategory.TIMEDATE);

  @LibraryOperator(libraries = {BIG_QUERY})
  public static final SqlFunction PARSE_TIME =
      new SqlFunction(
          "PARSE_TIME",
          SqlKind.OTHER_FUNCTION,
          ReturnTypes.TIME_NULLABLE, null,
          OperandTypes.STRING_STRING,
          SqlFunctionCategory.TIMEDATE);

  @LibraryOperator(libraries = {BIG_QUERY})
  public static final SqlFunction PARSE_TIMESTAMP =
      new SqlFunction("PARSE_TIMESTAMP",
        SqlKind.OTHER_FUNCTION,
        ReturnTypes.TIMESTAMP_NULLABLE,
        null,
        OperandTypes.or(OperandTypes.STRING, OperandTypes.STRING_STRING),
        SqlFunctionCategory.TIMEDATE);

  @LibraryOperator(libraries = {BIG_QUERY})
  public static final SqlFunction PARSE_TIMESTAMP_WITH_TIMEZONE =
      new SqlFunction("PARSE_TIMESTAMP_WITH_TIMEZONE",
          SqlKind.OTHER_FUNCTION,
          ReturnTypes.TIMESTAMP_WITH_TIME_ZONE_NULLABLE,
          null,
          OperandTypes.or(OperandTypes.STRING, OperandTypes.STRING_STRING),
          SqlFunctionCategory.TIMEDATE);

  @LibraryOperator(libraries = {BIG_QUERY})
  public static final SqlFunction PARSE_DATETIME =
      new SqlFunction("PARSE_DATETIME",
          SqlKind.OTHER_FUNCTION,
          ReturnTypes.TIMESTAMP,
          null,
          OperandTypes.or(OperandTypes.STRING, OperandTypes.STRING_STRING),
          SqlFunctionCategory.TIMEDATE);

  @LibraryOperator(libraries = {HIVE, SPARK})
  public static final SqlFunction UNIX_TIMESTAMP =
      new SqlFunction(
        "UNIX_TIMESTAMP",
        SqlKind.OTHER_FUNCTION,
        ReturnTypes.BIGINT_NULLABLE, null,
        OperandTypes.family(ImmutableList.of(SqlTypeFamily.STRING, SqlTypeFamily.STRING),
          // both the operands are optional
          number -> number == 0 || number == 1),
        SqlFunctionCategory.TIMEDATE);

  @LibraryOperator(libraries = {HIVE, SPARK})
  public static final SqlFunction FROM_UNIXTIME =
      new SqlFunction(
        "FROM_UNIXTIME",
        SqlKind.OTHER_FUNCTION,
        ReturnTypes.VARCHAR_2000_NULLABLE, null,
        OperandTypes.family(ImmutableList.of(SqlTypeFamily.INTEGER, SqlTypeFamily.STRING),
          // Second operand is optional
          number -> number == 1),
        SqlFunctionCategory.TIMEDATE);

  @LibraryOperator(libraries = {STANDARD})
  public static final SqlFunction STRING_SPLIT = new SqlFunction(
      "STRING_SPLIT",
      SqlKind.OTHER_FUNCTION,
      ReturnTypes.MULTISET_NULLABLE,
      null,
      OperandTypes.STRING_STRING,
      SqlFunctionCategory.STRING);

  @LibraryOperator(libraries = {HIVE, SPARK, BIG_QUERY})
  public static final SqlFunction SPLIT = new SqlFunction(
      "SPLIT",
      SqlKind.OTHER_FUNCTION,
      ReturnTypes.ARG0
          .andThen(SqlTypeTransforms.TO_ARRAY),
      null,
      OperandTypes.STRING_STRING,
      SqlFunctionCategory.STRING);

  /** The "TO_VARCHAR(numeric, string)" function; casts string
   * Format first_operand to specified in second operand. */
  @LibraryOperator(libraries = {SNOWFLAKE})
  public static final SqlFunction TO_VARCHAR =
      new SqlFunction(
        "TO_VARCHAR",
        SqlKind.OTHER_FUNCTION,
        ReturnTypes.VARCHAR_2000_NULLABLE, null,
        OperandTypes.family(SqlTypeFamily.NUMERIC, SqlTypeFamily.STRING),
        SqlFunctionCategory.STRING);

  @LibraryOperator(libraries = {BIG_QUERY})
  public static final SqlFunction TIMESTAMP_TO_DATE = new SqlFunction(
      "DATE",
      SqlKind.OTHER_FUNCTION,
      ReturnTypes.ARG0_NULLABLE,
      null,
      OperandTypes.DATETIME,
      SqlFunctionCategory.TIMEDATE);

  @LibraryOperator(libraries = {BIG_QUERY, SPARK})
  public static final SqlFunction FORMAT_DATETIME = new SqlFunction(
      "FORMAT_DATETIME",
      SqlKind.OTHER_FUNCTION,
      ReturnTypes.VARCHAR_2000_NULLABLE,
      null,
      OperandTypes.ANY_ANY,
      SqlFunctionCategory.TIMEDATE);

  /** Returns the index of search string in source string
   *  0 is returned when no match is found. */
  @LibraryOperator(libraries = {SNOWFLAKE, BIG_QUERY})
  public static final SqlFunction INSTR = new SqlFunction(
          "INSTR",
          SqlKind.OTHER_FUNCTION,
          ReturnTypes.INTEGER_NULLABLE,
          null,
          OperandTypes.family(ImmutableList.of
          (SqlTypeFamily.STRING, SqlTypeFamily.STRING,
          SqlTypeFamily.INTEGER, SqlTypeFamily.INTEGER),
              number -> number == 2 || number == 3),
          SqlFunctionCategory.STRING);

  @LibraryOperator(libraries = {MSSQL})
  public static final SqlFunction CHARINDEX = new SqlFunction(
          "CHARINDEX",
          SqlKind.OTHER_FUNCTION,
          ReturnTypes.INTEGER_NULLABLE,
          null,
          OperandTypes.family(ImmutableList.of
          (SqlTypeFamily.STRING, SqlTypeFamily.STRING,
          SqlTypeFamily.INTEGER),
              number -> number == 2),
          SqlFunctionCategory.STRING);

  @LibraryOperator(libraries = {BIG_QUERY})
  public static final SqlFunction TIME_DIFF = new SqlFunction(
          "TIME_DIFF",
          SqlKind.OTHER_FUNCTION,
          ReturnTypes.INTEGER,
          null,
          OperandTypes.family(SqlTypeFamily.DATETIME, SqlTypeFamily.DATETIME),
          SqlFunctionCategory.TIMEDATE);

  @LibraryOperator(libraries = {BIG_QUERY})
  public static final SqlFunction DATETIME_DIFF = new SqlFunction("DATETIME_DIFF",
      SqlKind.TIMESTAMP_DIFF,
      ReturnTypes.INTEGER, null,
      OperandTypes.family(SqlTypeFamily.DATETIME, SqlTypeFamily.DATETIME, SqlTypeFamily.DATETIME),
      SqlFunctionCategory.TIMEDATE);

  @LibraryOperator(libraries = {BIG_QUERY})
  public static final SqlFunction TIMESTAMPINTADD = new SqlFunction("TIMESTAMPINTADD",
          SqlKind.OTHER_FUNCTION,
          ReturnTypes.TIMESTAMP, null,
          OperandTypes.family(SqlTypeFamily.DATETIME, SqlTypeFamily.INTEGER),
          SqlFunctionCategory.TIMEDATE);

  @LibraryOperator(libraries = {BIG_QUERY})
  public static final SqlFunction TIMESTAMPINTSUB = new SqlFunction("TIMESTAMPINTSUB",
          SqlKind.OTHER_FUNCTION,
          ReturnTypes.TIMESTAMP, null,
          OperandTypes.family(SqlTypeFamily.DATETIME, SqlTypeFamily.INTEGER),
          SqlFunctionCategory.TIMEDATE);

  @LibraryOperator(libraries = {TERADATA})
  public static final SqlFunction WEEKNUMBER_OF_YEAR =
      new SqlFunction("WEEKNUMBER_OF_YEAR", SqlKind.OTHER_FUNCTION,
          ReturnTypes.INTEGER, null, OperandTypes.DATETIME,
          SqlFunctionCategory.TIMEDATE);

  @LibraryOperator(libraries = {TERADATA})
  public static final SqlFunction YEARNUMBER_OF_CALENDAR =
      new SqlFunction("YEARNUMBER_OF_CALENDAR", SqlKind.OTHER_FUNCTION,
          ReturnTypes.INTEGER, null, OperandTypes.DATETIME,
          SqlFunctionCategory.TIMEDATE);

  @LibraryOperator(libraries = {TERADATA})
  public static final SqlFunction MONTHNUMBER_OF_YEAR =
      new SqlFunction("MONTHNUMBER_OF_YEAR", SqlKind.OTHER_FUNCTION,
          ReturnTypes.INTEGER, null, OperandTypes.DATETIME,
          SqlFunctionCategory.TIMEDATE);

  @LibraryOperator(libraries = {TERADATA})
  public static final SqlFunction QUARTERNUMBER_OF_YEAR =
      new SqlFunction("QUARTERNUMBER_OF_YEAR", SqlKind.OTHER_FUNCTION,
          ReturnTypes.INTEGER, null, OperandTypes.DATETIME,
          SqlFunctionCategory.TIMEDATE);

  @LibraryOperator(libraries = {TERADATA})
  public static final SqlFunction WEEKNUMBER_OF_MONTH =
      new SqlFunction("WEEKNUMBER_OF_MONTH", SqlKind.OTHER_FUNCTION,
          ReturnTypes.INTEGER, null, OperandTypes.DATETIME,
          SqlFunctionCategory.TIMEDATE);

  @LibraryOperator(libraries = {TERADATA})
  public static final SqlFunction MONTHNUMBER_OF_QUARTER =
      new SqlFunction("MONTHNUMBER_OF_QUARTER", SqlKind.OTHER_FUNCTION,
          ReturnTypes.INTEGER, null, OperandTypes.DATETIME,
          SqlFunctionCategory.TIMEDATE);

  @LibraryOperator(libraries = {TERADATA})
  public static final SqlFunction WEEKNUMBER_OF_CALENDAR =
      new SqlFunction("WEEKNUMBER_OF_CALENDAR", SqlKind.OTHER_FUNCTION,
          ReturnTypes.INTEGER, null, OperandTypes.DATETIME,
          SqlFunctionCategory.TIMEDATE);

  @LibraryOperator(libraries = {TERADATA})
  public static final SqlFunction DAYOCCURRENCE_OF_MONTH =
      new SqlFunction("DAYOCCURRENCE_OF_MONTH", SqlKind.OTHER_FUNCTION,
          ReturnTypes.INTEGER, null, OperandTypes.DATETIME,
          SqlFunctionCategory.TIMEDATE);

  @LibraryOperator(libraries = {TERADATA})
  public static final SqlFunction DAYNUMBER_OF_CALENDAR =
        new SqlFunction("DAYNUMBER_OF_CALENDAR", SqlKind.OTHER_FUNCTION,
          ReturnTypes.INTEGER, null, OperandTypes.DATETIME,
          SqlFunctionCategory.TIMEDATE);

  @LibraryOperator(libraries = {BIG_QUERY})
  public static final SqlFunction DATE_DIFF =
      new SqlFunction("DATE_DIFF", SqlKind.OTHER_FUNCTION,
          ReturnTypes.INTEGER, null,
          OperandTypes.family(
              ImmutableList.of(SqlTypeFamily.DATETIME, SqlTypeFamily.DATETIME,
            SqlTypeFamily.STRING),
            number -> number == 2),
          SqlFunctionCategory.TIMEDATE);

  @LibraryOperator(libraries = {BIG_QUERY})
  public static final SqlFunction TIMESTAMP_DIFF =
      new SqlFunction("TIMESTAMP_DIFF", SqlKind.TIMESTAMP_DIFF,
      ReturnTypes.INTEGER, null,
      OperandTypes.family(SqlTypeFamily.DATETIME, SqlTypeFamily.DATETIME,
          SqlTypeFamily.STRING),
      SqlFunctionCategory.TIMEDATE);

  @LibraryOperator(libraries = {SPARK})
  public static final SqlFunction DATEDIFF =
      new SqlFunction("DATEDIFF", SqlKind.OTHER_FUNCTION,
          ReturnTypes.INTEGER, null,
          OperandTypes.family(SqlTypeFamily.DATE, SqlTypeFamily.DATE),
          SqlFunctionCategory.TIMEDATE);

  @LibraryOperator(libraries = {STANDARD})
  public static final SqlFunction DATE_MOD = new SqlFunction(
      "DATE_MOD",
      SqlKind.OTHER_FUNCTION,
      ReturnTypes.INTEGER_NULLABLE,
      null,
      OperandTypes.family(SqlTypeFamily.DATE, SqlTypeFamily.INTEGER),
      SqlFunctionCategory.STRING);

  @LibraryOperator(libraries = {TERADATA, SNOWFLAKE})
  public static final SqlFunction STRTOK = new SqlFunction(
      "STRTOK",
      SqlKind.OTHER_FUNCTION,
      ReturnTypes.VARCHAR_2000_NULLABLE,
      null,
      OperandTypes.or(OperandTypes.STRING_STRING_INTEGER,
          OperandTypes.family(SqlTypeFamily.NULL, SqlTypeFamily.STRING, SqlTypeFamily.INTEGER)),
      SqlFunctionCategory.STRING);

  @LibraryOperator(libraries = {BIG_QUERY})
  public static final SqlFunction TIME_SUB =
      new SqlFunction("TIME_SUB",
          SqlKind.MINUS,
          ReturnTypes.TIME,
          null,
          OperandTypes.DATETIME_INTERVAL,
          SqlFunctionCategory.TIMEDATE) {

        @Override public void unparse(SqlWriter writer, SqlCall call, int leftPrec, int rightPrec) {
          writer.getDialect().unparseIntervalOperandsBasedFunctions(
              writer, call, leftPrec, rightPrec);
        }
      };

  @LibraryOperator(libraries = {SNOWFLAKE})
  public static final SqlFunction TO_BINARY =
      new SqlFunction("TO_BINARY",
          SqlKind.OTHER_FUNCTION,
          ReturnTypes.BINARY,
          null,
          OperandTypes.family(
              ImmutableList.of(SqlTypeFamily.NUMERIC, SqlTypeFamily.STRING),
              number -> number == 1),
          SqlFunctionCategory.TIMEDATE);

  @LibraryOperator(libraries = {SNOWFLAKE})
  public static final SqlFunction SNOWFLAKE_TO_CHAR =
      new SqlFunction("TO_CHAR",
          SqlKind.OTHER_FUNCTION,
          ReturnTypes.VARCHAR_2000_NULLABLE, null,
              OperandTypes.family(SqlTypeFamily.NUMERIC, SqlTypeFamily.STRING),
          SqlFunctionCategory.STRING);

  @LibraryOperator(libraries = {ORACLE, TERADATA})
  public static final SqlFunction TO_CHAR =
      new SqlFunction("TO_CHAR",
          SqlKind.OTHER_FUNCTION,
          ReturnTypes.VARCHAR_2000_NULLABLE, null,
          OperandTypes.family(SqlTypeFamily.ANY, SqlTypeFamily.STRING),
          SqlFunctionCategory.STRING);

  @LibraryOperator(libraries = {NETEZZA})
  public static final SqlFunction MONTHS_BETWEEN =
      new SqlFunction("MONTHS_BETWEEN",
          SqlKind.OTHER_FUNCTION,
          ReturnTypes.DECIMAL_NULLABLE, null,
          OperandTypes.family(SqlTypeFamily.DATE, SqlTypeFamily.DATE),
          SqlFunctionCategory.NUMERIC);

  @LibraryOperator(libraries = {ORACLE})
  public static final SqlFunction ORACLE_MONTHS_BETWEEN =
      new SqlFunction("MONTHS_BETWEEN",
          SqlKind.OTHER_FUNCTION,
          ReturnTypes.DECIMAL_NULLABLE, null,
          OperandTypes.family(SqlTypeFamily.DATETIME, SqlTypeFamily.DATETIME),
          SqlFunctionCategory.NUMERIC);

  @LibraryOperator(libraries = {BIG_QUERY})
  public static final SqlFunction REGEXP_MATCH_COUNT =
      new SqlFunction("REGEXP_MATCH_COUNT",
          SqlKind.OTHER_FUNCTION,
          ReturnTypes.VARCHAR_2000,
          null,
          OperandTypes.family(
              ImmutableList.of(SqlTypeFamily.STRING, SqlTypeFamily.STRING,
              SqlTypeFamily.NUMERIC, SqlTypeFamily.STRING),
              number -> number == 2 || number == 3),
          SqlFunctionCategory.NUMERIC);

  @LibraryOperator(libraries = {NETEZZA})
  public static final SqlFunction BITWISE_AND =
      new SqlFunction("BITWISE_AND",
          SqlKind.OTHER_FUNCTION,
          ReturnTypes.INTEGER_NULLABLE, null,
          OperandTypes.family(SqlTypeFamily.NUMERIC, SqlTypeFamily.NUMERIC),
          SqlFunctionCategory.NUMERIC);

  @LibraryOperator(libraries = {NETEZZA})
  public static final SqlFunction BITWISE_OR =
      new SqlFunction("BITWISE_OR",
          SqlKind.OTHER_FUNCTION,
          ReturnTypes.INTEGER_NULLABLE, null,
          OperandTypes.family(SqlTypeFamily.NUMERIC, SqlTypeFamily.NUMERIC),
          SqlFunctionCategory.NUMERIC);

  @LibraryOperator(libraries = {NETEZZA})
  public static final SqlFunction BITWISE_XOR =
      new SqlFunction("BITWISE_XOR",
          SqlKind.OTHER_FUNCTION,
          ReturnTypes.INTEGER_NULLABLE, null,
          OperandTypes.family(SqlTypeFamily.NUMERIC, SqlTypeFamily.NUMERIC),
          SqlFunctionCategory.NUMERIC);

  @LibraryOperator(libraries = {NETEZZA})
  public static final SqlFunction INT2SHL =
      new SqlFunction("INT2SHL",
          SqlKind.OTHER_FUNCTION,
          ReturnTypes.INTEGER_NULLABLE, null,
          OperandTypes.family(SqlTypeFamily.NUMERIC, SqlTypeFamily.NUMERIC,
                  SqlTypeFamily.NUMERIC),
          SqlFunctionCategory.NUMERIC);

  @LibraryOperator(libraries = {NETEZZA})
  public static final SqlFunction INT8XOR =
          new SqlFunction("INT8XOR",
                  SqlKind.OTHER_FUNCTION,
                  ReturnTypes.INTEGER_NULLABLE, null,
                  OperandTypes.family(SqlTypeFamily.NUMERIC, SqlTypeFamily.NUMERIC),
                  SqlFunctionCategory.NUMERIC);

  @LibraryOperator(libraries = {NETEZZA})
  public static final SqlFunction INT2SHR =
      new SqlFunction("INT2SHR",
          SqlKind.OTHER_FUNCTION,
          ReturnTypes.INTEGER_NULLABLE, null,
          OperandTypes.family(SqlTypeFamily.NUMERIC, SqlTypeFamily.NUMERIC,
                  SqlTypeFamily.NUMERIC),
          SqlFunctionCategory.NUMERIC);

  @LibraryOperator(libraries = {NETEZZA})
  public static final SqlFunction PI = new SqlFunction("PI",
          SqlKind.OTHER_FUNCTION,
          ReturnTypes.DECIMAL_MOD_NULLABLE, null,
          OperandTypes.family(SqlTypeFamily.NULL),
          SqlFunctionCategory.NUMERIC);

  @LibraryOperator(libraries = {NETEZZA})
  public static final SqlFunction ACOS = new SqlFunction("ACOS",
          SqlKind.OTHER_FUNCTION,
          ReturnTypes.DECIMAL_MOD_NULLABLE, null,
          OperandTypes.family(SqlTypeFamily.NUMERIC),
          SqlFunctionCategory.NUMERIC);

  @LibraryOperator(libraries = {NETEZZA})
  public static final SqlFunction OCTET_LENGTH = new SqlFunction("OCTET_LENGTH",
          SqlKind.OTHER_FUNCTION,
          ReturnTypes.INTEGER_NULLABLE, null,
          OperandTypes.family(SqlTypeFamily.CHARACTER),
          SqlFunctionCategory.NUMERIC);

  @LibraryOperator(libraries = {BIG_QUERY, SPARK})
  public static final SqlFunction REGEXP_CONTAINS =
      new SqlFunction("REGEXP_CONTAINS",
          SqlKind.OTHER_FUNCTION,
          ReturnTypes.BOOLEAN,
          null,
          OperandTypes.STRING_STRING,
          SqlFunctionCategory.NUMERIC);

  @LibraryOperator(libraries = {BIG_QUERY})
  public static final SqlFunction REGEXP_INSTR =
      new SqlFunction("REGEXP_INSTR",
          SqlKind.OTHER_FUNCTION,
          ReturnTypes.INTEGER_NULLABLE,
          null,
          OperandTypes.family(
              ImmutableList.of(SqlTypeFamily.ANY, SqlTypeFamily.ANY,
                  SqlTypeFamily.NUMERIC, SqlTypeFamily.NUMERIC, SqlTypeFamily.NUMERIC),
              number -> number == 2 || number == 3 || number == 4),
          SqlFunctionCategory.STRING);

  @LibraryOperator(libraries = {TERADATA})
  public static final SqlFunction HASHBUCKET =
      new SqlFunction(
          "HASHBUCKET",
          SqlKind.OTHER_FUNCTION,
          ReturnTypes.INTEGER_NULLABLE,
          null,
          OperandTypes.INTEGER,
          SqlFunctionCategory.SYSTEM);

  @LibraryOperator(libraries = {SNOWFLAKE})
  public static final SqlFunction HASH =
      new SqlFunction(
          "HASH",
          SqlKind.OTHER_FUNCTION,
          ReturnTypes.DECIMAL,
          null,
          OperandTypes.ONE_OR_MORE,
          SqlFunctionCategory.SYSTEM);

  @LibraryOperator(libraries = {SNOWFLAKE})
  public static final SqlFunction SHA2 =
      new SqlFunction(
          "SHA2",
          SqlKind.OTHER_FUNCTION,
          ReturnTypes.VARCHAR_2000,
          null,
          OperandTypes.family(
              ImmutableList.of(SqlTypeFamily.STRING, SqlTypeFamily.INTEGER),
                  // Second operand optional (operand index 0, 1)
              number -> number == 1),
          SqlFunctionCategory.SYSTEM);

  @LibraryOperator(libraries = {BIG_QUERY})
  public static final SqlFunction SHA256 =
      new SqlFunction("SHA256",
          SqlKind.OTHER_FUNCTION,
          ReturnTypes.explicit(SqlTypeName.VARCHAR)
              .andThen(SqlTypeTransforms.TO_NULLABLE),
          null,
          OperandTypes.or(OperandTypes.STRING_INTEGER,
              OperandTypes.BINARY_INTEGER),
          SqlFunctionCategory.STRING);

  @LibraryOperator(libraries = {TERADATA})
  public static final SqlFunction HASHROW =
      new SqlFunction(
          "HASHROW",
          SqlKind.OTHER_FUNCTION,
          ReturnTypes.INTEGER_NULLABLE,
          null,
          OperandTypes.ONE_OR_MORE,
          SqlFunctionCategory.SYSTEM);

  @LibraryOperator(libraries = {SNOWFLAKE})
  public static final SqlAggFunction HASH_AGG =
      SqlBasicAggFunction
          .create("HASH_AGG", SqlKind.HASH_AGG, ReturnTypes.BIGINT,
              OperandTypes.VARIADIC)
          .withFunctionType(SqlFunctionCategory.NUMERIC)
          .withDistinct(Optionality.OPTIONAL);

  @LibraryOperator(libraries = {BIG_QUERY})
  public static final SqlAggFunction BIT_XOR =
      SqlBasicAggFunction
          .create("BIT_XOR", SqlKind.BIT_XOR, ReturnTypes.BIGINT,
              OperandTypes.INTEGER)
          .withFunctionType(SqlFunctionCategory.NUMERIC)
          .withDistinct(Optionality.OPTIONAL);

  @LibraryOperator(libraries = {BIG_QUERY})
  public static final SqlFunction FARM_FINGERPRINT =
      new SqlFunction(
          "FARM_FINGERPRINT",
          SqlKind.OTHER_FUNCTION,
          ReturnTypes.INTEGER_NULLABLE,
          null,
          OperandTypes.STRING,
          SqlFunctionCategory.SYSTEM);

  @LibraryOperator(libraries = {NETEZZA})
  public static final SqlFunction ROWID =
      new SqlFunction(
          "ROWID",
          SqlKind.OTHER_FUNCTION,
          ReturnTypes.INTEGER_NULLABLE,
          null,
          null,
          SqlFunctionCategory.SYSTEM);

  @LibraryOperator(libraries = {TERADATA})
  public static final SqlFunction TRUNC =
      new SqlFunction(
          "TRUNC",
          SqlKind.OTHER_FUNCTION,
          ReturnTypes.DATE,
          null,
          OperandTypes.family(SqlTypeFamily.DATE,
          SqlTypeFamily.STRING), SqlFunctionCategory.SYSTEM);

  @LibraryOperator(libraries = {ORACLE})
  public static final SqlFunction TRUNC_ORACLE =
      new SqlFunction(
          "TRUNC",
          SqlKind.OTHER_FUNCTION,
          ReturnTypes.TIMESTAMP,
          null,
          OperandTypes.family(SqlTypeFamily.DATETIME,
              SqlTypeFamily.STRING), SqlFunctionCategory.SYSTEM);

  @LibraryOperator(libraries = {SNOWFLAKE})
  public static final SqlFunction SNOWFLAKE_DATE_TRUNC =
      new SqlFunction(
          "DATE_TRUNC",
          SqlKind.OTHER_FUNCTION,
          ReturnTypes.ARG1_NULLABLE,
          null,
          OperandTypes.family(SqlTypeFamily.STRING,
              SqlTypeFamily.DATETIME), SqlFunctionCategory.SYSTEM);

  @LibraryOperator(libraries = {SPARK, BIG_QUERY})
  public static final SqlFunction DATE_TRUNC =
      new SqlFunction(
          "DATE_TRUNC",
          SqlKind.OTHER_FUNCTION,
          ReturnTypes.TIMESTAMP,
          null,
          OperandTypes.family(SqlTypeFamily.STRING,
              SqlTypeFamily.TIMESTAMP), SqlFunctionCategory.SYSTEM);

  @LibraryOperator(libraries = {SPARK})
  public static final SqlFunction RAISE_ERROR =
      new SqlFunction("RAISE_ERROR",
          SqlKind.OTHER_FUNCTION,
          null,
          null,
          OperandTypes.STRING,
          SqlFunctionCategory.SYSTEM);

  @LibraryOperator(libraries = {NETEZZA})
  public static final SqlFunction TRUE =
      new SqlFunction(
          "TRUE",
          SqlKind.OTHER_FUNCTION,
          ReturnTypes.BOOLEAN,
          null,
          null,
          SqlFunctionCategory.SYSTEM);

  @LibraryOperator(libraries = {NETEZZA})
  public static final SqlFunction FALSE =
      new SqlFunction(
          "FALSE",
          SqlKind.OTHER_FUNCTION,
          ReturnTypes.BOOLEAN,
          null,
          null,
          SqlFunctionCategory.SYSTEM);

  @LibraryOperator(libraries = {BIG_QUERY})
  public static final SqlFunction PARENTHESIS =
      new SqlFunction(
          "PARENTHESIS",
          SqlKind.OTHER_FUNCTION,
          ReturnTypes.COLUMN_LIST,
          null,
          OperandTypes.ANY,
          SqlFunctionCategory.SYSTEM) {
        @Override public void unparse(SqlWriter writer, SqlCall call, int leftPrec, int rightPrec) {
          final SqlWriter.Frame parenthesisFrame = writer.startList("(", ")");
          for (SqlNode operand : call.getOperandList()) {
            writer.sep(",");
            operand.unparse(writer, leftPrec, rightPrec);
          }
          writer.endList(parenthesisFrame);
        }
      };

  @LibraryOperator(libraries = {ORACLE, MYSQL, SNOWFLAKE})
  public static final SqlFunction REGEXP_LIKE =
      new SqlFunction("REGEXP_LIKE",
          SqlKind.OTHER_FUNCTION,
          ReturnTypes.INTEGER,
          null,
          OperandTypes.family(
              ImmutableList.of(SqlTypeFamily.STRING, SqlTypeFamily.STRING,
                  SqlTypeFamily.STRING),
              // Third operand optional (operand index 0, 1, 2)
              number -> number == 2),
          SqlFunctionCategory.STRING);

  @LibraryOperator(libraries = {TERADATA})
  public static final SqlFunction REGEXP_SIMILAR =
      new SqlFunction("REGEXP_SIMILAR",
          SqlKind.OTHER_FUNCTION,
          ReturnTypes.INTEGER,
          null,
          OperandTypes.family(
              ImmutableList.of(SqlTypeFamily.STRING, SqlTypeFamily.STRING,
                  SqlTypeFamily.STRING),
              // Third operand optional (operand index 0, 1, 2)
              number -> number == 2),
          SqlFunctionCategory.STRING);

  @LibraryOperator(libraries = {HIVE, SPARK})
  public static final SqlFunction NEXT_DAY =
      new SqlFunction(
          "NEXT_DAY",
          SqlKind.OTHER_FUNCTION,
          ReturnTypes.DATE,
          null,
          OperandTypes.family(SqlTypeFamily.ANY,
              SqlTypeFamily.STRING),
          SqlFunctionCategory.TIMEDATE);

  @LibraryOperator(libraries = {ORACLE})
  public static final SqlFunction ORACLE_NEXT_DAY =
      new SqlFunction(
          "ORACLE_NEXT_DAY",
          SqlKind.OTHER_FUNCTION,
          ReturnTypes.TIMESTAMP_NULLABLE,
          null,
          OperandTypes.family(SqlTypeFamily.ANY,
              SqlTypeFamily.STRING),
          SqlFunctionCategory.TIMEDATE);

  @LibraryOperator(libraries = {ORACLE})
  public static final SqlFunction ORACLE_ROUND =
      new SqlFunction(
          "ROUND",
          SqlKind.OTHER_FUNCTION,
          ReturnTypes.TIMESTAMP,
          null,
          OperandTypes.family(SqlTypeFamily.DATETIME,
              SqlTypeFamily.STRING),
          SqlFunctionCategory.TIMEDATE);

  @LibraryOperator(libraries = {BIG_QUERY, HIVE, SPARK, SNOWFLAKE})
  public static final SqlFunction TRANSLATE =
      new SqlFunction(
          "TRANSLATE",
          SqlKind.OTHER_FUNCTION,
          ReturnTypes.VARCHAR_2000_NULLABLE,
          null,
          OperandTypes.STRING_STRING_STRING,
          SqlFunctionCategory.STRING);

  @LibraryOperator(libraries = {ORACLE})
  public static final SqlFunction ORACLE_LAST_DAY =
      new SqlFunction(
          "LAST_DAY",
          SqlKind.OTHER_FUNCTION,
          ReturnTypes.TIMESTAMP_NULLABLE,
          null,
          OperandTypes.DATETIME,
          SqlFunctionCategory.TIMEDATE);

  @LibraryOperator(libraries = {SNOWFLAKE})
  public static final SqlFunction SNOWFLAKE_LAST_DAY =
      new SqlFunction(
          "LAST_DAY",
          SqlKind.OTHER_FUNCTION,
          ReturnTypes.DATE_NULLABLE,
          null,
          OperandTypes.family(ImmutableList.of(SqlTypeFamily.DATETIME, SqlTypeFamily.STRING),
              number -> number == 2),
          SqlFunctionCategory.TIMEDATE);

  @LibraryOperator(libraries = {TERADATA, SNOWFLAKE})
  public static final SqlFunction GETBIT =
      new SqlFunction("GETBIT",
          SqlKind.OTHER_FUNCTION,
          ReturnTypes.INTEGER_NULLABLE, null,
          OperandTypes.family(SqlTypeFamily.INTEGER, SqlTypeFamily.INTEGER),
          SqlFunctionCategory.NUMERIC);

  @LibraryOperator(libraries = {HIVE, SPARK, TERADATA})
  public static final SqlFunction SHIFTLEFT =
      new SqlFunction(
          "SHIFTLEFT",
          SqlKind.OTHER_FUNCTION,
          ReturnTypes.INTEGER_NULLABLE,
          null,
          OperandTypes.family(SqlTypeFamily.INTEGER,
              SqlTypeFamily.INTEGER),
          SqlFunctionCategory.NUMERIC);

  @LibraryOperator(libraries = {SNOWFLAKE, ORACLE, TERADATA})
  public static final SqlFunction BITNOT =
          new SqlFunction("BITNOT",
                  SqlKind.OTHER_FUNCTION,
                  ReturnTypes.INTEGER, null,
                  OperandTypes.family(SqlTypeFamily.INTEGER),
                  SqlFunctionCategory.NUMERIC);

  @LibraryOperator(libraries = {HIVE, SPARK, TERADATA})
  public static final SqlFunction SHIFTRIGHT =
      new SqlFunction(
          "SHIFTRIGHT",
          SqlKind.OTHER_FUNCTION,
          ReturnTypes.INTEGER_NULLABLE,
          null,
          OperandTypes.family(SqlTypeFamily.INTEGER,
              SqlTypeFamily.INTEGER),
          SqlFunctionCategory.NUMERIC);

  @LibraryOperator(libraries = {BIG_QUERY, SPARK})
  public static final SqlFunction BIT_COUNT =
      new SqlFunction("BIT_COUNT",
          SqlKind.OTHER_FUNCTION,
          ReturnTypes.INTEGER_NULLABLE, null,
          OperandTypes.family(SqlTypeFamily.INTEGER),
          SqlFunctionCategory.NUMERIC);

  @LibraryOperator(libraries = {BIG_QUERY})
  public static final SqlFunction TO_JSON_STRING =
      new SqlFunction("TO_JSON_STRING", SqlKind.OTHER_FUNCTION,
          ReturnTypes.VARCHAR_2000_NULLABLE, null,
          OperandTypes.STRING_STRING, SqlFunctionCategory.STRING);

  /** The {@code PERCENTILE_CONT} function, BigQuery's
   * equivalent to {@link SqlStdOperatorTable#PERCENTILE_CONT},
   * but uses an {@code OVER} clause rather than {@code WITHIN GROUP}. */
  @LibraryOperator(libraries = {BIG_QUERY, TERADATA})
  public static final SqlFunction PERCENTILE_CONT =
      new SqlFunction("PERCENTILE_CONT",
          SqlKind.PERCENTILE_CONT,
          ReturnTypes.DOUBLE_NULLABLE, null,
          OperandTypes.family(SqlTypeFamily.NUMERIC),
          SqlFunctionCategory.SYSTEM);

  @LibraryOperator(libraries = {SNOWFLAKE, ORACLE, TERADATA})
  public static final SqlAggFunction MEDIAN =
      new SqlMedianAggFunction(SqlKind.MEDIAN, ReturnTypes.ARG0_NULLABLE);

<<<<<<< HEAD
  @LibraryOperator(libraries = {SNOWFLAKE, TERADATA})
  public static final SqlFunction ZEROIFNULL =
      new SqlFunction("ZEROIFNULL",
          SqlKind.OTHER_FUNCTION,
          ReturnTypes.INTEGER, null,
          OperandTypes.family(SqlTypeFamily.NUMERIC),
          SqlFunctionCategory.NUMERIC);
=======
  @LibraryOperator(libraries = {BIG_QUERY})
  public static final SqlFunction JSON_OBJECT =
      new SqlFunction("JSON_OBJECT",
          SqlKind.OTHER_FUNCTION,
          ReturnTypes.VARCHAR_2000,
          null,
          OperandTypes.VARIADIC,
          SqlFunctionCategory.SYSTEM);

  @LibraryOperator(libraries = {SNOWFLAKE})
  public static final SqlFunction SPLIT_PART = new SqlFunction(
      "SPLIT_PART",
      SqlKind.OTHER_FUNCTION,
      ReturnTypes.VARCHAR_2000_NULLABLE,
      null,
      OperandTypes.or(OperandTypes.STRING_STRING_INTEGER,
          OperandTypes.NULL_STRING_INTEGER),
      SqlFunctionCategory.STRING);

  @LibraryOperator(libraries = {SNOWFLAKE})
  public static final SqlFunction LOG =
      new SqlFunction("LOG",
          SqlKind.OTHER_FUNCTION,
          ReturnTypes.DOUBLE_NULLABLE, null,
          OperandTypes.family(ImmutableList.of(SqlTypeFamily.NUMERIC, SqlTypeFamily.NUMERIC),
              // Second operand is optional
              number -> number == 1),
          SqlFunctionCategory.NUMERIC);

  @LibraryOperator(libraries = {SNOWFLAKE})
  public static final SqlFunction PARSE_JSON =
      new SqlFunction("PARSE_JSON",
          SqlKind.OTHER_FUNCTION,
          ReturnTypes.VARCHAR_2000_NULLABLE, null,
          OperandTypes.STRING,
          SqlFunctionCategory.SYSTEM);

  @LibraryOperator(libraries = {TERADATA})
  public static final SqlFunction QUANTILE =
      new SqlQuantileFunction(SqlKind.QUANTILE, ReturnTypes.INTEGER);
>>>>>>> f0459cc9
}<|MERGE_RESOLUTION|>--- conflicted
+++ resolved
@@ -1883,15 +1883,6 @@
   public static final SqlAggFunction MEDIAN =
       new SqlMedianAggFunction(SqlKind.MEDIAN, ReturnTypes.ARG0_NULLABLE);
 
-<<<<<<< HEAD
-  @LibraryOperator(libraries = {SNOWFLAKE, TERADATA})
-  public static final SqlFunction ZEROIFNULL =
-      new SqlFunction("ZEROIFNULL",
-          SqlKind.OTHER_FUNCTION,
-          ReturnTypes.INTEGER, null,
-          OperandTypes.family(SqlTypeFamily.NUMERIC),
-          SqlFunctionCategory.NUMERIC);
-=======
   @LibraryOperator(libraries = {BIG_QUERY})
   public static final SqlFunction JSON_OBJECT =
       new SqlFunction("JSON_OBJECT",
@@ -1932,5 +1923,11 @@
   @LibraryOperator(libraries = {TERADATA})
   public static final SqlFunction QUANTILE =
       new SqlQuantileFunction(SqlKind.QUANTILE, ReturnTypes.INTEGER);
->>>>>>> f0459cc9
+  @LibraryOperator(libraries = {SNOWFLAKE, TERADATA})
+  public static final SqlFunction ZEROIFNULL =
+      new SqlFunction("ZEROIFNULL",
+          SqlKind.OTHER_FUNCTION,
+          ReturnTypes.INTEGER, null,
+          OperandTypes.family(SqlTypeFamily.NUMERIC),
+          SqlFunctionCategory.NUMERIC);
 }