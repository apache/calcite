/*
 * Licensed to the Apache Software Foundation (ASF) under one or more
 * contributor license agreements.  See the NOTICE file distributed with
 * this work for additional information regarding copyright ownership.
 * The ASF licenses this file to you under the Apache License, Version 2.0
 * (the "License"); you may not use this file except in compliance with
 * the License.  You may obtain a copy of the License at
 *
 * http://www.apache.org/licenses/LICENSE-2.0
 *
 * Unless required by applicable law or agreed to in writing, software
 * distributed under the License is distributed on an "AS IS" BASIS,
 * WITHOUT WARRANTIES OR CONDITIONS OF ANY KIND, either express or implied.
 * See the License for the specific language governing permissions and
 * limitations under the License.
 */
package org.apache.calcite.sql.fun;

import org.apache.calcite.rel.type.RelDataType;
import org.apache.calcite.rel.type.RelDataTypeFactory;
import org.apache.calcite.sql.SqlFunction;
import org.apache.calcite.sql.SqlFunctionCategory;
import org.apache.calcite.sql.SqlKind;
import org.apache.calcite.sql.SqlOperatorTable;
import org.apache.calcite.sql.type.OperandTypes;
import org.apache.calcite.sql.type.ReturnTypes;
import org.apache.calcite.sql.type.SqlReturnTypeInference;
import org.apache.calcite.sql.type.SqlTypeTransforms;

import java.util.ArrayList;
import java.util.List;

import static org.apache.calcite.sql.fun.SqlLibrary.MYSQL;
import static org.apache.calcite.sql.fun.SqlLibrary.ORACLE;
import static org.apache.calcite.sql.fun.SqlLibrary.POSTGRESQL;

/**
 * Defines functions and operators that are not part of standard SQL but
 * belong to one or more other dialects of SQL.
 *
 * <p>They are read by {@link SqlLibraryOperatorTableFactory} into instances
 * of {@link SqlOperatorTable} that contain functions and operators for
 * particular libraries.
 */
public abstract class SqlLibraryOperators {
  private SqlLibraryOperators() {
  }

  /** Return type inference for {@code DECODE}. */
  private static final SqlReturnTypeInference DECODE_RETURN_TYPE =
      opBinding -> {
        final List<RelDataType> list = new ArrayList<>();
        for (int i = 1, n = opBinding.getOperandCount(); i < n; i++) {
          if (i < n - 1) {
            ++i;
          }
          list.add(opBinding.getOperandType(i));
        }
        final RelDataTypeFactory typeFactory = opBinding.getTypeFactory();
        RelDataType type = typeFactory.leastRestrictive(list);
        if (opBinding.getOperandCount() % 2 == 1) {
          type = typeFactory.createTypeWithNullability(type, true);
        }
        return type;
      };

  /** The "DECODE(v, v1, result1, [v2, result2, ...], resultN)" function. */
  @LibraryOperator(libraries = {ORACLE})
  public static final SqlFunction DECODE =
      new SqlFunction("DECODE", SqlKind.DECODE, DECODE_RETURN_TYPE, null,
          OperandTypes.VARIADIC, SqlFunctionCategory.SYSTEM);

  /** The "NVL(value, value)" function. */
  @LibraryOperator(libraries = {ORACLE})
  public static final SqlFunction NVL =
      new SqlFunction("NVL", SqlKind.NVL,
          ReturnTypes.cascade(ReturnTypes.LEAST_RESTRICTIVE,
              SqlTypeTransforms.TO_NULLABLE_ALL),
          null, OperandTypes.SAME_SAME, SqlFunctionCategory.SYSTEM);

  /** The "LTRIM(string)" function. */
  @LibraryOperator(libraries = {ORACLE})
  public static final SqlFunction LTRIM =
      new SqlFunction("LTRIM", SqlKind.LTRIM,
          ReturnTypes.cascade(ReturnTypes.ARG0, SqlTypeTransforms.TO_NULLABLE,
              SqlTypeTransforms.TO_VARYING), null,
          OperandTypes.STRING, SqlFunctionCategory.STRING);

  /** The "RTRIM(string)" function. */
  @LibraryOperator(libraries = {ORACLE})
  public static final SqlFunction RTRIM =
      new SqlFunction("RTRIM", SqlKind.RTRIM,
          ReturnTypes.cascade(ReturnTypes.ARG0, SqlTypeTransforms.TO_NULLABLE,
              SqlTypeTransforms.TO_VARYING), null,
          OperandTypes.STRING, SqlFunctionCategory.STRING);

  /** Oracle's "SUBSTR(string, position [, substringLength ])" function.
   *
   * <p>It has similar semantics to standard SQL's
   * {@link SqlStdOperatorTable#SUBSTRING} function but different syntax. */
  @LibraryOperator(libraries = {ORACLE})
  public static final SqlFunction SUBSTR =
      new SqlFunction("SUBSTR", SqlKind.OTHER_FUNCTION,
          ReturnTypes.ARG0_NULLABLE_VARYING, null, null,
          SqlFunctionCategory.STRING);

  /** The "GREATEST(value, value)" function. */
  @LibraryOperator(libraries = {ORACLE})
  public static final SqlFunction GREATEST =
      new SqlFunction("GREATEST", SqlKind.GREATEST,
          ReturnTypes.cascade(ReturnTypes.LEAST_RESTRICTIVE,
              SqlTypeTransforms.TO_NULLABLE), null,
          OperandTypes.SAME_VARIADIC, SqlFunctionCategory.SYSTEM);

  /** The "LEAST(value, value)" function. */
  @LibraryOperator(libraries = {ORACLE})
  public static final SqlFunction LEAST =
      new SqlFunction("LEAST", SqlKind.LEAST,
          ReturnTypes.cascade(ReturnTypes.LEAST_RESTRICTIVE,
              SqlTypeTransforms.TO_NULLABLE), null,
          OperandTypes.SAME_VARIADIC, SqlFunctionCategory.SYSTEM);

  /**
   * The <code>TRANSLATE(<i>string_expr</i>, <i>search_chars</i>,
   * <i>replacement_chars</i>)</code> function returns <i>string_expr</i> with
   * all occurrences of each character in <i>search_chars</i> replaced by its
   * corresponding character in <i>replacement_chars</i>.
   *
   * <p>It is not defined in the SQL standard, but occurs in Oracle and
   * PostgreSQL.
   */
  @LibraryOperator(libraries = {ORACLE, POSTGRESQL})
  public static final SqlFunction TRANSLATE3 = new SqlTranslate3Function();

  @LibraryOperator(libraries = {MYSQL})
  public static final SqlFunction JSON_TYPE = new SqlJsonTypeFunction();

  @LibraryOperator(libraries = {MYSQL})
  public static final SqlFunction JSON_DEPTH = new SqlJsonDepthFunction();

  @LibraryOperator(libraries = {MYSQL})
  public static final SqlFunction JSON_LENGTH = new SqlJsonLengthFunction();

  @LibraryOperator(libraries = {MYSQL})
  public static final SqlFunction JSON_KEYS = new SqlJsonKeysFunction();

  @LibraryOperator(libraries = {MYSQL})
<<<<<<< HEAD
  public static final SqlFunction JSON_PRETTY = SqlStdOperatorTable.JSON_PRETTY;

  @LibraryOperator(libraries = {MYSQL})
  public static final SqlFunction REVERSE =
      new SqlFunction(
          "REVERSE",
          SqlKind.REVERSE,
          ReturnTypes.ARG0_NULLABLE_VARYING,
          null,
          OperandTypes.CHARACTER,
          SqlFunctionCategory.STRING);

=======
  public static final SqlFunction JSON_PRETTY = new SqlJsonPrettyFunction();

  @LibraryOperator(libraries = {MYSQL})
  public static final SqlFunction JSON_REMOVE = new SqlJsonRemoveFunction();

  @LibraryOperator(libraries = {MYSQL, POSTGRESQL})
  public static final SqlFunction REPEAT =
      new SqlFunction(
          "REPEAT",
          SqlKind.OTHER_FUNCTION,
          ReturnTypes.ARG0_NULLABLE_VARYING,
          null,
          OperandTypes.STRING_INTEGER,
          SqlFunctionCategory.STRING);

  @LibraryOperator(libraries = {MYSQL})
  public static final SqlFunction SPACE =
      new SqlFunction(
          "SPACE",
          SqlKind.OTHER_FUNCTION,
          ReturnTypes.VARCHAR_2000_NULLABLE,
          null,
          OperandTypes.INTEGER,
          SqlFunctionCategory.STRING);

  @LibraryOperator(libraries = {MYSQL, POSTGRESQL, ORACLE})
  public static final SqlFunction SOUNDEX =
      new SqlFunction(
          "SOUNDEX",
          SqlKind.OTHER_FUNCTION,
          ReturnTypes.VARCHAR_4_NULLABLE,
          null,
          OperandTypes.CHARACTER,
          SqlFunctionCategory.STRING);

  @LibraryOperator(libraries = {POSTGRESQL})
  public static final SqlFunction DIFFERENCE =
      new SqlFunction(
          "DIFFERENCE",
          SqlKind.OTHER_FUNCTION,
          ReturnTypes.INTEGER_NULLABLE,
          null,
          OperandTypes.STRING_STRING,
          SqlFunctionCategory.STRING);
>>>>>>> 4d047730
}

// End SqlLibraryOperators.java<|MERGE_RESOLUTION|>--- conflicted
+++ resolved
@@ -145,8 +145,50 @@
   public static final SqlFunction JSON_KEYS = new SqlJsonKeysFunction();
 
   @LibraryOperator(libraries = {MYSQL})
-<<<<<<< HEAD
-  public static final SqlFunction JSON_PRETTY = SqlStdOperatorTable.JSON_PRETTY;
+  public static final SqlFunction JSON_PRETTY = new SqlJsonPrettyFunction();
+
+  @LibraryOperator(libraries = {MYSQL})
+  public static final SqlFunction JSON_REMOVE = new SqlJsonRemoveFunction();
+
+  @LibraryOperator(libraries = {MYSQL, POSTGRESQL})
+  public static final SqlFunction REPEAT =
+      new SqlFunction(
+          "REPEAT",
+          SqlKind.OTHER_FUNCTION,
+          ReturnTypes.ARG0_NULLABLE_VARYING,
+          null,
+          OperandTypes.STRING_INTEGER,
+          SqlFunctionCategory.STRING);
+
+  @LibraryOperator(libraries = {MYSQL})
+  public static final SqlFunction SPACE =
+      new SqlFunction(
+          "SPACE",
+          SqlKind.OTHER_FUNCTION,
+          ReturnTypes.VARCHAR_2000_NULLABLE,
+          null,
+          OperandTypes.INTEGER,
+          SqlFunctionCategory.STRING);
+
+  @LibraryOperator(libraries = {MYSQL, POSTGRESQL, ORACLE})
+  public static final SqlFunction SOUNDEX =
+      new SqlFunction(
+          "SOUNDEX",
+          SqlKind.OTHER_FUNCTION,
+          ReturnTypes.VARCHAR_4_NULLABLE,
+          null,
+          OperandTypes.CHARACTER,
+          SqlFunctionCategory.STRING);
+
+  @LibraryOperator(libraries = {POSTGRESQL})
+  public static final SqlFunction DIFFERENCE =
+      new SqlFunction(
+          "DIFFERENCE",
+          SqlKind.OTHER_FUNCTION,
+          ReturnTypes.INTEGER_NULLABLE,
+          null,
+          OperandTypes.STRING_STRING,
+          SqlFunctionCategory.STRING);
 
   @LibraryOperator(libraries = {MYSQL})
   public static final SqlFunction REVERSE =
@@ -157,53 +199,6 @@
           null,
           OperandTypes.CHARACTER,
           SqlFunctionCategory.STRING);
-
-=======
-  public static final SqlFunction JSON_PRETTY = new SqlJsonPrettyFunction();
-
-  @LibraryOperator(libraries = {MYSQL})
-  public static final SqlFunction JSON_REMOVE = new SqlJsonRemoveFunction();
-
-  @LibraryOperator(libraries = {MYSQL, POSTGRESQL})
-  public static final SqlFunction REPEAT =
-      new SqlFunction(
-          "REPEAT",
-          SqlKind.OTHER_FUNCTION,
-          ReturnTypes.ARG0_NULLABLE_VARYING,
-          null,
-          OperandTypes.STRING_INTEGER,
-          SqlFunctionCategory.STRING);
-
-  @LibraryOperator(libraries = {MYSQL})
-  public static final SqlFunction SPACE =
-      new SqlFunction(
-          "SPACE",
-          SqlKind.OTHER_FUNCTION,
-          ReturnTypes.VARCHAR_2000_NULLABLE,
-          null,
-          OperandTypes.INTEGER,
-          SqlFunctionCategory.STRING);
-
-  @LibraryOperator(libraries = {MYSQL, POSTGRESQL, ORACLE})
-  public static final SqlFunction SOUNDEX =
-      new SqlFunction(
-          "SOUNDEX",
-          SqlKind.OTHER_FUNCTION,
-          ReturnTypes.VARCHAR_4_NULLABLE,
-          null,
-          OperandTypes.CHARACTER,
-          SqlFunctionCategory.STRING);
-
-  @LibraryOperator(libraries = {POSTGRESQL})
-  public static final SqlFunction DIFFERENCE =
-      new SqlFunction(
-          "DIFFERENCE",
-          SqlKind.OTHER_FUNCTION,
-          ReturnTypes.INTEGER_NULLABLE,
-          null,
-          OperandTypes.STRING_STRING,
-          SqlFunctionCategory.STRING);
->>>>>>> 4d047730
 }
 
 // End SqlLibraryOperators.java