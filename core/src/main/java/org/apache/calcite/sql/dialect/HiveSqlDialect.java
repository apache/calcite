/*
 * Licensed to the Apache Software Foundation (ASF) under one or more
 * contributor license agreements.  See the NOTICE file distributed with
 * this work for additional information regarding copyright ownership.
 * The ASF licenses this file to you under the Apache License, Version 2.0
 * (the "License"); you may not use this file except in compliance with
 * the License.  You may obtain a copy of the License at
 *
 * http://www.apache.org/licenses/LICENSE-2.0
 *
 * Unless required by applicable law or agreed to in writing, software
 * distributed under the License is distributed on an "AS IS" BASIS,
 * WITHOUT WARRANTIES OR CONDITIONS OF ANY KIND, either express or implied.
 * See the License for the specific language governing permissions and
 * limitations under the License.
 */
package org.apache.calcite.sql.dialect;

import org.apache.calcite.avatica.util.TimeUnitRange;
import org.apache.calcite.config.NullCollation;
import org.apache.calcite.sql.SqlCall;
import org.apache.calcite.sql.SqlDialect;
import org.apache.calcite.sql.SqlIntervalLiteral;
import org.apache.calcite.sql.SqlKind;
import org.apache.calcite.sql.SqlLiteral;
import org.apache.calcite.sql.SqlNode;
import org.apache.calcite.sql.SqlOperator;
import org.apache.calcite.sql.SqlSyntax;
import org.apache.calcite.sql.SqlWriter;
import org.apache.calcite.sql.fun.SqlStdOperatorTable;

/**
 * A <code>SqlDialect</code> implementation for the Apache Hive database.
 */
public class HiveSqlDialect extends SqlDialect {
  public static final SqlDialect DEFAULT =
      new HiveSqlDialect(EMPTY_CONTEXT
          .withDatabaseProduct(DatabaseProduct.HIVE)
          .withNullCollation(NullCollation.LOW));

  private final boolean emulateNullDirection;

  /** Creates a HiveSqlDialect. */
  public HiveSqlDialect(Context context) {
    super(context);
    // Since 2.1.0, Hive natively supports "NULLS FIRST" and "NULLS LAST".
    // See https://issues.apache.org/jira/browse/HIVE-12994.
    emulateNullDirection = (context.databaseMajorVersion() < 2)
        || (context.databaseMajorVersion() == 2
        && context.databaseMinorVersion() < 1);
  }

  @Override protected boolean allowsAs() {
    return false;
  }

<<<<<<< HEAD
  @Override public boolean supportsColumnAliasInSort() {
    return true;
=======
  @Override public boolean supportsAliasedValues() {
    return false;
>>>>>>> 3676615d
  }

  @Override public void unparseOffsetFetch(SqlWriter writer, SqlNode offset,
      SqlNode fetch) {
    unparseFetchUsingLimit(writer, offset, fetch);
  }

  @Override public SqlNode emulateNullDirection(SqlNode node,
      boolean nullsFirst, boolean desc) {
    if (emulateNullDirection) {
      return emulateNullDirectionWithIsNull(node, nullsFirst, desc);
    }

    return null;
  }

  @Override public void unparseCall(final SqlWriter writer, final SqlCall call, final int leftPrec,
      final int rightPrec) {
    switch (call.getKind()) {
    case POSITION:
      final SqlWriter.Frame frame = writer.startFunCall("INSTR");
      writer.sep(",");
      call.operand(1).unparse(writer, leftPrec, rightPrec);
      writer.sep(",");
      call.operand(0).unparse(writer, leftPrec, rightPrec);
      if (3 == call.operandCount()) {
        throw new RuntimeException("3rd operand Not Supported for Function INSTR in Hive");
      }
      writer.endFunCall(frame);
      break;
    case MOD:
      SqlOperator op = SqlStdOperatorTable.PERCENT_REMAINDER;
      SqlSyntax.BINARY.unparse(writer, op, call, leftPrec, rightPrec);
      break;
    case CHAR_LENGTH:
    case CHARACTER_LENGTH:
      final SqlWriter.Frame lengthFrame = writer.startFunCall("LENGTH");
      call.operand(0).unparse(writer, leftPrec, rightPrec);
      writer.endFunCall(lengthFrame);
      break;
    case SUBSTRING:
      final SqlWriter.Frame substringFrame = writer.startFunCall("SUBSTR");
      writer.sep(",");
      call.operand(0).unparse(writer, leftPrec, rightPrec);
      writer.sep(",");
      call.operand(1).unparse(writer, leftPrec, rightPrec);
      writer.sep(",");
      call.operand(2).unparse(writer, leftPrec, rightPrec);
      writer.endFunCall(substringFrame);
      break;
    case EXTRACT:
      final SqlWriter.Frame extractFrame = writer.startFunCall(call.operand(0).toString());
      call.operand(1).unparse(writer, leftPrec, rightPrec);
      writer.endFunCall(extractFrame);
      break;
    case ARRAY_VALUE_CONSTRUCTOR:
      writer.keyword(call.getOperator().getName());
      final SqlWriter.Frame arrayFrame = writer.startList("(", ")");
      for (SqlNode operand : call.getOperandList()) {
        writer.sep(",");
        operand.unparse(writer, leftPrec, rightPrec);
      }
      writer.endList(arrayFrame);
      break;
    case CONCAT:
      final SqlWriter.Frame concatFrame = writer.startFunCall("CONCAT");
      for (SqlNode operand : call.getOperandList()) {
        writer.sep(",");
        operand.unparse(writer, leftPrec, rightPrec);
      }
      writer.endFunCall(concatFrame);
      break;
    default:
      super.unparseCall(writer, call, leftPrec, rightPrec);
    }
  }

  @Override public boolean supportsCharSet() {
    return false;
  }

  public void unparseSqlIntervalLiteralHive(SqlWriter writer,
      SqlIntervalLiteral literal) {
    SqlIntervalLiteral.IntervalValue interval =
        (SqlIntervalLiteral.IntervalValue) literal.getValue();
    if (interval.getSign() == -1) {
      writer.print("-");
    }
    writer.literal(literal.getValue().toString());
  }

  @Override public void unparseSqlDatetimeArithmetic(SqlWriter writer,
      SqlCall call, SqlKind sqlKind, int leftPrec, int rightPrec) {
    switch (sqlKind) {
    case PLUS:
      SqlWriter.Frame dateAddFrame = null;
      final SqlLiteral timeUnitNode = call.operand(1);
      final TimeUnitRange timeUnit = timeUnitNode.getValueAs(TimeUnitRange.class);
      if (timeUnit == TimeUnitRange.MONTH) {
        dateAddFrame = writer.startFunCall("ADD_MONTHS");
      } else if (timeUnit == TimeUnitRange.DAY) {
        dateAddFrame = writer.startFunCall("DATE_ADD");
      }
      writer.sep(",");
      call.operand(0).unparse(writer, leftPrec, rightPrec);
      writer.sep(",");
      unparseSqlIntervalLiteralHive(writer, call.operand(1));
      writer.endFunCall(dateAddFrame);
      break;
    case MINUS:
      final SqlWriter.Frame dateDiffFrame = writer.startFunCall("DATEDIFF");
      writer.sep(",");
      call.operand(0).unparse(writer, leftPrec, rightPrec);
      writer.sep(",");
      call.operand(1).unparse(writer, leftPrec, rightPrec);
      writer.endFunCall(dateDiffFrame);
      break;
    }
  }
}
// End HiveSqlDialect.java<|MERGE_RESOLUTION|>--- conflicted
+++ resolved
@@ -54,13 +54,12 @@
     return false;
   }
 
-<<<<<<< HEAD
   @Override public boolean supportsColumnAliasInSort() {
     return true;
-=======
+  }
+  
   @Override public boolean supportsAliasedValues() {
     return false;
->>>>>>> 3676615d
   }
 
   @Override public void unparseOffsetFetch(SqlWriter writer, SqlNode offset,
