/*
 * Licensed to the Apache Software Foundation (ASF) under one or more
 * contributor license agreements.  See the NOTICE file distributed with
 * this work for additional information regarding copyright ownership.
 * The ASF licenses this file to you under the Apache License, Version 2.0
 * (the "License"); you may not use this file except in compliance with
 * the License.  You may obtain a copy of the License at
 *
 * http://www.apache.org/licenses/LICENSE-2.0
 *
 * Unless required by applicable law or agreed to in writing, software
 * distributed under the License is distributed on an "AS IS" BASIS,
 * WITHOUT WARRANTIES OR CONDITIONS OF ANY KIND, either express or implied.
 * See the License for the specific language governing permissions and
 * limitations under the License.
 */
package org.apache.calcite.sql.dialect;

import org.apache.calcite.config.NullCollation;
import org.apache.calcite.rel.type.RelDataType;
<<<<<<< HEAD
=======
import org.apache.calcite.rel.type.RelDataTypeSystem;
>>>>>>> 1b3c0e21
import org.apache.calcite.rex.RexCall;
import org.apache.calcite.sql.SqlAlienSystemTypeNameSpec;
import org.apache.calcite.sql.SqlBasicCall;
import org.apache.calcite.sql.SqlCall;
import org.apache.calcite.sql.SqlCharStringLiteral;
<<<<<<< HEAD
import org.apache.calcite.sql.SqlDataTypeSpec;
=======
import org.apache.calcite.sql.SqlDateTimeFormat;
>>>>>>> 1b3c0e21
import org.apache.calcite.sql.SqlDialect;
import org.apache.calcite.sql.SqlIdentifier;
import org.apache.calcite.sql.SqlIntervalLiteral;
import org.apache.calcite.sql.SqlKind;
import org.apache.calcite.sql.SqlLiteral;
import org.apache.calcite.sql.SqlNode;
import org.apache.calcite.sql.SqlNumericLiteral;
import org.apache.calcite.sql.SqlOperator;
import org.apache.calcite.sql.SqlSyntax;
import org.apache.calcite.sql.SqlWriter;
import org.apache.calcite.sql.fun.SqlLibraryOperators;
import org.apache.calcite.sql.fun.SqlStdOperatorTable;
import org.apache.calcite.sql.fun.SqlTrimFunction;
import org.apache.calcite.sql.parser.CurrentTimestampHandler;
import org.apache.calcite.sql.fun.SqlSubstringFunction;
import org.apache.calcite.sql.parser.SqlParserPos;
import org.apache.calcite.sql.type.BasicSqlType;
<<<<<<< HEAD
import org.apache.calcite.util.RelToSqlConverterUtil;

import org.checkerframework.checker.nullness.qual.Nullable;
=======
import org.apache.calcite.sql.type.SqlTypeName;
>>>>>>> 1b3c0e21
import org.apache.calcite.sql.validate.SqlConformanceEnum;
import org.apache.calcite.util.CastCallBuilder;
import org.apache.calcite.util.PaddingFunctionUtil;
import org.apache.calcite.util.RelToSqlConverterUtil;
import org.apache.calcite.util.TimeString;
import org.apache.calcite.util.ToNumberUtils;

import java.util.HashMap;
import java.util.Map;
import java.util.regex.Pattern;

import static org.apache.calcite.sql.SqlDateTimeFormat.ABBREVIATEDDAYOFWEEK;
import static org.apache.calcite.sql.SqlDateTimeFormat.ABBREVIATEDMONTH;
import static org.apache.calcite.sql.SqlDateTimeFormat.AMPM;
import static org.apache.calcite.sql.SqlDateTimeFormat.DAYOFMONTH;
import static org.apache.calcite.sql.SqlDateTimeFormat.DAYOFWEEK;
import static org.apache.calcite.sql.SqlDateTimeFormat.DAYOFYEAR;
import static org.apache.calcite.sql.SqlDateTimeFormat.DDMMYY;
import static org.apache.calcite.sql.SqlDateTimeFormat.DDMMYYYY;
import static org.apache.calcite.sql.SqlDateTimeFormat.FOURDIGITYEAR;
import static org.apache.calcite.sql.SqlDateTimeFormat.FRACTIONFIVE;
import static org.apache.calcite.sql.SqlDateTimeFormat.FRACTIONFOUR;
import static org.apache.calcite.sql.SqlDateTimeFormat.FRACTIONONE;
import static org.apache.calcite.sql.SqlDateTimeFormat.FRACTIONSIX;
import static org.apache.calcite.sql.SqlDateTimeFormat.FRACTIONTHREE;
import static org.apache.calcite.sql.SqlDateTimeFormat.FRACTIONTWO;
import static org.apache.calcite.sql.SqlDateTimeFormat.HOUR;
import static org.apache.calcite.sql.SqlDateTimeFormat.MINUTE;
import static org.apache.calcite.sql.SqlDateTimeFormat.MMDDYY;
import static org.apache.calcite.sql.SqlDateTimeFormat.MMDDYYYY;
import static org.apache.calcite.sql.SqlDateTimeFormat.MONTHNAME;
import static org.apache.calcite.sql.SqlDateTimeFormat.NUMERICMONTH;
import static org.apache.calcite.sql.SqlDateTimeFormat.SECOND;
import static org.apache.calcite.sql.SqlDateTimeFormat.TIMEZONE;
import static org.apache.calcite.sql.SqlDateTimeFormat.TWENTYFOURHOUR;
import static org.apache.calcite.sql.SqlDateTimeFormat.TWODIGITYEAR;
import static org.apache.calcite.sql.SqlDateTimeFormat.YYMMDD;
import static org.apache.calcite.sql.SqlDateTimeFormat.YYYYMMDD;
import static org.apache.calcite.sql.fun.SqlLibraryOperators.DATE_FORMAT;
import static org.apache.calcite.sql.fun.SqlLibraryOperators.FROM_UNIXTIME;
import static org.apache.calcite.sql.fun.SqlLibraryOperators.REGEXP_REPLACE;
import static org.apache.calcite.sql.fun.SqlLibraryOperators.SPLIT;
import static org.apache.calcite.sql.fun.SqlLibraryOperators.UNIX_TIMESTAMP;
import static org.apache.calcite.sql.fun.SqlStdOperatorTable.CAST;
import static org.apache.calcite.sql.fun.SqlStdOperatorTable.CURRENT_USER;
import static org.apache.calcite.sql.fun.SqlStdOperatorTable.EQUALS;
import static org.apache.calcite.sql.fun.SqlStdOperatorTable.IF;

/**
 * A <code>SqlDialect</code> implementation for the Apache Hive database.
 */
public class HiveSqlDialect extends SqlDialect {
  public static final SqlDialect.Context DEFAULT_CONTEXT = SqlDialect.EMPTY_CONTEXT
      .withDatabaseProduct(SqlDialect.DatabaseProduct.HIVE)
      .withNullCollation(NullCollation.LOW)
      .withConformance(SqlConformanceEnum.HIVE);

  public static final SqlDialect DEFAULT = new HiveSqlDialect(DEFAULT_CONTEXT);

  private final boolean emulateNullDirection;
  private final boolean isHiveLowerVersion;

  private static final Map<SqlDateTimeFormat, String> DATE_TIME_FORMAT_MAP =
      new HashMap<SqlDateTimeFormat, String>() {{
        put(DAYOFMONTH, "dd");
        put(DAYOFYEAR, "ddd");
        put(NUMERICMONTH, "MM");
        put(ABBREVIATEDMONTH, "MMM");
        put(MONTHNAME, "MMMM");
        put(TWODIGITYEAR, "yy");
        put(FOURDIGITYEAR, "yyyy");
        put(DDMMYYYY, "ddMMyyyy");
        put(DDMMYY, "ddMMyy");
        put(MMDDYYYY, "MMddyyyy");
        put(MMDDYY, "MMddyy");
        put(YYYYMMDD, "yyyyMMdd");
        put(YYMMDD, "yyMMdd");
        put(DAYOFWEEK, "EEEE");
        put(ABBREVIATEDDAYOFWEEK, "EEE");
        put(TWENTYFOURHOUR, "HH");
        put(HOUR, "hh");
        put(MINUTE, "mm");
        put(SECOND, "ss");
        put(FRACTIONONE, "s");
        put(FRACTIONTWO, "ss");
        put(FRACTIONTHREE, "sss");
        put(FRACTIONFOUR, "ssss");
        put(FRACTIONFIVE, "sssss");
        put(FRACTIONSIX, "ssssss");
        put(AMPM, "aa");
        put(TIMEZONE, "z");
      }};

  /**
   * Creates a HiveSqlDialect.
   */
  public HiveSqlDialect(Context context) {
    super(context);
    // Since 2.1.0, Hive natively supports "NULLS FIRST" and "NULLS LAST".
    // See https://issues.apache.org/jira/browse/HIVE-12994.
    emulateNullDirection = (context.databaseMajorVersion() < 2)
        || (context.databaseMajorVersion() == 2
        && context.databaseMinorVersion() < 1);

    isHiveLowerVersion = (context.databaseMajorVersion() < 2)
        || (context.databaseMajorVersion() == 2
        && context.databaseMinorVersion() < 1);
  }

  @Override protected boolean allowsAs() {
    return false;
  }

  @Override public boolean supportsNestedAggregations() {
    return false;
  }

  @Override public boolean supportsColumnAliasInSort() {
    return true;
  }

  @Override public boolean supportsAliasedValues() {
    return false;
  }

  @Override public boolean supportsGroupByWithRollup() {
    return true;
  }

  @Override public boolean supportsAnalyticalFunctionInAggregate() {
    return false;
  }

  @Override public boolean supportsAnalyticalFunctionInGroupBy() {
    return false;
  }

  @Override public boolean supportsAliasedValues() {
    return false;
  }

  @Override public void unparseOffsetFetch(SqlWriter writer, @Nullable SqlNode offset,
      @Nullable SqlNode fetch) {
    unparseFetchUsingLimit(writer, offset, fetch);
  }

  @Override public @Nullable SqlNode emulateNullDirection(SqlNode node,
      boolean nullsFirst, boolean desc) {
    if (emulateNullDirection) {
      return emulateNullDirectionWithIsNull(node, nullsFirst, desc);
    }

    return null;
  }

  @Override public SqlOperator getTargetFunc(RexCall call) {
    switch (call.type.getSqlTypeName()) {
    case DATE:
      switch (call.getOperands().get(1).getType().getSqlTypeName()) {
      case INTERVAL_DAY:
        if (call.op.kind == SqlKind.MINUS) {
          return SqlLibraryOperators.DATE_SUB;
        }
        return SqlLibraryOperators.DATE_ADD;
      case INTERVAL_MONTH:
        return SqlLibraryOperators.ADD_MONTHS;
      }
    default:
      return super.getTargetFunc(call);
    }
  }

  @Override public SqlNode getCastCall(
      SqlNode operandToCast, RelDataType castFrom, RelDataType castTo) {
    if (castTo.getSqlTypeName() == SqlTypeName.TIMESTAMP && castTo.getPrecision() > 0) {
      return new CastCallBuilder(this).makCastCallForTimestampWithPrecision(operandToCast,
          castTo.getPrecision());
    } else if (castTo.getSqlTypeName() == SqlTypeName.TIME) {
      if (castFrom.getSqlTypeName() == SqlTypeName.TIMESTAMP) {
        return new CastCallBuilder(this)
            .makCastCallForTimeWithPrecision(operandToCast, castTo.getPrecision());
      }
      return operandToCast;
    }
    return super.getCastCall(operandToCast, castFrom, castTo);
  }

  @Override public SqlNode getTimeLiteral(
      TimeString timeString, int precision, SqlParserPos pos) {
    return SqlLiteral.createCharString(timeString.toString(), SqlParserPos.ZERO);
  }

  @Override public void unparseCall(final SqlWriter writer, final SqlCall call,
      final int leftPrec, final int rightPrec) {
    switch (call.getKind()) {
    case POSITION:
      final SqlWriter.Frame frame = writer.startFunCall("INSTR");
      writer.sep(",");
      call.operand(1).unparse(writer, leftPrec, rightPrec);
      writer.sep(",");
      call.operand(0).unparse(writer, leftPrec, rightPrec);
      if (3 == call.operandCount()) {
        throw new RuntimeException("3rd operand Not Supported for Function INSTR in Hive");
      }
      writer.endFunCall(frame);
      break;
    case MOD:
      SqlOperator op = SqlStdOperatorTable.PERCENT_REMAINDER;
      SqlSyntax.BINARY.unparse(writer, op, call, leftPrec, rightPrec);
      break;
    case TRIM:
      RelToSqlConverterUtil.unparseHiveTrim(writer, call, leftPrec, rightPrec);
      break;
    case CHAR_LENGTH:
      final SqlWriter.Frame lengthFrame = writer.startFunCall("LENGTH");
      call.operand(0).unparse(writer, leftPrec, rightPrec);
      writer.endFunCall(lengthFrame);
      break;
    case SUBSTRING:
      final SqlWriter.Frame substringFrame = writer.startFunCall("SUBSTR");
      for (SqlNode operand : call.getOperandList()) {
        writer.sep(",");
        operand.unparse(writer, leftPrec, rightPrec);
      }
      writer.endFunCall(substringFrame);
      break;
    case EXTRACT:
      final SqlWriter.Frame extractFrame = writer.startFunCall(call.operand(0).toString());
      call.operand(1).unparse(writer, leftPrec, rightPrec);
      writer.endFunCall(extractFrame);
      break;
    case ARRAY_VALUE_CONSTRUCTOR:
      writer.keyword(call.getOperator().getName());
      final SqlWriter.Frame arrayFrame = writer.startList("(", ")");
      for (SqlNode operand : call.getOperandList()) {
        writer.sep(",");
        operand.unparse(writer, leftPrec, rightPrec);
      }
      writer.endList(arrayFrame);
      break;
    case CONCAT:
      final SqlWriter.Frame concatFrame = writer.startFunCall("CONCAT");
      for (SqlNode operand : call.getOperandList()) {
        writer.sep(",");
        operand.unparse(writer, leftPrec, rightPrec);
      }
      writer.endFunCall(concatFrame);
      break;
    case DIVIDE_INTEGER:
      unparseDivideInteger(writer, call, leftPrec, rightPrec);
      break;
    case FORMAT:
      unparseFormat(writer, call, leftPrec, rightPrec);
      break;
    case TO_NUMBER:
      if (call.getOperandList().size() == 2 && Pattern.matches("^'[Xx]+'", call.operand(1)
              .toString())) {
        ToNumberUtils.unparseToNumbertoConv(writer, call, leftPrec, rightPrec);
        break;
      }
      ToNumberUtils.unparseToNumber(writer, call, leftPrec, rightPrec);
      break;
    case NULLIF:
      unparseNullIf(writer, call, leftPrec, rightPrec);
      break;
    case OTHER_FUNCTION:
      unparseOtherFunction(writer, call, leftPrec, rightPrec);
      break;
    default:
      super.unparseCall(writer, call, leftPrec, rightPrec);
    }
  }

<<<<<<< HEAD
  private void unparseOtherFunction(SqlWriter writer, SqlCall call, int leftPrec, int rightPrec) {
    switch (call.getOperator().getName()) {
    case "CURRENT_TIMESTAMP":
      if (((SqlBasicCall) call).getOperands().length > 0) {
        unparseCurrentTimestamp(writer, call, leftPrec, rightPrec);
      } else {
        super.unparseCall(writer, call, leftPrec, rightPrec);
      }
      break;
    case "CURRENT_USER":
      final SqlWriter.Frame currUserFrame = writer.startFunCall(CURRENT_USER.getName());
      writer.endFunCall(currUserFrame);
      break;

    case "SUBSTRING":
      final SqlWriter.Frame funCallFrame = writer.startFunCall(call.getOperator().getName());
      call.operand(0).unparse(writer, leftPrec, rightPrec);
      writer.sep(",", true);
      call.operand(1).unparse(writer, leftPrec, rightPrec);
      if (3 == call.operandCount()) {
        writer.sep(",", true);
        call.operand(2).unparse(writer, leftPrec, rightPrec);
      }
      writer.endFunCall(funCallFrame);
      break;
    default:
      super.unparseCall(writer, call, leftPrec, rightPrec);
    }
  }


=======
>>>>>>> 1b3c0e21
  /**
   * For usage of TRIM, LTRIM and RTRIM in Hive, see
   * <a href="https://cwiki.apache.org/confluence/display/Hive/LanguageManual+UDF">Hive UDF usage</a>.
   */
  private void unparseTrim(
      SqlWriter writer, SqlCall call, int leftPrec,
      int rightPrec) {
    SqlLiteral valueToBeTrim = call.operand(1);
    if (valueToBeTrim.toValue().matches("\\s+")) {
      handleTrimWithSpace(writer, call, leftPrec, rightPrec);
    } else {
      handleTrimWithChar(writer, call, leftPrec, rightPrec);
    }
  }

  /**
   * This method will handle the TRIM function if the value to be trimmed is space
   * Below is an example :
   * INPUT : SELECT TRIM(both ' ' from "ABC")
   * OUPUT : SELECT TRIM(ABC)
   * @param writer Target SqlWriter to write the call
   * @param call SqlCall
   * @param leftPrec Indicate left precision
   * @param rightPrec Indicate Right precision
   */
  private void handleTrimWithSpace(
      SqlWriter writer, SqlCall call, int leftPrec, int rightPrec) {
    final String operatorName;
    SqlLiteral trimFlag = call.operand(0);
    switch (trimFlag.getValueAs(SqlTrimFunction.Flag.class)) {
    case LEADING:
      operatorName = "LTRIM";
      break;
    case TRAILING:
      operatorName = "RTRIM";
      break;
    default:
      operatorName = call.getOperator().getName();
      break;
    }
    final SqlWriter.Frame trimFrame = writer.startFunCall(operatorName);
    call.operand(2).unparse(writer, leftPrec, rightPrec);
    writer.endFunCall(trimFrame);
  }

  /**
   * This method will handle the TRIM function if the value to be trimmed is not space
   * Below is an example :
   * INPUT : SELECT TRIM(both 'A' from "ABC")
   * OUPUT : SELECT REGEXP_REPLACE("ABC", '^(A)*', '')
   * @param writer Target SqlWriter to write the call
   * @param call SqlCall
   * @param leftPrec Indicate left precision
   * @param rightPrec Indicate Right precision
   */
  private void handleTrimWithChar(
      SqlWriter writer, SqlCall call, int leftPrec, int rightPrec) {
    SqlLiteral trimFlag = call.operand(0);
    SqlCharStringLiteral regexNode =
        RelToSqlConverterUtil.makeRegexNodeFromCall(call.operand(1), trimFlag);
    SqlCharStringLiteral blankLiteral = SqlLiteral.createCharString("",
        call.getParserPosition());
    SqlNode[] trimOperands = new SqlNode[]{call.operand(2), regexNode, blankLiteral};
    SqlCall regexReplaceCall = new SqlBasicCall(REGEXP_REPLACE, trimOperands, SqlParserPos.ZERO);
    REGEXP_REPLACE.unparse(writer, regexReplaceCall, leftPrec, rightPrec);
  }

  private SqlCharStringLiteral makeRegexNodeFromCall(SqlNode call, SqlLiteral trimFlag) {
    String regexPattern = ((SqlCharStringLiteral) call).toValue();
    regexPattern = escapeSpecialChar(regexPattern);
    switch (trimFlag.getValueAs(SqlTrimFunction.Flag.class)) {
    case LEADING:
      regexPattern = "^(".concat(regexPattern).concat(")*");
      break;
    case TRAILING:
      regexPattern = "(".concat(regexPattern).concat(")*$");
      break;
    default:
      regexPattern = "^(".concat(regexPattern).concat(")*|(")
          .concat(regexPattern).concat(")*$");
      break;
    }
    return SqlLiteral.createCharString(regexPattern,
        call.getParserPosition());
  }

  private String escapeSpecialChar(String inputString) {
    final String[] specialCharacters = {
        "\\", "^", "$", "{", "}", "[", "]", "(", ")", ".",
        "*", "+", "?", "|", "<", ">", "-", "&", "%", "@"
    };

    for (int i = 0; i < specialCharacters.length; i++) {
      if (inputString.contains(specialCharacters[i])) {
        inputString = inputString.replace(specialCharacters[i], "\\" + specialCharacters[i]);
      }
    }
    return inputString;
  }

  @Override public boolean supportsCharSet() {
    return false;
  }

  @Override public boolean supportsGroupByWithCube() {
    return true;
  }

  @Override public @Nullable SqlNode getCastSpec(final RelDataType type) {
    if (type instanceof BasicSqlType) {
      switch (type.getSqlTypeName()) {
      case INTEGER:
        SqlAlienSystemTypeNameSpec typeNameSpec = new SqlAlienSystemTypeNameSpec(
            "INT", type.getSqlTypeName(), SqlParserPos.ZERO);
        return new SqlDataTypeSpec(typeNameSpec, SqlParserPos.ZERO);
      default:
        break;
      }
    }
    return super.getCastSpec(type);
  }

  @Override public void unparseSqlDatetimeArithmetic(
      SqlWriter writer,
      SqlCall call, SqlKind sqlKind, int leftPrec, int rightPrec) {
    switch (sqlKind) {
    case MINUS:
      final SqlWriter.Frame dateDiffFrame = writer.startFunCall("DATEDIFF");
      writer.sep(",");
      call.operand(0).unparse(writer, leftPrec, rightPrec);
      writer.sep(",");
      call.operand(1).unparse(writer, leftPrec, rightPrec);
      writer.endFunCall(dateDiffFrame);
      break;
    }
  }

  /**
   * For usage of DATE_ADD,DATE_SUB,ADD_MONTH function in HIVE. It will unparse the SqlCall and
   * write it into HIVE format, below are few examples:
   * Example 1:
   * Input: select date + INTERVAL 1 DAY
   * It will write the output query as: select DATE_ADD(date , 1)
   * Example 2:
   * Input: select date + Store_id * INTERVAL 2 MONTH
   * It will write the output query as: select ADD_MONTH(date , Store_id * 2)
   *
   * @param writer    Target SqlWriter to write the call
   * @param call      SqlCall : date + Store_id * INTERVAL 2 MONTH
   * @param leftPrec  Indicate left precision
   * @param rightPrec Indicate right precision
   */
  @Override public void unparseIntervalOperandsBasedFunctions(
      SqlWriter writer,
      SqlCall call, int leftPrec, int rightPrec) {
    if (isHiveLowerVersion) {
      castIntervalOperandToDate(writer, call, leftPrec, rightPrec);
    } else {
      unparseIntervalOperand(call, writer, leftPrec, rightPrec);
    }
  }

  /**
   * Cast the SqlCall into date format for HIVE 2.0 below version
   * Below is an example :
   * Input: select date + INTERVAL 1 DAY
   * It will write it as: select CAST(DATE_ADD(date , 1)) AS DATE
   *
   * @param writer    Target SqlWriter to write the call
   * @param call      SqlCall : date + INTERVAL 1 DAY
   * @param leftPrec  Indicate left precision
   * @param rightPrec Indicate right precision
   */
  private void castIntervalOperandToDate(
      SqlWriter writer,
      SqlCall call, int leftPrec, int rightPrec) {
    final SqlWriter.Frame castFrame = writer.startFunCall("CAST");
    unparseIntervalOperand(call, writer, leftPrec, rightPrec);
    writer.sep("AS");
    writer.literal("DATE");
    writer.endFunCall(castFrame);
  }

  private void unparseIntervalOperand(
      SqlCall call, SqlWriter writer,
      int leftPrec, int rightPrec) {
    switch (call.operand(1).getKind()) {
    case LITERAL:
    case TIMES:
      unparseIntervalOperandCall(call, writer, leftPrec, rightPrec);
      break;
    default:
      throw new AssertionError(call.operand(1).getKind() + " is not valid");
    }
  }

  private void unparseIntervalOperandCall(
      SqlCall call, SqlWriter writer, int leftPrec, int rightPrec) {
    writer.print(call.getOperator().toString());
    writer.print("(");
    call.operand(0).unparse(writer, leftPrec, rightPrec);
    writer.print(",");
    SqlNode intervalValue = modifySqlNode(writer, call.operand(1));
    writer.print(intervalValue.toString().replace("`", ""));
    writer.sep(")");
  }


  /**
   * Modify the SqlNode to expected output form.
   * If SqlNode Kind is Literal then it will return the literal value and for
   * the Kind TIMES it will modify it to expression if required else return the
   * identifer part.Below are few examples:
   *
   * For SqlKind LITERAL:
   * Input: INTERVAL 1 DAY
   * Output: 1
   *
   * For SqlKind TIMES:
   * Input: store_id * INTERVAL 2 DAY
   * Output: store_id * 2
   *
   * @param writer Target SqlWriter to write the call
   * @param intervalOperand SqlNode
   * @return Modified SqlNode
   */

  private SqlNode modifySqlNode(SqlWriter writer, SqlNode intervalOperand) {
    if (intervalOperand.getKind() == SqlKind.LITERAL) {
      return modifySqlNodeForLiteral(writer, intervalOperand);
    }
    return modifySqlNodeForExpression(writer, intervalOperand);
  }

  /**
   * Modify the SqlNode Literal call to desired output form.
   * For example :
   * Input: INTERVAL 1 DAY
   * Output: 1
   * Input: INTERVAL -1 DAY
   * Output: -1
   *
   * @param writer Target SqlWriter to write the call
   * @param intervalOperand INTERVAL 1 DAY
   * @return Modified SqlNode 1
   */
  private SqlNode modifySqlNodeForLiteral(SqlWriter writer, SqlNode intervalOperand) {
    SqlIntervalLiteral.IntervalValue interval =
        (SqlIntervalLiteral.IntervalValue) ((SqlIntervalLiteral) intervalOperand).getValue();
    writeNegativeLiteral(interval, writer);
    return new SqlIdentifier(interval.toString(), intervalOperand.getParserPosition());
  }

  /**
   * Modify the SqlNode Expression call to desired output form.
   * Below are the few examples:
   * Example 1:
   * Input: store_id * INTERVAL 1 DAY
   * Output: store_id
   * Example 2:
   * Input: 10 * INTERVAL 2 DAY
   * Output: 10 * 2
   *
   * @param writer  Target SqlWriter to write the call
   * @param intervalOperand store_id * INTERVAL 2 DAY
   * @return Modified SqlNode store_id * 2
   */
  private SqlNode modifySqlNodeForExpression(SqlWriter writer, SqlNode intervalOperand) {
    SqlLiteral intervalLiteral = getIntervalLiteral(intervalOperand);
    SqlNode identifier = getIdentifier(intervalOperand);
    SqlIntervalLiteral.IntervalValue literalValue =
        (SqlIntervalLiteral.IntervalValue) intervalLiteral.getValue();
    writeNegativeLiteral(literalValue, writer);
    if (literalValue.getIntervalLiteral().equals("1")) {
      return identifier;
    }
    SqlNode intervalValue = new SqlIdentifier(literalValue.toString(),
        intervalOperand.getParserPosition());
    SqlNode[] sqlNodes = new SqlNode[]{
        identifier,
        intervalValue
    };
    return new SqlBasicCall(SqlStdOperatorTable.MULTIPLY, sqlNodes, SqlParserPos.ZERO);
  }

  /**
   * Return the SqlLiteral from the SqlNode.
   *
   * @param intervalOperand store_id * INTERVAL 1 DAY
   * @return SqlLiteral INTERVAL 1 DAY
   */
  private SqlLiteral getIntervalLiteral(SqlNode intervalOperand) {
    if ((((SqlBasicCall) intervalOperand).operand(1).getKind() == SqlKind.IDENTIFIER)
        || (((SqlBasicCall) intervalOperand).operand(1) instanceof SqlNumericLiteral)) {
      return ((SqlBasicCall) intervalOperand).operand(0);
    }
    return ((SqlBasicCall) intervalOperand).operand(1);
  }

  /**
   * Return the identifer from the SqlNode.
   *
   * @param intervalOperand Store_id * INTERVAL 1 DAY
   * @return SqlIdentifier Store_id
   */
  private SqlNode getIdentifier(SqlNode intervalOperand) {
    if (((SqlBasicCall) intervalOperand).operand(1).getKind() == SqlKind.IDENTIFIER
        || (((SqlBasicCall) intervalOperand).operand(1) instanceof SqlNumericLiteral)) {
      return ((SqlBasicCall) intervalOperand).operand(1);
    }
    return ((SqlBasicCall) intervalOperand).operand(0);
  }

  private void writeNegativeLiteral(
      SqlIntervalLiteral.IntervalValue interval,
      SqlWriter writer) {
    if (interval.signum() == -1) {
      writer.print("-");
    }
  }

  private void unparseNullIf(SqlWriter writer, SqlCall call, int leftPrec, int rightPrec) {
    SqlNode[] operands = new SqlNode[call.getOperandList().size()];
    call.getOperandList().toArray(operands);
    SqlParserPos pos = call.getParserPosition();
    SqlNode[] ifOperands = new SqlNode[]{
        new SqlBasicCall(EQUALS, operands, pos),
        SqlLiteral.createNull(SqlParserPos.ZERO), operands[0]
    };
    SqlCall ifCall = new SqlBasicCall(IF, ifOperands, pos);
    unparseCall(writer, ifCall, leftPrec, rightPrec);
  }

<<<<<<< HEAD
  private void unparseCurrentTimestamp(SqlWriter writer, SqlCall call,
      int leftPrec, int rightPrec) {
    CurrentTimestampHandler timestampHandler = new CurrentTimestampHandler(this);
    SqlCall dateFormatCall = timestampHandler.makeDateFormatCall(call);
    SqlCall castCall = timestampHandler.makeCastCall(dateFormatCall);
    unparseCall(writer, castCall, leftPrec, rightPrec);
  }
}
=======
  private void unparseOtherFunction(SqlWriter writer, SqlCall call, int leftPrec, int rightPrec) {
    switch (call.getOperator().getName()) {
    case "CURRENT_TIMESTAMP":
      if (((SqlBasicCall) call).getOperands().length > 0) {
        new CurrentTimestampHandler(this)
            .unparseCurrentTimestamp(writer, call, leftPrec, rightPrec);
      } else {
        super.unparseCall(writer, call, leftPrec, rightPrec);
      }
      break;
    case "CURRENT_USER":
      final SqlWriter.Frame currUserFrame = writer.startFunCall(CURRENT_USER.getName());
      writer.endFunCall(currUserFrame);
      break;
    case "STRING_SPLIT":
      SqlCall splitCall = SPLIT.createCall(SqlParserPos.ZERO, call.getOperandList());
      unparseCall(writer, splitCall, leftPrec, rightPrec);
      break;
    case "FORMAT_TIMESTAMP":
    case "FORMAT_TIME":
    case "FORMAT_DATE":
      SqlCall dateFormatCall = DATE_FORMAT.createCall(SqlParserPos.ZERO, call.operand(1),
          creteDateTimeFormatSqlCharLiteral(call.operand(0).toString()));
      unparseCall(writer, dateFormatCall, leftPrec, rightPrec);
      break;
    case "STR_TO_DATE":
      unparseStrToDate(writer, call, leftPrec, rightPrec);
      break;
    case "RPAD":
    case "LPAD":
      PaddingFunctionUtil.unparseCall(writer, call, leftPrec, rightPrec);
      break;
    default:
      super.unparseCall(writer, call, leftPrec, rightPrec);
    }
  }

  private void unparseStrToDate(SqlWriter writer, SqlCall call, int leftPrec, int rightPrec) {
    SqlCall unixTimestampCall = UNIX_TIMESTAMP.createCall(SqlParserPos.ZERO, call.operand(0),
        creteDateTimeFormatSqlCharLiteral(call.operand(1).toString()));
    SqlCall fromUnixTimeCall = FROM_UNIXTIME.createCall(SqlParserPos.ZERO, unixTimestampCall,
        SqlLiteral.createCharString("yyyy-MM-dd", SqlParserPos.ZERO));
    SqlCall castToDateCall = CAST.createCall(SqlParserPos.ZERO, fromUnixTimeCall,
        getCastSpec(new BasicSqlType(RelDataTypeSystem.DEFAULT, SqlTypeName.DATE)));
    unparseCall(writer, castToDateCall, leftPrec, rightPrec);
  }

  private SqlCharStringLiteral creteDateTimeFormatSqlCharLiteral(String format) {
    String formatString = getDateTimeFormatString(unquoteStringLiteral(format),
        DATE_TIME_FORMAT_MAP);
    return SqlLiteral.createCharString(formatString, SqlParserPos.ZERO);
  }

  @Override protected String getDateTimeFormatString(
      String standardDateFormat, Map<SqlDateTimeFormat, String> dateTimeFormatMap) {
    return super.getDateTimeFormatString(standardDateFormat, dateTimeFormatMap);
  }

}
// End HiveSqlDialect.java
>>>>>>> 1b3c0e21
<|MERGE_RESOLUTION|>--- conflicted
+++ resolved
@@ -18,20 +18,14 @@
 
 import org.apache.calcite.config.NullCollation;
 import org.apache.calcite.rel.type.RelDataType;
-<<<<<<< HEAD
-=======
 import org.apache.calcite.rel.type.RelDataTypeSystem;
->>>>>>> 1b3c0e21
 import org.apache.calcite.rex.RexCall;
 import org.apache.calcite.sql.SqlAlienSystemTypeNameSpec;
 import org.apache.calcite.sql.SqlBasicCall;
 import org.apache.calcite.sql.SqlCall;
 import org.apache.calcite.sql.SqlCharStringLiteral;
-<<<<<<< HEAD
 import org.apache.calcite.sql.SqlDataTypeSpec;
-=======
 import org.apache.calcite.sql.SqlDateTimeFormat;
->>>>>>> 1b3c0e21
 import org.apache.calcite.sql.SqlDialect;
 import org.apache.calcite.sql.SqlIdentifier;
 import org.apache.calcite.sql.SqlIntervalLiteral;
@@ -46,22 +40,17 @@
 import org.apache.calcite.sql.fun.SqlStdOperatorTable;
 import org.apache.calcite.sql.fun.SqlTrimFunction;
 import org.apache.calcite.sql.parser.CurrentTimestampHandler;
-import org.apache.calcite.sql.fun.SqlSubstringFunction;
 import org.apache.calcite.sql.parser.SqlParserPos;
 import org.apache.calcite.sql.type.BasicSqlType;
-<<<<<<< HEAD
-import org.apache.calcite.util.RelToSqlConverterUtil;
-
-import org.checkerframework.checker.nullness.qual.Nullable;
-=======
 import org.apache.calcite.sql.type.SqlTypeName;
->>>>>>> 1b3c0e21
 import org.apache.calcite.sql.validate.SqlConformanceEnum;
 import org.apache.calcite.util.CastCallBuilder;
 import org.apache.calcite.util.PaddingFunctionUtil;
 import org.apache.calcite.util.RelToSqlConverterUtil;
 import org.apache.calcite.util.TimeString;
 import org.apache.calcite.util.ToNumberUtils;
+
+import org.checkerframework.checker.nullness.qual.Nullable;
 
 import java.util.HashMap;
 import java.util.Map;
@@ -193,10 +182,6 @@
     return false;
   }
 
-  @Override public boolean supportsAliasedValues() {
-    return false;
-  }
-
   @Override public void unparseOffsetFetch(SqlWriter writer, @Nullable SqlNode offset,
       @Nullable SqlNode fetch) {
     unparseFetchUsingLimit(writer, offset, fetch);
@@ -329,40 +314,6 @@
     }
   }
 
-<<<<<<< HEAD
-  private void unparseOtherFunction(SqlWriter writer, SqlCall call, int leftPrec, int rightPrec) {
-    switch (call.getOperator().getName()) {
-    case "CURRENT_TIMESTAMP":
-      if (((SqlBasicCall) call).getOperands().length > 0) {
-        unparseCurrentTimestamp(writer, call, leftPrec, rightPrec);
-      } else {
-        super.unparseCall(writer, call, leftPrec, rightPrec);
-      }
-      break;
-    case "CURRENT_USER":
-      final SqlWriter.Frame currUserFrame = writer.startFunCall(CURRENT_USER.getName());
-      writer.endFunCall(currUserFrame);
-      break;
-
-    case "SUBSTRING":
-      final SqlWriter.Frame funCallFrame = writer.startFunCall(call.getOperator().getName());
-      call.operand(0).unparse(writer, leftPrec, rightPrec);
-      writer.sep(",", true);
-      call.operand(1).unparse(writer, leftPrec, rightPrec);
-      if (3 == call.operandCount()) {
-        writer.sep(",", true);
-        call.operand(2).unparse(writer, leftPrec, rightPrec);
-      }
-      writer.endFunCall(funCallFrame);
-      break;
-    default:
-      super.unparseCall(writer, call, leftPrec, rightPrec);
-    }
-  }
-
-
-=======
->>>>>>> 1b3c0e21
   /**
    * For usage of TRIM, LTRIM and RTRIM in Hive, see
    * <a href="https://cwiki.apache.org/confluence/display/Hive/LanguageManual+UDF">Hive UDF usage</a>.
@@ -696,17 +647,8 @@
     unparseCall(writer, ifCall, leftPrec, rightPrec);
   }
 
-<<<<<<< HEAD
-  private void unparseCurrentTimestamp(SqlWriter writer, SqlCall call,
+  private void unparseOtherFunction(SqlWriter writer, SqlCall call,
       int leftPrec, int rightPrec) {
-    CurrentTimestampHandler timestampHandler = new CurrentTimestampHandler(this);
-    SqlCall dateFormatCall = timestampHandler.makeDateFormatCall(call);
-    SqlCall castCall = timestampHandler.makeCastCall(dateFormatCall);
-    unparseCall(writer, castCall, leftPrec, rightPrec);
-  }
-}
-=======
-  private void unparseOtherFunction(SqlWriter writer, SqlCall call, int leftPrec, int rightPrec) {
     switch (call.getOperator().getName()) {
     case "CURRENT_TIMESTAMP":
       if (((SqlBasicCall) call).getOperands().length > 0) {
@@ -719,6 +661,17 @@
     case "CURRENT_USER":
       final SqlWriter.Frame currUserFrame = writer.startFunCall(CURRENT_USER.getName());
       writer.endFunCall(currUserFrame);
+      break;
+    case "SUBSTRING":
+      final SqlWriter.Frame funCallFrame = writer.startFunCall(call.getOperator().getName());
+      call.operand(0).unparse(writer, leftPrec, rightPrec);
+      writer.sep(",", true);
+      call.operand(1).unparse(writer, leftPrec, rightPrec);
+      if (3 == call.operandCount()) {
+         writer.sep(",", true);
+         call.operand(2).unparse(writer, leftPrec, rightPrec);
+      }
+      writer.endFunCall(funCallFrame);
       break;
     case "STRING_SPLIT":
       SqlCall splitCall = SPLIT.createCall(SqlParserPos.ZERO, call.getOperandList());
@@ -764,6 +717,4 @@
     return super.getDateTimeFormatString(standardDateFormat, dateTimeFormatMap);
   }
 
-}
-// End HiveSqlDialect.java
->>>>>>> 1b3c0e21
+}