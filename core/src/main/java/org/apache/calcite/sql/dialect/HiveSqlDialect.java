--- conflicted
+++ resolved
@@ -311,7 +311,6 @@
       unparseOtherFunction(writer, call, leftPrec, rightPrec);
       break;
     case PLUS:
-<<<<<<< HEAD
       HiveDateTimestampInterval plusInterval = new HiveDateTimestampInterval();
       if (!plusInterval.unparseDateTimeMinus(writer, call, leftPrec, rightPrec, "+")) {
         super.unparseCall(writer, call, leftPrec, rightPrec);
@@ -322,11 +321,11 @@
       if (!minusInterval.unparseDateTimeMinus(writer, call, leftPrec, rightPrec, "-")) {
         super.unparseCall(writer, call, leftPrec, rightPrec);
       }
-=======
+      break;
+    /*case PLUS:
     case MINUS:
       unparsePlusMinus(writer, call, leftPrec, rightPrec);
->>>>>>> 74f7d7e4
-      break;
+      break;*/
     default:
       super.unparseCall(writer, call, leftPrec, rightPrec);
     }
@@ -725,7 +724,7 @@
     return super.getDateTimeFormatString(standardDateFormat, dateTimeFormatMap);
   }
 
-  private void unparsePlusMinus(SqlWriter writer, SqlCall call, int leftPrec, int rightPrec) {
+  /*private void unparsePlusMinus(SqlWriter writer, SqlCall call, int leftPrec, int rightPrec) {
     switch (call.getOperator().getName()) {
     case "TIMESTAMP_ADD":
     case "TIMESTAMP_SUB":
@@ -744,7 +743,7 @@
     } else {
       writer.print("- ");
     }
-  }
+  }*/
 
 }
 // End HiveSqlDialect.java