/*
 * Licensed to the Apache Software Foundation (ASF) under one or more
 * contributor license agreements.  See the NOTICE file distributed with
 * this work for additional information regarding copyright ownership.
 * The ASF licenses this file to you under the Apache License, Version 2.0
 * (the "License"); you may not use this file except in compliance with
 * the License.  You may obtain a copy of the License at
 *
 * http://www.apache.org/licenses/LICENSE-2.0
 *
 * Unless required by applicable law or agreed to in writing, software
 * distributed under the License is distributed on an "AS IS" BASIS,
 * WITHOUT WARRANTIES OR CONDITIONS OF ANY KIND, either express or implied.
 * See the License for the specific language governing permissions and
 * limitations under the License.
 */
package org.apache.calcite.sql.dialect;

import org.apache.calcite.sql.SqlDialect;

/**
 * A <code>SqlDialect</code> implementation for the Teradata database.
 */
public class TeradataSqlDialect extends SqlDialect {
  public static final SqlDialect.Context DEFAULT_CONTEXT = SqlDialect.EMPTY_CONTEXT
      .withDatabaseProduct(SqlDialect.DatabaseProduct.TERADATA)
      .withIdentifierQuoteString("\"");

  public static final SqlDialect DEFAULT =
      new TeradataSqlDialect(DEFAULT_CONTEXT);

  /** Creates a TeradataSqlDialect. */
  public TeradataSqlDialect(Context context) {
    super(context);
  }
<<<<<<< HEAD
}
=======

  @Override public boolean supportsAliasedValues() {
    return false;
  }
}

// End TeradataSqlDialect.java
>>>>>>> 1b3c0e21
<|MERGE_RESOLUTION|>--- conflicted
+++ resolved
@@ -33,14 +33,8 @@
   public TeradataSqlDialect(Context context) {
     super(context);
   }
-<<<<<<< HEAD
-}
-=======
 
   @Override public boolean supportsAliasedValues() {
     return false;
   }
-}
-
-// End TeradataSqlDialect.java
->>>>>>> 1b3c0e21
+}