--- conflicted
+++ resolved
@@ -120,14 +120,6 @@
   @Override public boolean allowIsTrue() {
     return SqlConformanceEnum.DEFAULT.allowIsTrue();
   }
-<<<<<<< HEAD
-
-  public boolean isElseCaseNeeded() {
-    return SqlConformanceEnum.DEFAULT.isElseCaseNeeded();
-  }
-}
-=======
->>>>>>> 1d8b6ceb
 
   public boolean isElseCaseNeeded() {
     return SqlConformanceEnum.DEFAULT.isElseCaseNeeded();
