/*
 * Licensed to the Apache Software Foundation (ASF) under one or more
 * contributor license agreements.  See the NOTICE file distributed with
 * this work for additional information regarding copyright ownership.
 * The ASF licenses this file to you under the Apache License, Version 2.0
 * (the "License"); you may not use this file except in compliance with
 * the License.  You may obtain a copy of the License at
 *
 * http://www.apache.org/licenses/LICENSE-2.0
 *
 * Unless required by applicable law or agreed to in writing, software
 * distributed under the License is distributed on an "AS IS" BASIS,
 * WITHOUT WARRANTIES OR CONDITIONS OF ANY KIND, either express or implied.
 * See the License for the specific language governing permissions and
 * limitations under the License.
 */
package org.apache.calcite.sql.dialect;

import org.apache.calcite.avatica.util.Casing;
import org.apache.calcite.avatica.util.TimeUnit;
import org.apache.calcite.avatica.util.TimeUnitRange;
import org.apache.calcite.rel.type.RelDataType;
import org.apache.calcite.rel.type.RelDataTypeSystem;
import org.apache.calcite.rel.type.RelDataTypeSystemImpl;
import org.apache.calcite.sql.SqlAlienSystemTypeNameSpec;
import org.apache.calcite.sql.SqlBasicCall;
import org.apache.calcite.sql.SqlCall;
import org.apache.calcite.sql.SqlDataTypeSpec;
import org.apache.calcite.sql.SqlDialect;
import org.apache.calcite.sql.SqlIntervalLiteral;
import org.apache.calcite.sql.SqlIntervalQualifier;
import org.apache.calcite.sql.SqlLiteral;
import org.apache.calcite.sql.SqlNode;
import org.apache.calcite.sql.SqlNodeList;
import org.apache.calcite.sql.SqlNumericLiteral;
import org.apache.calcite.sql.SqlOperator;
import org.apache.calcite.sql.SqlSelect;
import org.apache.calcite.sql.SqlWriter;
import org.apache.calcite.sql.fun.SqlCase;
import org.apache.calcite.sql.fun.SqlFloorFunction;
import org.apache.calcite.sql.fun.SqlStdOperatorTable;
import org.apache.calcite.sql.parser.SqlParserPos;
import org.apache.calcite.sql.type.SqlTypeName;

import org.checkerframework.checker.nullness.qual.Nullable;

import java.util.List;

import static org.apache.calcite.linq4j.Nullness.castNonNull;

/**
 * A <code>SqlDialect</code> implementation for the PostgreSQL database.
 */
public class PostgresqlSqlDialect extends SqlDialect {
  /** PostgreSQL type system. */
  public static final RelDataTypeSystem POSTGRESQL_TYPE_SYSTEM =
      new RelDataTypeSystemImpl() {
        @Override public int getMaxPrecision(SqlTypeName typeName) {
          switch (typeName) {
          case VARCHAR:
            // From htup_details.h in postgresql:
            // MaxAttrSize is a somewhat arbitrary upper limit on the declared size of
            // data fields of char(n) and similar types.  It need not have anything
            // directly to do with the *actual* upper limit of varlena values, which
            // is currently 1Gb (see TOAST structures in postgres.h).  I've set it
            // at 10Mb which seems like a reasonable number --- tgl 8/6/00. */
            return 10 * 1024 * 1024;
          default:
            return super.getMaxPrecision(typeName);
          }
        }
      };

  public static final SqlDialect.Context DEFAULT_CONTEXT = SqlDialect.EMPTY_CONTEXT
      .withDatabaseProduct(SqlDialect.DatabaseProduct.POSTGRESQL)
      .withIdentifierQuoteString("\"")
      .withUnquotedCasing(Casing.TO_LOWER)
      .withDataTypeSystem(POSTGRESQL_TYPE_SYSTEM);

  public static final SqlDialect DEFAULT = new PostgresqlSqlDialect(DEFAULT_CONTEXT);

  /** Creates a PostgresqlSqlDialect. */
  public PostgresqlSqlDialect(Context context) {
    super(context);
  }

  @Override public boolean supportsCharSet() {
    return false;
  }

  @Override public @Nullable SqlNode getCastSpec(RelDataType type) {
    String castSpec;
    switch (type.getSqlTypeName()) {
    case TINYINT:
      // Postgres has no tinyint (1 byte), so instead cast to smallint (2 bytes)
      castSpec = "smallint";
      break;
    case DOUBLE:
      // Postgres has a double type but it is named differently
      castSpec = "double precision";
      break;
    // Postgres has type 'text' with no predefined maximum length,
    // stores values in a variable-length format
    case CLOB:
      castSpec = "text";
      break;
    default:
      return super.getCastSpec(type);
    }

    return new SqlDataTypeSpec(
        new SqlAlienSystemTypeNameSpec(castSpec, type.getSqlTypeName(), SqlParserPos.ZERO),
        SqlParserPos.ZERO);
  }

  @Override public SqlNode rewriteSingleValueExpr(SqlNode aggCall, RelDataType relDataType) {
    final SqlNode operand = ((SqlBasicCall) aggCall).operand(0);
    final SqlLiteral nullLiteral = SqlLiteral.createNull(SqlParserPos.ZERO);
    final SqlNode unionOperand =
        new SqlSelect(SqlParserPos.ZERO, SqlNodeList.EMPTY,
            SqlNodeList.of(
                SqlStdOperatorTable.CAST.createCall(SqlParserPos.ZERO, SqlNodeList.of(nullLiteral),
                    SqlNodeList.of(castNonNull(getCastSpec(relDataType))))), null, null, null, null,
            SqlNodeList.EMPTY, null, null, null, null, SqlNodeList.EMPTY);
    // For PostgreSQL, generate
    //   CASE COUNT(value)
    //   WHEN 0 THEN NULL
    //   WHEN 1 THEN min(value)
    //   ELSE (SELECT CAST(NULL AS valueDataType) UNION ALL SELECT CAST(NULL AS valueDataType))
    //   END
    final SqlNode caseExpr =
        new SqlCase(SqlParserPos.ZERO,
            SqlStdOperatorTable.COUNT.createCall(SqlParserPos.ZERO, operand),
            SqlNodeList.of(
                SqlLiteral.createExactNumeric("0", SqlParserPos.ZERO),
                SqlLiteral.createExactNumeric("1", SqlParserPos.ZERO)),
            SqlNodeList.of(
                nullLiteral,
                SqlStdOperatorTable.MIN.createCall(SqlParserPos.ZERO, operand)),
            SqlStdOperatorTable.SCALAR_QUERY.createCall(SqlParserPos.ZERO,
                SqlStdOperatorTable.UNION_ALL
                    .createCall(SqlParserPos.ZERO, unionOperand, unionOperand)));

    LOGGER.debug("SINGLE_VALUE rewritten into [{}]", caseExpr);

    return caseExpr;
  }

  @Override public boolean supportsFunction(SqlOperator operator,
      RelDataType type, final List<RelDataType> paramTypes) {
    switch (operator.kind) {
    case LIKE:
      // introduces support for ILIKE as well
      return true;
    default:
      return super.supportsFunction(operator, type, paramTypes);
    }
  }

  @Override public boolean supportsAliasedValues() {
    return false;
  }

  @Override public boolean requiresAliasForFromItems() {
    return true;
  }

  @Override public boolean supportsNestedAggregations() {
    return false;
  }

  @Override public void unparseCall(SqlWriter writer, SqlCall call,
      int leftPrec, int rightPrec) {
    switch (call.getKind()) {
    case FLOOR:
      if (call.operandCount() != 2) {
        super.unparseCall(writer, call, leftPrec, rightPrec);
        return;
      }

      final SqlLiteral timeUnitNode = call.operand(1);
      final TimeUnitRange timeUnit = timeUnitNode.getValueAs(TimeUnitRange.class);

      SqlCall call2 =
          SqlFloorFunction.replaceTimeUnitOperand(call, timeUnit.name(),
              timeUnitNode.getParserPosition());
      SqlFloorFunction.unparseDatetimeFunction(writer, call2, "DATE_TRUNC", false);
      break;
    case OTHER_FUNCTION:
    case OTHER:
<<<<<<< HEAD
      unparseOtherFunction(writer, call, leftPrec, rightPrec);
=======
      this.unparseOtherFunction(writer, call, leftPrec, rightPrec);
      break;
    default:
      super.unparseCall(writer, call, leftPrec, rightPrec);
    }
  }

  private void unparseOtherFunction(SqlWriter writer, SqlCall call,
      int leftPrec, int rightPrec) {
    switch (call.getOperator().getName()) {
    case "BITWISE_AND":
      this.unparseBitwiseAnd(writer, call, leftPrec, rightPrec);
>>>>>>> 0d1f6abf
      break;
    default:
      super.unparseCall(writer, call, leftPrec, rightPrec);
    }
  }

  private void unparseBitwiseAnd(SqlWriter writer, SqlCall call,
      int leftPrec, int rightPrec) {
    call.operand(0).unparse(writer, leftPrec, rightPrec);
    writer.sep("&");
    call.operand(1).unparse(writer, leftPrec, rightPrec);
  }

  public void unparseSqlIntervalLiteral(SqlWriter writer,
      SqlIntervalLiteral literal, int leftPrec, int rightPrec) {
    SqlIntervalLiteral.IntervalValue interval =
        literal.getValueAs(SqlIntervalLiteral.IntervalValue.class);
    writer.keyword("INTERVAL");
    String literalValue = "'";
    if (interval.getSign() == -1) {
      literalValue += "-";
    }
    literalValue += interval.getIntervalLiteral() + "'";
    writer.literal(literalValue);
    unparseSqlIntervalQualifier(writer, interval.getIntervalQualifier(),
        POSTGRESQL_TYPE_SYSTEM);
  }

  @Override public void unparseSqlIntervalQualifier(SqlWriter writer,
      SqlIntervalQualifier qualifier, RelDataTypeSystem typeSystem) {
    final String start = qualifier.timeUnitRange.startUnit.name();
    final int fractionalSecondPrecision =
        qualifier.getFractionalSecondPrecision(typeSystem);
    final int startPrecision = qualifier.getStartPrecision(typeSystem);
    if (qualifier.timeUnitRange.startUnit == TimeUnit.SECOND) {
      if (!qualifier.useDefaultFractionalSecondPrecision()) {
        final SqlWriter.Frame frame = writer.startFunCall(start);
        writer.print(startPrecision);
        writer.sep(",", true);
        writer.print(qualifier.getFractionalSecondPrecision(typeSystem));
        writer.endList(frame);
      } else if (!qualifier.useDefaultStartPrecision()) {
        final SqlWriter.Frame frame = writer.startFunCall(start);
        writer.print(startPrecision);
        writer.endList(frame);
      } else {
        writer.keyword(start);
      }
    } else {
      writer.keyword(start);
      if (null != qualifier.timeUnitRange.endUnit) {
        writer.keyword("TO");
        final String end = qualifier.timeUnitRange.endUnit.name();
        if (TimeUnit.SECOND == qualifier.timeUnitRange.endUnit) {
          final SqlWriter.Frame frame = writer.startFunCall(end);
          writer.print(fractionalSecondPrecision);
          writer.endList(frame);
        } else {
          writer.keyword(end);
        }
      }
    }
  }

  @Override public SqlNode rewriteMaxMinExpr(SqlNode aggCall, RelDataType relDataType) {
    return rewriteMaxMin(aggCall, relDataType);
  }

  private void unparseOtherFunction(SqlWriter writer, SqlCall call, int leftPrec, int rightPrec) {
    switch (call.getOperator().getName()) {
    case "CURRENT_TIMESTAMP":
    case "CURRENT_TIMESTAMP_TZ":
    case "CURRENT_TIMESTAMP_LTZ":
      unparseCurrentTimestampWithTZ(writer, call, leftPrec, rightPrec);
      return;
    default:
      super.unparseCall(writer, call, leftPrec, rightPrec);
    }
  }

  @Override public boolean supportsGroupByLiteral() {
    return false;
  }

  void unparseCurrentTimestampWithTZ(SqlWriter writer, SqlCall call, int leftPrec, int rightPrec) {
    writer.keyword("CURRENT_TIMESTAMP");
    if (call.operandCount() > 0
        && call.operand(0) instanceof SqlNumericLiteral
        && ((SqlNumericLiteral) call.operand(0)).getValueAs(Integer.class) < 6) {
      writer.keyword("(");
      call.operand(0).unparse(writer, leftPrec, rightPrec);
      writer.keyword(")");
    } else if (call.operandCount() > 0
        && call.operand(0) instanceof SqlNumericLiteral
        && ((SqlNumericLiteral) call.operand(0)).getValueAs(Integer.class) > 6) {
      writer.keyword("(6)");
    }
  }
}<|MERGE_RESOLUTION|>--- conflicted
+++ resolved
@@ -188,9 +188,6 @@
       break;
     case OTHER_FUNCTION:
     case OTHER:
-<<<<<<< HEAD
-      unparseOtherFunction(writer, call, leftPrec, rightPrec);
-=======
       this.unparseOtherFunction(writer, call, leftPrec, rightPrec);
       break;
     default:
@@ -203,7 +200,11 @@
     switch (call.getOperator().getName()) {
     case "BITWISE_AND":
       this.unparseBitwiseAnd(writer, call, leftPrec, rightPrec);
->>>>>>> 0d1f6abf
+      break;
+    case "CURRENT_TIMESTAMP":
+    case "CURRENT_TIMESTAMP_TZ":
+    case "CURRENT_TIMESTAMP_LTZ":
+      this.unparseCurrentTimestampWithTZ(writer, call, leftPrec, rightPrec);
       break;
     default:
       super.unparseCall(writer, call, leftPrec, rightPrec);
@@ -272,18 +273,6 @@
     return rewriteMaxMin(aggCall, relDataType);
   }
 
-  private void unparseOtherFunction(SqlWriter writer, SqlCall call, int leftPrec, int rightPrec) {
-    switch (call.getOperator().getName()) {
-    case "CURRENT_TIMESTAMP":
-    case "CURRENT_TIMESTAMP_TZ":
-    case "CURRENT_TIMESTAMP_LTZ":
-      unparseCurrentTimestampWithTZ(writer, call, leftPrec, rightPrec);
-      return;
-    default:
-      super.unparseCall(writer, call, leftPrec, rightPrec);
-    }
-  }
-
   @Override public boolean supportsGroupByLiteral() {
     return false;
   }
