/*
 * Licensed to the Apache Software Foundation (ASF) under one or more
 * contributor license agreements.  See the NOTICE file distributed with
 * this work for additional information regarding copyright ownership.
 * The ASF licenses this file to you under the Apache License, Version 2.0
 * (the "License"); you may not use this file except in compliance with
 * the License.  You may obtain a copy of the License at
 *
 * http://www.apache.org/licenses/LICENSE-2.0
 *
 * Unless required by applicable law or agreed to in writing, software
 * distributed under the License is distributed on an "AS IS" BASIS,
 * WITHOUT WARRANTIES OR CONDITIONS OF ANY KIND, either express or implied.
 * See the License for the specific language governing permissions and
 * limitations under the License.
 */
package org.apache.calcite.sql.dialect;

import org.apache.calcite.avatica.util.Casing;
import org.apache.calcite.avatica.util.TimeUnit;
import org.apache.calcite.avatica.util.TimeUnitRange;
import org.apache.calcite.rel.type.RelDataType;
import org.apache.calcite.rel.type.RelDataTypeSystem;
import org.apache.calcite.rel.type.RelDataTypeSystemImpl;
import org.apache.calcite.sql.SqlAlienSystemTypeNameSpec;
import org.apache.calcite.sql.SqlBasicCall;
import org.apache.calcite.sql.SqlCall;
import org.apache.calcite.sql.SqlDataTypeSpec;
import org.apache.calcite.sql.SqlDialect;
import org.apache.calcite.sql.SqlIntervalLiteral;
import org.apache.calcite.sql.SqlIntervalQualifier;
import org.apache.calcite.sql.SqlLiteral;
import org.apache.calcite.sql.SqlNode;
import org.apache.calcite.sql.SqlNodeList;
import org.apache.calcite.sql.SqlOperator;
import org.apache.calcite.sql.SqlSelect;
import org.apache.calcite.sql.SqlWriter;
import org.apache.calcite.sql.fun.SqlCase;
import org.apache.calcite.sql.fun.SqlFloorFunction;
import org.apache.calcite.sql.fun.SqlStdOperatorTable;
import org.apache.calcite.sql.parser.SqlParserPos;
import org.apache.calcite.sql.type.SqlTypeName;

import org.checkerframework.checker.nullness.qual.Nullable;

import java.util.List;

import static org.apache.calcite.linq4j.Nullness.castNonNull;

/**
 * A <code>SqlDialect</code> implementation for the PostgreSQL database.
 */
public class PostgresqlSqlDialect extends SqlDialect {
  /** PostgreSQL type system. */
  public static final RelDataTypeSystem POSTGRESQL_TYPE_SYSTEM =
      new RelDataTypeSystemImpl() {
        @Override public int getMaxPrecision(SqlTypeName typeName) {
          switch (typeName) {
          case VARCHAR:
            // From htup_details.h in postgresql:
            // MaxAttrSize is a somewhat arbitrary upper limit on the declared size of
            // data fields of char(n) and similar types.  It need not have anything
            // directly to do with the *actual* upper limit of varlena values, which
            // is currently 1Gb (see TOAST structures in postgres.h).  I've set it
            // at 10Mb which seems like a reasonable number --- tgl 8/6/00. */
            return 10 * 1024 * 1024;
          default:
            return super.getMaxPrecision(typeName);
          }
        }
      };

  public static final SqlDialect.Context DEFAULT_CONTEXT = SqlDialect.EMPTY_CONTEXT
      .withDatabaseProduct(SqlDialect.DatabaseProduct.POSTGRESQL)
      .withIdentifierQuoteString("\"")
      .withUnquotedCasing(Casing.TO_LOWER)
      .withDataTypeSystem(POSTGRESQL_TYPE_SYSTEM);

  public static final SqlDialect DEFAULT = new PostgresqlSqlDialect(DEFAULT_CONTEXT);

  /** Creates a PostgresqlSqlDialect. */
  public PostgresqlSqlDialect(Context context) {
    super(context);
  }

  @Override public boolean supportsCharSet() {
    return false;
  }

  @Override public @Nullable SqlNode getCastSpec(RelDataType type) {
    String castSpec;
    switch (type.getSqlTypeName()) {
    case TINYINT:
      // Postgres has no tinyint (1 byte), so instead cast to smallint (2 bytes)
      castSpec = "smallint";
      break;
    case DOUBLE:
      // Postgres has a double type but it is named differently
      castSpec = "double precision";
      break;
    // Postgres has type 'text' with no predefined maximum length,
    // stores values in a variable-length format
    case CLOB:
      castSpec = "text";
      break;
    default:
      return super.getCastSpec(type);
    }

    return new SqlDataTypeSpec(
        new SqlAlienSystemTypeNameSpec(castSpec, type.getSqlTypeName(), SqlParserPos.ZERO),
        SqlParserPos.ZERO);
  }

  @Override public SqlNode rewriteSingleValueExpr(SqlNode aggCall, RelDataType relDataType) {
    final SqlNode operand = ((SqlBasicCall) aggCall).operand(0);
    final SqlLiteral nullLiteral = SqlLiteral.createNull(SqlParserPos.ZERO);
    final SqlNode unionOperand =
        new SqlSelect(SqlParserPos.ZERO, SqlNodeList.EMPTY,
            SqlNodeList.of(
                SqlStdOperatorTable.CAST.createCall(SqlParserPos.ZERO, SqlNodeList.of(nullLiteral),
                    SqlNodeList.of(castNonNull(getCastSpec(relDataType))))), null, null, null, null,
            SqlNodeList.EMPTY, null, null, null, null, SqlNodeList.EMPTY);
    // For PostgreSQL, generate
    //   CASE COUNT(value)
    //   WHEN 0 THEN NULL
    //   WHEN 1 THEN min(value)
    //   ELSE (SELECT CAST(NULL AS valueDataType) UNION ALL SELECT CAST(NULL AS valueDataType))
    //   END
    final SqlNode caseExpr =
        new SqlCase(SqlParserPos.ZERO,
            SqlStdOperatorTable.COUNT.createCall(SqlParserPos.ZERO, operand),
            SqlNodeList.of(
                SqlLiteral.createExactNumeric("0", SqlParserPos.ZERO),
                SqlLiteral.createExactNumeric("1", SqlParserPos.ZERO)),
            SqlNodeList.of(
                nullLiteral,
                SqlStdOperatorTable.MIN.createCall(SqlParserPos.ZERO, operand)),
            SqlStdOperatorTable.SCALAR_QUERY.createCall(SqlParserPos.ZERO,
                SqlStdOperatorTable.UNION_ALL
                    .createCall(SqlParserPos.ZERO, unionOperand, unionOperand)));

    LOGGER.debug("SINGLE_VALUE rewritten into [{}]", caseExpr);

    return caseExpr;
  }

  @Override public boolean supportsFunction(SqlOperator operator,
      RelDataType type, final List<RelDataType> paramTypes) {
    switch (operator.kind) {
    case LIKE:
      // introduces support for ILIKE as well
      return true;
    default:
      return super.supportsFunction(operator, type, paramTypes);
    }
  }

  @Override public boolean supportsAliasedValues() {
    return false;
  }

  @Override public boolean requiresAliasForFromItems() {
    return true;
  }

  @Override public boolean supportsNestedAggregations() {
    return false;
  }

  @Override public void unparseCall(SqlWriter writer, SqlCall call,
      int leftPrec, int rightPrec) {
    switch (call.getKind()) {
    case FLOOR:
      if (call.operandCount() != 2) {
        super.unparseCall(writer, call, leftPrec, rightPrec);
        return;
      }

      final SqlLiteral timeUnitNode = call.operand(1);
      final TimeUnitRange timeUnit = timeUnitNode.getValueAs(TimeUnitRange.class);

      SqlCall call2 =
          SqlFloorFunction.replaceTimeUnitOperand(call, timeUnit.name(),
              timeUnitNode.getParserPosition());
      SqlFloorFunction.unparseDatetimeFunction(writer, call2, "DATE_TRUNC", false);
      break;
<<<<<<< HEAD
    case OTHER_FUNCTION:
    case OTHER:
      this.unparseOtherFunction(writer, call, leftPrec, rightPrec);
      break;

    default:
      super.unparseCall(writer, call, leftPrec, rightPrec);
    }
  }

  private void unparseOtherFunction(SqlWriter writer, SqlCall call,
      int leftPrec, int rightPrec) {
    switch (call.getOperator().getName()) {
    case "BITWISE_AND":
      this.unparseBitwiseAnd(writer, call, leftPrec, rightPrec);
      break;
=======
>>>>>>> dfa11612
    default:
      super.unparseCall(writer, call, leftPrec, rightPrec);
    }
  }

<<<<<<< HEAD
  private void unparseBitwiseAnd(SqlWriter writer, SqlCall call,
      int leftPrec, int rightPrec) {
    call.operand(0).unparse(writer, leftPrec, rightPrec);
    writer.sep("&");
    call.operand(1).unparse(writer, leftPrec, rightPrec);
  }

  public void unparseSqlIntervalLiteral(SqlWriter writer,
      SqlIntervalLiteral literal, int leftPrec, int rightPrec) {
    SqlIntervalLiteral.IntervalValue interval =
        literal.getValueAs(SqlIntervalLiteral.IntervalValue.class);
    writer.keyword("INTERVAL");
    String literalValue = "'";
    if (interval.getSign() == -1) {
      literalValue += "-";
    }
    literalValue += interval.getIntervalLiteral() + "'";
    writer.literal(literalValue);
    unparseSqlIntervalQualifier(writer, interval.getIntervalQualifier(),
        POSTGRESQL_TYPE_SYSTEM);
  }

  @Override public void unparseSqlIntervalQualifier(SqlWriter writer,
      SqlIntervalQualifier qualifier, RelDataTypeSystem typeSystem) {
    final String start = qualifier.timeUnitRange.startUnit.name();
    final int fractionalSecondPrecision =
        qualifier.getFractionalSecondPrecision(typeSystem);
    final int startPrecision = qualifier.getStartPrecision(typeSystem);
    if (qualifier.timeUnitRange.startUnit == TimeUnit.SECOND) {
      if (!qualifier.useDefaultFractionalSecondPrecision()) {
        final SqlWriter.Frame frame = writer.startFunCall(start);
        writer.print(startPrecision);
        writer.sep(",", true);
        writer.print(qualifier.getFractionalSecondPrecision(typeSystem));
        writer.endList(frame);
      } else if (!qualifier.useDefaultStartPrecision()) {
        final SqlWriter.Frame frame = writer.startFunCall(start);
        writer.print(startPrecision);
        writer.endList(frame);
      } else {
        writer.keyword(start);
      }
    } else {
      writer.keyword(start);
      if (null != qualifier.timeUnitRange.endUnit) {
        writer.keyword("TO");
        final String end = qualifier.timeUnitRange.endUnit.name();
        if (TimeUnit.SECOND == qualifier.timeUnitRange.endUnit) {
          final SqlWriter.Frame frame = writer.startFunCall(end);
          writer.print(fractionalSecondPrecision);
          writer.endList(frame);
        } else {
          writer.keyword(end);
        }
      }
    }
=======
  @Override public SqlNode rewriteMaxMinExpr(SqlNode aggCall, RelDataType relDataType) {
    return rewriteMaxMin(aggCall, relDataType);
  }

  @Override public boolean supportsGroupByLiteral() {
    return false;
>>>>>>> dfa11612
  }
}<|MERGE_RESOLUTION|>--- conflicted
+++ resolved
@@ -185,12 +185,10 @@
               timeUnitNode.getParserPosition());
       SqlFloorFunction.unparseDatetimeFunction(writer, call2, "DATE_TRUNC", false);
       break;
-<<<<<<< HEAD
     case OTHER_FUNCTION:
     case OTHER:
       this.unparseOtherFunction(writer, call, leftPrec, rightPrec);
       break;
-
     default:
       super.unparseCall(writer, call, leftPrec, rightPrec);
     }
@@ -202,14 +200,11 @@
     case "BITWISE_AND":
       this.unparseBitwiseAnd(writer, call, leftPrec, rightPrec);
       break;
-=======
->>>>>>> dfa11612
     default:
       super.unparseCall(writer, call, leftPrec, rightPrec);
     }
   }
 
-<<<<<<< HEAD
   private void unparseBitwiseAnd(SqlWriter writer, SqlCall call,
       int leftPrec, int rightPrec) {
     call.operand(0).unparse(writer, leftPrec, rightPrec);
@@ -266,13 +261,13 @@
         }
       }
     }
-=======
+  }
+
   @Override public SqlNode rewriteMaxMinExpr(SqlNode aggCall, RelDataType relDataType) {
     return rewriteMaxMin(aggCall, relDataType);
   }
 
   @Override public boolean supportsGroupByLiteral() {
     return false;
->>>>>>> dfa11612
   }
 }