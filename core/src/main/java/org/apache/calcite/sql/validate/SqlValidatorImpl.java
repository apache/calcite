/*
 * Licensed to the Apache Software Foundation (ASF) under one or more
 * contributor license agreements.  See the NOTICE file distributed with
 * this work for additional information regarding copyright ownership.
 * The ASF licenses this file to you under the Apache License, Version 2.0
 * (the "License"); you may not use this file except in compliance with
 * the License.  You may obtain a copy of the License at
 *
 * http://www.apache.org/licenses/LICENSE-2.0
 *
 * Unless required by applicable law or agreed to in writing, software
 * distributed under the License is distributed on an "AS IS" BASIS,
 * WITHOUT WARRANTIES OR CONDITIONS OF ANY KIND, either express or implied.
 * See the License for the specific language governing permissions and
 * limitations under the License.
 */
package org.apache.calcite.sql.validate;

import org.apache.calcite.linq4j.Ord;
import org.apache.calcite.linq4j.function.Functions;
import org.apache.calcite.plan.RelOptTable;
import org.apache.calcite.plan.RelOptUtil;
import org.apache.calcite.prepare.Prepare;
import org.apache.calcite.rel.type.DynamicRecordType;
import org.apache.calcite.rel.type.RelCrossType;
import org.apache.calcite.rel.type.RelDataType;
import org.apache.calcite.rel.type.RelDataTypeFactory;
import org.apache.calcite.rel.type.RelDataTypeField;
import org.apache.calcite.rel.type.RelDataTypeSystem;
import org.apache.calcite.rel.type.RelRecordType;
import org.apache.calcite.rel.type.TimeFrame;
import org.apache.calcite.rel.type.TimeFrameSet;
import org.apache.calcite.rel.type.TimeFrames;
import org.apache.calcite.rex.RexNode;
import org.apache.calcite.rex.RexPatternFieldRef;
import org.apache.calcite.rex.RexVisitor;
import org.apache.calcite.runtime.CalciteContextException;
import org.apache.calcite.runtime.CalciteException;
import org.apache.calcite.runtime.Feature;
import org.apache.calcite.runtime.Resources;
import org.apache.calcite.schema.ColumnStrategy;
import org.apache.calcite.schema.Table;
import org.apache.calcite.schema.impl.ModifiableViewTable;
import org.apache.calcite.sql.JoinConditionType;
import org.apache.calcite.sql.JoinType;
import org.apache.calcite.sql.SqlAccessEnum;
import org.apache.calcite.sql.SqlAccessType;
import org.apache.calcite.sql.SqlAggFunction;
import org.apache.calcite.sql.SqlBasicCall;
import org.apache.calcite.sql.SqlCall;
import org.apache.calcite.sql.SqlCallBinding;
import org.apache.calcite.sql.SqlDataTypeSpec;
import org.apache.calcite.sql.SqlDelete;
import org.apache.calcite.sql.SqlDynamicParam;
import org.apache.calcite.sql.SqlExplain;
import org.apache.calcite.sql.SqlFunction;
import org.apache.calcite.sql.SqlFunctionCategory;
import org.apache.calcite.sql.SqlIdentifier;
import org.apache.calcite.sql.SqlInsert;
import org.apache.calcite.sql.SqlIntervalLiteral;
import org.apache.calcite.sql.SqlIntervalQualifier;
import org.apache.calcite.sql.SqlJoin;
import org.apache.calcite.sql.SqlKind;
import org.apache.calcite.sql.SqlLiteral;
import org.apache.calcite.sql.SqlMatchRecognize;
import org.apache.calcite.sql.SqlMerge;
import org.apache.calcite.sql.SqlNode;
import org.apache.calcite.sql.SqlNodeList;
import org.apache.calcite.sql.SqlOperator;
import org.apache.calcite.sql.SqlOperatorTable;
import org.apache.calcite.sql.SqlOrderBy;
import org.apache.calcite.sql.SqlPivot;
import org.apache.calcite.sql.SqlSampleSpec;
import org.apache.calcite.sql.SqlSelect;
import org.apache.calcite.sql.SqlSelectKeyword;
import org.apache.calcite.sql.SqlSnapshot;
import org.apache.calcite.sql.SqlSyntax;
import org.apache.calcite.sql.SqlTableFunction;
import org.apache.calcite.sql.SqlUnknownLiteral;
import org.apache.calcite.sql.SqlUnpivot;
import org.apache.calcite.sql.SqlUnresolvedFunction;
import org.apache.calcite.sql.SqlUpdate;
import org.apache.calcite.sql.SqlUtil;
import org.apache.calcite.sql.SqlWindow;
import org.apache.calcite.sql.SqlWindowTableFunction;
import org.apache.calcite.sql.SqlWith;
import org.apache.calcite.sql.SqlWithItem;
import org.apache.calcite.sql.TableCharacteristic;
import org.apache.calcite.sql.fun.SqlCase;
import org.apache.calcite.sql.fun.SqlStdOperatorTable;
import org.apache.calcite.sql.parser.SqlParserPos;
import org.apache.calcite.sql.type.AssignableOperandTypeChecker;
import org.apache.calcite.sql.type.OperandTypes;
import org.apache.calcite.sql.type.ReturnTypes;
import org.apache.calcite.sql.type.SqlOperandTypeChecker;
import org.apache.calcite.sql.type.SqlOperandTypeInference;
import org.apache.calcite.sql.type.SqlTypeCoercionRule;
import org.apache.calcite.sql.type.SqlTypeFamily;
import org.apache.calcite.sql.type.SqlTypeName;
import org.apache.calcite.sql.type.SqlTypeUtil;
import org.apache.calcite.sql.util.IdPair;
import org.apache.calcite.sql.util.SqlBasicVisitor;
import org.apache.calcite.sql.util.SqlShuttle;
import org.apache.calcite.sql.util.SqlVisitor;
import org.apache.calcite.sql.validate.implicit.TypeCoercion;
import org.apache.calcite.util.BitString;
import org.apache.calcite.util.Bug;
import org.apache.calcite.util.ImmutableBitSet;
import org.apache.calcite.util.ImmutableIntList;
import org.apache.calcite.util.ImmutableNullableList;
import org.apache.calcite.util.Litmus;
import org.apache.calcite.util.Optionality;
import org.apache.calcite.util.Pair;
import org.apache.calcite.util.Static;
import org.apache.calcite.util.Util;
import org.apache.calcite.util.trace.CalciteTrace;

import com.google.common.annotations.VisibleForTesting;
import com.google.common.base.Preconditions;
import com.google.common.collect.ImmutableList;
import com.google.common.collect.ImmutableSet;
import com.google.common.collect.Sets;

import org.apiguardian.api.API;
import org.checkerframework.checker.nullness.qual.KeyFor;
import org.checkerframework.checker.nullness.qual.Nullable;
import org.checkerframework.checker.nullness.qual.PolyNull;
import org.checkerframework.dataflow.qual.Pure;
import org.slf4j.Logger;

import java.math.BigDecimal;
import java.math.BigInteger;
import java.util.AbstractList;
import java.util.ArrayDeque;
import java.util.ArrayList;
import java.util.Arrays;
import java.util.Calendar;
import java.util.Collection;
import java.util.Collections;
import java.util.Deque;
import java.util.GregorianCalendar;
import java.util.HashMap;
import java.util.HashSet;
import java.util.IdentityHashMap;
import java.util.List;
import java.util.Locale;
import java.util.Map;
import java.util.Objects;
import java.util.Set;
import java.util.function.BiFunction;
import java.util.function.Supplier;
import java.util.function.UnaryOperator;
import java.util.stream.Collectors;

import static org.apache.calcite.linq4j.Nullness.castNonNull;
import static org.apache.calcite.sql.SqlUtil.stripAs;
import static org.apache.calcite.sql.type.NonNullableAccessors.getCharset;
import static org.apache.calcite.sql.type.NonNullableAccessors.getCollation;
import static org.apache.calcite.sql.validate.SqlNonNullableAccessors.getCondition;
import static org.apache.calcite.sql.validate.SqlNonNullableAccessors.getTable;
import static org.apache.calcite.util.Static.RESOURCE;

import static java.util.Objects.requireNonNull;

/**
 * Default implementation of {@link SqlValidator}.
 */
public class SqlValidatorImpl implements SqlValidatorWithHints {
  //~ Static fields/initializers ---------------------------------------------

  public static final Logger TRACER = CalciteTrace.PARSER_LOGGER;

  /**
   * Alias generated for the source table when rewriting UPDATE to MERGE.
   */
  public static final String UPDATE_SRC_ALIAS = "SYS$SRC";

  /**
   * Alias generated for the target table when rewriting UPDATE to MERGE if no
   * alias was specified by the user.
   */
  public static final String UPDATE_TGT_ALIAS = "SYS$TGT";

  /**
   * Alias prefix generated for source columns when rewriting UPDATE to MERGE.
   */
  public static final String UPDATE_ANON_PREFIX = "SYS$ANON";

  //~ Instance fields --------------------------------------------------------

  private final SqlOperatorTable opTab;
  final SqlValidatorCatalogReader catalogReader;

  /**
   * Maps {@link SqlParserPos} strings to the {@link SqlIdentifier} identifier
   * objects at these positions.
   */
  protected final Map<String, IdInfo> idPositions = new HashMap<>();

  /**
   * Maps {@link SqlNode query node} objects to the {@link SqlValidatorScope}
   * scope created from them.
   */
  protected final IdentityHashMap<SqlNode, SqlValidatorScope> scopes =
      new IdentityHashMap<>();

  /**
   * Maps a {@link SqlSelect} and a clause to the scope used by that clause.
   */
  private final Map<IdPair<SqlSelect, Clause>, SqlValidatorScope>
      clauseScopes = new HashMap<>();

  /**
   * The name-resolution scope of a LATERAL TABLE clause.
   */
  private @Nullable TableScope tableScope = null;

  /**
   * Maps a {@link SqlNode node} to the
   * {@link SqlValidatorNamespace namespace} which describes what columns they
   * contain.
   */
  protected final IdentityHashMap<SqlNode, SqlValidatorNamespace> namespaces =
      new IdentityHashMap<>();

  /**
   * Set of select expressions used as cursor definitions. In standard SQL,
   * only the top-level SELECT is a cursor; Calcite extends this with
   * cursors as inputs to table functions.
   */
  private final Set<SqlNode> cursorSet = Sets.newIdentityHashSet();

  /**
   * Stack of objects that maintain information about function calls. A stack
   * is needed to handle nested function calls. The function call currently
   * being validated is at the top of the stack.
   */
  protected final Deque<FunctionParamInfo> functionCallStack =
      new ArrayDeque<>();

  private int nextGeneratedId;
  protected final RelDataTypeFactory typeFactory;
  protected final RelDataType unknownType;
  private final RelDataType booleanType;

  protected final TimeFrameSet timeFrameSet;

  /**
   * Map of derived RelDataType for each node. This is an IdentityHashMap
   * since in some cases (such as null literals) we need to discriminate by
   * instance.
   */
  private final IdentityHashMap<SqlNode, RelDataType> nodeToTypeMap =
      new IdentityHashMap<>();

  /** Provides the data for {@link #getValidatedOperandTypes(SqlCall)}. */
  public final IdentityHashMap<SqlCall, List<RelDataType>> callToOperandTypesMap =
      new IdentityHashMap<>();

  private final AggFinder aggFinder;
  private final AggFinder aggOrOverFinder;
  private final AggFinder aggOrOverOrGroupFinder;
  private final AggFinder groupFinder;
  private final AggFinder overFinder;

  private Config config;

  private final Map<SqlNode, SqlNode> originalExprs = new HashMap<>();

  private @Nullable SqlNode top;

  // TODO jvs 11-Dec-2008:  make this local to performUnconditionalRewrites
  // if it's OK to expand the signature of that method.
  private boolean validatingSqlMerge;

  private boolean inWindow;                        // Allow nested aggregates

  private final SqlValidatorImpl.ValidationErrorFunction validationErrorFunction =
      new SqlValidatorImpl.ValidationErrorFunction();

  // TypeCoercion instance used for implicit type coercion.
  private TypeCoercion typeCoercion;

  //~ Constructors -----------------------------------------------------------

  /**
   * Creates a validator.
   *
   * @param opTab         Operator table
   * @param catalogReader Catalog reader
   * @param typeFactory   Type factory
   * @param config        Config
   */
  protected SqlValidatorImpl(
      SqlOperatorTable opTab,
      SqlValidatorCatalogReader catalogReader,
      RelDataTypeFactory typeFactory,
      Config config) {
    this.opTab = requireNonNull(opTab, "opTab");
    this.catalogReader = requireNonNull(catalogReader, "catalogReader");
    this.typeFactory = requireNonNull(typeFactory, "typeFactory");
    final RelDataTypeSystem typeSystem = typeFactory.getTypeSystem();
    this.timeFrameSet =
        requireNonNull(typeSystem.deriveTimeFrameSet(TimeFrames.CORE),
            "timeFrameSet");
    this.config = requireNonNull(config, "config");

    // It is assumed that unknown type is nullable by default
    unknownType = typeFactory.createTypeWithNullability(typeFactory.createUnknownType(), true);
    booleanType = typeFactory.createSqlType(SqlTypeName.BOOLEAN);

    final SqlNameMatcher nameMatcher = catalogReader.nameMatcher();
    aggFinder = new AggFinder(opTab, false, true, false, null, nameMatcher);
    aggOrOverFinder =
        new AggFinder(opTab, true, true, false, null, nameMatcher);
    overFinder = new AggFinder(opTab, true, false, false, aggOrOverFinder,
        nameMatcher);
    groupFinder = new AggFinder(opTab, false, false, true, null, nameMatcher);
    aggOrOverOrGroupFinder = new AggFinder(opTab, true, true, true, null,
        nameMatcher);
    @SuppressWarnings("argument.type.incompatible")
    TypeCoercion typeCoercion = config.typeCoercionFactory().create(typeFactory, this);
    this.typeCoercion = typeCoercion;

    if (config.conformance().allowCoercionStringToArray()) {
      SqlTypeCoercionRule rules = requireNonNull(config.typeCoercionRules() != null
          ? config.typeCoercionRules() : SqlTypeCoercionRule.THREAD_PROVIDERS.get());

      ImmutableSet<SqlTypeName> arrayMapping = ImmutableSet.<SqlTypeName>builder()
          .addAll(rules.getTypeMapping().getOrDefault(SqlTypeName.ARRAY, ImmutableSet.of()))
          .add(SqlTypeName.VARCHAR)
          .add(SqlTypeName.CHAR)
          .build();

      Map<SqlTypeName, ImmutableSet<SqlTypeName>> mapping = new HashMap(rules.getTypeMapping());
      mapping.replace(SqlTypeName.ARRAY, arrayMapping);
      rules = SqlTypeCoercionRule.instance(mapping);

      SqlTypeCoercionRule.THREAD_PROVIDERS.set(rules);
    } else if (config.typeCoercionRules() != null) {
      SqlTypeCoercionRule.THREAD_PROVIDERS.set(config.typeCoercionRules());
    }
  }

  //~ Methods ----------------------------------------------------------------

  public SqlConformance getConformance() {
    return config.conformance();
  }

  @Pure
  @Override public SqlValidatorCatalogReader getCatalogReader() {
    return catalogReader;
  }

  @Pure
  @Override public SqlOperatorTable getOperatorTable() {
    return opTab;
  }

  @Pure
  @Override public RelDataTypeFactory getTypeFactory() {
    return typeFactory;
  }

  @Override public RelDataType getUnknownType() {
    return unknownType;
  }

  @Override public TimeFrameSet getTimeFrameSet() {
    return timeFrameSet;
  }

  @Override public SqlNodeList expandStar(
      SqlNodeList selectList,
      SqlSelect select,
      boolean includeSystemVars) {
    final List<SqlNode> list = new ArrayList<>();
    final List<Map.Entry<String, RelDataType>> types = new ArrayList<>();
    for (int i = 0; i < selectList.size(); i++) {
      final SqlNode selectItem = selectList.get(i);
      final RelDataType originalType = getValidatedNodeTypeIfKnown(selectItem);
      expandSelectItem(
          selectItem,
          select,
          Util.first(originalType, unknownType),
          list,
          catalogReader.nameMatcher().createSet(),
          types,
          includeSystemVars);
    }
    getRawSelectScopeNonNull(select).setExpandedSelectList(list);
    return new SqlNodeList(list, SqlParserPos.ZERO);
  }

  // implement SqlValidator
  @Override public void declareCursor(SqlSelect select, SqlValidatorScope parentScope) {
    cursorSet.add(select);

    // add the cursor to a map that maps the cursor to its select based on
    // the position of the cursor relative to other cursors in that call
    FunctionParamInfo funcParamInfo = requireNonNull(functionCallStack.peek(), "functionCall");
    Map<Integer, SqlSelect> cursorMap = funcParamInfo.cursorPosToSelectMap;
    int numCursors = cursorMap.size();
    cursorMap.put(numCursors, select);

    // create a namespace associated with the result of the select
    // that is the argument to the cursor constructor; register it
    // with a scope corresponding to the cursor
    SelectScope cursorScope = new SelectScope(parentScope, null, select);
    clauseScopes.put(IdPair.of(select, Clause.CURSOR), cursorScope);
    final SelectNamespace selectNs = createSelectNamespace(select, select);
    final String alias = SqlValidatorUtil.alias(select, nextGeneratedId++);
    registerNamespace(cursorScope, alias, selectNs, false);
  }

  // implement SqlValidator
  @Override public void pushFunctionCall() {
    FunctionParamInfo funcInfo = new FunctionParamInfo();
    functionCallStack.push(funcInfo);
  }

  // implement SqlValidator
  @Override public void popFunctionCall() {
    functionCallStack.pop();
  }

  // implement SqlValidator
  @Override public @Nullable String getParentCursor(String columnListParamName) {
    FunctionParamInfo funcParamInfo = requireNonNull(functionCallStack.peek(), "functionCall");
    Map<String, String> parentCursorMap =
        funcParamInfo.columnListParamToParentCursorMap;
    return parentCursorMap.get(columnListParamName);
  }

  /**
   * If <code>selectItem</code> is "*" or "TABLE.*", expands it and returns
   * true; otherwise writes the unexpanded item.
   *
   * @param selectItem        Select-list item
   * @param select            Containing select clause
   * @param selectItems       List that expanded items are written to
   * @param aliases           Set of aliases
   * @param fields            List of field names and types, in alias order
   * @param includeSystemVars If true include system vars in lists
   * @return Whether the node was expanded
   */
  private boolean expandSelectItem(
      final SqlNode selectItem,
      SqlSelect select,
      RelDataType targetType,
      List<SqlNode> selectItems,
      Set<String> aliases,
      List<Map.Entry<String, RelDataType>> fields,
      final boolean includeSystemVars) {
    final SelectScope scope = (SelectScope) getWhereScope(select);
    if (expandStar(selectItems, aliases, fields, includeSystemVars, scope,
        selectItem)) {
      return true;
    }

    // Expand the select item: fully-qualify columns, and convert
    // parentheses-free functions such as LOCALTIME into explicit function
    // calls.
    SqlNode expanded = expandSelectExpr(selectItem, scope, select);
    final String alias =
        SqlValidatorUtil.alias(selectItem, aliases.size());

    // If expansion has altered the natural alias, supply an explicit 'AS'.
    final SqlValidatorScope selectScope = getSelectScope(select);
    if (expanded != selectItem) {
      String newAlias =
          SqlValidatorUtil.alias(expanded, aliases.size());
      if (!Objects.equals(newAlias, alias)) {
        expanded =
            SqlStdOperatorTable.AS.createCall(
                selectItem.getParserPosition(),
                expanded,
                new SqlIdentifier(alias, SqlParserPos.ZERO));
        deriveTypeImpl(selectScope, expanded);
      }
    }

    selectItems.add(expanded);
    aliases.add(alias);

    inferUnknownTypes(targetType, selectScope, expanded);

    RelDataType type = deriveType(selectScope, expanded);
    // Re-derive SELECT ITEM's data type that may be nullable in AggregatingSelectScope when it
    // appears in advanced grouping elements such as CUBE, ROLLUP , GROUPING SETS.
    // For example, SELECT CASE WHEN c = 1 THEN '1' ELSE '23' END AS x FROM t GROUP BY CUBE(x),
    // the 'x' should be nullable even if x's literal values are not null.
    if (selectScope instanceof AggregatingSelectScope) {
      type = requireNonNull(selectScope.nullifyType(stripAs(expanded), type));
    }
    setValidatedNodeType(expanded, type);
    fields.add(Pair.of(alias, type));
    return false;
  }

  private static SqlNode expandExprFromJoin(SqlJoin join, SqlIdentifier identifier,
      @Nullable SelectScope scope) {
    if (join.getConditionType() != JoinConditionType.USING) {
      return identifier;
    }

    for (String name
        : SqlIdentifier.simpleNames((SqlNodeList) getCondition(join))) {
      if (identifier.getSimple().equals(name)) {
        final List<SqlNode> qualifiedNode = new ArrayList<>();
        for (ScopeChild child : requireNonNull(scope, "scope").children) {
          if (child.namespace.getRowType().getFieldNames().contains(name)) {
            final SqlIdentifier exp =
                new SqlIdentifier(
                    ImmutableList.of(child.name, name),
                    identifier.getParserPosition());
            qualifiedNode.add(exp);
          }
        }

        assert qualifiedNode.size() == 2;
        final SqlNode finalNode =
            SqlStdOperatorTable.AS.createCall(SqlParserPos.ZERO,
                SqlStdOperatorTable.COALESCE.createCall(SqlParserPos.ZERO,
                    qualifiedNode.get(0),
                    qualifiedNode.get(1)),
                new SqlIdentifier(name, SqlParserPos.ZERO));
        return finalNode;
      }
    }

    // Only need to try to expand the expr from the left input of join
    // since it is always left-deep join.
    final SqlNode node = join.getLeft();
    if (node instanceof SqlJoin) {
      return expandExprFromJoin((SqlJoin) node, identifier, scope);
    } else {
      return identifier;
    }
  }

  /** Returns the set of field names in the join condition specified by USING
   * or implicitly by NATURAL, de-duplicated and in order. */
  public @Nullable List<String> usingNames(SqlJoin join) {
    switch (join.getConditionType()) {
    case USING:
      SqlNodeList condition = (SqlNodeList) getCondition(join);
      List<String> simpleNames = SqlIdentifier.simpleNames(condition);
      return catalogReader.nameMatcher().distinctCopy(simpleNames);

    case NONE:
      if (join.isNatural()) {
        return deriveNaturalJoinColumnList(join);
      }
      return null;

    default:
      return null;
    }
  }

  private List<String> deriveNaturalJoinColumnList(SqlJoin join) {
    return SqlValidatorUtil.deriveNaturalJoinColumnList(
        catalogReader.nameMatcher(),
        getNamespaceOrThrow(join.getLeft()).getRowType(),
        getNamespaceOrThrow(join.getRight()).getRowType());
  }

  private static SqlNode expandCommonColumn(SqlSelect sqlSelect,
      SqlNode selectItem, @Nullable SelectScope scope, SqlValidatorImpl validator) {
    if (!(selectItem instanceof SqlIdentifier)) {
      return selectItem;
    }

    final SqlNode from = sqlSelect.getFrom();
    if (!(from instanceof SqlJoin)) {
      return selectItem;
    }

    final SqlIdentifier identifier = (SqlIdentifier) selectItem;
    if (!identifier.isSimple()) {
      if (!validator.config().conformance().allowQualifyingCommonColumn()) {
        validateQualifiedCommonColumn((SqlJoin) from, identifier, scope, validator);
      }
      return selectItem;
    }

    return expandExprFromJoin((SqlJoin) from, identifier, scope);
  }

  private static void validateQualifiedCommonColumn(SqlJoin join,
      SqlIdentifier identifier, @Nullable SelectScope scope, SqlValidatorImpl validator) {
    List<String> names = validator.usingNames(join);
    if (names == null) {
      // Not USING or NATURAL.
      return;
    }

    requireNonNull(scope, "scope");
    // First we should make sure that the first component is the table name.
    // Then check whether the qualified identifier contains common column.
    for (ScopeChild child : scope.children) {
      if (Objects.equals(child.name, identifier.getComponent(0).toString())) {
        if (names.contains(identifier.getComponent(1).toString())) {
          throw validator.newValidationError(identifier,
              RESOURCE.disallowsQualifyingCommonColumn(identifier.toString()));
        }
      }
    }

    // Only need to try to validate the expr from the left input of join
    // since it is always left-deep join.
    final SqlNode node = join.getLeft();
    if (node instanceof SqlJoin) {
      validateQualifiedCommonColumn((SqlJoin) node, identifier, scope, validator);
    }
  }

  private boolean expandStar(List<SqlNode> selectItems, Set<String> aliases,
      List<Map.Entry<String, RelDataType>> fields, boolean includeSystemVars,
      SelectScope scope, SqlNode node) {
    if (!(node instanceof SqlIdentifier)) {
      return false;
    }
    final SqlIdentifier identifier = (SqlIdentifier) node;
    if (!identifier.isStar()) {
      return false;
    }
    final SqlParserPos startPosition = identifier.getParserPosition();
    switch (identifier.names.size()) {
    case 1:
      boolean hasDynamicStruct = false;
      for (ScopeChild child : scope.children) {
        final int before = fields.size();
        if (child.namespace.getRowType().isDynamicStruct()) {
          hasDynamicStruct = true;
          // don't expand star if the underneath table is dynamic.
          // Treat this star as a special field in validation/conversion and
          // wait until execution time to expand this star.
          final SqlNode exp =
              new SqlIdentifier(
                  ImmutableList.of(child.name,
                      DynamicRecordType.DYNAMIC_STAR_PREFIX),
                  startPosition);
          addToSelectList(
               selectItems,
               aliases,
               fields,
               exp,
               scope,
               includeSystemVars);
        } else {
          final SqlNode from = SqlNonNullableAccessors.getNode(child);
          final SqlValidatorNamespace fromNs = getNamespaceOrThrow(from, scope);
          final RelDataType rowType = fromNs.getRowType();
          for (RelDataTypeField field : rowType.getFieldList()) {
            String columnName = field.getName();

            // TODO: do real implicit collation here
            final SqlIdentifier exp =
                new SqlIdentifier(
                    ImmutableList.of(child.name, columnName),
                    startPosition);
            // Don't add expanded rolled up columns
            if (!isRolledUpColumn(exp, scope)) {
              addOrExpandField(
                      selectItems,
                      aliases,
                      fields,
                      includeSystemVars,
                      scope,
                      exp,
                      field);
            }
          }
        }
        if (child.nullable) {
          for (int i = before; i < fields.size(); i++) {
            final Map.Entry<String, RelDataType> entry = fields.get(i);
            final RelDataType type = entry.getValue();
            if (!type.isNullable()) {
              fields.set(i,
                  Pair.of(entry.getKey(),
                      typeFactory.createTypeWithNullability(type, true)));
            }
          }
        }
      }
      // If NATURAL JOIN or USING is present, move key fields to the front of
      // the list, per standard SQL. Disabled if there are dynamic fields.
      if (!hasDynamicStruct || Bug.CALCITE_2400_FIXED) {
        SqlNode from = requireNonNull(scope.getNode().getFrom(),
            () -> "getFrom for " + scope.getNode());
        new Permute(from, 0).permute(selectItems, fields);
      }
      return true;

    default:
      final SqlIdentifier prefixId = identifier.skipLast(1);
      final SqlValidatorScope.ResolvedImpl resolved =
          new SqlValidatorScope.ResolvedImpl();
      final SqlNameMatcher nameMatcher =
          scope.validator.catalogReader.nameMatcher();
      scope.resolve(prefixId.names, nameMatcher, true, resolved);
      if (resolved.count() == 0) {
        // e.g. "select s.t.* from e"
        // or "select r.* from e"
        throw newValidationError(prefixId,
            RESOURCE.unknownIdentifier(prefixId.toString()));
      }
      final RelDataType rowType = resolved.only().rowType();
      if (rowType.isDynamicStruct()) {
        // don't expand star if the underneath table is dynamic.
        addToSelectList(
            selectItems,
            aliases,
            fields,
            prefixId.plus(DynamicRecordType.DYNAMIC_STAR_PREFIX, startPosition),
            scope,
            includeSystemVars);
      } else if (rowType.isStruct()) {
        for (RelDataTypeField field : rowType.getFieldList()) {
          String columnName = field.getName();

          // TODO: do real implicit collation here
          addOrExpandField(
              selectItems,
              aliases,
              fields,
              includeSystemVars,
              scope,
              prefixId.plus(columnName, startPosition),
              field);
        }
      } else {
        throw newValidationError(prefixId, RESOURCE.starRequiresRecordType());
      }
      return true;
    }
  }

  private SqlNode maybeCast(SqlNode node, RelDataType currentType,
      RelDataType desiredType) {
    return SqlTypeUtil.equalSansNullability(typeFactory, currentType, desiredType)
        ? node
        : SqlStdOperatorTable.CAST.createCall(SqlParserPos.ZERO,
            node, SqlTypeUtil.convertTypeToSpec(desiredType));
  }

  private boolean addOrExpandField(List<SqlNode> selectItems, Set<String> aliases,
      List<Map.Entry<String, RelDataType>> fields, boolean includeSystemVars,
      SelectScope scope, SqlIdentifier id, RelDataTypeField field) {
    switch (field.getType().getStructKind()) {
    case PEEK_FIELDS:
    case PEEK_FIELDS_DEFAULT:
      final SqlNode starExp = id.plusStar();
      expandStar(
          selectItems,
          aliases,
          fields,
          includeSystemVars,
          scope,
          starExp);
      return true;

    default:
      addToSelectList(
          selectItems,
          aliases,
          fields,
          id,
          scope,
          includeSystemVars);
    }

    return false;
  }

  @Override public SqlNode validate(SqlNode topNode) {
    SqlValidatorScope scope = new EmptyScope(this);
    scope = new CatalogScope(scope, ImmutableList.of("CATALOG"));
    final SqlNode topNode2 = validateScopedExpression(topNode, scope);
    final RelDataType type = getValidatedNodeType(topNode2);
    Util.discard(type);
    return topNode2;
  }

  @Override public List<SqlMoniker> lookupHints(SqlNode topNode, SqlParserPos pos) {
    SqlValidatorScope scope = new EmptyScope(this);
    SqlNode outermostNode = performUnconditionalRewrites(topNode, false);
    cursorSet.add(outermostNode);
    if (outermostNode.isA(SqlKind.TOP_LEVEL)) {
      registerQuery(
          scope,
          null,
          outermostNode,
          outermostNode,
          null,
          false);
    }
    final SqlValidatorNamespace ns = getNamespace(outermostNode);
    if (ns == null) {
      throw new AssertionError("Not a query: " + outermostNode);
    }
    Collection<SqlMoniker> hintList = Sets.newTreeSet(SqlMoniker.COMPARATOR);
    lookupSelectHints(ns, pos, hintList);
    return ImmutableList.copyOf(hintList);
  }

  @Override public @Nullable SqlMoniker lookupQualifiedName(SqlNode topNode, SqlParserPos pos) {
    final String posString = pos.toString();
    IdInfo info = idPositions.get(posString);
    if (info != null) {
      final SqlQualified qualified = info.scope.fullyQualify(info.id);
      return new SqlIdentifierMoniker(qualified.identifier);
    } else {
      return null;
    }
  }

  /**
   * Looks up completion hints for a syntactically correct select SQL that has
   * been parsed into an expression tree.
   *
   * @param select   the Select node of the parsed expression tree
   * @param pos      indicates the position in the sql statement we want to get
   *                 completion hints for
   * @param hintList list of {@link SqlMoniker} (sql identifiers) that can
   *                 fill in at the indicated position
   */
  void lookupSelectHints(
      SqlSelect select,
      SqlParserPos pos,
      Collection<SqlMoniker> hintList) {
    IdInfo info = idPositions.get(pos.toString());
    if ((info == null) || (info.scope == null)) {
      SqlNode fromNode = select.getFrom();
      final SqlValidatorScope fromScope = getFromScope(select);
      lookupFromHints(fromNode, fromScope, pos, hintList);
    } else {
      lookupNameCompletionHints(info.scope, info.id.names,
          info.id.getParserPosition(), hintList);
    }
  }

  private void lookupSelectHints(
      SqlValidatorNamespace ns,
      SqlParserPos pos,
      Collection<SqlMoniker> hintList) {
    final SqlNode node = ns.getNode();
    if (node instanceof SqlSelect) {
      lookupSelectHints((SqlSelect) node, pos, hintList);
    }
  }

  private void lookupFromHints(
      @Nullable SqlNode node,
      @Nullable SqlValidatorScope scope,
      SqlParserPos pos,
      Collection<SqlMoniker> hintList) {
    if (node == null) {
      // This can happen in cases like "select * _suggest_", so from clause is absent
      return;
    }
    final SqlValidatorNamespace ns = getNamespaceOrThrow(node);
    if (ns.isWrapperFor(IdentifierNamespace.class)) {
      IdentifierNamespace idNs = ns.unwrap(IdentifierNamespace.class);
      final SqlIdentifier id = idNs.getId();
      for (int i = 0; i < id.names.size(); i++) {
        if (pos.toString().equals(
            id.getComponent(i).getParserPosition().toString())) {
          final List<SqlMoniker> objNames = new ArrayList<>();
          SqlValidatorUtil.getSchemaObjectMonikers(
              getCatalogReader(),
              id.names.subList(0, i + 1),
              objNames);
          for (SqlMoniker objName : objNames) {
            if (objName.getType() != SqlMonikerType.FUNCTION) {
              hintList.add(objName);
            }
          }
          return;
        }
      }
    }
    switch (node.getKind()) {
    case JOIN:
      lookupJoinHints((SqlJoin) node, scope, pos, hintList);
      break;
    default:
      lookupSelectHints(ns, pos, hintList);
      break;
    }
  }

  private void lookupJoinHints(
      SqlJoin join,
      @Nullable SqlValidatorScope scope,
      SqlParserPos pos,
      Collection<SqlMoniker> hintList) {
    SqlNode left = join.getLeft();
    SqlNode right = join.getRight();
    SqlNode condition = join.getCondition();
    lookupFromHints(left, scope, pos, hintList);
    if (hintList.size() > 0) {
      return;
    }
    lookupFromHints(right, scope, pos, hintList);
    if (hintList.size() > 0) {
      return;
    }
    final JoinConditionType conditionType = join.getConditionType();
    switch (conditionType) {
    case ON:
      requireNonNull(condition, () -> "join.getCondition() for " + join)
          .findValidOptions(this,
              getScopeOrThrow(join),
              pos, hintList);
      return;
    default:

      // No suggestions.
      // Not supporting hints for other types such as 'Using' yet.
    }
  }

  /**
   * Populates a list of all the valid alternatives for an identifier.
   *
   * @param scope    Validation scope
   * @param names    Components of the identifier
   * @param pos      position
   * @param hintList a list of valid options
   */
  public final void lookupNameCompletionHints(
      SqlValidatorScope scope,
      List<String> names,
      SqlParserPos pos,
      Collection<SqlMoniker> hintList) {
    // Remove the last part of name - it is a dummy
    List<String> subNames = Util.skipLast(names);

    if (subNames.size() > 0) {
      // If there's a prefix, resolve it to a namespace.
      SqlValidatorNamespace ns = null;
      for (String name : subNames) {
        if (ns == null) {
          final SqlValidatorScope.ResolvedImpl resolved =
              new SqlValidatorScope.ResolvedImpl();
          final SqlNameMatcher nameMatcher = catalogReader.nameMatcher();
          scope.resolve(ImmutableList.of(name), nameMatcher, false, resolved);
          if (resolved.count() == 1) {
            ns = resolved.only().namespace;
          }
        } else {
          ns = ns.lookupChild(name);
        }
        if (ns == null) {
          break;
        }
      }
      if (ns != null) {
        RelDataType rowType = ns.getRowType();
        if (rowType.isStruct()) {
          for (RelDataTypeField field : rowType.getFieldList()) {
            hintList.add(
                new SqlMonikerImpl(
                    field.getName(),
                    SqlMonikerType.COLUMN));
          }
        }
      }

      // builtin function names are valid completion hints when the
      // identifier has only 1 name part
      findAllValidFunctionNames(names, this, hintList, pos);
    } else {
      // No prefix; use the children of the current scope (that is,
      // the aliases in the FROM clause)
      scope.findAliases(hintList);

      // If there's only one alias, add all child columns
      SelectScope selectScope =
          SqlValidatorUtil.getEnclosingSelectScope(scope);
      if ((selectScope != null)
          && (selectScope.getChildren().size() == 1)) {
        RelDataType rowType =
            selectScope.getChildren().get(0).getRowType();
        for (RelDataTypeField field : rowType.getFieldList()) {
          hintList.add(
              new SqlMonikerImpl(
                  field.getName(),
                  SqlMonikerType.COLUMN));
        }
      }
    }

    findAllValidUdfNames(names, this, hintList);
  }

  private static void findAllValidUdfNames(
      List<String> names,
      SqlValidator validator,
      Collection<SqlMoniker> result) {
    final List<SqlMoniker> objNames = new ArrayList<>();
    SqlValidatorUtil.getSchemaObjectMonikers(
        validator.getCatalogReader(),
        names,
        objNames);
    for (SqlMoniker objName : objNames) {
      if (objName.getType() == SqlMonikerType.FUNCTION) {
        result.add(objName);
      }
    }
  }

  private static void findAllValidFunctionNames(
      List<String> names,
      SqlValidator validator,
      Collection<SqlMoniker> result,
      SqlParserPos pos) {
    // a function name can only be 1 part
    if (names.size() > 1) {
      return;
    }
    for (SqlOperator op : validator.getOperatorTable().getOperatorList()) {
      SqlIdentifier curOpId =
          new SqlIdentifier(
              op.getName(),
              pos);

      final SqlCall call = validator.makeNullaryCall(curOpId);
      if (call != null) {
        result.add(
            new SqlMonikerImpl(
                op.getName(),
                SqlMonikerType.FUNCTION));
      } else {
        if ((op.getSyntax() == SqlSyntax.FUNCTION)
            || (op.getSyntax() == SqlSyntax.PREFIX)) {
          if (op.getOperandTypeChecker() != null) {
            String sig = op.getAllowedSignatures();
            sig = sig.replace("'", "");
            result.add(
                new SqlMonikerImpl(
                    sig,
                    SqlMonikerType.FUNCTION));
            continue;
          }
          result.add(
              new SqlMonikerImpl(
                  op.getName(),
                  SqlMonikerType.FUNCTION));
        }
      }
    }
  }

  @Override public SqlNode validateParameterizedExpression(
      SqlNode topNode,
      final Map<String, RelDataType> nameToTypeMap) {
    SqlValidatorScope scope = new ParameterScope(this, nameToTypeMap);
    return validateScopedExpression(topNode, scope);
  }

  private SqlNode validateScopedExpression(
      SqlNode topNode,
      SqlValidatorScope scope) {
    SqlNode outermostNode = performUnconditionalRewrites(topNode, false);
    cursorSet.add(outermostNode);
    top = outermostNode;
    TRACER.trace("After unconditional rewrite: {}", outermostNode);
    if (outermostNode.isA(SqlKind.TOP_LEVEL)) {
      registerQuery(scope, null, outermostNode, outermostNode, null, false);
    }
    outermostNode.validate(this, scope);
    if (!outermostNode.isA(SqlKind.TOP_LEVEL)) {
      // force type derivation so that we can provide it to the
      // caller later without needing the scope
      deriveType(scope, outermostNode);
    }
    TRACER.trace("After validation: {}", outermostNode);
    return outermostNode;
  }

  @Override public void validateQuery(SqlNode node, @Nullable SqlValidatorScope scope,
      RelDataType targetRowType) {
    final SqlValidatorNamespace ns = getNamespaceOrThrow(node, scope);
    if (node.getKind() == SqlKind.TABLESAMPLE) {
      List<SqlNode> operands = ((SqlCall) node).getOperandList();
      SqlSampleSpec sampleSpec = SqlLiteral.sampleValue(operands.get(1));
      if (sampleSpec instanceof SqlSampleSpec.SqlTableSampleSpec) {
        validateFeature(RESOURCE.sQLFeature_T613(), node.getParserPosition());
      } else if (sampleSpec
          instanceof SqlSampleSpec.SqlSubstitutionSampleSpec) {
        validateFeature(RESOURCE.sQLFeatureExt_T613_Substitution(),
            node.getParserPosition());
      }
    }

    validateNamespace(ns, targetRowType);
    switch (node.getKind()) {
    case EXTEND:
      // Until we have a dedicated namespace for EXTEND
      deriveType(requireNonNull(scope, "scope"), node);
      break;
    default:
      break;
    }
    if (node == top) {
      validateModality(node);
    }
    validateAccess(
        node,
        ns.getTable(),
        SqlAccessEnum.SELECT);

    validateSnapshot(node, scope, ns);
  }

  /**
   * Validates a namespace.
   *
   * @param namespace Namespace
   * @param targetRowType Desired row type, must not be null, may be the data
   *                      type 'unknown'.
   */
  protected void validateNamespace(final SqlValidatorNamespace namespace,
      RelDataType targetRowType) {
    namespace.validate(targetRowType);
    SqlNode node = namespace.getNode();
    if (node != null) {
      setValidatedNodeType(node, namespace.getType());
    }
  }

  @VisibleForTesting
  public SqlValidatorScope getEmptyScope() {
    return new EmptyScope(this);
  }

  private SqlValidatorScope getScope(SqlSelect select, Clause clause) {
    return requireNonNull(
        clauseScopes.get(IdPair.of(select, clause)),
        () -> "no " + clause + " scope for " + select);
  }

  public SqlValidatorScope getCursorScope(SqlSelect select) {
    return getScope(select, Clause.CURSOR);
  }

  @Override public SqlValidatorScope getWhereScope(SqlSelect select) {
    return getScope(select, Clause.WHERE);
  }

  @Override public SqlValidatorScope getSelectScope(SqlSelect select) {
    return getScope(select, Clause.SELECT);
  }

  @Override public @Nullable SelectScope getRawSelectScope(SqlSelect select) {
    SqlValidatorScope scope = clauseScopes.get(IdPair.of(select, Clause.SELECT));
    if (scope instanceof AggregatingSelectScope) {
      scope = ((AggregatingSelectScope) scope).getParent();
    }
    return (SelectScope) scope;
  }

  private SelectScope getRawSelectScopeNonNull(SqlSelect select) {
    return requireNonNull(getRawSelectScope(select),
        () -> "getRawSelectScope for " + select);
  }

  @Override public SqlValidatorScope getHavingScope(SqlSelect select) {
    // Yes, it's the same as getSelectScope
    return getScope(select, Clause.SELECT);
  }

  @Override public SqlValidatorScope getGroupScope(SqlSelect select) {
    // Yes, it's the same as getWhereScope
    return getScope(select, Clause.WHERE);
  }

  @Override public @Nullable SqlValidatorScope getFromScope(SqlSelect select) {
    return scopes.get(select);
  }

  @Override public SqlValidatorScope getOrderScope(SqlSelect select) {
    return getScope(select, Clause.ORDER);
  }

  @Override public SqlValidatorScope getMatchRecognizeScope(SqlMatchRecognize node) {
    return getScopeOrThrow(node);
  }

  @Override public @Nullable SqlValidatorScope getJoinScope(SqlNode node) {
    return scopes.get(stripAs(node));
  }

  @Override public SqlValidatorScope getOverScope(SqlNode node) {
    return getScopeOrThrow(node);
  }

  private SqlValidatorScope getScopeOrThrow(SqlNode node) {
    return requireNonNull(scopes.get(node), () -> "scope for " + node);
  }

  private @Nullable SqlValidatorNamespace getNamespace(SqlNode node,
      @Nullable SqlValidatorScope scope) {
    if (node instanceof SqlIdentifier && scope instanceof DelegatingScope) {
      final SqlIdentifier id = (SqlIdentifier) node;
      final DelegatingScope idScope = (DelegatingScope) ((DelegatingScope) scope).getParent();
      return getNamespace(id, idScope);
    } else if (node instanceof SqlCall) {
      // Handle extended identifiers.
      final SqlCall call = (SqlCall) node;
      switch (call.getOperator().getKind()) {
      case TABLE_REF:
        return getNamespace(call.operand(0), scope);
      case EXTEND:
        final SqlNode operand0 = call.getOperandList().get(0);
        final SqlIdentifier identifier = operand0.getKind() == SqlKind.TABLE_REF
            ? ((SqlCall) operand0).operand(0)
            : (SqlIdentifier) operand0;
        final DelegatingScope idScope = (DelegatingScope) scope;
        return getNamespace(identifier, idScope);
      case AS:
        final SqlNode nested = call.getOperandList().get(0);
        switch (nested.getKind()) {
        case TABLE_REF:
        case EXTEND:
          return getNamespace(nested, scope);
        default:
          break;
        }
        break;
      default:
        break;
      }
    }
    return getNamespace(node);
  }

  private @Nullable SqlValidatorNamespace getNamespace(SqlIdentifier id,
      @Nullable DelegatingScope scope) {
    if (id.isSimple()) {
      final SqlNameMatcher nameMatcher = catalogReader.nameMatcher();
      final SqlValidatorScope.ResolvedImpl resolved =
          new SqlValidatorScope.ResolvedImpl();
      requireNonNull(scope, () -> "scope needed to lookup " + id)
          .resolve(id.names, nameMatcher, false, resolved);
      if (resolved.count() == 1) {
        return resolved.only().namespace;
      }
    }
    return getNamespace(id);
  }

  @Override public @Nullable SqlValidatorNamespace getNamespace(SqlNode node) {
    switch (node.getKind()) {
    case AS:

      // AS has a namespace if it has a column list 'AS t (c1, c2, ...)'
      final SqlValidatorNamespace ns = namespaces.get(node);
      if (ns != null) {
        return ns;
      }
      // fall through
    case TABLE_REF:
    case SNAPSHOT:
    case OVER:
    case COLLECTION_TABLE:
    case ORDER_BY:
    case TABLESAMPLE:
      return getNamespace(((SqlCall) node).operand(0));
    default:
      return namespaces.get(node);
    }
  }

  /**
   * Namespace for the given node.
   * @param node node to compute the namespace for
   * @return namespace for the given node, never null
   * @see #getNamespace(SqlNode)
   */
  @API(since = "1.27", status = API.Status.INTERNAL)
  SqlValidatorNamespace getNamespaceOrThrow(SqlNode node) {
    return requireNonNull(
        getNamespace(node),
        () -> "namespace for " + node);
  }

  /**
   * Namespace for the given node.
   * @param node node to compute the namespace for
   * @param scope namespace scope
   * @return namespace for the given node, never null
   * @see #getNamespace(SqlNode)
   */
  @API(since = "1.27", status = API.Status.INTERNAL)
  SqlValidatorNamespace getNamespaceOrThrow(SqlNode node,
      @Nullable SqlValidatorScope scope) {
    return requireNonNull(
        getNamespace(node, scope),
        () -> "namespace for " + node + ", scope " + scope);
  }

  /**
   * Namespace for the given node.
   * @param id identifier to resolve
   * @param scope namespace scope
   * @return namespace for the given node, never null
   * @see #getNamespace(SqlIdentifier, DelegatingScope)
   */
  @API(since = "1.26", status = API.Status.INTERNAL)
  SqlValidatorNamespace getNamespaceOrThrow(SqlIdentifier id,
      @Nullable DelegatingScope scope) {
    return requireNonNull(
        getNamespace(id, scope),
        () -> "namespace for " + id + ", scope " + scope);
  }

  private void handleOffsetFetch(@Nullable SqlNode offset, @Nullable SqlNode fetch) {
    if (offset instanceof SqlDynamicParam) {
      setValidatedNodeType(offset,
          typeFactory.createSqlType(SqlTypeName.INTEGER));
    }
    if (fetch instanceof SqlDynamicParam) {
      setValidatedNodeType(fetch,
          typeFactory.createSqlType(SqlTypeName.INTEGER));
    }
  }

  /**
   * Performs expression rewrites which are always used unconditionally. These
   * rewrites massage the expression tree into a standard form so that the
   * rest of the validation logic can be simpler.
   *
   * <p>Returns null if and only if the original expression is null.
   *
   * @param node      expression to be rewritten
   * @param underFrom whether node appears directly under a FROM clause
   * @return rewritten expression, or null if the original expression is null
   */
  protected @PolyNull SqlNode performUnconditionalRewrites(
      @PolyNull SqlNode node,
      boolean underFrom) {
    if (node == null) {
      return null;
    }

    // first transform operands and invoke generic call rewrite
    if (node instanceof SqlCall) {
      if (node instanceof SqlMerge) {
        validatingSqlMerge = true;
      }
      SqlCall call = (SqlCall) node;
      final SqlKind kind = call.getKind();
      final List<SqlNode> operands = call.getOperandList();
      for (int i = 0; i < operands.size(); i++) {
        SqlNode operand = operands.get(i);
        boolean childUnderFrom;
        if (kind == SqlKind.SELECT) {
          childUnderFrom = i == SqlSelect.FROM_OPERAND;
        } else if (kind == SqlKind.AS && (i == 0)) {
          // for an aliased expression, it is under FROM if
          // the AS expression is under FROM
          childUnderFrom = underFrom;
        } else {
          childUnderFrom = false;
        }
        SqlNode newOperand =
            performUnconditionalRewrites(operand, childUnderFrom);
        if (newOperand != null && newOperand != operand) {
          call.setOperand(i, newOperand);
        }
      }

      if (call.getOperator() instanceof SqlUnresolvedFunction) {
        assert call instanceof SqlBasicCall;
        final SqlUnresolvedFunction function =
            (SqlUnresolvedFunction) call.getOperator();
        // This function hasn't been resolved yet.  Perform
        // a half-hearted resolution now in case it's a
        // builtin function requiring special casing.  If it's
        // not, we'll handle it later during overload resolution.
        final List<SqlOperator> overloads = new ArrayList<>();
        opTab.lookupOperatorOverloads(function.getNameAsId(),
            function.getFunctionType(), SqlSyntax.FUNCTION, overloads,
            catalogReader.nameMatcher());
        if (overloads.size() == 1) {
          ((SqlBasicCall) call).setOperator(overloads.get(0));
        }
      }
      if (config.callRewrite()) {
        node = call.getOperator().rewriteCall(this, call);
      }
    } else if (node instanceof SqlNodeList) {
      final SqlNodeList list = (SqlNodeList) node;
      for (int i = 0; i < list.size(); i++) {
        SqlNode operand = list.get(i);
        SqlNode newOperand =
            performUnconditionalRewrites(
                operand,
                false);
        if (newOperand != null) {
          list.set(i, newOperand);
        }
      }
    }

    // now transform node itself
    final SqlKind kind = node.getKind();
    switch (kind) {
    case VALUES:
      // Do not rewrite VALUES clauses.
      // At some point we used to rewrite VALUES(...) clauses
      // to (SELECT * FROM VALUES(...)) but this was problematic
      // in various cases such as FROM (VALUES(...)) [ AS alias ]
      // where the rewrite was invoked over and over making the
      // expression grow indefinitely.
      return node;
    case ORDER_BY: {
      SqlOrderBy orderBy = (SqlOrderBy) node;
      handleOffsetFetch(orderBy.offset, orderBy.fetch);
      if (orderBy.query instanceof SqlSelect) {
        SqlSelect select = (SqlSelect) orderBy.query;

        // Don't clobber existing ORDER BY.  It may be needed for
        // an order-sensitive function like RANK.
        if (select.getOrderList() == null) {
          // push ORDER BY into existing select
          select.setOrderBy(orderBy.orderList);
          select.setOffset(orderBy.offset);
          select.setFetch(orderBy.fetch);
          return select;
        }
      }
      if (orderBy.query instanceof SqlWith
          && ((SqlWith) orderBy.query).body instanceof SqlSelect) {
        SqlWith with = (SqlWith) orderBy.query;
        SqlSelect select = (SqlSelect) with.body;

        // Don't clobber existing ORDER BY.  It may be needed for
        // an order-sensitive function like RANK.
        if (select.getOrderList() == null) {
          // push ORDER BY into existing select
          select.setOrderBy(orderBy.orderList);
          select.setOffset(orderBy.offset);
          select.setFetch(orderBy.fetch);
          return with;
        }
      }
      final SqlNodeList selectList = new SqlNodeList(SqlParserPos.ZERO);
      selectList.add(SqlIdentifier.star(SqlParserPos.ZERO));
      final SqlNodeList orderList;
      SqlSelect innerSelect = getInnerSelect(node);
      if (innerSelect != null && isAggregate(innerSelect)) {
        orderList = SqlNode.clone(orderBy.orderList);
        // We assume that ORDER BY item does not have ASC etc.
        // We assume that ORDER BY item is present in SELECT list.
        for (int i = 0; i < orderList.size(); i++) {
          SqlNode sqlNode = orderList.get(i);
          SqlNodeList selectList2 = SqlNonNullableAccessors.getSelectList(innerSelect);
          for (Ord<SqlNode> sel : Ord.zip(selectList2)) {
            if (stripAs(sel.e).equalsDeep(sqlNode, Litmus.IGNORE)) {
              orderList.set(i,
                  SqlLiteral.createExactNumeric(Integer.toString(sel.i + 1),
                      SqlParserPos.ZERO));
            }
          }
        }
      } else {
        orderList = orderBy.orderList;
      }
      return new SqlSelect(SqlParserPos.ZERO, null, selectList, orderBy.query,
          null, null, null, null, null, orderList, orderBy.offset,
          orderBy.fetch, null);
    }

    case EXPLICIT_TABLE: {
      // (TABLE t) is equivalent to (SELECT * FROM t)
      SqlCall call = (SqlCall) node;
      final SqlNodeList selectList = new SqlNodeList(SqlParserPos.ZERO);
      selectList.add(SqlIdentifier.star(SqlParserPos.ZERO));
      return new SqlSelect(SqlParserPos.ZERO, null, selectList, call.operand(0),
          null, null, null, null, null, null, null, null, null);
    }

    case DELETE: {
      SqlDelete call = (SqlDelete) node;
      SqlSelect select = createSourceSelectForDelete(call);
      call.setSourceSelect(select);
      break;
    }

    case UPDATE: {
      SqlUpdate call = (SqlUpdate) node;
      SqlSelect select = createSourceSelectForUpdate(call);
      call.setSourceSelect(select);

      // See if we're supposed to rewrite UPDATE to MERGE
      // (unless this is the UPDATE clause of a MERGE,
      // in which case leave it alone).
      if (!validatingSqlMerge) {
        SqlNode selfJoinSrcExpr =
            getSelfJoinExprForUpdate(
                call.getTargetTable(),
                UPDATE_SRC_ALIAS);
        if (selfJoinSrcExpr != null) {
          node = rewriteUpdateToMerge(call, selfJoinSrcExpr);
        }
      }
      break;
    }

    case MERGE: {
      SqlMerge call = (SqlMerge) node;
      rewriteMerge(call);
      break;
    }
    default:
      break;
    }
    return node;
  }

  private static @Nullable SqlSelect getInnerSelect(SqlNode node) {
    for (;;) {
      if (node instanceof SqlSelect) {
        return (SqlSelect) node;
      } else if (node instanceof SqlOrderBy) {
        node = ((SqlOrderBy) node).query;
      } else if (node instanceof SqlWith) {
        node = ((SqlWith) node).body;
      } else {
        return null;
      }
    }
  }

  private static void rewriteMerge(SqlMerge call) {
    SqlNodeList selectList;
    SqlUpdate updateStmt = call.getUpdateCall();
    if (updateStmt != null) {
      // if we have an update statement, just clone the select list
      // from the update statement's source since it's the same as
      // what we want for the select list of the merge source -- '*'
      // followed by the update set expressions
      SqlSelect sourceSelect = SqlNonNullableAccessors.getSourceSelect(updateStmt);
      selectList = SqlNode.clone(SqlNonNullableAccessors.getSelectList(sourceSelect));
    } else {
      // otherwise, just use select *
      selectList = new SqlNodeList(SqlParserPos.ZERO);
      selectList.add(SqlIdentifier.star(SqlParserPos.ZERO));
    }
    SqlNode targetTable = call.getTargetTable();
    if (call.getAlias() != null) {
      targetTable =
          SqlValidatorUtil.addAlias(
              targetTable,
              call.getAlias().getSimple());
    }

    // Provided there is an insert substatement, the source select for
    // the merge is a left outer join between the source in the USING
    // clause and the target table; otherwise, the join is just an
    // inner join.  Need to clone the source table reference in order
    // for validation to work
    SqlNode sourceTableRef = call.getSourceTableRef();
    SqlInsert insertCall = call.getInsertCall();
    JoinType joinType = (insertCall == null) ? JoinType.INNER : JoinType.LEFT;
    final SqlNode leftJoinTerm = SqlNode.clone(sourceTableRef);
    SqlNode outerJoin =
        new SqlJoin(SqlParserPos.ZERO,
            leftJoinTerm,
            SqlLiteral.createBoolean(false, SqlParserPos.ZERO),
            joinType.symbol(SqlParserPos.ZERO),
            targetTable,
            JoinConditionType.ON.symbol(SqlParserPos.ZERO),
            call.getCondition());
    SqlSelect select =
        new SqlSelect(SqlParserPos.ZERO, null, selectList, outerJoin, null,
            null, null, null, null, null, null, null, null);
    call.setSourceSelect(select);

    // Source for the insert call is a select of the source table
    // reference with the select list being the value expressions;
    // note that the values clause has already been converted to a
    // select on the values row constructor; so we need to extract
    // that via the from clause on the select
    if (insertCall != null) {
      SqlCall valuesCall = (SqlCall) insertCall.getSource();
      SqlCall rowCall = valuesCall.operand(0);
      selectList =
          new SqlNodeList(
              rowCall.getOperandList(),
              SqlParserPos.ZERO);
      final SqlNode insertSource = SqlNode.clone(sourceTableRef);
      select =
          new SqlSelect(SqlParserPos.ZERO, null, selectList, insertSource, null,
              null, null, null, null, null, null, null, null);
      insertCall.setSource(select);
    }
  }

  private SqlNode rewriteUpdateToMerge(
      SqlUpdate updateCall,
      SqlNode selfJoinSrcExpr) {
    // Make sure target has an alias.
    SqlIdentifier updateAlias = updateCall.getAlias();
    if (updateAlias == null) {
      updateAlias = new SqlIdentifier(UPDATE_TGT_ALIAS, SqlParserPos.ZERO);
      updateCall.setAlias(updateAlias);
    }
    SqlNode selfJoinTgtExpr =
        getSelfJoinExprForUpdate(
            updateCall.getTargetTable(),
            updateAlias.getSimple());
    assert selfJoinTgtExpr != null;

    // Create join condition between source and target exprs,
    // creating a conjunction with the user-level WHERE
    // clause if one was supplied
    SqlNode condition = updateCall.getCondition();
    SqlNode selfJoinCond =
        SqlStdOperatorTable.EQUALS.createCall(
            SqlParserPos.ZERO,
            selfJoinSrcExpr,
            selfJoinTgtExpr);
    if (condition == null) {
      condition = selfJoinCond;
    } else {
      condition =
          SqlStdOperatorTable.AND.createCall(
              SqlParserPos.ZERO,
              selfJoinCond,
              condition);
    }
    SqlNode target =
        updateCall.getTargetTable().clone(SqlParserPos.ZERO);

    // For the source, we need to anonymize the fields, so
    // that for a statement like UPDATE T SET I = I + 1,
    // there's no ambiguity for the "I" in "I + 1";
    // this is OK because the source and target have
    // identical values due to the self-join.
    // Note that we anonymize the source rather than the
    // target because downstream, the optimizer rules
    // don't want to see any projection on top of the target.
    IdentifierNamespace ns =
        new IdentifierNamespace(this, target, null,
            castNonNull(null));
    RelDataType rowType = ns.getRowType();
    SqlNode source = updateCall.getTargetTable().clone(SqlParserPos.ZERO);
    final SqlNodeList selectList = new SqlNodeList(SqlParserPos.ZERO);
    int i = 1;
    for (RelDataTypeField field : rowType.getFieldList()) {
      SqlIdentifier col =
          new SqlIdentifier(
              field.getName(),
              SqlParserPos.ZERO);
      selectList.add(
          SqlValidatorUtil.addAlias(col, UPDATE_ANON_PREFIX + i));
      ++i;
    }
    source =
        new SqlSelect(SqlParserPos.ZERO, null, selectList, source, null, null,
            null, null, null, null, null, null, null);
    source = SqlValidatorUtil.addAlias(source, UPDATE_SRC_ALIAS);
    SqlMerge mergeCall =
        new SqlMerge(updateCall.getParserPosition(), target, condition, source,
            updateCall, null, null, updateCall.getAlias());
    rewriteMerge(mergeCall);
    return mergeCall;
  }

  /**
   * Allows a subclass to provide information about how to convert an UPDATE
   * into a MERGE via self-join. If this method returns null, then no such
   * conversion takes place. Otherwise, this method should return a suitable
   * unique identifier expression for the given table.
   *
   * @param table identifier for table being updated
   * @param alias alias to use for qualifying columns in expression, or null
   *              for unqualified references; if this is equal to
   *              {@value #UPDATE_SRC_ALIAS}, then column references have been
   *              anonymized to "SYS$ANONx", where x is the 1-based column
   *              number.
   * @return expression for unique identifier, or null to prevent conversion
   */
  protected @Nullable SqlNode getSelfJoinExprForUpdate(
      SqlNode table,
      String alias) {
    return null;
  }

  /**
   * Creates the SELECT statement that putatively feeds rows into an UPDATE
   * statement to be updated.
   *
   * @param call Call to the UPDATE operator
   * @return select statement
   */
  protected SqlSelect createSourceSelectForUpdate(SqlUpdate call) {
    final SqlNodeList selectList = new SqlNodeList(SqlParserPos.ZERO);
    selectList.add(SqlIdentifier.star(SqlParserPos.ZERO));
    int ordinal = 0;
    for (SqlNode exp : call.getSourceExpressionList()) {
      // Force unique aliases to avoid a duplicate for Y with
      // SET X=Y
      String alias = SqlUtil.deriveAliasFromOrdinal(ordinal);
      selectList.add(SqlValidatorUtil.addAlias(exp, alias));
      ++ordinal;
    }
    SqlNode sourceTable = call.getTargetTable();
    SqlIdentifier alias = call.getAlias();
    if (alias != null) {
      sourceTable =
          SqlValidatorUtil.addAlias(
              sourceTable,
              alias.getSimple());
    }
    return new SqlSelect(SqlParserPos.ZERO, null, selectList, sourceTable,
        call.getCondition(), null, null, null, null, null, null, null, null);
  }

  /**
   * Creates the SELECT statement that putatively feeds rows into a DELETE
   * statement to be deleted.
   *
   * @param call Call to the DELETE operator
   * @return select statement
   */
  protected SqlSelect createSourceSelectForDelete(SqlDelete call) {
    final SqlNodeList selectList = new SqlNodeList(SqlParserPos.ZERO);
    selectList.add(SqlIdentifier.star(SqlParserPos.ZERO));
    SqlNode sourceTable = call.getTargetTable();
    SqlIdentifier alias = call.getAlias();
    if (alias != null) {
      sourceTable =
          SqlValidatorUtil.addAlias(
              sourceTable,
              alias.getSimple());
    }
    return new SqlSelect(SqlParserPos.ZERO, null, selectList, sourceTable,
        call.getCondition(), null, null, null, null, null, null, null, null);
  }

  /**
   * Returns null if there is no common type. E.g. if the rows have a
   * different number of columns.
   */
  @Nullable RelDataType getTableConstructorRowType(
      SqlCall values,
      SqlValidatorScope scope) {
    final List<SqlNode> rows = values.getOperandList();
    assert rows.size() >= 1;
    final List<RelDataType> rowTypes = new ArrayList<>();
    for (final SqlNode row : rows) {
      assert row.getKind() == SqlKind.ROW;
      SqlCall rowConstructor = (SqlCall) row;

      // REVIEW jvs 10-Sept-2003: Once we support single-row queries as
      // rows, need to infer aliases from there.
      final List<String> aliasList = new ArrayList<>();
      final List<RelDataType> typeList = new ArrayList<>();
      for (Ord<SqlNode> column : Ord.zip(rowConstructor.getOperandList())) {
        final String alias = SqlValidatorUtil.alias(column.e, column.i);
        aliasList.add(alias);
        final RelDataType type = deriveType(scope, column.e);
        typeList.add(type);
      }
      rowTypes.add(typeFactory.createStructType(typeList, aliasList));
    }
    if (rows.size() == 1) {
      // TODO jvs 10-Oct-2005:  get rid of this workaround once
      // leastRestrictive can handle all cases
      return rowTypes.get(0);
    }
    return typeFactory.leastRestrictive(rowTypes);
  }

  @Override public RelDataType getValidatedNodeType(SqlNode node) {
    RelDataType type = getValidatedNodeTypeIfKnown(node);
    if (type == null) {
      if (node.getKind() == SqlKind.IDENTIFIER) {
        throw newValidationError(node, RESOURCE.unknownIdentifier(node.toString()));
      }
      throw Util.needToImplement(node);
    } else {
      return type;
    }
  }

  @Override public @Nullable RelDataType getValidatedNodeTypeIfKnown(SqlNode node) {
    final RelDataType type = nodeToTypeMap.get(node);
    if (type != null) {
      return type;
    }
    final SqlValidatorNamespace ns = getNamespace(node);
    if (ns != null) {
      return ns.getType();
    }
    final SqlNode original = originalExprs.get(node);
    if (original != null && original != node) {
      return getValidatedNodeType(original);
    }
    if (node instanceof SqlIdentifier) {
      return getCatalogReader().getNamedType((SqlIdentifier) node);
    }
    return null;
  }

  @Override public @Nullable List<RelDataType> getValidatedOperandTypes(SqlCall call) {
    return callToOperandTypesMap.get(call);
  }

  /**
   * Saves the type of a {@link SqlNode}, now that it has been validated.
   *
   * <p>Unlike the base class method, this method is not deprecated.
   * It is available from within Calcite, but is not part of the public API.
   *
   * @param node A SQL parse tree node, never null
   * @param type Its type; must not be null
   */
  @Override public final void setValidatedNodeType(SqlNode node, RelDataType type) {
    requireNonNull(type, "type");
    requireNonNull(node, "node");
    if (type.equals(unknownType)) {
      // don't set anything until we know what it is, and don't overwrite
      // a known type with the unknown type
      return;
    }
    nodeToTypeMap.put(node, type);
  }

  @Override public void removeValidatedNodeType(SqlNode node) {
    nodeToTypeMap.remove(node);
  }

  @Override public @Nullable SqlCall makeNullaryCall(SqlIdentifier id) {
    if (id.names.size() == 1 && !id.isComponentQuoted(0)) {
      final List<SqlOperator> list = new ArrayList<>();
      opTab.lookupOperatorOverloads(id, null, SqlSyntax.FUNCTION, list,
          catalogReader.nameMatcher());
      for (SqlOperator operator : list) {
        if (operator.getSyntax() == SqlSyntax.FUNCTION_ID) {
          // Even though this looks like an identifier, it is a
          // actually a call to a function. Construct a fake
          // call to this function, so we can use the regular
          // operator validation.
          return new SqlBasicCall(operator, ImmutableList.of(),
              id.getParserPosition(), null).withExpanded(true);
        }
      }
    }
    return null;
  }

  @Override public RelDataType deriveType(
      SqlValidatorScope scope,
      SqlNode expr) {
    requireNonNull(scope, "scope");
    requireNonNull(expr, "expr");

    // if we already know the type, no need to re-derive
    RelDataType type = nodeToTypeMap.get(expr);
    if (type != null) {
      return type;
    }
    final SqlValidatorNamespace ns = getNamespace(expr);
    if (ns != null) {
      return ns.getType();
    }
    type = deriveTypeImpl(scope, expr);
    Preconditions.checkArgument(
        type != null,
        "SqlValidator.deriveTypeInternal returned null");
    setValidatedNodeType(expr, type);
    return type;
  }

  /**
   * Derives the type of a node, never null.
   */
  RelDataType deriveTypeImpl(
      SqlValidatorScope scope,
      SqlNode operand) {
    DeriveTypeVisitor v = new DeriveTypeVisitor(scope);
    final RelDataType type = operand.accept(v);
    return requireNonNull(scope.nullifyType(operand, type));
  }

  @Override public RelDataType deriveConstructorType(
      SqlValidatorScope scope,
      SqlCall call,
      SqlFunction unresolvedConstructor,
      @Nullable SqlFunction resolvedConstructor,
      List<RelDataType> argTypes) {
    SqlIdentifier sqlIdentifier = unresolvedConstructor.getSqlIdentifier();
    assert sqlIdentifier != null;
    RelDataType type = catalogReader.getNamedType(sqlIdentifier);
    if (type == null) {
      // TODO jvs 12-Feb-2005:  proper type name formatting
      throw newValidationError(sqlIdentifier,
          RESOURCE.unknownDatatypeName(sqlIdentifier.toString()));
    }

    if (resolvedConstructor == null) {
      if (call.operandCount() > 0) {
        // This is not a default constructor invocation, and
        // no user-defined constructor could be found
        throw handleUnresolvedFunction(call, unresolvedConstructor, argTypes,
            null);
      }
    } else {
      SqlCall testCall =
          resolvedConstructor.createCall(
              call.getParserPosition(),
              call.getOperandList());
      RelDataType returnType =
          resolvedConstructor.validateOperands(
              this,
              scope,
              testCall);
      assert type == returnType;
    }

    if (config.identifierExpansion()) {
      if (resolvedConstructor != null) {
        ((SqlBasicCall) call).setOperator(resolvedConstructor);
      } else {
        // fake a fully-qualified call to the default constructor
        ((SqlBasicCall) call).setOperator(
            new SqlFunction(
                requireNonNull(type.getSqlIdentifier(), () -> "sqlIdentifier of " + type),
                ReturnTypes.explicit(type),
                null,
                null,
                null,
                SqlFunctionCategory.USER_DEFINED_CONSTRUCTOR));
      }
    }
    return type;
  }

  @Override public CalciteException handleUnresolvedFunction(SqlCall call,
      SqlOperator unresolvedFunction, List<RelDataType> argTypes,
      @Nullable List<String> argNames) {
    // For builtins, we can give a better error message
    final List<SqlOperator> overloads = new ArrayList<>();
    opTab.lookupOperatorOverloads(unresolvedFunction.getNameAsId(), null,
        SqlSyntax.FUNCTION, overloads, catalogReader.nameMatcher());
    if (overloads.size() == 1) {
      SqlFunction fun = (SqlFunction) overloads.get(0);
      if ((fun.getSqlIdentifier() == null)
          && (fun.getSyntax() != SqlSyntax.FUNCTION_ID)) {
        final int expectedArgCount =
            fun.getOperandCountRange().getMin();
        throw newValidationError(call,
            RESOURCE.invalidArgCount(call.getOperator().getName(),
                expectedArgCount));
      }
    }

    final String signature;
    if (unresolvedFunction instanceof SqlFunction) {
      final SqlOperandTypeChecker typeChecking =
          new AssignableOperandTypeChecker(argTypes, argNames);
      signature =
          typeChecking.getAllowedSignatures(unresolvedFunction,
              unresolvedFunction.getName());
    } else {
      signature = unresolvedFunction.getName();
    }
    throw newValidationError(call,
        RESOURCE.validatorUnknownFunction(signature));
  }

  protected void inferUnknownTypes(
      RelDataType inferredType,
      SqlValidatorScope scope,
      SqlNode node) {
    requireNonNull(inferredType, "inferredType");
    requireNonNull(scope, "scope");
    requireNonNull(node, "node");
    final SqlValidatorScope newScope = scopes.get(node);
    if (newScope != null) {
      scope = newScope;
    }
    boolean isNullLiteral = SqlUtil.isNullLiteral(node, false);
    if ((node instanceof SqlDynamicParam) || isNullLiteral) {
      if (inferredType.equals(unknownType)) {
        if (isNullLiteral) {
          if (config.typeCoercionEnabled()) {
            // derive type of null literal
            deriveType(scope, node);
            return;
          } else {
            throw newValidationError(node, RESOURCE.nullIllegal());
          }
        } else {
          throw newValidationError(node, RESOURCE.dynamicParamIllegal());
        }
      }

      // REVIEW:  should dynamic parameter types always be nullable?
      RelDataType newInferredType =
          typeFactory.createTypeWithNullability(inferredType, true);
      if (SqlTypeUtil.inCharFamily(inferredType)) {
        newInferredType =
            typeFactory.createTypeWithCharsetAndCollation(
                newInferredType,
                getCharset(inferredType),
                getCollation(inferredType));
      }
      setValidatedNodeType(node, newInferredType);
    } else if (node instanceof SqlNodeList) {
      SqlNodeList nodeList = (SqlNodeList) node;
      if (inferredType.isStruct()) {
        if (inferredType.getFieldCount() != nodeList.size()) {
          // this can happen when we're validating an INSERT
          // where the source and target degrees are different;
          // bust out, and the error will be detected higher up
          return;
        }
      }
      int i = 0;
      for (SqlNode child : nodeList) {
        RelDataType type;
        if (inferredType.isStruct()) {
          type = inferredType.getFieldList().get(i).getType();
          ++i;
        } else {
          type = inferredType;
        }
        inferUnknownTypes(type, scope, child);
      }
    } else if (node instanceof SqlCase) {
      final SqlCase caseCall = (SqlCase) node;

      final RelDataType whenType =
          caseCall.getValueOperand() == null ? booleanType : unknownType;
      for (SqlNode sqlNode : caseCall.getWhenOperands()) {
        inferUnknownTypes(whenType, scope, sqlNode);
      }
      RelDataType returnType = deriveType(scope, node);
      for (SqlNode sqlNode : caseCall.getThenOperands()) {
        inferUnknownTypes(returnType, scope, sqlNode);
      }

      SqlNode elseOperand = requireNonNull(
          caseCall.getElseOperand(),
          () -> "elseOperand for " + caseCall);
      if (!SqlUtil.isNullLiteral(elseOperand, false)) {
        inferUnknownTypes(
            returnType,
            scope,
            elseOperand);
      } else {
        setValidatedNodeType(elseOperand, returnType);
      }
    } else if (node.getKind()  == SqlKind.AS) {
      // For AS operator, only infer the operand not the alias
      inferUnknownTypes(inferredType, scope, ((SqlCall) node).operand(0));
    } else if (node instanceof SqlCall) {
      final SqlCall call = (SqlCall) node;
      final SqlOperandTypeInference operandTypeInference =
          call.getOperator().getOperandTypeInference();
      final SqlCallBinding callBinding = new SqlCallBinding(this, scope, call);
      final List<SqlNode> operands = callBinding.operands();
      final RelDataType[] operandTypes = new RelDataType[operands.size()];
      Arrays.fill(operandTypes, unknownType);
      // TODO:  eventually should assert(operandTypeInference != null)
      // instead; for now just eat it
      if (operandTypeInference != null) {
        operandTypeInference.inferOperandTypes(
            callBinding,
            inferredType,
            operandTypes);
      }
      for (int i = 0; i < operands.size(); ++i) {
        final SqlNode operand = operands.get(i);
        if (operand != null) {
          inferUnknownTypes(operandTypes[i], scope, operand);
        }
      }
    }
  }

  /**
   * Adds an expression to a select list, ensuring that its alias does not
   * clash with any existing expressions on the list.
   */
  protected void addToSelectList(
      List<SqlNode> list,
      Set<String> aliases,
      List<Map.Entry<String, RelDataType>> fieldList,
      SqlNode exp,
      SelectScope scope,
      final boolean includeSystemVars) {
    final @Nullable String alias = SqlValidatorUtil.alias(exp);
    String uniqueAlias =
        SqlValidatorUtil.uniquify(
            alias, aliases, SqlValidatorUtil.EXPR_SUGGESTER);
    if (!Objects.equals(alias, uniqueAlias)) {
      exp = SqlValidatorUtil.addAlias(exp, uniqueAlias);
    }
    fieldList.add(Pair.of(uniqueAlias, deriveType(scope, exp)));
    list.add(exp);
  }

  @Override public @Nullable String deriveAlias(
      SqlNode node,
      int ordinal) {
    return ordinal < 0 ? SqlValidatorUtil.alias(node)
        : SqlValidatorUtil.alias(node, ordinal);
  }

  protected boolean shouldAllowIntermediateOrderBy() {
    return true;
  }

  private void registerMatchRecognize(
      SqlValidatorScope parentScope,
      SqlValidatorScope usingScope,
      SqlMatchRecognize call,
      SqlNode enclosingNode,
      @Nullable String alias,
      boolean forceNullable) {

    final MatchRecognizeNamespace matchRecognizeNamespace =
        createMatchRecognizeNameSpace(call, enclosingNode);
    registerNamespace(usingScope, alias, matchRecognizeNamespace, forceNullable);

    final MatchRecognizeScope matchRecognizeScope =
        new MatchRecognizeScope(parentScope, call);
    scopes.put(call, matchRecognizeScope);

    // parse input query
    SqlNode expr = call.getTableRef();
    SqlNode newExpr = registerFrom(usingScope, matchRecognizeScope, true, expr,
        expr, null, null, forceNullable, false);
    if (expr != newExpr) {
      call.setOperand(0, newExpr);
    }
  }

  protected MatchRecognizeNamespace createMatchRecognizeNameSpace(
      SqlMatchRecognize call,
      SqlNode enclosingNode) {
    return new MatchRecognizeNamespace(this, call, enclosingNode);
  }

  private void registerPivot(
      SqlValidatorScope parentScope,
      SqlValidatorScope usingScope,
      SqlPivot pivot,
      SqlNode enclosingNode,
      @Nullable String alias,
      boolean forceNullable) {
    final PivotNamespace namespace =
        createPivotNameSpace(pivot, enclosingNode);
    registerNamespace(usingScope, alias, namespace, forceNullable);

    final SqlValidatorScope scope =
        new PivotScope(parentScope, pivot);
    scopes.put(pivot, scope);

    // parse input query
    SqlNode expr = pivot.query;
    SqlNode newExpr = registerFrom(parentScope, scope, true, expr,
        expr, null, null, forceNullable, false);
    if (expr != newExpr) {
      pivot.setOperand(0, newExpr);
    }
  }

  protected PivotNamespace createPivotNameSpace(SqlPivot call,
      SqlNode enclosingNode) {
    return new PivotNamespace(this, call, enclosingNode);
  }

  private void registerUnpivot(
      SqlValidatorScope parentScope,
      SqlValidatorScope usingScope,
      SqlUnpivot call,
      SqlNode enclosingNode,
      @Nullable String alias,
      boolean forceNullable) {
    final UnpivotNamespace namespace =
        createUnpivotNameSpace(call, enclosingNode);
    registerNamespace(usingScope, alias, namespace, forceNullable);

    final SqlValidatorScope scope =
        new UnpivotScope(parentScope, call);
    scopes.put(call, scope);

    // parse input query
    SqlNode expr = call.query;
    SqlNode newExpr = registerFrom(parentScope, scope, true, expr,
        expr, null, null, forceNullable, false);
    if (expr != newExpr) {
      call.setOperand(0, newExpr);
    }
  }

  protected UnpivotNamespace createUnpivotNameSpace(SqlUnpivot call,
      SqlNode enclosingNode) {
    return new UnpivotNamespace(this, call, enclosingNode);
  }

  /**
   * Registers a new namespace, and adds it as a child of its parent scope.
   * Derived class can override this method to tinker with namespaces as they
   * are created.
   *
   * @param usingScope    Parent scope (which will want to look for things in
   *                      this namespace)
   * @param alias         Alias by which parent will refer to this namespace
   * @param ns            Namespace
   * @param forceNullable Whether to force the type of namespace to be nullable
   */
  protected void registerNamespace(
      @Nullable SqlValidatorScope usingScope,
      @Nullable String alias,
      SqlValidatorNamespace ns,
      boolean forceNullable) {
    namespaces.put(requireNonNull(ns.getNode(), () -> "ns.getNode() for " + ns), ns);
    if (usingScope != null) {
      assert alias != null : "Registering namespace " + ns + ", into scope " + usingScope
          + ", so alias must not be null";
      usingScope.addChild(ns, alias, forceNullable);
    }
  }

  /**
   * Registers scopes and namespaces implied a relational expression in the
   * FROM clause.
   *
   * <p>{@code parentScope} and {@code usingScope} are often the same. They
   * differ when the namespace are not visible within the parent. (Example
   * needed.)
   *
   * <p>Likewise, {@code enclosingNode} and {@code node} are often the same.
   * {@code enclosingNode} is the topmost node within the FROM clause, from
   * which any decorations like an alias (<code>AS alias</code>) or a table
   * sample clause are stripped away to get {@code node}. Both are recorded in
   * the namespace.
   *
   * @param parentScope   Parent scope which this scope turns to in order to
   *                      resolve objects
   * @param usingScope    Scope whose child list this scope should add itself to
   * @param register      Whether to register this scope as a child of
   *                      {@code usingScope}
   * @param node          Node which namespace is based on
   * @param enclosingNode Outermost node for namespace, including decorations
   *                      such as alias and sample clause
   * @param alias         Alias
   * @param extendList    Definitions of extended columns
   * @param forceNullable Whether to force the type of namespace to be
   *                      nullable because it is in an outer join
   * @param lateral       Whether LATERAL is specified, so that items to the
   *                      left of this in the JOIN tree are visible in the
   *                      scope
   * @return registered node, usually the same as {@code node}
   */
  private SqlNode registerFrom(
      SqlValidatorScope parentScope,
      SqlValidatorScope usingScope,
      boolean register,
      final SqlNode node,
      SqlNode enclosingNode,
      @Nullable String alias,
      @Nullable SqlNodeList extendList,
      boolean forceNullable,
      final boolean lateral) {
    final SqlKind kind = node.getKind();

    SqlNode expr;
    SqlNode newExpr;

    // Add an alias if necessary.
    SqlNode newNode = node;
    if (alias == null) {
      switch (kind) {
      case IDENTIFIER:
      case OVER:
        alias = SqlValidatorUtil.alias(node);
        if (alias == null) {
          alias = SqlValidatorUtil.alias(node, nextGeneratedId++);
        }
        if (config.identifierExpansion()) {
          newNode = SqlValidatorUtil.addAlias(node, alias);
        }
        break;

      case SELECT:
      case UNION:
      case INTERSECT:
      case EXCEPT:
      case VALUES:
      case UNNEST:
      case OTHER_FUNCTION:
      case COLLECTION_TABLE:
      case PIVOT:
      case UNPIVOT:
      case MATCH_RECOGNIZE:

        // give this anonymous construct a name since later
        // query processing stages rely on it
        alias = SqlValidatorUtil.alias(node, nextGeneratedId++);
        if (config.identifierExpansion()) {
          // Since we're expanding identifiers, we should make the
          // aliases explicit too, otherwise the expanded query
          // will not be consistent if we convert back to SQL, e.g.
          // "select EXPR$1.EXPR$2 from values (1)".
          newNode = SqlValidatorUtil.addAlias(node, alias);
        }
        break;
      default:
        break;
      }
    }

    if (lateral) {
      SqlValidatorScope s = usingScope;
      while (s instanceof JoinScope) {
        s = ((JoinScope) s).getUsingScope();
      }
      final SqlNode node2 = s != null ? s.getNode() : node;
      final TableScope tableScope = new TableScope(parentScope, node2);
      if (usingScope instanceof ListScope) {
        for (ScopeChild child : ((ListScope) usingScope).children) {
          tableScope.addChild(child.namespace, child.name, child.nullable);
        }
      }
      parentScope = tableScope;
    }

    SqlCall call;
    SqlNode operand;
    SqlNode newOperand;

    switch (kind) {
    case AS:
      call = (SqlCall) node;
      if (alias == null) {
        alias = String.valueOf(call.operand(1));
      }
      expr = call.operand(0);
      final boolean needAliasNamespace = call.operandCount() > 2
          || expr.getKind() == SqlKind.VALUES
          || expr.getKind() == SqlKind.UNNEST;
      newExpr =
          registerFrom(
              parentScope,
              usingScope,
              !needAliasNamespace,
              expr,
              enclosingNode,
              alias,
              extendList,
              forceNullable,
              lateral);
      if (newExpr != expr) {
        call.setOperand(0, newExpr);
      }

      // If alias has a column list, introduce a namespace to translate
      // column names. We skipped registering it just now.
      if (needAliasNamespace) {
        registerNamespace(
            usingScope,
            alias,
            new AliasNamespace(this, call, enclosingNode),
            forceNullable);
      }
      return node;

    case MATCH_RECOGNIZE:
      registerMatchRecognize(parentScope, usingScope,
          (SqlMatchRecognize) node, enclosingNode, alias, forceNullable);
      return node;

    case PIVOT:
      registerPivot(parentScope, usingScope, (SqlPivot) node, enclosingNode,
          alias, forceNullable);
      return node;

    case UNPIVOT:
      registerUnpivot(parentScope, usingScope, (SqlUnpivot) node, enclosingNode,
          alias, forceNullable);
      return node;

    case TABLESAMPLE:
      call = (SqlCall) node;
      expr = call.operand(0);
      newExpr =
          registerFrom(
              parentScope,
              usingScope,
              true,
              expr,
              enclosingNode,
              alias,
              extendList,
              forceNullable,
              lateral);
      if (newExpr != expr) {
        call.setOperand(0, newExpr);
      }
      return node;

    case JOIN:
      final SqlJoin join = (SqlJoin) node;
      final JoinScope joinScope =
          new JoinScope(parentScope, usingScope, join);
      scopes.put(join, joinScope);
      final SqlNode left = join.getLeft();
      final SqlNode right = join.getRight();
      boolean forceLeftNullable = forceNullable;
      boolean forceRightNullable = forceNullable;
      switch (join.getJoinType()) {
      case LEFT:
        forceRightNullable = true;
        break;
      case RIGHT:
        forceLeftNullable = true;
        break;
      case FULL:
        forceLeftNullable = true;
        forceRightNullable = true;
        break;
      default:
        break;
      }
      final SqlNode newLeft =
          registerFrom(
              parentScope,
              joinScope,
              true,
              left,
              left,
              null,
              null,
              forceLeftNullable,
              lateral);
      if (newLeft != left) {
        join.setLeft(newLeft);
      }
      final SqlNode newRight =
          registerFrom(
              parentScope,
              joinScope,
              true,
              right,
              right,
              null,
              null,
              forceRightNullable,
              lateral);
      if (newRight != right) {
        join.setRight(newRight);
      }
      registerSubQueries(joinScope, join.getCondition());
      final JoinNamespace joinNamespace = new JoinNamespace(this, join);
      registerNamespace(null, null, joinNamespace, forceNullable);
      return join;

    case IDENTIFIER:
      final SqlIdentifier id = (SqlIdentifier) node;
      final IdentifierNamespace newNs =
          new IdentifierNamespace(
              this, id, extendList, enclosingNode,
              parentScope);
      registerNamespace(register ? usingScope : null, alias, newNs,
          forceNullable);
      if (tableScope == null) {
        tableScope = new TableScope(parentScope, node);
      }
      tableScope.addChild(newNs, requireNonNull(alias, "alias"), forceNullable);
      if (extendList != null && extendList.size() != 0) {
        return enclosingNode;
      }
      return newNode;

    case LATERAL:
      return registerFrom(
          parentScope,
          usingScope,
          register,
          ((SqlCall) node).operand(0),
          enclosingNode,
          alias,
          extendList,
          forceNullable,
          true);

    case COLLECTION_TABLE:
      call = (SqlCall) node;
      operand = call.operand(0);
      newOperand =
          registerFrom(
              parentScope,
              usingScope,
              register,
              operand,
              enclosingNode,
              alias,
              extendList,
              forceNullable, lateral);
      if (newOperand != operand) {
        call.setOperand(0, newOperand);
      }
      // If the operator is SqlWindowTableFunction, restricts the scope as
      // its first operand's (the table) scope.
      if (operand instanceof SqlBasicCall) {
        final SqlBasicCall call1 = (SqlBasicCall) operand;
        final SqlOperator op = call1.getOperator();
        if (op instanceof SqlWindowTableFunction
            && call1.operand(0).getKind() == SqlKind.SELECT) {
          scopes.put(node, getSelectScope(call1.operand(0)));
          return newNode;
        }
      }
      // Put the usingScope which can be a JoinScope
      // or a SelectScope, in order to see the left items
      // of the JOIN tree.
      scopes.put(node, usingScope);
      return newNode;

    case UNNEST:
      if (!lateral) {
        return registerFrom(parentScope, usingScope, register, node,
            enclosingNode, alias, extendList, forceNullable, true);
      }
    // fall through
    case SELECT:
    case UNION:
    case INTERSECT:
    case EXCEPT:
    case VALUES:
    case WITH:
    case OTHER_FUNCTION:
      if (alias == null) {
        alias = SqlValidatorUtil.alias(node, nextGeneratedId++);
      }
      registerQuery(
          parentScope,
          register ? usingScope : null,
          node,
          enclosingNode,
          alias,
          forceNullable);
      return newNode;

    case OVER:
      if (!shouldAllowOverRelation()) {
        throw Util.unexpected(kind);
      }
      call = (SqlCall) node;
      final OverScope overScope = new OverScope(usingScope, call);
      scopes.put(call, overScope);
      operand = call.operand(0);
      newOperand =
          registerFrom(
              parentScope,
              overScope,
              true,
              operand,
              enclosingNode,
              alias,
              extendList,
              forceNullable,
              lateral);
      if (newOperand != operand) {
        call.setOperand(0, newOperand);
      }

      for (ScopeChild child : overScope.children) {
        registerNamespace(register ? usingScope : null, child.name,
            child.namespace, forceNullable);
      }

      return newNode;

    case TABLE_REF:
      call = (SqlCall) node;
      registerFrom(parentScope,
          usingScope,
          register,
          call.operand(0),
          enclosingNode,
          alias,
          extendList,
          forceNullable,
          lateral);
      if (extendList != null && extendList.size() != 0) {
        return enclosingNode;
      }
      return newNode;

    case EXTEND:
      final SqlCall extend = (SqlCall) node;
      return registerFrom(parentScope,
          usingScope,
          true,
          extend.getOperandList().get(0),
          extend,
          alias,
          (SqlNodeList) extend.getOperandList().get(1),
          forceNullable,
          lateral);

    case SNAPSHOT:
      call = (SqlCall) node;
      operand = call.operand(0);
      newOperand = registerFrom(
          parentScope,
          usingScope,
          register,
          operand,
          enclosingNode,
          alias,
          extendList,
          forceNullable,
          lateral);
      if (newOperand != operand) {
        call.setOperand(0, newOperand);
      }
      // Put the usingScope which can be a JoinScope
      // or a SelectScope, in order to see the left items
      // of the JOIN tree.
      scopes.put(node, usingScope);
      return newNode;

    default:
      throw Util.unexpected(kind);
    }
  }

  protected boolean shouldAllowOverRelation() {
    return false;
  }

  /**
   * Creates a namespace for a <code>SELECT</code> node. Derived class may
   * override this factory method.
   *
   * @param select        Select node
   * @param enclosingNode Enclosing node
   * @return Select namespace
   */
  protected SelectNamespace createSelectNamespace(
      SqlSelect select,
      SqlNode enclosingNode) {
    return new SelectNamespace(this, select, enclosingNode);
  }

  /**
   * Creates a namespace for a set operation (<code>UNION</code>, <code>
   * INTERSECT</code>, or <code>EXCEPT</code>). Derived class may override
   * this factory method.
   *
   * @param call          Call to set operation
   * @param enclosingNode Enclosing node
   * @return Set operation namespace
   */
  protected SetopNamespace createSetopNamespace(
      SqlCall call,
      SqlNode enclosingNode) {
    return new SetopNamespace(this, call, enclosingNode);
  }

  /**
   * Registers a query in a parent scope.
   *
   * @param parentScope Parent scope which this scope turns to in order to
   *                    resolve objects
   * @param usingScope  Scope whose child list this scope should add itself to
   * @param node        Query node
   * @param alias       Name of this query within its parent. Must be specified
   *                    if usingScope != null
   */
  private void registerQuery(
      SqlValidatorScope parentScope,
      @Nullable SqlValidatorScope usingScope,
      SqlNode node,
      SqlNode enclosingNode,
      @Nullable String alias,
      boolean forceNullable) {
    Preconditions.checkArgument(usingScope == null || alias != null);
    registerQuery(
        parentScope,
        usingScope,
        node,
        enclosingNode,
        alias,
        forceNullable,
        true);
  }

  /**
   * Registers a query in a parent scope.
   *
   * @param parentScope Parent scope which this scope turns to in order to
   *                    resolve objects
   * @param usingScope  Scope whose child list this scope should add itself to
   * @param node        Query node
   * @param alias       Name of this query within its parent. Must be specified
   *                    if usingScope != null
   * @param checkUpdate if true, validate that the update feature is supported
   *                    if validating the update statement
   */
  private void registerQuery(
      SqlValidatorScope parentScope,
      @Nullable SqlValidatorScope usingScope,
      SqlNode node,
      SqlNode enclosingNode,
      @Nullable String alias,
      boolean forceNullable,
      boolean checkUpdate) {
    requireNonNull(node, "node");
    requireNonNull(enclosingNode, "enclosingNode");
    Preconditions.checkArgument(usingScope == null || alias != null);

    SqlCall call;
    List<SqlNode> operands;
    switch (node.getKind()) {
    case SELECT:
      final SqlSelect select = (SqlSelect) node;
      final SelectNamespace selectNs =
          createSelectNamespace(select, enclosingNode);
      registerNamespace(usingScope, alias, selectNs, forceNullable);
      final SqlValidatorScope windowParentScope =
          (usingScope != null) ? usingScope : parentScope;
      SelectScope selectScope =
          new SelectScope(parentScope, windowParentScope, select);
      scopes.put(select, selectScope);

      // Start by registering the WHERE clause
      clauseScopes.put(IdPair.of(select, Clause.WHERE), selectScope);
      registerOperandSubQueries(
          selectScope,
          select,
          SqlSelect.WHERE_OPERAND);

      // Register subqueries in the qualify clause
      registerOperandSubQueries(
          selectScope,
          select,
          SqlSelect.QUALIFY_OPERAND);

      // Register FROM with the inherited scope 'parentScope', not
      // 'selectScope', otherwise tables in the FROM clause would be
      // able to see each other.
      final SqlNode from = select.getFrom();
      if (from != null) {
        final SqlNode newFrom =
            registerFrom(
                parentScope,
                selectScope,
                true,
                from,
                from,
                null,
                null,
                false,
                false);
        if (newFrom != from) {
          select.setFrom(newFrom);
        }
      }

      // If this is an aggregating query, the SELECT list and HAVING
      // clause use a different scope, where you can only reference
      // columns which are in the GROUP BY clause.
      SqlValidatorScope aggScope = selectScope;
      if (isAggregate(select)) {
        aggScope =
            new AggregatingSelectScope(selectScope, select, false);
        clauseScopes.put(IdPair.of(select, Clause.SELECT), aggScope);
      } else {
        clauseScopes.put(IdPair.of(select, Clause.SELECT), selectScope);
      }
      if (select.getGroup() != null) {
        GroupByScope groupByScope =
            new GroupByScope(selectScope, select.getGroup(), select);
        clauseScopes.put(IdPair.of(select, Clause.GROUP_BY), groupByScope);
        registerSubQueries(groupByScope, select.getGroup());
      }
      registerOperandSubQueries(
          aggScope,
          select,
          SqlSelect.HAVING_OPERAND);
      registerSubQueries(aggScope, SqlNonNullableAccessors.getSelectList(select));
      final SqlNodeList orderList = select.getOrderList();
      if (orderList != null) {
        // If the query is 'SELECT DISTINCT', restrict the columns
        // available to the ORDER BY clause.
        if (select.isDistinct()) {
          aggScope =
              new AggregatingSelectScope(selectScope, select, true);
        }
        OrderByScope orderScope =
            new OrderByScope(aggScope, orderList, select);
        clauseScopes.put(IdPair.of(select, Clause.ORDER), orderScope);
        registerSubQueries(orderScope, orderList);

        if (!isAggregate(select)) {
          // Since this is not an aggregating query,
          // there cannot be any aggregates in the ORDER BY clause.
          SqlNode agg = aggFinder.findAgg(orderList);
          if (agg != null) {
            throw newValidationError(agg, RESOURCE.aggregateIllegalInOrderBy());
          }
        }
      }
      break;

    case INTERSECT:
      validateFeature(RESOURCE.sQLFeature_F302(), node.getParserPosition());
      registerSetop(
          parentScope,
          usingScope,
          node,
          node,
          alias,
          forceNullable);
      break;

    case EXCEPT:
      validateFeature(RESOURCE.sQLFeature_E071_03(), node.getParserPosition());
      registerSetop(
          parentScope,
          usingScope,
          node,
          node,
          alias,
          forceNullable);
      break;

    case UNION:
      registerSetop(
          parentScope,
          usingScope,
          node,
          node,
          alias,
          forceNullable);
      break;

    case WITH:
      registerWith(parentScope, usingScope, (SqlWith) node, enclosingNode,
          alias, forceNullable, checkUpdate);
      break;

    case VALUES:
      call = (SqlCall) node;
      scopes.put(call, parentScope);
      final TableConstructorNamespace tableConstructorNamespace =
          new TableConstructorNamespace(
              this,
              call,
              parentScope,
              enclosingNode);
      registerNamespace(
          usingScope,
          alias,
          tableConstructorNamespace,
          forceNullable);
      operands = call.getOperandList();
      for (int i = 0; i < operands.size(); ++i) {
        assert operands.get(i).getKind() == SqlKind.ROW;

        // FIXME jvs 9-Feb-2005:  Correlation should
        // be illegal in these sub-queries.  Same goes for
        // any non-lateral SELECT in the FROM list.
        registerOperandSubQueries(parentScope, call, i);
      }
      break;

    case INSERT:
      SqlInsert insertCall = (SqlInsert) node;
      InsertNamespace insertNs =
          new InsertNamespace(
              this,
              insertCall,
              enclosingNode,
              parentScope);
      registerNamespace(usingScope, null, insertNs, forceNullable);
      registerQuery(
          parentScope,
          usingScope,
          insertCall.getSource(),
          enclosingNode,
          null,
          false);
      break;

    case DELETE:
      SqlDelete deleteCall = (SqlDelete) node;
      DeleteNamespace deleteNs =
          new DeleteNamespace(
              this,
              deleteCall,
              enclosingNode,
              parentScope);
      registerNamespace(usingScope, null, deleteNs, forceNullable);
      registerQuery(
          parentScope,
          usingScope,
          SqlNonNullableAccessors.getSourceSelect(deleteCall),
          enclosingNode,
          null,
          false);
      break;

    case UPDATE:
      if (checkUpdate) {
        validateFeature(RESOURCE.sQLFeature_E101_03(),
            node.getParserPosition());
      }
      SqlUpdate updateCall = (SqlUpdate) node;
      UpdateNamespace updateNs =
          new UpdateNamespace(
              this,
              updateCall,
              enclosingNode,
              parentScope);
      registerNamespace(usingScope, null, updateNs, forceNullable);
      registerQuery(
          parentScope,
          usingScope,
          SqlNonNullableAccessors.getSourceSelect(updateCall),
          enclosingNode,
          null,
          false);
      break;

    case MERGE:
      validateFeature(RESOURCE.sQLFeature_F312(), node.getParserPosition());
      SqlMerge mergeCall = (SqlMerge) node;
      MergeNamespace mergeNs =
          new MergeNamespace(
              this,
              mergeCall,
              enclosingNode,
              parentScope);
      registerNamespace(usingScope, null, mergeNs, forceNullable);
      registerQuery(
          parentScope,
          usingScope,
          SqlNonNullableAccessors.getSourceSelect(mergeCall),
          enclosingNode,
          null,
          false);

      // update call can reference either the source table reference
      // or the target table, so set its parent scope to the merge's
      // source select; when validating the update, skip the feature
      // validation check
      SqlUpdate mergeUpdateCall = mergeCall.getUpdateCall();
      if (mergeUpdateCall != null) {
        registerQuery(
            getScope(SqlNonNullableAccessors.getSourceSelect(mergeCall), Clause.WHERE),
            null,
            mergeUpdateCall,
            enclosingNode,
            null,
            false,
            false);
      }
      SqlInsert mergeInsertCall = mergeCall.getInsertCall();
      if (mergeInsertCall != null) {
        registerQuery(
            parentScope,
            null,
            mergeInsertCall,
            enclosingNode,
            null,
            false);
      }
      break;

    case UNNEST:
      call = (SqlCall) node;
      final UnnestNamespace unnestNs =
          new UnnestNamespace(this, call, parentScope, enclosingNode);
      registerNamespace(
          usingScope,
          alias,
          unnestNs,
          forceNullable);
      registerOperandSubQueries(parentScope, call, 0);
      scopes.put(node, parentScope);
      break;
    case OTHER_FUNCTION:
      call = (SqlCall) node;
      ProcedureNamespace procNs =
          new ProcedureNamespace(
              this,
              parentScope,
              call,
              enclosingNode);
      registerNamespace(
          usingScope,
          alias,
          procNs,
          forceNullable);
      registerSubQueries(parentScope, call);
      break;

    case MULTISET_QUERY_CONSTRUCTOR:
    case MULTISET_VALUE_CONSTRUCTOR:
      validateFeature(RESOURCE.sQLFeature_S271(), node.getParserPosition());
      call = (SqlCall) node;
      CollectScope cs = new CollectScope(parentScope, usingScope, call);
      final CollectNamespace tableConstructorNs =
          new CollectNamespace(call, cs, enclosingNode);
      final String alias2 = SqlValidatorUtil.alias(node, nextGeneratedId++);
      registerNamespace(
          usingScope,
          alias2,
          tableConstructorNs,
          forceNullable);
      operands = call.getOperandList();
      for (int i = 0; i < operands.size(); i++) {
        registerOperandSubQueries(parentScope, call, i);
      }
      break;

    default:
      throw Util.unexpected(node.getKind());
    }
  }

  private void registerSetop(
      SqlValidatorScope parentScope,
      @Nullable SqlValidatorScope usingScope,
      SqlNode node,
      SqlNode enclosingNode,
      @Nullable String alias,
      boolean forceNullable) {
    SqlCall call = (SqlCall) node;
    final SetopNamespace setopNamespace =
        createSetopNamespace(call, enclosingNode);
    registerNamespace(usingScope, alias, setopNamespace, forceNullable);

    // A setop is in the same scope as its parent.
    scopes.put(call, parentScope);
    for (SqlNode operand : call.getOperandList()) {
      registerQuery(
          parentScope,
          null,
          operand,
          operand,
          null,
          false);
    }
  }

  private void registerWith(
      SqlValidatorScope parentScope,
      @Nullable SqlValidatorScope usingScope,
      SqlWith with,
      SqlNode enclosingNode,
      @Nullable String alias,
      boolean forceNullable,
      boolean checkUpdate) {
    final WithNamespace withNamespace =
        new WithNamespace(this, with, enclosingNode);
    registerNamespace(usingScope, alias, withNamespace, forceNullable);

    SqlValidatorScope scope = parentScope;
    for (SqlNode withItem_ : with.withList) {
      final SqlWithItem withItem = (SqlWithItem) withItem_;
      final WithScope withScope = new WithScope(scope, withItem);
      scopes.put(withItem, withScope);

      registerQuery(scope, null, withItem.query, with,
          withItem.name.getSimple(), false);
      registerNamespace(null, alias,
          new WithItemNamespace(this, withItem, enclosingNode),
          false);
      scope = withScope;
    }

    registerQuery(scope, null, with.body, enclosingNode, alias, forceNullable,
        checkUpdate);
  }

  @Override public boolean isAggregate(SqlSelect select) {
    if (getAggregate(select) != null) {
      return true;
    }
    // Also when nested window aggregates are present
    for (SqlCall call : overFinder.findAll(SqlNonNullableAccessors.getSelectList(select))) {
      assert call.getKind() == SqlKind.OVER;
      if (isNestedAggregateWindow(call.operand(0))) {
        return true;
      }
      if (isOverAggregateWindow(call.operand(1))) {
        return true;
      }
    }
    return false;
  }

  protected boolean isNestedAggregateWindow(SqlNode node) {
    AggFinder nestedAggFinder =
        new AggFinder(opTab, false, false, false, aggFinder,
            catalogReader.nameMatcher());
    return nestedAggFinder.findAgg(node) != null;
  }

  protected boolean isOverAggregateWindow(SqlNode node) {
    return aggFinder.findAgg(node) != null;
  }

  /** Returns the parse tree node (GROUP BY, HAVING, or an aggregate function
   * call) that causes {@code select} to be an aggregate query, or null if it
   * is not an aggregate query.
   *
   * <p>The node is useful context for error messages,
   * but you cannot assume that the node is the only aggregate function. */
  protected @Nullable SqlNode getAggregate(SqlSelect select) {
    SqlNode node = select.getGroup();
    if (node != null) {
      return node;
    }
    node = select.getHaving();
    if (node != null) {
      return node;
    }
    return getAgg(select);
  }

  /** If there is at least one call to an aggregate function, returns the
   * first. */
  private @Nullable SqlNode getAgg(SqlSelect select) {
    final SelectScope selectScope = getRawSelectScope(select);
    if (selectScope != null) {
      final List<SqlNode> selectList = selectScope.getExpandedSelectList();
      if (selectList != null) {
        return aggFinder.findAgg(selectList);
      }
    }
    return aggFinder.findAgg(SqlNonNullableAccessors.getSelectList(select));
  }

  @Deprecated
  @Override public boolean isAggregate(SqlNode selectNode) {
    return aggFinder.findAgg(selectNode) != null;
  }

  private void validateNodeFeature(SqlNode node) {
    switch (node.getKind()) {
    case MULTISET_VALUE_CONSTRUCTOR:
      validateFeature(RESOURCE.sQLFeature_S271(), node.getParserPosition());
      break;
    default:
      break;
    }
  }

  private void registerSubQueries(
      SqlValidatorScope parentScope,
      @Nullable SqlNode node) {
    if (node == null) {
      return;
    }
    if (node.getKind().belongsTo(SqlKind.QUERY)
        || node.getKind() == SqlKind.MULTISET_QUERY_CONSTRUCTOR
        || node.getKind() == SqlKind.MULTISET_VALUE_CONSTRUCTOR) {
      registerQuery(parentScope, null, node, node, null, false);
    } else if (node instanceof SqlCall) {
      validateNodeFeature(node);
      SqlCall call = (SqlCall) node;
      for (int i = 0; i < call.operandCount(); i++) {
        registerOperandSubQueries(parentScope, call, i);
      }
    } else if (node instanceof SqlNodeList) {
      SqlNodeList list = (SqlNodeList) node;
      for (int i = 0, count = list.size(); i < count; i++) {
        SqlNode listNode = list.get(i);
        if (listNode.getKind().belongsTo(SqlKind.QUERY)) {
          listNode =
              SqlStdOperatorTable.SCALAR_QUERY.createCall(
                  listNode.getParserPosition(),
                  listNode);
          list.set(i, listNode);
        }
        registerSubQueries(parentScope, listNode);
      }
    } else {
      // atomic node -- can be ignored
    }
  }

  /**
   * Registers any sub-queries inside a given call operand, and converts the
   * operand to a scalar sub-query if the operator requires it.
   *
   * @param parentScope    Parent scope
   * @param call           Call
   * @param operandOrdinal Ordinal of operand within call
   * @see SqlOperator#argumentMustBeScalar(int)
   */
  private void registerOperandSubQueries(
      SqlValidatorScope parentScope,
      SqlCall call,
      int operandOrdinal) {
    SqlNode operand = call.operand(operandOrdinal);
    if (operand == null) {
      return;
    }
    if (operand.getKind().belongsTo(SqlKind.QUERY)
        && call.getOperator().argumentMustBeScalar(operandOrdinal)) {
      operand =
          SqlStdOperatorTable.SCALAR_QUERY.createCall(
              operand.getParserPosition(),
              operand);
      call.setOperand(operandOrdinal, operand);
    }
    registerSubQueries(parentScope, operand);
  }

  @Override public void validateIdentifier(SqlIdentifier id, SqlValidatorScope scope) {
    final SqlQualified fqId = scope.fullyQualify(id);
    if (this.config.columnReferenceExpansion()) {
      // NOTE jvs 9-Apr-2007: this doesn't cover ORDER BY, which has its
      // own ideas about qualification.
      id.assignNamesFrom(fqId.identifier);
    } else {
      Util.discard(fqId);
    }
  }

  @Override public void validateLiteral(SqlLiteral literal) {
    switch (literal.getTypeName()) {
    case DECIMAL:
      // Decimal and long have the same precision (as 64-bit integers), so
      // the unscaled value of a decimal must fit into a long.

      // REVIEW jvs 4-Aug-2004:  This should probably be calling over to
      // the available calculator implementations to see what they
      // support.  For now use ESP instead.
      //
      // jhyde 2006/12/21: I think the limits should be baked into the
      // type system, not dependent on the calculator implementation.
      BigDecimal bd = literal.getValueAs(BigDecimal.class);
      BigInteger unscaled = bd.unscaledValue();
      long longValue = unscaled.longValue();
      if (!BigInteger.valueOf(longValue).equals(unscaled)) {
        // overflow
        throw newValidationError(literal,
            RESOURCE.numberLiteralOutOfRange(bd.toString()));
      }
      break;

    case DOUBLE:
      validateLiteralAsDouble(literal);
      break;

    case BINARY:
      final BitString bitString = literal.getValueAs(BitString.class);
      if ((bitString.getBitCount() % 8) != 0) {
        throw newValidationError(literal, RESOURCE.binaryLiteralOdd());
      }
      break;

    case DATE:
    case TIME:
    case TIMESTAMP:
      Calendar calendar = literal.getValueAs(Calendar.class);
      final int year = calendar.get(Calendar.YEAR);
      final int era = calendar.get(Calendar.ERA);
      if (year < 1 || era == GregorianCalendar.BC || year > 9999) {
        throw newValidationError(literal,
            RESOURCE.dateLiteralOutOfRange(literal.toString()));
      }
      break;

    case INTERVAL_YEAR:
    case INTERVAL_YEAR_MONTH:
    case INTERVAL_MONTH:
    case INTERVAL_DAY:
    case INTERVAL_DAY_HOUR:
    case INTERVAL_DAY_MINUTE:
    case INTERVAL_DAY_SECOND:
    case INTERVAL_HOUR:
    case INTERVAL_HOUR_MINUTE:
    case INTERVAL_HOUR_SECOND:
    case INTERVAL_MINUTE:
    case INTERVAL_MINUTE_SECOND:
    case INTERVAL_SECOND:
      if (literal instanceof SqlIntervalLiteral) {
        SqlIntervalLiteral.IntervalValue interval =
            literal.getValueAs(SqlIntervalLiteral.IntervalValue.class);
        SqlIntervalQualifier intervalQualifier =
            interval.getIntervalQualifier();

        // ensure qualifier is good before attempting to validate literal
        validateIntervalQualifier(intervalQualifier);
        String intervalStr = interval.getIntervalLiteral();
        // throws CalciteContextException if string is invalid
        int[] values = intervalQualifier.evaluateIntervalLiteral(intervalStr,
            literal.getParserPosition(), typeFactory.getTypeSystem());
        Util.discard(values);
      }
      break;
    default:
      // default is to do nothing
    }
  }

  private void validateLiteralAsDouble(SqlLiteral literal) {
    BigDecimal bd = literal.getValueAs(BigDecimal.class);
    double d = bd.doubleValue();
    if (Double.isInfinite(d) || Double.isNaN(d)) {
      // overflow
      throw newValidationError(literal,
          RESOURCE.numberLiteralOutOfRange(Util.toScientificNotation(bd)));
    }

    // REVIEW jvs 4-Aug-2004:  what about underflow?
  }

  @Override public void validateIntervalQualifier(SqlIntervalQualifier qualifier) {
    assert qualifier != null;
    boolean startPrecisionOutOfRange = false;
    boolean fractionalSecondPrecisionOutOfRange = false;
    final RelDataTypeSystem typeSystem = typeFactory.getTypeSystem();

    final int startPrecision = qualifier.getStartPrecision(typeSystem);
    final int fracPrecision =
        qualifier.getFractionalSecondPrecision(typeSystem);
    final int maxPrecision = typeSystem.getMaxPrecision(qualifier.typeName());
    final int minPrecision = qualifier.typeName().getMinPrecision();
    final int minScale = qualifier.typeName().getMinScale();
    final int maxScale = typeSystem.getMaxScale(qualifier.typeName());
    if (startPrecision < minPrecision || startPrecision > maxPrecision) {
      startPrecisionOutOfRange = true;
    } else {
      if (fracPrecision < minScale || fracPrecision > maxScale) {
        fractionalSecondPrecisionOutOfRange = true;
      }
    }

    if (startPrecisionOutOfRange) {
      throw newValidationError(qualifier,
          RESOURCE.intervalStartPrecisionOutOfRange(startPrecision,
              "INTERVAL " + qualifier));
    } else if (fractionalSecondPrecisionOutOfRange) {
      throw newValidationError(qualifier,
          RESOURCE.intervalFractionalSecondPrecisionOutOfRange(
              fracPrecision,
              "INTERVAL " + qualifier));
    }
  }

  @Override public TimeFrame validateTimeFrame(SqlIntervalQualifier qualifier) {
    if (qualifier.timeFrameName == null) {
      final TimeFrame timeFrame = timeFrameSet.get(qualifier.getUnit());
      return requireNonNull(timeFrame,
          () -> "time frame for " + qualifier.getUnit());
    }
    final @Nullable TimeFrame timeFrame =
        timeFrameSet.getOpt(qualifier.timeFrameName);
    if (timeFrame != null) {
      return timeFrame;
    }
    throw newValidationError(qualifier,
        RESOURCE.invalidTimeFrame(qualifier.timeFrameName));
  }

  /**
   * Validates the FROM clause of a query, or (recursively) a child node of
   * the FROM clause: AS, OVER, JOIN, VALUES, or sub-query.
   *
   * @param node          Node in FROM clause, typically a table or derived
   *                      table
   * @param targetRowType Desired row type of this expression, or
   *                      {@link #unknownType} if not fussy. Must not be null.
   * @param scope         Scope
   */
  protected void validateFrom(
      SqlNode node,
      RelDataType targetRowType,
      SqlValidatorScope scope) {
    requireNonNull(targetRowType, "targetRowType");
    switch (node.getKind()) {
    case AS:
    case TABLE_REF:
      validateFrom(
          ((SqlCall) node).operand(0),
          targetRowType,
          scope);
      break;
    case VALUES:
      validateValues((SqlCall) node, targetRowType, scope);
      break;
    case JOIN:
      validateJoin((SqlJoin) node, scope);
      break;
    case OVER:
      validateOver((SqlCall) node, scope);
      break;
    case UNNEST:
      validateUnnest((SqlCall) node, scope, targetRowType);
      break;
    case COLLECTION_TABLE:
      validateTableFunction((SqlCall) node, scope, targetRowType);
      break;
    default:
      validateQuery(node, scope, targetRowType);
      break;
    }

    // Validate the namespace representation of the node, just in case the
    // validation did not occur implicitly.
    getNamespaceOrThrow(node, scope).validate(targetRowType);
  }

  protected void validateTableFunction(SqlCall node, SqlValidatorScope scope,
      RelDataType targetRowType) {
    // Dig out real call; TABLE() wrapper is just syntactic.
    SqlCall call = node.operand(0);
    if (call.getOperator() instanceof SqlTableFunction) {
      SqlTableFunction tableFunction = (SqlTableFunction) call.getOperator();
      boolean visitedRowSemanticsTable = false;
      for (int idx = 0; idx < call.operandCount(); idx++) {
        TableCharacteristic tableCharacteristic = tableFunction.tableCharacteristic(idx);
        if (tableCharacteristic != null) {
          // Skip validate if current input table has set semantics
          if (tableCharacteristic.semantics == TableCharacteristic.Semantics.SET) {
            continue;
          }
          // A table function at most has one input table with row semantics
          if (visitedRowSemanticsTable) {
            throw newValidationError(
                call,
                RESOURCE.multipleRowSemanticsTables(call.getOperator().getName()));
          }
          visitedRowSemanticsTable = true;
        }
        // If table function defines the parameter is not table parameter, or is an input table
        // parameter with row semantics, then it should not be with PARTITION BY OR ORDER BY.
        SqlNode currentNode = call.operand(idx);
        if (currentNode instanceof SqlCall) {
          SqlOperator op = ((SqlCall) currentNode).getOperator();
          if (op == SqlStdOperatorTable.ARGUMENT_ASSIGNMENT) {
            // Dig out the underlying operand
            SqlNode realNode = ((SqlBasicCall) currentNode).operand(0);
            if (realNode instanceof SqlCall) {
              currentNode = realNode;
              op = ((SqlCall) realNode).getOperator();
            }
          }
          if (op == SqlStdOperatorTable.SET_SEMANTICS_TABLE) {
            throwInvalidRowSemanticsTable(call, idx, (SqlCall) currentNode);
          }
        }
      }
    }
    validateQuery(node, scope, targetRowType);
  }

  private void throwInvalidRowSemanticsTable(SqlCall call, int idx, SqlCall table) {
    SqlNodeList partitionList = table.operand(1);
    if (!partitionList.isEmpty()) {
      throw newValidationError(call,
          RESOURCE.invalidPartitionKeys(
              idx, call.getOperator().getName()));
    }
    SqlNodeList orderList = table.operand(2);
    if (!orderList.isEmpty()) {
      throw newValidationError(call,
          RESOURCE.invalidOrderBy(
              idx, call.getOperator().getName()));
    }
  }

  protected void validateOver(SqlCall call, SqlValidatorScope scope) {
    throw new AssertionError("OVER unexpected in this context");
  }

  protected void validateUnnest(SqlCall call, SqlValidatorScope scope, RelDataType targetRowType) {
    for (int i = 0; i < call.operandCount(); i++) {
      SqlNode expandedItem = expand(call.operand(i), scope);
      call.setOperand(i, expandedItem);
    }
    validateQuery(call, scope, targetRowType);
  }

  private void checkRollUpInUsing(SqlIdentifier identifier,
      SqlNode leftOrRight, SqlValidatorScope scope) {
    SqlValidatorNamespace namespace = getNamespace(leftOrRight, scope);
    if (namespace != null) {
      SqlValidatorTable sqlValidatorTable = namespace.getTable();
      if (sqlValidatorTable != null) {
        Table table = sqlValidatorTable.table();
        String column = Util.last(identifier.names);

        if (table.isRolledUp(column)) {
          throw newValidationError(identifier,
              RESOURCE.rolledUpNotAllowed(column, "USING"));
        }
      }
    }
  }

  protected void validateJoin(SqlJoin join, SqlValidatorScope scope) {
    final SqlNode left = join.getLeft();
    final SqlNode right = join.getRight();
    final boolean natural = join.isNatural();
    final JoinType joinType = join.getJoinType();
    final JoinConditionType conditionType = join.getConditionType();
    final SqlValidatorScope joinScope = getScopeOrThrow(join); // getJoinScope?
    validateFrom(left, unknownType, joinScope);
    validateFrom(right, unknownType, joinScope);

    // Validate condition.
    switch (conditionType) {
    case NONE:
      Preconditions.checkArgument(join.getCondition() == null);
      break;
    case ON:
      final SqlNode condition = expand(getCondition(join), joinScope);
      join.setOperand(5, condition);
      validateWhereOrOn(joinScope, condition, "ON");
      checkRollUp(null, join, condition, joinScope, "ON");
      break;
    case USING:
      @SuppressWarnings({"rawtypes", "unchecked"}) List<SqlIdentifier> list =
          (List) getCondition(join);

      // Parser ensures that using clause is not empty.
      Preconditions.checkArgument(!list.isEmpty(), "Empty USING clause");
      for (SqlIdentifier id : list) {
        validateCommonJoinColumn(id, left, right, scope, natural);
      }
      break;
    default:
      throw Util.unexpected(conditionType);
    }

    // Validate NATURAL.
    if (natural) {
      if (join.getCondition() != null) {
        throw newValidationError(getCondition(join),
            RESOURCE.naturalDisallowsOnOrUsing());
      }

      // Join on fields that occur on each side.
      // Check compatibility of the chosen columns.
      for (String name : deriveNaturalJoinColumnList(join)) {
        final SqlIdentifier id =
            new SqlIdentifier(name, join.isNaturalNode().getParserPosition());
        validateCommonJoinColumn(id, left, right, scope, natural);
      }
    }

    // Which join types require/allow a ON/USING condition, or allow
    // a NATURAL keyword?
    switch (joinType) {
    case LEFT_SEMI_JOIN:
      if (!this.config.conformance().isLiberal()) {
        throw newValidationError(join.getJoinTypeNode(),
            RESOURCE.dialectDoesNotSupportFeature("LEFT SEMI JOIN"));
      }
      // fall through
    case INNER:
    case LEFT:
    case RIGHT:
    case FULL:
      if ((join.getCondition() == null) && !natural) {
        throw newValidationError(join, RESOURCE.joinRequiresCondition());
      }
      break;
    case COMMA:
    case CROSS:
      if (join.getCondition() != null) {
        throw newValidationError(join.getConditionTypeNode(),
            RESOURCE.crossJoinDisallowsCondition());
      }
      if (natural) {
        throw newValidationError(join.getConditionTypeNode(),
            RESOURCE.crossJoinDisallowsCondition());
      }
      break;
    default:
      throw Util.unexpected(joinType);
    }
  }

  /**
   * Throws an error if there is an aggregate or windowed aggregate in the
   * given clause.
   *
   * @param aggFinder Finder for the particular kind(s) of aggregate function
   * @param node      Parse tree
   * @param clause    Name of clause: "WHERE", "GROUP BY", "ON"
   */
  private void validateNoAggs(AggFinder aggFinder, SqlNode node,
      String clause) {
    final SqlCall agg = aggFinder.findAgg(node);
    if (agg == null) {
      return;
    }
    final SqlOperator op = agg.getOperator();
    if (op == SqlStdOperatorTable.OVER) {
      throw newValidationError(agg,
          RESOURCE.windowedAggregateIllegalInClause(clause));
    } else if (op.isGroup() || op.isGroupAuxiliary()) {
      throw newValidationError(agg,
          RESOURCE.groupFunctionMustAppearInGroupByClause(op.getName()));
    } else {
      throw newValidationError(agg,
          RESOURCE.aggregateIllegalInClause(clause));
    }
  }

  /** Validates a column in a USING clause, or an inferred join key in a NATURAL join. */
  private void validateCommonJoinColumn(SqlIdentifier id, SqlNode left,
      SqlNode right, SqlValidatorScope scope, boolean natural) {
    if (id.names.size() != 1) {
      throw newValidationError(id, RESOURCE.columnNotFound(id.toString()));
    }

    final RelDataType leftColType = natural
        ? checkAndDeriveDataType(id, left)
        : validateCommonInputJoinColumn(id, left, scope, natural);
    final RelDataType rightColType = validateCommonInputJoinColumn(id, right, scope, natural);
    if (!SqlTypeUtil.isComparable(leftColType, rightColType)) {
      throw newValidationError(id,
          RESOURCE.naturalOrUsingColumnNotCompatible(id.getSimple(),
              leftColType.toString(), rightColType.toString()));
    }
  }

  private RelDataType checkAndDeriveDataType(SqlIdentifier id, SqlNode node) {
    Preconditions.checkArgument(id.names.size() == 1);
    String name = id.names.get(0);
    SqlNameMatcher nameMatcher = getCatalogReader().nameMatcher();
    RelDataType rowType = getNamespaceOrThrow(node).getRowType();
    RelDataType colType = requireNonNull(
        nameMatcher.field(rowType, name),
        () -> "unable to find left field " + name + " in " + rowType).getType();
    return colType;
  }

  /** Validates a column in a USING clause, or an inferred join key in a
   * NATURAL join, in the left or right input to the join. */
  private RelDataType validateCommonInputJoinColumn(SqlIdentifier id,
      SqlNode leftOrRight, SqlValidatorScope scope, boolean natural) {
    Preconditions.checkArgument(id.names.size() == 1);
    final String name = id.names.get(0);
    final SqlValidatorNamespace namespace = getNamespaceOrThrow(leftOrRight);
    final RelDataType rowType = namespace.getRowType();
    final SqlNameMatcher nameMatcher = catalogReader.nameMatcher();
    final RelDataTypeField field = nameMatcher.field(rowType, name);
    if (field == null) {
      throw newValidationError(id, RESOURCE.columnNotFound(name));
    }
    Collection<RelDataType> rowTypes;
    if (!natural && rowType instanceof RelCrossType) {
      final RelCrossType crossType = (RelCrossType) rowType;
      rowTypes = new ArrayList<>(crossType.getTypes());
    } else {
      rowTypes = Collections.singleton(rowType);
    }
    for (RelDataType rowType0 : rowTypes) {
      if (nameMatcher.frequency(rowType0.getFieldNames(), name) > 1) {
        throw newValidationError(id, RESOURCE.columnInUsingNotUnique(name));
      }
    }
    checkRollUpInUsing(id, leftOrRight, scope);
    return field.getType();
  }

  /**
   * Validates a SELECT statement.
   *
   * @param select        Select statement
   * @param targetRowType Desired row type, must not be null, may be the data
   *                      type 'unknown'.
   */
  protected void validateSelect(
      SqlSelect select,
      RelDataType targetRowType) {
    assert targetRowType != null;
    // Namespace is either a select namespace or a wrapper around one.
    final SelectNamespace ns =
        getNamespaceOrThrow(select).unwrap(SelectNamespace.class);

    // Its rowtype is null, meaning it hasn't been validated yet.
    // This is important, because we need to take the targetRowType into
    // account.
    assert ns.rowType == null;

    SqlNode distinctNode = select.getModifierNode(SqlSelectKeyword.DISTINCT);
    if (distinctNode != null) {
      validateFeature(RESOURCE.sQLFeature_E051_01(),
          distinctNode
              .getParserPosition());
    }

    final SqlNodeList selectItems = SqlNonNullableAccessors.getSelectList(select);
    RelDataType fromType = unknownType;
    if (selectItems.size() == 1) {
      final SqlNode selectItem = selectItems.get(0);
      if (selectItem instanceof SqlIdentifier) {
        SqlIdentifier id = (SqlIdentifier) selectItem;
        if (id.isStar() && (id.names.size() == 1)) {
          // Special case: for INSERT ... VALUES(?,?), the SQL
          // standard says we're supposed to propagate the target
          // types down.  So iff the select list is an unqualified
          // star (as it will be after an INSERT ... VALUES has been
          // expanded), then propagate.
          fromType = targetRowType;
        }
      }
    }

    // Make sure that items in FROM clause have distinct aliases.
    final SelectScope fromScope = (SelectScope) requireNonNull(getFromScope(select),
        () -> "fromScope for " + select);
    List<@Nullable String> names = fromScope.getChildNames();
    if (!catalogReader.nameMatcher().isCaseSensitive()) {
      //noinspection RedundantTypeArguments
      names = names.stream()
          .<@Nullable String>map(s -> s == null ? null : s.toUpperCase(Locale.ROOT))
          .collect(Collectors.toList());
    }
    final int duplicateAliasOrdinal = Util.firstDuplicate(names);
    if (duplicateAliasOrdinal >= 0) {
      final ScopeChild child =
          fromScope.children.get(duplicateAliasOrdinal);
      throw newValidationError(
          requireNonNull(
              child.namespace.getEnclosingNode(),
              () -> "enclosingNode of namespace of " + child.name),
          RESOURCE.fromAliasDuplicate(child.name));
    }

    if (select.getFrom() == null) {
      if (this.config.conformance().isFromRequired()) {
        throw newValidationError(select, RESOURCE.selectMissingFrom());
      }
    } else {
      validateFrom(select.getFrom(), fromType, fromScope);
    }

    validateWhereClause(select);
    validateGroupClause(select);
    validateHavingClause(select);
    validateWindowClause(select);
    validateQualifyClause(select);
    handleOffsetFetch(select.getOffset(), select.getFetch());

    // Validate the SELECT clause late, because a select item might
    // depend on the GROUP BY list, or the window function might reference
    // window name in the WINDOW clause etc.
    final RelDataType rowType =
        validateSelectList(selectItems, select, targetRowType);
    ns.setType(rowType);

    // Validate ORDER BY after we have set ns.rowType because in some
    // dialects you can refer to columns of the select list, e.g.
    // "SELECT empno AS x FROM emp ORDER BY x"
    validateOrderList(select);

    if (shouldCheckForRollUp(select.getFrom())) {
      checkRollUpInSelectList(select);
      checkRollUp(null, select, select.getWhere(), getWhereScope(select));
      checkRollUp(null, select, select.getHaving(), getHavingScope(select));
      checkRollUpInWindowDecl(select);
      checkRollUpInGroupBy(select);
      checkRollUpInOrderBy(select);
    }
  }

  private void checkRollUpInSelectList(SqlSelect select) {
    SqlValidatorScope scope = getSelectScope(select);
    for (SqlNode item : SqlNonNullableAccessors.getSelectList(select)) {
      checkRollUp(null, select, item, scope);
    }
  }

  private void checkRollUpInGroupBy(SqlSelect select) {
    SqlNodeList group = select.getGroup();
    if (group != null) {
      for (SqlNode node : group) {
        checkRollUp(null, select, node, getGroupScope(select), "GROUP BY");
      }
    }
  }

  private void checkRollUpInOrderBy(SqlSelect select) {
    SqlNodeList orderList = select.getOrderList();
    if (orderList != null) {
      for (SqlNode node : orderList) {
        checkRollUp(null, select, node, getOrderScope(select), "ORDER BY");
      }
    }
  }

  private void checkRollUpInWindow(@Nullable SqlWindow window, SqlValidatorScope scope) {
    if (window != null) {
      for (SqlNode node : window.getPartitionList()) {
        checkRollUp(null, window, node, scope, "PARTITION BY");
      }

      for (SqlNode node : window.getOrderList()) {
        checkRollUp(null, window, node, scope, "ORDER BY");
      }
    }
  }

  private void checkRollUpInWindowDecl(SqlSelect select) {
    for (SqlNode decl : select.getWindowList()) {
      checkRollUpInWindow((SqlWindow) decl, getSelectScope(select));
    }
  }

  /**
   * If the {@code node} is a DOT call, returns its first operand. Recurse, if
   * the first operand is another DOT call.
   *
   * <p>In other words, it converts {@code a DOT b DOT c} to {@code a}.
   *
   * @param node The node to strip DOT
   * @return the DOT's first operand
   */
  private static SqlNode stripDot(SqlNode node) {
    SqlNode res = node;
    while (res.getKind() == SqlKind.DOT) {
      res = requireNonNull(((SqlCall) res).operand(0), "operand");
    }
    return res;
  }

  private void checkRollUp(@Nullable SqlNode grandParent, @Nullable SqlNode parent,
      @Nullable SqlNode current, SqlValidatorScope scope, @Nullable String contextClause) {
    current = stripAs(current);
    if (current instanceof SqlCall && !(current instanceof SqlSelect)) {
      // Validate OVER separately
      checkRollUpInWindow(getWindowInOver(current), scope);
      current = stripOver(current);

      SqlNode stripDot = stripDot(current);
      if (stripDot != current) {
        // we stripped the field access. Recurse to this method, the DOT's operand
        // can be another SqlCall, or an SqlIdentifier.
        checkRollUp(grandParent, parent, stripDot, scope, contextClause);
      } else {
        List<? extends @Nullable SqlNode> children = ((SqlCall) stripDot).getOperandList();
        for (SqlNode child : children) {
          checkRollUp(parent, current, child, scope, contextClause);
        }
      }
    } else if (current instanceof SqlIdentifier) {
      SqlIdentifier id = (SqlIdentifier) current;
      if (!id.isStar() && isRolledUpColumn(id, scope)) {
        if (!isAggregation(requireNonNull(parent, "parent").getKind())
            || !isRolledUpColumnAllowedInAgg(id, scope, (SqlCall) parent, grandParent)) {
          String context = contextClause != null ? contextClause : parent.getKind().toString();
          throw newValidationError(id,
              RESOURCE.rolledUpNotAllowed(SqlValidatorUtil.alias(id, 0),
                  context));
        }
      }
    }
  }

  private void checkRollUp(@Nullable SqlNode grandParent, SqlNode parent,
      @Nullable SqlNode current, SqlValidatorScope scope) {
    checkRollUp(grandParent, parent, current, scope, null);
  }

  private static @Nullable SqlWindow getWindowInOver(SqlNode over) {
    if (over.getKind() == SqlKind.OVER) {
      SqlNode window = ((SqlCall) over).getOperandList().get(1);
      if (window instanceof SqlWindow) {
        return (SqlWindow) window;
      }
      // SqlIdentifier, gets validated elsewhere
      return null;
    }
    return null;
  }

  private static SqlNode stripOver(SqlNode node) {
    switch (node.getKind()) {
    case OVER:
      return ((SqlCall) node).getOperandList().get(0);
    default:
      return node;
    }
  }

  private @Nullable Pair<String, String> findTableColumnPair(SqlIdentifier identifier,
      SqlValidatorScope scope) {
    final SqlCall call = makeNullaryCall(identifier);
    if (call != null) {
      return null;
    }
    SqlQualified qualified = scope.fullyQualify(identifier);
    List<String> names = qualified.identifier.names;

    if (names.size() < 2) {
      return null;
    }

    return new Pair<>(names.get(names.size() - 2), Util.last(names));
  }

  // Returns true iff the given column is valid inside the given aggCall.
  private boolean isRolledUpColumnAllowedInAgg(SqlIdentifier identifier, SqlValidatorScope scope,
      SqlCall aggCall, @Nullable SqlNode parent) {
    Pair<String, String> pair = findTableColumnPair(identifier, scope);

    if (pair == null) {
      return true;
    }

    String columnName = pair.right;

    Table table = resolveTable(identifier, scope);
    if (table != null) {
      return table.rolledUpColumnValidInsideAgg(columnName, aggCall, parent,
          catalogReader.getConfig());
    }
    return true;
  }

  private static @Nullable Table resolveTable(SqlIdentifier identifier, SqlValidatorScope scope) {
    SqlQualified fullyQualified = scope.fullyQualify(identifier);
    assert fullyQualified.namespace != null : "namespace must not be null in " + fullyQualified;
    SqlValidatorTable sqlValidatorTable =
        fullyQualified.namespace.getTable();
    if (sqlValidatorTable != null) {
      return sqlValidatorTable.table();
    }
    return null;
  }


  // Returns true iff the given column is actually rolled up.
  private boolean isRolledUpColumn(SqlIdentifier identifier, SqlValidatorScope scope) {
    Pair<String, String> pair = findTableColumnPair(identifier, scope);

    if (pair == null) {
      return false;
    }

    String columnName = pair.right;

    Table table = resolveTable(identifier, scope);
    if (table != null) {
      return table.isRolledUp(columnName);
    }
    return false;
  }

  private static boolean shouldCheckForRollUp(@Nullable SqlNode from) {
    if (from != null) {
      SqlKind kind = stripAs(from).getKind();
      return kind != SqlKind.VALUES && kind != SqlKind.SELECT;
    }
    return false;
  }

  /** Validates that a query can deliver the modality it promises. Only called
   * on the top-most SELECT or set operator in the tree. */
  private void validateModality(SqlNode query) {
    final SqlModality modality = deduceModality(query);
    if (query instanceof SqlSelect) {
      final SqlSelect select = (SqlSelect) query;
      validateModality(select, modality, true);
    } else if (query.getKind() == SqlKind.VALUES) {
      switch (modality) {
      case STREAM:
        throw newValidationError(query, Static.RESOURCE.cannotStreamValues());
      default:
        break;
      }
    } else {
      assert query.isA(SqlKind.SET_QUERY);
      final SqlCall call = (SqlCall) query;
      for (SqlNode operand : call.getOperandList()) {
        if (deduceModality(operand) != modality) {
          throw newValidationError(operand,
              Static.RESOURCE.streamSetOpInconsistentInputs());
        }
        validateModality(operand);
      }
    }
  }

  /** Return the intended modality of a SELECT or set-op. */
  private static SqlModality deduceModality(SqlNode query) {
    if (query instanceof SqlSelect) {
      SqlSelect select = (SqlSelect) query;
      return select.getModifierNode(SqlSelectKeyword.STREAM) != null
          ? SqlModality.STREAM
          : SqlModality.RELATION;
    } else if (query.getKind() == SqlKind.VALUES) {
      return SqlModality.RELATION;
    } else {
      assert query.isA(SqlKind.SET_QUERY);
      final SqlCall call = (SqlCall) query;
      return deduceModality(call.getOperandList().get(0));
    }
  }

  @Override public boolean validateModality(SqlSelect select, SqlModality modality,
      boolean fail) {
    final SelectScope scope = getRawSelectScopeNonNull(select);

    switch (modality) {
    case STREAM:
      if (scope.children.size() == 1) {
        for (ScopeChild child : scope.children) {
          if (!child.namespace.supportsModality(modality)) {
            if (fail) {
              SqlNode node = SqlNonNullableAccessors.getNode(child);
              throw newValidationError(node,
                  Static.RESOURCE.cannotConvertToStream(child.name));
            } else {
              return false;
            }
          }
        }
      } else {
        int supportsModalityCount = 0;
        for (ScopeChild child : scope.children) {
          if (child.namespace.supportsModality(modality)) {
            ++supportsModalityCount;
          }
        }

        if (supportsModalityCount == 0) {
          if (fail) {
            String inputs = String.join(", ", scope.getChildNames());
            throw newValidationError(select,
                Static.RESOURCE.cannotStreamResultsForNonStreamingInputs(inputs));
          } else {
            return false;
          }
        }
      }
      break;
    default:
      for (ScopeChild child : scope.children) {
        if (!child.namespace.supportsModality(modality)) {
          if (fail) {
            SqlNode node = SqlNonNullableAccessors.getNode(child);
            throw newValidationError(node,
                Static.RESOURCE.cannotConvertToRelation(child.name));
          } else {
            return false;
          }
        }
      }
    }

    // Make sure that aggregation is possible.
    final SqlNode aggregateNode = getAggregate(select);
    if (aggregateNode != null) {
      switch (modality) {
      case STREAM:
        SqlNodeList groupList = select.getGroup();
        if (groupList == null
            || !SqlValidatorUtil.containsMonotonic(scope, groupList)) {
          if (fail) {
            throw newValidationError(aggregateNode,
                Static.RESOURCE.streamMustGroupByMonotonic());
          } else {
            return false;
          }
        }
        break;
      default:
        break;
      }
    }

    // Make sure that ORDER BY is possible.
    final SqlNodeList orderList  = select.getOrderList();
    if (orderList != null && orderList.size() > 0) {
      switch (modality) {
      case STREAM:
        if (!hasSortedPrefix(scope, orderList)) {
          if (fail) {
            throw newValidationError(orderList.get(0),
                Static.RESOURCE.streamMustOrderByMonotonic());
          } else {
            return false;
          }
        }
        break;
      default:
        break;
      }
    }
    return true;
  }

  /** Returns whether the prefix is sorted. */
  private static boolean hasSortedPrefix(SelectScope scope, SqlNodeList orderList) {
    return isSortCompatible(scope, orderList.get(0), false);
  }

  private static boolean isSortCompatible(SelectScope scope, SqlNode node,
      boolean descending) {
    switch (node.getKind()) {
    case DESCENDING:
      return isSortCompatible(scope, ((SqlCall) node).getOperandList().get(0),
          true);
    default:
      break;
    }
    final SqlMonotonicity monotonicity = scope.getMonotonicity(node);
    switch (monotonicity) {
    case INCREASING:
    case STRICTLY_INCREASING:
      return !descending;
    case DECREASING:
    case STRICTLY_DECREASING:
      return descending;
    default:
      return false;
    }
  }

  @SuppressWarnings({"unchecked", "rawtypes"})
  protected void validateWindowClause(SqlSelect select) {
    final SqlNodeList windowList = select.getWindowList();
    if (windowList.isEmpty()) {
      return;
    }

    final SelectScope windowScope = (SelectScope) requireNonNull(getFromScope(select),
        () -> "fromScope for " + select);

    // 1. ensure window names are simple
    // 2. ensure they are unique within this scope
    for (SqlWindow window : (List<SqlWindow>) (List) windowList) {
      SqlIdentifier declName = requireNonNull(window.getDeclName(),
          () -> "window.getDeclName() for " + window);
      if (!declName.isSimple()) {
        throw newValidationError(declName, RESOURCE.windowNameMustBeSimple());
      }

      if (windowScope.existingWindowName(declName.toString())) {
        throw newValidationError(declName, RESOURCE.duplicateWindowName());
      } else {
        windowScope.addWindowName(declName.toString());
      }
    }

    // 7.10 rule 2
    // Check for pairs of windows which are equivalent.
    for (int i = 0; i < windowList.size(); i++) {
      SqlNode window1 = windowList.get(i);
      for (int j = i + 1; j < windowList.size(); j++) {
        SqlNode window2 = windowList.get(j);
        if (window1.equalsDeep(window2, Litmus.IGNORE)) {
          throw newValidationError(window2, RESOURCE.dupWindowSpec());
        }
      }
    }

    for (SqlWindow window : (List<SqlWindow>) (List) windowList) {
      final SqlNodeList expandedOrderList =
          (SqlNodeList) expand(window.getOrderList(), windowScope);
      window.setOrderList(expandedOrderList);
      expandedOrderList.validate(this, windowScope);

      final SqlNodeList expandedPartitionList =
          (SqlNodeList) expand(window.getPartitionList(), windowScope);
      window.setPartitionList(expandedPartitionList);
      expandedPartitionList.validate(this, windowScope);
    }

    // Hand off to validate window spec components
    windowList.validate(this, windowScope);
  }

  protected void validateQualifyClause(SqlSelect select) {
    SqlNode qualifyNode = select.getQualify();
    if (qualifyNode == null) {
      return;
    }

    SqlValidatorScope qualifyScope = getSelectScope(select);

    qualifyNode = extendedExpand(qualifyNode, qualifyScope, select, ExpansionClause.QUALIFY);
    select.setQualify(qualifyNode);

    inferUnknownTypes(
        booleanType,
        qualifyScope,
        qualifyNode);

    qualifyNode.validate(this, qualifyScope);

    final RelDataType type = deriveType(qualifyScope, qualifyNode);
    if (!SqlTypeUtil.inBooleanFamily(type)) {
      throw newValidationError(qualifyNode, RESOURCE.condMustBeBoolean("QUALIFY"));
    }

    if (!qualifyNode.accept(WindowFunctionDetector.INSTANCE)) {
      throw newValidationError(qualifyNode,
          RESOURCE.qualifyExpressionMustContainWindowFunction(qualifyNode.toString()));
    }
  }

  /** Detects OVER. */
  private static final class WindowFunctionDetector implements SqlVisitor<Boolean> {
    public static final WindowFunctionDetector INSTANCE = new WindowFunctionDetector();
    private WindowFunctionDetector() {}

    @Override public Boolean visit(SqlLiteral literal) {
      return false;
    }

    @Override public Boolean visit(SqlCall call) {
      if (call.getKind() == SqlKind.OVER) {
        return true;
      }

      return call
          .getOperandList()
          .stream()
          .filter(operand -> operand != null)
          .anyMatch(operand -> operand.accept(this));
    }

    @Override public Boolean visit(SqlNodeList nodeList) {
      return nodeList
          .getList()
          .stream()
          .filter(node -> node != null)
          .anyMatch(node -> node.accept(this));
    }

    @Override public Boolean visit(SqlIdentifier id) {
      return false;
    }

    @Override public Boolean visit(SqlDataTypeSpec type) {
      return false;
    }

    @Override public Boolean visit(SqlDynamicParam param) {
      return false;
    }

    @Override public Boolean visit(SqlIntervalQualifier intervalQualifier) {
      return false;
    }
  }

  @Override public void validateWith(SqlWith with, SqlValidatorScope scope) {
    final SqlValidatorNamespace namespace = getNamespaceOrThrow(with);
    validateNamespace(namespace, unknownType);
  }

  @Override public void validateWithItem(SqlWithItem withItem) {
    SqlNodeList columnList = withItem.columnList;
    if (columnList != null) {
      final RelDataType rowType = getValidatedNodeType(withItem.query);
      final int fieldCount = rowType.getFieldCount();
      if (columnList.size() != fieldCount) {
        throw newValidationError(columnList,
            RESOURCE.columnCountMismatch());
      }
      SqlValidatorUtil.checkIdentifierListForDuplicates(
          columnList, validationErrorFunction);
    } else {
      // Luckily, field names have not been make unique yet.
      final List<String> fieldNames =
          getValidatedNodeType(withItem.query).getFieldNames();
      final int i = Util.firstDuplicate(fieldNames);
      if (i >= 0) {
        throw newValidationError(withItem.query,
            RESOURCE.duplicateColumnAndNoColumnList(fieldNames.get(i)));
      }
    }
  }

  @Override public void validateSequenceValue(SqlValidatorScope scope, SqlIdentifier id) {
    // Resolve identifier as a table.
    final SqlValidatorScope.ResolvedImpl resolved =
        new SqlValidatorScope.ResolvedImpl();
    scope.resolveTable(id.names, catalogReader.nameMatcher(),
        SqlValidatorScope.Path.EMPTY, resolved);
    if (resolved.count() != 1) {
      throw newValidationError(id, RESOURCE.tableNameNotFound(id.toString()));
    }
    // We've found a table. But is it a sequence?
    final SqlValidatorNamespace ns = resolved.only().namespace;
    if (ns instanceof TableNamespace) {
      final Table table = getTable(ns).table();
      switch (table.getJdbcTableType()) {
      case SEQUENCE:
      case TEMPORARY_SEQUENCE:
        return;
      default:
        break;
      }
    }
    throw newValidationError(id, RESOURCE.notASequence(id.toString()));
  }

  @Override public @Nullable SqlValidatorScope getWithScope(SqlNode withItem) {
    assert withItem.getKind() == SqlKind.WITH_ITEM;
    return scopes.get(withItem);
  }

  @Override public TypeCoercion getTypeCoercion() {
    assert config.typeCoercionEnabled();
    return this.typeCoercion;
  }

  @Override public Config config() {
    return this.config;
  }

  @Override public SqlValidator transform(UnaryOperator<Config> transform) {
    this.config = transform.apply(this.config);
    return this;
  }

  /**
   * Validates the ORDER BY clause of a SELECT statement.
   *
   * @param select Select statement
   */
  protected void validateOrderList(SqlSelect select) {
    // ORDER BY is validated in a scope where aliases in the SELECT clause
    // are visible. For example, "SELECT empno AS x FROM emp ORDER BY x"
    // is valid.
    SqlNodeList orderList = select.getOrderList();
    if (orderList == null) {
      return;
    }
    if (!shouldAllowIntermediateOrderBy()) {
      if (!cursorSet.contains(select)) {
        throw newValidationError(select, RESOURCE.invalidOrderByPos());
      }
    }
    final SqlValidatorScope orderScope = getOrderScope(select);
    requireNonNull(orderScope, "orderScope");

    List<SqlNode> expandList = new ArrayList<>();
    for (SqlNode orderItem : orderList) {
      SqlNode expandedOrderItem = expand(orderItem, orderScope);
      expandList.add(expandedOrderItem);
    }

    SqlNodeList expandedOrderList = new SqlNodeList(
        expandList,
        orderList.getParserPosition());
    select.setOrderBy(expandedOrderList);

    for (SqlNode orderItem : expandedOrderList) {
      validateOrderItem(select, orderItem);
    }
  }

  /**
   * Validates an item in the GROUP BY clause of a SELECT statement.
   *
   * @param select Select statement
   * @param groupByItem GROUP BY clause item
   */
  private void validateGroupByItem(SqlSelect select, SqlNode groupByItem) {
    final SqlValidatorScope groupByScope = getGroupScope(select);
    validateGroupByExpr(groupByItem, groupByScope);
    groupByScope.validateExpr(groupByItem);
  }

  private void validateGroupByExpr(SqlNode groupByItem,
      SqlValidatorScope groupByScope) {
    switch (groupByItem.getKind()) {
    case GROUP_BY_DISTINCT:
      SqlCall call = (SqlCall) groupByItem;
      for (SqlNode operand : call.getOperandList()) {
        validateGroupByExpr(operand, groupByScope);
      }
      break;
    case GROUPING_SETS:
    case ROLLUP:
    case CUBE:
      call = (SqlCall) groupByItem;
      for (SqlNode operand : call.getOperandList()) {
        validateExpr(operand, groupByScope);
      }
      break;
    default:
      validateExpr(groupByItem, groupByScope);
    }
  }

  /**
   * Validates an item in the ORDER BY clause of a SELECT statement.
   *
   * @param select Select statement
   * @param orderItem ORDER BY clause item
   */
  private void validateOrderItem(SqlSelect select, SqlNode orderItem) {
    switch (orderItem.getKind()) {
    case DESCENDING:
      validateFeature(RESOURCE.sQLConformance_OrderByDesc(),
          orderItem.getParserPosition());
      validateOrderItem(select,
          ((SqlCall) orderItem).operand(0));
      return;
    default:
      break;
    }

    final SqlValidatorScope orderScope = getOrderScope(select);
    validateExpr(orderItem, orderScope);
  }

  @Override public SqlNode expandOrderExpr(SqlSelect select, SqlNode orderExpr) {
    final SqlNode newSqlNode =
        new OrderExpressionExpander(select, orderExpr).go();
    if (newSqlNode != orderExpr) {
      final SqlValidatorScope scope = getOrderScope(select);
      inferUnknownTypes(unknownType, scope, newSqlNode);
      final RelDataType type = deriveType(scope, newSqlNode);
      setValidatedNodeType(newSqlNode, type);
    }
    return newSqlNode;
  }

  /**
   * Validates the GROUP BY clause of a SELECT statement. This method is
   * called even if no GROUP BY clause is present.
   */
  protected void validateGroupClause(SqlSelect select) {
    SqlNodeList groupList = select.getGroup();
    if (groupList == null) {
      return;
    }
    final String clause = "GROUP BY";
    validateNoAggs(aggOrOverFinder, groupList, clause);
    final SqlValidatorScope groupScope = getGroupScope(select);

    // expand the expression in group list.
    List<SqlNode> expandedList = new ArrayList<>();
    for (SqlNode groupItem : groupList) {
      SqlNode expandedItem =
          extendedExpand(groupItem, groupScope, select, ExpansionClause.GROUP_BY);
      expandedList.add(expandedItem);
    }
    groupList = new SqlNodeList(expandedList, groupList.getParserPosition());
    select.setGroupBy(groupList);
    inferUnknownTypes(unknownType, groupScope, groupList);
    for (SqlNode groupItem : expandedList) {
      validateGroupByItem(select, groupItem);
    }

    // Nodes in the GROUP BY clause are expressions except if they are calls
    // to the GROUPING SETS, ROLLUP or CUBE operators; this operators are not
    // expressions, because they do not have a type.
    for (SqlNode node : groupList) {
      switch (node.getKind()) {
      case GROUP_BY_DISTINCT:
      case GROUPING_SETS:
      case ROLLUP:
      case CUBE:
        node.validate(this, groupScope);
        break;
      default:
        node.validateExpr(this, groupScope);
      }
    }

    // Derive the type of each GROUP BY item. We don't need the type, but
    // it resolves functions, and that is necessary for deducing
    // monotonicity.
    final SqlValidatorScope selectScope = getSelectScope(select);
    AggregatingSelectScope aggregatingScope = null;
    if (selectScope instanceof AggregatingSelectScope) {
      aggregatingScope = (AggregatingSelectScope) selectScope;
    }
    for (SqlNode groupItem : groupList) {
      if (groupItem instanceof SqlNodeList
          && ((SqlNodeList) groupItem).size() == 0) {
        continue;
      }
      validateGroupItem(groupScope, aggregatingScope, groupItem);
    }

    SqlNode agg = aggFinder.findAgg(groupList);
    if (agg != null) {
      throw newValidationError(agg, RESOURCE.aggregateIllegalInClause(clause));
    }
  }

  private void validateGroupItem(SqlValidatorScope groupScope,
      @Nullable AggregatingSelectScope aggregatingScope,
      SqlNode groupItem) {
    switch (groupItem.getKind()) {
    case GROUP_BY_DISTINCT:
      for (SqlNode sqlNode : ((SqlCall) groupItem).getOperandList()) {
        validateGroupItem(groupScope, aggregatingScope, sqlNode);
      }
      break;
    case GROUPING_SETS:
    case ROLLUP:
    case CUBE:
      validateGroupingSets(groupScope, aggregatingScope, (SqlCall) groupItem);
      break;
    default:
      if (groupItem instanceof SqlNodeList) {
        break;
      }
      final RelDataType type = deriveType(groupScope, groupItem);
      setValidatedNodeType(groupItem, type);
    }
  }

  private void validateGroupingSets(SqlValidatorScope groupScope,
      @Nullable AggregatingSelectScope aggregatingScope, SqlCall groupItem) {
    for (SqlNode node : groupItem.getOperandList()) {
      validateGroupItem(groupScope, aggregatingScope, node);
    }
  }

  protected void validateWhereClause(SqlSelect select) {
    // validate WHERE clause
    final SqlNode where = select.getWhere();
    if (where == null) {
      return;
    }
    final SqlValidatorScope whereScope = getWhereScope(select);
    final SqlNode expandedWhere = expand(where, whereScope);
    select.setWhere(expandedWhere);
    validateWhereOrOn(whereScope, expandedWhere, "WHERE");
  }

  protected void validateWhereOrOn(
      SqlValidatorScope scope,
      SqlNode condition,
      String clause) {
    validateNoAggs(aggOrOverOrGroupFinder, condition, clause);
    inferUnknownTypes(
        booleanType,
        scope,
        condition);
    condition.validate(this, scope);

    final RelDataType type = deriveType(scope, condition);
    if (!isReturnBooleanType(type)) {
      throw newValidationError(condition, RESOURCE.condMustBeBoolean(clause));
    }
  }

  private static boolean isReturnBooleanType(RelDataType relDataType) {
    if (relDataType instanceof RelRecordType) {
      RelRecordType recordType = (RelRecordType) relDataType;
      Preconditions.checkState(recordType.getFieldList().size() == 1,
          "sub-query as condition must return only one column");
      RelDataTypeField recordField = recordType.getFieldList().get(0);
      return SqlTypeUtil.inBooleanFamily(recordField.getType());
    }
    return SqlTypeUtil.inBooleanFamily(relDataType);
  }

  protected void validateHavingClause(SqlSelect select) {
    // HAVING is validated in the scope after groups have been created.
    // For example, in "SELECT empno FROM emp WHERE empno = 10 GROUP BY
    // deptno HAVING empno = 10", the reference to 'empno' in the HAVING
    // clause is illegal.
    SqlNode having = select.getHaving();
    if (having == null) {
      return;
    }
    final AggregatingScope havingScope =
        (AggregatingScope) getSelectScope(select);
    if (config.conformance().isHavingAlias()) {
      SqlNode newExpr = extendedExpand(having, havingScope, select, ExpansionClause.HAVING);
      if (having != newExpr) {
        having = newExpr;
        select.setHaving(newExpr);
      }
    }
    havingScope.checkAggregateExpr(having, true);
    inferUnknownTypes(
        booleanType,
        havingScope,
        having);
    having.validate(this, havingScope);
    final RelDataType type = deriveType(havingScope, having);
    if (!SqlTypeUtil.inBooleanFamily(type)) {
      throw newValidationError(having, RESOURCE.havingMustBeBoolean());
    }
  }

  protected RelDataType validateSelectList(
      final SqlNodeList selectItems,
      SqlSelect select,
      RelDataType targetRowType) {
    // First pass, ensure that aliases are unique. "*" and "TABLE.*" items
    // are ignored.

    // Validate SELECT list. Expand terms of the form "*" or "TABLE.*".
    final SqlValidatorScope selectScope = getSelectScope(select);
    final List<SqlNode> expandedSelectItems = new ArrayList<>();
    final Set<String> aliases = new HashSet<>();
    final List<Map.Entry<String, RelDataType>> fieldList = new ArrayList<>();

    for (SqlNode selectItem : selectItems) {
      if (selectItem instanceof SqlSelect) {
        handleScalarSubQuery(
            select,
            (SqlSelect) selectItem,
            expandedSelectItems,
            aliases,
            fieldList);
      } else {
        // Use the field list size to record the field index
        // because the select item may be a STAR(*), which could have been expanded.
        final int fieldIdx = fieldList.size();
        final RelDataType fieldType =
                targetRowType.isStruct()
                        && targetRowType.getFieldCount() > fieldIdx
                ? targetRowType.getFieldList().get(fieldIdx).getType()
                : unknownType;
        expandSelectItem(
            selectItem,
            select,
            fieldType,
            expandedSelectItems,
            aliases,
            fieldList,
            false);
      }
    }

    // Create the new select list with expanded items.  Pass through
    // the original parser position so that any overall failures can
    // still reference the original input text.
    SqlNodeList newSelectList =
        new SqlNodeList(
            expandedSelectItems,
            selectItems.getParserPosition());
    if (config.identifierExpansion()) {
      select.setSelectList(newSelectList);
    }
    getRawSelectScopeNonNull(select).setExpandedSelectList(expandedSelectItems);

    // TODO: when SELECT appears as a value sub-query, should be using
    // something other than unknownType for targetRowType
    inferUnknownTypes(targetRowType, selectScope, newSelectList);

    for (SqlNode selectItem : expandedSelectItems) {
      validateNoAggs(groupFinder, selectItem, "SELECT");
      validateExpr(selectItem, selectScope);
    }

    return typeFactory.createStructType(fieldList);
  }

  /**
   * Validates an expression.
   *
   * @param expr  Expression
   * @param scope Scope in which expression occurs
   */
  private void validateExpr(SqlNode expr, SqlValidatorScope scope) {
    if (expr instanceof SqlCall) {
      final SqlOperator op = ((SqlCall) expr).getOperator();
      if (op.isAggregator() && op.requiresOver()) {
        throw newValidationError(expr,
            RESOURCE.absentOverClause());
      }
      if (op instanceof SqlTableFunction) {
        throw RESOURCE.cannotCallTableFunctionHere(op.getName()).ex();
      }
    }

    // Unless 'naked measures' are enabled, a non-aggregating query cannot
    // reference measure columns. (An aggregating query can use them as
    // argument to the AGGREGATE function.)
    if (!config.nakedMeasures()
        && !(scope instanceof AggregatingScope)
        && scope.isMeasureRef(expr)) {
      throw newValidationError(expr,
          RESOURCE.measureMustBeInAggregateQuery());
    }

    // Call on the expression to validate itself.
    expr.validateExpr(this, scope);

    // Perform any validation specific to the scope. For example, an
    // aggregating scope requires that expressions are valid aggregations.
    scope.validateExpr(expr);
  }

  /**
   * Processes SubQuery found in Select list. Checks that is actually Scalar
   * sub-query and makes proper entries in each of the 3 lists used to create
   * the final rowType entry.
   *
   * @param parentSelect        base SqlSelect item
   * @param selectItem          child SqlSelect from select list
   * @param expandedSelectItems Select items after processing
   * @param aliasList           built from user or system values
   * @param fieldList           Built up entries for each select list entry
   */
  private void handleScalarSubQuery(
      SqlSelect parentSelect,
      SqlSelect selectItem,
      List<SqlNode> expandedSelectItems,
      Set<String> aliasList,
      List<Map.Entry<String, RelDataType>> fieldList) {
    // A scalar sub-query only has one output column.
    if (1 != SqlNonNullableAccessors.getSelectList(selectItem).size()) {
      throw newValidationError(selectItem,
          RESOURCE.onlyScalarSubQueryAllowed());
    }

    // No expansion in this routine just append to list.
    expandedSelectItems.add(selectItem);

    // Get or generate alias and add to list.
    final String alias =
        SqlValidatorUtil.alias(selectItem, aliasList.size());
    aliasList.add(alias);

    final SelectScope scope = (SelectScope) getWhereScope(parentSelect);
    final RelDataType type = deriveType(scope, selectItem);
    setValidatedNodeType(selectItem, type);

    // We do not want to pass on the RelRecordType returned
    // by the sub-query.  Just the type of the single expression
    // in the sub-query select list.
    assert type instanceof RelRecordType;
    RelRecordType rec = (RelRecordType) type;

    RelDataType nodeType = rec.getFieldList().get(0).getType();
    nodeType = typeFactory.createTypeWithNullability(nodeType, true);
    fieldList.add(Pair.of(alias, nodeType));
  }

  /**
   * Derives a row-type for INSERT and UPDATE operations.
   *
   * @param table            Target table for INSERT/UPDATE
   * @param targetColumnList List of target columns, or null if not specified
   * @param append           Whether to append fields to those in <code>
   *                         baseRowType</code>
   * @return Rowtype
   */
  protected RelDataType createTargetRowType(
      SqlValidatorTable table,
      @Nullable SqlNodeList targetColumnList,
      boolean append) {
    RelDataType baseRowType = table.getRowType();
    if (targetColumnList == null) {
      return baseRowType;
    }
    List<RelDataTypeField> targetFields = baseRowType.getFieldList();
    final List<Map.Entry<String, RelDataType>> fields = new ArrayList<>();
    if (append) {
      for (RelDataTypeField targetField : targetFields) {
        fields.add(
            Pair.of(SqlUtil.deriveAliasFromOrdinal(fields.size()),
                targetField.getType()));
      }
    }
    final Set<Integer> assignedFields = new HashSet<>();
    final RelOptTable relOptTable = table instanceof RelOptTable
        ? ((RelOptTable) table) : null;
    for (SqlNode node : targetColumnList) {
      SqlIdentifier id = (SqlIdentifier) node;
      RelDataTypeField targetField =
          SqlValidatorUtil.getTargetField(
              baseRowType, typeFactory, id, catalogReader, relOptTable);
      if (targetField == null) {
        throw newValidationError(id,
            RESOURCE.unknownTargetColumn(id.toString()));
      }
      if (!assignedFields.add(targetField.getIndex())) {
        throw newValidationError(id,
            RESOURCE.duplicateTargetColumn(targetField.getName()));
      }
      fields.add(targetField);
    }
    return typeFactory.createStructType(fields);
  }

  @Override public void validateInsert(SqlInsert insert) {
    final SqlValidatorNamespace targetNamespace = getNamespaceOrThrow(insert);
    validateNamespace(targetNamespace, unknownType);
    final RelOptTable relOptTable = SqlValidatorUtil.getRelOptTable(
        targetNamespace, catalogReader.unwrap(Prepare.CatalogReader.class), null, null);
    final SqlValidatorTable table = relOptTable == null
        ? getTable(targetNamespace)
        : relOptTable.unwrapOrThrow(SqlValidatorTable.class);

    // INSERT has an optional column name list.  If present then
    // reduce the rowtype to the columns specified.  If not present
    // then the entire target rowtype is used.
    final RelDataType targetRowType =
        createTargetRowType(
            table,
            insert.getTargetColumnList(),
            false);

    final SqlNode source = insert.getSource();
    if (source instanceof SqlSelect) {
      final SqlSelect sqlSelect = (SqlSelect) source;
      validateSelect(sqlSelect, targetRowType);
    } else {
      final SqlValidatorScope scope = scopes.get(source);
      validateQuery(source, scope, targetRowType);
    }

    // REVIEW jvs 4-Dec-2008: In FRG-365, this namespace row type is
    // discarding the type inferred by inferUnknownTypes (which was invoked
    // from validateSelect above).  It would be better if that information
    // were used here so that we never saw any untyped nulls during
    // checkTypeAssignment.
    final RelDataType sourceRowType = getNamespaceOrThrow(source).getRowType();
    final RelDataType logicalTargetRowType =
        getLogicalTargetRowType(targetRowType, insert);
    setValidatedNodeType(insert, logicalTargetRowType);
    final RelDataType logicalSourceRowType =
        getLogicalSourceRowType(sourceRowType, insert);

    final List<ColumnStrategy> strategies =
        table.unwrapOrThrow(RelOptTable.class).getColumnStrategies();

    final RelDataType realTargetRowType = typeFactory.createStructType(
        logicalTargetRowType.getFieldList()
            .stream().filter(f -> strategies.get(f.getIndex()).canInsertInto())
            .collect(Collectors.toList()));

    final RelDataType targetRowTypeToValidate =
        logicalSourceRowType.getFieldCount() == logicalTargetRowType.getFieldCount()
        ? logicalTargetRowType
        : realTargetRowType;

    checkFieldCount(insert.getTargetTable(), table, strategies,
        targetRowTypeToValidate, realTargetRowType,
        source, logicalSourceRowType, logicalTargetRowType);

    checkTypeAssignment(scopes.get(source),
        table,
        logicalSourceRowType,
        targetRowTypeToValidate,
        insert);

    checkConstraint(table, source, logicalTargetRowType);

    validateAccess(insert.getTargetTable(), table, SqlAccessEnum.INSERT);

    // Refresh the insert row type to keep sync with source.
    setValidatedNodeType(insert, targetRowTypeToValidate);
  }

  /**
   * Validates insert values against the constraint of a modifiable view.
   *
   * @param validatorTable Table that may wrap a ModifiableViewTable
   * @param source        The values being inserted
   * @param targetRowType The target type for the view
   */
  private void checkConstraint(
      SqlValidatorTable validatorTable,
      SqlNode source,
      RelDataType targetRowType) {
    final ModifiableViewTable modifiableViewTable =
        validatorTable.unwrap(ModifiableViewTable.class);
    if (modifiableViewTable != null && source instanceof SqlCall) {
      final Table table = modifiableViewTable.getTable();
      final RelDataType tableRowType = table.getRowType(typeFactory);
      final List<RelDataTypeField> tableFields = tableRowType.getFieldList();

      // Get the mapping from column indexes of the underlying table
      // to the target columns and view constraints.
      final Map<Integer, RelDataTypeField> tableIndexToTargetField =
          SqlValidatorUtil.getIndexToFieldMap(tableFields, targetRowType);
      final Map<Integer, RexNode> projectMap =
          RelOptUtil.getColumnConstraints(modifiableViewTable, targetRowType, typeFactory);

      // Determine columns (indexed to the underlying table) that need
      // to be validated against the view constraint.
      @SuppressWarnings("RedundantCast")
      final ImmutableBitSet targetColumns =
          ImmutableBitSet.of((Iterable<Integer>) tableIndexToTargetField.keySet());
      @SuppressWarnings("RedundantCast")
      final ImmutableBitSet constrainedColumns =
          ImmutableBitSet.of((Iterable<Integer>) projectMap.keySet());
      @SuppressWarnings("assignment.type.incompatible")
      List<@KeyFor({"tableIndexToTargetField", "projectMap"}) Integer> constrainedTargetColumns =
          targetColumns.intersect(constrainedColumns).asList();

      // Validate insert values against the view constraint.
      final List<SqlNode> values = ((SqlCall) source).getOperandList();
      for (final int colIndex: constrainedTargetColumns) {
        final String colName = tableFields.get(colIndex).getName();
        final RelDataTypeField targetField = tableIndexToTargetField.get(colIndex);
        for (SqlNode row : values) {
          final SqlCall call = (SqlCall) row;
          final SqlNode sourceValue = call.operand(targetField.getIndex());
          final ValidationError validationError =
              new ValidationError(sourceValue,
                  RESOURCE.viewConstraintNotSatisfied(colName,
                      Util.last(validatorTable.getQualifiedName())));
          RelOptUtil.validateValueAgainstConstraint(sourceValue,
              projectMap.get(colIndex), validationError);
        }
      }
    }
  }

  /**
   * Validates updates against the constraint of a modifiable view.
   *
   * @param validatorTable A {@link SqlValidatorTable} that may wrap a
   *                       ModifiableViewTable
   * @param update         The UPDATE parse tree node
   * @param targetRowType  The target type
   */
  private void checkConstraint(
      SqlValidatorTable validatorTable,
      SqlUpdate update,
      RelDataType targetRowType) {
    final ModifiableViewTable modifiableViewTable =
        validatorTable.unwrap(ModifiableViewTable.class);
    if (modifiableViewTable != null) {
      final Table table = modifiableViewTable.getTable();
      final RelDataType tableRowType = table.getRowType(typeFactory);

      final Map<Integer, RexNode> projectMap =
          RelOptUtil.getColumnConstraints(modifiableViewTable, targetRowType,
              typeFactory);
      final Map<String, Integer> nameToIndex =
          SqlValidatorUtil.mapNameToIndex(tableRowType.getFieldList());

      // Validate update values against the view constraint.
      final List<String> targetNames =
          SqlIdentifier.simpleNames(update.getTargetColumnList());
      final List<SqlNode> sources = update.getSourceExpressionList();
      Pair.forEach(targetNames, sources, (columnName, expr) -> {
        final Integer columnIndex = nameToIndex.get(columnName);
        if (projectMap.containsKey(columnIndex)) {
          final RexNode columnConstraint = projectMap.get(columnIndex);
          final ValidationError validationError =
              new ValidationError(expr,
                  RESOURCE.viewConstraintNotSatisfied(columnName,
                      Util.last(validatorTable.getQualifiedName())));
          RelOptUtil.validateValueAgainstConstraint(expr,
              columnConstraint, validationError);
        }
      });
    }
  }

  /**
   * Check the field count of sql insert source and target node row type.
   *
   * @param node                    target table sql identifier
   * @param table                   target table
   * @param strategies              column strategies of target table
   * @param targetRowTypeToValidate row type to validate mainly for column strategies
   * @param realTargetRowType       target table row type exclusive virtual columns
   * @param source                  source node
   * @param logicalSourceRowType    source node row type
   * @param logicalTargetRowType    logical target row type, contains only target columns if
   *                                they are specified or if the sql dialect allows subset insert,
   *                                make a subset of fields(start from the left first field) whose
   *                                length is equals with the source row type fields number
   */
  private void checkFieldCount(SqlNode node, SqlValidatorTable table,
      List<ColumnStrategy> strategies, RelDataType targetRowTypeToValidate,
      RelDataType realTargetRowType, SqlNode source,
      RelDataType logicalSourceRowType, RelDataType logicalTargetRowType) {
    final int sourceFieldCount = logicalSourceRowType.getFieldCount();
    final int targetFieldCount = logicalTargetRowType.getFieldCount();
    final int targetRealFieldCount = realTargetRowType.getFieldCount();
    if (sourceFieldCount != targetFieldCount
        && sourceFieldCount != targetRealFieldCount) {
      // Allows the source row fields count to be equal with either
      // the logical or the real(excludes columns that can not insert into)
      // target row fields count.
      throw newValidationError(node,
          RESOURCE.unmatchInsertColumn(targetFieldCount, sourceFieldCount));
    }
    // Ensure that non-nullable fields are targeted.
    for (final RelDataTypeField field : table.getRowType().getFieldList()) {
      final RelDataTypeField targetField =
          targetRowTypeToValidate.getField(field.getName(), true, false);
      switch (strategies.get(field.getIndex())) {
      case NOT_NULLABLE:
        assert !field.getType().isNullable();
        if (targetField == null) {
          throw newValidationError(node,
              RESOURCE.columnNotNullable(field.getName()));
        }
        break;
      case NULLABLE:
        assert field.getType().isNullable();
        break;
      case VIRTUAL:
      case STORED:
        if (targetField != null
            && !isValuesWithDefault(source, targetField.getIndex())) {
          throw newValidationError(node,
              RESOURCE.insertIntoAlwaysGenerated(field.getName()));
        }
        break;
      default:
        break;
      }
    }
  }

  /** Returns whether a query uses {@code DEFAULT} to populate a given
   *  column. */
  private static boolean isValuesWithDefault(SqlNode source, int column) {
    switch (source.getKind()) {
    case VALUES:
      for (SqlNode operand : ((SqlCall) source).getOperandList()) {
        if (!isRowWithDefault(operand, column)) {
          return false;
        }
      }
      return true;
    default:
      break;
    }
    return false;
  }

  private static boolean isRowWithDefault(SqlNode operand, int column) {
    switch (operand.getKind()) {
    case ROW:
      final SqlCall row = (SqlCall) operand;
      return row.getOperandList().size() >= column
          && row.getOperandList().get(column).getKind() == SqlKind.DEFAULT;
    default:
      break;
    }
    return false;
  }

  protected RelDataType getLogicalTargetRowType(
      RelDataType targetRowType,
      SqlInsert insert) {
    if (insert.getTargetColumnList() == null
        && this.config.conformance().isInsertSubsetColumnsAllowed()) {
      // Target an implicit subset of columns.
      final SqlNode source = insert.getSource();
      final RelDataType sourceRowType = getNamespaceOrThrow(source).getRowType();
      final RelDataType logicalSourceRowType =
          getLogicalSourceRowType(sourceRowType, insert);
      final RelDataType implicitTargetRowType =
          typeFactory.createStructType(
              targetRowType.getFieldList()
                  .subList(0, logicalSourceRowType.getFieldCount()));
      final SqlValidatorNamespace targetNamespace = getNamespaceOrThrow(insert);
      validateNamespace(targetNamespace, implicitTargetRowType);
      return implicitTargetRowType;
    } else {
      // Either the set of columns are explicitly targeted, or target the full
      // set of columns.
      return targetRowType;
    }
  }

  protected RelDataType getLogicalSourceRowType(
      RelDataType sourceRowType,
      SqlInsert insert) {
    return sourceRowType;
  }

  /**
   * Checks the type assignment of an INSERT or UPDATE query.
   *
   * <p>Skip the virtual columns(can not insert into) type assignment
   * check if the source fields count equals with
   * the real target table fields count, see how #checkFieldCount was used.
   *
   * @param sourceScope   Scope of query source which is used to infer node type
   * @param table         Target table
   * @param sourceRowType Source row type
   * @param targetRowType Target row type, it should either contain all the virtual columns
   *                      (can not insert into) or exclude all the virtual columns
   * @param query The query
   */
  protected void checkTypeAssignment(
      @Nullable SqlValidatorScope sourceScope,
      SqlValidatorTable table,
      RelDataType sourceRowType,
      RelDataType targetRowType,
      final SqlNode query) {
    // NOTE jvs 23-Feb-2006: subclasses may allow for extra targets
    // representing system-maintained columns, so stop after all sources
    // matched
    boolean isUpdateModifiableViewTable = false;
    if (query instanceof SqlUpdate) {
      final SqlNodeList targetColumnList = ((SqlUpdate) query).getTargetColumnList();
      if (targetColumnList != null) {
        final int targetColumnCnt = targetColumnList.size();
        targetRowType = SqlTypeUtil.extractLastNFields(typeFactory, targetRowType,
            targetColumnCnt);
        sourceRowType = SqlTypeUtil.extractLastNFields(typeFactory, sourceRowType,
            targetColumnCnt);
      }
      isUpdateModifiableViewTable = table.unwrap(ModifiableViewTable.class) != null;
    }
    if (SqlTypeUtil.equalAsStructSansNullability(typeFactory,
        sourceRowType,
        targetRowType,
        null)) {
      // Returns early if source and target row type equals sans nullability.
      return;
    }
    if (config.typeCoercionEnabled() && !isUpdateModifiableViewTable) {
      // Try type coercion first if implicit type coercion is allowed.
      boolean coerced = typeCoercion.querySourceCoercion(sourceScope,
          sourceRowType,
          targetRowType,
          query);
      if (coerced) {
        return;
      }
    }

    // Fall back to default behavior: compare the type families.
    List<RelDataTypeField> sourceFields = sourceRowType.getFieldList();
    List<RelDataTypeField> targetFields = targetRowType.getFieldList();
    final int sourceCount = sourceFields.size();
    for (int i = 0; i < sourceCount; ++i) {
      RelDataType sourceType = sourceFields.get(i).getType();
      RelDataType targetType = targetFields.get(i).getType();
      if (!SqlTypeUtil.canAssignFrom(targetType, sourceType)) {
        SqlNode node = getNthExpr(query, i, sourceCount);
        if (node instanceof SqlDynamicParam) {
          continue;
        }
        String targetTypeString;
        String sourceTypeString;
        if (SqlTypeUtil.areCharacterSetsMismatched(
            sourceType,
            targetType)) {
          sourceTypeString = sourceType.getFullTypeString();
          targetTypeString = targetType.getFullTypeString();
        } else {
          sourceTypeString = sourceType.toString();
          targetTypeString = targetType.toString();
        }
        throw newValidationError(node,
            RESOURCE.typeNotAssignable(
                targetFields.get(i).getName(), targetTypeString,
                sourceFields.get(i).getName(), sourceTypeString));
      }
    }
  }

  /**
   * Locates the n'th expression in an INSERT or UPDATE query.
   *
   * @param query       Query
   * @param ordinal     Ordinal of expression
   * @param sourceCount Number of expressions
   * @return Ordinal'th expression, never null
   */
  private static SqlNode getNthExpr(SqlNode query, int ordinal, int sourceCount) {
    if (query instanceof SqlInsert) {
      SqlInsert insert = (SqlInsert) query;
      if (insert.getTargetColumnList() != null) {
        return insert.getTargetColumnList().get(ordinal);
      } else {
        return getNthExpr(
            insert.getSource(),
            ordinal,
            sourceCount);
      }
    } else if (query instanceof SqlUpdate) {
      SqlUpdate update = (SqlUpdate) query;
      if (update.getSourceExpressionList() != null) {
        return update.getSourceExpressionList().get(ordinal);
      } else {
        return getNthExpr(
            SqlNonNullableAccessors.getSourceSelect(update),
            ordinal,
            sourceCount);
      }
    } else if (query instanceof SqlSelect) {
      SqlSelect select = (SqlSelect) query;
      SqlNodeList selectList = SqlNonNullableAccessors.getSelectList(select);
      if (selectList.size() == sourceCount) {
        return selectList.get(ordinal);
      } else {
        return query; // give up
      }
    } else {
      return query; // give up
    }
  }

  @Override public void validateDelete(SqlDelete call) {
    final SqlSelect sqlSelect = SqlNonNullableAccessors.getSourceSelect(call);
    validateSelect(sqlSelect, unknownType);

    final SqlValidatorNamespace targetNamespace = getNamespaceOrThrow(call);
    validateNamespace(targetNamespace, unknownType);
    final SqlValidatorTable table = targetNamespace.getTable();

    validateAccess(call.getTargetTable(), table, SqlAccessEnum.DELETE);
  }

  @Override public void validateUpdate(SqlUpdate call) {
    final SqlValidatorNamespace targetNamespace = getNamespaceOrThrow(call);
    validateNamespace(targetNamespace, unknownType);
    final RelOptTable relOptTable = SqlValidatorUtil.getRelOptTable(
        targetNamespace, castNonNull(catalogReader.unwrap(Prepare.CatalogReader.class)),
        null, null);
    final SqlValidatorTable table = relOptTable == null
        ? getTable(targetNamespace)
        : relOptTable.unwrapOrThrow(SqlValidatorTable.class);

    final RelDataType targetRowType =
        createTargetRowType(
            table,
            call.getTargetColumnList(),
            true);

    final SqlSelect select = SqlNonNullableAccessors.getSourceSelect(call);
    validateSelect(select, targetRowType);

    final RelDataType sourceRowType = getValidatedNodeType(select);
    checkTypeAssignment(scopes.get(select),
        table,
        sourceRowType,
        targetRowType,
        call);

    checkConstraint(table, call, targetRowType);

    validateAccess(call.getTargetTable(), table, SqlAccessEnum.UPDATE);
  }

  @Override public void validateMerge(SqlMerge call) {
    SqlSelect sqlSelect = SqlNonNullableAccessors.getSourceSelect(call);
    // REVIEW zfong 5/25/06 - Does an actual type have to be passed into
    // validateSelect()?

    // REVIEW jvs 6-June-2006:  In general, passing unknownType like
    // this means we won't be able to correctly infer the types
    // for dynamic parameter markers (SET x = ?).  But
    // maybe validateUpdate and validateInsert below will do
    // the job?

    // REVIEW ksecretan 15-July-2011: They didn't get a chance to
    // since validateSelect() would bail.
    // Let's use the update/insert targetRowType when available.
    IdentifierNamespace targetNamespace =
        (IdentifierNamespace) getNamespaceOrThrow(call.getTargetTable());
    validateNamespace(targetNamespace, unknownType);

    SqlValidatorTable table = targetNamespace.getTable();
    validateAccess(call.getTargetTable(), table, SqlAccessEnum.UPDATE);

    RelDataType targetRowType = unknownType;

    SqlUpdate updateCall = call.getUpdateCall();
    if (updateCall != null) {
      requireNonNull(table, () -> "ns.getTable() for " + targetNamespace);
      targetRowType = createTargetRowType(
          table,
          updateCall.getTargetColumnList(),
          true);
    }
    SqlInsert insertCall = call.getInsertCall();
    if (insertCall != null) {
      requireNonNull(table, () -> "ns.getTable() for " + targetNamespace);
      targetRowType = createTargetRowType(
          table,
          insertCall.getTargetColumnList(),
          false);
    }

    validateSelect(sqlSelect, targetRowType);

    SqlUpdate updateCallAfterValidate = call.getUpdateCall();
    if (updateCallAfterValidate != null) {
      validateUpdate(updateCallAfterValidate);
    }
    SqlInsert insertCallAfterValidate = call.getInsertCall();
    if (insertCallAfterValidate != null) {
      validateInsert(insertCallAfterValidate);
    }
  }

  /**
   * Validates access to a table.
   *
   * @param table          Table
   * @param requiredAccess Access requested on table
   */
  private void validateAccess(
      SqlNode node,
      @Nullable SqlValidatorTable table,
      SqlAccessEnum requiredAccess) {
    if (table != null) {
      SqlAccessType access = table.getAllowedAccess();
      if (!access.allowsAccess(requiredAccess)) {
        throw newValidationError(node,
            RESOURCE.accessNotAllowed(requiredAccess.name(),
                table.getQualifiedName().toString()));
      }
    }
  }

  /**
   * Validates snapshot to a table.
   *
   * @param node  The node to validate
   * @param scope Validator scope to derive type
   * @param ns    The namespace to lookup table
   */
  private void validateSnapshot(
      SqlNode node,
      @Nullable SqlValidatorScope scope,
      SqlValidatorNamespace ns) {
    if (node.getKind() == SqlKind.SNAPSHOT) {
      SqlSnapshot snapshot = (SqlSnapshot) node;
      SqlNode period = snapshot.getPeriod();
      RelDataType dataType = deriveType(requireNonNull(scope, "scope"), period);
      if (dataType.getSqlTypeName() != SqlTypeName.TIMESTAMP) {
        throw newValidationError(period,
            Static.RESOURCE.illegalExpressionForTemporal(dataType.getSqlTypeName().getName()));
      }
      SqlValidatorTable table = getTable(ns);
      if (!table.isTemporal()) {
        List<String> qualifiedName = table.getQualifiedName();
        String tableName = qualifiedName.get(qualifiedName.size() - 1);
        throw newValidationError(snapshot.getTableRef(),
            Static.RESOURCE.notTemporalTable(tableName));
      }
    }
  }

  /**
   * Validates a VALUES clause.
   *
   * @param node          Values clause
   * @param targetRowType Row type which expression must conform to
   * @param scope         Scope within which clause occurs
   */
  protected void validateValues(
      SqlCall node,
      RelDataType targetRowType,
      final SqlValidatorScope scope) {
    assert node.getKind() == SqlKind.VALUES;

    final List<SqlNode> operands = node.getOperandList();
    for (SqlNode operand : operands) {
      if (!(operand.getKind() == SqlKind.ROW)) {
        throw Util.needToImplement(
            "Values function where operands are scalars");
      }

      SqlCall rowConstructor = (SqlCall) operand;
      if (this.config.conformance().isInsertSubsetColumnsAllowed()
          && targetRowType.isStruct()
          && rowConstructor.operandCount() < targetRowType.getFieldCount()) {
        targetRowType =
            typeFactory.createStructType(
                targetRowType.getFieldList()
                    .subList(0, rowConstructor.operandCount()));
      } else if (targetRowType.isStruct()
          && rowConstructor.operandCount() != targetRowType.getFieldCount()) {
        return;
      }

      inferUnknownTypes(
          targetRowType,
          scope,
          rowConstructor);

      if (targetRowType.isStruct()) {
        for (Pair<SqlNode, RelDataTypeField> pair
            : Pair.zip(rowConstructor.getOperandList(),
                targetRowType.getFieldList())) {
          if (!pair.right.getType().isNullable()
              && SqlUtil.isNullLiteral(pair.left, false)) {
            throw newValidationError(node,
                RESOURCE.columnNotNullable(pair.right.getName()));
          }
        }
      }
    }

    for (SqlNode operand : operands) {
      operand.validate(this, scope);
    }

    // validate that all row types have the same number of columns
    //  and that expressions in each column are compatible.
    // A values expression is turned into something that looks like
    // ROW(type00, type01,...), ROW(type11,...),...
    final int rowCount = operands.size();
    if (rowCount >= 2) {
      SqlCall firstRow = (SqlCall) operands.get(0);
      final int columnCount = firstRow.operandCount();

      // 1. check that all rows have the same cols length
      for (SqlNode operand : operands) {
        SqlCall thisRow = (SqlCall) operand;
        if (columnCount != thisRow.operandCount()) {
          throw newValidationError(node,
              RESOURCE.incompatibleValueType(
                  SqlStdOperatorTable.VALUES.getName()));
        }
      }

      // 2. check if types at i:th position in each row are compatible
      for (int col = 0; col < columnCount; col++) {
        final int c = col;
        final RelDataType type =
            typeFactory.leastRestrictive(
                new AbstractList<RelDataType>() {
                  @Override public RelDataType get(int row) {
                    SqlCall thisRow = (SqlCall) operands.get(row);
                    return deriveType(scope, thisRow.operand(c));
                  }

                  @Override public int size() {
                    return rowCount;
                  }
                });

        if (null == type) {
          throw newValidationError(node,
              RESOURCE.incompatibleValueType(
                  SqlStdOperatorTable.VALUES.getName()));
        }
      }
    }
  }

  @Override public void validateDataType(SqlDataTypeSpec dataType) {
  }

  @Override public void validateDynamicParam(SqlDynamicParam dynamicParam) {
  }

  /**
   * Throws a validator exception with access to the validator context.
   * The exception is determined when an instance is created.
   */
  private class ValidationError implements Supplier<CalciteContextException> {
    private final SqlNode sqlNode;
    private final Resources.ExInst<SqlValidatorException> validatorException;

    ValidationError(SqlNode sqlNode,
        Resources.ExInst<SqlValidatorException> validatorException) {
      this.sqlNode = sqlNode;
      this.validatorException = validatorException;
    }

    @Override public CalciteContextException get() {
      return newValidationError(sqlNode, validatorException);
    }
  }

  /**
   * Throws a validator exception with access to the validator context.
   * The exception is determined when the function is applied.
   */
  class ValidationErrorFunction
      implements BiFunction<SqlNode, Resources.ExInst<SqlValidatorException>,
            CalciteContextException> {
    @Override public CalciteContextException apply(
        SqlNode v0, Resources.ExInst<SqlValidatorException> v1) {
      return newValidationError(v0, v1);
    }
  }

  public ValidationErrorFunction getValidationErrorFunction() {
    return validationErrorFunction;
  }

  @Override public CalciteContextException newValidationError(SqlNode node,
      Resources.ExInst<SqlValidatorException> e) {
    assert node != null;
    final SqlParserPos pos = node.getParserPosition();
    return SqlUtil.newContextException(pos, e);
  }

  protected SqlWindow getWindowByName(
      SqlIdentifier id,
      SqlValidatorScope scope) {
    SqlWindow window = null;
    if (id.isSimple()) {
      final String name = id.getSimple();
      window = scope.lookupWindow(name);
    }
    if (window == null) {
      throw newValidationError(id, RESOURCE.windowNotFound(id.toString()));
    }
    return window;
  }

  @Override public SqlWindow resolveWindow(
      SqlNode windowOrRef,
      SqlValidatorScope scope) {
    SqlWindow window;
    if (windowOrRef instanceof SqlIdentifier) {
      window = getWindowByName((SqlIdentifier) windowOrRef, scope);
    } else {
      window = (SqlWindow) windowOrRef;
    }
    while (true) {
      final SqlIdentifier refId = window.getRefName();
      if (refId == null) {
        break;
      }
      final String refName = refId.getSimple();
      SqlWindow refWindow = scope.lookupWindow(refName);
      if (refWindow == null) {
        throw newValidationError(refId, RESOURCE.windowNotFound(refName));
      }
      window = window.overlay(refWindow, this);
    }

    return window;
  }

  public SqlNode getOriginal(SqlNode expr) {
    SqlNode original = originalExprs.get(expr);
    if (original == null) {
      original = expr;
    }
    return original;
  }

  public void setOriginal(SqlNode expr, SqlNode original) {
    // Don't overwrite the original original.
    originalExprs.putIfAbsent(expr, original);
  }

  @Nullable SqlValidatorNamespace lookupFieldNamespace(RelDataType rowType, String name) {
    final SqlNameMatcher nameMatcher = catalogReader.nameMatcher();
    final RelDataTypeField field = nameMatcher.field(rowType, name);
    if (field == null) {
      return null;
    }
    return new FieldNamespace(this, field.getType());
  }

  @Override public void validateWindow(
      SqlNode windowOrId,
      SqlValidatorScope scope,
      @Nullable SqlCall call) {
    // Enable nested aggregates with window aggregates (OVER operator)
    inWindow = true;

    final SqlWindow targetWindow;
    switch (windowOrId.getKind()) {
    case IDENTIFIER:
      // Just verify the window exists in this query.  It will validate
      // when the definition is processed
      targetWindow = getWindowByName((SqlIdentifier) windowOrId, scope);
      break;
    case WINDOW:
      targetWindow = (SqlWindow) windowOrId;
      break;
    default:
      throw Util.unexpected(windowOrId.getKind());
    }

    requireNonNull(call, () -> "call is null when validating windowOrId " + windowOrId);
    assert targetWindow.getWindowCall() == null;
    targetWindow.setWindowCall(call);
    targetWindow.validate(this, scope);
    targetWindow.setWindowCall(null);
    call.validate(this, scope);

    validateAggregateParams(call, null, null, null, scope);

    // Disable nested aggregates post validation
    inWindow = false;
  }

  @Override public void validateMatchRecognize(SqlCall call) {
    final SqlMatchRecognize matchRecognize = (SqlMatchRecognize) call;
    final MatchRecognizeScope scope =
        (MatchRecognizeScope) getMatchRecognizeScope(matchRecognize);

    final MatchRecognizeNamespace ns =
        getNamespaceOrThrow(call).unwrap(MatchRecognizeNamespace.class);
    assert ns.rowType == null;

    // rows per match
    final SqlLiteral rowsPerMatch = matchRecognize.getRowsPerMatch();
    final boolean allRows = rowsPerMatch != null
        && rowsPerMatch.getValue()
        == SqlMatchRecognize.RowsPerMatchOption.ALL_ROWS;

    final RelDataTypeFactory.Builder typeBuilder = typeFactory.builder();

    // parse PARTITION BY column
    SqlNodeList partitionBy = matchRecognize.getPartitionList();
    if (partitionBy != null) {
      for (SqlNode node : partitionBy) {
        SqlIdentifier identifier = (SqlIdentifier) node;
        identifier.validate(this, scope);
        RelDataType type = deriveType(scope, identifier);
        String name = identifier.names.get(1);
        typeBuilder.add(name, type);
      }
    }

    // parse ORDER BY column
    SqlNodeList orderBy = matchRecognize.getOrderList();
    if (orderBy != null) {
      for (SqlNode node : orderBy) {
        node.validate(this, scope);
        SqlIdentifier identifier;
        if (node instanceof SqlBasicCall) {
          identifier = (SqlIdentifier) ((SqlBasicCall) node).operand(0);
        } else {
          identifier = (SqlIdentifier) requireNonNull(node,
              () -> "order by field is null. All fields: " + orderBy);
        }

        if (allRows) {
          RelDataType type = deriveType(scope, identifier);
          String name = identifier.names.get(1);
          if (!typeBuilder.nameExists(name)) {
            typeBuilder.add(name, type);
          }
        }
      }
    }

    if (allRows) {
      final SqlValidatorNamespace sqlNs =
          getNamespaceOrThrow(matchRecognize.getTableRef());
      final RelDataType inputDataType = sqlNs.getRowType();
      for (RelDataTypeField fs : inputDataType.getFieldList()) {
        if (!typeBuilder.nameExists(fs.getName())) {
          typeBuilder.add(fs);
        }
      }
    }

    // retrieve pattern variables used in pattern and subset
    SqlNode pattern = matchRecognize.getPattern();
    PatternVarVisitor visitor = new PatternVarVisitor(scope);
    pattern.accept(visitor);

    SqlLiteral interval = matchRecognize.getInterval();
    if (interval != null) {
      interval.validate(this, scope);
      if (((SqlIntervalLiteral) interval).signum() < 0) {
        String intervalValue = interval.toValue();
        throw newValidationError(interval,
          RESOURCE.intervalMustBeNonNegative(
              intervalValue != null ? intervalValue : interval.toString()));
      }
      if (orderBy == null || orderBy.size() == 0) {
        throw newValidationError(interval,
          RESOURCE.cannotUseWithinWithoutOrderBy());
      }

      SqlNode firstOrderByColumn = orderBy.get(0);
      SqlIdentifier identifier;
      if (firstOrderByColumn instanceof SqlBasicCall) {
        identifier = ((SqlBasicCall) firstOrderByColumn).operand(0);
      } else {
        identifier = (SqlIdentifier) requireNonNull(firstOrderByColumn, "firstOrderByColumn");
      }
      RelDataType firstOrderByColumnType = deriveType(scope, identifier);
      if (firstOrderByColumnType.getSqlTypeName() != SqlTypeName.TIMESTAMP) {
        throw newValidationError(interval,
          RESOURCE.firstColumnOfOrderByMustBeTimestamp());
      }

      SqlNode expand = expand(interval, scope);
      RelDataType type = deriveType(scope, expand);
      setValidatedNodeType(interval, type);
    }

    validateDefinitions(matchRecognize, scope);

    SqlNodeList subsets = matchRecognize.getSubsetList();
    if (subsets != null && subsets.size() > 0) {
      for (SqlNode node : subsets) {
        List<SqlNode> operands = ((SqlCall) node).getOperandList();
        String leftString = ((SqlIdentifier) operands.get(0)).getSimple();
        if (scope.getPatternVars().contains(leftString)) {
          throw newValidationError(operands.get(0),
              RESOURCE.patternVarAlreadyDefined(leftString));
        }
        scope.addPatternVar(leftString);
        for (SqlNode right : (SqlNodeList) operands.get(1)) {
          SqlIdentifier id = (SqlIdentifier) right;
          if (!scope.getPatternVars().contains(id.getSimple())) {
            throw newValidationError(id,
                RESOURCE.unknownPattern(id.getSimple()));
          }
          scope.addPatternVar(id.getSimple());
        }
      }
    }

    // validate AFTER ... SKIP TO
    final SqlNode skipTo = matchRecognize.getAfter();
    if (skipTo instanceof SqlCall) {
      final SqlCall skipToCall = (SqlCall) skipTo;
      final SqlIdentifier id = skipToCall.operand(0);
      if (!scope.getPatternVars().contains(id.getSimple())) {
        throw newValidationError(id,
            RESOURCE.unknownPattern(id.getSimple()));
      }
    }

    List<Map.Entry<String, RelDataType>> measureColumns =
        validateMeasure(matchRecognize, scope, allRows);
    for (Map.Entry<String, RelDataType> c : measureColumns) {
      if (!typeBuilder.nameExists(c.getKey())) {
        typeBuilder.add(c.getKey(), c.getValue());
      }
    }

    final RelDataType rowType = typeBuilder.build();
    if (matchRecognize.getMeasureList().size() == 0) {
      ns.setType(getNamespaceOrThrow(matchRecognize.getTableRef()).getRowType());
    } else {
      ns.setType(rowType);
    }
  }

  private List<Map.Entry<String, RelDataType>> validateMeasure(SqlMatchRecognize mr,
      MatchRecognizeScope scope, boolean allRows) {
    final List<String> aliases = new ArrayList<>();
    final List<SqlNode> sqlNodes = new ArrayList<>();
    final SqlNodeList measures = mr.getMeasureList();
    final List<Map.Entry<String, RelDataType>> fields = new ArrayList<>();

    for (SqlNode measure : measures) {
      assert measure instanceof SqlCall;
      final String alias = SqlValidatorUtil.alias(measure, aliases.size());
      aliases.add(alias);

      SqlNode expand = expand(measure, scope);
      expand = navigationInMeasure(expand, allRows);
      setOriginal(expand, measure);

      inferUnknownTypes(unknownType, scope, expand);
      final RelDataType type = deriveType(scope, expand);
      setValidatedNodeType(measure, type);

      fields.add(Pair.of(alias, type));
      sqlNodes.add(
          SqlStdOperatorTable.AS.createCall(SqlParserPos.ZERO, expand,
              new SqlIdentifier(alias, SqlParserPos.ZERO)));
    }

    SqlNodeList list = new SqlNodeList(sqlNodes, measures.getParserPosition());
    inferUnknownTypes(unknownType, scope, list);

    for (SqlNode node : list) {
      validateExpr(node, scope);
    }

    mr.setOperand(SqlMatchRecognize.OPERAND_MEASURES, list);

    return fields;
  }

  private SqlNode navigationInMeasure(SqlNode node, boolean allRows) {
    final Set<String> prefix = node.accept(new PatternValidator(true));
    Util.discard(prefix);
    final List<SqlNode> ops = ((SqlCall) node).getOperandList();

    final SqlOperator defaultOp =
        allRows ? SqlStdOperatorTable.RUNNING : SqlStdOperatorTable.FINAL;
    final SqlNode op0 = ops.get(0);
    if (!isRunningOrFinal(op0.getKind())
        || !allRows && op0.getKind() == SqlKind.RUNNING) {
      SqlNode newNode = defaultOp.createCall(SqlParserPos.ZERO, op0);
      node = SqlStdOperatorTable.AS.createCall(SqlParserPos.ZERO, newNode, ops.get(1));
    }

    node = new NavigationExpander().go(node);
    return node;
  }

  private void validateDefinitions(SqlMatchRecognize mr,
      MatchRecognizeScope scope) {
    final Set<String> aliases = catalogReader.nameMatcher().createSet();
    for (SqlNode item : mr.getPatternDefList()) {
      final String alias = alias(item);
      if (!aliases.add(alias)) {
        throw newValidationError(item,
            Static.RESOURCE.patternVarAlreadyDefined(alias));
      }
      scope.addPatternVar(alias);
    }

    final List<SqlNode> sqlNodes = new ArrayList<>();
    for (SqlNode item : mr.getPatternDefList()) {
      final String alias = alias(item);
      SqlNode expand = expand(item, scope);
      expand = navigationInDefine(expand, alias);
      setOriginal(expand, item);

      inferUnknownTypes(booleanType, scope, expand);
      expand.validate(this, scope);

      // Some extra work need required here.
      // In PREV, NEXT, FINAL and LAST, only one pattern variable is allowed.
      sqlNodes.add(
          SqlStdOperatorTable.AS.createCall(SqlParserPos.ZERO, expand,
              new SqlIdentifier(alias, SqlParserPos.ZERO)));

      final RelDataType type = deriveType(scope, expand);
      if (!SqlTypeUtil.inBooleanFamily(type)) {
        throw newValidationError(expand, RESOURCE.condMustBeBoolean("DEFINE"));
      }
      setValidatedNodeType(item, type);
    }

    SqlNodeList list =
        new SqlNodeList(sqlNodes, mr.getPatternDefList().getParserPosition());
    inferUnknownTypes(unknownType, scope, list);
    for (SqlNode node : list) {
      validateExpr(node, scope);
    }
    mr.setOperand(SqlMatchRecognize.OPERAND_PATTERN_DEFINES, list);
  }

  /** Returns the alias of a "expr AS alias" expression. */
  private static String alias(SqlNode item) {
    assert item instanceof SqlCall;
    assert item.getKind() == SqlKind.AS;
    final SqlIdentifier identifier = ((SqlCall) item).operand(1);
    return identifier.getSimple();
  }

  public void validatePivot(SqlPivot pivot) {
    final PivotScope scope = (PivotScope) requireNonNull(getJoinScope(pivot),
        () -> "joinScope for " + pivot);

    final PivotNamespace ns =
        getNamespaceOrThrow(pivot).unwrap(PivotNamespace.class);
    assert ns.rowType == null;

    // Given
    //   query PIVOT (agg1 AS a, agg2 AS b, ...
    //   FOR (axis1, ..., axisN)
    //   IN ((v11, ..., v1N) AS label1,
    //       (v21, ..., v2N) AS label2, ...))
    // the type is
    //   k1, ... kN, a_label1, b_label1, ..., a_label2, b_label2, ...
    // where k1, ... kN are columns that are not referenced as an argument to
    // an aggregate or as an axis.

    // Aggregates, e.g. "PIVOT (sum(x) AS sum_x, count(*) AS c)"
    final List<Pair<@Nullable String, RelDataType>> aggNames = new ArrayList<>();
    pivot.forEachAgg((alias, call) -> {
      call.validate(this, scope);
      final RelDataType type = deriveType(scope, call);
      aggNames.add(Pair.of(alias, type));
      if (!(call instanceof SqlCall)
          || !(((SqlCall) call).getOperator() instanceof SqlAggFunction)) {
        throw newValidationError(call, RESOURCE.pivotAggMalformed());
      }
    });

    // Axes, e.g. "FOR (JOB, DEPTNO)"
    final List<RelDataType> axisTypes = new ArrayList<>();
    final List<SqlIdentifier> axisIdentifiers = new ArrayList<>();
    for (SqlNode axis : pivot.axisList) {
      SqlIdentifier identifier = (SqlIdentifier) axis;
      identifier.validate(this, scope);
      final RelDataType type = deriveType(scope, identifier);
      axisTypes.add(type);
      axisIdentifiers.add(identifier);
    }

    // Columns that have been seen as arguments to aggregates or as axes
    // do not appear in the output.
    final Set<String> columnNames = pivot.usedColumnNames();
    final RelDataTypeFactory.Builder typeBuilder = typeFactory.builder();
    scope.getChild().getRowType().getFieldList().forEach(field -> {
      if (!columnNames.contains(field.getName())) {
        typeBuilder.add(field);
      }
    });

    // Values, e.g. "IN (('CLERK', 10) AS c10, ('MANAGER, 20) AS m20)"
    pivot.forEachNameValues((alias, nodeList) -> {
      if (nodeList.size() != axisTypes.size()) {
        throw newValidationError(nodeList,
            RESOURCE.pivotValueArityMismatch(nodeList.size(),
                axisTypes.size()));
      }
      final SqlOperandTypeChecker typeChecker =
          OperandTypes.COMPARABLE_UNORDERED_COMPARABLE_UNORDERED;
      Pair.forEach(axisIdentifiers, nodeList, (identifier, subNode) -> {
        subNode.validate(this, scope);
        typeChecker.checkOperandTypes(
            new SqlCallBinding(this, scope,
                SqlStdOperatorTable.EQUALS.createCall(
                    subNode.getParserPosition(), identifier, subNode)),
            true);
      });
      Pair.forEach(aggNames, (aggAlias, aggType) ->
          typeBuilder.add(aggAlias == null ? alias : alias + "_" + aggAlias,
              aggType));
    });

    final RelDataType rowType = typeBuilder.build();
    ns.setType(rowType);
  }

  public void validateUnpivot(SqlUnpivot unpivot) {
    final UnpivotScope scope =
        (UnpivotScope) requireNonNull(getJoinScope(unpivot), () ->
            "scope for " + unpivot);

    final UnpivotNamespace ns =
        getNamespaceOrThrow(unpivot).unwrap(UnpivotNamespace.class);
    assert ns.rowType == null;

    // Given
    //   query UNPIVOT ((measure1, ..., measureM)
    //   FOR (axis1, ..., axisN)
    //   IN ((c11, ..., c1M) AS (value11, ..., value1N),
    //       (c21, ..., c2M) AS (value21, ..., value2N), ...)
    // the type is
    //   k1, ... kN, axis1, ..., axisN, measure1, ..., measureM
    // where k1, ... kN are columns that are not referenced as an argument to
    // an aggregate or as an axis.

    // First, And make sure that each
    final int measureCount = unpivot.measureList.size();
    final int axisCount = unpivot.axisList.size();
    unpivot.forEachNameValues((nodeList, valueList) -> {
      // Make sure that each (ci1, ... ciM) list has the same arity as
      // (measure1, ..., measureM).
      if (nodeList.size() != measureCount) {
        throw newValidationError(nodeList,
            RESOURCE.unpivotValueArityMismatch(nodeList.size(),
                measureCount));
      }

      // Make sure that each (vi1, ... viN) list has the same arity as
      // (axis1, ..., axisN).
      if (valueList != null && valueList.size() != axisCount) {
        throw newValidationError(valueList,
            RESOURCE.unpivotValueArityMismatch(valueList.size(),
                axisCount));
      }

      // Make sure that each IN expression is a valid column from the input.
      nodeList.forEach(node -> deriveType(scope, node));
    });

    // What columns from the input are not referenced by a column in the IN
    // list?
    final SqlValidatorNamespace inputNs =
        requireNonNull(getNamespace(unpivot.query));
    final Set<String> unusedColumnNames =
        catalogReader.nameMatcher().createSet();
    unusedColumnNames.addAll(inputNs.getRowType().getFieldNames());
    unusedColumnNames.removeAll(unpivot.usedColumnNames());

    // What columns will be present in the output row type?
    final Set<String> columnNames = catalogReader.nameMatcher().createSet();
    columnNames.addAll(unusedColumnNames);

    // Gather the name and type of each measure.
    final List<Pair<String, RelDataType>> measureNameTypes = new ArrayList<>();
    Ord.forEach(unpivot.measureList, (measure, i) -> {
      final String measureName = ((SqlIdentifier) measure).getSimple();
      final List<RelDataType> types = new ArrayList<>();
      final List<SqlNode> nodes = new ArrayList<>();
      unpivot.forEachNameValues((nodeList, valueList) -> {
        final SqlNode alias = nodeList.get(i);
        nodes.add(alias);
        types.add(deriveType(scope, alias));
      });
      final RelDataType type0 = typeFactory.leastRestrictive(types);
      if (type0 == null) {
        throw newValidationError(nodes.get(0),
            RESOURCE.unpivotCannotDeriveMeasureType(measureName));
      }
      final RelDataType type =
          typeFactory.createTypeWithNullability(type0,
              unpivot.includeNulls || unpivot.measureList.size() > 1);
      setValidatedNodeType(measure, type);
      if (!columnNames.add(measureName)) {
        throw newValidationError(measure,
            RESOURCE.unpivotDuplicate(measureName));
      }
      measureNameTypes.add(Pair.of(measureName, type));
    });

    // Gather the name and type of each axis.
    // Consider
    //   FOR (job, deptno)
    //   IN (a AS ('CLERK', 10),
    //       b AS ('ANALYST', 20))
    // There are two axes, (job, deptno), and so each value list ('CLERK', 10),
    // ('ANALYST', 20) must have arity two.
    //
    // The type of 'job' is derived as the least restrictive type of the values
    // ('CLERK', 'ANALYST'), namely VARCHAR(7). The derived type of 'deptno' is
    // the type of values (10, 20), namely INTEGER.
    final List<Pair<String, RelDataType>> axisNameTypes = new ArrayList<>();
    Ord.forEach(unpivot.axisList, (axis, i) -> {
      final String axisName = ((SqlIdentifier) axis).getSimple();
      final List<RelDataType> types = new ArrayList<>();
      unpivot.forEachNameValues((aliasList, valueList) ->
          types.add(
              valueList == null
                  ? typeFactory.createSqlType(SqlTypeName.VARCHAR,
                        SqlUnpivot.aliasValue(aliasList).length())
                  : deriveType(scope, valueList.get(i))));
      final RelDataType type = typeFactory.leastRestrictive(types);
      if (type == null) {
        throw newValidationError(axis,
            RESOURCE.unpivotCannotDeriveAxisType(axisName));
      }
      setValidatedNodeType(axis, type);
      if (!columnNames.add(axisName)) {
        throw newValidationError(axis, RESOURCE.unpivotDuplicate(axisName));
      }
      axisNameTypes.add(Pair.of(axisName, type));
    });

    // Columns that have been seen as arguments to aggregates or as axes
    // do not appear in the output.
    final RelDataTypeFactory.Builder typeBuilder = typeFactory.builder();
    scope.getChild().getRowType().getFieldList().forEach(field -> {
      if (unusedColumnNames.contains(field.getName())) {
        typeBuilder.add(field);
      }
    });
    typeBuilder.addAll(axisNameTypes);
    typeBuilder.addAll(measureNameTypes);

    final RelDataType rowType = typeBuilder.build();
    ns.setType(rowType);
  }

  /** Checks that all pattern variables within a function are the same,
   * and canonizes expressions such as {@code PREV(B.price)} to
   * {@code LAST(B.price, 0)}. */
  private SqlNode navigationInDefine(SqlNode node, String alpha) {
    Set<String> prefix = node.accept(new PatternValidator(false));
    Util.discard(prefix);
    node = new NavigationExpander().go(node);
    node = new NavigationReplacer(alpha).go(node);
    return node;
  }

  @Override public void validateAggregateParams(SqlCall aggCall,
      @Nullable SqlNode filter, @Nullable SqlNodeList distinctList,
      @Nullable SqlNodeList orderList, SqlValidatorScope scope) {
    // For "agg(expr)", expr cannot itself contain aggregate function
    // invocations.  For example, "SUM(2 * MAX(x))" is illegal; when
    // we see it, we'll report the error for the SUM (not the MAX).
    // For more than one level of nesting, the error which results
    // depends on the traversal order for validation.
    //
    // For a windowed aggregate "agg(expr)", expr can contain an aggregate
    // function. For example,
    //   SELECT AVG(2 * MAX(x)) OVER (PARTITION BY y)
    //   FROM t
    //   GROUP BY y
    // is legal. Only one level of nesting is allowed since non-windowed
    // aggregates cannot nest aggregates.

    // Store nesting level of each aggregate. If an aggregate is found at an invalid
    // nesting level, throw an assert.
    final AggFinder a;
    if (inWindow) {
      a = overFinder;
    } else {
      a = aggOrOverFinder;
    }

    for (SqlNode param : aggCall.getOperandList()) {
      if (a.findAgg(param) != null) {
        throw newValidationError(aggCall, RESOURCE.nestedAggIllegal());
      }
    }
    if (filter != null) {
      if (a.findAgg(filter) != null) {
        throw newValidationError(filter, RESOURCE.aggregateInFilterIllegal());
      }
    }
    if (distinctList != null) {
      for (SqlNode param : distinctList) {
        if (a.findAgg(param) != null) {
          throw newValidationError(aggCall,
              RESOURCE.aggregateInWithinDistinctIllegal());
        }
      }
    }
    if (orderList != null) {
      for (SqlNode param : orderList) {
        if (a.findAgg(param) != null) {
          throw newValidationError(aggCall,
              RESOURCE.aggregateInWithinGroupIllegal());
        }
      }
    }

    final SqlAggFunction op = (SqlAggFunction) aggCall.getOperator();
    switch (op.requiresGroupOrder()) {
    case MANDATORY:
      if (orderList == null || orderList.size() == 0) {
        throw newValidationError(aggCall,
            RESOURCE.aggregateMissingWithinGroupClause(op.getName()));
      }
      break;
    case OPTIONAL:
      break;
    case IGNORED:
      // rewrite the order list to empty
      if (orderList != null) {
        orderList.clear();
      }
      break;
    case FORBIDDEN:
      if (orderList != null && orderList.size() != 0) {
        throw newValidationError(aggCall,
            RESOURCE.withinGroupClauseIllegalInAggregate(op.getName()));
      }
      break;
    default:
      throw new AssertionError(op);
    }

    if (op.isPercentile()) {
      assert op.requiresGroupOrder() == Optionality.MANDATORY;
      assert orderList != null;

      // Validate that percentile function have a single ORDER BY expression
      if (orderList.size() != 1) {
        throw newValidationError(orderList,
            RESOURCE.orderByRequiresOneKey(op.getName()));
      }

      // Validate that the ORDER BY field is of NUMERIC type
      SqlNode node = orderList.get(0);
      assert node != null;

      final RelDataType type = deriveType(scope, node);
      final @Nullable SqlTypeFamily family = type.getSqlTypeName().getFamily();
      if (family == null
          || family.allowableDifferenceTypes().isEmpty()) {
        throw newValidationError(orderList,
            RESOURCE.unsupportedTypeInOrderBy(
                type.getSqlTypeName().getName(),
                op.getName()));
      }
    }
  }

  @Override public void validateCall(
      SqlCall call,
      SqlValidatorScope scope) {
    final SqlOperator operator = call.getOperator();
    if ((call.operandCount() == 0)
        && (operator.getSyntax() == SqlSyntax.FUNCTION_ID)
        && !call.isExpanded()
        && !this.config.conformance().allowNiladicParentheses()) {
      // For example, "LOCALTIME()" is illegal. (It should be
      // "LOCALTIME", which would have been handled as a
      // SqlIdentifier.)
      throw handleUnresolvedFunction(call, operator,
          ImmutableList.of(), null);
    }

    SqlValidatorScope operandScope = scope.getOperandScope(call);

    if (operator instanceof SqlFunction
        && ((SqlFunction) operator).getFunctionType()
            == SqlFunctionCategory.MATCH_RECOGNIZE
        && !(operandScope instanceof MatchRecognizeScope)) {
      throw newValidationError(call,
          Static.RESOURCE.functionMatchRecognizeOnly(call.toString()));
    }
    // Delegate validation to the operator.
    operator.validateCall(call, this, scope, operandScope);
  }

  /**
   * Validates that a particular feature is enabled. By default, all features
   * are enabled; subclasses may override this method to be more
   * discriminating.
   *
   * @param feature feature being used, represented as a resource instance
   * @param context parser position context for error reporting, or null if
   */
  protected void validateFeature(
      Feature feature,
      SqlParserPos context) {
    // By default, do nothing except to verify that the resource
    // represents a real feature definition.
    assert feature.getProperties().get("FeatureDefinition") != null;
  }

  @Override public SqlLiteral resolveLiteral(SqlLiteral literal) {
    switch (literal.getTypeName()) {
    case UNKNOWN:
      final SqlUnknownLiteral unknownLiteral = (SqlUnknownLiteral) literal;
      final SqlIdentifier identifier =
          new SqlIdentifier(unknownLiteral.tag, SqlParserPos.ZERO);
      final @Nullable RelDataType type = catalogReader.getNamedType(identifier);
      final SqlTypeName typeName;
      if (type != null) {
        typeName = type.getSqlTypeName();
      } else {
        typeName = SqlTypeName.lookup(unknownLiteral.tag);
      }
      return unknownLiteral.resolve(typeName);

    default:
      return literal;
    }
  }

  public SqlNode expandSelectExpr(SqlNode expr,
      SelectScope scope, SqlSelect select) {
    final Expander expander = new SelectExpander(this, scope, select);
    final SqlNode newExpr = expander.go(expr);
    if (expr != newExpr) {
      setOriginal(newExpr, expr);
    }
    return newExpr;
  }

  @Override public SqlNode expand(SqlNode expr, SqlValidatorScope scope) {
    final Expander expander = new Expander(this, scope);
    SqlNode newExpr = expander.go(expr);
    if (expr != newExpr) {
      setOriginal(newExpr, expr);
    }
    return newExpr;
  }

  /** Expands an expression in a GROUP BY, HAVING or QUALIFY clause. */
  public SqlNode extendedExpand(SqlNode expr,
      SqlValidatorScope scope, SqlSelect select, ExpansionClause clause) {
    final Expander expander =
        new ExtendedExpander(this, scope, select, expr, clause);
    SqlNode newExpr = expander.go(expr);
    if (expr != newExpr) {
      setOriginal(newExpr, expr);
    }
    return newExpr;
  }

  @Override public boolean isSystemField(RelDataTypeField field) {
    return false;
  }

  @Override public List<@Nullable List<String>> getFieldOrigins(SqlNode sqlQuery) {
    if (sqlQuery instanceof SqlExplain) {
      return Collections.emptyList();
    }
    final RelDataType rowType = getValidatedNodeType(sqlQuery);
    final int fieldCount = rowType.getFieldCount();
    if (!sqlQuery.isA(SqlKind.QUERY)) {
      return Collections.nCopies(fieldCount, null);
    }
    final List<@Nullable List<String>> list = new ArrayList<>();
    for (int i = 0; i < fieldCount; i++) {
      list.add(getFieldOrigin(sqlQuery, i));
    }
    return ImmutableNullableList.copyOf(list);
  }

  private @Nullable List<String> getFieldOrigin(SqlNode sqlQuery, int i) {
    if (sqlQuery instanceof SqlSelect) {
      SqlSelect sqlSelect = (SqlSelect) sqlQuery;
      final SelectScope scope = getRawSelectScopeNonNull(sqlSelect);
      final List<SqlNode> selectList = requireNonNull(scope.getExpandedSelectList(),
          () -> "expandedSelectList for " + scope);
      final SqlNode selectItem = stripAs(selectList.get(i));
      if (selectItem instanceof SqlIdentifier) {
        final SqlQualified qualified =
            scope.fullyQualify((SqlIdentifier) selectItem);
        SqlValidatorNamespace namespace = requireNonNull(qualified.namespace,
            () -> "namespace for " + qualified);
        if (namespace.isWrapperFor(AliasNamespace.class)) {
          AliasNamespace aliasNs = namespace.unwrap(AliasNamespace.class);
          SqlNode aliased = requireNonNull(aliasNs.getNode(), () ->
              "sqlNode for aliasNs " + aliasNs);
          namespace = getNamespaceOrThrow(stripAs(aliased));
        }

        final SqlValidatorTable table = namespace.getTable();
        if (table == null) {
          return null;
        }
        final List<String> origin =
            new ArrayList<>(table.getQualifiedName());
        for (String name : qualified.suffix()) {
          if (namespace.isWrapperFor(UnnestNamespace.class)) {
            // If identifier is drawn from a repeated subrecord via unnest, add name of array field
            UnnestNamespace unnestNamespace = namespace.unwrap(UnnestNamespace.class);
            final SqlQualified columnUnnestedFrom = unnestNamespace.getColumnUnnestedFrom(name);
            if (columnUnnestedFrom != null) {
              origin.addAll(columnUnnestedFrom.suffix());
            }
          }
          namespace = namespace.lookupChild(name);

          if (namespace == null) {
            return null;
          }
          origin.add(name);
        }
        return origin;
      }
      return null;
    } else if (sqlQuery instanceof SqlOrderBy) {
      return getFieldOrigin(((SqlOrderBy) sqlQuery).query, i);
    } else {
      return null;
    }
  }

  @Override public RelDataType getParameterRowType(SqlNode sqlQuery) {
    // NOTE: We assume that bind variables occur in depth-first tree
    // traversal in the same order that they occurred in the SQL text.
    final List<RelDataType> types = new ArrayList<>();
    // NOTE: but parameters on fetch/offset would be counted twice
    // as they are counted in the SqlOrderBy call and the inner SqlSelect call
    final Set<SqlNode> alreadyVisited = new HashSet<>();
    sqlQuery.accept(
        new SqlShuttle() {

          @Override public SqlNode visit(SqlDynamicParam param) {
            if (alreadyVisited.add(param)) {
              RelDataType type = getValidatedNodeType(param);
              types.add(type);
            }
            return param;
          }
        });
    return typeFactory.createStructType(
        types,
        new AbstractList<String>() {
          @Override public String get(int index) {
            return "?" + index;
          }

          @Override public int size() {
            return types.size();
          }
        });
  }

  @Override public void validateColumnListParams(
      SqlFunction function,
      List<RelDataType> argTypes,
      List<SqlNode> operands) {
    throw new UnsupportedOperationException();
  }

  private static boolean isPhysicalNavigation(SqlKind kind) {
    return kind == SqlKind.PREV || kind == SqlKind.NEXT;
  }

  private static boolean isLogicalNavigation(SqlKind kind) {
    return kind == SqlKind.FIRST || kind == SqlKind.LAST;
  }

  private static boolean isAggregation(SqlKind kind) {
    return kind == SqlKind.SUM || kind == SqlKind.SUM0
        || kind == SqlKind.AVG || kind == SqlKind.COUNT
        || kind == SqlKind.MAX || kind == SqlKind.MIN;
  }

  private static boolean isRunningOrFinal(SqlKind kind) {
    return kind == SqlKind.RUNNING || kind == SqlKind.FINAL;
  }

  private static boolean isSingleVarRequired(SqlKind kind) {
    return isPhysicalNavigation(kind)
        || isLogicalNavigation(kind)
        || isAggregation(kind);
  }

  //~ Inner Classes ----------------------------------------------------------

  /**
   * Common base class for DML statement namespaces.
   */
  public static class DmlNamespace extends IdentifierNamespace {
    protected DmlNamespace(SqlValidatorImpl validator, SqlNode id,
        SqlNode enclosingNode, SqlValidatorScope parentScope) {
      super(validator, id, enclosingNode, parentScope);
    }
  }

  /**
   * Namespace for an INSERT statement.
   */
  private static class InsertNamespace extends DmlNamespace {
    private final SqlInsert node;

    InsertNamespace(SqlValidatorImpl validator, SqlInsert node,
        SqlNode enclosingNode, SqlValidatorScope parentScope) {
      super(validator, node.getTargetTable(), enclosingNode, parentScope);
      this.node = requireNonNull(node, "node");
    }

    @Override public @Nullable SqlNode getNode() {
      return node;
    }
  }

  /**
   * Namespace for an UPDATE statement.
   */
  private static class UpdateNamespace extends DmlNamespace {
    private final SqlUpdate node;

    UpdateNamespace(SqlValidatorImpl validator, SqlUpdate node,
        SqlNode enclosingNode, SqlValidatorScope parentScope) {
      super(validator, node.getTargetTable(), enclosingNode, parentScope);
      this.node = requireNonNull(node, "node");
    }

    @Override public @Nullable SqlNode getNode() {
      return node;
    }
  }

  /**
   * Namespace for a DELETE statement.
   */
  private static class DeleteNamespace extends DmlNamespace {
    private final SqlDelete node;

    DeleteNamespace(SqlValidatorImpl validator, SqlDelete node,
        SqlNode enclosingNode, SqlValidatorScope parentScope) {
      super(validator, node.getTargetTable(), enclosingNode, parentScope);
      this.node = requireNonNull(node, "node");
    }

    @Override public @Nullable SqlNode getNode() {
      return node;
    }
  }

  /**
   * Namespace for a MERGE statement.
   */
  private static class MergeNamespace extends DmlNamespace {
    private final SqlMerge node;

    MergeNamespace(SqlValidatorImpl validator, SqlMerge node,
        SqlNode enclosingNode, SqlValidatorScope parentScope) {
      super(validator, node.getTargetTable(), enclosingNode, parentScope);
      this.node = requireNonNull(node, "node");
    }

    @Override public @Nullable SqlNode getNode() {
      return node;
    }
  }

  /** Visitor that retrieves pattern variables defined. */
  private static class PatternVarVisitor implements SqlVisitor<Void> {
    private MatchRecognizeScope scope;
    PatternVarVisitor(MatchRecognizeScope scope) {
      this.scope = scope;
    }

    @Override public Void visit(SqlLiteral literal) {
      return null;
    }

    @Override public Void visit(SqlCall call) {
      for (int i = 0; i < call.getOperandList().size(); i++) {
        call.getOperandList().get(i).accept(this);
      }
      return null;
    }

    @Override public Void visit(SqlNodeList nodeList) {
      throw Util.needToImplement(nodeList);
    }

    @Override public Void visit(SqlIdentifier id) {
      Preconditions.checkArgument(id.isSimple());
      scope.addPatternVar(id.getSimple());
      return null;
    }

    @Override public Void visit(SqlDataTypeSpec type) {
      throw Util.needToImplement(type);
    }

    @Override public Void visit(SqlDynamicParam param) {
      throw Util.needToImplement(param);
    }

    @Override public Void visit(SqlIntervalQualifier intervalQualifier) {
      throw Util.needToImplement(intervalQualifier);
    }
  }

  /**
   * Visitor which derives the type of a given {@link SqlNode}.
   *
   * <p>Each method must return the derived type. This visitor is basically a
   * single-use dispatcher; the visit is never recursive.
   */
  private class DeriveTypeVisitor implements SqlVisitor<RelDataType> {
    private final SqlValidatorScope scope;

    DeriveTypeVisitor(SqlValidatorScope scope) {
      this.scope = scope;
    }

    @Override public RelDataType visit(SqlLiteral literal) {
      return resolveLiteral(literal).createSqlType(typeFactory);
    }

    @Override public RelDataType visit(SqlCall call) {
      final SqlOperator operator = call.getOperator();
      return operator.deriveType(SqlValidatorImpl.this, scope, call);
    }

    @Override public RelDataType visit(SqlNodeList nodeList) {
      // Operand is of a type that we can't derive a type for. If the
      // operand is of a peculiar type, such as a SqlNodeList, then you
      // should override the operator's validateCall() method so that it
      // doesn't try to validate that operand as an expression.
      throw Util.needToImplement(nodeList);
    }

    @Override public RelDataType visit(SqlIdentifier id) {
      // First check for builtin functions which don't have parentheses,
      // like "LOCALTIME".
      final SqlCall call = makeNullaryCall(id);
      if (call != null) {
        return call.getOperator().validateOperands(
            SqlValidatorImpl.this,
            scope,
            call);
      }

      RelDataType type = null;
      if (!(scope instanceof EmptyScope)) {
        id = scope.fullyQualify(id).identifier;
      }

      // Resolve the longest prefix of id that we can
      int i;
      for (i = id.names.size() - 1; i > 0; i--) {
        // REVIEW jvs 9-June-2005: The name resolution rules used
        // here are supposed to match SQL:2003 Part 2 Section 6.6
        // (identifier chain), but we don't currently have enough
        // information to get everything right.  In particular,
        // routine parameters are currently looked up via resolve;
        // we could do a better job if they were looked up via
        // resolveColumn.

        final SqlNameMatcher nameMatcher = catalogReader.nameMatcher();
        final SqlValidatorScope.ResolvedImpl resolved =
            new SqlValidatorScope.ResolvedImpl();
        scope.resolve(id.names.subList(0, i), nameMatcher, false, resolved);
        if (resolved.count() == 1) {
          // There's a namespace with the name we seek.
          final SqlValidatorScope.Resolve resolve = resolved.only();
          type = resolve.rowType();
          for (SqlValidatorScope.Step p : Util.skip(resolve.path.steps())) {
            type = type.getFieldList().get(p.i).getType();
          }
          break;
        }
      }

      // Give precedence to namespace found, unless there
      // are no more identifier components.
      if (type == null || id.names.size() == 1) {
        // See if there's a column with the name we seek in
        // precisely one of the namespaces in this scope.
        RelDataType colType = scope.resolveColumn(id.names.get(0), id);
        if (colType != null) {
          type = colType;
        }
        ++i;
      }

      if (type == null) {
        final SqlIdentifier last = id.getComponent(i - 1, i);
        throw newValidationError(last,
            RESOURCE.unknownIdentifier(last.toString()));
      }

      // Resolve rest of identifier
      for (; i < id.names.size(); i++) {
        String name = id.names.get(i);
        final RelDataTypeField field;
        if (name.equals("")) {
          // The wildcard "*" is represented as an empty name. It never
          // resolves to a field.
          name = "*";
          field = null;
        } else {
          final SqlNameMatcher nameMatcher = catalogReader.nameMatcher();
          field = nameMatcher.field(type, name);
        }
        if (field == null) {
          throw newValidationError(id.getComponent(i),
              RESOURCE.unknownField(name));
        }
        type = field.getType();
      }
      type =
          SqlTypeUtil.addCharsetAndCollation(
              type,
              getTypeFactory());
      return type;
    }

    @Override public RelDataType visit(SqlDataTypeSpec dataType) {
      // Q. How can a data type have a type?
      // A. When it appears in an expression. (Say as the 2nd arg to the
      //    CAST operator.)
      validateDataType(dataType);
      return dataType.deriveType(SqlValidatorImpl.this);
    }

    @Override public RelDataType visit(SqlDynamicParam param) {
      return unknownType;
    }

    @Override public RelDataType visit(SqlIntervalQualifier intervalQualifier) {
      return typeFactory.createSqlIntervalType(intervalQualifier);
    }
  }

  /**
   * Converts an expression into canonical form by fully-qualifying any
   * identifiers.
   */
  private static class Expander extends SqlScopedShuttle {
    protected final SqlValidatorImpl validator;

    Expander(SqlValidatorImpl validator, SqlValidatorScope scope) {
      super(scope);
      this.validator = validator;
    }

    public SqlNode go(SqlNode root) {
      return requireNonNull(root.accept(this),
          () -> this + " returned null for " + root);
    }

    @Override public @Nullable SqlNode visit(SqlIdentifier id) {
      // First check for builtin functions which don't have
      // parentheses, like "LOCALTIME".
      final SqlCall call = validator.makeNullaryCall(id);
      if (call != null) {
        return call.accept(this);
      }
      final SqlIdentifier fqId = getScope().fullyQualify(id).identifier;
      SqlNode expandedExpr = expandDynamicStar(id, fqId);
      validator.setOriginal(expandedExpr, id);
      return expandedExpr;
    }

    @Override public @Nullable SqlNode visit(SqlLiteral literal) {
      return validator.resolveLiteral(literal);
    }

    @Override protected SqlNode visitScoped(SqlCall call) {
      switch (call.getKind()) {
      case SCALAR_QUERY:
      case CURRENT_VALUE:
      case NEXT_VALUE:
      case WITH:
        return call;
      default:
        break;
      }
      // Only visits arguments which are expressions. We don't want to
      // qualify non-expressions such as 'x' in 'empno * 5 AS x'.
      CallCopyingArgHandler argHandler =
          new CallCopyingArgHandler(call, false);
      call.getOperator().acceptCall(this, call, true, argHandler);
      final SqlNode result = argHandler.result();
      validator.setOriginal(result, call);
      return result;
    }

    protected SqlNode expandDynamicStar(SqlIdentifier id, SqlIdentifier fqId) {
      if (DynamicRecordType.isDynamicStarColName(Util.last(fqId.names))
          && !DynamicRecordType.isDynamicStarColName(Util.last(id.names))) {
        // Convert a column ref into ITEM(*, 'col_name')
        // for a dynamic star field in dynTable's rowType.
        return new SqlBasicCall(
            SqlStdOperatorTable.ITEM,
            ImmutableList.of(fqId,
                SqlLiteral.createCharString(Util.last(id.names),
                    id.getParserPosition())),
            id.getParserPosition());
      }
      return fqId;
    }
  }

  /**
   * Shuttle which walks over an expression in the ORDER BY clause, replacing
   * usages of aliases with the underlying expression.
   */
  class OrderExpressionExpander extends SqlScopedShuttle {
    private final List<String> aliasList;
    private final SqlSelect select;
    private final SqlNode root;

    OrderExpressionExpander(SqlSelect select, SqlNode root) {
      super(getOrderScope(select));
      this.select = select;
      this.root = root;
      this.aliasList = getNamespaceOrThrow(select).getRowType().getFieldNames();
    }

    public SqlNode go() {
      return requireNonNull(root.accept(this),
          () -> "OrderExpressionExpander returned null for " + root);
    }

    @Override public @Nullable SqlNode visit(SqlLiteral literal) {
      // Ordinal markers, e.g. 'select a, b from t order by 2'.
      // Only recognize them if they are the whole expression,
      // and if the dialect permits.
      if (literal == root && config.conformance().isSortByOrdinal()) {
        switch (literal.getTypeName()) {
        case DECIMAL:
        case DOUBLE:
          final int intValue = literal.intValue(false);
          if (intValue >= 0) {
            if (intValue < 1 || intValue > aliasList.size()) {
              throw newValidationError(
                  literal, RESOURCE.orderByOrdinalOutOfRange());
            }

            // SQL ordinals are 1-based, but Sort's are 0-based
            int ordinal = intValue - 1;
            return nthSelectItem(ordinal, literal.getParserPosition());
          }
          break;
        default:
          break;
        }
      }

      return super.visit(literal);
    }

    /**
     * Returns the <code>ordinal</code>th item in the select list.
     */
    private SqlNode nthSelectItem(int ordinal, final SqlParserPos pos) {
      // TODO: Don't expand the list every time. Maybe keep an expanded
      // version of each expression -- select lists and identifiers -- in
      // the validator.

      SqlNodeList expandedSelectList =
          expandStar(
              SqlNonNullableAccessors.getSelectList(select),
              select,
              false);
      SqlNode expr = expandedSelectList.get(ordinal);
      expr = stripAs(expr);
      if (expr instanceof SqlIdentifier) {
        expr = getScope().fullyQualify((SqlIdentifier) expr).identifier;
      }

      // Create a copy of the expression with the position of the order
      // item.
      return expr.clone(pos);
    }

    @Override public SqlNode visit(SqlIdentifier id) {
      // Aliases, e.g. 'select a as x, b from t order by x'.
      if (id.isSimple()
          && config.conformance().isSortByAlias()) {
        String alias = id.getSimple();
        final SqlValidatorNamespace selectNs = getNamespaceOrThrow(select);
        final RelDataType rowType =
            selectNs.getRowTypeSansSystemColumns();
        final SqlNameMatcher nameMatcher = catalogReader.nameMatcher();
        RelDataTypeField field = nameMatcher.field(rowType, alias);
        if (field != null) {
          return nthSelectItem(
              field.getIndex(),
              id.getParserPosition());
        }
      }

      // No match. Return identifier unchanged.
      return getScope().fullyQualify(id).identifier;
    }

    @Override protected @Nullable SqlNode visitScoped(SqlCall call) {
      // Don't attempt to expand sub-queries. We haven't implemented
      // these yet.
      if (call instanceof SqlSelect) {
        return call;
      }
      return super.visitScoped(call);
    }
  }

  /**
   * Converts an expression into canonical form by fully-qualifying any
   * identifiers. For common columns in USING, it will be converted to
   * COALESCE(A.col, B.col) AS col.
   */
  static class SelectExpander extends Expander {
    final SqlSelect select;

    SelectExpander(SqlValidatorImpl validator, SelectScope scope,
        SqlSelect select) {
      super(validator, scope);
      this.select = select;
    }

    @Override public @Nullable SqlNode visit(SqlIdentifier id) {
      final SqlNode node = expandCommonColumn(select, id, (SelectScope) getScope(), validator);
      if (node != id) {
        return node;
      } else {
        return super.visit(id);
      }
    }
  }

  /**
   * Shuttle which walks over an expression in the GROUP BY/HAVING clause, replacing
   * usages of aliases or ordinals with the underlying expression.
   */
  static class ExtendedExpander extends Expander {
    final SqlSelect select;
    final SqlNode root;
    final ExpansionClause clause;

    ExtendedExpander(SqlValidatorImpl validator, SqlValidatorScope scope,
        SqlSelect select, SqlNode root, ExpansionClause clause) {
      super(validator, scope);
      this.select = select;
      this.root = root;
      this.clause = clause;
    }

    @Override public @Nullable SqlNode visit(SqlIdentifier id) {
<<<<<<< HEAD
      if (!id.isSimple()) {
        return super.visit(id);
=======
      if (id.isSimple()
          && (havingExpr
              ? validator.config().conformance().isHavingAlias()
              : validator.config().conformance().isGroupByAlias())) {
        String name = id.getSimple();
        SqlNode expr = null;
        final SqlNameMatcher nameMatcher =
            validator.catalogReader.nameMatcher();
        int n = 0;
        for (SqlNode s : SqlNonNullableAccessors.getSelectList(select)) {
          final @Nullable String alias = SqlValidatorUtil.alias(s);
          if (alias != null && nameMatcher.matches(alias, name)) {
            expr = s;
            n++;
          }
        }
        if (n == 0) {
          return super.visit(id);
        } else if (n > 1) {
          // More than one column has this alias.
          throw validator.newValidationError(id,
              RESOURCE.columnAmbiguous(name));
        }
        if (havingExpr && validator.isAggregate(root)) {
          return super.visit(id);
        }
        expr = stripAs(expr);
        if (expr instanceof SqlIdentifier) {
          SqlIdentifier sid = (SqlIdentifier) expr;
          final SqlIdentifier fqId = getScope().fullyQualify(sid).identifier;
          expr = expandDynamicStar(sid, fqId);
        }
        return expr;
>>>>>>> ae228f64
      }

      boolean replaceAliases;
      switch (clause) {
      case GROUP_BY:
        replaceAliases = validator.config().conformance().isGroupByAlias();
        break;

      case HAVING:
        replaceAliases = validator.config().conformance().isHavingAlias();
        break;

      case QUALIFY:
        replaceAliases = true;
        break;

      default:
        throw Util.unexpected(clause);
      }

      if (!replaceAliases) {
        final SelectScope scope = validator.getRawSelectScope(select);
        SqlNode node = expandCommonColumn(select, id, scope, validator);
        if (node != id) {
          return node;
        }

        return super.visit(id);
      }

      String name = id.getSimple();
      SqlNode expr = null;
      final SqlNameMatcher nameMatcher =
          validator.catalogReader.nameMatcher();
      int n = 0;
      for (SqlNode s : SqlNonNullableAccessors.getSelectList(select)) {
        final String alias = SqlValidatorUtil.getAlias(s, -1);
        if (alias != null && nameMatcher.matches(alias, name)) {
          expr = s;
          n++;
        }
      }
      if (n == 0) {
        return super.visit(id);
      } else if (n > 1) {
        // More than one column has this alias.
        throw validator.newValidationError(id,
            RESOURCE.columnAmbiguous(name));
      }
      if (clause == ExpansionClause.HAVING && validator.isAggregate(root)) {
        return super.visit(id);
      }
      expr = stripAs(expr);
      if (expr instanceof SqlIdentifier) {
        SqlIdentifier sid = (SqlIdentifier) expr;
        final SqlIdentifier fqId = getScope().fullyQualify(sid).identifier;
        expr = expandDynamicStar(sid, fqId);
      }
      return expr;
    }

    @Override public @Nullable SqlNode visit(SqlLiteral literal) {
      if (clause == ExpansionClause.HAVING
          || !validator.config().conformance().isGroupByOrdinal()) {
        return super.visit(literal);
      }
      boolean isOrdinalLiteral = literal == root;
      switch (root.getKind()) {
      case GROUPING_SETS:
      case ROLLUP:
      case CUBE:
        if (root instanceof SqlBasicCall) {
          List<SqlNode> operandList = ((SqlBasicCall) root).getOperandList();
          for (SqlNode node : operandList) {
            if (node.equals(literal)) {
              isOrdinalLiteral = true;
              break;
            }
          }
        }
        break;
      default:
        break;
      }
      if (isOrdinalLiteral) {
        switch (literal.getTypeName()) {
        case DECIMAL:
        case DOUBLE:
          final int intValue = literal.intValue(false);
          if (intValue >= 0) {
            if (intValue < 1 || intValue > SqlNonNullableAccessors.getSelectList(select).size()) {
              throw validator.newValidationError(literal,
                  RESOURCE.orderByOrdinalOutOfRange());
            }

            // SQL ordinals are 1-based, but Sort's are 0-based
            int ordinal = intValue - 1;
            return SqlUtil.stripAs(SqlNonNullableAccessors.getSelectList(select).get(ordinal));
          }
          break;
        default:
          break;
        }
      }

      return super.visit(literal);
    }
  }

  /** Information about an identifier in a particular scope. */
  protected static class IdInfo {
    public final SqlValidatorScope scope;
    public final SqlIdentifier id;

    public IdInfo(SqlValidatorScope scope, SqlIdentifier id) {
      this.scope = scope;
      this.id = id;
    }
  }

  /**
   * Utility object used to maintain information about the parameters in a
   * function call.
   */
  protected static class FunctionParamInfo {
    /**
     * Maps a cursor (based on its position relative to other cursor
     * parameters within a function call) to the SELECT associated with the
     * cursor.
     */
    public final Map<Integer, SqlSelect> cursorPosToSelectMap;

    /**
     * Maps a column list parameter to the parent cursor parameter it
     * references. The parameters are id'd by their names.
     */
    public final Map<String, String> columnListParamToParentCursorMap;

    public FunctionParamInfo() {
      cursorPosToSelectMap = new HashMap<>();
      columnListParamToParentCursorMap = new HashMap<>();
    }
  }

  /**
   * Modify the nodes in navigation function
   * such as FIRST, LAST, PREV AND NEXT.
   */
  private static class NavigationModifier extends SqlShuttle {
    public SqlNode go(SqlNode node) {
      return requireNonNull(node.accept(this),
          () -> "NavigationModifier returned for " + node);
    }
  }

  /**
   * Shuttle that expands navigation expressions in a MATCH_RECOGNIZE clause.
   *
   * <p>Examples:
   *
   * <ul>
   *   <li>{@code PREV(A.price + A.amount)} &rarr;
   *   {@code PREV(A.price) + PREV(A.amount)}
   *
   *   <li>{@code FIRST(A.price * 2)} &rarr; {@code FIRST(A.PRICE) * 2}
   * </ul>
   */
  private static class NavigationExpander extends NavigationModifier {
    final @Nullable SqlOperator op;
    final @Nullable SqlNode offset;

    NavigationExpander() {
      this(null, null);
    }

    NavigationExpander(@Nullable SqlOperator operator, @Nullable SqlNode offset) {
      this.offset = offset;
      this.op = operator;
    }

    @Override public @Nullable SqlNode visit(SqlCall call) {
      SqlKind kind = call.getKind();
      List<SqlNode> operands = call.getOperandList();
      List<@Nullable SqlNode> newOperands = new ArrayList<>();

      if (call.getFunctionQuantifier() != null
          && call.getFunctionQuantifier().getValue() == SqlSelectKeyword.DISTINCT) {
        final SqlParserPos pos = call.getParserPosition();
        throw SqlUtil.newContextException(pos,
            Static.RESOURCE.functionQuantifierNotAllowed(call.toString()));
      }

      if (isLogicalNavigation(kind) || isPhysicalNavigation(kind)) {
        SqlNode inner = operands.get(0);
        SqlNode offset = operands.get(1);

        // merge two straight prev/next, update offset
        if (isPhysicalNavigation(kind)) {
          SqlKind innerKind = inner.getKind();
          if (isPhysicalNavigation(innerKind)) {
            List<SqlNode> innerOperands = ((SqlCall) inner).getOperandList();
            SqlNode innerOffset = innerOperands.get(1);
            SqlOperator newOperator = innerKind == kind
                ? SqlStdOperatorTable.PLUS : SqlStdOperatorTable.MINUS;
            offset = newOperator.createCall(SqlParserPos.ZERO,
              offset, innerOffset);
            inner = call.getOperator().createCall(SqlParserPos.ZERO,
              innerOperands.get(0), offset);
          }
        }
        SqlNode newInnerNode =
            inner.accept(new NavigationExpander(call.getOperator(), offset));
        if (op != null) {
          newInnerNode = op.createCall(SqlParserPos.ZERO, newInnerNode,
              this.offset);
        }
        return newInnerNode;
      }

      if (operands.size() > 0) {
        for (SqlNode node : operands) {
          if (node != null) {
            SqlNode newNode = node.accept(new NavigationExpander());
            if (op != null) {
              newNode = op.createCall(SqlParserPos.ZERO, newNode, offset);
            }
            newOperands.add(newNode);
          } else {
            newOperands.add(null);
          }
        }
        return call.getOperator().createCall(SqlParserPos.ZERO, newOperands);
      } else {
        if (op == null) {
          return call;
        } else {
          return op.createCall(SqlParserPos.ZERO, call, offset);
        }
      }
    }

    @Override public SqlNode visit(SqlIdentifier id) {
      if (op == null) {
        return id;
      } else {
        return op.createCall(SqlParserPos.ZERO, id, offset);
      }
    }
  }

  /**
   * Shuttle that replaces {@code A as A.price > PREV(B.price)} with
   * {@code PREV(A.price, 0) > LAST(B.price, 0)}.
   *
   * <p>Replacing {@code A.price} with {@code PREV(A.price, 0)} makes the
   * implementation of
   * {@link RexVisitor#visitPatternFieldRef(RexPatternFieldRef)} more unified.
   * Otherwise, it's difficult to implement this method. If it returns the
   * specified field, then the navigation such as {@code PREV(A.price, 1)}
   * becomes impossible; if not, then comparisons such as
   * {@code A.price > PREV(A.price, 1)} become meaningless.
   */
  private static class NavigationReplacer extends NavigationModifier {
    private final String alpha;

    NavigationReplacer(String alpha) {
      this.alpha = alpha;
    }

    @Override public @Nullable SqlNode visit(SqlCall call) {
      SqlKind kind = call.getKind();
      if (isLogicalNavigation(kind)
          || isAggregation(kind)
          || isRunningOrFinal(kind)) {
        return call;
      }

      switch (kind) {
      case PREV:
        final List<SqlNode> operands = call.getOperandList();
        if (operands.get(0) instanceof SqlIdentifier) {
          String name = ((SqlIdentifier) operands.get(0)).names.get(0);
          return name.equals(alpha) ? call
              : SqlStdOperatorTable.LAST.createCall(SqlParserPos.ZERO, operands);
        }
        break;
      default:
        break;
      }
      return super.visit(call);
    }

    @Override public SqlNode visit(SqlIdentifier id) {
      if (id.isSimple()) {
        return id;
      }
      SqlOperator operator = id.names.get(0).equals(alpha)
          ? SqlStdOperatorTable.PREV : SqlStdOperatorTable.LAST;

      return operator.createCall(SqlParserPos.ZERO, id,
        SqlLiteral.createExactNumeric("0", SqlParserPos.ZERO));
    }
  }

  /** Validates that within one navigation function, the pattern var is the
   * same. */
  private class PatternValidator extends SqlBasicVisitor<@Nullable Set<String>> {
    private final boolean isMeasure;
    int firstLastCount;
    int prevNextCount;
    int aggregateCount;

    PatternValidator(boolean isMeasure) {
      this(isMeasure, 0, 0, 0);
    }

    PatternValidator(boolean isMeasure, int firstLastCount, int prevNextCount,
        int aggregateCount) {
      this.isMeasure = isMeasure;
      this.firstLastCount = firstLastCount;
      this.prevNextCount = prevNextCount;
      this.aggregateCount = aggregateCount;
    }

    @Override public Set<String> visit(SqlCall call) {
      boolean isSingle = false;
      Set<String> vars = new HashSet<>();
      SqlKind kind = call.getKind();
      List<SqlNode> operands = call.getOperandList();

      if (isSingleVarRequired(kind)) {
        isSingle = true;
        if (isPhysicalNavigation(kind)) {
          if (isMeasure) {
            throw newValidationError(call,
                Static.RESOURCE.patternPrevFunctionInMeasure(call.toString()));
          }
          if (firstLastCount != 0) {
            throw newValidationError(call,
                Static.RESOURCE.patternPrevFunctionOrder(call.toString()));
          }
          prevNextCount++;
        } else if (isLogicalNavigation(kind)) {
          if (firstLastCount != 0) {
            throw newValidationError(call,
                Static.RESOURCE.patternPrevFunctionOrder(call.toString()));
          }
          firstLastCount++;
        } else if (isAggregation(kind)) {
          // cannot apply aggregation in PREV/NEXT, FIRST/LAST
          if (firstLastCount != 0 || prevNextCount != 0) {
            throw newValidationError(call,
                Static.RESOURCE.patternAggregationInNavigation(call.toString()));
          }
          if (kind == SqlKind.COUNT && call.getOperandList().size() > 1) {
            throw newValidationError(call,
                Static.RESOURCE.patternCountFunctionArg());
          }
          aggregateCount++;
        }
      }

      if (isRunningOrFinal(kind) && !isMeasure) {
        throw newValidationError(call,
            Static.RESOURCE.patternRunningFunctionInDefine(call.toString()));
      }

      for (SqlNode node : operands) {
        if (node != null) {
          vars.addAll(
              requireNonNull(
                  node.accept(
                      new PatternValidator(isMeasure, firstLastCount, prevNextCount,
                          aggregateCount)),
                  () -> "node.accept(PatternValidator) for node " + node));
        }
      }

      if (isSingle) {
        switch (kind) {
        case COUNT:
          if (vars.size() > 1) {
            throw newValidationError(call,
                Static.RESOURCE.patternCountFunctionArg());
          }
          break;
        default:
          if (operands.size() == 0
              || !(operands.get(0) instanceof SqlCall)
              || ((SqlCall) operands.get(0)).getOperator() != SqlStdOperatorTable.CLASSIFIER) {
            if (vars.isEmpty()) {
              throw newValidationError(call,
                  Static.RESOURCE.patternFunctionNullCheck(call.toString()));
            }
            if (vars.size() != 1) {
              throw newValidationError(call,
                  Static.RESOURCE.patternFunctionVariableCheck(call.toString()));
            }
          }
          break;
        }
      }
      return vars;
    }

    @Override public Set<String> visit(SqlIdentifier identifier) {
      boolean check = prevNextCount > 0 || firstLastCount > 0 || aggregateCount > 0;
      Set<String> vars = new HashSet<>();
      if (identifier.names.size() > 1 && check) {
        vars.add(identifier.names.get(0));
      }
      return vars;
    }

    @Override public Set<String> visit(SqlLiteral literal) {
      return ImmutableSet.of();
    }

    @Override public Set<String> visit(SqlIntervalQualifier qualifier) {
      return ImmutableSet.of();
    }

    @Override public Set<String> visit(SqlDataTypeSpec type) {
      return ImmutableSet.of();
    }

    @Override public Set<String> visit(SqlDynamicParam param) {
      return ImmutableSet.of();
    }
  }

  /** Permutation of fields in NATURAL JOIN or USING. */
  private class Permute {
    final List<ImmutableIntList> sources;
    final RelDataType rowType;
    final boolean trivial;

    Permute(SqlNode from, int offset) {
      switch (from.getKind()) {
      case JOIN:
        final SqlJoin join = (SqlJoin) from;
        final Permute left = new Permute(join.getLeft(), offset);
        final int fieldCount =
            getValidatedNodeType(join.getLeft()).getFieldList().size();
        final Permute right =
            new Permute(join.getRight(), offset + fieldCount);
        final List<String> names = usingNames(join);
        final List<ImmutableIntList> sources = new ArrayList<>();
        final Set<ImmutableIntList> sourceSet = new HashSet<>();
        final RelDataTypeFactory.Builder b = typeFactory.builder();
        if (names != null) {
          for (String name : names) {
            final RelDataTypeField f = left.field(name);
            final ImmutableIntList source = left.sources.get(f.getIndex());
            sourceSet.add(source);
            final RelDataTypeField f2 = right.field(name);
            final ImmutableIntList source2 = right.sources.get(f2.getIndex());
            sourceSet.add(source2);
            sources.add(source.appendAll(source2));
            final boolean nullable =
                (f.getType().isNullable()
                    || join.getJoinType().generatesNullsOnLeft())
                && (f2.getType().isNullable()
                    || join.getJoinType().generatesNullsOnRight());
            b.add(f).nullable(nullable);
          }
        }
        for (RelDataTypeField f : left.rowType.getFieldList()) {
          final ImmutableIntList source = left.sources.get(f.getIndex());
          if (sourceSet.add(source)) {
            sources.add(source);
            b.add(f);
          }
        }
        for (RelDataTypeField f : right.rowType.getFieldList()) {
          final ImmutableIntList source = right.sources.get(f.getIndex());
          if (sourceSet.add(source)) {
            sources.add(source);
            b.add(f);
          }
        }
        rowType = b.build();
        this.sources = ImmutableList.copyOf(sources);
        this.trivial = left.trivial
            && right.trivial
            && (names == null || names.isEmpty());
        break;

      default:
        rowType = getValidatedNodeType(from);
        this.sources = Functions.generate(rowType.getFieldCount(),
            i -> ImmutableIntList.of(offset + i));
        this.trivial = true;
      }
    }

    private RelDataTypeField field(String name) {
      RelDataTypeField field = catalogReader.nameMatcher().field(rowType, name);
      assert field != null : "field " + name + " was not found in " + rowType;
      return field;
    }

    /** Moves fields according to the permutation. */
    public void permute(List<SqlNode> selectItems,
        List<Map.Entry<String, RelDataType>> fields) {
      if (trivial) {
        return;
      }

      final List<SqlNode> oldSelectItems = ImmutableList.copyOf(selectItems);
      selectItems.clear();
      final List<Map.Entry<String, RelDataType>> oldFields =
          ImmutableList.copyOf(fields);
      fields.clear();
      for (ImmutableIntList source : sources) {
        final int p0 = source.get(0);
        Map.Entry<String, RelDataType> field = oldFields.get(p0);
        final String name = field.getKey();
        RelDataType type = field.getValue();
        SqlNode selectItem = oldSelectItems.get(p0);
        for (int p1 : Util.skip(source)) {
          final Map.Entry<String, RelDataType> field1 = oldFields.get(p1);
          final SqlNode selectItem1 = oldSelectItems.get(p1);
          final RelDataType type1 = field1.getValue();
          // output is nullable only if both inputs are
          final boolean nullable = type.isNullable() && type1.isNullable();
          RelDataType currentType = type;
          final RelDataType type2 = requireNonNull(
              SqlTypeUtil.leastRestrictiveForComparison(typeFactory, type, type1),
              () -> "leastRestrictiveForComparison for types " + currentType + " and " + type1);
          selectItem =
              SqlStdOperatorTable.AS.createCall(SqlParserPos.ZERO,
                  SqlStdOperatorTable.COALESCE.createCall(SqlParserPos.ZERO,
                      maybeCast(selectItem, type, type2),
                      maybeCast(selectItem1, type1, type2)),
                  new SqlIdentifier(name, SqlParserPos.ZERO));
          type = typeFactory.createTypeWithNullability(type2, nullable);
        }
        fields.add(Pair.of(name, type));
        selectItems.add(selectItem);
      }
    }
  }

  //~ Enums ------------------------------------------------------------------

  /**
   * Validation status.
   */
  public enum Status {
    /**
     * Validation has not started for this scope.
     */
    UNVALIDATED,

    /**
     * Validation is in progress for this scope.
     */
    IN_PROGRESS,

    /**
     * Validation has completed (perhaps unsuccessfully).
     */
    VALID
  }

  /** Allows {@link #clauseScopes} to have multiple values per SELECT. */
  private enum Clause {
    WHERE,
    GROUP_BY,
    SELECT,
    ORDER,
    CURSOR
  }

  /** Which clause is being expanded. */
  public enum ExpansionClause {
    GROUP_BY,
    HAVING,
    QUALIFY,
  }
}<|MERGE_RESOLUTION|>--- conflicted
+++ resolved
@@ -6883,46 +6883,10 @@
     }
 
     @Override public @Nullable SqlNode visit(SqlIdentifier id) {
-<<<<<<< HEAD
       if (!id.isSimple()) {
         return super.visit(id);
-=======
-      if (id.isSimple()
-          && (havingExpr
-              ? validator.config().conformance().isHavingAlias()
-              : validator.config().conformance().isGroupByAlias())) {
-        String name = id.getSimple();
-        SqlNode expr = null;
-        final SqlNameMatcher nameMatcher =
-            validator.catalogReader.nameMatcher();
-        int n = 0;
-        for (SqlNode s : SqlNonNullableAccessors.getSelectList(select)) {
-          final @Nullable String alias = SqlValidatorUtil.alias(s);
-          if (alias != null && nameMatcher.matches(alias, name)) {
-            expr = s;
-            n++;
-          }
-        }
-        if (n == 0) {
-          return super.visit(id);
-        } else if (n > 1) {
-          // More than one column has this alias.
-          throw validator.newValidationError(id,
-              RESOURCE.columnAmbiguous(name));
-        }
-        if (havingExpr && validator.isAggregate(root)) {
-          return super.visit(id);
-        }
-        expr = stripAs(expr);
-        if (expr instanceof SqlIdentifier) {
-          SqlIdentifier sid = (SqlIdentifier) expr;
-          final SqlIdentifier fqId = getScope().fullyQualify(sid).identifier;
-          expr = expandDynamicStar(sid, fqId);
-        }
-        return expr;
->>>>>>> ae228f64
-      }
-
+      }
+      
       boolean replaceAliases;
       switch (clause) {
       case GROUP_BY:
@@ -6957,7 +6921,7 @@
           validator.catalogReader.nameMatcher();
       int n = 0;
       for (SqlNode s : SqlNonNullableAccessors.getSelectList(select)) {
-        final String alias = SqlValidatorUtil.getAlias(s, -1);
+        final @Nullable String alias = SqlValidatorUtil.alias(s);
         if (alias != null && nameMatcher.matches(alias, name)) {
           expr = s;
           n++;
@@ -6970,7 +6934,7 @@
         throw validator.newValidationError(id,
             RESOURCE.columnAmbiguous(name));
       }
-      if (clause == ExpansionClause.HAVING && validator.isAggregate(root)) {
+      if (havingExpr && validator.isAggregate(root)) {
         return super.visit(id);
       }
       expr = stripAs(expr);
