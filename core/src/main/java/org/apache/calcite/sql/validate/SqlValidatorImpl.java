--- conflicted
+++ resolved
@@ -1667,11 +1667,8 @@
     source = SqlValidatorUtil.addAlias(source, UPDATE_SRC_ALIAS);
     SqlMerge mergeCall =
         new SqlMerge(updateCall.getParserPosition(), target, condition, source,
-<<<<<<< HEAD
-            SqlNodeList.of(updateCall),  SqlNodeList.EMPTY, null, updateCall.getAlias());
-=======
-            updateCall, null, null, null, updateCall.getAlias());
->>>>>>> 7eac2e38
+            SqlNodeList.of(updateCall), SqlNodeList.EMPTY, SqlNodeList.EMPTY, null,
+            updateCall.getAlias());
     rewriteMerge(mergeCall);
     return mergeCall;
   }
@@ -3053,25 +3050,10 @@
             false,
             false);
       }
-<<<<<<< HEAD
 
       for (int i = 0; i < mergeCall.getInsertCallList().size(); i++) {
         SqlInsert mergeInsertCall = (SqlInsert) mergeCall.getInsertCallList().get(i);
         requireNonNull(mergeInsertCall, "mergeInsertCall");
-=======
-      SqlDelete mergeDeleteCall = mergeCall.getDeleteCall();
-      if (mergeDeleteCall != null) {
-        registerQuery(
-            parentScope,
-            null,
-            mergeDeleteCall,
-            enclosingNode,
-            null,
-            false);
-      }
-      SqlInsert mergeInsertCall = mergeCall.getInsertCall();
-      if (mergeInsertCall != null) {
->>>>>>> 7eac2e38
         registerQuery(
             // This is parentScope, as insert calls can only reference values in the source
             parentScope,
@@ -3081,6 +3063,20 @@
             null,
             false);
       }
+
+      for (int i = 0; i < mergeCall.getDeleteCallList().size(); i++) {
+        SqlDelete mergeDeleteCall = (SqlDelete) mergeCall.getDeleteCallList().get(i);
+        if (mergeDeleteCall != null) {
+          registerQuery(
+              parentScope,
+              null,
+              mergeDeleteCall,
+              enclosingNode,
+              null,
+              false);
+        }
+      }
+
 
       break;
 
@@ -5232,7 +5228,6 @@
 
     RelDataType targetRowType = unknownType;
 
-<<<<<<< HEAD
     //TODO: figure out how to use these row types if/when they're available
 
 //    SqlUpdate updateCall = call.getUpdateCallList();
@@ -5251,26 +5246,6 @@
 //          insertCall.getTargetColumnList(),
 //          false);
 //    }
-=======
-    SqlUpdate updateCall = call.getUpdateCall();
-    if (updateCall != null) {
-      requireNonNull(table, () -> "ns.getTable() for " + targetNamespace);
-      targetRowType = createTargetRowType(
-          table,
-          updateCall.getTargetColumnList(),
-          true);
-    }
-    // Note we don't add the delete call here because that shouldn't impact
-    // the target row type at all as data is only removed.
-    SqlInsert insertCall = call.getInsertCall();
-    if (insertCall != null) {
-      requireNonNull(table, () -> "ns.getTable() for " + targetNamespace);
-      targetRowType = createTargetRowType(
-          table,
-          insertCall.getTargetColumnList(),
-          false);
-    }
->>>>>>> 7eac2e38
 
     validateSelect(sqlSelect, targetRowType);
 
@@ -5278,18 +5253,13 @@
       SqlUpdate updateCallAfterValidate = (SqlUpdate) call.getUpdateCallList().get(i);
       validateUpdate(updateCallAfterValidate);
     }
-<<<<<<< HEAD
     for (int i = 0; i < call.getInsertCallList().size(); i++) {
       SqlInsert insertCallAfterValidate = (SqlInsert) call.getInsertCallList().get(i);
-=======
-    SqlDelete deleteCallAfterValidate = call.getDeleteCall();
-    if (deleteCallAfterValidate != null) {
+      validateInsert(insertCallAfterValidate);
+    }
+    for (int i = 0; i < call.getDeleteCallList().size(); i++) {
+      SqlDelete deleteCallAfterValidate = (SqlDelete) call.getDeleteCallList().get(i);
       validateDelete(deleteCallAfterValidate);
-    }
-    SqlInsert insertCallAfterValidate = call.getInsertCall();
-    if (insertCallAfterValidate != null) {
->>>>>>> 7eac2e38
-      validateInsert(insertCallAfterValidate);
     }
   }
 
