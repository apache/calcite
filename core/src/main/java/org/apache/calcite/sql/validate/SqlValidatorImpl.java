--- conflicted
+++ resolved
@@ -3871,10 +3871,10 @@
 
   /**
    * Validates insert values against the constraint of a modifiable view.
-<<<<<<< HEAD
-   * @param validatorTable The SqlValidatorTable which may wrap a ModifiableViewTable.
-   * @param source         The values being inserted.
-   * @param targetRowType  The target type for the view.
+   *
+   * @param validatorTable SqlValidatorTable that may wrap a ModifiableViewTable
+   * @param source         The values being inserted
+   * @param targetRowType  The target type for the view
    */
   private void checkConstraint(
       SqlValidatorTable validatorTable,
@@ -3886,38 +3886,19 @@
       final Map<Integer, RexNode> projectMap =
           getConstraintForModifiableView(modifiableViewTable, targetRowType);
       final Table table = modifiableViewTable.unwrap(Table.class);
-      final List<SqlNode> values = ((SqlCall) source).getOperandList();
       final List<RelDataTypeField> tableFields = table.getRowType(typeFactory).getFieldList();
       Map<Integer, RelDataTypeField> indexToField = new HashMap<>();
       SqlValidatorUtil.getIndexToFieldMap(
           indexToField, tableFields, targetRowType);
       final ImmutableBitSet targetColumns =
           SqlValidatorUtil.getOrdinalBitSet(table.getRowType(typeFactory), indexToField);
-=======
-   *
-   * @param table         Table that may wrap a ModifiableViewTable
-   * @param source        The values being inserted
-   * @param targetRowType The target type for the view
-   */
-  private void checkConstraint(
-      SqlValidatorTable table,
-      SqlNode source,
-      RelDataType targetRowType) {
-    final ModifiableViewTable modifiableViewTable = table.unwrap(ModifiableViewTable.class);
-    if (modifiableViewTable != null && source instanceof SqlCall) {
-      final Map<Integer, RexNode> projectMap =
-          getConstraintForModifiableView(modifiableViewTable, targetRowType);
-      final ImmutableBitSet targetColumns =
-          getOrdinalBitSet(modifiableViewTable, targetRowType);
       final List<SqlNode> values = ((SqlCall) source).getOperandList();
->>>>>>> 514a8744
       for (Map.Entry<Integer, RexNode> entry : projectMap.entrySet()) {
         if (!targetColumns.get(entry.getKey())) {
           // The constrained column was not targeted for insert.
           continue;
         }
         for (SqlNode row : values) {
-<<<<<<< HEAD
           final String colName = tableFields.get(entry.getKey()).getName();
           final RelDataTypeField targetField = indexToField.get(entry.getKey());
           assert targetField != null;
@@ -3929,51 +3910,11 @@
   }
 
   /**
-   * Returns a mapping of the column ordinal in the underlying table to a column constraint of the
-   * modifiable view.
-   * @param modifiableViewTable The modifiable view which has a constraint.
-   * @param targetRowType       The target type.
-=======
-          final String colName = modifiableViewTable.getRowType(typeFactory)
-              .getFieldList().get(entry.getKey()).getName();
-          final RelDataTypeField targetField =
-              targetRowType.getField(colName, true, false);
-          assert targetField != null;
-          final SqlNode sourceValue = ((SqlCall) row).getOperandList().get(targetField.getIndex());
-          checkConstraint(table, colName, sourceValue, entry.getValue());
-        }
-      }
-    }
-  }
-
-  /**
-   * Gets the bit-set to the column ordinals in the target table for the
-   * targeted columns.
-   *
-   * @param modifiableViewTable The target modifiable view table
-   * @param targetRowType       The target row-type
-   */
-  private ImmutableBitSet getOrdinalBitSet(
-      ModifiableViewTable modifiableViewTable, RelDataType targetRowType) {
-    final Table table = modifiableViewTable.unwrap(Table.class);
-    final List<Integer> ordinalBitSet = new ArrayList<>(targetRowType.getFieldCount());
-    for (RelDataTypeField target : targetRowType.getFieldList()) {
-      final RelDataTypeField tableField =
-          table.getRowType(typeFactory).getField(target.getName(), true, false);
-      if (tableField != null) {
-        ordinalBitSet.add(tableField.getIndex());
-      }
-    }
-    return ImmutableBitSet.of(ordinalBitSet);
-  }
-
-  /**
    * Returns a mapping of the column ordinal in the underlying table to a column
    * constraint of the modifiable view.
    *
-   * @param modifiableViewTable The modifiable view which has a constraint
+   * @param modifiableViewTable The modifiable view that has a constraint
    * @param targetRowType       The target type
->>>>>>> 514a8744
    */
   private Map<Integer, RexNode> getConstraintForModifiableView(
       ModifiableViewTable modifiableViewTable, RelDataType targetRowType) {
@@ -3989,10 +3930,10 @@
 
   /**
    * Validates updates against the constraint of a modifiable view.
-<<<<<<< HEAD
-   * @param validatorTable The SqlValidatorTable which may wrap a ModifiableViewTable.
-   * @param update         The update parse node.
-   * @param targetRowType  The target type.
+   *
+   * @param validatorTable SqlValidatorTable that may wrap a ModifiableViewTable
+   * @param update         The update parse node
+   * @param targetRowType  The target type
    */
   private void checkConstraint(
       SqlValidatorTable validatorTable,
@@ -4002,35 +3943,16 @@
         validatorTable.unwrap(ModifiableViewTable.class);
     if (modifiableViewTable != null) {
       final Table table = modifiableViewTable.unwrap(Table.class);
-=======
-   * @param table         The SqlValidatorTable which may wrap a ModifiableViewTable.
-   * @param update        The update parse node.
-   * @param targetRowType The target type.
-   */
-  private void checkConstraint(
-      SqlValidatorTable table,
-      SqlUpdate update,
-      RelDataType targetRowType) {
-    final ModifiableViewTable modifiableViewTable = table.unwrap(ModifiableViewTable.class);
-    if (modifiableViewTable != null) {
->>>>>>> 514a8744
       final Map<Integer, RexNode> projectMap =
           getConstraintForModifiableView(modifiableViewTable, targetRowType);
       for (Pair<SqlNode, SqlNode> column : Pair.zip(update.getTargetColumnList().getList(),
           update.getSourceExpressionList().getList())) {
         final String columnName = ((SqlIdentifier) column.left).getSimple();
-<<<<<<< HEAD
         final int columnIndex =
             table.getRowType(typeFactory).getField(columnName, true, false).getIndex();
         final RexNode columnConstraint = projectMap.get(columnIndex);
         if (columnConstraint != null) {
           checkConstraint(validatorTable, columnName, column.right, columnConstraint);
-=======
-        final int columnIndex = table.getRowType().getField(columnName, true, false).getIndex();
-        final RexNode columnConstraint = projectMap.get(columnIndex);
-        if (columnConstraint != null) {
-          checkConstraint(table, columnName, column.right, columnConstraint);
->>>>>>> 514a8744
         }
       }
     }
@@ -4038,19 +3960,20 @@
 
   /**
    * Ensures that a source value does not violate the constraint of the target column.
-   * @param table            The SqlValidatorTable which wraps a ModifiableViewTable.
-   * @param columnName       The target column name.
-   * @param sourceValue      The insert value being validated.
-   * @param targetConstraint The constraint applied to sourceValue for validation.
+   *
+   * @param validatorTable   SqlValidatorTable that may wrap a ModifiableViewTable
+   * @param columnName       The target column name
+   * @param sourceValue      The insert value being validated
+   * @param targetConstraint The constraint applied to sourceValue for validation
    */
   private void checkConstraint(
-      SqlValidatorTable table, String columnName,
+      SqlValidatorTable validatorTable, String columnName,
       SqlNode sourceValue, RexNode targetConstraint) {
     if (!(sourceValue instanceof SqlLiteral)) {
       // We cannot guarantee that the value satisfies the constraint.
       throw newValidationError(sourceValue,
           RESOURCE.viewConstraintNotSatisfied(
-              columnName, Util.last(table.getQualifiedName())));
+              columnName, Util.last(validatorTable.getQualifiedName())));
     }
     final SqlLiteral insertValue = (SqlLiteral) sourceValue;
     final RexLiteral columnConstraint = (RexLiteral) targetConstraint;
@@ -4066,7 +3989,7 @@
       // The value does not satisfy the constraint.
       throw newValidationError(sourceValue,
           RESOURCE.viewConstraintNotSatisfied(
-              columnName, Util.last(table.getQualifiedName())));
+              columnName, Util.last(validatorTable.getQualifiedName())));
     }
   }
 
