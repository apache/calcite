/*
 * Licensed to the Apache Software Foundation (ASF) under one or more
 * contributor license agreements.  See the NOTICE file distributed with
 * this work for additional information regarding copyright ownership.
 * The ASF licenses this file to you under the Apache License, Version 2.0
 * (the "License"); you may not use this file except in compliance with
 * the License.  You may obtain a copy of the License at
 *
 * http://www.apache.org/licenses/LICENSE-2.0
 *
 * Unless required by applicable law or agreed to in writing, software
 * distributed under the License is distributed on an "AS IS" BASIS,
 * WITHOUT WARRANTIES OR CONDITIONS OF ANY KIND, either express or implied.
 * See the License for the specific language governing permissions and
 * limitations under the License.
 */
package org.apache.calcite.sql.dialect;

import org.apache.calcite.avatica.util.TimeUnit;
import org.apache.calcite.config.NullCollation;
import org.apache.calcite.rel.type.RelDataType;
import org.apache.calcite.rel.type.RelDataTypeSystem;
import org.apache.calcite.rex.RexCall;
import org.apache.calcite.rex.RexLiteral;
import org.apache.calcite.rex.RexNode;
import org.apache.calcite.sql.SqlBasicCall;
import org.apache.calcite.sql.SqlCall;
import org.apache.calcite.sql.SqlCharStringLiteral;
import org.apache.calcite.sql.SqlDateTimeFormat;
import org.apache.calcite.sql.SqlDialect;
import org.apache.calcite.sql.SqlIdentifier;
import org.apache.calcite.sql.SqlIntervalLiteral;
import org.apache.calcite.sql.SqlIntervalQualifier;
import org.apache.calcite.sql.SqlKind;
import org.apache.calcite.sql.SqlLiteral;
import org.apache.calcite.sql.SqlNode;
import org.apache.calcite.sql.SqlNumericLiteral;
import org.apache.calcite.sql.SqlOperator;
import org.apache.calcite.sql.SqlSetOperator;
import org.apache.calcite.sql.SqlSyntax;
import org.apache.calcite.sql.SqlWriter;
import org.apache.calcite.sql.fun.SqlCollectionTableOperator;
import org.apache.calcite.sql.fun.SqlLibraryOperators;
import org.apache.calcite.sql.fun.SqlStdOperatorTable;
import org.apache.calcite.sql.fun.SqlTrimFunction;
import org.apache.calcite.sql.parser.CurrentTimestampHandler;
import org.apache.calcite.sql.parser.SqlParserPos;
import org.apache.calcite.sql.parser.SqlParserUtil;
import org.apache.calcite.sql.type.BasicSqlType;
import org.apache.calcite.sql.type.SqlTypeFamily;
import org.apache.calcite.sql.type.SqlTypeName;
import org.apache.calcite.sql.validate.SqlConformanceEnum;
import org.apache.calcite.util.CastCallBuilder;
import org.apache.calcite.util.ToNumberUtils;
import org.apache.calcite.util.interval.BigQueryDateTimestampInterval;

import com.google.common.collect.ImmutableList;


import java.util.Arrays;
import java.util.HashMap;
import java.util.List;
import java.util.Locale;
import java.util.Map;
import java.util.regex.Pattern;

import static org.apache.calcite.sql.SqlDateTimeFormat.ABBREVIATEDDAYOFWEEK;
import static org.apache.calcite.sql.SqlDateTimeFormat.ABBREVIATEDMONTH;
import static org.apache.calcite.sql.SqlDateTimeFormat.ABBREVIATED_MONTH;
import static org.apache.calcite.sql.SqlDateTimeFormat.ABBREVIATED_NAME_OF_DAY;
import static org.apache.calcite.sql.SqlDateTimeFormat.AMPM;
import static org.apache.calcite.sql.SqlDateTimeFormat.ANTE_MERIDIAN_INDICATOR;
import static org.apache.calcite.sql.SqlDateTimeFormat.ANTE_MERIDIAN_INDICATOR1;
import static org.apache.calcite.sql.SqlDateTimeFormat.DAYOFMONTH;
import static org.apache.calcite.sql.SqlDateTimeFormat.DAYOFWEEK;
import static org.apache.calcite.sql.SqlDateTimeFormat.DAYOFYEAR;
import static org.apache.calcite.sql.SqlDateTimeFormat.DDMMYY;
import static org.apache.calcite.sql.SqlDateTimeFormat.DDMMYYYY;
import static org.apache.calcite.sql.SqlDateTimeFormat.E3;
import static org.apache.calcite.sql.SqlDateTimeFormat.E4;
import static org.apache.calcite.sql.SqlDateTimeFormat.FOURDIGITYEAR;
import static org.apache.calcite.sql.SqlDateTimeFormat.FRACTIONFIVE;
import static org.apache.calcite.sql.SqlDateTimeFormat.FRACTIONFOUR;
import static org.apache.calcite.sql.SqlDateTimeFormat.FRACTIONONE;
import static org.apache.calcite.sql.SqlDateTimeFormat.FRACTIONSIX;
import static org.apache.calcite.sql.SqlDateTimeFormat.FRACTIONTHREE;
import static org.apache.calcite.sql.SqlDateTimeFormat.FRACTIONTWO;
import static org.apache.calcite.sql.SqlDateTimeFormat.HOUR;
import static org.apache.calcite.sql.SqlDateTimeFormat.HOUR_OF_DAY_12;
import static org.apache.calcite.sql.SqlDateTimeFormat.MILISECONDS_4;
import static org.apache.calcite.sql.SqlDateTimeFormat.MILLISECONDS_5;
import static org.apache.calcite.sql.SqlDateTimeFormat.MINUTE;
import static org.apache.calcite.sql.SqlDateTimeFormat.MMDDYY;
import static org.apache.calcite.sql.SqlDateTimeFormat.MMDDYYYY;
import static org.apache.calcite.sql.SqlDateTimeFormat.MMYY;
import static org.apache.calcite.sql.SqlDateTimeFormat.MONTHNAME;
import static org.apache.calcite.sql.SqlDateTimeFormat.MONTH_NAME;
import static org.apache.calcite.sql.SqlDateTimeFormat.NAME_OF_DAY;
import static org.apache.calcite.sql.SqlDateTimeFormat.NUMERICMONTH;
import static org.apache.calcite.sql.SqlDateTimeFormat.POST_MERIDIAN_INDICATOR;
import static org.apache.calcite.sql.SqlDateTimeFormat.POST_MERIDIAN_INDICATOR1;
import static org.apache.calcite.sql.SqlDateTimeFormat.SECOND;
import static org.apache.calcite.sql.SqlDateTimeFormat.TIMEZONE;
import static org.apache.calcite.sql.SqlDateTimeFormat.TWENTYFOURHOUR;
import static org.apache.calcite.sql.SqlDateTimeFormat.TWODIGITYEAR;
import static org.apache.calcite.sql.SqlDateTimeFormat.YYMMDD;
import static org.apache.calcite.sql.SqlDateTimeFormat.YYYYMM;
import static org.apache.calcite.sql.SqlDateTimeFormat.YYYYMMDD;
import static org.apache.calcite.sql.fun.SqlLibraryOperators.FORMAT_TIME;
import static org.apache.calcite.sql.fun.SqlLibraryOperators.IFNULL;
import static org.apache.calcite.sql.fun.SqlLibraryOperators.PARSE_DATE;
import static org.apache.calcite.sql.fun.SqlLibraryOperators.PARSE_TIMESTAMP;
import static org.apache.calcite.sql.fun.SqlLibraryOperators.REGEXP_EXTRACT;
import static org.apache.calcite.sql.fun.SqlLibraryOperators.REGEXP_EXTRACT_ALL;
import static org.apache.calcite.sql.fun.SqlLibraryOperators.SUBSTR;
import static org.apache.calcite.sql.fun.SqlLibraryOperators.TIMESTAMP_SECONDS;
import static org.apache.calcite.sql.fun.SqlStdOperatorTable.CAST;
import static org.apache.calcite.sql.fun.SqlStdOperatorTable.FLOOR;
import static org.apache.calcite.sql.fun.SqlStdOperatorTable.MINUS;
import static org.apache.calcite.sql.fun.SqlStdOperatorTable.MULTIPLY;
import static org.apache.calcite.sql.fun.SqlStdOperatorTable.PLUS;
import static org.apache.calcite.sql.fun.SqlStdOperatorTable.RAND;
import static org.apache.calcite.sql.fun.SqlStdOperatorTable.SESSION_USER;


/**
 * A <code>SqlDialect</code> implementation for Google BigQuery's "Standard SQL"
 * dialect.
 */
public class BigQuerySqlDialect extends SqlDialect {
  public static final SqlDialect DEFAULT =
      new BigQuerySqlDialect(
          EMPTY_CONTEXT
              .withDatabaseProduct(SqlDialect.DatabaseProduct.BIG_QUERY)
              .withLiteralQuoteString("'")
              .withLiteralEscapedQuoteString("\\'")
              .withIdentifierQuoteString("`")
              .withNullCollation(NullCollation.LOW)
              .withConformance(SqlConformanceEnum.BIG_QUERY));

  private static final List<String> RESERVED_KEYWORDS =
      ImmutableList.copyOf(
          Arrays.asList("ALL", "AND", "ANY", "ARRAY", "AS", "ASC",
              "ASSERT_ROWS_MODIFIED", "AT", "BETWEEN", "BY", "CASE", "CAST",
              "COLLATE", "CONTAINS", "CREATE", "CROSS", "CUBE", "CURRENT",
              "DEFAULT", "DEFINE", "DESC", "DISTINCT", "ELSE", "END", "ENUM",
              "ESCAPE", "EXCEPT", "EXCLUDE", "EXISTS", "EXTRACT", "FALSE",
              "FETCH", "FOLLOWING", "FOR", "FROM", "FULL", "GROUP", "GROUPING",
              "GROUPS", "HASH", "HAVING", "IF", "IGNORE", "IN", "INNER",
              "INTERSECT", "INTERVAL", "INTO", "IS", "JOIN", "LATERAL", "LEFT",
              "LIKE", "LIMIT", "LOOKUP", "MERGE", "NATURAL", "NEW", "NO",
              "NOT", "NULL", "NULLS", "OF", "ON", "OR", "ORDER", "OUTER",
              "OVER", "PARTITION", "PRECEDING", "PROTO", "RANGE", "RECURSIVE",
              "RESPECT", "RIGHT", "ROLLUP", "ROWS", "SELECT", "SET", "SOME",
              "STRUCT", "TABLESAMPLE", "THEN", "TO", "TREAT", "TRUE",
              "UNBOUNDED", "UNION", "UNNEST", "USING", "WHEN", "WHERE",
              "WINDOW", "WITH", "WITHIN"));

  private static final Map<SqlDateTimeFormat, String> DATE_TIME_FORMAT_MAP =
      new HashMap<SqlDateTimeFormat, String>() {{
        put(DAYOFMONTH, "%d");
        put(DAYOFYEAR, "%j");
        put(NUMERICMONTH, "%m");
        put(ABBREVIATEDMONTH, "%b");
        put(MONTHNAME, "%B");
        put(TWODIGITYEAR, "%y");
        put(FOURDIGITYEAR, "%Y");
        put(DDMMYYYY, "%d%m%Y");
        put(DDMMYY, "%d%m%y");
        put(MMDDYYYY, "%m%d%Y");
        put(MMDDYY, "%m%d%y");
        put(YYYYMMDD, "%Y%m%d");
        put(YYMMDD, "%y%m%d");
        put(DAYOFWEEK, "%A");
        put(ABBREVIATEDDAYOFWEEK, "%a");
        put(TWENTYFOURHOUR, "%H");
        put(HOUR, "%I");
        put(MINUTE, "%M");
        put(SECOND, "%S");
        put(FRACTIONONE, "1S");
        put(FRACTIONTWO, "2S");
        put(FRACTIONTHREE, "3S");
        put(FRACTIONFOUR, "4S");
        put(FRACTIONFIVE, "5S");
        put(FRACTIONSIX, "6S");
        put(AMPM, "%p");
        put(TIMEZONE, "%Z");
        put(YYYYMM, "%Y%m");
        put(MMYY, "%m%y");
        put(MONTH_NAME, "%B");
        put(ABBREVIATED_MONTH, "%b");
        put(NAME_OF_DAY, "%A");
        put(ABBREVIATED_NAME_OF_DAY, "%a");
        put(HOUR_OF_DAY_12, "%l");
        put(POST_MERIDIAN_INDICATOR, "%p");
        put(POST_MERIDIAN_INDICATOR1, "%p");
        put(ANTE_MERIDIAN_INDICATOR, "%p");
        put(ANTE_MERIDIAN_INDICATOR1, "%p");
        put(MILLISECONDS_5, "*S");
        put(MILISECONDS_4, "*S");
        put(E4, "%A");
        put(E3, "%a");
      }};

  /** An unquoted BigQuery identifier must start with a letter and be followed
   * by zero or more letters, digits or _. */
  private static final Pattern IDENTIFIER_REGEX =
      Pattern.compile("[A-Za-z][A-Za-z0-9_]*");

  /** Creates a BigQuerySqlDialect. */
  public BigQuerySqlDialect(SqlDialect.Context context) {
    super(context);
  }

  @Override public String quoteIdentifier(String val) {
    return quoteIdentifier(new StringBuilder(), val).toString();
  }

  @Override public boolean supportAggInGroupByClause() {
    return false;
  }

  @Override public boolean supportNestedAnalyticalFunctions() {
    return false;
  }

  @Override protected boolean identifierNeedsQuote(String val) {
    return !IDENTIFIER_REGEX.matcher(val).matches()
        || RESERVED_KEYWORDS.contains(val.toUpperCase(Locale.ROOT));
  }

  @Override public SqlNode emulateNullDirection(SqlNode node,
      boolean nullsFirst, boolean desc) {
    return emulateNullDirectionWithIsNull(node, nullsFirst, desc);
  }

  @Override public void unparseOffsetFetch(SqlWriter writer, SqlNode offset,
      SqlNode fetch) {
    unparseFetchUsingLimit(writer, offset, fetch);
  }

  @Override public boolean supportsNestedAggregations() {
    return false;
  }

  @Override public boolean supportsAnalyticalFunctionInAggregate() {
    return false;
  }

  @Override public boolean supportsAnalyticalFunctionInGroupBy() {
    return false;
  }

  @Override public boolean supportsColumnAliasInSort() {
    return true;
  }

  @Override public boolean supportsAliasedValues() {
    return false;
  }

  @Override public boolean supportsCharSet() {
    return false;
  }

  @Override public boolean castRequiredForStringOperand(RexCall node) {
    if (super.castRequiredForStringOperand(node)) {
      return true;
    }
    RexNode operand = node.getOperands().get(0);
    RelDataType castType = node.type;
    if (operand instanceof RexLiteral) {
      if (SqlTypeFamily.NUMERIC.contains(castType)) {
        return true;
      }
      return false;
    } else {
      return true;
    }
  }

  @Override public SqlOperator getTargetFunc(RexCall call) {
    switch (call.getOperator().kind) {
    case PLUS:
    case MINUS:
      switch (call.type.getSqlTypeName()) {
      case DATE:
        switch (call.getOperands().get(1).getType().getSqlTypeName()) {
        case INTEGER:
          RexNode rex2 = call.getOperands().get(1);
          SqlTypeName op1Type = call.getOperands().get(0).getType().getSqlTypeName();
          if (((RexLiteral) rex2).getValueAs(Integer.class) < 0) {
            if (op1Type == SqlTypeName.DATE) {
              return SqlLibraryOperators.DATE_SUB;
            } else {
              return SqlLibraryOperators.DATETIME_SUB;
            }
          }
          if (op1Type == SqlTypeName.DATE) {
            return SqlLibraryOperators.DATE_ADD;
          }
          return SqlLibraryOperators.DATETIME_ADD;
        case INTERVAL_DAY:
        case INTERVAL_MONTH:
          if (call.op.kind == SqlKind.MINUS) {
            return SqlLibraryOperators.DATE_SUB;
          }
          return SqlLibraryOperators.DATE_ADD;
        default:
          return super.getTargetFunc(call);
        }
      case TIMESTAMP:
        if (call.getOperands().get(1).getType().getSqlTypeName() == SqlTypeName.INTEGER) {
          RexNode rex2 = call.getOperands().get(1);
          if (((RexLiteral) rex2).getValueAs(Integer.class) < 0) {
            return SqlLibraryOperators.DATETIME_SUB;
          }
          return SqlLibraryOperators.DATETIME_ADD;
        }
        if (call.op.kind == SqlKind.MINUS) {
          return SqlLibraryOperators.TIMESTAMP_SUB;
        }
        return SqlLibraryOperators.TIMESTAMP_ADD;
      default:
        return super.getTargetFunc(call);
      }
    case IS_NOT_TRUE:
      if (call.getOperands().get(0).getKind() == SqlKind.EQUALS) {
        return SqlStdOperatorTable.NOT_EQUALS;
      } else if (call.getOperands().get(0).getKind() == SqlKind.NOT_EQUALS) {
        return SqlStdOperatorTable.EQUALS;
      } else {
        return super.getTargetFunc(call);
      }
    case IS_TRUE:
      if (call.getOperands().get(0).getKind() == SqlKind.EQUALS) {
        return SqlStdOperatorTable.EQUALS;
      } else if (call.getOperands().get(0).getKind() == SqlKind.NOT_EQUALS) {
        return SqlStdOperatorTable.NOT_EQUALS;
      } else {
        return super.getTargetFunc(call);
      }
    default:
      return super.getTargetFunc(call);
    }
  }

  @Override public SqlNode getCastCall(
      SqlNode operandToCast, RelDataType castFrom, RelDataType castTo) {
    if (castTo.getSqlTypeName() == SqlTypeName.TIMESTAMP && castTo.getPrecision() > 0) {
      return new CastCallBuilder(this).makCastCallForTimestampWithPrecision(operandToCast,
          castTo.getPrecision());
    } else if (castTo.getSqlTypeName() == SqlTypeName.TIME && castTo.getPrecision() > 0) {
      return makCastCallForTimeWithPrecision(operandToCast, castTo.getPrecision());
    }
    return super.getCastCall(operandToCast, castFrom, castTo);
  }

  private SqlNode makCastCallForTimeWithPrecision(SqlNode operandToCast, int precision) {
    SqlParserPos pos = SqlParserPos.ZERO;
    SqlNode timeWithoutPrecision =
        getCastSpec(new BasicSqlType(RelDataTypeSystem.DEFAULT, SqlTypeName.TIME));
    SqlCall castedTimeNode = CAST.createCall(pos, operandToCast, timeWithoutPrecision);
    SqlCharStringLiteral timeFormat = SqlLiteral.createCharString(String.format
        (Locale.ROOT, "%s%s%s", "HH24:MI:SS.S(", precision, ")"), pos);
    SqlCall formattedCall = FORMAT_TIME.createCall(pos, timeFormat, castedTimeNode);
    return CAST.createCall(pos, formattedCall, timeWithoutPrecision);
  }

  @Override public void unparseCall(final SqlWriter writer, final SqlCall call, final int leftPrec,
      final int rightPrec) {
    switch (call.getKind()) {
    case POSITION:
      final SqlWriter.Frame frame = writer.startFunCall("STRPOS");
      writer.sep(",");
      call.operand(1).unparse(writer, leftPrec, rightPrec);
      writer.sep(",");
      call.operand(0).unparse(writer, leftPrec, rightPrec);
      if (3 == call.operandCount()) {
        throw new RuntimeException("3rd operand Not Supported for Function STRPOS in Big Query");
      }
      writer.endFunCall(frame);
      break;
    case UNION:
      if (!((SqlSetOperator) call.getOperator()).isAll()) {
        SqlSyntax.BINARY.unparse(writer, UNION_DISTINCT, call, leftPrec, rightPrec);
      } else {
        super.unparseCall(writer, call, leftPrec, rightPrec);
      }
      break;
    case EXCEPT:
      if (!((SqlSetOperator) call.getOperator()).isAll()) {
        SqlSyntax.BINARY.unparse(writer, EXCEPT_DISTINCT, call, leftPrec, rightPrec);
      } else {
        super.unparseCall(writer, call, leftPrec, rightPrec);
      }
      break;
    case INTERSECT:
      if (!((SqlSetOperator) call.getOperator()).isAll()) {
        SqlSyntax.BINARY.unparse(writer, INTERSECT_DISTINCT, call, leftPrec, rightPrec);
      } else {
        super.unparseCall(writer, call, leftPrec, rightPrec);
      }
      break;
    case CHARACTER_LENGTH:
    case CHAR_LENGTH:
      final SqlWriter.Frame lengthFrame = writer.startFunCall("LENGTH");
      call.operand(0).unparse(writer, leftPrec, rightPrec);
      writer.endFunCall(lengthFrame);
      break;
    case TRIM:
      unparseTrim(writer, call, leftPrec, rightPrec);
      break;
    case SUBSTRING:
      final SqlWriter.Frame substringFrame = writer.startFunCall("SUBSTR");
      for (SqlNode operand : call.getOperandList()) {
        writer.sep(",");
        operand.unparse(writer, leftPrec, rightPrec);
      }
      writer.endFunCall(substringFrame);
      break;
    case TRUNCATE:
      final SqlWriter.Frame truncateFrame = writer.startFunCall("TRUNC");
      for (SqlNode operand : call.getOperandList()) {
        writer.sep(",");
        operand.unparse(writer, leftPrec, rightPrec);
      }
      writer.endFunCall(truncateFrame);
      break;
    case CONCAT:
      final SqlWriter.Frame concatFrame = writer.startFunCall("CONCAT");
      for (SqlNode operand : call.getOperandList()) {
        writer.sep(",");
        operand.unparse(writer, leftPrec, rightPrec);
      }
      writer.endFunCall(concatFrame);
      break;
    case DIVIDE_INTEGER:
      final SqlWriter.Frame castFrame = writer.startFunCall("CAST");
      unparseDivideInteger(writer, call, leftPrec, rightPrec);
      writer.sep("AS");
      writer.literal("INT64");
      writer.endFunCall(castFrame);
      break;
    case REGEXP_SUBSTR:
      unparseRegexSubstr(writer, call, leftPrec, rightPrec);
      break;
    case TO_NUMBER:
      ToNumberUtils.unparseToNumber(writer, call, leftPrec, rightPrec);
      break;
    case ASCII:
      SqlWriter.Frame toCodePointsFrame = writer.startFunCall("TO_CODE_POINTS");
      for (SqlNode operand : call.getOperandList()) {
        writer.sep(",");
        operand.unparse(writer, leftPrec, rightPrec);
      }
      writer.endFunCall(toCodePointsFrame);
      writer.literal("[OFFSET(0)]");
      break;
    case NVL:
      SqlNode[] extractNodeOperands = new SqlNode[]{call.operand(0), call.operand(1)};
      SqlCall sqlCall = new SqlBasicCall(IFNULL, extractNodeOperands,
          SqlParserPos.ZERO);
      unparseCall(writer, sqlCall, leftPrec, rightPrec);
      break;
    case OTHER_FUNCTION:
    case OTHER:
      unparseOtherFunction(writer, call, leftPrec, rightPrec);
      break;
    case COLLECTION_TABLE:
      if (call.operandCount() > 1) {
        throw new RuntimeException("Table function supports only one argument in Big Query");
      }
      call.operand(0).unparse(writer, leftPrec, rightPrec);
      SqlCollectionTableOperator operator = (SqlCollectionTableOperator) call.getOperator();
      if (operator.getAliasName() == null) {
        throw new RuntimeException("Table function must have alias in Big Query");
      }
      writer.sep("as " + operator.getAliasName());
      break;
<<<<<<< HEAD
    case PLUS:
      BigQueryDateTimestampInterval plusInterval = new BigQueryDateTimestampInterval();
      if (!plusInterval.unparseTimestampadd(writer, call, leftPrec, rightPrec, "")) {
        super.unparseCall(writer, call, leftPrec, rightPrec);
      }
      break;
    case MINUS:
      BigQueryDateTimestampInterval minusInterval = new BigQueryDateTimestampInterval();
      if (!minusInterval.unparseTimestampadd(writer, call, leftPrec, rightPrec, "-")) {
        super.unparseCall(writer, call, leftPrec, rightPrec);
      }
=======
    case MINUS:
    case PLUS:
      unparseCallPlusMinus(writer, call, leftPrec, rightPrec);
>>>>>>> e23c5696
      break;
    default:
      super.unparseCall(writer, call, leftPrec, rightPrec);
    }
  }

  private void unparseCallPlusMinus(SqlWriter writer, SqlCall call, int left, int right) {
    IntervalUtils utils = new IntervalUtils();
    switch (call.getOperator().getName()) {
    case "DATETIME_ADD":
    case "DATETIME_SUB":
    case "TIMESTAMP_SUB":
    case "TIMESTAMP_ADD":
    case "DATE_ADD":
    case "DATE_SUB":
      utils.unparse(writer, call, left, right, this);
      break;
    default: super.unparseCall(writer, call, left, right);
    }
  }

  @Override public SqlNode rewriteSingleValueExpr(SqlNode aggCall) {
    return ((SqlBasicCall) aggCall).operand(0);
  }

  /**
   * List of BigQuery Specific Operators needed to form Syntactically Correct SQL.
   */
  private static final SqlOperator UNION_DISTINCT = new SqlSetOperator(
      "UNION DISTINCT", SqlKind.UNION, 14, false);

  private static final SqlSetOperator EXCEPT_DISTINCT =
      new SqlSetOperator("EXCEPT DISTINCT", SqlKind.EXCEPT, 14, false);

  private static final SqlSetOperator INTERSECT_DISTINCT =
      new SqlSetOperator("INTERSECT DISTINCT", SqlKind.INTERSECT, 18, false);

  @Override public void unparseSqlDatetimeArithmetic(SqlWriter writer,
      SqlCall call, SqlKind sqlKind, int leftPrec, int rightPrec) {
    switch (sqlKind) {
    case MINUS:
      final SqlWriter.Frame dateDiffFrame = writer.startFunCall("DATE_DIFF");
      writer.sep(",");
      call.operand(0).unparse(writer, leftPrec, rightPrec);
      writer.sep(",");
      call.operand(1).unparse(writer, leftPrec, rightPrec);
      writer.sep(",");
      writer.literal("DAY");
      writer.endFunCall(dateDiffFrame);
      break;
    }
  }

  private void unparseRegexSubstr(SqlWriter writer, SqlCall call, int leftPrec, int rightPrec) {
    SqlCall extractCall;
    switch (call.operandCount()) {
    case 3:
      extractCall = makeExtractSqlCall(call);
      REGEXP_EXTRACT.unparse(writer, extractCall, leftPrec, rightPrec);
      break;
    case 4:
    case 5:
      extractCall = makeExtractSqlCall(call);
      REGEXP_EXTRACT_ALL.unparse(writer, extractCall, leftPrec, rightPrec);
      writeOffset(writer, call);
      break;
    default:
      REGEXP_EXTRACT.unparse(writer, call, leftPrec, rightPrec);
    }
  }

  private void writeOffset(SqlWriter writer, SqlCall call) {
    int occurrenceNumber = Integer.parseInt(call.operand(3).toString()) - 1;
    writer.literal("[OFFSET(" + occurrenceNumber + ")]");
  }

  private SqlCall makeExtractSqlCall(SqlCall call) {
    SqlCall substringCall = makeSubstringSqlCall(call);
    call.setOperand(0, substringCall);
    if (call.operandCount() == 5 && call.operand(4).toString().equals("'i'")) {
      SqlCharStringLiteral regexNode = makeRegexNode(call);
      call.setOperand(1, regexNode);
    }
    SqlNode[] extractNodeOperands = new SqlNode[]{call.operand(0), call.operand(1)};
    return new SqlBasicCall(REGEXP_EXTRACT, extractNodeOperands, SqlParserPos.ZERO);
  }

  private SqlCharStringLiteral makeRegexNode(SqlCall call) {
    String regexStr = call.operand(1).toString();
    regexStr = regexStr.replace("\\", "\\\\");
    String regexLiteral = "(?i)".concat(regexStr.substring(1, regexStr.length() - 1));
    return SqlLiteral.createCharString(regexLiteral,
        call.operand(1).getParserPosition());
  }

  private SqlCall makeSubstringSqlCall(SqlCall call) {
    SqlNode[] sqlNodes = new SqlNode[]{call.operand(0), call.operand(2)};
    return new SqlBasicCall(SUBSTR, sqlNodes, SqlParserPos.ZERO);
  }


  /**
   * For usage of TRIM, LTRIM and RTRIM in BQ
   */
  private void unparseTrim(
      SqlWriter writer, SqlCall call, int leftPrec,
      int rightPrec) {
    assert call.operand(0) instanceof SqlLiteral : call.operand(0);
    final String operatorName;
    SqlLiteral trimFlag = call.operand(0);
    SqlLiteral valueToTrim = call.operand(1);
    switch (trimFlag.getValueAs(SqlTrimFunction.Flag.class)) {
    case LEADING:
      operatorName = "LTRIM";
      break;
    case TRAILING:
      operatorName = "RTRIM";
      break;
    default:
      operatorName = call.getOperator().getName();
      break;
    }
    final SqlWriter.Frame trimFrame = writer.startFunCall(operatorName);
    call.operand(2).unparse(writer, leftPrec, rightPrec);
    if (!valueToTrim.toValue().matches("\\s+")) {
      writer.literal(",");
      call.operand(1).unparse(writer, leftPrec, rightPrec);
    }
    writer.endFunCall(trimFrame);
  }

  /**
   * For usage of DATE_ADD,DATE_SUB function in BQ. It will unparse the SqlCall and write it into BQ
   * format. Below are few examples:
   * Example 1:
   * Input: select date + INTERVAL 1 DAY
   * It will write output query as: select DATE_ADD(date , INTERVAL 1 DAY)
   * Example 2:
   * Input: select date + Store_id * INTERVAL 2 DAY
   * It will write output query as: select DATE_ADD(date , INTERVAL Store_id * 2 DAY)
   *
   * @param writer Target SqlWriter to write the call
   * @param call SqlCall : date + Store_id * INTERVAL 2 DAY
   * @param leftPrec Indicate left precision
   * @param rightPrec Indicate left precision
   */
  @Override public void unparseIntervalOperandsBasedFunctions(
      SqlWriter writer,
      SqlCall call, int leftPrec, int rightPrec) {
    final SqlWriter.Frame frame = writer.startFunCall(call.getOperator().toString());
    call.operand(0).unparse(writer, leftPrec, rightPrec);
    writer.print(",");
    switch (call.operand(1).getKind()) {
    case LITERAL:
      unparseSqlIntervalLiteral(writer, call.operand(1), leftPrec, rightPrec);
      break;
    case TIMES:
      unparseExpressionIntervalCall(call.operand(1), writer, leftPrec, rightPrec);
      break;
    case OTHER_FUNCTION:
      unparseOtherFunction(writer, call.operand(1), leftPrec, rightPrec);
      break;
    default:
      throw new AssertionError(call.operand(1).getKind() + " is not valid");
    }
    writer.endFunCall(frame);
  }

  @Override public void unparseSqlIntervalLiteral(
      SqlWriter writer, SqlIntervalLiteral literal, int leftPrec, int rightPrec) {
    literal = updateSqlIntervalLiteral(literal);
    SqlIntervalLiteral.IntervalValue intervalValue =
        (SqlIntervalLiteral.IntervalValue) literal.getValue();
    writer.sep("INTERVAL");
    if (intervalValue.getSign() == -1) {
      writer.print("-");
    }
    writer.literal(intervalValue.getIntervalLiteral());
    unparseSqlIntervalQualifier(
        writer, intervalValue.getIntervalQualifier(), RelDataTypeSystem.DEFAULT);
  }

  private SqlIntervalLiteral updateSqlIntervalLiteral(SqlIntervalLiteral literal) {
    SqlIntervalLiteral.IntervalValue interval =
        (SqlIntervalLiteral.IntervalValue) literal.getValue();
    switch (literal.getTypeName()) {
    case INTERVAL_HOUR_SECOND:
      long equivalentSecondValue = SqlParserUtil.intervalToMillis(interval.getIntervalLiteral(),
          interval.getIntervalQualifier()) / 1000;
      SqlIntervalQualifier qualifier = new SqlIntervalQualifier(TimeUnit.SECOND,
          RelDataType.PRECISION_NOT_SPECIFIED, TimeUnit.SECOND,
          RelDataType.PRECISION_NOT_SPECIFIED, SqlParserPos.ZERO);
      return SqlLiteral.createInterval(interval.getSign(), Long.toString(equivalentSecondValue),
          qualifier, literal.getParserPosition());
    default:
      return literal;
    }
  }

  /**
   * Unparse the SqlBasic call and write INTERVAL with expression. Below are the examples:
   * Example 1:
   * Input: store_id * INTERVAL 1 DAY
   * It will write this as: INTERVAL store_id DAY
   * Example 2:
   * Input: 10 * INTERVAL 2 DAY
   * It will write this as: INTERVAL 10 * 2 DAY
   *
   * @param call SqlCall : store_id * INTERVAL 1 DAY
   * @param writer Target SqlWriter to write the call
   * @param leftPrec Indicate left precision
   * @param rightPrec Indicate right precision
   */
  private void unparseExpressionIntervalCall(
      SqlBasicCall call, SqlWriter writer, int leftPrec, int rightPrec) {
    SqlLiteral intervalLiteral = getIntervalLiteral(call);
    SqlNode identifier = getIdentifier(call);
    SqlIntervalLiteral.IntervalValue literalValue =
        (SqlIntervalLiteral.IntervalValue) intervalLiteral.getValue();
    writer.sep("INTERVAL");
    if (call.getKind() == SqlKind.TIMES) {
      if (!literalValue.getIntervalLiteral().equals("1")) {
        identifier.unparse(writer, leftPrec, rightPrec);
        writer.sep("*");
        writer.sep(literalValue.toString());
      } else {
        identifier.unparse(writer, leftPrec, rightPrec);
      }
      writer.print(literalValue.getIntervalQualifier().toString());
    }
  }

  /**
   * Return the SqlLiteral from the SqlBasicCall.
   *
   * @param intervalOperand store_id * INTERVAL 1 DAY
   * @return SqlLiteral INTERVAL 1 DAY
   */
  private SqlLiteral getIntervalLiteral(SqlBasicCall intervalOperand) {
    if (intervalOperand.operand(1).getKind() == SqlKind.IDENTIFIER
        || (intervalOperand.operand(1) instanceof SqlNumericLiteral)) {
      return ((SqlBasicCall) intervalOperand).operand(0);
    }
    return ((SqlBasicCall) intervalOperand).operand(1);
  }

  /**
   * Return the identifer from the SqlBasicCall.
   *
   * @param intervalOperand Store_id * INTERVAL 1 DAY
   * @return SqlIdentifier Store_id
   */
  private SqlNode getIdentifier(SqlBasicCall intervalOperand) {
    if (intervalOperand.operand(1).getKind() == SqlKind.IDENTIFIER
        || (intervalOperand.operand(1) instanceof SqlNumericLiteral)) {
      return intervalOperand.operand(1);
    }
    return intervalOperand.operand(0);
  }

  private void unparseOtherFunction(SqlWriter writer, SqlCall call, int leftPrec, int rightPrec) {
    switch (call.getOperator().getName()) {
    case "CURRENT_TIMESTAMP":
      if (((SqlBasicCall) call).getOperands().length > 0) {
        new CurrentTimestampHandler(this)
            .unparseCurrentTimestamp(writer, call, leftPrec, rightPrec);
      } else {
        super.unparseCall(writer, call, leftPrec, rightPrec);
      }
      break;
    case "CURRENT_USER":
    case "SESSION_USER":
      final SqlWriter.Frame sessionUserFunc = writer.startFunCall(SESSION_USER.getName());
      writer.endFunCall(sessionUserFunc);
      break;
    case "TIMESTAMPINTADD":
    case "TIMESTAMPINTSUB":
      unparseTimestampAddSub(writer, call, leftPrec, rightPrec);
      break;
    case "FORMAT_TIMESTAMP":
    case "FORMAT_TIME":
    case "FORMAT_DATE":
    case "FORMAT_DATETIME":
      SqlCall formatCall = call.getOperator().createCall(SqlParserPos.ZERO,
          creteDateTimeFormatSqlCharLiteral(call.operand(0).toString()), call.operand(1));
      super.unparseCall(writer, formatCall, leftPrec, rightPrec);
      break;
    case "STR_TO_DATE":
      SqlCall parseDateCall = PARSE_DATE.createCall(SqlParserPos.ZERO,
          creteDateTimeFormatSqlCharLiteral(call.operand(1).toString()), call.operand(0));
      unparseCall(writer, parseDateCall, leftPrec, rightPrec);
      break;
    case "TO_DATE":
      SqlCall parseToDateCall = PARSE_TIMESTAMP.createCall(SqlParserPos.ZERO,
              creteDateTimeFormatSqlCharLiteral(call.operand(1).toString()), call.operand(0));
      final SqlWriter.Frame timestampSecond = writer.startFunCall("DATE");
      unparseCall(writer, parseToDateCall, leftPrec, rightPrec);
      writer.endFunCall(timestampSecond);
      break;
    case "TO_TIMESTAMP":
      if (call.getOperandList().size() == 1) {
        SqlCall timestampSecondsCall = TIMESTAMP_SECONDS.createCall(SqlParserPos.ZERO,
                call.operand(0));
        unparseCall(writer, timestampSecondsCall, leftPrec, rightPrec);
        break;
      }
      SqlCall parseTimestampCall = PARSE_TIMESTAMP.createCall(SqlParserPos.ZERO,
              creteDateTimeFormatSqlCharLiteral(call.operand(1).toString()), call.operand(0));
      unparseCall(writer, parseTimestampCall, leftPrec, rightPrec);
      break;
    case "INSTR":
      final SqlWriter.Frame frame = writer.startFunCall("STRPOS");
      writer.sep(",");
      call.operand(0).unparse(writer, leftPrec, rightPrec);
      writer.sep(",");
      call.operand(1).unparse(writer, leftPrec, rightPrec);
      writer.endFunCall(frame);
      break;
<<<<<<< HEAD
    case "DATE_MOD":
      unparseDateModule(writer, call, leftPrec, rightPrec);
=======
    case "DATETIME_ADD":
    case "DATETIME_SUB":
      unparseCallPlusMinus(writer, call, leftPrec, rightPrec);
>>>>>>> e23c5696
      break;
    case "TIMESTAMPINTMUL":
      unparseTimestampIntMul(writer, call, leftPrec, rightPrec);
      break;
    case "RAND_INTEGER":
      unparseRandomfunction(writer, call, leftPrec, rightPrec);
      break;
    case DateTimestampFormatUtil.WEEKNUMBER_OF_YEAR:
    case DateTimestampFormatUtil.YEARNUMBER_OF_CALENDAR:
    case DateTimestampFormatUtil.MONTHNUMBER_OF_YEAR:
    case DateTimestampFormatUtil.QUARTERNUMBER_OF_YEAR:
    case DateTimestampFormatUtil.MONTHNUMBER_OF_QUARTER:
    case DateTimestampFormatUtil.WEEKNUMBER_OF_MONTH:
    case DateTimestampFormatUtil.WEEKNUMBER_OF_CALENDAR:
    case DateTimestampFormatUtil.DAYOCCURRENCE_OF_MONTH:
    case DateTimestampFormatUtil.DAYNUMBER_OF_CALENDAR:
    case DateTimestampFormatUtil.DAY_OF_YEAR:
      DateTimestampFormatUtil dateTimestampFormatUtil = new DateTimestampFormatUtil();
      dateTimestampFormatUtil.unparseCall(writer, call, leftPrec, rightPrec);
      break;
    default:
      super.unparseCall(writer, call, leftPrec, rightPrec);
    }
  }

  private void unparseTimestampAddSub(SqlWriter writer, SqlCall call, int leftPrec, int rightPrec) {
    SqlWriter.Frame timestampAdd = writer.startFunCall(getFunName(call));
    call.operand(0).unparse(writer, leftPrec, rightPrec);
    writer.print(",");
    writer.print("INTERVAL ");
    call.operand(call.getOperandList().size() - 1)
            .unparse(writer, leftPrec, rightPrec);
    writer.print("SECOND");
    writer.endFunCall(timestampAdd);
  }

  private String getFunName(SqlCall call) {
    String operatorName = call.getOperator().getName();
    return operatorName.equals("TIMESTAMPINTADD") ? "TIMESTAMP_ADD"
            : operatorName.equals("TIMESTAMPINTSUB") ? "TIMESTAMP_SUB"
            : operatorName;
  }

  private SqlCharStringLiteral creteDateTimeFormatSqlCharLiteral(String format) {
    String formatString = getDateTimeFormatString(unquoteStringLiteral(format),
        DATE_TIME_FORMAT_MAP);
    return SqlLiteral.createCharString(formatString, SqlParserPos.ZERO);
  }

  /**
   * unparse method for Random function
   */
  private void unparseRandomfunction(SqlWriter writer, SqlCall call, int leftPrec, int rightPrec) {
    SqlCall randCall = RAND.createCall(SqlParserPos.ZERO);
    SqlCall upperLimitCall = PLUS.createCall(SqlParserPos.ZERO, MINUS.createCall
            (SqlParserPos.ZERO, call.operand(1), call.operand(0)), call.operand(0));
    SqlCall numberGenerator = MULTIPLY.createCall(SqlParserPos.ZERO, randCall, upperLimitCall);
    SqlCall floorDoubleValue = FLOOR.createCall(SqlParserPos.ZERO, numberGenerator);
    SqlCall plusNode = PLUS.createCall(SqlParserPos.ZERO, floorDoubleValue, call.operand(0));
    unparseCall(writer, plusNode, leftPrec, rightPrec);
  }

  @Override protected String getDateTimeFormatString(
      String standardDateFormat, Map<SqlDateTimeFormat, String> dateTimeFormatMap) {
    String dateTimeFormat = super.getDateTimeFormatString(standardDateFormat, dateTimeFormatMap);
    return dateTimeFormat
        .replace("%Y-%m-%d", "%F")
        .replace("%S.", "%E");
  }

  private void unparseTimestampIntMul(SqlWriter writer, SqlCall call, int leftPrec, int rightPrec) {
    if (call.operand(0) instanceof SqlBasicCall) {
      handleSqlBasicCallForTimestampMulti(writer, call);
    } else {
      SqlIntervalLiteral intervalLiteralValue = call.operand(0);
      SqlIntervalLiteral.IntervalValue literalValue =
              (SqlIntervalLiteral.IntervalValue) intervalLiteralValue.getValue();
      String secondOperand = "";
      if (call.operand(1) instanceof SqlIdentifier) {
        SqlIdentifier sqlIdentifier = call.operand(1);
        secondOperand = sqlIdentifier.toString() + "*"
                + (Integer.valueOf(literalValue.toString()) + "");
      } else if (call.operand(1) instanceof SqlNumericLiteral) {
        SqlNumericLiteral sqlNumericLiteral = call.operand(1);
        secondOperand = Integer.parseInt(sqlNumericLiteral.toString())
                * (Integer.parseInt(literalValue.toString())) + "";
      }
      writer.sep("INTERVAL");
      writer.sep(secondOperand);
      writer.print(literalValue.getIntervalQualifier().toString());
    }
  }

  void handleSqlBasicCallForTimestampMulti(SqlWriter writer, SqlCall call) {
    String firstOperand = String.valueOf((SqlBasicCall) call.getOperandList().get(0));
    firstOperand = firstOperand.replaceAll("TIME(0)", "TIME");
    SqlIntervalLiteral intervalLiteralValue = (SqlIntervalLiteral) call.getOperandList().get(1);
    SqlIntervalLiteral.IntervalValue literalValue =
            (SqlIntervalLiteral.IntervalValue) intervalLiteralValue.getValue();
    String secondOperand = literalValue.toString() + " * " + firstOperand;
    writer.sep("INTERVAL");
    writer.sep(secondOperand);
    writer.print(literalValue.toString());
  }

}

// End BigQuerySqlDialect.java<|MERGE_RESOLUTION|>--- conflicted
+++ resolved
@@ -55,7 +55,6 @@
 import org.apache.calcite.util.interval.BigQueryDateTimestampInterval;
 
 import com.google.common.collect.ImmutableList;
-
 
 import java.util.Arrays;
 import java.util.HashMap;
@@ -478,7 +477,6 @@
       }
       writer.sep("as " + operator.getAliasName());
       break;
-<<<<<<< HEAD
     case PLUS:
       BigQueryDateTimestampInterval plusInterval = new BigQueryDateTimestampInterval();
       if (!plusInterval.unparseTimestampadd(writer, call, leftPrec, rightPrec, "")) {
@@ -490,29 +488,9 @@
       if (!minusInterval.unparseTimestampadd(writer, call, leftPrec, rightPrec, "-")) {
         super.unparseCall(writer, call, leftPrec, rightPrec);
       }
-=======
-    case MINUS:
-    case PLUS:
-      unparseCallPlusMinus(writer, call, leftPrec, rightPrec);
->>>>>>> e23c5696
       break;
     default:
       super.unparseCall(writer, call, leftPrec, rightPrec);
-    }
-  }
-
-  private void unparseCallPlusMinus(SqlWriter writer, SqlCall call, int left, int right) {
-    IntervalUtils utils = new IntervalUtils();
-    switch (call.getOperator().getName()) {
-    case "DATETIME_ADD":
-    case "DATETIME_SUB":
-    case "TIMESTAMP_SUB":
-    case "TIMESTAMP_ADD":
-    case "DATE_ADD":
-    case "DATE_SUB":
-      utils.unparse(writer, call, left, right, this);
-      break;
-    default: super.unparseCall(writer, call, left, right);
     }
   }
 
@@ -672,7 +650,7 @@
     if (intervalValue.getSign() == -1) {
       writer.print("-");
     }
-    writer.literal(intervalValue.getIntervalLiteral());
+    writer.sep(intervalValue.getIntervalLiteral());
     unparseSqlIntervalQualifier(
         writer, intervalValue.getIntervalQualifier(), RelDataTypeSystem.DEFAULT);
   }
@@ -813,14 +791,8 @@
       call.operand(1).unparse(writer, leftPrec, rightPrec);
       writer.endFunCall(frame);
       break;
-<<<<<<< HEAD
     case "DATE_MOD":
       unparseDateModule(writer, call, leftPrec, rightPrec);
-=======
-    case "DATETIME_ADD":
-    case "DATETIME_SUB":
-      unparseCallPlusMinus(writer, call, leftPrec, rightPrec);
->>>>>>> e23c5696
       break;
     case "TIMESTAMPINTMUL":
       unparseTimestampIntMul(writer, call, leftPrec, rightPrec);
