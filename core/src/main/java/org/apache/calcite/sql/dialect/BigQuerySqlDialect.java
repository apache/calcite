/*
 * Licensed to the Apache Software Foundation (ASF) under one or more
 * contributor license agreements.  See the NOTICE file distributed with
 * this work for additional information regarding copyright ownership.
 * The ASF licenses this file to you under the Apache License, Version 2.0
 * (the "License"); you may not use this file except in compliance with
 * the License.  You may obtain a copy of the License at
 *
 * http://www.apache.org/licenses/LICENSE-2.0
 *
 * Unless required by applicable law or agreed to in writing, software
 * distributed under the License is distributed on an "AS IS" BASIS,
 * WITHOUT WARRANTIES OR CONDITIONS OF ANY KIND, either express or implied.
 * See the License for the specific language governing permissions and
 * limitations under the License.
 */
package org.apache.calcite.sql.dialect;

import org.apache.calcite.avatica.util.TimeUnit;
import org.apache.calcite.config.NullCollation;
import org.apache.calcite.rel.type.RelDataType;
import org.apache.calcite.rel.type.RelDataTypeSystem;
import org.apache.calcite.rex.RexCall;
import org.apache.calcite.rex.RexLiteral;
import org.apache.calcite.rex.RexNode;
import org.apache.calcite.sql.SqlBasicCall;
import org.apache.calcite.sql.SqlCall;
import org.apache.calcite.sql.SqlCharStringLiteral;
import org.apache.calcite.sql.SqlDateTimeFormat;
import org.apache.calcite.sql.SqlDialect;
import org.apache.calcite.sql.SqlIdentifier;
import org.apache.calcite.sql.SqlIntervalLiteral;
import org.apache.calcite.sql.SqlIntervalQualifier;
import org.apache.calcite.sql.SqlKind;
import org.apache.calcite.sql.SqlLiteral;
import org.apache.calcite.sql.SqlNode;
import org.apache.calcite.sql.SqlNumericLiteral;
import org.apache.calcite.sql.SqlOperator;
import org.apache.calcite.sql.SqlSetOperator;
import org.apache.calcite.sql.SqlSyntax;
import org.apache.calcite.sql.SqlWriter;
import org.apache.calcite.sql.fun.SqlCollectionTableOperator;
import org.apache.calcite.sql.fun.SqlLibraryOperators;
import org.apache.calcite.sql.fun.SqlStdOperatorTable;
import org.apache.calcite.sql.fun.SqlTrimFunction;
import org.apache.calcite.sql.parser.CurrentTimestampHandler;
import org.apache.calcite.sql.parser.SqlParserPos;
import org.apache.calcite.sql.parser.SqlParserUtil;
import org.apache.calcite.sql.type.BasicSqlType;
import org.apache.calcite.sql.type.SqlTypeFamily;
import org.apache.calcite.sql.type.SqlTypeName;
import org.apache.calcite.sql.validate.SqlConformanceEnum;
import org.apache.calcite.util.CastCallBuilder;
import org.apache.calcite.util.ToNumberUtils;
import org.apache.calcite.util.interval.BigQueryDateTimestampInterval;

import com.google.common.collect.ImmutableList;


import java.util.Arrays;
import java.util.HashMap;
import java.util.List;
import java.util.Locale;
import java.util.Map;
import java.util.regex.Pattern;

import static org.apache.calcite.sql.SqlDateTimeFormat.ABBREVIATEDDAYOFWEEK;
import static org.apache.calcite.sql.SqlDateTimeFormat.ABBREVIATEDMONTH;
import static org.apache.calcite.sql.SqlDateTimeFormat.ABBREVIATED_MONTH;
import static org.apache.calcite.sql.SqlDateTimeFormat.ABBREVIATED_NAME_OF_DAY;
import static org.apache.calcite.sql.SqlDateTimeFormat.AMPM;
import static org.apache.calcite.sql.SqlDateTimeFormat.ANTE_MERIDIAN_INDICATOR;
import static org.apache.calcite.sql.SqlDateTimeFormat.ANTE_MERIDIAN_INDICATOR1;
import static org.apache.calcite.sql.SqlDateTimeFormat.DAYOFMONTH;
import static org.apache.calcite.sql.SqlDateTimeFormat.DAYOFWEEK;
import static org.apache.calcite.sql.SqlDateTimeFormat.DAYOFYEAR;
import static org.apache.calcite.sql.SqlDateTimeFormat.DDMMYY;
import static org.apache.calcite.sql.SqlDateTimeFormat.DDMMYYYY;
import static org.apache.calcite.sql.SqlDateTimeFormat.E3;
import static org.apache.calcite.sql.SqlDateTimeFormat.E4;
import static org.apache.calcite.sql.SqlDateTimeFormat.FOURDIGITYEAR;
import static org.apache.calcite.sql.SqlDateTimeFormat.FRACTIONFIVE;
import static org.apache.calcite.sql.SqlDateTimeFormat.FRACTIONFOUR;
import static org.apache.calcite.sql.SqlDateTimeFormat.FRACTIONONE;
import static org.apache.calcite.sql.SqlDateTimeFormat.FRACTIONSIX;
import static org.apache.calcite.sql.SqlDateTimeFormat.FRACTIONTHREE;
import static org.apache.calcite.sql.SqlDateTimeFormat.FRACTIONTWO;
import static org.apache.calcite.sql.SqlDateTimeFormat.HOUR;
import static org.apache.calcite.sql.SqlDateTimeFormat.HOUR_OF_DAY_12;
import static org.apache.calcite.sql.SqlDateTimeFormat.MILISECONDS_4;
import static org.apache.calcite.sql.SqlDateTimeFormat.MILLISECONDS_5;
import static org.apache.calcite.sql.SqlDateTimeFormat.MINUTE;
import static org.apache.calcite.sql.SqlDateTimeFormat.MMDDYY;
import static org.apache.calcite.sql.SqlDateTimeFormat.MMDDYYYY;
import static org.apache.calcite.sql.SqlDateTimeFormat.MMYY;
import static org.apache.calcite.sql.SqlDateTimeFormat.MONTHNAME;
import static org.apache.calcite.sql.SqlDateTimeFormat.MONTH_NAME;
import static org.apache.calcite.sql.SqlDateTimeFormat.NAME_OF_DAY;
import static org.apache.calcite.sql.SqlDateTimeFormat.NUMERICMONTH;
import static org.apache.calcite.sql.SqlDateTimeFormat.POST_MERIDIAN_INDICATOR;
import static org.apache.calcite.sql.SqlDateTimeFormat.POST_MERIDIAN_INDICATOR1;
import static org.apache.calcite.sql.SqlDateTimeFormat.SECOND;
import static org.apache.calcite.sql.SqlDateTimeFormat.TIMEZONE;
import static org.apache.calcite.sql.SqlDateTimeFormat.TWENTYFOURHOUR;
import static org.apache.calcite.sql.SqlDateTimeFormat.TWODIGITYEAR;
import static org.apache.calcite.sql.SqlDateTimeFormat.YYMMDD;
import static org.apache.calcite.sql.SqlDateTimeFormat.YYYYMM;
import static org.apache.calcite.sql.SqlDateTimeFormat.YYYYMMDD;
import static org.apache.calcite.sql.fun.SqlLibraryOperators.FORMAT_TIME;
import static org.apache.calcite.sql.fun.SqlLibraryOperators.IFNULL;
import static org.apache.calcite.sql.fun.SqlLibraryOperators.PARSE_DATE;
import static org.apache.calcite.sql.fun.SqlLibraryOperators.PARSE_TIMESTAMP;
import static org.apache.calcite.sql.fun.SqlLibraryOperators.REGEXP_EXTRACT;
import static org.apache.calcite.sql.fun.SqlLibraryOperators.REGEXP_EXTRACT_ALL;
import static org.apache.calcite.sql.fun.SqlLibraryOperators.SUBSTR;
import static org.apache.calcite.sql.fun.SqlLibraryOperators.TIMESTAMP_SECONDS;
import static org.apache.calcite.sql.fun.SqlStdOperatorTable.CAST;
import static org.apache.calcite.sql.fun.SqlStdOperatorTable.FLOOR;
import static org.apache.calcite.sql.fun.SqlStdOperatorTable.MINUS;
import static org.apache.calcite.sql.fun.SqlStdOperatorTable.MULTIPLY;
import static org.apache.calcite.sql.fun.SqlStdOperatorTable.PLUS;
import static org.apache.calcite.sql.fun.SqlStdOperatorTable.RAND;
import static org.apache.calcite.sql.fun.SqlStdOperatorTable.SESSION_USER;


/**
 * A <code>SqlDialect</code> implementation for Google BigQuery's "Standard SQL"
 * dialect.
 */
public class BigQuerySqlDialect extends SqlDialect {
  public static final SqlDialect DEFAULT =
      new BigQuerySqlDialect(
          EMPTY_CONTEXT
              .withDatabaseProduct(SqlDialect.DatabaseProduct.BIG_QUERY)
              .withLiteralQuoteString("'")
              .withLiteralEscapedQuoteString("\\'")
              .withIdentifierQuoteString("`")
              .withNullCollation(NullCollation.LOW)
              .withConformance(SqlConformanceEnum.BIG_QUERY));

  private static final List<String> RESERVED_KEYWORDS =
      ImmutableList.copyOf(
          Arrays.asList("ALL", "AND", "ANY", "ARRAY", "AS", "ASC",
              "ASSERT_ROWS_MODIFIED", "AT", "BETWEEN", "BY", "CASE", "CAST",
              "COLLATE", "CONTAINS", "CREATE", "CROSS", "CUBE", "CURRENT",
              "DEFAULT", "DEFINE", "DESC", "DISTINCT", "ELSE", "END", "ENUM",
              "ESCAPE", "EXCEPT", "EXCLUDE", "EXISTS", "EXTRACT", "FALSE",
              "FETCH", "FOLLOWING", "FOR", "FROM", "FULL", "GROUP", "GROUPING",
              "GROUPS", "HASH", "HAVING", "IF", "IGNORE", "IN", "INNER",
              "INTERSECT", "INTERVAL", "INTO", "IS", "JOIN", "LATERAL", "LEFT",
              "LIKE", "LIMIT", "LOOKUP", "MERGE", "NATURAL", "NEW", "NO",
              "NOT", "NULL", "NULLS", "OF", "ON", "OR", "ORDER", "OUTER",
              "OVER", "PARTITION", "PRECEDING", "PROTO", "RANGE", "RECURSIVE",
              "RESPECT", "RIGHT", "ROLLUP", "ROWS", "SELECT", "SET", "SOME",
              "STRUCT", "TABLESAMPLE", "THEN", "TO", "TREAT", "TRUE",
              "UNBOUNDED", "UNION", "UNNEST", "USING", "WHEN", "WHERE",
              "WINDOW", "WITH", "WITHIN"));

  private static final Map<SqlDateTimeFormat, String> DATE_TIME_FORMAT_MAP =
      new HashMap<SqlDateTimeFormat, String>() {{
        put(DAYOFMONTH, "%d");
        put(DAYOFYEAR, "%j");
        put(NUMERICMONTH, "%m");
        put(ABBREVIATEDMONTH, "%b");
        put(MONTHNAME, "%B");
        put(TWODIGITYEAR, "%y");
        put(FOURDIGITYEAR, "%Y");
        put(DDMMYYYY, "%d%m%Y");
        put(DDMMYY, "%d%m%y");
        put(MMDDYYYY, "%m%d%Y");
        put(MMDDYY, "%m%d%y");
        put(YYYYMMDD, "%Y%m%d");
        put(YYMMDD, "%y%m%d");
        put(DAYOFWEEK, "%A");
        put(ABBREVIATEDDAYOFWEEK, "%a");
        put(TWENTYFOURHOUR, "%H");
        put(HOUR, "%I");
        put(MINUTE, "%M");
        put(SECOND, "%S");
        put(FRACTIONONE, "1S");
        put(FRACTIONTWO, "2S");
        put(FRACTIONTHREE, "3S");
        put(FRACTIONFOUR, "4S");
        put(FRACTIONFIVE, "5S");
        put(FRACTIONSIX, "6S");
        put(AMPM, "%p");
        put(TIMEZONE, "%Z");
        put(YYYYMM, "%Y%m");
        put(MMYY, "%m%y");
        put(MONTH_NAME, "%B");
        put(ABBREVIATED_MONTH, "%b");
        put(NAME_OF_DAY, "%A");
        put(ABBREVIATED_NAME_OF_DAY, "%a");
        put(HOUR_OF_DAY_12, "%l");
        put(POST_MERIDIAN_INDICATOR, "%p");
        put(POST_MERIDIAN_INDICATOR1, "%p");
        put(ANTE_MERIDIAN_INDICATOR, "%p");
        put(ANTE_MERIDIAN_INDICATOR1, "%p");
        put(MILLISECONDS_5, "*S");
        put(MILISECONDS_4, "*S");
        put(E4, "%A");
        put(E3, "%a");
      }};

  /** An unquoted BigQuery identifier must start with a letter and be followed
   * by zero or more letters, digits or _. */
  private static final Pattern IDENTIFIER_REGEX =
      Pattern.compile("[A-Za-z][A-Za-z0-9_]*");

  /** Creates a BigQuerySqlDialect. */
  public BigQuerySqlDialect(SqlDialect.Context context) {
    super(context);
  }

  @Override public String quoteIdentifier(String val) {
    return quoteIdentifier(new StringBuilder(), val).toString();
  }

  @Override public boolean supportAggInGroupByClause() {
    return false;
  }

  @Override public boolean supportNestedAnalyticalFunctions() {
    return false;
  }

  @Override protected boolean identifierNeedsQuote(String val) {
    return !IDENTIFIER_REGEX.matcher(val).matches()
        || RESERVED_KEYWORDS.contains(val.toUpperCase(Locale.ROOT));
  }

  @Override public SqlNode emulateNullDirection(SqlNode node,
      boolean nullsFirst, boolean desc) {
    return emulateNullDirectionWithIsNull(node, nullsFirst, desc);
  }

  @Override public void unparseOffsetFetch(SqlWriter writer, SqlNode offset,
      SqlNode fetch) {
    unparseFetchUsingLimit(writer, offset, fetch);
  }

  @Override public boolean supportsNestedAggregations() {
    return false;
  }

  @Override public boolean supportsAnalyticalFunctionInAggregate() {
    return false;
  }

  @Override public boolean supportsAnalyticalFunctionInGroupBy() {
    return false;
  }

  @Override public boolean supportsColumnAliasInSort() {
    return true;
  }

  @Override public boolean supportsAliasedValues() {
    return false;
  }

  @Override public boolean supportsCharSet() {
    return false;
  }

  @Override public boolean castRequiredForStringOperand(RexCall node) {
    if (super.castRequiredForStringOperand(node)) {
      return true;
    }
    RexNode operand = node.getOperands().get(0);
    RelDataType castType = node.type;
    if (operand instanceof RexLiteral) {
      if (SqlTypeFamily.NUMERIC.contains(castType)) {
        return true;
      }
      return false;
    } else {
      return true;
    }
  }

  @Override public SqlOperator getTargetFunc(RexCall call) {
    switch (call.getOperator().kind) {
    case PLUS:
    case MINUS:
      switch (call.type.getSqlTypeName()) {
      case DATE:
        switch (call.getOperands().get(1).getType().getSqlTypeName()) {
        case INTERVAL_DAY:
        case INTERVAL_MONTH:
          if (call.op.kind == SqlKind.MINUS) {
            return SqlLibraryOperators.DATE_SUB;
          }
          return SqlLibraryOperators.DATE_ADD;
        default:
          return super.getTargetFunc(call);
        }
      case TIMESTAMP:
        if (call.op.kind == SqlKind.MINUS) {
          return SqlLibraryOperators.TIMESTAMP_SUB;
        }
        return SqlLibraryOperators.TIMESTAMP_ADD;
      default:
        return super.getTargetFunc(call);
      }
    case IS_NOT_TRUE:
      if (call.getOperands().get(0).getKind() == SqlKind.EQUALS) {
        return SqlStdOperatorTable.NOT_EQUALS;
      } else if (call.getOperands().get(0).getKind() == SqlKind.NOT_EQUALS) {
        return SqlStdOperatorTable.EQUALS;
      } else {
        return super.getTargetFunc(call);
      }
    case IS_TRUE:
      if (call.getOperands().get(0).getKind() == SqlKind.EQUALS) {
        return SqlStdOperatorTable.EQUALS;
      } else if (call.getOperands().get(0).getKind() == SqlKind.NOT_EQUALS) {
        return SqlStdOperatorTable.NOT_EQUALS;
      } else {
        return super.getTargetFunc(call);
      }
    default:
      return super.getTargetFunc(call);
    }
  }

  @Override public SqlNode getCastCall(
      SqlNode operandToCast, RelDataType castFrom, RelDataType castTo) {
    if (castTo.getSqlTypeName() == SqlTypeName.TIMESTAMP && castTo.getPrecision() > 0) {
      return new CastCallBuilder(this).makCastCallForTimestampWithPrecision(operandToCast,
          castTo.getPrecision());
    } else if (castTo.getSqlTypeName() == SqlTypeName.TIME && castTo.getPrecision() > 0) {
      return makCastCallForTimeWithPrecision(operandToCast, castTo.getPrecision());
    }
    return super.getCastCall(operandToCast, castFrom, castTo);
  }

  private SqlNode makCastCallForTimeWithPrecision(SqlNode operandToCast, int precision) {
    SqlParserPos pos = SqlParserPos.ZERO;
    SqlNode timeWithoutPrecision =
        getCastSpec(new BasicSqlType(RelDataTypeSystem.DEFAULT, SqlTypeName.TIME));
    SqlCall castedTimeNode = CAST.createCall(pos, operandToCast, timeWithoutPrecision);
    SqlCharStringLiteral timeFormat = SqlLiteral.createCharString(String.format
        (Locale.ROOT, "%s%s%s", "HH24:MI:SS.S(", precision, ")"), pos);
    SqlCall formattedCall = FORMAT_TIME.createCall(pos, timeFormat, castedTimeNode);
    return CAST.createCall(pos, formattedCall, timeWithoutPrecision);
  }

  @Override public void unparseCall(final SqlWriter writer, final SqlCall call, final int leftPrec,
      final int rightPrec) {
    switch (call.getKind()) {
    case POSITION:
      final SqlWriter.Frame frame = writer.startFunCall("STRPOS");
      writer.sep(",");
      call.operand(1).unparse(writer, leftPrec, rightPrec);
      writer.sep(",");
      call.operand(0).unparse(writer, leftPrec, rightPrec);
      if (3 == call.operandCount()) {
        throw new RuntimeException("3rd operand Not Supported for Function STRPOS in Big Query");
      }
      writer.endFunCall(frame);
      break;
    case UNION:
      if (!((SqlSetOperator) call.getOperator()).isAll()) {
        SqlSyntax.BINARY.unparse(writer, UNION_DISTINCT, call, leftPrec, rightPrec);
      } else {
        super.unparseCall(writer, call, leftPrec, rightPrec);
      }
      break;
    case EXCEPT:
      if (!((SqlSetOperator) call.getOperator()).isAll()) {
        SqlSyntax.BINARY.unparse(writer, EXCEPT_DISTINCT, call, leftPrec, rightPrec);
      } else {
        super.unparseCall(writer, call, leftPrec, rightPrec);
      }
      break;
    case INTERSECT:
      if (!((SqlSetOperator) call.getOperator()).isAll()) {
        SqlSyntax.BINARY.unparse(writer, INTERSECT_DISTINCT, call, leftPrec, rightPrec);
      } else {
        super.unparseCall(writer, call, leftPrec, rightPrec);
      }
      break;
    case CHARACTER_LENGTH:
    case CHAR_LENGTH:
      final SqlWriter.Frame lengthFrame = writer.startFunCall("LENGTH");
      call.operand(0).unparse(writer, leftPrec, rightPrec);
      writer.endFunCall(lengthFrame);
      break;
    case TRIM:
      unparseTrim(writer, call, leftPrec, rightPrec);
      break;
    case SUBSTRING:
      final SqlWriter.Frame substringFrame = writer.startFunCall("SUBSTR");
      for (SqlNode operand : call.getOperandList()) {
        writer.sep(",");
        operand.unparse(writer, leftPrec, rightPrec);
      }
      writer.endFunCall(substringFrame);
      break;
    case TRUNCATE:
      final SqlWriter.Frame truncateFrame = writer.startFunCall("TRUNC");
      for (SqlNode operand : call.getOperandList()) {
        writer.sep(",");
        operand.unparse(writer, leftPrec, rightPrec);
      }
      writer.endFunCall(truncateFrame);
      break;
    case CONCAT:
      final SqlWriter.Frame concatFrame = writer.startFunCall("CONCAT");
      for (SqlNode operand : call.getOperandList()) {
        writer.sep(",");
        operand.unparse(writer, leftPrec, rightPrec);
      }
      writer.endFunCall(concatFrame);
      break;
    case DIVIDE_INTEGER:
      final SqlWriter.Frame castFrame = writer.startFunCall("CAST");
      unparseDivideInteger(writer, call, leftPrec, rightPrec);
      writer.sep("AS");
      writer.literal("INT64");
      writer.endFunCall(castFrame);
      break;
    case REGEXP_SUBSTR:
      unparseRegexSubstr(writer, call, leftPrec, rightPrec);
      break;
    case TO_NUMBER:
      ToNumberUtils.unparseToNumber(writer, call, leftPrec, rightPrec);
      break;
    case ASCII:
      SqlWriter.Frame toCodePointsFrame = writer.startFunCall("TO_CODE_POINTS");
      for (SqlNode operand : call.getOperandList()) {
        writer.sep(",");
        operand.unparse(writer, leftPrec, rightPrec);
      }
      writer.endFunCall(toCodePointsFrame);
      writer.literal("[OFFSET(0)]");
      break;
    case NVL:
      SqlNode[] extractNodeOperands = new SqlNode[]{call.operand(0), call.operand(1)};
      SqlCall sqlCall = new SqlBasicCall(IFNULL, extractNodeOperands,
          SqlParserPos.ZERO);
      unparseCall(writer, sqlCall, leftPrec, rightPrec);
      break;
    case OTHER_FUNCTION:
      unparseOtherFunction(writer, call, leftPrec, rightPrec);
      break;
    case COLLECTION_TABLE:
      if (call.operandCount() > 1) {
        throw new RuntimeException("Table function supports only one argument in Big Query");
      }
      call.operand(0).unparse(writer, leftPrec, rightPrec);
      SqlCollectionTableOperator operator = (SqlCollectionTableOperator) call.getOperator();
      if (operator.getAliasName() == null) {
        throw new RuntimeException("Table function must have alias in Big Query");
      }
      writer.sep("as " + operator.getAliasName());
      break;
    /*case TIMES:
      unparseIntervalTimes(writer, call, leftPrec, rightPrec);
      break;*/
    case PLUS:
      BigQueryDateTimestampInterval plusInterval = new BigQueryDateTimestampInterval();
      if (!plusInterval.unparseTimestampadd(writer, call, leftPrec, rightPrec, "")) {
        super.unparseCall(writer, call, leftPrec, rightPrec);
      }
      break;
    case MINUS:
      BigQueryDateTimestampInterval minusInterval = new BigQueryDateTimestampInterval();
      if (!minusInterval.unparseTimestampadd(writer, call, leftPrec, rightPrec, "-")) {
        super.unparseCall(writer, call, leftPrec, rightPrec);
      }
      break;
    default:
      super.unparseCall(writer, call, leftPrec, rightPrec);
    }
  }

  /*private void unparseIntervalTimes(SqlWriter writer, SqlCall call, int leftPrec, int rightPrec) {
    if (call.operand(0) instanceof SqlIntervalLiteral) {
      String timeUnit = ((SqlIntervalLiteral.IntervalValue) ((SqlIntervalLiteral) call.operand(0)).
          getValue()).getIntervalQualifier().timeUnitRange.toString();
      writer.print("INTERVAL ");
      call.operand(1).unparse(writer, leftPrec, rightPrec);
      writer.print("*");
      writer.print(((SqlIntervalLiteral) call.operand(0)).getValue().toString());
      writer.print(" " + timeUnit);
    } else {
      super.unparseCall(writer, call, leftPrec, rightPrec);
    }
  }*/

  @Override public SqlNode rewriteSingleValueExpr(SqlNode aggCall) {
    return ((SqlBasicCall) aggCall).operand(0);
  }

  /**
   * List of BigQuery Specific Operators needed to form Syntactically Correct SQL.
   */
  private static final SqlOperator UNION_DISTINCT = new SqlSetOperator(
      "UNION DISTINCT", SqlKind.UNION, 14, false);

  private static final SqlSetOperator EXCEPT_DISTINCT =
      new SqlSetOperator("EXCEPT DISTINCT", SqlKind.EXCEPT, 14, false);

  private static final SqlSetOperator INTERSECT_DISTINCT =
      new SqlSetOperator("INTERSECT DISTINCT", SqlKind.INTERSECT, 18, false);

  @Override public void unparseSqlDatetimeArithmetic(SqlWriter writer,
      SqlCall call, SqlKind sqlKind, int leftPrec, int rightPrec) {
    switch (sqlKind) {
    case MINUS:
      final SqlWriter.Frame dateDiffFrame = writer.startFunCall("DATE_DIFF");
      writer.sep(",");
      call.operand(0).unparse(writer, leftPrec, rightPrec);
      writer.sep(",");
      call.operand(1).unparse(writer, leftPrec, rightPrec);
      writer.sep(",");
      writer.literal("DAY");
      writer.endFunCall(dateDiffFrame);
      break;
    }
  }

  private void unparseRegexSubstr(SqlWriter writer, SqlCall call, int leftPrec, int rightPrec) {
    SqlCall extractCall;
    switch (call.operandCount()) {
    case 3:
      extractCall = makeExtractSqlCall(call);
      REGEXP_EXTRACT.unparse(writer, extractCall, leftPrec, rightPrec);
      break;
    case 4:
    case 5:
      extractCall = makeExtractSqlCall(call);
      REGEXP_EXTRACT_ALL.unparse(writer, extractCall, leftPrec, rightPrec);
      writeOffset(writer, call);
      break;
    default:
      REGEXP_EXTRACT.unparse(writer, call, leftPrec, rightPrec);
    }
  }

  private void writeOffset(SqlWriter writer, SqlCall call) {
    int occurrenceNumber = Integer.parseInt(call.operand(3).toString()) - 1;
    writer.literal("[OFFSET(" + occurrenceNumber + ")]");
  }

  private SqlCall makeExtractSqlCall(SqlCall call) {
    SqlCall substringCall = makeSubstringSqlCall(call);
    call.setOperand(0, substringCall);
    if (call.operandCount() == 5 && call.operand(4).toString().equals("'i'")) {
      SqlCharStringLiteral regexNode = makeRegexNode(call);
      call.setOperand(1, regexNode);
    }
    SqlNode[] extractNodeOperands = new SqlNode[]{call.operand(0), call.operand(1)};
    return new SqlBasicCall(REGEXP_EXTRACT, extractNodeOperands, SqlParserPos.ZERO);
  }

  private SqlCharStringLiteral makeRegexNode(SqlCall call) {
    String regexStr = call.operand(1).toString();
    regexStr = regexStr.replace("\\", "\\\\");
    String regexLiteral = "(?i)".concat(regexStr.substring(1, regexStr.length() - 1));
    return SqlLiteral.createCharString(regexLiteral,
        call.operand(1).getParserPosition());
  }

  private SqlCall makeSubstringSqlCall(SqlCall call) {
    SqlNode[] sqlNodes = new SqlNode[]{call.operand(0), call.operand(2)};
    return new SqlBasicCall(SUBSTR, sqlNodes, SqlParserPos.ZERO);
  }


  /**
   * For usage of TRIM, LTRIM and RTRIM in BQ
   */
  private void unparseTrim(
      SqlWriter writer, SqlCall call, int leftPrec,
      int rightPrec) {
    assert call.operand(0) instanceof SqlLiteral : call.operand(0);
    final String operatorName;
    SqlLiteral trimFlag = call.operand(0);
    SqlLiteral valueToTrim = call.operand(1);
    switch (trimFlag.getValueAs(SqlTrimFunction.Flag.class)) {
    case LEADING:
      operatorName = "LTRIM";
      break;
    case TRAILING:
      operatorName = "RTRIM";
      break;
    default:
      operatorName = call.getOperator().getName();
      break;
    }
    final SqlWriter.Frame trimFrame = writer.startFunCall(operatorName);
    call.operand(2).unparse(writer, leftPrec, rightPrec);
    if (!valueToTrim.toValue().matches("\\s+")) {
      writer.literal(",");
      call.operand(1).unparse(writer, leftPrec, rightPrec);
    }
    writer.endFunCall(trimFrame);
  }

  /**
   * For usage of DATE_ADD,DATE_SUB function in BQ. It will unparse the SqlCall and write it into BQ
   * format. Below are few examples:
   * Example 1:
   * Input: select date + INTERVAL 1 DAY
   * It will write output query as: select DATE_ADD(date , INTERVAL 1 DAY)
   * Example 2:
   * Input: select date + Store_id * INTERVAL 2 DAY
   * It will write output query as: select DATE_ADD(date , INTERVAL Store_id * 2 DAY)
   *
   * @param writer Target SqlWriter to write the call
   * @param call SqlCall : date + Store_id * INTERVAL 2 DAY
   * @param leftPrec Indicate left precision
   * @param rightPrec Indicate left precision
   */
  @Override public void unparseIntervalOperandsBasedFunctions(
      SqlWriter writer,
      SqlCall call, int leftPrec, int rightPrec) {
    final SqlWriter.Frame frame = writer.startFunCall(call.getOperator().toString());
    call.operand(0).unparse(writer, leftPrec, rightPrec);
    writer.print(",");
    switch (call.operand(1).getKind()) {
    case LITERAL:
      unparseSqlIntervalLiteral(writer, call.operand(1), leftPrec, rightPrec);
      break;
    case TIMES:
      unparseExpressionIntervalCall(call.operand(1), writer, leftPrec, rightPrec);
      break;
    case OTHER_FUNCTION:
      unparseOtherFunction(writer, call.operand(1), leftPrec, rightPrec);
      break;
    default:
      throw new AssertionError(call.operand(1).getKind() + " is not valid");
    }
    writer.endFunCall(frame);
  }

  @Override public void unparseSqlIntervalLiteral(
      SqlWriter writer, SqlIntervalLiteral literal, int leftPrec, int rightPrec) {
    literal = updateSqlIntervalLiteral(literal);
    SqlIntervalLiteral.IntervalValue intervalValue =
        (SqlIntervalLiteral.IntervalValue) literal.getValue();
    writer.sep("INTERVAL");
    if (intervalValue.getSign() == -1) {
      writer.print("-");
    }
    writer.sep(intervalValue.getIntervalLiteral());
    unparseSqlIntervalQualifier(
        writer, intervalValue.getIntervalQualifier(), RelDataTypeSystem.DEFAULT);
  }

  private SqlIntervalLiteral updateSqlIntervalLiteral(SqlIntervalLiteral literal) {
    SqlIntervalLiteral.IntervalValue interval =
        (SqlIntervalLiteral.IntervalValue) literal.getValue();
    switch (literal.getTypeName()) {
    case INTERVAL_HOUR_SECOND:
      long equivalentSecondValue = SqlParserUtil.intervalToMillis(interval.getIntervalLiteral(),
          interval.getIntervalQualifier()) / 1000;
      SqlIntervalQualifier qualifier = new SqlIntervalQualifier(TimeUnit.SECOND,
          RelDataType.PRECISION_NOT_SPECIFIED, TimeUnit.SECOND,
          RelDataType.PRECISION_NOT_SPECIFIED, SqlParserPos.ZERO);
      return SqlLiteral.createInterval(interval.getSign(), Long.toString(equivalentSecondValue),
          qualifier, literal.getParserPosition());
    default:
      return literal;
    }
  }

  /**
   * Unparse the SqlBasic call and write INTERVAL with expression. Below are the examples:
   * Example 1:
   * Input: store_id * INTERVAL 1 DAY
   * It will write this as: INTERVAL store_id DAY
   * Example 2:
   * Input: 10 * INTERVAL 2 DAY
   * It will write this as: INTERVAL 10 * 2 DAY
   *
   * @param call SqlCall : store_id * INTERVAL 1 DAY
   * @param writer Target SqlWriter to write the call
   * @param leftPrec Indicate left precision
   * @param rightPrec Indicate right precision
   */
  private void unparseExpressionIntervalCall(
      SqlBasicCall call, SqlWriter writer, int leftPrec, int rightPrec) {
    SqlLiteral intervalLiteral = getIntervalLiteral(call);
    SqlNode identifier = getIdentifier(call);
    SqlIntervalLiteral.IntervalValue literalValue =
        (SqlIntervalLiteral.IntervalValue) intervalLiteral.getValue();
    writer.sep("INTERVAL");
    if (call.getKind() == SqlKind.TIMES) {
      if (!literalValue.getIntervalLiteral().equals("1")) {
        identifier.unparse(writer, leftPrec, rightPrec);
        writer.sep("*");
        writer.sep(literalValue.toString());
      } else {
        identifier.unparse(writer, leftPrec, rightPrec);
      }
      writer.print(literalValue.getIntervalQualifier().toString());
    }
  }

  /**
   * Return the SqlLiteral from the SqlBasicCall.
   *
   * @param intervalOperand store_id * INTERVAL 1 DAY
   * @return SqlLiteral INTERVAL 1 DAY
   */
  private SqlLiteral getIntervalLiteral(SqlBasicCall intervalOperand) {
    if (intervalOperand.operand(1).getKind() == SqlKind.IDENTIFIER
        || (intervalOperand.operand(1) instanceof SqlNumericLiteral)) {
      return ((SqlBasicCall) intervalOperand).operand(0);
    }
    return ((SqlBasicCall) intervalOperand).operand(1);
  }

  /**
   * Return the identifer from the SqlBasicCall.
   *
   * @param intervalOperand Store_id * INTERVAL 1 DAY
   * @return SqlIdentifier Store_id
   */
  private SqlNode getIdentifier(SqlBasicCall intervalOperand) {
    if (intervalOperand.operand(1).getKind() == SqlKind.IDENTIFIER
        || (intervalOperand.operand(1) instanceof SqlNumericLiteral)) {
      return intervalOperand.operand(1);
    }
    return intervalOperand.operand(0);
  }

  private void unparseOtherFunction(SqlWriter writer, SqlCall call, int leftPrec, int rightPrec) {
    switch (call.getOperator().getName()) {
    case "CURRENT_TIMESTAMP":
      if (((SqlBasicCall) call).getOperands().length > 0) {
        new CurrentTimestampHandler(this)
            .unparseCurrentTimestamp(writer, call, leftPrec, rightPrec);
      } else {
        super.unparseCall(writer, call, leftPrec, rightPrec);
      }
      break;
    case "CURRENT_USER":
    case "SESSION_USER":
      final SqlWriter.Frame sessionUserFunc = writer.startFunCall(SESSION_USER.getName());
      writer.endFunCall(sessionUserFunc);
      break;
    case "TIMESTAMPINTADD":
    case "TIMESTAMPINTSUB":
      unparseTimestampAddSub(writer, call, leftPrec, rightPrec);
      break;
    case "FORMAT_TIMESTAMP":
    case "FORMAT_TIME":
    case "FORMAT_DATE":
    case "FORMAT_DATETIME":
      SqlCall formatCall = call.getOperator().createCall(SqlParserPos.ZERO,
          creteDateTimeFormatSqlCharLiteral(call.operand(0).toString()), call.operand(1));
      super.unparseCall(writer, formatCall, leftPrec, rightPrec);
      break;
    case "STR_TO_DATE":
      SqlCall parseDateCall = PARSE_DATE.createCall(SqlParserPos.ZERO,
          creteDateTimeFormatSqlCharLiteral(call.operand(1).toString()), call.operand(0));
      unparseCall(writer, parseDateCall, leftPrec, rightPrec);
      break;
    case "TO_DATE":
      SqlCall parseToDateCall = PARSE_TIMESTAMP.createCall(SqlParserPos.ZERO,
              creteDateTimeFormatSqlCharLiteral(call.operand(1).toString()), call.operand(0));
      final SqlWriter.Frame timestampSecond = writer.startFunCall("DATE");
      unparseCall(writer, parseToDateCall, leftPrec, rightPrec);
      writer.endFunCall(timestampSecond);
      break;
    case "TO_TIMESTAMP":
      if (call.getOperandList().size() == 1) {
        SqlCall timestampSecondsCall = TIMESTAMP_SECONDS.createCall(SqlParserPos.ZERO,
                call.operand(0));
        unparseCall(writer, timestampSecondsCall, leftPrec, rightPrec);
        break;
      }
      SqlCall parseTimestampCall = PARSE_TIMESTAMP.createCall(SqlParserPos.ZERO,
              creteDateTimeFormatSqlCharLiteral(call.operand(1).toString()), call.operand(0));
      unparseCall(writer, parseTimestampCall, leftPrec, rightPrec);
      break;
    case "INSTR":
      final SqlWriter.Frame frame = writer.startFunCall("STRPOS");
      writer.sep(",");
      call.operand(0).unparse(writer, leftPrec, rightPrec);
      writer.sep(",");
      call.operand(1).unparse(writer, leftPrec, rightPrec);
      writer.endFunCall(frame);
      break;
<<<<<<< HEAD
    case "DATE_MOD":
      unparseDateModule(writer, call, leftPrec, rightPrec);
=======
    case "TIMESTAMPINTMUL":
      unparseTimestampIntMul(writer, call, leftPrec, rightPrec);
      break;
    case "RAND_INTEGER":
      unparseRandomfunction(writer, call, leftPrec, rightPrec);
      break;
    case DateTimestampFormatUtil.WEEKNUMBER_OF_YEAR:
    case DateTimestampFormatUtil.YEARNUMBER_OF_CALENDAR:
    case DateTimestampFormatUtil.MONTHNUMBER_OF_YEAR:
    case DateTimestampFormatUtil.QUARTERNUMBER_OF_YEAR:
    case DateTimestampFormatUtil.MONTHNUMBER_OF_QUARTER:
    case DateTimestampFormatUtil.WEEKNUMBER_OF_MONTH:
    case DateTimestampFormatUtil.WEEKNUMBER_OF_CALENDAR:
    case DateTimestampFormatUtil.DAYOCCURRENCE_OF_MONTH:
    case DateTimestampFormatUtil.DAYNUMBER_OF_CALENDAR:
      DateTimestampFormatUtil dateTimestampFormatUtil = new DateTimestampFormatUtil();
      dateTimestampFormatUtil.unparseCall(writer, call, leftPrec, rightPrec);
>>>>>>> 74f7d7e4
      break;
    default:
      super.unparseCall(writer, call, leftPrec, rightPrec);
    }
  }

  private void unparseTimestampAddSub(SqlWriter writer, SqlCall call, int leftPrec, int rightPrec) {
    SqlWriter.Frame timestampAdd = writer.startFunCall(getFunName(call));
    call.operand(0).unparse(writer, leftPrec, rightPrec);
    writer.print(",");
    writer.print("INTERVAL ");
    call.operand(call.getOperandList().size() - 1)
            .unparse(writer, leftPrec, rightPrec);
    writer.print("SECOND");
    writer.endFunCall(timestampAdd);
  }

  private String getFunName(SqlCall call) {
    String operatorName = call.getOperator().getName();
    return operatorName.equals("TIMESTAMPINTADD") ? "TIMESTAMP_ADD"
            : operatorName.equals("TIMESTAMPINTSUB") ? "TIMESTAMP_SUB"
            : operatorName;
  }

  private SqlCharStringLiteral creteDateTimeFormatSqlCharLiteral(String format) {
    String formatString = getDateTimeFormatString(unquoteStringLiteral(format),
        DATE_TIME_FORMAT_MAP);
    return SqlLiteral.createCharString(formatString, SqlParserPos.ZERO);
  }

  /**
   * unparse method for Random function
   */
  private void unparseRandomfunction(SqlWriter writer, SqlCall call, int leftPrec, int rightPrec) {
    SqlCall randCall = RAND.createCall(SqlParserPos.ZERO);
    SqlCall upperLimitCall = PLUS.createCall(SqlParserPos.ZERO, MINUS.createCall
            (SqlParserPos.ZERO, call.operand(1), call.operand(0)), call.operand(0));
    SqlCall numberGenerator = MULTIPLY.createCall(SqlParserPos.ZERO, randCall, upperLimitCall);
    SqlCall floorDoubleValue = FLOOR.createCall(SqlParserPos.ZERO, numberGenerator);
    SqlCall plusNode = PLUS.createCall(SqlParserPos.ZERO, floorDoubleValue, call.operand(0));
    unparseCall(writer, plusNode, leftPrec, rightPrec);
  }

  @Override protected String getDateTimeFormatString(
      String standardDateFormat, Map<SqlDateTimeFormat, String> dateTimeFormatMap) {
    String dateTimeFormat = super.getDateTimeFormatString(standardDateFormat, dateTimeFormatMap);
    return dateTimeFormat
        .replace("%Y-%m-%d", "%F")
        .replace("%S.", "%E");
  }

  private void unparseTimestampIntMul(SqlWriter writer, SqlCall call, int leftPrec, int rightPrec) {
    if (call.operand(0) instanceof SqlBasicCall) {
      handleSqlBasicCallForTimestampMulti(writer, call);
    } else {
      SqlIntervalLiteral intervalLiteralValue = call.operand(0);
      SqlIntervalLiteral.IntervalValue literalValue =
              (SqlIntervalLiteral.IntervalValue) intervalLiteralValue.getValue();
      String secondOperand = "";
      if (call.operand(1) instanceof SqlIdentifier) {
        SqlIdentifier sqlIdentifier = call.operand(1);
        secondOperand = sqlIdentifier.toString() + "*"
                + (Integer.valueOf(literalValue.toString()) + "");
      } else if (call.operand(1) instanceof SqlNumericLiteral) {
        SqlNumericLiteral sqlNumericLiteral = call.operand(1);
        secondOperand = Integer.parseInt(sqlNumericLiteral.toString())
                * (Integer.parseInt(literalValue.toString())) + "";
      }
      writer.sep("INTERVAL");
      writer.sep(secondOperand);
      writer.print(literalValue.getIntervalQualifier().toString());
    }
  }

  void handleSqlBasicCallForTimestampMulti(SqlWriter writer, SqlCall call) {
    String firstOperand = String.valueOf((SqlBasicCall) call.getOperandList().get(0));
    firstOperand = firstOperand.replaceAll("TIME(0)", "TIME");
    SqlIntervalLiteral intervalLiteralValue = (SqlIntervalLiteral) call.getOperandList().get(1);
    SqlIntervalLiteral.IntervalValue literalValue =
            (SqlIntervalLiteral.IntervalValue) intervalLiteralValue.getValue();
    String secondOperand = literalValue.toString() + " * " + firstOperand;
    writer.sep("INTERVAL");
    writer.sep(secondOperand);
    writer.print(literalValue.toString());
  }

}

// End BigQuerySqlDialect.java<|MERGE_RESOLUTION|>--- conflicted
+++ resolved
@@ -456,9 +456,6 @@
       }
       writer.sep("as " + operator.getAliasName());
       break;
-    /*case TIMES:
-      unparseIntervalTimes(writer, call, leftPrec, rightPrec);
-      break;*/
     case PLUS:
       BigQueryDateTimestampInterval plusInterval = new BigQueryDateTimestampInterval();
       if (!plusInterval.unparseTimestampadd(writer, call, leftPrec, rightPrec, "")) {
@@ -475,20 +472,6 @@
       super.unparseCall(writer, call, leftPrec, rightPrec);
     }
   }
-
-  /*private void unparseIntervalTimes(SqlWriter writer, SqlCall call, int leftPrec, int rightPrec) {
-    if (call.operand(0) instanceof SqlIntervalLiteral) {
-      String timeUnit = ((SqlIntervalLiteral.IntervalValue) ((SqlIntervalLiteral) call.operand(0)).
-          getValue()).getIntervalQualifier().timeUnitRange.toString();
-      writer.print("INTERVAL ");
-      call.operand(1).unparse(writer, leftPrec, rightPrec);
-      writer.print("*");
-      writer.print(((SqlIntervalLiteral) call.operand(0)).getValue().toString());
-      writer.print(" " + timeUnit);
-    } else {
-      super.unparseCall(writer, call, leftPrec, rightPrec);
-    }
-  }*/
 
   @Override public SqlNode rewriteSingleValueExpr(SqlNode aggCall) {
     return ((SqlBasicCall) aggCall).operand(0);
@@ -787,10 +770,9 @@
       call.operand(1).unparse(writer, leftPrec, rightPrec);
       writer.endFunCall(frame);
       break;
-<<<<<<< HEAD
     case "DATE_MOD":
       unparseDateModule(writer, call, leftPrec, rightPrec);
-=======
+      break;
     case "TIMESTAMPINTMUL":
       unparseTimestampIntMul(writer, call, leftPrec, rightPrec);
       break;
@@ -808,7 +790,6 @@
     case DateTimestampFormatUtil.DAYNUMBER_OF_CALENDAR:
       DateTimestampFormatUtil dateTimestampFormatUtil = new DateTimestampFormatUtil();
       dateTimestampFormatUtil.unparseCall(writer, call, leftPrec, rightPrec);
->>>>>>> 74f7d7e4
       break;
     default:
       super.unparseCall(writer, call, leftPrec, rightPrec);
