--- conflicted
+++ resolved
@@ -354,13 +354,13 @@
         || RESERVED_KEYWORDS.contains(val.toUpperCase(Locale.ROOT));
   }
 
-<<<<<<< HEAD
+  @Override public @Nullable SqlNode emulateNullDirectionForUnsupportedNullsRangeSortDirection(
+      SqlNode node, boolean nullsFirst, boolean desc) {
+    return emulateNullDirectionWithIsNull(node, nullsFirst, desc);
+  }
+
   @Override public SqlNode emulateNullDirection(SqlNode node,
       boolean nullsFirst, boolean desc) {
-=======
-  @Override public @Nullable SqlNode emulateNullDirectionForUnsupportedNullsRangeSortDirection(
-      SqlNode node, boolean nullsFirst, boolean desc) {
->>>>>>> f6f54bc4
     return emulateNullDirectionWithIsNull(node, nullsFirst, desc);
   }
 
