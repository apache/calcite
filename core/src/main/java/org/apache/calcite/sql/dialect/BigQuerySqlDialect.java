--- conflicted
+++ resolved
@@ -880,7 +880,6 @@
     }
   }
 
-<<<<<<< HEAD
   private void unparseMonthsBetween(SqlWriter writer, SqlCall call, int leftPrec, int rightPrec) {
     SqlNode monthSymbol = SqlLiteral.createSymbol(TimeUnit.MONTH, SqlParserPos.ZERO);
     SqlNode dateDiffNode = DATE_DIFF.createCall(SqlParserPos.ZERO,
@@ -905,12 +904,12 @@
             SqlLiteral.createExactNumeric("9", SqlParserPos.ZERO));
 
     roundCall.unparse(writer, leftPrec, rightPrec);
-=======
+  }
+
   private void unparseRegexpLike(SqlWriter writer, SqlCall call, int leftPrec, int rightPrec) {
     SqlCall regexpContainsCall = REGEXP_CONTAINS.createCall(call.getParserPosition(),
         call.getOperandList());
     unparseCall(writer, regexpContainsCall, leftPrec, rightPrec);
->>>>>>> 82f3e9cc
   }
 
   private void unparseRegexMatchCount(SqlWriter writer, SqlCall call,
