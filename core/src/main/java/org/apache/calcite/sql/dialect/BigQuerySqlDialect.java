/*
 * Licensed to the Apache Software Foundation (ASF) under one or more
 * contributor license agreements.  See the NOTICE file distributed with
 * this work for additional information regarding copyright ownership.
 * The ASF licenses this file to you under the Apache License, Version 2.0
 * (the "License"); you may not use this file except in compliance with
 * the License.  You may obtain a copy of the License at
 *
 * http://www.apache.org/licenses/LICENSE-2.0
 *
 * Unless required by applicable law or agreed to in writing, software
 * distributed under the License is distributed on an "AS IS" BASIS,
 * WITHOUT WARRANTIES OR CONDITIONS OF ANY KIND, either express or implied.
 * See the License for the specific language governing permissions and
 * limitations under the License.
 */
package org.apache.calcite.sql.dialect;

import org.apache.calcite.avatica.util.Casing;
import org.apache.calcite.avatica.util.TimeUnit;
import org.apache.calcite.config.Lex;
import org.apache.calcite.config.NullCollation;
import org.apache.calcite.rel.type.RelDataType;
import org.apache.calcite.rel.type.RelDataTypeSystem;
import org.apache.calcite.rex.RexCall;
import org.apache.calcite.rex.RexLiteral;
import org.apache.calcite.rex.RexNode;
import org.apache.calcite.rex.RexUtil;
import org.apache.calcite.sql.JoinType;
import org.apache.calcite.sql.SqlAlienSystemTypeNameSpec;
import org.apache.calcite.sql.SqlBasicCall;
import org.apache.calcite.sql.SqlCall;
import org.apache.calcite.sql.SqlCharStringLiteral;
import org.apache.calcite.sql.SqlDataTypeSpec;
import org.apache.calcite.sql.SqlDateTimeFormat;
import org.apache.calcite.sql.SqlDialect;
import org.apache.calcite.sql.SqlFunction;
import org.apache.calcite.sql.SqlIdentifier;
import org.apache.calcite.sql.SqlIntervalLiteral;
import org.apache.calcite.sql.SqlIntervalQualifier;
import org.apache.calcite.sql.SqlKind;
import org.apache.calcite.sql.SqlLiteral;
import org.apache.calcite.sql.SqlNode;
import org.apache.calcite.sql.SqlNodeList;
import org.apache.calcite.sql.SqlNumericLiteral;
import org.apache.calcite.sql.SqlOperator;
import org.apache.calcite.sql.SqlSelect;
import org.apache.calcite.sql.SqlSetOperator;
import org.apache.calcite.sql.SqlSyntax;
import org.apache.calcite.sql.SqlWriter;
import org.apache.calcite.sql.fun.SqlCase;
import org.apache.calcite.sql.fun.SqlCastFunction;
import org.apache.calcite.sql.fun.SqlCollectionTableOperator;
import org.apache.calcite.sql.fun.SqlLibraryOperators;
import org.apache.calcite.sql.fun.SqlStdOperatorTable;
import org.apache.calcite.sql.fun.SqlTrimFunction;
import org.apache.calcite.sql.parser.CurrentTimestampHandler;
import org.apache.calcite.sql.parser.SqlParser;
import org.apache.calcite.sql.parser.SqlParserPos;
import org.apache.calcite.sql.parser.SqlParserUtil;
import org.apache.calcite.sql.type.BasicSqlType;
import org.apache.calcite.sql.type.BasicSqlTypeWithFormat;
import org.apache.calcite.sql.type.SqlTypeFamily;
import org.apache.calcite.sql.type.SqlTypeName;
import org.apache.calcite.sql.type.SqlTypeUtil;
import org.apache.calcite.sql.validate.SqlConformanceEnum;
import org.apache.calcite.util.CastCallBuilder;
import org.apache.calcite.util.NlsString;
import org.apache.calcite.util.TimestampString;
import org.apache.calcite.util.ToNumberUtils;
import org.apache.calcite.util.Util;
import org.apache.calcite.util.interval.BigQueryDateTimestampInterval;

import com.google.common.collect.ImmutableList;

import org.checkerframework.checker.nullness.qual.Nullable;

import java.util.Arrays;
import java.util.HashMap;
import java.util.List;
import java.util.Locale;
import java.util.Map;
import java.util.regex.Matcher;
import java.util.regex.Pattern;

import static org.apache.calcite.sql.SqlDateTimeFormat.ABBREVIATEDDAYOFWEEK;
import static org.apache.calcite.sql.SqlDateTimeFormat.ABBREVIATEDMONTH;
import static org.apache.calcite.sql.SqlDateTimeFormat.ABBREVIATED_MONTH;
import static org.apache.calcite.sql.SqlDateTimeFormat.ABBREVIATED_NAME_OF_DAY;
import static org.apache.calcite.sql.SqlDateTimeFormat.AMPM;
import static org.apache.calcite.sql.SqlDateTimeFormat.ANTE_MERIDIAN_INDICATOR;
import static org.apache.calcite.sql.SqlDateTimeFormat.ANTE_MERIDIAN_INDICATOR_WITH_DOT;
import static org.apache.calcite.sql.SqlDateTimeFormat.DAYOFMONTH;
import static org.apache.calcite.sql.SqlDateTimeFormat.DAYOFWEEK;
import static org.apache.calcite.sql.SqlDateTimeFormat.DAYOFYEAR;
import static org.apache.calcite.sql.SqlDateTimeFormat.DDMMYY;
import static org.apache.calcite.sql.SqlDateTimeFormat.DDMMYYYY;
import static org.apache.calcite.sql.SqlDateTimeFormat.DDMON;
import static org.apache.calcite.sql.SqlDateTimeFormat.DDMONYY;
import static org.apache.calcite.sql.SqlDateTimeFormat.DDMONYYYY;
import static org.apache.calcite.sql.SqlDateTimeFormat.DDYYYYMM;
import static org.apache.calcite.sql.SqlDateTimeFormat.E3;
import static org.apache.calcite.sql.SqlDateTimeFormat.E4;
import static org.apache.calcite.sql.SqlDateTimeFormat.FOURDIGITYEAR;
import static org.apache.calcite.sql.SqlDateTimeFormat.FRACTIONFIVE;
import static org.apache.calcite.sql.SqlDateTimeFormat.FRACTIONFOUR;
import static org.apache.calcite.sql.SqlDateTimeFormat.FRACTIONONE;
import static org.apache.calcite.sql.SqlDateTimeFormat.FRACTIONSIX;
import static org.apache.calcite.sql.SqlDateTimeFormat.FRACTIONTHREE;
import static org.apache.calcite.sql.SqlDateTimeFormat.FRACTIONTWO;
import static org.apache.calcite.sql.SqlDateTimeFormat.HOUR;
import static org.apache.calcite.sql.SqlDateTimeFormat.HOURMINSEC;
import static org.apache.calcite.sql.SqlDateTimeFormat.HOUR_OF_DAY_12;
import static org.apache.calcite.sql.SqlDateTimeFormat.MILLISECONDS_4;
import static org.apache.calcite.sql.SqlDateTimeFormat.MILLISECONDS_5;
import static org.apache.calcite.sql.SqlDateTimeFormat.MINUTE;
import static org.apache.calcite.sql.SqlDateTimeFormat.MMDDYY;
import static org.apache.calcite.sql.SqlDateTimeFormat.MMDDYYYY;
import static org.apache.calcite.sql.SqlDateTimeFormat.MMYY;
import static org.apache.calcite.sql.SqlDateTimeFormat.MMYYYYDD;
import static org.apache.calcite.sql.SqlDateTimeFormat.MONTHNAME;
import static org.apache.calcite.sql.SqlDateTimeFormat.MONTH_NAME;
import static org.apache.calcite.sql.SqlDateTimeFormat.MONYY;
import static org.apache.calcite.sql.SqlDateTimeFormat.MONYYYY;
import static org.apache.calcite.sql.SqlDateTimeFormat.NAME_OF_DAY;
import static org.apache.calcite.sql.SqlDateTimeFormat.NUMERICMONTH;
import static org.apache.calcite.sql.SqlDateTimeFormat.NUMERIC_TIME_ZONE;
import static org.apache.calcite.sql.SqlDateTimeFormat.POST_MERIDIAN_INDICATOR;
import static org.apache.calcite.sql.SqlDateTimeFormat.POST_MERIDIAN_INDICATOR_WITH_DOT;
import static org.apache.calcite.sql.SqlDateTimeFormat.QUARTER;
import static org.apache.calcite.sql.SqlDateTimeFormat.SECOND;
import static org.apache.calcite.sql.SqlDateTimeFormat.SECONDS_PRECISION;
import static org.apache.calcite.sql.SqlDateTimeFormat.SEC_FROM_MIDNIGHT;
import static org.apache.calcite.sql.SqlDateTimeFormat.TIMEOFDAY;
import static org.apache.calcite.sql.SqlDateTimeFormat.TIMEZONE;
import static org.apache.calcite.sql.SqlDateTimeFormat.TWENTYFOURHOUR;
import static org.apache.calcite.sql.SqlDateTimeFormat.TWENTYFOURHOURMIN;
import static org.apache.calcite.sql.SqlDateTimeFormat.TWENTYFOURHOURMINSEC;
import static org.apache.calcite.sql.SqlDateTimeFormat.TWODIGITYEAR;
import static org.apache.calcite.sql.SqlDateTimeFormat.U;
import static org.apache.calcite.sql.SqlDateTimeFormat.WEEK_OF_YEAR;
import static org.apache.calcite.sql.SqlDateTimeFormat.YYMMDD;
import static org.apache.calcite.sql.SqlDateTimeFormat.YYYYDDMM;
import static org.apache.calcite.sql.SqlDateTimeFormat.YYYYMM;
import static org.apache.calcite.sql.SqlDateTimeFormat.YYYYMMDD;
import static org.apache.calcite.sql.SqlDateTimeFormat.YYYYMMDDHH24;
import static org.apache.calcite.sql.SqlDateTimeFormat.YYYYMMDDHH24MI;
import static org.apache.calcite.sql.SqlDateTimeFormat.YYYYMMDDHH24MISS;
import static org.apache.calcite.sql.SqlDateTimeFormat.YYYYMMDDHHMISS;
import static org.apache.calcite.sql.fun.SqlLibraryOperators.ACOS;
import static org.apache.calcite.sql.fun.SqlLibraryOperators.CONCAT2;
import static org.apache.calcite.sql.fun.SqlLibraryOperators.DATE_DIFF;
import static org.apache.calcite.sql.fun.SqlLibraryOperators.FARM_FINGERPRINT;
import static org.apache.calcite.sql.fun.SqlLibraryOperators.FORMAT_TIME;
import static org.apache.calcite.sql.fun.SqlLibraryOperators.IFNULL;
import static org.apache.calcite.sql.fun.SqlLibraryOperators.PARSE_DATE;
import static org.apache.calcite.sql.fun.SqlLibraryOperators.PARSE_DATETIME;
import static org.apache.calcite.sql.fun.SqlLibraryOperators.PARSE_TIMESTAMP;
import static org.apache.calcite.sql.fun.SqlLibraryOperators.TIMESTAMP_MICROS;
import static org.apache.calcite.sql.fun.SqlLibraryOperators.TIMESTAMP_MILLIS;
import static org.apache.calcite.sql.fun.SqlLibraryOperators.TIMESTAMP_SECONDS;
import static org.apache.calcite.sql.fun.SqlLibraryOperators.UNIX_MICROS;
import static org.apache.calcite.sql.fun.SqlLibraryOperators.UNIX_MILLIS;
import static org.apache.calcite.sql.fun.SqlLibraryOperators.UNIX_SECONDS;
import static org.apache.calcite.sql.fun.SqlStdOperatorTable.CAST;
import static org.apache.calcite.sql.fun.SqlStdOperatorTable.CEIL;
import static org.apache.calcite.sql.fun.SqlStdOperatorTable.DIVIDE;
import static org.apache.calcite.sql.fun.SqlStdOperatorTable.EXTRACT;
import static org.apache.calcite.sql.fun.SqlStdOperatorTable.FLOOR;
import static org.apache.calcite.sql.fun.SqlStdOperatorTable.IS_NULL;
import static org.apache.calcite.sql.fun.SqlStdOperatorTable.MINUS;
import static org.apache.calcite.sql.fun.SqlStdOperatorTable.MULTIPLY;
import static org.apache.calcite.sql.fun.SqlStdOperatorTable.PLUS;
import static org.apache.calcite.sql.fun.SqlStdOperatorTable.RAND;
import static org.apache.calcite.sql.fun.SqlStdOperatorTable.REGEXP_SUBSTR;
import static org.apache.calcite.sql.fun.SqlStdOperatorTable.SESSION_USER;
import static org.apache.calcite.sql.fun.SqlStdOperatorTable.TAN;
import static org.apache.calcite.util.Util.modifyRegexStringForMatchArgument;
import static org.apache.calcite.util.Util.removeLeadingAndTrailingSingleQuotes;

import static java.util.Objects.requireNonNull;

/**
 * A <code>SqlDialect</code> implementation for Google BigQuery's "Standard SQL"
 * dialect.
 */
public class BigQuerySqlDialect extends SqlDialect {
  public static final SqlDialect.Context DEFAULT_CONTEXT = SqlDialect.EMPTY_CONTEXT
      .withDatabaseProduct(SqlDialect.DatabaseProduct.BIG_QUERY)
      .withLiteralQuoteString("'")
      .withLiteralEscapedQuoteString("\\'")
      .withIdentifierQuoteString("`")
      .withNullCollation(NullCollation.LOW)
      .withUnquotedCasing(Casing.UNCHANGED)
      .withQuotedCasing(Casing.UNCHANGED)
      .withCaseSensitive(false)
      .withConformance(SqlConformanceEnum.BIG_QUERY);

  public static final SqlDialect DEFAULT = new BigQuerySqlDialect(DEFAULT_CONTEXT);

  private static final List<String> RESERVED_KEYWORDS =
      ImmutableList.copyOf(
          Arrays.asList("ALL", "AND", "ANY", "ARRAY", "AS", "ASC",
              "ASSERT_ROWS_MODIFIED", "AT", "BETWEEN", "BY", "CASE", "CAST",
              "COLLATE", "CONTAINS", "CREATE", "CROSS", "CUBE", "CURRENT",
              "DEFAULT", "DEFINE", "DESC", "DISTINCT", "ELSE", "END", "ENUM",
              "ESCAPE", "EXCEPT", "EXCLUDE", "EXISTS", "EXTRACT", "FALSE",
              "FETCH", "FOLLOWING", "FOR", "FROM", "FULL", "GROUP", "GROUPING",
              "GROUPS", "HASH", "HAVING", "IF", "IGNORE", "IN", "INNER",
              "INTERSECT", "INTERVAL", "INTO", "IS", "JOIN", "LATERAL", "LEFT",
              "LIKE", "LIMIT", "LOOKUP", "MERGE", "NATURAL", "NEW", "NO",
              "NOT", "NULL", "NULLS", "OF", "ON", "OR", "ORDER", "OUTER",
              "OVER", "PARTITION", "PRECEDING", "PROTO", "RANGE", "RECURSIVE",
              "RESPECT", "RIGHT", "ROLLUP", "ROWS", "SELECT", "SET", "SOME",
              "STRUCT", "TABLESAMPLE", "THEN", "TO", "TREAT", "TRUE",
              "UNBOUNDED", "UNION", "UNNEST", "USING", "WHEN", "WHERE",
              "WINDOW", "WITH", "WITHIN"));

  /**
   * An unquoted BigQuery identifier must start with a letter and be followed
   * by zero or more letters, digits or _.
   */
  private static final Pattern IDENTIFIER_REGEX =
      Pattern.compile("[A-Za-z][A-Za-z0-9_]*");

  private static final String TEMP_REGEX = "\\s?°([CcFf])";

  private static final Pattern FLOAT_REGEX =
      Pattern.compile("[\"|'][+\\-]?([0-9]*[.])[0-9]+[\"|']");
  /**
   * Creates a BigQuerySqlDialect.
   */
  public BigQuerySqlDialect(SqlDialect.Context context) {
    super(context);
  }

  private static final Map<SqlDateTimeFormat, String> DATE_TIME_FORMAT_MAP =
      new HashMap<SqlDateTimeFormat, String>() {{
        put(DAYOFMONTH, "%d");
        put(DAYOFYEAR, "%j");
        put(NUMERICMONTH, "%m");
        put(ABBREVIATEDMONTH, "%b");
        put(MONTHNAME, "%B");
        put(TWODIGITYEAR, "%y");
        put(FOURDIGITYEAR, "%Y");
        put(DDMMYYYY, "%d%m%Y");
        put(DDMMYY, "%d%m%y");
        put(MMDDYYYY, "%m%d%Y");
        put(MMDDYY, "%m%d%y");
        put(YYYYMMDD, "%Y%m%d");
        put(DDYYYYMM, "%d%Y%m");
        put(YYMMDD, "%y%m%d");
        put(DDMON, "%d%b");
        put(MONYY, "%b%y");
        put(MONYYYY, "%b%Y");
        put(YYYYDDMM, "%Y%d%m");
        put(MMYYYYDD, "%m%Y%d");
        put(DDMONYYYY, "%d%b%Y");
        put(DDMONYY, "%d%b%y");
        put(DAYOFWEEK, "%A");
        put(ABBREVIATEDDAYOFWEEK, "%a");
        put(TWENTYFOURHOUR, "%H");
        put(HOUR, "%I");
        put(HOURMINSEC, "%I%M%S");
        put(MINUTE, "%M");
        put(SECOND, "%S");
        put(SECONDS_PRECISION, "%E");
        put(FRACTIONONE, "1S");
        put(FRACTIONTWO, "2S");
        put(FRACTIONTHREE, "3S");
        put(FRACTIONFOUR, "4S");
        put(FRACTIONFIVE, "5S");
        put(FRACTIONSIX, "6S");
        put(AMPM, "%p");
        put(TIMEZONE, "%Z");
        put(YYYYMM, "%Y%m");
        put(MMYY, "%m%y");
        put(MONTH_NAME, "%B");
        put(ABBREVIATED_MONTH, "%b");
        put(NAME_OF_DAY, "%A");
        put(ABBREVIATED_NAME_OF_DAY, "%a");
        put(HOUR_OF_DAY_12, "%l");
        put(POST_MERIDIAN_INDICATOR, "%p");
        put(POST_MERIDIAN_INDICATOR_WITH_DOT, "%p");
        put(ANTE_MERIDIAN_INDICATOR, "%p");
        put(ANTE_MERIDIAN_INDICATOR_WITH_DOT, "%p");
        put(E3, "%a");
        put(E4, "%A");
        put(TWENTYFOURHOURMIN, "%H%M");
        put(TWENTYFOURHOURMINSEC, "%H%M%S");
        put(YYYYMMDDHH24MISS, "%Y%m%d%H%M%S");
        put(YYYYMMDDHH24MI, "%Y%m%d%H%M");
        put(YYYYMMDDHH24, "%Y%m%d%H");
        put(YYYYMMDDHHMISS, "%Y%m%d%I%M%S");
        put(MILLISECONDS_5, "*S");
        put(MILLISECONDS_4, "4S");
        put(U, "%u");
        put(NUMERIC_TIME_ZONE, "%Ez");
        put(SEC_FROM_MIDNIGHT, "SEC_FROM_MIDNIGHT");
        put(QUARTER, "%Q");
        put(TIMEOFDAY, "%c");
        put(WEEK_OF_YEAR, "%W");
      }};

  private static final String OR = "|";
  private static final String SHIFTRIGHT = ">>";
  private static final String XOR = "^";
  private static final String SHIFTLEFT = "<<";
  private static final String BITNOT = "~";

  @Override public String quoteIdentifier(String val) {
    return quoteIdentifier(new StringBuilder(), val).toString();
  }

  @Override public boolean supportAggInGroupByClause() {
    return false;
  }

  @Override public boolean supportNestedAnalyticalFunctions() {
    return false;
  }

  @Override protected boolean identifierNeedsQuote(String val) {
    return !IDENTIFIER_REGEX.matcher(val).matches()
        || RESERVED_KEYWORDS.contains(val.toUpperCase(Locale.ROOT));
  }

  @Override public @Nullable SqlNode emulateNullDirection(SqlNode node,
      boolean nullsFirst, boolean desc) {
    return emulateNullDirectionWithIsNull(node, nullsFirst, desc);
  }

  @Override public boolean supportsImplicitTypeCoercion(RexCall call) {
    return super.supportsImplicitTypeCoercion(call)
        && RexUtil.isLiteral(call.getOperands().get(0), false)
        && !SqlTypeUtil.isNumeric(call.type);
  }

  @Override public boolean supportsNestedAggregations() {
    return false;
  }

  @Override public boolean supportsAggregateFunctionFilter() {
    return false;
  }

  @Override public SqlParser.Config configureParser(
      SqlParser.Config configBuilder) {
    return super.configureParser(configBuilder)
        .withCharLiteralStyles(Lex.BIG_QUERY.charLiteralStyles);
  }

  @Override public void unparseOffsetFetch(SqlWriter writer, @Nullable SqlNode offset,
      @Nullable SqlNode fetch) {
    unparseFetchUsingLimit(writer, offset, fetch);
  }

  @Override public boolean supportsIdenticalTableAndColumnName() {
    return false;
  }

  @Override public boolean supportsQualifyClause() {
    return true;
  }

  @Override public boolean supportsAnalyticalFunctionInAggregate() {
    return false;
  }

  @Override public boolean supportsAnalyticalFunctionInGroupBy() {
    return false;
  }

  @Override public boolean supportsColumnAliasInSort() {
    return true;
  }

  @Override public boolean supportsColumnListForWithItem() {
    return false;
  }

  @Override public boolean supportsAliasedValues() {
    return false;
  }

  @Override public boolean supportsCharSet() {
    return false;
  }

  @Override public boolean requiresColumnsInMergeInsertClause() {
    return false;
  }

  @Override public JoinType emulateJoinTypeForCrossJoin() {
    return JoinType.INNER;
  }

  @Override public void unparseTitleInColumnDefinition(SqlWriter writer, String title,
      int leftPrec, int rightPrec) {
    writer.print("OPTIONS(description=" + title + ")");
  }

  @Override public boolean supportsUnpivot() {
    return true;
  }

  @Override public boolean castRequiredForStringOperand(RexCall node) {
    if (super.castRequiredForStringOperand(node)) {
      return true;
    }
    RexNode operand = node.getOperands().get(0);
    RelDataType castType = node.type;
    if (operand instanceof RexLiteral) {
      if (SqlTypeFamily.NUMERIC.contains(castType)) {
        return true;
      }
      return false;
    } else {
      return true;
    }
  }

  @Override public SqlOperator getTargetFunc(RexCall call) {
    switch (call.getOperator().kind) {
    case PLUS:
    case MINUS:
      switch (call.type.getSqlTypeName()) {
      case DATE:
        switch (call.getOperands().get(1).getType().getSqlTypeName()) {
        case INTERVAL_HOUR_SECOND:
        case INTERVAL_HOUR_MINUTE:
        case INTERVAL_DAY_HOUR:
          if (call.op.kind == SqlKind.MINUS) {
            return MINUS;
          }
          return PLUS;
        case INTERVAL_DAY:
        case INTERVAL_MONTH:
        case INTERVAL_YEAR:
        case INTERVAL_DAY_MINUTE:
        case INTERVAL_MINUTE_SECOND:
        case INTERVAL_DAY_SECOND:
          if (call.op.kind == SqlKind.MINUS) {
            return SqlLibraryOperators.DATE_SUB;
          }
          return SqlLibraryOperators.DATE_ADD;
        default:
          return super.getTargetFunc(call);
        }
      case TIMESTAMP:
        switch (call.getOperands().get(1).getType().getSqlTypeName()) {
        case INTERVAL_DAY:
        case INTERVAL_MINUTE:
        case INTERVAL_SECOND:
        case INTERVAL_HOUR:
        case INTERVAL_MONTH:
        case INTERVAL_YEAR:
          if (call.op.kind == SqlKind.MINUS) {
            return SqlLibraryOperators.DATETIME_SUB;
          }
          return SqlLibraryOperators.DATETIME_ADD;
        }
      case TIMESTAMP_WITH_TIME_ZONE:
      case TIMESTAMP_WITH_LOCAL_TIME_ZONE:
        switch (call.getOperands().get(1).getType().getSqlTypeName()) {
        case INTERVAL_DAY:
        case INTERVAL_HOUR_SECOND:
        case INTERVAL_DAY_HOUR:
        case INTERVAL_MINUTE_SECOND:
        case INTERVAL_HOUR_MINUTE:
        case INTERVAL_MINUTE:
        case INTERVAL_SECOND:
        case INTERVAL_HOUR:
          if (call.op.kind == SqlKind.MINUS) {
            return SqlLibraryOperators.TIMESTAMP_SUB;
          }
          return PLUS;
        case INTERVAL_DAY_MINUTE:
          if (call.op.kind == SqlKind.MINUS) {
            return MINUS;
          }
          return PLUS;
        case INTERVAL_DAY_SECOND:
          if (call.op.kind == SqlKind.MINUS) {
            return SqlLibraryOperators.TIMESTAMP_SUB;
          }
          return SqlLibraryOperators.TIMESTAMP_ADD;
        case INTERVAL_MONTH:
        case INTERVAL_YEAR:
          if (call.op.kind == SqlKind.MINUS) {
            return SqlLibraryOperators.DATETIME_SUB;
          }
          return SqlLibraryOperators.DATETIME_ADD;
        }
      case TIME:
        switch (call.getOperands().get(1).getType().getSqlTypeName()) {
        case INTERVAL_MINUTE:
        case INTERVAL_SECOND:
        case INTERVAL_HOUR:
          if (call.op.kind == SqlKind.MINUS) {
            return SqlLibraryOperators.TIME_SUB;
          }
          return SqlLibraryOperators.TIME_ADD;
        }
      default:
        return super.getTargetFunc(call);
      }
    case IS_NOT_TRUE:
      if (call.getOperands().get(0).getKind() == SqlKind.EQUALS) {
        return SqlStdOperatorTable.NOT_EQUALS;
      } else if (call.getOperands().get(0).getKind() == SqlKind.NOT_EQUALS) {
        return SqlStdOperatorTable.EQUALS;
      } else {
        return super.getTargetFunc(call);
      }
    case IS_TRUE:
      if (call.getOperands().get(0).getKind() == SqlKind.EQUALS) {
        return SqlStdOperatorTable.EQUALS;
      } else if (call.getOperands().get(0).getKind() == SqlKind.NOT_EQUALS) {
        return SqlStdOperatorTable.NOT_EQUALS;
      } else {
        return super.getTargetFunc(call);
      }
    default:
      return super.getTargetFunc(call);
    }
  }

  @Override public SqlNode getCastCall(
      SqlNode operandToCast, RelDataType castFrom, RelDataType castTo) {
    if (castTo.getSqlTypeName() == SqlTypeName.TIMESTAMP && castTo.getPrecision() > 0) {
      return new CastCallBuilder(this).makCastCallForTimestampWithPrecision(operandToCast,
          castTo.getPrecision());
    } else if (castTo.getSqlTypeName() == SqlTypeName.TIME && castTo.getPrecision() > 0) {
      return makCastCallForTimeWithPrecision(operandToCast, castTo.getPrecision());
    }
    return super.getCastCall(operandToCast, castFrom, castTo);
  }

  private SqlNode makCastCallForTimeWithPrecision(SqlNode operandToCast, int precision) {
    SqlParserPos pos = SqlParserPos.ZERO;
    SqlNode timeWithoutPrecision =
        getCastSpec(new BasicSqlType(RelDataTypeSystem.DEFAULT, SqlTypeName.TIME));
    SqlCall castedTimeNode = CAST.createCall(pos, operandToCast, timeWithoutPrecision);
    SqlCharStringLiteral timeFormat = SqlLiteral.createCharString(String.format
        (Locale.ROOT, "%s%s%s", "HH24:MI:SS.S(", precision, ")"), pos);
    SqlCall formattedCall = FORMAT_TIME.createCall(pos, timeFormat, castedTimeNode);
    return CAST.createCall(pos, formattedCall, timeWithoutPrecision);
  }

  @Override public SqlNode getTimestampLiteral(
      TimestampString timestampString, int precision, SqlParserPos pos) {
    SqlNode timestampNode = getCastSpec(
        new BasicSqlType(RelDataTypeSystem.DEFAULT, SqlTypeName.TIMESTAMP));
    return CAST.createCall(pos, SqlLiteral.createCharString(timestampString.toString(), pos),
        timestampNode);
  }

  @Override public void unparseCall(final SqlWriter writer, final SqlCall call, final int leftPrec,
      final int rightPrec) {
    switch (call.getKind()) {
    case POSITION:
      final SqlWriter.Frame frame = writer.startFunCall("STRPOS");
      writer.sep(",");
      call.operand(1).unparse(writer, leftPrec, rightPrec);
      writer.sep(",");
      if (call.operand(0).toString().contains("\\")) {
        SqlCharStringLiteral regexNode = makeRegexNodeForPosition(call);
        call.setOperand(0, regexNode);
      }
      call.operand(0).unparse(writer, leftPrec, rightPrec);
      if (3 == call.operandCount()) {
        throw new RuntimeException("3rd operand Not Supported for Function STRPOS in Big Query");
      }
      writer.endFunCall(frame);
      break;
    case UNION:
      if (((SqlSetOperator) call.getOperator()).isAll()) {
        super.unparseCall(writer, call, leftPrec, rightPrec);
      } else {
        SqlSyntax.BINARY.unparse(writer, UNION_DISTINCT, call, leftPrec,
            rightPrec);
      }
      break;
    case EXCEPT:
      if (((SqlSetOperator) call.getOperator()).isAll()) {
        throw new RuntimeException("BigQuery does not support EXCEPT ALL");
      }
      SqlSyntax.BINARY.unparse(writer, EXCEPT_DISTINCT, call, leftPrec,
          rightPrec);
      break;
    case INTERSECT:
      if (((SqlSetOperator) call.getOperator()).isAll()) {
        throw new RuntimeException("BigQuery does not support INTERSECT ALL");
      }
      SqlSyntax.BINARY.unparse(writer, INTERSECT_DISTINCT, call, leftPrec,
          rightPrec);
      break;
    case CHARACTER_LENGTH:
    case CHAR_LENGTH:
      final SqlWriter.Frame lengthFrame = writer.startFunCall("LENGTH");
      call.operand(0).unparse(writer, leftPrec, rightPrec);
      writer.endFunCall(lengthFrame);
      break;
    case TRIM:
      unparseTrim(writer, call, leftPrec, rightPrec);
      break;
    case TRUNCATE:
      final SqlWriter.Frame truncateFrame = writer.startFunCall("TRUNC");
      for (SqlNode operand : call.getOperandList()) {
        writer.sep(",");
        operand.unparse(writer, leftPrec, rightPrec);
      }
      writer.endFunCall(truncateFrame);
      break;
    case DIVIDE_INTEGER:
      final SqlWriter.Frame castFrame = writer.startFunCall("CAST");
      unparseDivideInteger(writer, call, leftPrec, rightPrec);
      writer.sep("AS");
      writer.literal("INT64");
      writer.endFunCall(castFrame);
      break;
    case REGEXP_SUBSTR:
      unparseRegexSubstr(writer, call, leftPrec, rightPrec);
      break;
    case TO_NUMBER:
      ToNumberUtils.unparseToNumber(writer, call, leftPrec, rightPrec, this);
      break;
    case ASCII:
      SqlWriter.Frame toCodePointsFrame = writer.startFunCall("TO_CODE_POINTS");
      for (SqlNode operand : call.getOperandList()) {
        writer.sep(",");
        operand.unparse(writer, leftPrec, rightPrec);
      }
      writer.endFunCall(toCodePointsFrame);
      writer.literal("[OFFSET(0)]");
      break;
    case NVL:
      SqlNode[] extractNodeOperands = new SqlNode[]{call.operand(0), call.operand(1)};
      SqlCall sqlCall = new SqlBasicCall(IFNULL, extractNodeOperands,
          SqlParserPos.ZERO);
      unparseCall(writer, sqlCall, leftPrec, rightPrec);
      break;
    case OTHER_FUNCTION:
    case OTHER:
      unparseOtherFunction(writer, call, leftPrec, rightPrec);
      break;
    case COLLECTION_TABLE:
      if (call.operandCount() > 1) {
        throw new RuntimeException("Table function supports only one argument in Big Query");
      }
      call.operand(0).unparse(writer, leftPrec, rightPrec);
      SqlCollectionTableOperator operator = (SqlCollectionTableOperator) call.getOperator();
      if (operator.getAliasName() == null) {
        throw new RuntimeException("Table function must have alias in Big Query");
      }
      writer.sep("as " + operator.getAliasName());
      break;
    case PLUS:
      //RAV-5569 is raised to handle intervals in plus and minus operations
      if (call.getOperator() == SqlLibraryOperators.TIMESTAMP_ADD
          && isIntervalHourAndSecond(call)) {
        unparseIntervalOperandsBasedFunctions(writer, call, leftPrec, rightPrec);
      } else {
        BigQueryDateTimestampInterval plusInterval = new BigQueryDateTimestampInterval();
        if (!plusInterval.handlePlusMinus(writer, call, leftPrec, rightPrec, "")) {
          super.unparseCall(writer, call, leftPrec, rightPrec);
        }
      }
      break;
    case MINUS:
      if (call.getOperator() == SqlLibraryOperators.TIMESTAMP_SUB
          && isIntervalHourAndSecond(call)) {
        unparseIntervalOperandsBasedFunctions(writer, call, leftPrec, rightPrec);
      } else {
        BigQueryDateTimestampInterval minusInterval = new BigQueryDateTimestampInterval();
        if (!minusInterval.handlePlusMinus(writer, call, leftPrec, rightPrec, "-")) {
          super.unparseCall(writer, call, leftPrec, rightPrec);
        }
      }
      break;
    case EXTRACT:
      unparseExtractFunction(writer, call, leftPrec, rightPrec);
      break;
    case GROUPING:
      unparseGroupingFunction(writer, call, leftPrec, rightPrec);
      break;
    case CAST:
      String firstOperand = call.operand(1).toString();
      if (firstOperand.equals("`TIMESTAMP`")) {
        SqlWriter.Frame castDateTimeFrame = writer.startFunCall("CAST");
        call.operand(0).unparse(writer, leftPrec, rightPrec);
        writer.sep("AS", true);
        writer.literal("DATETIME");
        writer.endFunCall(castDateTimeFrame);
      } else if (firstOperand.equals("INTEGER") || firstOperand.equals("INT64")) {
        unparseCastAsInteger(writer, call, leftPrec, rightPrec);
      } else {
        super.unparseCall(writer, call, leftPrec, rightPrec);
      }
      break;
    case SELECT:
      SqlSelect select = (SqlSelect) call;
      SqlNodeList selectClause = select.getSelectList();
      if (selectClause != null) {
        processNodeList(selectClause);
      }
      call.getOperator().unparse(writer, call, leftPrec, rightPrec);
      break;
    case NOT_IN:
    case EQUALS:
      processNode(call.operand(1), call);
      call.getOperator().unparse(writer, call, leftPrec, rightPrec);
      break;
    case AS:
      SqlNode var = call.operand(0);
      if (call.operand(0) instanceof SqlCharStringLiteral
          && (var.toString().contains("\\")
          && !var.toString().substring(1, 3).startsWith("\\\\"))) {
        unparseAsOp(writer, call, leftPrec, rightPrec);
      } else {
        call.getOperator().unparse(writer, call, leftPrec, rightPrec);
      }
      break;
    case IN:
      if (call.operand(0) instanceof SqlLiteral
          && call.operand(1) instanceof SqlNodeList
          && ((SqlNodeList) call.operand(1)).get(0).getKind() == SqlKind.UNNEST) {
        call.operand(0).unparse(writer, leftPrec, rightPrec);
        writer.print("IN");
        writer.setNeedWhitespace(true);
        writer.print(call.operand(1).toSqlString(writer.getDialect()).toString());
        break;
      } else {
        super.unparseCall(writer, call, leftPrec, rightPrec);
        break;
      }
    case COLUMN_LIST:
      final SqlWriter.Frame columnListFrame = getColumnListFrame(writer, call);
      for (SqlNode operand : call.getOperandList()) {
        writer.sep(",");
        operand.unparse(writer, leftPrec, rightPrec);
      }
      writer.endList(columnListFrame);
      break;
    default:
      super.unparseCall(writer, call, leftPrec, rightPrec);
    }
  }

  private void unparseDateFromUnixDateFunction(
      SqlWriter writer, SqlCall call, int leftPrec, int rightPrec) {
    if (call.operand(0) instanceof SqlBasicCall
        && ((SqlBasicCall) call.operand(0)).getOperator().getKind() == SqlKind.FLOOR) {
      final SqlWriter.Frame dateFromUnixDate = writer.startFunCall("DATE_FROM_UNIX_DATE");
      SqlWriter.Frame castAsIntegerFrame = writer.startFunCall("CAST");
      super.unparseCall(writer, call.operand(0), leftPrec, rightPrec);
      writer.sep("AS", true);
      writer.literal("INTEGER");
      writer.endFunCall(castAsIntegerFrame);
      writer.endFunCall(dateFromUnixDate);
    }
  }

  private void unparseAsOp(SqlWriter writer, SqlCall call, int leftPrec, int rightPrec) {
    assert call.operandCount() >= 2;
    final SqlWriter.Frame frame = writer.startList(SqlWriter.FrameTypeEnum.AS);
    SqlNode literalValue = replaceSingleBackslashes(call.operand(0));
    literalValue.unparse(writer, leftPrec, rightPrec);
    final boolean needsSpace = true;
    writer.setNeedWhitespace(needsSpace);
    writer.sep("AS");
    writer.setNeedWhitespace(needsSpace);
    call.operand(1).unparse(writer, SqlStdOperatorTable.AS.getRightPrec(), rightPrec);
    if (call.operandCount() > 2) {
      final SqlWriter.Frame frame1 =
          writer.startList(SqlWriter.FrameTypeEnum.SIMPLE, "(", ")");
      for (SqlNode operand : Util.skip(call.getOperandList(), 2)) {
        writer.sep(",", false);
        operand.unparse(writer, 0, 0);
      }
      writer.endList(frame1);
    }
    writer.endList(frame);
  }

  private void unparseCastAsInteger(SqlWriter writer, SqlCall call, int leftPrec, int rightPrec) {
    boolean isFirstOperandFormatCall = (call.operand(0) instanceof SqlBasicCall)
        && ((SqlBasicCall) call.operand(0)).getOperator().getName().equals("FORMAT");
    boolean isFirstOperandString = (call.operand(0) instanceof SqlCharStringLiteral)
        && SqlTypeName.CHAR_TYPES.contains(((SqlCharStringLiteral) call.operand(0)).getTypeName());
    Matcher floatRegexMatcher = isFirstOperandString
        ? FLOAT_REGEX.matcher(call.operand(0).toString()) : null;
    boolean isFirstOperandFloatString = floatRegexMatcher != null && floatRegexMatcher.matches();

    if (isFirstOperandFormatCall || isFirstOperandFloatString) {
      SqlWriter.Frame castIntegerFrame = writer.startFunCall("CAST");
      SqlWriter.Frame castFloatFrame = writer.startFunCall("CAST");
      call.operand(0).unparse(writer, leftPrec, rightPrec);
      writer.sep("AS", true);
      writer.literal("FLOAT64");
      writer.endFunCall(castFloatFrame);
      writer.sep("AS", true);
      writer.literal("INTEGER");
      writer.endFunCall(castIntegerFrame);
    } else {
      super.unparseCall(writer, call, leftPrec, rightPrec);
    }
  }

  @Override public SqlNode rewriteSingleValueExpr(SqlNode aggCall) {
    return ((SqlBasicCall) aggCall).operand(0);
  }

  private SqlCharStringLiteral makeRegexNodeForPosition(SqlCall call) {
    String regexLiteral = call.operand(0).toString();
    regexLiteral = (regexLiteral.substring(1, regexLiteral.length() - 1)).replace("\\", "\\\\");
    return SqlLiteral.createCharString(regexLiteral,
        call.operand(0).getParserPosition());
  }
  /**
   * List of BigQuery Specific Operators needed to form Syntactically Correct SQL.
   */
  private static final SqlOperator UNION_DISTINCT = new SqlSetOperator(
      "UNION DISTINCT", SqlKind.UNION, 14, false);

  private static final SqlSetOperator EXCEPT_DISTINCT =
      new SqlSetOperator("EXCEPT DISTINCT", SqlKind.EXCEPT, 14, false);

  private static final SqlSetOperator INTERSECT_DISTINCT =
      new SqlSetOperator("INTERSECT DISTINCT", SqlKind.INTERSECT, 18, false);

  @Override public void unparseSqlDatetimeArithmetic(SqlWriter writer,
      SqlCall call, SqlKind sqlKind, int leftPrec, int rightPrec) {
    switch (sqlKind) {
    case MINUS:
      final SqlWriter.Frame dateDiffFrame = writer.startFunCall("DATE_DIFF");
      writer.sep(",");
      call.operand(0).unparse(writer, leftPrec, rightPrec);
      writer.sep(",");
      call.operand(1).unparse(writer, leftPrec, rightPrec);
      writer.sep(",");
      writer.literal("DAY");
      writer.endFunCall(dateDiffFrame);
      break;
    }
  }

  private void unparseRegexSubstr(SqlWriter writer, SqlCall call, int leftPrec, int rightPrec) {
    SqlCall extractCall;
    extractCall = makeRegexpSubstrSqlCall(call);
    REGEXP_SUBSTR.unparse(writer, extractCall, leftPrec, rightPrec);
  }

  private SqlCall makeRegexpSubstrSqlCall(SqlCall call) {
    if (call.operandCount() == 5 || call.operand(1).toString().contains("\\")) {
      SqlCharStringLiteral regexNode = makeRegexNode(call);
      call.setOperand(1, regexNode);
    }
    SqlNode[] extractNodeOperands;
    if (call.operandCount() == 5) {
      extractNodeOperands = new SqlNode[]{call.operand(0), call.operand(1),
          call.operand(2), call.operand(3)};
    } else {
      extractNodeOperands = call.getOperandList().toArray(new SqlNode[0]);
    }
    return new SqlBasicCall(REGEXP_SUBSTR, extractNodeOperands, SqlParserPos.ZERO);
  }

  private SqlCharStringLiteral makeRegexNode(SqlCall call) {
    String regexLiteral = call.operand(1).toString();
    regexLiteral = (regexLiteral.substring(1, regexLiteral.length() - 1)).replace("\\", "\\\\");
    if (call.operandCount() == 5 && call.operand(4).toString().equals("'i'")) {
      regexLiteral = "(?i)".concat(regexLiteral);
    }
    return SqlLiteral.createCharString(regexLiteral,
        call.operand(1).getParserPosition());
  }

  /**
   * For usage of DATE_ADD,DATE_SUB function in BQ. It will unparse the SqlCall and write it into BQ
   * format. Below are few examples:
   * Example 1:
   * Input: select date + INTERVAL 1 DAY
   * It will write output query as: select DATE_ADD(date , INTERVAL 1 DAY)
   * Example 2:
   * Input: select date + Store_id * INTERVAL 2 DAY
   * It will write output query as: select DATE_ADD(date , INTERVAL Store_id * 2 DAY)
   *
   * @param writer Target SqlWriter to write the call
   * @param call SqlCall : date + Store_id * INTERVAL 2 DAY
   * @param leftPrec Indicate left precision
   * @param rightPrec Indicate left precision
   */
  @Override public void unparseIntervalOperandsBasedFunctions(
      SqlWriter writer,
      SqlCall call, int leftPrec, int rightPrec) {

    final SqlWriter.Frame frame = writer.startFunCall(call.getOperator().toString());
    call.operand(0).unparse(writer, leftPrec, rightPrec);
    writer.print(",");
    switch (call.operand(1).getKind()) {
    case LITERAL:
      unparseSqlIntervalLiteral(writer, call.operand(1), leftPrec, rightPrec);
      break;
    case TIMES:
      unparseExpressionIntervalCall(call.operand(1), writer, leftPrec, rightPrec);
      break;
    case OTHER_FUNCTION:
      unparseOtherFunction(writer, call.operand(1), leftPrec, rightPrec);
      break;
    default:
      throw new AssertionError(call.operand(1).getKind() + " is not valid");
    }

    writer.endFunCall(frame);

  }

  /**
   * Unparse the SqlBasic call and write INTERVAL with expression. Below are the examples:
   * Example 1:
   * Input: store_id * INTERVAL 1 DAY
   * It will write this as: INTERVAL store_id DAY
   * Example 2:
   * Input: 10 * INTERVAL 2 DAY
   * It will write this as: INTERVAL 10 * 2 DAY
   *
   * @param call SqlCall : store_id * INTERVAL 1 DAY
   * @param writer Target SqlWriter to write the call
   * @param leftPrec Indicate left precision
   * @param rightPrec Indicate right precision
   */
  private void unparseExpressionIntervalCall(
      SqlBasicCall call, SqlWriter writer, int leftPrec, int rightPrec) {
    SqlLiteral intervalLiteral;
    SqlNode multiplier;
    if (call.operand(1) instanceof SqlIntervalLiteral) {
      intervalLiteral = modifiedSqlIntervalLiteral(call.operand(1));
      multiplier = call.operand(0);
    } else {
      intervalLiteral = modifiedSqlIntervalLiteral(call.operand(0));
      multiplier = call.operand(1);
    }
    SqlIntervalLiteral.IntervalValue literalValue =
        (SqlIntervalLiteral.IntervalValue) intervalLiteral.getValue();
    writer.sep("INTERVAL");
    if (call.getKind() == SqlKind.TIMES) {
      if (!literalValue.getIntervalLiteral().equals("1")) {
        multiplier.unparse(writer, leftPrec, rightPrec);
        writer.sep("*");
        writer.sep(literalValue.toString());
      } else {
        multiplier.unparse(writer, leftPrec, rightPrec);
      }
      writer.print(literalValue.getIntervalQualifier().toString());
    }
  }

  /**
   * Return the SqlLiteral from the SqlBasicCall.
   *
   * @param intervalOperand store_id * INTERVAL 1 DAY
   * @return SqlLiteral INTERVAL 1 DAY
   */
  private SqlLiteral getIntervalLiteral(SqlBasicCall intervalOperand) {
    if (intervalOperand.operand(1).getKind() == SqlKind.IDENTIFIER
        || (intervalOperand.operand(1) instanceof SqlNumericLiteral)) {
      return ((SqlBasicCall) intervalOperand).operand(0);
    }
    return ((SqlBasicCall) intervalOperand).operand(1);
  }

  /**
   * Return the identifer from the SqlBasicCall.
   *
   * @param intervalOperand Store_id * INTERVAL 1 DAY
   * @return SqlIdentifier Store_id
   */
  private SqlNode getIdentifier(SqlBasicCall intervalOperand) {
    if (intervalOperand.operand(1).getKind() == SqlKind.IDENTIFIER
        || (intervalOperand.operand(1) instanceof SqlNumericLiteral)) {
      return intervalOperand.operand(1);
    }
    return intervalOperand.operand(0);
  }

  private void unparseOtherFunction(SqlWriter writer, SqlCall call, int leftPrec, int rightPrec) {
    switch (call.getOperator().getName()) {
    case "CURRENT_TIMESTAMP":
      if (((SqlBasicCall) call).getOperands().length > 0) {
        new CurrentTimestampHandler(this)
            .unparseCurrentTimestamp(writer, call, leftPrec, rightPrec);
      } else {
        final SqlWriter.Frame currentDatetimeFunc = writer.startFunCall("CURRENT_DATETIME");
        writer.endFunCall(currentDatetimeFunc);
      }
      break;
    case "CURRENT_TIMESTAMP_TZ":
      final SqlWriter.Frame currentTimestampFunc = writer.startFunCall("CURRENT_TIMESTAMP");
      writer.endFunCall(currentTimestampFunc);
      break;
    case "CURRENT_USER":
    case "SESSION_USER":
      final SqlWriter.Frame sessionUserFunc = writer.startFunCall(SESSION_USER.getName());
      writer.endFunCall(sessionUserFunc);
      break;
    case "TIMESTAMPINTADD":
    case "TIMESTAMPINTSUB":
      unparseTimestampAddSub(writer, call, leftPrec, rightPrec);
      break;
    case "FORMAT_TIMESTAMP":
      if (call.operand(0).toString().equals("'EEE'")
          || call.operand(0).toString().equals("'EEEE'")) {
        if (isOperandCastedToDateTime(call)) {
          String dateFormat = call.operand(0).toString();
          SqlCall secondOperand = call.operand(1);
          SqlWriter.Frame formatTimestampFrame = writer.startFunCall("FORMAT_TIMESTAMP");
          writer.sep(",");
          writer.literal(createDateTimeFormatSqlCharLiteral(dateFormat).toString());
          writer.sep(",");
          SqlWriter.Frame castTimestampFrame = writer.startFunCall("CAST");
          secondOperand.operand(0).unparse(writer, leftPrec, rightPrec);
          writer.sep("AS", true);
          writer.literal("TIMESTAMP");
          writer.endFunCall(castTimestampFrame);
          writer.endFunCall(formatTimestampFrame);
        } else {
          unparseFormatCall(writer, call, leftPrec, rightPrec);
        }
      } else {
        unparseFormatDatetime(writer, call, leftPrec, rightPrec);
      }
      break;
    case "FORMAT_DATE":
    case "FORMAT_DATETIME":
      unparseFormatDatetime(writer, call, leftPrec, rightPrec);
      break;
    case "PARSE_DATETIME":
    case "PARSE_TIMESTAMP":
      String dateFormat = call.operand(0) instanceof SqlCharStringLiteral
          ? ((NlsString) requireNonNull(((SqlCharStringLiteral) call.operand(0)).getValue()))
          .getValue()
          : call.operand(0).toString();
      SqlCall formatCall = PARSE_DATETIME.createCall(SqlParserPos.ZERO,
          createDateTimeFormatSqlCharLiteral(dateFormat), call.operand(1));
      super.unparseCall(writer, formatCall, leftPrec, rightPrec);
      break;
    case "FORMAT_TIME":
      unparseFormatCall(writer, call, leftPrec, rightPrec);
      break;
    case "STR_TO_DATE":
      SqlCall parseDateCall = PARSE_DATE.createCall(SqlParserPos.ZERO,
          createDateTimeFormatSqlCharLiteral(call.operand(1).toString()), call.operand(0));
      unparseCall(writer, parseDateCall, leftPrec, rightPrec);
      break;
    case "SUBSTRING":
      final SqlWriter.Frame substringFrame = writer.startFunCall("SUBSTR");
      for (SqlNode operand : call.getOperandList()) {
        writer.sep(",");
        operand.unparse(writer, leftPrec, rightPrec);
      }
      writer.endFunCall(substringFrame);
      break;
    case "TO_TIMESTAMP":
      if (call.getOperandList().size() == 1) {
        SqlCall timestampSecondsCall = TIMESTAMP_SECONDS.createCall(SqlParserPos.ZERO,
            new SqlNode[] { call.operand(0) });
        unparseCall(writer, timestampSecondsCall, leftPrec, rightPrec);
        break;
      }
      SqlCall parseTimestampCall = PARSE_TIMESTAMP.createCall(SqlParserPos.ZERO,
          call.operand(1), call.operand(0));
      unparseCall(writer, parseTimestampCall, leftPrec, rightPrec);
      break;
    case "DATE_MOD":
      unparseDateMod(writer, call, leftPrec, rightPrec);
      break;
    case "TIMESTAMPINTMUL":
      unparseTimestampIntMul(writer, call, leftPrec, rightPrec);
      break;
    case "RAND_INTEGER":
      unparseRandomfunction(writer, call, leftPrec, rightPrec);
      break;
    case DateTimestampFormatUtil.WEEKNUMBER_OF_YEAR:
    case DateTimestampFormatUtil.ISO_WEEKOFYEAR:
    case DateTimestampFormatUtil.YEARNUMBER_OF_CALENDAR:
    case DateTimestampFormatUtil.MONTHNUMBER_OF_YEAR:
    case DateTimestampFormatUtil.QUARTERNUMBER_OF_YEAR:
    case DateTimestampFormatUtil.MONTHNUMBER_OF_QUARTER:
    case DateTimestampFormatUtil.WEEKNUMBER_OF_MONTH:
    case DateTimestampFormatUtil.WEEKNUMBER_OF_CALENDAR:
    case DateTimestampFormatUtil.DAYOCCURRENCE_OF_MONTH:
    case DateTimestampFormatUtil.DAYNUMBER_OF_CALENDAR:
    case DateTimestampFormatUtil.DAY_OF_YEAR:
      DateTimestampFormatUtil dateTimestampFormatUtil = new DateTimestampFormatUtil();
      dateTimestampFormatUtil.unparseCall(writer, call, leftPrec, rightPrec);
      break;
    case "STRTOK":
      unparseStrtok(writer, call, leftPrec, rightPrec);
      break;
    case "DAYOFMONTH":
      SqlNode daySymbolLiteral = SqlLiteral.createSymbol(TimeUnit.DAY, SqlParserPos.ZERO);
      SqlCall extractCall = EXTRACT.createCall(SqlParserPos.ZERO,
              daySymbolLiteral, call.operand(0));
      super.unparseCall(writer, extractCall, leftPrec, rightPrec);
      break;
    case "HOUR":
      SqlNode hourSymbolLiteral = SqlLiteral.createSymbol(TimeUnit.HOUR, SqlParserPos.ZERO);
      SqlCall extractHourCall = EXTRACT.createCall(SqlParserPos.ZERO,
          hourSymbolLiteral, call.operand(0));
      unparseExtractFunction(writer, extractHourCall, leftPrec, rightPrec);
      break;
    case "MINUTE":
      SqlNode minuteSymbolLiteral = SqlLiteral.createSymbol(TimeUnit.MINUTE, SqlParserPos.ZERO);
      SqlCall extractMinuteCall = EXTRACT.createCall(SqlParserPos.ZERO,
          minuteSymbolLiteral, call.operand(0));
      unparseExtractFunction(writer, extractMinuteCall, leftPrec, rightPrec);
      break;
    case "SECOND":
      SqlNode secondSymbolLiteral = SqlLiteral.createSymbol(TimeUnit.SECOND, SqlParserPos.ZERO);
      SqlCall extractSecondCall = EXTRACT.createCall(SqlParserPos.ZERO,
          secondSymbolLiteral, call.operand(0));
      unparseExtractFunction(writer, extractSecondCall, leftPrec, rightPrec);
      break;
    case "REGEXP_MATCH_COUNT":
      unparseRegexMatchCount(writer, call, leftPrec, rightPrec);
      break;
    case "COT":
      unparseCot(writer, call, leftPrec, rightPrec);
      break;
    case "BITWISE_AND":
      SqlNode[] operands = new SqlNode[]{call.operand(0), call.operand(1)};
      unparseBitwiseAnd(writer, operands, leftPrec, rightPrec);
      break;
    case "BITWISE_OR":
      unparseBitwiseFunctions(writer, call, OR, leftPrec, rightPrec);
      break;
    case "BITWISE_XOR":
      unparseBitwiseFunctions(writer, call, XOR, leftPrec, rightPrec);
      break;
    case "INT2SHR":
      unparseInt2shFunctions(writer, call, SHIFTRIGHT, leftPrec, rightPrec);
      break;
    case "INT2SHL":
      unparseInt2shFunctions(writer, call, SHIFTLEFT, leftPrec, rightPrec);
      break;
    case "PI":
      unparsePI(writer, call, leftPrec, rightPrec);
      break;
    case "OCTET_LENGTH":
      unparseOctetLength(writer, call, leftPrec, rightPrec);
      break;
    case "REGEXP_LIKE":
      unParseRegexpLike(writer, call, leftPrec, rightPrec);
      break;
    case "DATE_DIFF":
      final SqlWriter.Frame date_diff = writer.startFunCall("DATE_DIFF");
      call.operand(0).unparse(writer, leftPrec, rightPrec);
      writer.print(",");
      call.operand(1).unparse(writer, leftPrec, rightPrec);
      if (call.operandCount() == 3) {
        writer.print(",");
        writer.print(unquoteStringLiteral(call.operand(2).toString()));
      }
      writer.endFunCall(date_diff);
      break;
    case "HASHROW":
      unparseHashrowFunction(writer, call, leftPrec, rightPrec);
      break;
    case "TRUNC":
      final SqlWriter.Frame trunc = getTruncFrame(writer, call);
      call.operand(0).unparse(writer, leftPrec, rightPrec);
      writer.print(",");
      writer.sep(removeSingleQuotes(call.operand(1)));
      writer.endFunCall(trunc);
      break;
    case "HASHBUCKET":
      if (!call.getOperandList().isEmpty()) {
        unparseCall(writer, call.operand(0), leftPrec, rightPrec);
      } else {
        super.unparseCall(writer, call, leftPrec, rightPrec);
      }
      break;
    case "ROWID":
      final SqlWriter.Frame generate_uuid = writer.startFunCall("GENERATE_UUID");
      writer.endFunCall(generate_uuid);
      break;
    case "TRANSLATE":
      unParseTranslate(writer, call, leftPrec, rightPrec);
      break;
    case "INSTR":
      unParseInStr(writer, call, leftPrec, rightPrec);
      break;
    case "TIMESTAMP_SECONDS":
      castAsDatetime(writer, call, leftPrec, rightPrec, TIMESTAMP_SECONDS);
      break;
    case "TIMESTAMP_MILLIS":
      castAsDatetime(writer, call, leftPrec, rightPrec, TIMESTAMP_MILLIS);
      break;
    case "TIMESTAMP_MICROS":
      castAsDatetime(writer, call, leftPrec, rightPrec, TIMESTAMP_MICROS);
      break;
    case "UNIX_SECONDS":
      castOperandToTimestamp(writer, call, leftPrec, rightPrec, UNIX_SECONDS);
      break;
    case "UNIX_MILLIS":
      castOperandToTimestamp(writer, call, leftPrec, rightPrec, UNIX_MILLIS);
      break;
    case "UNIX_MICROS":
      castOperandToTimestamp(writer, call, leftPrec, rightPrec, UNIX_MICROS);
      break;
    case "INTERVAL_SECONDS":
      unparseIntervalSeconds(writer, call, leftPrec, rightPrec);
      break;
    case "PARSE_DATE":
    case "PARSE_TIME":
      unparseDateTime(writer, call, leftPrec, rightPrec);
      break;
    case "DATE_FROM_UNIX_DATE":
      unparseDateFromUnixDateFunction(writer, call, leftPrec, rightPrec);
      break;
    case "FALSE":
    case "TRUE":
      unparseBoolean(writer, call);
      break;
    case "GETBIT":
      unparseGetBitFunction(writer, call, leftPrec, rightPrec);
      break;
<<<<<<< HEAD
    case "BITNOT":
      unparseBitNotFunction(writer, call);
=======
    case "SHIFTLEFT":
      unparseShiftLeft(writer, call);
>>>>>>> ed01db3a
      break;
    default:
      super.unparseCall(writer, call, leftPrec, rightPrec);
    }
  }

  private void unParseRegexpLike(SqlWriter writer, SqlCall call, int leftPrec, int rightPrec) {
    SqlWriter.Frame ifFrame = writer.startFunCall("IF");
    unParseRegexpContains(writer, call, leftPrec, rightPrec);
    writer.sep(",");
    writer.literal("1");
    writer.sep(",");
    writer.literal("0");
    writer.endFunCall(ifFrame);
  }

  private void unparseShiftLeft(SqlWriter writer, SqlCall call) {
    call.operand(0).unparse(writer, 0, 0);
    writer.print(SHIFTLEFT + " ");
    call.operand(1).unparse(writer, 0, 0);
  }

  private void unParseRegexpContains(SqlWriter writer, SqlCall call, int leftPrec, int rightPrec) {
    SqlWriter.Frame regexContainsFrame = writer.startFunCall("REGEXP_CONTAINS");
    call.operand(0).unparse(writer, leftPrec, rightPrec);
    writer.print(", r");
    unParseRegexString(writer, call, leftPrec, rightPrec);
    writer.endFunCall(regexContainsFrame);
  }

  private void unParseRegexString(SqlWriter writer, SqlCall call, int leftPrec, int rightPrec) {
    if (call.getOperandList().size() == 3) {
      SqlCharStringLiteral modifiedRegexString = getModifiedRegexString(call);
      modifiedRegexString.unparse(writer, leftPrec, rightPrec);
    } else {
      call.operand(1).unparse(writer, leftPrec, rightPrec);
    }
  }

  private SqlCharStringLiteral getModifiedRegexString(SqlCall call) {
    String matchArgument = call.operand(2).toString().replaceAll("'", "");
    switch (matchArgument) {
    case "i":
      return modifyRegexStringForMatchArgument(call, "(?i)");
    case "x":
      String updatedRegexForX = removeLeadingAndTrailingSingleQuotes
          (call.operand(1).toString().replaceAll("\\s+", ""));
      return SqlLiteral.createCharString(updatedRegexForX, SqlParserPos.ZERO);
    default:
      return call.operand(1);
    }
  }

  private void unParseInStr(SqlWriter writer, SqlCall call, int leftPrec, int rightPrec) {
    final SqlWriter.Frame instrFrame = writer.startFunCall("INSTR");
    for (SqlNode operand : call.getOperandList()) {
      if (operand instanceof SqlCharStringLiteral && operand.toString().contains("\\")) {
        operand = replaceSingleBackslashes(operand);
      }
      writer.sep(",");
      operand.unparse(writer, leftPrec, rightPrec);
    }
    writer.endFunCall(instrFrame);
  }

  private void unParseTranslate(SqlWriter writer, SqlCall call, int leftPrec, int rightPrec) {
    final SqlWriter.Frame translateFuncFrame = writer.startFunCall("TRANSLATE");
    for (SqlNode operand : call.getOperandList()) {
      if (operand instanceof SqlCharStringLiteral) {
        operand = operand.toString().contains("\\") ? replaceSingleBackslashes(operand) : operand;
        operand = operand.toString().contains("\n") ? replaceNewLineChar(operand) : operand;
      }
      writer.sep(",");
      operand.unparse(writer, leftPrec, rightPrec);
    }
    writer.endFunCall(translateFuncFrame);
  }

  private void unparseBoolean(SqlWriter writer, SqlCall call) {
    writer.print(call.getOperator().getName());
    writer.print(" ");
  }

  protected void unparseDateTime(SqlWriter writer, SqlCall call, int leftPrec, int rightPrec) {
    String dateFormat = call.operand(0) instanceof SqlCharStringLiteral
        ? ((NlsString) requireNonNull(((SqlCharStringLiteral) call.operand(0)).getValue()))
        .getValue() : call.operand(0).toString();
    SqlOperator function = call.getOperator();
    if (!dateFormat.contains("%")) {
      SqlCall formatCall = function.createCall(SqlParserPos.ZERO,
          createDateTimeFormatSqlCharLiteral(dateFormat), call.operand(1));
      function.unparse(writer, formatCall, leftPrec, rightPrec);
    } else {
      function.unparse(writer, call, leftPrec, rightPrec);
    }
  }

  private void unparseIntervalSeconds(SqlWriter writer, SqlCall call, int leftPrec, int rightPrec) {
    writer.print("INTERVAL ");
    call.operand(0).unparse(writer, 0, 0);
    writer.print("SECOND");
  }

  private void unparseFormatDatetime(SqlWriter writer, SqlCall call, int leftPrec, int rightPrec) {
    switch (call.operand(0).toString()) {
    case "'W'":
      TimeUnit dayOfMonth = TimeUnit.DAY;
      unparseDayWithFormat(writer, call, dayOfMonth, leftPrec, rightPrec);
      break;
    case "'WW'":
      TimeUnit dayOfYear = TimeUnit.DOY;
      unparseDayWithFormat(writer, call, dayOfYear, leftPrec, rightPrec);
      break;
    case "'SEC_FROM_MIDNIGHT'":
      secFromMidnight(writer, call, leftPrec, rightPrec);
      break;
    default:
      unparseFormatCall(writer, call, leftPrec, rightPrec);
    }
  }
  private void castAsDatetime(SqlWriter writer, SqlCall call, int leftPrec, int rightPrec,
      SqlFunction sqlFunction) {
    final SqlWriter.Frame castFrame = writer.startFunCall("CAST");
    sqlFunction.unparse(writer, call, leftPrec, rightPrec);
    writer.sep("AS");
    writer.literal("DATETIME");
    writer.endFunCall(castFrame);
  }

  private void castNodeToTimestamp(SqlWriter writer, SqlNode sqlNode, int leftPrec, int rightPrec) {
    final SqlWriter.Frame castFrame = writer.startFunCall("CAST");
    sqlNode.unparse(writer, leftPrec, rightPrec);
    writer.sep("AS");
    writer.literal("TIMESTAMP");
    writer.endFunCall(castFrame);
  }

  private boolean isOperandCastedToDateTime(SqlCall call) {
    return call.operand(1) instanceof SqlBasicCall
          && ((SqlBasicCall) (call.operand(1))).getOperator() instanceof SqlCastFunction
          && ((SqlBasicCall) (call.operand(1))).operand(1).toString().equals("DATETIME");
  }

  private void castOperandToTimestamp(SqlWriter writer, SqlCall call, int leftPrec, int rightPrec,
      SqlFunction sqlFunction) {
    final SqlWriter.Frame sqlFunctionFrame = writer.startFunCall(sqlFunction.getName());
    final SqlWriter.Frame castFrame = writer.startFunCall("CAST");
    call.getOperandList().get(0).unparse(writer, leftPrec, rightPrec);
    writer.sep("AS");
    writer.literal("TIMESTAMP");
    writer.endFunCall(castFrame);
    writer.endFunCall(sqlFunctionFrame);
  }

  private void secFromMidnight(SqlWriter writer, SqlCall call, int leftPrec, int rightPrec) {
    SqlNode dateNode = getCastSpec(new BasicSqlType(RelDataTypeSystem.DEFAULT, SqlTypeName.DATE));
    SqlNode timestampNode = getCastSpec(
        new BasicSqlType(RelDataTypeSystem.DEFAULT, SqlTypeName.TIMESTAMP));
    SqlNode stringNode = getCastSpec(
        new BasicSqlType(RelDataTypeSystem.DEFAULT, SqlTypeName.VARCHAR));
    SqlNode secSymbol = SqlLiteral.createSymbol(TimeUnit.SECOND, SqlParserPos.ZERO);
    SqlNode secondOperand = CAST.createCall(SqlParserPos.ZERO,
        CAST.createCall(SqlParserPos.ZERO, call.operand(1), dateNode), timestampNode);
    SqlCall midnightSec = CAST.createCall(
        SqlParserPos.ZERO, DATE_DIFF.createCall(SqlParserPos.ZERO,
        call.operand(1), secondOperand, secSymbol), stringNode);
    unparseCall(writer, midnightSec, leftPrec, rightPrec);
  }

  private void unparseFormatCall(SqlWriter writer,
      SqlCall call, int leftPrec, int rightPrec) {
    String dateFormat = call.operand(0) instanceof SqlCharStringLiteral
        ? ((NlsString) requireNonNull(((SqlCharStringLiteral) call.operand(0)).getValue()))
        .getValue()
        : call.operand(0).toString();
    SqlCall formatCall = call.getOperator().createCall(SqlParserPos.ZERO,
        createDateTimeFormatSqlCharLiteral(dateFormat), call.operand(1));
    super.unparseCall(writer, formatCall, leftPrec, rightPrec);
  }

  /**
   * Format_date function does not use format types of 'W' and 'WW', So to handle that
   * we have to make a separate function that will use extract, divide, Ceil and Cast
   * functions to make the same logic.
   */
  private void unparseDayWithFormat(SqlWriter writer, SqlCall call,
                                    TimeUnit day, int leftPrec, int rightPrec) {
    SqlNode extractNode = EXTRACT.createCall(SqlParserPos.ZERO,
            SqlLiteral.createSymbol(day, SqlParserPos.ZERO), call.operand(1));

    SqlNode divideNode = DIVIDE.createCall(SqlParserPos.ZERO, extractNode,
            SqlLiteral.createExactNumeric("7", SqlParserPos.ZERO));

    SqlNode ceilNode = CEIL.createCall(SqlParserPos.ZERO, divideNode);

    SqlNode castCall = CAST.createCall(SqlParserPos.ZERO, ceilNode,
            getCastSpec(new BasicSqlType(RelDataTypeSystem.DEFAULT, SqlTypeName.VARCHAR)));
    castCall.unparse(writer, leftPrec, rightPrec);
  }

  private void unparseRegexMatchCount(SqlWriter writer, SqlCall call,
      int leftPrec, int rightPrec) {
    SqlWriter.Frame arrayLengthFrame = writer.startFunCall("ARRAY_LENGTH");
    unparseRegexpExtractAll(writer, call, leftPrec, rightPrec);
    writer.endFunCall(arrayLengthFrame);
  }

  private void unparseRegexpExtractAll(SqlWriter writer, SqlCall call,
      int leftPrec, int rightPrec) {
    SqlWriter.Frame regexpExtractAllFrame = writer.startFunCall("REGEXP_EXTRACT_ALL");
    call.operand(0).unparse(writer, leftPrec, rightPrec);
    writer.print(", r");
    call.operand(1).unparse(writer, leftPrec, rightPrec);
    writer.endFunCall(regexpExtractAllFrame);
  }

  private void unparseCot(SqlWriter writer, SqlCall call, int leftPrec, int rightPrec) {
    SqlNode tanNode = TAN.createCall(SqlParserPos.ZERO, call.getOperandList());
    SqlCall divideCall = DIVIDE.createCall(SqlParserPos.ZERO,
            SqlLiteral.createExactNumeric("1", SqlParserPos.ZERO), tanNode);
    divideCall.unparse(writer, leftPrec, rightPrec);
  }

  private void unparsePI(SqlWriter writer, SqlCall call, int leftPrec, int rightPrec) {
    SqlNode numericNode = SqlLiteral.createExactNumeric("-1", SqlParserPos.ZERO);
    SqlCall acosCall = ACOS.createCall(SqlParserPos.ZERO, numericNode);
    unparseCall(writer, acosCall, leftPrec, rightPrec);
  }

  private void unparseOctetLength(SqlWriter writer, SqlCall call, int leftPrec, int rightPrec) {
    SqlNode operandCall = call.operand(0);
    if (call.operand(0) instanceof SqlLiteral) {
      String newOperand = call.operand(0).toString().replace("\\",
              "\\\\");

      operandCall = SqlLiteral.createCharString(
              unquoteStringLiteral(newOperand), SqlParserPos.ZERO);
    }
    final SqlWriter.Frame octetFrame = writer.startFunCall("OCTET_LENGTH");
    operandCall.unparse(writer, leftPrec, rightPrec);
    writer.endFunCall(octetFrame);
  }

  private void unparseInt2shFunctions(SqlWriter writer, SqlCall call,
                                      String s, int leftPrec, int rightPrec) {
    SqlNode[] operands = new SqlNode[] {call.operand(0), call.operand(2)};
    writer.print("(");
    unparseBitwiseAnd(writer, operands, leftPrec, rightPrec);
    writer.sep(") " + s);
    call.operand(1).unparse(writer, leftPrec, rightPrec);
  }

  private void unparseBitwiseFunctions(SqlWriter writer, SqlCall call,
                                       String s, int leftPrec, int rightPrec) {
    call.operand(0).unparse(writer, leftPrec, rightPrec);
    writer.sep(s);
    call.operand(1).unparse(writer, leftPrec, rightPrec);
  }

  private void unparseBitwiseAnd(SqlWriter writer, SqlNode[] operands,
                                 int leftPrec, int rightPrec) {
    operands[0].unparse(writer, leftPrec, rightPrec);
    writer.print("& ");
    operands[1].unparse(writer, leftPrec, rightPrec);
  }

  private void unparseStrtok(SqlWriter writer, SqlCall call, int leftPrec, int rightPrec) {
    SqlWriter.Frame splitFrame = writer.startFunCall("SPLIT");
    call.operand(0).unparse(writer, leftPrec, rightPrec);
    writer.print(",");
    call.operand(1).unparse(writer, leftPrec, rightPrec);
    writer.endFunCall(splitFrame);
    writer.print("[OFFSET (");
    int thirdOperandValue = Integer.valueOf(call.operand(2).toString()) - 1;
    writer.print(thirdOperandValue);
    writer.print(") ]");
  }

  private void unparseTimestampAddSub(SqlWriter writer, SqlCall call, int leftPrec, int rightPrec) {
    SqlWriter.Frame timestampAdd = writer.startFunCall(getFunName(call));
    call.operand(0).unparse(writer, leftPrec, rightPrec);
    writer.print(",");
    writer.print("INTERVAL ");
    call.operand(call.getOperandList().size() - 1)
            .unparse(writer, leftPrec, rightPrec);
    writer.print("SECOND");
    writer.endFunCall(timestampAdd);
  }

  private String getFunName(SqlCall call) {
    String operatorName = call.getOperator().getName();
    return operatorName.equals("TIMESTAMPINTADD") ? "TIMESTAMP_ADD"
            : operatorName.equals("TIMESTAMPINTSUB") ? "TIMESTAMP_SUB"
            : operatorName;
  }

  private SqlCharStringLiteral createDateTimeFormatSqlCharLiteral(String format) {
    String formatString = getDateTimeFormatString(unquoteStringLiteral(format),
        DATE_TIME_FORMAT_MAP);
    return SqlLiteral.createCharString(formatString, SqlParserPos.ZERO);
  }

  /**
   * unparse method for Random function.
   */
  private void unparseRandomfunction(SqlWriter writer, SqlCall call, int leftPrec, int rightPrec) {
    SqlCall randCall = RAND.createCall(SqlParserPos.ZERO);
    SqlCall upperLimitCall = PLUS.createCall(SqlParserPos.ZERO, MINUS.createCall
            (SqlParserPos.ZERO, call.operand(1), call.operand(0)), call.operand(0));
    SqlCall numberGenerator = MULTIPLY.createCall(SqlParserPos.ZERO, randCall, upperLimitCall);
    SqlCall floorDoubleValue = FLOOR.createCall(SqlParserPos.ZERO, numberGenerator);
    SqlCall plusNode = PLUS.createCall(SqlParserPos.ZERO, floorDoubleValue, call.operand(0));
    unparseCall(writer, plusNode, leftPrec, rightPrec);
  }

  @Override protected String getDateTimeFormatString(
      String standardDateFormat, Map<SqlDateTimeFormat, String> dateTimeFormatMap) {
    String dateTimeFormat = super.getDateTimeFormatString(standardDateFormat, dateTimeFormatMap);
    return dateTimeFormat
        .replace("%Y-%m-%d", "%F")
        .replace("'", "")
        .replace("%S.", "%E");
  }

  /**
   * BigQuery interval syntax: INTERVAL int64 time_unit.
   */
  @Override public void unparseSqlIntervalLiteral(
    SqlWriter writer, SqlIntervalLiteral literal, int leftPrec, int rightPrec) {
    literal = modifiedSqlIntervalLiteral(literal);
    SqlIntervalLiteral.IntervalValue interval =
        literal.getValueAs(SqlIntervalLiteral.IntervalValue.class);
    writer.keyword("INTERVAL");
    if (interval.getSign() == -1) {
      writer.print("-");
    }
    try {
      Long.parseLong(interval.getIntervalLiteral());
    } catch (NumberFormatException e) {
      throw new RuntimeException("Only INT64 is supported as the interval value for BigQuery.");
    }
    writer.literal(interval.getIntervalLiteral());
    unparseSqlIntervalQualifier(writer, interval.getIntervalQualifier(),
            RelDataTypeSystem.DEFAULT);
  }

  private SqlIntervalLiteral modifiedSqlIntervalLiteral(SqlIntervalLiteral literal) {
    SqlIntervalLiteral.IntervalValue interval =
        (SqlIntervalLiteral.IntervalValue) literal.getValue();
    switch (literal.getTypeName()) {
    case INTERVAL_HOUR_SECOND:
      long equivalentSecondValue = SqlParserUtil.intervalToMillis(interval.getIntervalLiteral(),
          interval.getIntervalQualifier()) / 1000;
      SqlIntervalQualifier qualifier = new SqlIntervalQualifier(TimeUnit.SECOND,
          RelDataType.PRECISION_NOT_SPECIFIED, TimeUnit.SECOND,
          RelDataType.PRECISION_NOT_SPECIFIED, SqlParserPos.ZERO);
      return SqlLiteral.createInterval(interval.getSign(), Long.toString(equivalentSecondValue),
          qualifier, literal.getParserPosition());
    default:
      return literal;
    }
  }

  @Override public void unparseSqlIntervalQualifier(
          SqlWriter writer, SqlIntervalQualifier qualifier, RelDataTypeSystem typeSystem) {
    final String start = validate(qualifier.timeUnitRange.startUnit).name();
    if (qualifier.timeUnitRange.endUnit == null) {
      writer.keyword(start);
    } else {
      throw new RuntimeException("Range time unit is not supported for BigQuery.");
    }
  }

  /**
   * For usage of TRIM, LTRIM and RTRIM in BQ see
   * <a href="https://cloud.google.com/bigquery/docs/reference/standard-sql/functions-and-operators#trim">
   *  BQ Trim Function</a>.
   */
  private static void unparseTrim(SqlWriter writer, SqlCall call, int leftPrec,
      int rightPrec) {
    final String operatorName;
    SqlLiteral trimFlag = call.operand(0);
    SqlNode valueToTrim = call.operand(1);
    requireNonNull(valueToTrim, "valueToTrim in unparseTrim() must not be null");
    String value = Util.removeLeadingAndTrailingSingleQuotes(valueToTrim.toString());
    switch (trimFlag.getValueAs(SqlTrimFunction.Flag.class)) {
    case LEADING:
      operatorName = "LTRIM";
      break;
    case TRAILING:
      operatorName = "RTRIM";
      break;
    default:
      operatorName = call.getOperator().getName();
      break;
    }
    final SqlWriter.Frame trimFrame = writer.startFunCall(operatorName);
    call.operand(2).unparse(writer, leftPrec, rightPrec);

    // If the trimmed character is a non-space character, add it to the target SQL.
    // eg: TRIM(BOTH 'A' from 'ABCD'
    // Output Query: TRIM('ABC', 'A')
    if (!value.matches("\\s+")) {
      writer.literal(",");
      call.operand(1).unparse(writer, leftPrec, rightPrec);
    }
    writer.endFunCall(trimFrame);
  }

  private static TimeUnit validate(TimeUnit timeUnit) {
    switch (timeUnit) {
    case MICROSECOND:
    case MILLISECOND:
    case SECOND:
    case MINUTE:
    case HOUR:
    case DAY:
    case WEEK:
    case MONTH:
    case QUARTER:
    case YEAR:
    case ISOYEAR:
      return timeUnit;
    default:
      throw new RuntimeException("Time unit " + timeUnit + " is not supported for BigQuery.");
    }
  }

  private void unparseTimestampIntMul(SqlWriter writer, SqlCall call, int leftPrec, int rightPrec) {
    if (call.operand(0) instanceof SqlBasicCall) {
      handleSqlBasicCallForTimestampMulti(writer, call);
    } else {
      SqlIntervalLiteral intervalLiteralValue = call.operand(0);
      SqlIntervalLiteral.IntervalValue literalValue =
              (SqlIntervalLiteral.IntervalValue) intervalLiteralValue.getValue();
      String secondOperand = "";
      if (call.operand(1) instanceof SqlIdentifier) {
        SqlIdentifier sqlIdentifier = call.operand(1);
        secondOperand = sqlIdentifier.toString() + "*"
                + (Integer.valueOf(literalValue.toString()) + "");
      } else if (call.operand(1) instanceof SqlNumericLiteral) {
        SqlNumericLiteral sqlNumericLiteral = call.operand(1);
        secondOperand = Integer.parseInt(sqlNumericLiteral.toString())
                * (Integer.parseInt(literalValue.toString())) + "";
      }
      writer.sep("INTERVAL");
      writer.sep(secondOperand);
      writer.print(literalValue.getIntervalQualifier().toString());
    }
  }

  private void handleSqlBasicCallForTimestampMulti(SqlWriter writer, SqlCall call) {
    String firstOperand = String.valueOf((SqlBasicCall) call.getOperandList().get(0));
    firstOperand = firstOperand.replaceAll("TIME(0)", "TIME");
    SqlIntervalLiteral intervalLiteralValue = (SqlIntervalLiteral) call.getOperandList().get(1);
    SqlIntervalLiteral.IntervalValue literalValue =
            (SqlIntervalLiteral.IntervalValue) intervalLiteralValue.getValue();
    String secondOperand = literalValue.toString() + " * " + firstOperand;
    writer.sep("INTERVAL");
    writer.sep(secondOperand);
    writer.print(literalValue.toString());
  }

  private void unparseExtractFunction(SqlWriter writer, SqlCall call, int leftPrec, int rightPrec) {
    switch (call.operand(0).toString()) {
    case "EPOCH" :
      SqlNode firstOperand = call.operand(1);
      if (firstOperand instanceof SqlBasicCall
          && ((SqlBasicCall) firstOperand).getOperator().kind == SqlKind.MINUS) {
        SqlNode leftOperand = ((SqlBasicCall) firstOperand).getOperands()[0];
        SqlNode rightOperand = ((SqlBasicCall) firstOperand).getOperands()[1];
        unparseExtractEpochOperands(writer, leftOperand, leftPrec, rightPrec);
        writer.print(" - ");
        unparseExtractEpochOperands(writer, rightOperand, leftPrec, rightPrec);
      } else {
        unparseExtractEpochOperands(writer, firstOperand, leftPrec, rightPrec);
      }
      break;
    default :
      ExtractFunctionFormatUtil extractFormatUtil = new ExtractFunctionFormatUtil();
      SqlCall extractCall = extractFormatUtil.unparseCall(call, this);
      super.unparseCall(writer, extractCall, leftPrec, rightPrec);
    }
  }

  private void unparseExtractEpochOperands(SqlWriter writer, SqlNode operand,
                                           int leftPrec, int rightPrec) {
    final SqlWriter.Frame epochFrame = writer.startFunCall("UNIX_SECONDS");
    unparseOperandAsTimestamp(writer, operand, leftPrec, rightPrec);
    writer.endFunCall(epochFrame);
  }

  private boolean isDateTimeCast(SqlNode operand) {
    boolean isCastCall = ((SqlBasicCall) operand).getOperator() == CAST;
    boolean isDateTimeCast = isCastCall
        && ((SqlDataTypeSpec) ((SqlBasicCall) operand).operands[1])
            .getTypeName().toString().equals("TIMESTAMP");
    return isDateTimeCast;
  }

  private void unparseCurrentTimestampCall(SqlWriter writer) {
    final SqlWriter.Frame currentTimestampFunc = writer.startFunCall("CURRENT_TIMESTAMP");
    writer.endFunCall(currentTimestampFunc);
  }

  private void unparseOperandAsTimestamp(SqlWriter writer, SqlNode operand,
                                         int leftPrec, int rightPrec) {
    if (operand instanceof SqlBasicCall) {
      if (((SqlBasicCall) operand).getOperator() == SqlStdOperatorTable.CURRENT_TIMESTAMP) {
        unparseCurrentTimestampCall(writer);
      } else if (isDateTimeCast(operand)) {
        SqlNode node = ((SqlBasicCall) operand).operands[0];
        castNodeToTimestamp(writer, node, leftPrec, rightPrec);
      }
    } else {
      castNodeToTimestamp(writer, operand, leftPrec, rightPrec);
    }
  }

  private void unparseGroupingFunction(SqlWriter writer, SqlCall call,
                                       int leftPrec, int rightPrec) {
    SqlCall isNull = new SqlBasicCall(IS_NULL, new SqlNode[]{call.operand(0)}, SqlParserPos.ZERO);
    SqlNumericLiteral oneLiteral = SqlLiteral.createExactNumeric("1", SqlParserPos.ZERO);
    SqlNumericLiteral zeroLiteral = SqlLiteral.createExactNumeric("0", SqlParserPos.ZERO);
    SqlNodeList whenList = new SqlNodeList(SqlParserPos.ZERO);
    whenList.add(isNull);
    SqlNodeList thenList = new SqlNodeList(SqlParserPos.ZERO);
    thenList.add(oneLiteral);
    SqlCall groupingSqlCall = new SqlCase(SqlParserPos.ZERO, null, whenList, thenList, zeroLiteral);
    unparseCall(writer, groupingSqlCall, leftPrec, rightPrec);
  }

  private boolean isIntervalHourAndSecond(SqlCall call) {
    if (call.operand(1) instanceof SqlIntervalLiteral) {
      return ((SqlIntervalLiteral) call.operand(1)).getTypeName()
          == SqlTypeName.INTERVAL_HOUR_SECOND;
    }
    return false;
  }

  /**
   * {@inheritDoc}
   *
   * <p>BigQuery data type reference:
   * <a href="https://cloud.google.com/bigquery/docs/reference/standard-sql/data-types">
   * BigQuery Standard SQL Data Types</a>.
   */
  @Override public @Nullable SqlNode getCastSpec(final RelDataType type) {
    if (type instanceof BasicSqlType) {
      final SqlTypeName typeName = type.getSqlTypeName();
      switch (typeName) {
      // BigQuery only supports INT64 for integer types.
      case TINYINT:
      case SMALLINT:
      case INTEGER:
      case BIGINT:
      case INTERVAL_HOUR_SECOND:
      case INTERVAL_HOUR_MINUTE:
      case INTERVAL_DAY_SECOND:
      case INTERVAL_DAY_MINUTE:
      case INTERVAL_DAY_HOUR:
        return createSqlDataTypeSpecByName("INT64", typeName);
      // BigQuery only supports FLOAT64(aka. Double) for floating point types.
      case FLOAT:
      case DOUBLE:
        return createSqlDataTypeSpecByName("FLOAT64", typeName);
      case DECIMAL:
        return createSqlDataTypeSpecByName("NUMERIC", typeName);
      case BOOLEAN:
        return createSqlDataTypeSpecByName("BOOL", typeName);
      case CHAR:
      case VARCHAR:
        return createSqlDataTypeSpecByName("STRING", type);
      case BINARY:
      case VARBINARY:
        return createSqlDataTypeSpecByName("BYTES", typeName);
      case DATE:
        return createSqlDataTypeSpecByName("DATE", typeName);
      case TIME:
        return createSqlDataTypeSpecByName("TIME", typeName);
      case TIMESTAMP:
        return createSqlDataTypeSpecByName("DATETIME", typeName);
      case TIMESTAMP_WITH_LOCAL_TIME_ZONE:
        return createSqlDataTypeSpecByName("TIMESTAMP_WITH_LOCAL_TIME_ZONE", typeName);
      case JSON:
        return createSqlDataTypeSpecByName("JSON", typeName);
      default:
        break;
      }
    }
    return super.getCastSpec(type);
  }

  /* It creates SqlDataTypeSpec with Format if RelDataType is instance of BasicSqlTypeWithFormat*/
  private static SqlNode createSqlDataTypeSpecByName(String typeAlias, RelDataType type) {
    if (type instanceof BasicSqlTypeWithFormat) {
      SqlParserPos pos = SqlParserPos.ZERO;
      SqlCharStringLiteral formatLiteral = SqlLiteral.createCharString(
          ((BasicSqlTypeWithFormat) type).getFormatValue(), pos);
      SqlAlienSystemTypeNameSpec typeNameSpec = new SqlAlienSystemTypeNameSpec(
          typeAlias, type.getSqlTypeName(), pos);
      return  new SqlDataTypeSpec(typeNameSpec, formatLiteral, pos);
    }
    return createSqlDataTypeSpecByName(typeAlias, type.getSqlTypeName());
  }

  @Override public @Nullable SqlNode getCastSpecWithPrecisionAndScale(final RelDataType type) {
    if (type instanceof BasicSqlType) {
      final SqlTypeName typeName = type.getSqlTypeName();
      final int precision = type.getPrecision();
      final int scale = type.getScale();
      boolean isContainsPrecision = type.toString().matches("\\w+\\(\\d+(, (-)?\\d+)?\\)");
      boolean isContainsScale = type.toString().contains(",");
      boolean isContainsNegativePrecisionOrScale = type.toString().contains("-");
      String typeAlias;
      switch (typeName) {
      case DECIMAL:
        if (isContainsPrecision) {
          String dataType = getDataTypeBasedOnPrecision(precision, scale);
          if (!isContainsNegativePrecisionOrScale) {
            typeAlias = precision > 0 ? isContainsScale ? dataType + "(" + precision + ","
                + scale + ")" : dataType + "(" + precision + ")" : dataType;
          } else {
            typeAlias = dataType;
          }
        } else {
          typeAlias = "NUMERIC";
        }
        return createSqlDataTypeSpecByName(typeAlias, typeName);
      case CHAR:
      case VARCHAR:
        if (isContainsPrecision) {
          typeAlias =  precision > 0 ? "STRING(" + precision + ")" : "STRING";
        } else {
          typeAlias = "STRING";
        }
        return createSqlDataTypeSpecByName(typeAlias, typeName);
      case BINARY:
      case VARBINARY:
        if (isContainsPrecision) {
          typeAlias =  precision > 0 ? "BYTES(" + precision + ")" : "BYTES";
        } else {
          typeAlias = "BYTES";
        }
        return createSqlDataTypeSpecByName(typeAlias, typeName);
      default:
        break;
      }
    }
    return this.getCastSpec(type);
  }

  private String getDataTypeBasedOnPrecision(int precision, int scale)  {
    if (scale > 0) {
      return scale <= 9 ? scale + precision > 38 ? "BIGNUMERIC" : "NUMERIC" : "BIGNUMERIC";
    } else {
      return precision > 29 ? "BIGNUMERIC" : "NUMERIC";
    }
  }

  private static SqlDataTypeSpec createSqlDataTypeSpecByName(String typeAlias,
      SqlTypeName typeName) {
    SqlAlienSystemTypeNameSpec typeNameSpec = new SqlAlienSystemTypeNameSpec(
        typeAlias, typeName, SqlParserPos.ZERO);
    return new SqlDataTypeSpec(typeNameSpec, SqlParserPos.ZERO);
  }

  private static String removeSingleQuotes(SqlNode sqlNode) {
    return ((SqlCharStringLiteral) sqlNode).getValue().toString().replaceAll("'",
        "");
  }

  public static void processNode(SqlNode binaryNode, SqlCall call) {
    if (binaryNode instanceof SqlNodeList) {
      SqlNodeList operandList = (SqlNodeList) binaryNode;
      processNodeList(operandList);
    }
    if (binaryNode instanceof SqlCharStringLiteral && binaryNode.toString().contains("\n")) {
      binaryNode = replaceNewLineChar(binaryNode);
      call.setOperand(1, binaryNode);
    }
  }

  public static void processNodeList(SqlNodeList operandList) {
    SqlNode node;
    for (SqlNode operand : operandList) {
      if (operand instanceof SqlCharStringLiteral) {
        node = operand.toString().contains("\\") ? replaceSingleBackslashes(operand) : operand;
        node = node.toString().contains("\n") ? replaceNewLineChar(node) : node;
        operandList.set(operandList.indexOf(operand), node);
      }
    }
  }

  public static SqlNode replaceSingleBackslashes(SqlNode operand) {
    String replacedOperand = ((SqlCharStringLiteral) operand).toValue().replace("\\", "\\\\");
    return SqlLiteral.createCharString(replacedOperand, SqlParserPos.ZERO);
  }

  public static SqlNode replaceNewLineChar(SqlNode operand) {
    String replacedOperand = ((SqlCharStringLiteral) operand).toValue().replace("\n", "");
    return SqlLiteral.createCharString(replacedOperand, SqlParserPos.ZERO);
  }

  /**
   * In BigQuery, the equivalent for HASHROW is FARM_FINGERPRINT, and FARM_FINGERPRINT supports
   * only one argument.
   * So, to handle this scenario, we CONCAT all the arguments of HASHROW.
   * And
   * For single argument,we directly cast that element to VARCHAR.
   * Example:
   * BQ:  FARM_FINGERPRINT(CONCAT(first_name, employee_id, last_name, hire_date))
   */
  private void unparseHashrowFunction(SqlWriter writer, SqlCall call, int leftPrec, int rightPrec) {
    SqlNode farmFingerprintOperandCall;
    if (call.operandCount() > 1) {
      farmFingerprintOperandCall = CONCAT2.createCall(SqlParserPos.ZERO, call.getOperandList());
    } else {
      SqlNode varcharNode = getCastSpec(
          new BasicSqlType(RelDataTypeSystem.DEFAULT,
          SqlTypeName.VARCHAR));
      farmFingerprintOperandCall = CAST.createCall(SqlParserPos.ZERO, call.operand(0),
          varcharNode);
    }
    SqlCall farmFingerprintCall = FARM_FINGERPRINT.createCall(SqlParserPos.ZERO,
        farmFingerprintOperandCall);
    super.unparseCall(writer, farmFingerprintCall, leftPrec, rightPrec);
  }

  private SqlWriter.Frame getTruncFrame(SqlWriter writer, SqlCall call) {
    SqlWriter.Frame frame = null;
    String dateFormatOperand = call.operand(1).toString();
    boolean isDateTimeOperand = call.operand(0).toString().contains("DATETIME");
    if (isDateTimeOperand) {
      frame = writer.startFunCall("DATETIME_TRUNC");
    } else {
      switch (dateFormatOperand) {
      case "'HOUR'":
      case "'MINUTE'":
      case "'SECOND'":
      case "'MILLISECOND'":
      case "'MICROSECOND'":
        frame = writer.startFunCall("TIME_TRUNC");
        break;
      default:
        frame = writer.startFunCall("DATE_TRUNC");

      }
    }
    return frame;
  }

  private SqlWriter.Frame getColumnListFrame(SqlWriter writer, SqlCall call) {
    SqlWriter.Frame frame = null;
    if (call.getOperandList().size() == 1) {
      frame = writer.startList("", "");
    } else {
      frame = writer.startList("(", ")");
    }
    return frame;
  }

  private static void unparseGetBitFunction(SqlWriter writer, SqlCall call, int leftPrec,
      int rightPrec) {
    call.operand(0).unparse(writer, leftPrec, rightPrec);
    writer.print(SHIFTRIGHT);
    writer.print(" ");
    call.operand(1).unparse(writer, leftPrec, rightPrec);
    writer.print("& ");
    SqlNumericLiteral oneLiteral = SqlLiteral.createExactNumeric("1", SqlParserPos.ZERO);
    oneLiteral.unparse(writer, leftPrec, rightPrec);
  }

  private void unparseBitNotFunction(SqlWriter writer, SqlCall call) {
    writer.print(BITNOT);
    writer.print(" (");
    call.operand(0).unparse(writer, 0, 0);
    writer.print(")");
  }
}<|MERGE_RESOLUTION|>--- conflicted
+++ resolved
@@ -1227,13 +1227,11 @@
     case "GETBIT":
       unparseGetBitFunction(writer, call, leftPrec, rightPrec);
       break;
-<<<<<<< HEAD
+    case "SHIFTLEFT":
+      unparseShiftLeft(writer, call);
+      break;
     case "BITNOT":
       unparseBitNotFunction(writer, call);
-=======
-    case "SHIFTLEFT":
-      unparseShiftLeft(writer, call);
->>>>>>> ed01db3a
       break;
     default:
       super.unparseCall(writer, call, leftPrec, rightPrec);
