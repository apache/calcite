/*
 * Licensed to the Apache Software Foundation (ASF) under one or more
 * contributor license agreements.  See the NOTICE file distributed with
 * this work for additional information regarding copyright ownership.
 * The ASF licenses this file to you under the Apache License, Version 2.0
 * (the "License"); you may not use this file except in compliance with
 * the License.  You may obtain a copy of the License at
 *
 * http://www.apache.org/licenses/LICENSE-2.0
 *
 * Unless required by applicable law or agreed to in writing, software
 * distributed under the License is distributed on an "AS IS" BASIS,
 * WITHOUT WARRANTIES OR CONDITIONS OF ANY KIND, either express or implied.
 * See the License for the specific language governing permissions and
 * limitations under the License.
 */
package org.apache.calcite.sql.dialect;

import org.apache.calcite.avatica.util.TimeUnit;
import org.apache.calcite.config.NullCollation;
import org.apache.calcite.rel.type.RelDataType;
import org.apache.calcite.rel.type.RelDataTypeSystem;
import org.apache.calcite.rex.RexCall;
import org.apache.calcite.rex.RexLiteral;
import org.apache.calcite.rex.RexNode;
import org.apache.calcite.sql.SqlBasicCall;
import org.apache.calcite.sql.SqlCall;
import org.apache.calcite.sql.SqlCharStringLiteral;
import org.apache.calcite.sql.SqlDateTimeFormat;
import org.apache.calcite.sql.SqlDialect;
import org.apache.calcite.sql.SqlIntervalLiteral;
import org.apache.calcite.sql.SqlIntervalQualifier;
import org.apache.calcite.sql.SqlKind;
import org.apache.calcite.sql.SqlLiteral;
import org.apache.calcite.sql.SqlNode;
import org.apache.calcite.sql.SqlNumericLiteral;
import org.apache.calcite.sql.SqlOperator;
import org.apache.calcite.sql.SqlSetOperator;
import org.apache.calcite.sql.SqlSyntax;
import org.apache.calcite.sql.SqlWriter;
import org.apache.calcite.sql.fun.SqlCollectionTableOperator;
import org.apache.calcite.sql.fun.SqlLibraryOperators;
import org.apache.calcite.sql.fun.SqlStdOperatorTable;
import org.apache.calcite.sql.fun.SqlTrimFunction;
import org.apache.calcite.sql.parser.CurrentTimestampHandler;
import org.apache.calcite.sql.parser.SqlParserPos;
import org.apache.calcite.sql.parser.SqlParserUtil;
import org.apache.calcite.sql.type.BasicSqlType;
import org.apache.calcite.sql.type.SqlTypeFamily;
import org.apache.calcite.sql.type.SqlTypeName;
import org.apache.calcite.sql.validate.SqlConformanceEnum;
import org.apache.calcite.util.CastCallBuilder;
import org.apache.calcite.util.ToNumberUtils;

import com.google.common.collect.ImmutableList;

import java.util.Arrays;
import java.util.HashMap;
import java.util.List;
import java.util.Locale;
import java.util.Map;
import java.util.regex.Pattern;

import static org.apache.calcite.sql.SqlDateTimeFormat.ABBREVIATEDDAYOFWEEK;
import static org.apache.calcite.sql.SqlDateTimeFormat.ABBREVIATEDMONTH;
import static org.apache.calcite.sql.SqlDateTimeFormat.AMPM;
import static org.apache.calcite.sql.SqlDateTimeFormat.DAYOFMONTH;
import static org.apache.calcite.sql.SqlDateTimeFormat.DAYOFWEEK;
import static org.apache.calcite.sql.SqlDateTimeFormat.DAYOFYEAR;
import static org.apache.calcite.sql.SqlDateTimeFormat.DDMMYY;
import static org.apache.calcite.sql.SqlDateTimeFormat.DDMMYYYY;
import static org.apache.calcite.sql.SqlDateTimeFormat.FOURDIGITYEAR;
import static org.apache.calcite.sql.SqlDateTimeFormat.FRACTIONFIVE;
import static org.apache.calcite.sql.SqlDateTimeFormat.FRACTIONFOUR;
import static org.apache.calcite.sql.SqlDateTimeFormat.FRACTIONONE;
import static org.apache.calcite.sql.SqlDateTimeFormat.FRACTIONSIX;
import static org.apache.calcite.sql.SqlDateTimeFormat.FRACTIONTHREE;
import static org.apache.calcite.sql.SqlDateTimeFormat.FRACTIONTWO;
import static org.apache.calcite.sql.SqlDateTimeFormat.HOUR;
import static org.apache.calcite.sql.SqlDateTimeFormat.MINUTE;
import static org.apache.calcite.sql.SqlDateTimeFormat.MMDDYY;
import static org.apache.calcite.sql.SqlDateTimeFormat.MMDDYYYY;
import static org.apache.calcite.sql.SqlDateTimeFormat.MMYY;
import static org.apache.calcite.sql.SqlDateTimeFormat.MONTHNAME;
import static org.apache.calcite.sql.SqlDateTimeFormat.NUMERICMONTH;
import static org.apache.calcite.sql.SqlDateTimeFormat.SECOND;
import static org.apache.calcite.sql.SqlDateTimeFormat.TIMEZONE;
import static org.apache.calcite.sql.SqlDateTimeFormat.TWENTYFOURHOUR;
import static org.apache.calcite.sql.SqlDateTimeFormat.TWODIGITYEAR;
import static org.apache.calcite.sql.SqlDateTimeFormat.YYMMDD;
import static org.apache.calcite.sql.SqlDateTimeFormat.YYYYMM;
import static org.apache.calcite.sql.SqlDateTimeFormat.YYYYMMDD;
import static org.apache.calcite.sql.fun.SqlLibraryOperators.FORMAT_TIME;
import static org.apache.calcite.sql.fun.SqlLibraryOperators.IFNULL;
import static org.apache.calcite.sql.fun.SqlLibraryOperators.PARSE_DATE;
import static org.apache.calcite.sql.fun.SqlLibraryOperators.REGEXP_EXTRACT;
import static org.apache.calcite.sql.fun.SqlLibraryOperators.REGEXP_EXTRACT_ALL;
import static org.apache.calcite.sql.fun.SqlLibraryOperators.SUBSTR;
import static org.apache.calcite.sql.fun.SqlStdOperatorTable.CAST;
import static org.apache.calcite.sql.fun.SqlStdOperatorTable.FLOOR;
import static org.apache.calcite.sql.fun.SqlStdOperatorTable.MINUS;
import static org.apache.calcite.sql.fun.SqlStdOperatorTable.MULTIPLY;
import static org.apache.calcite.sql.fun.SqlStdOperatorTable.PLUS;
import static org.apache.calcite.sql.fun.SqlStdOperatorTable.RAND;
import static org.apache.calcite.sql.fun.SqlStdOperatorTable.SESSION_USER;


/**
 * A <code>SqlDialect</code> implementation for Google BigQuery's "Standard SQL"
 * dialect.
 */
public class BigQuerySqlDialect extends SqlDialect {
  public static final SqlDialect DEFAULT =
      new BigQuerySqlDialect(
          EMPTY_CONTEXT
              .withDatabaseProduct(SqlDialect.DatabaseProduct.BIG_QUERY)
              .withLiteralQuoteString("'")
              .withLiteralEscapedQuoteString("\\'")
              .withIdentifierQuoteString("`")
              .withNullCollation(NullCollation.LOW)
              .withConformance(SqlConformanceEnum.BIG_QUERY));

  private static final List<String> RESERVED_KEYWORDS =
      ImmutableList.copyOf(
          Arrays.asList("ALL", "AND", "ANY", "ARRAY", "AS", "ASC",
              "ASSERT_ROWS_MODIFIED", "AT", "BETWEEN", "BY", "CASE", "CAST",
              "COLLATE", "CONTAINS", "CREATE", "CROSS", "CUBE", "CURRENT",
              "DEFAULT", "DEFINE", "DESC", "DISTINCT", "ELSE", "END", "ENUM",
              "ESCAPE", "EXCEPT", "EXCLUDE", "EXISTS", "EXTRACT", "FALSE",
              "FETCH", "FOLLOWING", "FOR", "FROM", "FULL", "GROUP", "GROUPING",
              "GROUPS", "HASH", "HAVING", "IF", "IGNORE", "IN", "INNER",
              "INTERSECT", "INTERVAL", "INTO", "IS", "JOIN", "LATERAL", "LEFT",
              "LIKE", "LIMIT", "LOOKUP", "MERGE", "NATURAL", "NEW", "NO",
              "NOT", "NULL", "NULLS", "OF", "ON", "OR", "ORDER", "OUTER",
              "OVER", "PARTITION", "PRECEDING", "PROTO", "RANGE", "RECURSIVE",
              "RESPECT", "RIGHT", "ROLLUP", "ROWS", "SELECT", "SET", "SOME",
              "STRUCT", "TABLESAMPLE", "THEN", "TO", "TREAT", "TRUE",
              "UNBOUNDED", "UNION", "UNNEST", "USING", "WHEN", "WHERE",
              "WINDOW", "WITH", "WITHIN"));

  private static final Map<SqlDateTimeFormat, String> DATE_TIME_FORMAT_MAP =
      new HashMap<SqlDateTimeFormat, String>() {{
        put(DAYOFMONTH, "%d");
        put(DAYOFYEAR, "%j");
        put(NUMERICMONTH, "%m");
        put(ABBREVIATEDMONTH, "%b");
        put(MONTHNAME, "%B");
        put(TWODIGITYEAR, "%y");
        put(FOURDIGITYEAR, "%Y");
        put(DDMMYYYY, "%d%m%Y");
        put(DDMMYY, "%d%m%y");
        put(MMDDYYYY, "%m%d%Y");
        put(MMDDYY, "%m%d%y");
        put(YYYYMMDD, "%Y%m%d");
        put(YYMMDD, "%y%m%d");
        put(DAYOFWEEK, "%A");
        put(ABBREVIATEDDAYOFWEEK, "%a");
        put(TWENTYFOURHOUR, "%H");
        put(HOUR, "%I");
        put(MINUTE, "%M");
        put(SECOND, "%S");
        put(FRACTIONONE, "1S");
        put(FRACTIONTWO, "2S");
        put(FRACTIONTHREE, "3S");
        put(FRACTIONFOUR, "4S");
        put(FRACTIONFIVE, "5S");
        put(FRACTIONSIX, "6S");
        put(AMPM, "%p");
        put(TIMEZONE, "%Z");
        put(YYYYMM, "%Y%m");
        put(MMYY, "%m%y");
      }};

  /** An unquoted BigQuery identifier must start with a letter and be followed
   * by zero or more letters, digits or _. */
  private static final Pattern IDENTIFIER_REGEX =
      Pattern.compile("[A-Za-z][A-Za-z0-9_]*");

  /** Creates a BigQuerySqlDialect. */
  public BigQuerySqlDialect(SqlDialect.Context context) {
    super(context);
  }

  @Override public String quoteIdentifier(String val) {
    return quoteIdentifier(new StringBuilder(), val).toString();
  }

  @Override public boolean supportAggInGroupByClause() {
    return false;
  }

  @Override public boolean supportNestedAnalyticalFunctions() {
    return false;
  }

  @Override protected boolean identifierNeedsQuote(String val) {
    return !IDENTIFIER_REGEX.matcher(val).matches()
        || RESERVED_KEYWORDS.contains(val.toUpperCase(Locale.ROOT));
  }

  @Override public SqlNode emulateNullDirection(SqlNode node,
      boolean nullsFirst, boolean desc) {
    return emulateNullDirectionWithIsNull(node, nullsFirst, desc);
  }

  @Override public void unparseOffsetFetch(SqlWriter writer, SqlNode offset,
      SqlNode fetch) {
    unparseFetchUsingLimit(writer, offset, fetch);
  }

  @Override public boolean supportsNestedAggregations() {
    return false;
  }

  @Override public boolean supportsAnalyticalFunctionInAggregate() {
    return false;
  }

  @Override public boolean supportsAnalyticalFunctionInGroupBy() {
    return false;
  }

  @Override public boolean supportsColumnAliasInSort() {
    return true;
  }

  @Override public boolean supportsAliasedValues() {
    return false;
  }

  @Override public boolean supportsCharSet() {
    return false;
  }

  @Override public boolean castRequiredForStringOperand(RexCall node) {
    if (super.castRequiredForStringOperand(node)) {
      return true;
    }
    RexNode operand = node.getOperands().get(0);
    RelDataType castType = node.type;
    if (operand instanceof RexLiteral) {
      if (SqlTypeFamily.NUMERIC.contains(castType)) {
        return true;
      }
      return false;
    } else {
      return true;
    }
  }

  @Override public SqlOperator getTargetFunc(RexCall call) {
    switch (call.getOperator().kind) {
    case PLUS:
    case MINUS:
      switch (call.type.getSqlTypeName()) {
      case DATE:
        switch (call.getOperands().get(1).getType().getSqlTypeName()) {
        case INTEGER:
          RexNode rex2 = call.getOperands().get(1);
          SqlTypeName op1Type = call.getOperands().get(0).getType().getSqlTypeName();
          if (((RexLiteral) rex2).getValueAs(Integer.class) < 0) {
            if (op1Type == SqlTypeName.DATE) {
              return SqlLibraryOperators.DATE_SUB;
            } else {
              return SqlLibraryOperators.DATETIME_SUB;
            }
          }
          if (op1Type == SqlTypeName.DATE) {
            return SqlLibraryOperators.DATE_ADD;
          }
          return SqlLibraryOperators.DATETIME_ADD;
        case INTERVAL_DAY:
        case INTERVAL_MONTH:
          if (call.op.kind == SqlKind.MINUS) {
            return SqlLibraryOperators.DATE_SUB;
          }
          return SqlLibraryOperators.DATE_ADD;
        default:
          return super.getTargetFunc(call);
        }
      case TIMESTAMP:
        if (call.op.kind == SqlKind.MINUS) {
          return SqlLibraryOperators.TIMESTAMP_SUB;
        }
        return SqlLibraryOperators.TIMESTAMP_ADD;
      default:
        return super.getTargetFunc(call);
      }
    case IS_NOT_TRUE:
      if (call.getOperands().get(0).getKind() == SqlKind.EQUALS) {
        return SqlStdOperatorTable.NOT_EQUALS;
      } else if (call.getOperands().get(0).getKind() == SqlKind.NOT_EQUALS) {
        return SqlStdOperatorTable.EQUALS;
      } else {
        return super.getTargetFunc(call);
      }
    case IS_TRUE:
      if (call.getOperands().get(0).getKind() == SqlKind.EQUALS) {
        return SqlStdOperatorTable.EQUALS;
      } else if (call.getOperands().get(0).getKind() == SqlKind.NOT_EQUALS) {
        return SqlStdOperatorTable.NOT_EQUALS;
      } else {
        return super.getTargetFunc(call);
      }
    default:
      return super.getTargetFunc(call);
    }
  }

  @Override public SqlNode getCastCall(
      SqlNode operandToCast, RelDataType castFrom, RelDataType castTo) {
    if (castTo.getSqlTypeName() == SqlTypeName.TIMESTAMP && castTo.getPrecision() > 0) {
      return new CastCallBuilder(this).makCastCallForTimestampWithPrecision(operandToCast,
          castTo.getPrecision());
    } else if (castTo.getSqlTypeName() == SqlTypeName.TIME && castTo.getPrecision() > 0) {
      return makCastCallForTimeWithPrecision(operandToCast, castTo.getPrecision());
    }
    return super.getCastCall(operandToCast, castFrom, castTo);
  }

  private SqlNode makCastCallForTimeWithPrecision(SqlNode operandToCast, int precision) {
    SqlParserPos pos = SqlParserPos.ZERO;
    SqlNode timeWithoutPrecision =
        getCastSpec(new BasicSqlType(RelDataTypeSystem.DEFAULT, SqlTypeName.TIME));
    SqlCall castedTimeNode = CAST.createCall(pos, operandToCast, timeWithoutPrecision);
    SqlCharStringLiteral timeFormat = SqlLiteral.createCharString(String.format
        (Locale.ROOT, "%s%s%s", "HH24:MI:SS.S(", precision, ")"), pos);
    SqlCall formattedCall = FORMAT_TIME.createCall(pos, timeFormat, castedTimeNode);
    return CAST.createCall(pos, formattedCall, timeWithoutPrecision);
  }

  @Override public void unparseCall(final SqlWriter writer, final SqlCall call, final int leftPrec,
      final int rightPrec) {
    switch (call.getKind()) {
    case POSITION:
      final SqlWriter.Frame frame = writer.startFunCall("STRPOS");
      writer.sep(",");
      call.operand(1).unparse(writer, leftPrec, rightPrec);
      writer.sep(",");
      call.operand(0).unparse(writer, leftPrec, rightPrec);
      if (3 == call.operandCount()) {
        throw new RuntimeException("3rd operand Not Supported for Function STRPOS in Big Query");
      }
      writer.endFunCall(frame);
      break;
    case UNION:
      if (!((SqlSetOperator) call.getOperator()).isAll()) {
        SqlSyntax.BINARY.unparse(writer, UNION_DISTINCT, call, leftPrec, rightPrec);
      } else {
        super.unparseCall(writer, call, leftPrec, rightPrec);
      }
      break;
    case EXCEPT:
      if (!((SqlSetOperator) call.getOperator()).isAll()) {
        SqlSyntax.BINARY.unparse(writer, EXCEPT_DISTINCT, call, leftPrec, rightPrec);
      } else {
        super.unparseCall(writer, call, leftPrec, rightPrec);
      }
      break;
    case INTERSECT:
      if (!((SqlSetOperator) call.getOperator()).isAll()) {
        SqlSyntax.BINARY.unparse(writer, INTERSECT_DISTINCT, call, leftPrec, rightPrec);
      } else {
        super.unparseCall(writer, call, leftPrec, rightPrec);
      }
      break;
    case CHARACTER_LENGTH:
    case CHAR_LENGTH:
      final SqlWriter.Frame lengthFrame = writer.startFunCall("LENGTH");
      call.operand(0).unparse(writer, leftPrec, rightPrec);
      writer.endFunCall(lengthFrame);
      break;
    case TRIM:
      unparseTrim(writer, call, leftPrec, rightPrec);
      break;
    case SUBSTRING:
      final SqlWriter.Frame substringFrame = writer.startFunCall("SUBSTR");
      for (SqlNode operand : call.getOperandList()) {
        writer.sep(",");
        operand.unparse(writer, leftPrec, rightPrec);
      }
      writer.endFunCall(substringFrame);
      break;
    case TRUNCATE:
      final SqlWriter.Frame truncateFrame = writer.startFunCall("TRUNC");
      for (SqlNode operand : call.getOperandList()) {
        writer.sep(",");
        operand.unparse(writer, leftPrec, rightPrec);
      }
      writer.endFunCall(truncateFrame);
      break;
    case CONCAT:
      final SqlWriter.Frame concatFrame = writer.startFunCall("CONCAT");
      for (SqlNode operand : call.getOperandList()) {
        writer.sep(",");
        operand.unparse(writer, leftPrec, rightPrec);
      }
      writer.endFunCall(concatFrame);
      break;
    case DIVIDE_INTEGER:
      final SqlWriter.Frame castFrame = writer.startFunCall("CAST");
      unparseDivideInteger(writer, call, leftPrec, rightPrec);
      writer.sep("AS");
      writer.literal("INT64");
      writer.endFunCall(castFrame);
      break;
    case REGEXP_SUBSTR:
      unparseRegexSubstr(writer, call, leftPrec, rightPrec);
      break;
    case TO_NUMBER:
      ToNumberUtils.unparseToNumber(writer, call, leftPrec, rightPrec);
      break;
    case ASCII:
      SqlWriter.Frame toCodePointsFrame = writer.startFunCall("TO_CODE_POINTS");
      for (SqlNode operand : call.getOperandList()) {
        writer.sep(",");
        operand.unparse(writer, leftPrec, rightPrec);
      }
      writer.endFunCall(toCodePointsFrame);
      writer.literal("[OFFSET(0)]");
      break;
    case NVL:
      SqlNode[] extractNodeOperands = new SqlNode[]{call.operand(0), call.operand(1)};
      SqlCall sqlCall = new SqlBasicCall(IFNULL, extractNodeOperands,
          SqlParserPos.ZERO);
      unparseCall(writer, sqlCall, leftPrec, rightPrec);
      break;
    case OTHER_FUNCTION:
      unparseOtherFunction(writer, call, leftPrec, rightPrec);
      break;
    case COLLECTION_TABLE:
      if (call.operandCount() > 1) {
        throw new RuntimeException("Table function supports only one argument in Big Query");
      }
      call.operand(0).unparse(writer, leftPrec, rightPrec);
      SqlCollectionTableOperator operator = (SqlCollectionTableOperator) call.getOperator();
      if (operator.getAliasName() == null) {
        throw new RuntimeException("Table function must have alias in Big Query");
      }
      writer.sep("as " + operator.getAliasName());
      break;
    case MINUS:
    case PLUS:
      unparseCallPlusMinus(writer, call, leftPrec, rightPrec);
      break;
    default:
      super.unparseCall(writer, call, leftPrec, rightPrec);
    }
  }

  private void unparseCallPlusMinus(SqlWriter writer, SqlCall call, int left, int right) {
    IntervalUtils utils = new IntervalUtils();
    SqlNode op1 = call.operand(0);
    SqlNode op2 = call.operand(1);
    SqlIntervalLiteral intervalLiteral;
    switch (call.getOperator().getName()) {
    case "DATETIME_ADD":
    case "DATETIME_SUB":
      intervalLiteral = utils.buildInterval(op2, this);

      op1 = createCast(op1, SqlTypeName.TIMESTAMP_WITH_LOCAL_TIME_ZONE);
      SqlCall dateTimeCall = call.getOperator().createCall(SqlParserPos.ZERO,
          op1, intervalLiteral);
      SqlWriter.Frame castFrame = writer.startFunCall("CAST");
      super.unparseCall(writer, dateTimeCall, left, right);
      writer.print("AS TIMESTAMP");
      writer.endFunCall(castFrame);
      break;
    case "DATE_ADD":
    case "DATE_SUB":
      intervalLiteral = utils.buildInterval(op2, this);
      SqlCall funCall = call.getOperator().createCall(SqlParserPos.ZERO,
          op1, intervalLiteral);
      super.unparseCall(writer, funCall, left, right);
      break;
    default: super.unparseCall(writer, call, left, right);
    }
  }

  private SqlCall createCast(SqlNode operand, SqlTypeName castTo) {
    return CAST.createCall(SqlParserPos.ZERO, operand,
      getCastSpec(new BasicSqlType(RelDataTypeSystem.DEFAULT, castTo)));
  }

  @Override public SqlNode rewriteSingleValueExpr(SqlNode aggCall) {
    return ((SqlBasicCall) aggCall).operand(0);
  }

  /**
   * List of BigQuery Specific Operators needed to form Syntactically Correct SQL.
   */
  private static final SqlOperator UNION_DISTINCT = new SqlSetOperator(
      "UNION DISTINCT", SqlKind.UNION, 14, false);

  private static final SqlSetOperator EXCEPT_DISTINCT =
      new SqlSetOperator("EXCEPT DISTINCT", SqlKind.EXCEPT, 14, false);

  private static final SqlSetOperator INTERSECT_DISTINCT =
      new SqlSetOperator("INTERSECT DISTINCT", SqlKind.INTERSECT, 18, false);

  @Override public void unparseSqlDatetimeArithmetic(SqlWriter writer,
      SqlCall call, SqlKind sqlKind, int leftPrec, int rightPrec) {
    switch (sqlKind) {
    case MINUS:
      final SqlWriter.Frame dateDiffFrame = writer.startFunCall("DATE_DIFF");
      writer.sep(",");
      call.operand(0).unparse(writer, leftPrec, rightPrec);
      writer.sep(",");
      call.operand(1).unparse(writer, leftPrec, rightPrec);
      writer.sep(",");
      writer.literal("DAY");
      writer.endFunCall(dateDiffFrame);
      break;
    }
  }

  private void unparseRegexSubstr(SqlWriter writer, SqlCall call, int leftPrec, int rightPrec) {
    SqlCall extractCall;
    switch (call.operandCount()) {
    case 3:
      extractCall = makeExtractSqlCall(call);
      REGEXP_EXTRACT.unparse(writer, extractCall, leftPrec, rightPrec);
      break;
    case 4:
    case 5:
      extractCall = makeExtractSqlCall(call);
      REGEXP_EXTRACT_ALL.unparse(writer, extractCall, leftPrec, rightPrec);
      writeOffset(writer, call);
      break;
    default:
      REGEXP_EXTRACT.unparse(writer, call, leftPrec, rightPrec);
    }
  }

  private void writeOffset(SqlWriter writer, SqlCall call) {
    int occurrenceNumber = Integer.parseInt(call.operand(3).toString()) - 1;
    writer.literal("[OFFSET(" + occurrenceNumber + ")]");
  }

  private SqlCall makeExtractSqlCall(SqlCall call) {
    SqlCall substringCall = makeSubstringSqlCall(call);
    call.setOperand(0, substringCall);
    if (call.operandCount() == 5 && call.operand(4).toString().equals("'i'")) {
      SqlCharStringLiteral regexNode = makeRegexNode(call);
      call.setOperand(1, regexNode);
    }
    SqlNode[] extractNodeOperands = new SqlNode[]{call.operand(0), call.operand(1)};
    return new SqlBasicCall(REGEXP_EXTRACT, extractNodeOperands, SqlParserPos.ZERO);
  }

  private SqlCharStringLiteral makeRegexNode(SqlCall call) {
    String regexStr = call.operand(1).toString();
    regexStr = regexStr.replace("\\", "\\\\");
    String regexLiteral = "(?i)".concat(regexStr.substring(1, regexStr.length() - 1));
    return SqlLiteral.createCharString(regexLiteral,
        call.operand(1).getParserPosition());
  }

  private SqlCall makeSubstringSqlCall(SqlCall call) {
    SqlNode[] sqlNodes = new SqlNode[]{call.operand(0), call.operand(2)};
    return new SqlBasicCall(SUBSTR, sqlNodes, SqlParserPos.ZERO);
  }


  /**
   * For usage of TRIM, LTRIM and RTRIM in BQ
   */
  private void unparseTrim(
      SqlWriter writer, SqlCall call, int leftPrec,
      int rightPrec) {
    assert call.operand(0) instanceof SqlLiteral : call.operand(0);
    final String operatorName;
    SqlLiteral trimFlag = call.operand(0);
    SqlLiteral valueToTrim = call.operand(1);
    switch (trimFlag.getValueAs(SqlTrimFunction.Flag.class)) {
    case LEADING:
      operatorName = "LTRIM";
      break;
    case TRAILING:
      operatorName = "RTRIM";
      break;
    default:
      operatorName = call.getOperator().getName();
      break;
    }
    final SqlWriter.Frame trimFrame = writer.startFunCall(operatorName);
    call.operand(2).unparse(writer, leftPrec, rightPrec);
    if (!valueToTrim.toValue().matches("\\s+")) {
      writer.literal(",");
      call.operand(1).unparse(writer, leftPrec, rightPrec);
    }
    writer.endFunCall(trimFrame);
  }

  /**
   * For usage of DATE_ADD,DATE_SUB function in BQ. It will unparse the SqlCall and write it into BQ
   * format. Below are few examples:
   * Example 1:
   * Input: select date + INTERVAL 1 DAY
   * It will write output query as: select DATE_ADD(date , INTERVAL 1 DAY)
   * Example 2:
   * Input: select date + Store_id * INTERVAL 2 DAY
   * It will write output query as: select DATE_ADD(date , INTERVAL Store_id * 2 DAY)
   *
   * @param writer Target SqlWriter to write the call
   * @param call SqlCall : date + Store_id * INTERVAL 2 DAY
   * @param leftPrec Indicate left precision
   * @param rightPrec Indicate left precision
   */
  @Override public void unparseIntervalOperandsBasedFunctions(
      SqlWriter writer,
      SqlCall call, int leftPrec, int rightPrec) {
    final SqlWriter.Frame frame = writer.startFunCall(call.getOperator().toString());
    call.operand(0).unparse(writer, leftPrec, rightPrec);
    writer.print(",");
    switch (call.operand(1).getKind()) {
    case LITERAL:
      unparseSqlIntervalLiteral(writer, call.operand(1), leftPrec, rightPrec);
      break;
    case TIMES:
      unparseExpressionIntervalCall(call.operand(1), writer, leftPrec, rightPrec);
      break;
    default:
      throw new AssertionError(call.operand(1).getKind() + " is not valid");
    }
    writer.endFunCall(frame);
  }

  @Override public void unparseSqlIntervalLiteral(
      SqlWriter writer, SqlIntervalLiteral literal, int leftPrec, int rightPrec) {
    literal = updateSqlIntervalLiteral(literal);
    SqlIntervalLiteral.IntervalValue intervalValue =
        (SqlIntervalLiteral.IntervalValue) literal.getValue();
    writer.sep("INTERVAL");
    if (intervalValue.getSign() == -1) {
      writer.print("-");
    }
    writer.sep(intervalValue.getIntervalLiteral());
    unparseSqlIntervalQualifier(
        writer, intervalValue.getIntervalQualifier(), RelDataTypeSystem.DEFAULT);
  }

  private SqlIntervalLiteral updateSqlIntervalLiteral(SqlIntervalLiteral literal) {
    SqlIntervalLiteral.IntervalValue interval =
        (SqlIntervalLiteral.IntervalValue) literal.getValue();
    switch (literal.getTypeName()) {
    case INTERVAL_HOUR_SECOND:
      long equivalentSecondValue = SqlParserUtil.intervalToMillis(interval.getIntervalLiteral(),
          interval.getIntervalQualifier()) / 1000;
      SqlIntervalQualifier qualifier = new SqlIntervalQualifier(TimeUnit.SECOND,
          RelDataType.PRECISION_NOT_SPECIFIED, TimeUnit.SECOND,
          RelDataType.PRECISION_NOT_SPECIFIED, SqlParserPos.ZERO);
      return SqlLiteral.createInterval(interval.getSign(), Long.toString(equivalentSecondValue),
          qualifier, literal.getParserPosition());
    default:
      return literal;
    }
  }

  /**
   * Unparse the SqlBasic call and write INTERVAL with expression. Below are the examples:
   * Example 1:
   * Input: store_id * INTERVAL 1 DAY
   * It will write this as: INTERVAL store_id DAY
   * Example 2:
   * Input: 10 * INTERVAL 2 DAY
   * It will write this as: INTERVAL 10 * 2 DAY
   *
   * @param call SqlCall : store_id * INTERVAL 1 DAY
   * @param writer Target SqlWriter to write the call
   * @param leftPrec Indicate left precision
   * @param rightPrec Indicate right precision
   */
  private void unparseExpressionIntervalCall(
      SqlBasicCall call, SqlWriter writer, int leftPrec, int rightPrec) {
    SqlLiteral intervalLiteral = getIntervalLiteral(call);
    SqlNode identifier = getIdentifier(call);
    SqlIntervalLiteral.IntervalValue literalValue =
        (SqlIntervalLiteral.IntervalValue) intervalLiteral.getValue();
    writer.sep("INTERVAL");
    if (call.getKind() == SqlKind.TIMES) {
      if (!literalValue.getIntervalLiteral().equals("1")) {
        identifier.unparse(writer, leftPrec, rightPrec);
        writer.sep("*");
        writer.sep(literalValue.toString());
      } else {
        identifier.unparse(writer, leftPrec, rightPrec);
      }
      writer.print(literalValue.getIntervalQualifier().toString());
    }
  }

  /**
   * Return the SqlLiteral from the SqlBasicCall.
   *
   * @param intervalOperand store_id * INTERVAL 1 DAY
   * @return SqlLiteral INTERVAL 1 DAY
   */
  private SqlLiteral getIntervalLiteral(SqlBasicCall intervalOperand) {
    if (intervalOperand.operand(1).getKind() == SqlKind.IDENTIFIER
        || (intervalOperand.operand(1) instanceof SqlNumericLiteral)) {
      return ((SqlBasicCall) intervalOperand).operand(0);
    }
    return ((SqlBasicCall) intervalOperand).operand(1);
  }

  /**
   * Return the identifer from the SqlBasicCall.
   *
   * @param intervalOperand Store_id * INTERVAL 1 DAY
   * @return SqlIdentifier Store_id
   */
  private SqlNode getIdentifier(SqlBasicCall intervalOperand) {
    if (intervalOperand.operand(1).getKind() == SqlKind.IDENTIFIER
        || (intervalOperand.operand(1) instanceof SqlNumericLiteral)) {
      return intervalOperand.operand(1);
    }
    return intervalOperand.operand(0);
  }

  private void unparseOtherFunction(SqlWriter writer, SqlCall call, int leftPrec, int rightPrec) {
    switch (call.getOperator().getName()) {
    case "CURRENT_TIMESTAMP":
      if (((SqlBasicCall) call).getOperands().length > 0) {
        new CurrentTimestampHandler(this)
            .unparseCurrentTimestamp(writer, call, leftPrec, rightPrec);
      } else {
        super.unparseCall(writer, call, leftPrec, rightPrec);
      }
      break;
    case "CURRENT_USER":
    case "SESSION_USER":
      final SqlWriter.Frame sessionUserFunc = writer.startFunCall(SESSION_USER.getName());
      writer.endFunCall(sessionUserFunc);
      break;
    case "FORMAT_TIMESTAMP":
    case "FORMAT_TIME":
    case "FORMAT_DATE":
    case "FORMAT_DATETIME":
      SqlCall formatCall = call.getOperator().createCall(SqlParserPos.ZERO,
          creteDateTimeFormatSqlCharLiteral(call.operand(0).toString()), call.operand(1));
      super.unparseCall(writer, formatCall, leftPrec, rightPrec);
      break;
    case "STR_TO_DATE":
      SqlCall parseDateCall = PARSE_DATE.createCall(SqlParserPos.ZERO,
          creteDateTimeFormatSqlCharLiteral(call.operand(1).toString()), call.operand(0));
      unparseCall(writer, parseDateCall, leftPrec, rightPrec);
      break;
    case "INSTR":
      final SqlWriter.Frame frame = writer.startFunCall("STRPOS");
      writer.sep(",");
      call.operand(0).unparse(writer, leftPrec, rightPrec);
      writer.sep(",");
      call.operand(1).unparse(writer, leftPrec, rightPrec);
      writer.endFunCall(frame);
      break;
<<<<<<< HEAD
    case "DATETIME_ADD":
    case "DATETIME_SUB":
      unparseCallPlusMinus(writer, call, leftPrec, rightPrec);
=======
    case "RAND_INTEGER":
      unparseRandomfunction(writer, call, leftPrec, rightPrec);
>>>>>>> 7f9aee15
      break;
    default:
      super.unparseCall(writer, call, leftPrec, rightPrec);
    }
  }

  private SqlCharStringLiteral creteDateTimeFormatSqlCharLiteral(String format) {
    String formatString = getDateTimeFormatString(unquoteStringLiteral(format),
        DATE_TIME_FORMAT_MAP);
    return SqlLiteral.createCharString(formatString, SqlParserPos.ZERO);
  }

  /**
   * unparse method for Random function
   */
  private void unparseRandomfunction(SqlWriter writer, SqlCall call, int leftPrec, int rightPrec) {
    SqlCall randCall = RAND.createCall(SqlParserPos.ZERO);
    SqlCall upperLimitCall = PLUS.createCall(SqlParserPos.ZERO, MINUS.createCall
            (SqlParserPos.ZERO, call.operand(1), call.operand(0)), call.operand(0));
    SqlCall numberGenerator = MULTIPLY.createCall(SqlParserPos.ZERO, randCall, upperLimitCall);
    SqlCall floorDoubleValue = FLOOR.createCall(SqlParserPos.ZERO, numberGenerator);
    SqlCall plusNode = PLUS.createCall(SqlParserPos.ZERO, floorDoubleValue, call.operand(0));
    unparseCall(writer, plusNode, leftPrec, rightPrec);
  }

  @Override protected String getDateTimeFormatString(
      String standardDateFormat, Map<SqlDateTimeFormat, String> dateTimeFormatMap) {
    String dateTimeFormat = super.getDateTimeFormatString(standardDateFormat, dateTimeFormatMap);
    return dateTimeFormat
        .replace("%Y-%m-%d", "%F")
        .replace("%S.", "%E");
  }

}

// End BigQuerySqlDialect.java<|MERGE_RESOLUTION|>--- conflicted
+++ resolved
@@ -754,14 +754,12 @@
       call.operand(1).unparse(writer, leftPrec, rightPrec);
       writer.endFunCall(frame);
       break;
-<<<<<<< HEAD
     case "DATETIME_ADD":
     case "DATETIME_SUB":
       unparseCallPlusMinus(writer, call, leftPrec, rightPrec);
-=======
+      break;
     case "RAND_INTEGER":
       unparseRandomfunction(writer, call, leftPrec, rightPrec);
->>>>>>> 7f9aee15
       break;
     default:
       super.unparseCall(writer, call, leftPrec, rightPrec);
