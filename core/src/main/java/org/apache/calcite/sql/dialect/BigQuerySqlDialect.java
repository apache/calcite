--- conflicted
+++ resolved
@@ -16,30 +16,24 @@
  */
 package org.apache.calcite.sql.dialect;
 
+import com.google.common.collect.ImmutableList;
 import org.apache.calcite.avatica.util.Casing;
 import org.apache.calcite.avatica.util.TimeUnit;
 import org.apache.calcite.config.NullCollation;
 import org.apache.calcite.rel.type.RelDataType;
-<<<<<<< HEAD
+import org.apache.calcite.rel.type.RelDataTypeSystem;
 import org.apache.calcite.rex.RexCall;
 import org.apache.calcite.rex.RexLiteral;
 import org.apache.calcite.rex.RexNode;
+import org.apache.calcite.rex.RexUtil;
+import org.apache.calcite.sql.SqlAlienSystemTypeNameSpec;
 import org.apache.calcite.sql.SqlBasicCall;
 import org.apache.calcite.sql.SqlCall;
 import org.apache.calcite.sql.SqlCharStringLiteral;
-import org.apache.calcite.sql.SqlDialect;
-import org.apache.calcite.sql.SqlIntervalLiteral;
-=======
-import org.apache.calcite.rel.type.RelDataTypeSystem;
-import org.apache.calcite.rex.RexCall;
-import org.apache.calcite.rex.RexUtil;
-import org.apache.calcite.sql.SqlAlienSystemTypeNameSpec;
-import org.apache.calcite.sql.SqlCall;
 import org.apache.calcite.sql.SqlDataTypeSpec;
 import org.apache.calcite.sql.SqlDialect;
 import org.apache.calcite.sql.SqlIntervalLiteral;
 import org.apache.calcite.sql.SqlIntervalQualifier;
->>>>>>> d6fa25cd
 import org.apache.calcite.sql.SqlKind;
 import org.apache.calcite.sql.SqlLiteral;
 import org.apache.calcite.sql.SqlNode;
@@ -48,33 +42,23 @@
 import org.apache.calcite.sql.SqlSetOperator;
 import org.apache.calcite.sql.SqlSyntax;
 import org.apache.calcite.sql.SqlWriter;
-<<<<<<< HEAD
 import org.apache.calcite.sql.fun.SqlLibraryOperators;
 import org.apache.calcite.sql.fun.SqlTrimFunction;
 import org.apache.calcite.sql.parser.CurrentTimestampHandler;
 import org.apache.calcite.sql.parser.SqlParserPos;
+import org.apache.calcite.sql.type.BasicSqlType;
 import org.apache.calcite.sql.type.SqlTypeFamily;
+import org.apache.calcite.sql.type.SqlTypeName;
+import org.apache.calcite.sql.type.SqlTypeUtil;
 import org.apache.calcite.sql.validate.SqlConformanceEnum;
 import org.apache.calcite.util.ToNumberUtils;
-=======
-import org.apache.calcite.sql.fun.SqlTrimFunction;
-import org.apache.calcite.sql.parser.SqlParserPos;
-import org.apache.calcite.sql.type.BasicSqlType;
-import org.apache.calcite.sql.type.SqlTypeName;
-import org.apache.calcite.sql.type.SqlTypeUtil;
->>>>>>> d6fa25cd
-
-import com.google.common.collect.ImmutableList;
 
 import java.util.Arrays;
 import java.util.List;
 import java.util.Locale;
 import java.util.regex.Pattern;
 
-import static org.apache.calcite.sql.fun.SqlLibraryOperators.IFNULL;
-import static org.apache.calcite.sql.fun.SqlLibraryOperators.REGEXP_EXTRACT;
-import static org.apache.calcite.sql.fun.SqlLibraryOperators.REGEXP_EXTRACT_ALL;
-import static org.apache.calcite.sql.fun.SqlLibraryOperators.SUBSTR;
+import static org.apache.calcite.sql.fun.SqlLibraryOperators.*;
 import static org.apache.calcite.sql.fun.SqlStdOperatorTable.CURRENT_TIMESTAMP;
 
 /**
@@ -82,112 +66,113 @@
  * dialect.
  */
 public class BigQuerySqlDialect extends SqlDialect {
-<<<<<<< HEAD
-  public static final SqlDialect DEFAULT =
-      new BigQuerySqlDialect(
-          EMPTY_CONTEXT
-              .withDatabaseProduct(SqlDialect.DatabaseProduct.BIG_QUERY)
-              .withLiteralQuoteString("'")
-              .withLiteralEscapedQuoteString("\\'")
-              .withIdentifierQuoteString("`")
-              .withNullCollation(NullCollation.LOW)
-              .withConformance(SqlConformanceEnum.BIG_QUERY));
-=======
   public static final SqlDialect.Context DEFAULT_CONTEXT = SqlDialect.EMPTY_CONTEXT
-      .withDatabaseProduct(SqlDialect.DatabaseProduct.BIG_QUERY)
-      .withLiteralQuoteString("'")
-      .withLiteralEscapedQuoteString("\\'")
-      .withIdentifierQuoteString("`")
-      .withNullCollation(NullCollation.LOW)
-      .withUnquotedCasing(Casing.UNCHANGED)
-      .withQuotedCasing(Casing.UNCHANGED)
-      .withCaseSensitive(false);
+    .withDatabaseProduct(SqlDialect.DatabaseProduct.BIG_QUERY)
+    .withLiteralQuoteString("'")
+    .withLiteralEscapedQuoteString("\\'")
+    .withIdentifierQuoteString("`")
+    .withNullCollation(NullCollation.LOW)
+    .withUnquotedCasing(Casing.UNCHANGED)
+    .withQuotedCasing(Casing.UNCHANGED)
+    .withCaseSensitive(false)
+    .withConformance(SqlConformanceEnum.BIG_QUERY);
 
   public static final SqlDialect DEFAULT = new BigQuerySqlDialect(DEFAULT_CONTEXT);
->>>>>>> d6fa25cd
 
   private static final List<String> RESERVED_KEYWORDS =
-      ImmutableList.copyOf(
-          Arrays.asList("ALL", "AND", "ANY", "ARRAY", "AS", "ASC",
-              "ASSERT_ROWS_MODIFIED", "AT", "BETWEEN", "BY", "CASE", "CAST",
-              "COLLATE", "CONTAINS", "CREATE", "CROSS", "CUBE", "CURRENT",
-              "DEFAULT", "DEFINE", "DESC", "DISTINCT", "ELSE", "END", "ENUM",
-              "ESCAPE", "EXCEPT", "EXCLUDE", "EXISTS", "EXTRACT", "FALSE",
-              "FETCH", "FOLLOWING", "FOR", "FROM", "FULL", "GROUP", "GROUPING",
-              "GROUPS", "HASH", "HAVING", "IF", "IGNORE", "IN", "INNER",
-              "INTERSECT", "INTERVAL", "INTO", "IS", "JOIN", "LATERAL", "LEFT",
-              "LIKE", "LIMIT", "LOOKUP", "MERGE", "NATURAL", "NEW", "NO",
-              "NOT", "NULL", "NULLS", "OF", "ON", "OR", "ORDER", "OUTER",
-              "OVER", "PARTITION", "PRECEDING", "PROTO", "RANGE", "RECURSIVE",
-              "RESPECT", "RIGHT", "ROLLUP", "ROWS", "SELECT", "SET", "SOME",
-              "STRUCT", "TABLESAMPLE", "THEN", "TO", "TREAT", "TRUE",
-              "UNBOUNDED", "UNION", "UNNEST", "USING", "WHEN", "WHERE",
-              "WINDOW", "WITH", "WITHIN"));
-
-  /** An unquoted BigQuery identifier must start with a letter and be followed
-   * by zero or more letters, digits or _. */
+    ImmutableList.copyOf(
+      Arrays.asList("ALL", "AND", "ANY", "ARRAY", "AS", "ASC",
+        "ASSERT_ROWS_MODIFIED", "AT", "BETWEEN", "BY", "CASE", "CAST",
+        "COLLATE", "CONTAINS", "CREATE", "CROSS", "CUBE", "CURRENT",
+        "DEFAULT", "DEFINE", "DESC", "DISTINCT", "ELSE", "END", "ENUM",
+        "ESCAPE", "EXCEPT", "EXCLUDE", "EXISTS", "EXTRACT", "FALSE",
+        "FETCH", "FOLLOWING", "FOR", "FROM", "FULL", "GROUP", "GROUPING",
+        "GROUPS", "HASH", "HAVING", "IF", "IGNORE", "IN", "INNER",
+        "INTERSECT", "INTERVAL", "INTO", "IS", "JOIN", "LATERAL", "LEFT",
+        "LIKE", "LIMIT", "LOOKUP", "MERGE", "NATURAL", "NEW", "NO",
+        "NOT", "NULL", "NULLS", "OF", "ON", "OR", "ORDER", "OUTER",
+        "OVER", "PARTITION", "PRECEDING", "PROTO", "RANGE", "RECURSIVE",
+        "RESPECT", "RIGHT", "ROLLUP", "ROWS", "SELECT", "SET", "SOME",
+        "STRUCT", "TABLESAMPLE", "THEN", "TO", "TREAT", "TRUE",
+        "UNBOUNDED", "UNION", "UNNEST", "USING", "WHEN", "WHERE",
+        "WINDOW", "WITH", "WITHIN"));
+
+  /**
+   * An unquoted BigQuery identifier must start with a letter and be followed
+   * by zero or more letters, digits or _.
+   */
   private static final Pattern IDENTIFIER_REGEX =
-      Pattern.compile("[A-Za-z][A-Za-z0-9_]*");
-
-  /** Creates a BigQuerySqlDialect. */
+    Pattern.compile("[A-Za-z][A-Za-z0-9_]*");
+
+  /**
+   * Creates a BigQuerySqlDialect.
+   */
   public BigQuerySqlDialect(SqlDialect.Context context) {
     super(context);
   }
 
-  @Override public String quoteIdentifier(String val) {
+  @Override
+  public String quoteIdentifier(String val) {
     return quoteIdentifier(new StringBuilder(), val).toString();
   }
 
-  @Override protected boolean identifierNeedsQuote(String val) {
+  @Override
+  protected boolean identifierNeedsQuote(String val) {
     return !IDENTIFIER_REGEX.matcher(val).matches()
-        || RESERVED_KEYWORDS.contains(val.toUpperCase(Locale.ROOT));
-  }
-
-  @Override public SqlNode emulateNullDirection(SqlNode node,
-      boolean nullsFirst, boolean desc) {
+      || RESERVED_KEYWORDS.contains(val.toUpperCase(Locale.ROOT));
+  }
+
+  @Override
+  public SqlNode emulateNullDirection(SqlNode node,
+                                      boolean nullsFirst, boolean desc) {
     return emulateNullDirectionWithIsNull(node, nullsFirst, desc);
   }
 
-  @Override public boolean supportsImplicitTypeCoercion(RexCall call) {
+  @Override
+  public boolean supportsImplicitTypeCoercion(RexCall call) {
     return super.supportsImplicitTypeCoercion(call)
-            && RexUtil.isLiteral(call.getOperands().get(0), false)
-            && !SqlTypeUtil.isNumeric(call.type);
-  }
-
-  @Override public boolean supportsNestedAggregations() {
+      && RexUtil.isLiteral(call.getOperands().get(0), false)
+      && !SqlTypeUtil.isNumeric(call.type);
+  }
+
+  @Override
+  public void unparseOffsetFetch(SqlWriter writer, SqlNode offset,
+                                 SqlNode fetch) {
+    unparseFetchUsingLimit(writer, offset, fetch);
+  }
+
+  @Override
+  public boolean supportsNestedAggregations() {
     return false;
   }
 
-  @Override public void unparseOffsetFetch(SqlWriter writer, SqlNode offset,
-      SqlNode fetch) {
-    unparseFetchUsingLimit(writer, offset, fetch);
-  }
-
-  @Override public boolean supportsNestedAggregations() {
+  @Override
+  public boolean supportsAnalyticalFunctionInAggregate() {
     return false;
   }
 
-  @Override public boolean supportsAnalyticalFunctionInAggregate() {
+  @Override
+  public boolean supportsAnalyticalFunctionInGroupBy() {
     return false;
   }
 
-  @Override public boolean supportsAnalyticalFunctionInGroupBy() {
+  @Override
+  public boolean supportsColumnAliasInSort() {
+    return true;
+  }
+
+  @Override
+  public boolean supportsAliasedValues() {
     return false;
   }
 
-  @Override public boolean supportsColumnAliasInSort() {
-    return true;
-  }
-
-  @Override public boolean supportsAliasedValues() {
+  @Override
+  public boolean supportsCharSet() {
     return false;
   }
 
-  @Override public boolean supportsCharSet() {
-    return false;
-  }
-
-  @Override public boolean castRequiredForStringOperand(RexCall node) {
+  @Override
+  public boolean castRequiredForStringOperand(RexCall node) {
     if (super.castRequiredForStringOperand(node)) {
       return true;
     }
@@ -203,333 +188,183 @@
     }
   }
 
-  @Override public SqlOperator getTargetFunc(RexCall call) {
+  @Override
+  public SqlOperator getTargetFunc(RexCall call) {
     switch (call.type.getSqlTypeName()) {
-    case DATE:
-      switch (call.getOperands().get(1).getType().getSqlTypeName()) {
-      case INTERVAL_DAY:
-      case INTERVAL_MONTH:
-        if (call.op.kind == SqlKind.MINUS) {
-          return SqlLibraryOperators.DATE_SUB;
-        }
-        return SqlLibraryOperators.DATE_ADD;
-      }
-    default:
-      return super.getTargetFunc(call);
-    }
-  }
-
-  @Override public void unparseCall(final SqlWriter writer, final SqlCall call, final int leftPrec,
-      final int rightPrec) {
+      case DATE:
+        switch (call.getOperands().get(1).getType().getSqlTypeName()) {
+          case INTERVAL_DAY:
+          case INTERVAL_MONTH:
+            if (call.op.kind == SqlKind.MINUS) {
+              return SqlLibraryOperators.DATE_SUB;
+            }
+            return SqlLibraryOperators.DATE_ADD;
+        }
+      default:
+        return super.getTargetFunc(call);
+    }
+  }
+
+  @Override
+  public void unparseCall(final SqlWriter writer, final SqlCall call, final int leftPrec,
+                          final int rightPrec) {
     switch (call.getKind()) {
-    case POSITION:
-      final SqlWriter.Frame frame = writer.startFunCall("STRPOS");
-      writer.sep(",");
-      call.operand(1).unparse(writer, leftPrec, rightPrec);
-      writer.sep(",");
-      call.operand(0).unparse(writer, leftPrec, rightPrec);
-      if (3 == call.operandCount()) {
-        throw new RuntimeException("3rd operand Not Supported for Function STRPOS in Big Query");
-      }
-      writer.endFunCall(frame);
-      break;
-    case UNION:
-<<<<<<< HEAD
-      if (!((SqlSetOperator) call.getOperator()).isAll()) {
-        SqlSyntax.BINARY.unparse(writer, UNION_DISTINCT, call, leftPrec, rightPrec);
-      } else {
+      case POSITION:
+        final SqlWriter.Frame frame = writer.startFunCall("STRPOS");
+        writer.sep(",");
+        call.operand(1).unparse(writer, leftPrec, rightPrec);
+        writer.sep(",");
+        call.operand(0).unparse(writer, leftPrec, rightPrec);
+        if (3 == call.operandCount()) {
+          throw new RuntimeException("3rd operand Not Supported for Function STRPOS in Big Query");
+        }
+        writer.endFunCall(frame);
+        break;
+      case UNION:
+        if (((SqlSetOperator) call.getOperator()).isAll()) {
+          super.unparseCall(writer, call, leftPrec, rightPrec);
+        } else {
+          SqlSyntax.BINARY.unparse(writer, UNION_DISTINCT, call, leftPrec,
+            rightPrec);
+        }
+        break;
+      case EXCEPT:
+        if (((SqlSetOperator) call.getOperator()).isAll()) {
+          throw new RuntimeException("BigQuery does not support EXCEPT ALL");
+        }
+        SqlSyntax.BINARY.unparse(writer, EXCEPT_DISTINCT, call, leftPrec,
+          rightPrec);
+        break;
+      case INTERSECT:
+        if (((SqlSetOperator) call.getOperator()).isAll()) {
+          throw new RuntimeException("BigQuery does not support INTERSECT ALL");
+        }
+        SqlSyntax.BINARY.unparse(writer, INTERSECT_DISTINCT, call, leftPrec,
+          rightPrec);
+        break;
+      case CHAR_LENGTH:
+      case CHARACTER_LENGTH:
+        final SqlWriter.Frame lengthFrame = writer.startFunCall("LENGTH");
+        call.operand(0).unparse(writer, leftPrec, rightPrec);
+        writer.endFunCall(lengthFrame);
+        break;
+      case TRIM:
+        unparseTrim(writer, call, leftPrec, rightPrec);
+        break;
+      case SUBSTRING:
+        final SqlWriter.Frame substringFrame = writer.startFunCall("SUBSTR");
+        for (SqlNode operand : call.getOperandList()) {
+          writer.sep(",");
+          operand.unparse(writer, leftPrec, rightPrec);
+        }
+        writer.endFunCall(substringFrame);
+        break;
+      case TRUNCATE:
+        final SqlWriter.Frame truncateFrame = writer.startFunCall("TRUNC");
+        for (SqlNode operand : call.getOperandList()) {
+          writer.sep(",");
+          operand.unparse(writer, leftPrec, rightPrec);
+        }
+        writer.endFunCall(truncateFrame);
+        break;
+      case CONCAT:
+        final SqlWriter.Frame concatFrame = writer.startFunCall("CONCAT");
+        for (SqlNode operand : call.getOperandList()) {
+          writer.sep(",");
+          operand.unparse(writer, leftPrec, rightPrec);
+        }
+        writer.endFunCall(concatFrame);
+        break;
+      case DIVIDE_INTEGER:
+        final SqlWriter.Frame castFrame = writer.startFunCall("CAST");
+        unparseDivideInteger(writer, call, leftPrec, rightPrec);
+        writer.sep("AS");
+        writer.literal("INT64");
+        writer.endFunCall(castFrame);
+        break;
+      case REGEXP_SUBSTR:
+        unparseRegexSubstr(writer, call, leftPrec, rightPrec);
+        break;
+      case TO_NUMBER:
+        ToNumberUtils.handleToNumber(writer, call, leftPrec, rightPrec);
+        break;
+      case ASCII:
+        SqlWriter.Frame toCodePointsFrame = writer.startFunCall("TO_CODE_POINTS");
+        for (SqlNode operand : call.getOperandList()) {
+          writer.sep(",");
+          operand.unparse(writer, leftPrec, rightPrec);
+        }
+        writer.endFunCall(toCodePointsFrame);
+        writer.literal("[OFFSET(0)]");
+        break;
+      case NVL:
+        SqlNode[] extractNodeOperands = new SqlNode[]{call.operand(0), call.operand(1)};
+        SqlCall sqlCall = new SqlBasicCall(IFNULL, extractNodeOperands,
+          SqlParserPos.ZERO);
+        unparseCall(writer, sqlCall, leftPrec, rightPrec);
+        break;
+      case OTHER_FUNCTION:
+        if (call.getOperator().getName().equals(CURRENT_TIMESTAMP.getName())
+          && ((SqlBasicCall) call).getOperands().length > 0) {
+          unparseCurrentTimestamp(writer, call, leftPrec, rightPrec);
+        } else {
+          super.unparseCall(writer, call, leftPrec, rightPrec);
+        }
+        break;
+      default:
         super.unparseCall(writer, call, leftPrec, rightPrec);
-      }
-      break;
-    case EXCEPT:
-      if (!((SqlSetOperator) call.getOperator()).isAll()) {
-        SqlSyntax.BINARY.unparse(writer, EXCEPT_DISTINCT, call, leftPrec, rightPrec);
-      } else {
-        super.unparseCall(writer, call, leftPrec, rightPrec);
-=======
-      if (((SqlSetOperator) call.getOperator()).isAll()) {
-        super.unparseCall(writer, call, leftPrec, rightPrec);
-      } else {
-        SqlSyntax.BINARY.unparse(writer, UNION_DISTINCT, call, leftPrec,
-            rightPrec);
-      }
-      break;
-    case EXCEPT:
-      if (((SqlSetOperator) call.getOperator()).isAll()) {
-        throw new RuntimeException("BigQuery does not support EXCEPT ALL");
->>>>>>> d6fa25cd
-      }
-      SqlSyntax.BINARY.unparse(writer, EXCEPT_DISTINCT, call, leftPrec,
-          rightPrec);
-      break;
-    case INTERSECT:
-<<<<<<< HEAD
-      if (!((SqlSetOperator) call.getOperator()).isAll()) {
-        SqlSyntax.BINARY.unparse(writer, INTERSECT_DISTINCT, call, leftPrec, rightPrec);
-      } else {
-        super.unparseCall(writer, call, leftPrec, rightPrec);
-      }
-      break;
-    case CHAR_LENGTH:
-    case CHARACTER_LENGTH:
-      final SqlWriter.Frame lengthFrame = writer.startFunCall("LENGTH");
-      call.operand(0).unparse(writer, leftPrec, rightPrec);
-      writer.endFunCall(lengthFrame);
-      break;
-    case TRIM:
-      unparseTrim(writer, call, leftPrec, rightPrec);
-      break;
-    case SUBSTRING:
-      final SqlWriter.Frame substringFrame = writer.startFunCall("SUBSTR");
-      for (SqlNode operand : call.getOperandList()) {
+    }
+  }
+
+  @Override
+  public SqlNode rewriteSingleValueExpr(SqlNode aggCall) {
+    return ((SqlBasicCall) aggCall).operand(0);
+  }
+
+  /**
+   * List of BigQuery Specific Operators needed to form Syntactically Correct SQL.
+   */
+  private static final SqlOperator UNION_DISTINCT = new SqlSetOperator(
+    "UNION DISTINCT", SqlKind.UNION, 14, false);
+
+  private static final SqlSetOperator EXCEPT_DISTINCT =
+    new SqlSetOperator("EXCEPT DISTINCT", SqlKind.EXCEPT, 14, false);
+
+  private static final SqlSetOperator INTERSECT_DISTINCT =
+    new SqlSetOperator("INTERSECT DISTINCT", SqlKind.INTERSECT, 18, false);
+
+  @Override
+  public void unparseSqlDatetimeArithmetic(SqlWriter writer,
+                                           SqlCall call, SqlKind sqlKind, int leftPrec, int rightPrec) {
+    switch (sqlKind) {
+      case MINUS:
+        final SqlWriter.Frame dateDiffFrame = writer.startFunCall("DATE_DIFF");
         writer.sep(",");
-        operand.unparse(writer, leftPrec, rightPrec);
-      }
-      writer.endFunCall(substringFrame);
-      break;
-    case TRUNCATE:
-      final SqlWriter.Frame truncateFrame = writer.startFunCall("TRUNC");
-      for (SqlNode operand : call.getOperandList()) {
+        call.operand(0).unparse(writer, leftPrec, rightPrec);
         writer.sep(",");
-        operand.unparse(writer, leftPrec, rightPrec);
-      }
-      writer.endFunCall(truncateFrame);
-      break;
-    case CONCAT:
-      final SqlWriter.Frame concatFrame = writer.startFunCall("CONCAT");
-      for (SqlNode operand : call.getOperandList()) {
+        call.operand(1).unparse(writer, leftPrec, rightPrec);
         writer.sep(",");
-        operand.unparse(writer, leftPrec, rightPrec);
-      }
-      writer.endFunCall(concatFrame);
-      break;
-    case DIVIDE_INTEGER:
-      final SqlWriter.Frame castFrame = writer.startFunCall("CAST");
-      unparseDivideInteger(writer, call, leftPrec, rightPrec);
-      writer.sep("AS");
-      writer.literal("INT64");
-      writer.endFunCall(castFrame);
-      break;
-    case REGEXP_SUBSTR:
-      unparseRegexSubstr(writer, call, leftPrec, rightPrec);
-      break;
-    case TO_NUMBER:
-      ToNumberUtils.handleToNumber(writer, call, leftPrec, rightPrec);
-      break;
-    case ASCII:
-      SqlWriter.Frame toCodePointsFrame = writer.startFunCall("TO_CODE_POINTS");
-      for (SqlNode operand : call.getOperandList()) {
-        writer.sep(",");
-        operand.unparse(writer, leftPrec, rightPrec);
-      }
-      writer.endFunCall(toCodePointsFrame);
-      writer.literal("[OFFSET(0)]");
-      break;
-    case NVL:
-      SqlNode[] extractNodeOperands = new SqlNode[]{call.operand(0), call.operand(1)};
-      SqlCall sqlCall = new SqlBasicCall(IFNULL, extractNodeOperands,
-          SqlParserPos.ZERO);
-      unparseCall(writer, sqlCall, leftPrec, rightPrec);
-      break;
-    case OTHER_FUNCTION:
-      if (call.getOperator().getName().equals(CURRENT_TIMESTAMP.getName())
-              && ((SqlBasicCall) call).getOperands().length > 0) {
-        unparseCurrentTimestamp(writer, call, leftPrec, rightPrec);
-      } else {
-        super.unparseCall(writer, call, leftPrec, rightPrec);
-=======
-      if (((SqlSetOperator) call.getOperator()).isAll()) {
-        throw new RuntimeException("BigQuery does not support INTERSECT ALL");
->>>>>>> d6fa25cd
-      }
-      SqlSyntax.BINARY.unparse(writer, INTERSECT_DISTINCT, call, leftPrec,
-          rightPrec);
-      break;
-    case TRIM:
-      unparseTrim(writer, call, leftPrec, rightPrec);
-      break;
-    default:
-      super.unparseCall(writer, call, leftPrec, rightPrec);
-    }
-  }
-
-<<<<<<< HEAD
-  @Override public SqlNode rewriteSingleValueExpr(SqlNode aggCall) {
-    return ((SqlBasicCall) aggCall).operand(0);
-=======
-  /** BigQuery interval syntax: INTERVAL int64 time_unit. */
-  @Override public void unparseSqlIntervalLiteral(
-          SqlWriter writer, SqlIntervalLiteral literal, int leftPrec, int rightPrec) {
-    SqlIntervalLiteral.IntervalValue interval =
-            (SqlIntervalLiteral.IntervalValue) literal.getValue();
-    writer.keyword("INTERVAL");
-    if (interval.getSign() == -1) {
-      writer.print("-");
-    }
-    Long intervalValueInLong;
-    try {
-      intervalValueInLong = Long.parseLong(literal.getValue().toString());
-    } catch (NumberFormatException e) {
-      throw new RuntimeException("Only INT64 is supported as the interval value for BigQuery.");
-    }
-    writer.literal(intervalValueInLong.toString());
-    unparseSqlIntervalQualifier(writer, interval.getIntervalQualifier(),
-            RelDataTypeSystem.DEFAULT);
-  }
-
-  @Override public void unparseSqlIntervalQualifier(
-          SqlWriter writer, SqlIntervalQualifier qualifier, RelDataTypeSystem typeSystem) {
-    final String start = validate(qualifier.timeUnitRange.startUnit).name();
-    if (qualifier.timeUnitRange.endUnit == null) {
-      writer.keyword(start);
-    } else {
-      throw new RuntimeException("Range time unit is not supported for BigQuery.");
-    }
-  }
-
-  /**
-   * For usage of TRIM, LTRIM and RTRIM in BQ see
-   * <a href="https://cloud.google.com/bigquery/docs/reference/standard-sql/functions-and-operators#trim">
-   *  BQ Trim Function</a>.
-   */
-  private void unparseTrim(SqlWriter writer, SqlCall call, int leftPrec,
-      int rightPrec) {
-    final String operatorName;
-    SqlLiteral trimFlag = call.operand(0);
-    SqlLiteral valueToTrim = call.operand(1);
-    switch (trimFlag.getValueAs(SqlTrimFunction.Flag.class)) {
-    case LEADING:
-      operatorName = "LTRIM";
-      break;
-    case TRAILING:
-      operatorName = "RTRIM";
-      break;
-    default:
-      operatorName = call.getOperator().getName();
-      break;
-    }
-    final SqlWriter.Frame trimFrame = writer.startFunCall(operatorName);
-    call.operand(2).unparse(writer, leftPrec, rightPrec);
-
-    // If the trimmed character is a non-space character, add it to the target SQL.
-    // eg: TRIM(BOTH 'A' from 'ABCD'
-    // Output Query: TRIM('ABC', 'A')
-    if (!valueToTrim.toValue().matches("\\s+")) {
-      writer.literal(",");
-      call.operand(1).unparse(writer, leftPrec, rightPrec);
-    }
-    writer.endFunCall(trimFrame);
-  }
-
-  private TimeUnit validate(TimeUnit timeUnit) {
-    switch (timeUnit) {
-    case MICROSECOND:
-    case MILLISECOND:
-    case SECOND:
-    case MINUTE:
-    case HOUR:
-    case DAY:
-    case WEEK:
-    case MONTH:
-    case QUARTER:
-    case YEAR:
-    case ISOYEAR:
-      return timeUnit;
-    default:
-      throw new RuntimeException("Time unit " + timeUnit + " is not supported for BigQuery.");
-    }
-  }
-
-  /** BigQuery data type reference:
-   * <a href="https://cloud.google.com/bigquery/docs/reference/standard-sql/data-types">
-   * BigQuery Standard SQL Data Types</a>
-   */
-  @Override public SqlNode getCastSpec(final RelDataType type) {
-    if (type instanceof BasicSqlType) {
-      final SqlTypeName typeName = type.getSqlTypeName();
-      switch (typeName) {
-      // BigQuery only supports INT64 for integer types.
-      case TINYINT:
-      case SMALLINT:
-      case INTEGER:
-      case BIGINT:
-        return createSqlDataTypeSpecByName("INT64", typeName);
-      // BigQuery only supports FLOAT64(aka. Double) for floating point types.
-      case FLOAT:
-      case DOUBLE:
-        return createSqlDataTypeSpecByName("FLOAT64", typeName);
-      case DECIMAL:
-        return createSqlDataTypeSpecByName("NUMERIC", typeName);
-      case BOOLEAN:
-        return createSqlDataTypeSpecByName("BOOL", typeName);
-      case CHAR:
-      case VARCHAR:
-        return createSqlDataTypeSpecByName("STRING", typeName);
-      case BINARY:
-      case VARBINARY:
-        return createSqlDataTypeSpecByName("BYTES", typeName);
-      case DATE:
-        return createSqlDataTypeSpecByName("DATE", typeName);
-      case TIME:
-        return createSqlDataTypeSpecByName("TIME", typeName);
-      case TIMESTAMP:
-        return createSqlDataTypeSpecByName("TIMESTAMP", typeName);
-      }
-    }
-    return super.getCastSpec(type);
-  }
-
-  private SqlDataTypeSpec createSqlDataTypeSpecByName(String typeAlias, SqlTypeName typeName) {
-    SqlAlienSystemTypeNameSpec typeNameSpec = new SqlAlienSystemTypeNameSpec(
-        typeAlias, typeName, SqlParserPos.ZERO);
-    return new SqlDataTypeSpec(typeNameSpec, SqlParserPos.ZERO);
->>>>>>> d6fa25cd
-  }
-
-  /**
-   * List of BigQuery Specific Operators needed to form Syntactically Correct SQL.
-   */
-  private static final SqlOperator UNION_DISTINCT = new SqlSetOperator(
-      "UNION DISTINCT", SqlKind.UNION, 14, false);
-
-  private static final SqlSetOperator EXCEPT_DISTINCT =
-      new SqlSetOperator("EXCEPT DISTINCT", SqlKind.EXCEPT, 14, false);
-
-  private static final SqlSetOperator INTERSECT_DISTINCT =
-      new SqlSetOperator("INTERSECT DISTINCT", SqlKind.INTERSECT, 18, false);
-
-<<<<<<< HEAD
-  @Override public void unparseSqlDatetimeArithmetic(SqlWriter writer,
-      SqlCall call, SqlKind sqlKind, int leftPrec, int rightPrec) {
-    switch (sqlKind) {
-    case MINUS:
-      final SqlWriter.Frame dateDiffFrame = writer.startFunCall("DATE_DIFF");
-      writer.sep(",");
-      call.operand(0).unparse(writer, leftPrec, rightPrec);
-      writer.sep(",");
-      call.operand(1).unparse(writer, leftPrec, rightPrec);
-      writer.sep(",");
-      writer.literal("DAY");
-      writer.endFunCall(dateDiffFrame);
-      break;
+        writer.literal("DAY");
+        writer.endFunCall(dateDiffFrame);
+        break;
     }
   }
 
   private void unparseRegexSubstr(SqlWriter writer, SqlCall call, int leftPrec, int rightPrec) {
     SqlCall extractCall;
     switch (call.operandCount()) {
-    case 3:
-      extractCall = makeExtractSqlCall(call);
-      REGEXP_EXTRACT.unparse(writer, extractCall, leftPrec, rightPrec);
-      break;
-    case 4:
-    case 5:
-      extractCall = makeExtractSqlCall(call);
-      REGEXP_EXTRACT_ALL.unparse(writer, extractCall, leftPrec, rightPrec);
-      writeOffset(writer, call);
-      break;
-    default:
-      REGEXP_EXTRACT.unparse(writer, call, leftPrec, rightPrec);
+      case 3:
+        extractCall = makeExtractSqlCall(call);
+        REGEXP_EXTRACT.unparse(writer, extractCall, leftPrec, rightPrec);
+        break;
+      case 4:
+      case 5:
+        extractCall = makeExtractSqlCall(call);
+        REGEXP_EXTRACT_ALL.unparse(writer, extractCall, leftPrec, rightPrec);
+        writeOffset(writer, call);
+        break;
+      default:
+        REGEXP_EXTRACT.unparse(writer, call, leftPrec, rightPrec);
     }
   }
 
@@ -561,7 +396,7 @@
     String regexStr = call.operand(1).toString();
     String regexLiteral = "(?i)".concat(regexStr.substring(1, regexStr.length() - 1));
     return SqlLiteral.createCharString(regexLiteral,
-        call.operand(1).getParserPosition());
+      call.operand(1).getParserPosition());
   }
 
   private SqlCall makeSubstringSqlCall(SqlCall call) {
@@ -574,22 +409,22 @@
    * For usage of TRIM, LTRIM and RTRIM in BQ
    */
   private void unparseTrim(
-      SqlWriter writer, SqlCall call, int leftPrec,
-      int rightPrec) {
+    SqlWriter writer, SqlCall call, int leftPrec,
+    int rightPrec) {
     assert call.operand(0) instanceof SqlLiteral : call.operand(0);
     final String operatorName;
     SqlLiteral trimFlag = call.operand(0);
     SqlLiteral valueToTrim = call.operand(1);
     switch (trimFlag.getValueAs(SqlTrimFunction.Flag.class)) {
-    case LEADING:
-      operatorName = "LTRIM";
-      break;
-    case TRAILING:
-      operatorName = "RTRIM";
-      break;
-    default:
-      operatorName = call.getOperator().getName();
-      break;
+      case LEADING:
+        operatorName = "LTRIM";
+        break;
+      case TRAILING:
+        operatorName = "RTRIM";
+        break;
+      default:
+        operatorName = call.getOperator().getName();
+        break;
     }
     final SqlWriter.Frame trimFrame = writer.startFunCall(operatorName);
     call.operand(2).unparse(writer, leftPrec, rightPrec);
@@ -610,26 +445,27 @@
    * Input: select date + Store_id * INTERVAL 2 DAY
    * It will write output query as: select DATE_ADD(date , INTERVAL Store_id * 2 DAY)
    *
-   * @param writer Target SqlWriter to write the call
-   * @param call SqlCall : date + Store_id * INTERVAL 2 DAY
-   * @param leftPrec Indicate left precision
+   * @param writer    Target SqlWriter to write the call
+   * @param call      SqlCall : date + Store_id * INTERVAL 2 DAY
+   * @param leftPrec  Indicate left precision
    * @param rightPrec Indicate left precision
    */
-  @Override public void unparseIntervalOperandsBasedFunctions(
-      SqlWriter writer,
-      SqlCall call, int leftPrec, int rightPrec) {
+  @Override
+  public void unparseIntervalOperandsBasedFunctions(
+    SqlWriter writer,
+    SqlCall call, int leftPrec, int rightPrec) {
     final SqlWriter.Frame frame = writer.startFunCall(call.getOperator().toString());
     call.operand(0).unparse(writer, leftPrec, rightPrec);
     writer.print(",");
     switch (call.operand(1).getKind()) {
-    case LITERAL:
-      unparseLiteralIntervalCall(call.operand(1), writer);
-      break;
-    case TIMES:
-      unparseExpressionIntervalCall(call.operand(1), writer, leftPrec, rightPrec);
-      break;
-    default:
-      throw new AssertionError(call.operand(1).getKind() + " is not valid");
+      case LITERAL:
+        unparseLiteralIntervalCall(call.operand(1), writer);
+        break;
+      case TIMES:
+        unparseExpressionIntervalCall(call.operand(1), writer, leftPrec, rightPrec);
+        break;
+      default:
+        throw new AssertionError(call.operand(1).getKind() + " is not valid");
     }
     writer.endFunCall(frame);
   }
@@ -639,14 +475,14 @@
    * Input: date + INTERVAL 1 DAY
    * It will write this as: INTERVAL 1 DAY
    *
-   * @param call SqlCall :INTERVAL 1 DAY
+   * @param call   SqlCall :INTERVAL 1 DAY
    * @param writer Target SqlWriter to write the call
    */
   private void unparseLiteralIntervalCall(
-      SqlLiteral call, SqlWriter writer) {
+    SqlLiteral call, SqlWriter writer) {
     SqlIntervalLiteral intervalLiteralValue = (SqlIntervalLiteral) call;
     SqlIntervalLiteral.IntervalValue literalValue =
-        (SqlIntervalLiteral.IntervalValue) intervalLiteralValue.getValue();
+      (SqlIntervalLiteral.IntervalValue) intervalLiteralValue.getValue();
     writer.sep("INTERVAL");
     writer.sep(literalValue.getIntervalLiteral());
     writer.print(literalValue.getIntervalQualifier().toString());
@@ -661,17 +497,17 @@
    * Input: 10 * INTERVAL 2 DAY
    * It will write this as: INTERVAL 10 * 2 DAY
    *
-   * @param call SqlCall : store_id * INTERVAL 1 DAY
-   * @param writer Target SqlWriter to write the call
-   * @param leftPrec Indicate left precision
+   * @param call      SqlCall : store_id * INTERVAL 1 DAY
+   * @param writer    Target SqlWriter to write the call
+   * @param leftPrec  Indicate left precision
    * @param rightPrec Indicate right precision
    */
   private void unparseExpressionIntervalCall(
-      SqlBasicCall call, SqlWriter writer, int leftPrec, int rightPrec) {
+    SqlBasicCall call, SqlWriter writer, int leftPrec, int rightPrec) {
     SqlLiteral intervalLiteral = getIntervalLiteral(call);
     SqlNode identifier = getIdentifier(call);
     SqlIntervalLiteral.IntervalValue literalValue =
-        (SqlIntervalLiteral.IntervalValue) intervalLiteral.getValue();
+      (SqlIntervalLiteral.IntervalValue) intervalLiteral.getValue();
     writer.sep("INTERVAL");
     if (call.getKind() == SqlKind.TIMES) {
       if (!literalValue.getIntervalLiteral().equals("1")) {
@@ -693,7 +529,7 @@
    */
   private SqlLiteral getIntervalLiteral(SqlBasicCall intervalOperand) {
     if (intervalOperand.operand(1).getKind() == SqlKind.IDENTIFIER
-        || (intervalOperand.operand(1) instanceof SqlNumericLiteral)) {
+      || (intervalOperand.operand(1) instanceof SqlNumericLiteral)) {
       return ((SqlBasicCall) intervalOperand).operand(0);
     }
     return ((SqlBasicCall) intervalOperand).operand(1);
@@ -707,14 +543,113 @@
    */
   private SqlNode getIdentifier(SqlBasicCall intervalOperand) {
     if (intervalOperand.operand(1).getKind() == SqlKind.IDENTIFIER
-        || (intervalOperand.operand(1) instanceof SqlNumericLiteral)) {
+      || (intervalOperand.operand(1) instanceof SqlNumericLiteral)) {
       return intervalOperand.operand(1);
     }
     return intervalOperand.operand(0);
   }
+
+  /**
+   * BigQuery interval syntax: INTERVAL int64 time_unit.
+   */
+  @Override
+  public void unparseSqlIntervalLiteral(
+    SqlWriter writer, SqlIntervalLiteral literal, int leftPrec, int rightPrec) {
+    SqlIntervalLiteral.IntervalValue interval =
+      (SqlIntervalLiteral.IntervalValue) literal.getValue();
+    writer.keyword("INTERVAL");
+    if (interval.getSign() == -1) {
+      writer.print("-");
+    }
+    Long intervalValueInLong;
+    try {
+      intervalValueInLong = Long.parseLong(literal.getValue().toString());
+    } catch (NumberFormatException e) {
+      throw new RuntimeException("Only INT64 is supported as the interval value for BigQuery.");
+    }
+    writer.literal(intervalValueInLong.toString());
+    unparseSqlIntervalQualifier(writer, interval.getIntervalQualifier(),
+      RelDataTypeSystem.DEFAULT);
+  }
+
+  @Override
+  public void unparseSqlIntervalQualifier(
+    SqlWriter writer, SqlIntervalQualifier qualifier, RelDataTypeSystem typeSystem) {
+    final String start = validate(qualifier.timeUnitRange.startUnit).name();
+    if (qualifier.timeUnitRange.endUnit == null) {
+      writer.keyword(start);
+    } else {
+      throw new RuntimeException("Range time unit is not supported for BigQuery.");
+    }
+  }
+
+  private TimeUnit validate(TimeUnit timeUnit) {
+    switch (timeUnit) {
+      case MICROSECOND:
+      case MILLISECOND:
+      case SECOND:
+      case MINUTE:
+      case HOUR:
+      case DAY:
+      case WEEK:
+      case MONTH:
+      case QUARTER:
+      case YEAR:
+      case ISOYEAR:
+        return timeUnit;
+      default:
+        throw new RuntimeException("Time unit " + timeUnit + " is not supported for BigQuery.");
+    }
+  }
+
+  /**
+   * BigQuery data type reference:
+   * <a href="https://cloud.google.com/bigquery/docs/reference/standard-sql/data-types">
+   * BigQuery Standard SQL Data Types</a>
+   */
+  @Override
+  public SqlNode getCastSpec(final RelDataType type) {
+    if (type instanceof BasicSqlType) {
+      final SqlTypeName typeName = type.getSqlTypeName();
+      switch (typeName) {
+        // BigQuery only supports INT64 for integer types.
+        case TINYINT:
+        case SMALLINT:
+        case INTEGER:
+        case BIGINT:
+          return createSqlDataTypeSpecByName("INT64", typeName);
+        // BigQuery only supports FLOAT64(aka. Double) for floating point types.
+        case FLOAT:
+        case DOUBLE:
+          return createSqlDataTypeSpecByName("FLOAT64", typeName);
+        case DECIMAL:
+          return createSqlDataTypeSpecByName("NUMERIC", typeName);
+        case BOOLEAN:
+          return createSqlDataTypeSpecByName("BOOL", typeName);
+        case CHAR:
+        case VARCHAR:
+          return createSqlDataTypeSpecByName("STRING", typeName);
+        case BINARY:
+        case VARBINARY:
+          return createSqlDataTypeSpecByName("BYTES", typeName);
+        case DATE:
+          return createSqlDataTypeSpecByName("DATE", typeName);
+        case TIME:
+          return createSqlDataTypeSpecByName("TIME", typeName);
+        case TIMESTAMP:
+          return createSqlDataTypeSpecByName("TIMESTAMP", typeName);
+      }
+    }
+    return super.getCastSpec(type);
+  }
+
+  private SqlDataTypeSpec createSqlDataTypeSpecByName(String typeAlias, SqlTypeName typeName) {
+    SqlAlienSystemTypeNameSpec typeNameSpec = new SqlAlienSystemTypeNameSpec(
+      typeAlias, typeName, SqlParserPos.ZERO);
+    return new SqlDataTypeSpec(typeNameSpec, SqlParserPos.ZERO);
+  }
+
 }
 
-// End BigQuerySqlDialect.java
-=======
-}
->>>>>>> d6fa25cd
+
+// End BigQuerySqlDialect.java