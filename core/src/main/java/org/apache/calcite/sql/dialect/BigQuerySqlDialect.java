/*
 * Licensed to the Apache Software Foundation (ASF) under one or more
 * contributor license agreements.  See the NOTICE file distributed with
 * this work for additional information regarding copyright ownership.
 * The ASF licenses this file to you under the Apache License, Version 2.0
 * (the "License"); you may not use this file except in compliance with
 * the License.  You may obtain a copy of the License at
 *
 * http://www.apache.org/licenses/LICENSE-2.0
 *
 * Unless required by applicable law or agreed to in writing, software
 * distributed under the License is distributed on an "AS IS" BASIS,
 * WITHOUT WARRANTIES OR CONDITIONS OF ANY KIND, either express or implied.
 * See the License for the specific language governing permissions and
 * limitations under the License.
 */
package org.apache.calcite.sql.dialect;

import org.apache.calcite.avatica.util.Casing;
import org.apache.calcite.avatica.util.TimeUnit;
import org.apache.calcite.config.Lex;
import org.apache.calcite.config.NullCollation;
import org.apache.calcite.rel.type.RelDataType;
import org.apache.calcite.rel.type.RelDataTypeSystem;
import org.apache.calcite.rex.RexCall;
import org.apache.calcite.rex.RexLiteral;
import org.apache.calcite.rex.RexNode;
import org.apache.calcite.rex.RexUtil;
import org.apache.calcite.sql.JoinType;
import org.apache.calcite.sql.SqlAlienSystemTypeNameSpec;
import org.apache.calcite.sql.SqlBasicCall;
import org.apache.calcite.sql.SqlCall;
import org.apache.calcite.sql.SqlCharStringLiteral;
import org.apache.calcite.sql.SqlDataTypeSpec;
import org.apache.calcite.sql.SqlDateTimeFormat;
import org.apache.calcite.sql.SqlDialect;
import org.apache.calcite.sql.SqlIdentifier;
import org.apache.calcite.sql.SqlIntervalLiteral;
import org.apache.calcite.sql.SqlIntervalQualifier;
import org.apache.calcite.sql.SqlKind;
import org.apache.calcite.sql.SqlLiteral;
import org.apache.calcite.sql.SqlNode;
import org.apache.calcite.sql.SqlNumericLiteral;
import org.apache.calcite.sql.SqlOperator;
import org.apache.calcite.sql.SqlSetOperator;
import org.apache.calcite.sql.SqlSyntax;
import org.apache.calcite.sql.SqlWriter;
import org.apache.calcite.sql.fun.SqlCollectionTableOperator;
import org.apache.calcite.sql.fun.SqlLibraryOperators;
import org.apache.calcite.sql.fun.SqlStdOperatorTable;
import org.apache.calcite.sql.fun.SqlTrimFunction;
import org.apache.calcite.sql.parser.CurrentTimestampHandler;
import org.apache.calcite.sql.parser.SqlParser;
import org.apache.calcite.sql.parser.SqlParserPos;
import org.apache.calcite.sql.parser.SqlParserUtil;
import org.apache.calcite.sql.type.BasicSqlType;
import org.apache.calcite.sql.type.SqlTypeFamily;
import org.apache.calcite.sql.type.SqlTypeName;
import org.apache.calcite.sql.type.SqlTypeUtil;
import org.apache.calcite.sql.validate.SqlConformanceEnum;
import org.apache.calcite.util.CastCallBuilder;
import org.apache.calcite.util.NlsString;
import org.apache.calcite.util.ToNumberUtils;
import org.apache.calcite.util.interval.BigQueryDateTimestampInterval;

import com.google.common.collect.ImmutableList;

import org.checkerframework.checker.nullness.qual.Nullable;

import java.util.Arrays;
import java.util.HashMap;
import java.util.List;
import java.util.Locale;
import java.util.Map;
import java.util.regex.Pattern;

import static org.apache.calcite.sql.SqlDateTimeFormat.ABBREVIATEDDAYOFWEEK;
import static org.apache.calcite.sql.SqlDateTimeFormat.ABBREVIATEDMONTH;
import static org.apache.calcite.sql.SqlDateTimeFormat.ABBREVIATED_MONTH;
import static org.apache.calcite.sql.SqlDateTimeFormat.ABBREVIATED_NAME_OF_DAY;
import static org.apache.calcite.sql.SqlDateTimeFormat.AMPM;
import static org.apache.calcite.sql.SqlDateTimeFormat.ANTE_MERIDIAN_INDICATOR;
import static org.apache.calcite.sql.SqlDateTimeFormat.ANTE_MERIDIAN_INDICATOR1;
import static org.apache.calcite.sql.SqlDateTimeFormat.DAYOFMONTH;
import static org.apache.calcite.sql.SqlDateTimeFormat.DAYOFWEEK;
import static org.apache.calcite.sql.SqlDateTimeFormat.DAYOFYEAR;
import static org.apache.calcite.sql.SqlDateTimeFormat.DDMMYY;
import static org.apache.calcite.sql.SqlDateTimeFormat.DDMMYYYY;
import static org.apache.calcite.sql.SqlDateTimeFormat.E3;
import static org.apache.calcite.sql.SqlDateTimeFormat.E4;
import static org.apache.calcite.sql.SqlDateTimeFormat.FOURDIGITYEAR;
import static org.apache.calcite.sql.SqlDateTimeFormat.FRACTIONFIVE;
import static org.apache.calcite.sql.SqlDateTimeFormat.FRACTIONFOUR;
import static org.apache.calcite.sql.SqlDateTimeFormat.FRACTIONONE;
import static org.apache.calcite.sql.SqlDateTimeFormat.FRACTIONSIX;
import static org.apache.calcite.sql.SqlDateTimeFormat.FRACTIONTHREE;
import static org.apache.calcite.sql.SqlDateTimeFormat.FRACTIONTWO;
import static org.apache.calcite.sql.SqlDateTimeFormat.HOUR;
import static org.apache.calcite.sql.SqlDateTimeFormat.HOURMINSEC;
import static org.apache.calcite.sql.SqlDateTimeFormat.HOUR_OF_DAY_12;
import static org.apache.calcite.sql.SqlDateTimeFormat.MILISECONDS_4;
import static org.apache.calcite.sql.SqlDateTimeFormat.MILLISECONDS_5;
import static org.apache.calcite.sql.SqlDateTimeFormat.MINUTE;
import static org.apache.calcite.sql.SqlDateTimeFormat.MMDDYY;
import static org.apache.calcite.sql.SqlDateTimeFormat.MMDDYYYY;
import static org.apache.calcite.sql.SqlDateTimeFormat.MMYY;
import static org.apache.calcite.sql.SqlDateTimeFormat.MONTHNAME;
import static org.apache.calcite.sql.SqlDateTimeFormat.MONTH_NAME;
import static org.apache.calcite.sql.SqlDateTimeFormat.NAME_OF_DAY;
import static org.apache.calcite.sql.SqlDateTimeFormat.NUMERICMONTH;
import static org.apache.calcite.sql.SqlDateTimeFormat.NUMERIC_TIME_ZONE;
import static org.apache.calcite.sql.SqlDateTimeFormat.POST_MERIDIAN_INDICATOR;
import static org.apache.calcite.sql.SqlDateTimeFormat.POST_MERIDIAN_INDICATOR1;
import static org.apache.calcite.sql.SqlDateTimeFormat.SECOND;
import static org.apache.calcite.sql.SqlDateTimeFormat.SEC_FROM_MIDNIGHT;
import static org.apache.calcite.sql.SqlDateTimeFormat.TIMEZONE;
import static org.apache.calcite.sql.SqlDateTimeFormat.TWENTYFOURHOUR;
import static org.apache.calcite.sql.SqlDateTimeFormat.TWENTYFOURHOURMIN;
import static org.apache.calcite.sql.SqlDateTimeFormat.TWENTYFOURHOURMINSEC;
import static org.apache.calcite.sql.SqlDateTimeFormat.TWODIGITYEAR;
import static org.apache.calcite.sql.SqlDateTimeFormat.U;
import static org.apache.calcite.sql.SqlDateTimeFormat.YYMMDD;
import static org.apache.calcite.sql.SqlDateTimeFormat.YYYYMM;
import static org.apache.calcite.sql.SqlDateTimeFormat.YYYYMMDD;
import static org.apache.calcite.sql.SqlDateTimeFormat.YYYYMMDDHH24;
import static org.apache.calcite.sql.SqlDateTimeFormat.YYYYMMDDHH24MI;
import static org.apache.calcite.sql.SqlDateTimeFormat.YYYYMMDDHH24MISS;
import static org.apache.calcite.sql.SqlDateTimeFormat.YYYYMMDDHHMISS;
import static org.apache.calcite.sql.fun.SqlLibraryOperators.ACOS;
import static org.apache.calcite.sql.fun.SqlLibraryOperators.DATE_DIFF;
import static org.apache.calcite.sql.fun.SqlLibraryOperators.FORMAT_TIME;
import static org.apache.calcite.sql.fun.SqlLibraryOperators.IFNULL;
import static org.apache.calcite.sql.fun.SqlLibraryOperators.PARSE_DATE;
import static org.apache.calcite.sql.fun.SqlLibraryOperators.PARSE_TIMESTAMP;
import static org.apache.calcite.sql.fun.SqlLibraryOperators.REGEXP_CONTAINS;
import static org.apache.calcite.sql.fun.SqlLibraryOperators.TIMESTAMP_SECONDS;
import static org.apache.calcite.sql.fun.SqlStdOperatorTable.CAST;
import static org.apache.calcite.sql.fun.SqlStdOperatorTable.CEIL;
import static org.apache.calcite.sql.fun.SqlStdOperatorTable.DIVIDE;
import static org.apache.calcite.sql.fun.SqlStdOperatorTable.EXTRACT;
import static org.apache.calcite.sql.fun.SqlStdOperatorTable.FLOOR;
import static org.apache.calcite.sql.fun.SqlStdOperatorTable.MINUS;
import static org.apache.calcite.sql.fun.SqlStdOperatorTable.MULTIPLY;
import static org.apache.calcite.sql.fun.SqlStdOperatorTable.PLUS;
import static org.apache.calcite.sql.fun.SqlStdOperatorTable.RAND;
import static org.apache.calcite.sql.fun.SqlStdOperatorTable.REGEXP_SUBSTR;
import static org.apache.calcite.sql.fun.SqlStdOperatorTable.ROUND;
import static org.apache.calcite.sql.fun.SqlStdOperatorTable.SESSION_USER;
import static org.apache.calcite.sql.fun.SqlStdOperatorTable.TAN;

import static java.util.Objects.requireNonNull;

/**
 * A <code>SqlDialect</code> implementation for Google BigQuery's "Standard SQL"
 * dialect.
 */
public class BigQuerySqlDialect extends SqlDialect {
  public static final SqlDialect.Context DEFAULT_CONTEXT = SqlDialect.EMPTY_CONTEXT
      .withDatabaseProduct(SqlDialect.DatabaseProduct.BIG_QUERY)
      .withLiteralQuoteString("'")
      .withLiteralEscapedQuoteString("\\'")
      .withIdentifierQuoteString("`")
      .withNullCollation(NullCollation.LOW)
      .withUnquotedCasing(Casing.UNCHANGED)
      .withQuotedCasing(Casing.UNCHANGED)
      .withCaseSensitive(false)
      .withConformance(SqlConformanceEnum.BIG_QUERY);

  public static final SqlDialect DEFAULT = new BigQuerySqlDialect(DEFAULT_CONTEXT);

  private static final List<String> RESERVED_KEYWORDS =
      ImmutableList.copyOf(
          Arrays.asList("ALL", "AND", "ANY", "ARRAY", "AS", "ASC",
              "ASSERT_ROWS_MODIFIED", "AT", "BETWEEN", "BY", "CASE", "CAST",
              "COLLATE", "CONTAINS", "CREATE", "CROSS", "CUBE", "CURRENT",
              "DEFAULT", "DEFINE", "DESC", "DISTINCT", "ELSE", "END", "ENUM",
              "ESCAPE", "EXCEPT", "EXCLUDE", "EXISTS", "EXTRACT", "FALSE",
              "FETCH", "FOLLOWING", "FOR", "FROM", "FULL", "GROUP", "GROUPING",
              "GROUPS", "HASH", "HAVING", "IF", "IGNORE", "IN", "INNER",
              "INTERSECT", "INTERVAL", "INTO", "IS", "JOIN", "LATERAL", "LEFT",
              "LIKE", "LIMIT", "LOOKUP", "MERGE", "NATURAL", "NEW", "NO",
              "NOT", "NULL", "NULLS", "OF", "ON", "OR", "ORDER", "OUTER",
              "OVER", "PARTITION", "PRECEDING", "PROTO", "RANGE", "RECURSIVE",
              "RESPECT", "RIGHT", "ROLLUP", "ROWS", "SELECT", "SET", "SOME",
              "STRUCT", "TABLESAMPLE", "THEN", "TO", "TREAT", "TRUE",
              "UNBOUNDED", "UNION", "UNNEST", "USING", "WHEN", "WHERE",
              "WINDOW", "WITH", "WITHIN"));

  /**
   * An unquoted BigQuery identifier must start with a letter and be followed
   * by zero or more letters, digits or _.
   */
  private static final Pattern IDENTIFIER_REGEX =
      Pattern.compile("[A-Za-z][A-Za-z0-9_]*");

  /**
   * Creates a BigQuerySqlDialect.
   */
  public BigQuerySqlDialect(SqlDialect.Context context) {
    super(context);
  }

  private static final Map<SqlDateTimeFormat, String> DATE_TIME_FORMAT_MAP =
      new HashMap<SqlDateTimeFormat, String>() {{
        put(DAYOFMONTH, "%d");
        put(DAYOFYEAR, "%j");
        put(NUMERICMONTH, "%m");
        put(ABBREVIATEDMONTH, "%b");
        put(MONTHNAME, "%B");
        put(TWODIGITYEAR, "%y");
        put(FOURDIGITYEAR, "%Y");
        put(DDMMYYYY, "%d%m%Y");
        put(DDMMYY, "%d%m%y");
        put(MMDDYYYY, "%m%d%Y");
        put(MMDDYY, "%m%d%y");
        put(YYYYMMDD, "%Y%m%d");
        put(YYMMDD, "%y%m%d");
        put(DAYOFWEEK, "%A");
        put(ABBREVIATEDDAYOFWEEK, "%a");
        put(TWENTYFOURHOUR, "%H");
        put(HOUR, "%I");
        put(HOURMINSEC, "%I%M%S");
        put(MINUTE, "%M");
        put(SECOND, "%S");
        put(FRACTIONONE, "1S");
        put(FRACTIONTWO, "2S");
        put(FRACTIONTHREE, "3S");
        put(FRACTIONFOUR, "4S");
        put(FRACTIONFIVE, "5S");
        put(FRACTIONSIX, "6S");
        put(AMPM, "%p");
        put(TIMEZONE, "%Z");
        put(YYYYMM, "%Y%m");
        put(MMYY, "%m%y");
        put(MONTH_NAME, "%B");
        put(ABBREVIATED_MONTH, "%b");
        put(NAME_OF_DAY, "%A");
        put(ABBREVIATED_NAME_OF_DAY, "%a");
        put(HOUR_OF_DAY_12, "%l");
        put(POST_MERIDIAN_INDICATOR, "%p");
        put(POST_MERIDIAN_INDICATOR1, "%p");
        put(ANTE_MERIDIAN_INDICATOR, "%p");
        put(ANTE_MERIDIAN_INDICATOR1, "%p");
        put(E3, "%a");
        put(E4, "%A");
        put(TWENTYFOURHOURMIN, "%H%M");
        put(TWENTYFOURHOURMINSEC, "%H%M%S");
        put(YYYYMMDDHH24MISS, "%Y%m%d%H%M%S");
        put(YYYYMMDDHH24MI, "%Y%m%d%H%M");
        put(YYYYMMDDHH24, "%Y%m%d%H");
        put(YYYYMMDDHHMISS, "%Y%m%d%I%M%S");
        put(MILLISECONDS_5, "*S");
        put(MILISECONDS_4, "4S");
        put(U, "%u");
        put(NUMERIC_TIME_ZONE, "%Ez");
        put(SEC_FROM_MIDNIGHT, "SEC_FROM_MIDNIGHT");
      }};

  private static final String OR = "|";
  private static final String SHIFTRIGHT = ">>";
  private static final String XOR = "^";
  private static final String SHIFTLEFT = "<<";

  @Override public String quoteIdentifier(String val) {
    return quoteIdentifier(new StringBuilder(), val).toString();
  }

  @Override public boolean supportAggInGroupByClause() {
    return false;
  }

  @Override public boolean supportNestedAnalyticalFunctions() {
    return false;
  }

  @Override protected boolean identifierNeedsQuote(String val) {
    return !IDENTIFIER_REGEX.matcher(val).matches()
        || RESERVED_KEYWORDS.contains(val.toUpperCase(Locale.ROOT));
  }

  @Override public @Nullable SqlNode emulateNullDirection(SqlNode node,
      boolean nullsFirst, boolean desc) {
    return emulateNullDirectionWithIsNull(node, nullsFirst, desc);
  }

  @Override public boolean supportsImplicitTypeCoercion(RexCall call) {
    return super.supportsImplicitTypeCoercion(call)
        && RexUtil.isLiteral(call.getOperands().get(0), false)
        && !SqlTypeUtil.isNumeric(call.type);
  }

  @Override public boolean supportsNestedAggregations() {
    return false;
  }

  @Override public boolean supportsAggregateFunctionFilter() {
    return false;
  }

  @Override public SqlParser.Config configureParser(
      SqlParser.Config configBuilder) {
    return super.configureParser(configBuilder)
        .withCharLiteralStyles(Lex.BIG_QUERY.charLiteralStyles);
  }

  @Override public void unparseOffsetFetch(SqlWriter writer, @Nullable SqlNode offset,
      @Nullable SqlNode fetch) {
    unparseFetchUsingLimit(writer, offset, fetch);
  }

  @Override public boolean supportsAnalyticalFunctionInAggregate() {
    return false;
  }

  @Override public boolean supportsAnalyticalFunctionInGroupBy() {
    return false;
  }

  @Override public boolean supportsColumnAliasInSort() {
    return true;
  }

  @Override public boolean supportsAliasedValues() {
    return false;
  }

  @Override public boolean supportsCharSet() {
    return false;
  }

  @Override public JoinType emulateJoinTypeForCrossJoin() {
    return JoinType.CROSS;
  }

  @Override public boolean castRequiredForStringOperand(RexCall node) {
    if (super.castRequiredForStringOperand(node)) {
      return true;
    }
    RexNode operand = node.getOperands().get(0);
    RelDataType castType = node.type;
    if (operand instanceof RexLiteral) {
      if (SqlTypeFamily.NUMERIC.contains(castType)) {
        return true;
      }
      return false;
    } else {
      return true;
    }
  }

  @Override public SqlOperator getTargetFunc(RexCall call) {
    switch (call.getOperator().kind) {
    case PLUS:
    case MINUS:
      switch (call.type.getSqlTypeName()) {
      case DATE:
        switch (call.getOperands().get(1).getType().getSqlTypeName()) {
        case INTERVAL_DAY:
        case INTERVAL_MONTH:
        case INTERVAL_YEAR:
        case INTERVAL_HOUR_SECOND:
        case INTERVAL_DAY_HOUR:
        case INTERVAL_DAY_MINUTE:
        case INTERVAL_MINUTE_SECOND:
        case INTERVAL_HOUR_MINUTE:
        case INTERVAL_DAY_SECOND:
          if (call.op.kind == SqlKind.MINUS) {
            return SqlLibraryOperators.DATE_SUB;
          }
          return SqlLibraryOperators.DATE_ADD;
        default:
          return super.getTargetFunc(call);
        }
      case TIMESTAMP:
        switch (call.getOperands().get(1).getType().getSqlTypeName()) {
        case INTERVAL_DAY:
        case INTERVAL_HOUR_SECOND:
        case INTERVAL_DAY_HOUR:
        case INTERVAL_DAY_MINUTE:
        case INTERVAL_MINUTE_SECOND:
        case INTERVAL_HOUR_MINUTE:
        case INTERVAL_DAY_SECOND:
        case INTERVAL_MINUTE:
        case INTERVAL_SECOND:
        case INTERVAL_HOUR:
          if (call.op.kind == SqlKind.MINUS) {
            return SqlLibraryOperators.TIMESTAMP_SUB;
          }
          return SqlLibraryOperators.TIMESTAMP_ADD;
        case INTERVAL_MONTH:
        case INTERVAL_YEAR:
          if (call.op.kind == SqlKind.MINUS) {
            return SqlLibraryOperators.DATETIME_SUB;
          }
          return SqlLibraryOperators.DATETIME_ADD;
        }
      default:
        return super.getTargetFunc(call);
      }
    case IS_NOT_TRUE:
      if (call.getOperands().get(0).getKind() == SqlKind.EQUALS) {
        return SqlStdOperatorTable.NOT_EQUALS;
      } else if (call.getOperands().get(0).getKind() == SqlKind.NOT_EQUALS) {
        return SqlStdOperatorTable.EQUALS;
      } else {
        return super.getTargetFunc(call);
      }
    case IS_TRUE:
      if (call.getOperands().get(0).getKind() == SqlKind.EQUALS) {
        return SqlStdOperatorTable.EQUALS;
      } else if (call.getOperands().get(0).getKind() == SqlKind.NOT_EQUALS) {
        return SqlStdOperatorTable.NOT_EQUALS;
      } else {
        return super.getTargetFunc(call);
      }
    default:
      return super.getTargetFunc(call);
    }
  }

  @Override public SqlNode getCastCall(
      SqlNode operandToCast, RelDataType castFrom, RelDataType castTo) {
    if (castTo.getSqlTypeName() == SqlTypeName.TIMESTAMP && castTo.getPrecision() > 0) {
      return new CastCallBuilder(this).makCastCallForTimestampWithPrecision(operandToCast,
          castTo.getPrecision());
    } else if (castTo.getSqlTypeName() == SqlTypeName.TIME && castTo.getPrecision() > 0) {
      return makCastCallForTimeWithPrecision(operandToCast, castTo.getPrecision());
    }
    return super.getCastCall(operandToCast, castFrom, castTo);
  }

  private SqlNode makCastCallForTimeWithPrecision(SqlNode operandToCast, int precision) {
    SqlParserPos pos = SqlParserPos.ZERO;
    SqlNode timeWithoutPrecision =
        getCastSpec(new BasicSqlType(RelDataTypeSystem.DEFAULT, SqlTypeName.TIME));
    SqlCall castedTimeNode = CAST.createCall(pos, operandToCast, timeWithoutPrecision);
    SqlCharStringLiteral timeFormat = SqlLiteral.createCharString(String.format
        (Locale.ROOT, "%s%s%s", "HH24:MI:SS.S(", precision, ")"), pos);
    SqlCall formattedCall = FORMAT_TIME.createCall(pos, timeFormat, castedTimeNode);
    return CAST.createCall(pos, formattedCall, timeWithoutPrecision);
  }

  @Override public void unparseCall(final SqlWriter writer, final SqlCall call, final int leftPrec,
      final int rightPrec) {
    switch (call.getKind()) {
    case POSITION:
      final SqlWriter.Frame frame = writer.startFunCall("STRPOS");
      writer.sep(",");
      call.operand(1).unparse(writer, leftPrec, rightPrec);
      writer.sep(",");
      call.operand(0).unparse(writer, leftPrec, rightPrec);
      if (3 == call.operandCount()) {
        throw new RuntimeException("3rd operand Not Supported for Function STRPOS in Big Query");
      }
      writer.endFunCall(frame);
      break;
    case UNION:
      if (((SqlSetOperator) call.getOperator()).isAll()) {
        super.unparseCall(writer, call, leftPrec, rightPrec);
      } else {
        SqlSyntax.BINARY.unparse(writer, UNION_DISTINCT, call, leftPrec,
            rightPrec);
      }
      break;
    case EXCEPT:
      if (((SqlSetOperator) call.getOperator()).isAll()) {
        throw new RuntimeException("BigQuery does not support EXCEPT ALL");
      }
      SqlSyntax.BINARY.unparse(writer, EXCEPT_DISTINCT, call, leftPrec,
          rightPrec);
      break;
    case INTERSECT:
      if (((SqlSetOperator) call.getOperator()).isAll()) {
        throw new RuntimeException("BigQuery does not support INTERSECT ALL");
      }
      SqlSyntax.BINARY.unparse(writer, INTERSECT_DISTINCT, call, leftPrec,
          rightPrec);
      break;
    case CHARACTER_LENGTH:
    case CHAR_LENGTH:
      final SqlWriter.Frame lengthFrame = writer.startFunCall("LENGTH");
      call.operand(0).unparse(writer, leftPrec, rightPrec);
      writer.endFunCall(lengthFrame);
      break;
    case TRIM:
      unparseTrim(writer, call, leftPrec, rightPrec);
      break;
    case TRUNCATE:
      final SqlWriter.Frame truncateFrame = writer.startFunCall("TRUNC");
      for (SqlNode operand : call.getOperandList()) {
        writer.sep(",");
        operand.unparse(writer, leftPrec, rightPrec);
      }
      writer.endFunCall(truncateFrame);
      break;
    case CONCAT:
      final SqlWriter.Frame concatFrame = writer.startFunCall("CONCAT");
      for (SqlNode operand : call.getOperandList()) {
        writer.sep(",");
        operand.unparse(writer, leftPrec, rightPrec);
      }
      writer.endFunCall(concatFrame);
      break;
    case DIVIDE_INTEGER:
      final SqlWriter.Frame castFrame = writer.startFunCall("CAST");
      unparseDivideInteger(writer, call, leftPrec, rightPrec);
      writer.sep("AS");
      writer.literal("INT64");
      writer.endFunCall(castFrame);
      break;
    case REGEXP_SUBSTR:
      unparseRegexSubstr(writer, call, leftPrec, rightPrec);
      break;
    case TO_NUMBER:
      ToNumberUtils.unparseToNumber(writer, call, leftPrec, rightPrec, this);
      break;
    case ASCII:
      SqlWriter.Frame toCodePointsFrame = writer.startFunCall("TO_CODE_POINTS");
      for (SqlNode operand : call.getOperandList()) {
        writer.sep(",");
        operand.unparse(writer, leftPrec, rightPrec);
      }
      writer.endFunCall(toCodePointsFrame);
      writer.literal("[OFFSET(0)]");
      break;
    case NVL:
      SqlNode[] extractNodeOperands = new SqlNode[]{call.operand(0), call.operand(1)};
      SqlCall sqlCall = new SqlBasicCall(IFNULL, extractNodeOperands,
          SqlParserPos.ZERO);
      unparseCall(writer, sqlCall, leftPrec, rightPrec);
      break;
    case OTHER_FUNCTION:
    case OTHER:
      unparseOtherFunction(writer, call, leftPrec, rightPrec);
      break;
    case COLLECTION_TABLE:
      if (call.operandCount() > 1) {
        throw new RuntimeException("Table function supports only one argument in Big Query");
      }
      call.operand(0).unparse(writer, leftPrec, rightPrec);
      SqlCollectionTableOperator operator = (SqlCollectionTableOperator) call.getOperator();
      if (operator.getAliasName() == null) {
        throw new RuntimeException("Table function must have alias in Big Query");
      }
      writer.sep("as " + operator.getAliasName());
      break;
    case PLUS:
      //RAV-5569 is raised to handle intervals in plus and minus operations
      if (call.getOperator() == SqlLibraryOperators.TIMESTAMP_ADD
          && isIntervalHourAndSecond(call)) {
        unparseIntervalOperandsBasedFunctions(writer, call, leftPrec, rightPrec);
      } else {
        BigQueryDateTimestampInterval plusInterval = new BigQueryDateTimestampInterval();
        if (!plusInterval.handlePlusMinus(writer, call, leftPrec, rightPrec, "")) {
          super.unparseCall(writer, call, leftPrec, rightPrec);
        }
      }
      break;
    case MINUS:
      if (call.getOperator() == SqlLibraryOperators.TIMESTAMP_SUB
              && isIntervalHourAndSecond(call)) {
        unparseIntervalOperandsBasedFunctions(writer, call, leftPrec, rightPrec);
      } else {
        BigQueryDateTimestampInterval minusInterval = new BigQueryDateTimestampInterval();
        if (!minusInterval.handlePlusMinus(writer, call, leftPrec, rightPrec, "-")) {
          super.unparseCall(writer, call, leftPrec, rightPrec);
        }
      }
      break;
    case EXTRACT:
      unparseExtractFunction(writer, call, leftPrec, rightPrec);
      break;
    default:
      super.unparseCall(writer, call, leftPrec, rightPrec);
    }
  }

  @Override public SqlNode rewriteSingleValueExpr(SqlNode aggCall) {
    return ((SqlBasicCall) aggCall).operand(0);
  }

  /**
   * List of BigQuery Specific Operators needed to form Syntactically Correct SQL.
   */
  private static final SqlOperator UNION_DISTINCT = new SqlSetOperator(
      "UNION DISTINCT", SqlKind.UNION, 14, false);

  private static final SqlSetOperator EXCEPT_DISTINCT =
      new SqlSetOperator("EXCEPT DISTINCT", SqlKind.EXCEPT, 14, false);

  private static final SqlSetOperator INTERSECT_DISTINCT =
      new SqlSetOperator("INTERSECT DISTINCT", SqlKind.INTERSECT, 18, false);

  @Override public void unparseSqlDatetimeArithmetic(SqlWriter writer,
      SqlCall call, SqlKind sqlKind, int leftPrec, int rightPrec) {
    switch (sqlKind) {
    case MINUS:
      final SqlWriter.Frame dateDiffFrame = writer.startFunCall("DATE_DIFF");
      writer.sep(",");
      call.operand(0).unparse(writer, leftPrec, rightPrec);
      writer.sep(",");
      call.operand(1).unparse(writer, leftPrec, rightPrec);
      writer.sep(",");
      writer.literal("DAY");
      writer.endFunCall(dateDiffFrame);
      break;
    }
  }

  private void unparseRegexSubstr(SqlWriter writer, SqlCall call, int leftPrec, int rightPrec) {
    SqlCall extractCall;
    extractCall = makeRegexpSubstrSqlCall(call);
    REGEXP_SUBSTR.unparse(writer, extractCall, leftPrec, rightPrec);
  }

  private SqlCall makeRegexpSubstrSqlCall(SqlCall call) {
    if (call.operandCount() == 5 || call.operand(1).toString().contains("\\")) {
      SqlCharStringLiteral regexNode = makeRegexNode(call);
      call.setOperand(1, regexNode);
    }
    SqlNode[] extractNodeOperands;
    if (call.operandCount() == 5) {
      extractNodeOperands = new SqlNode[]{call.operand(0), call.operand(1),
          call.operand(2), call.operand(3)};
    } else {
      extractNodeOperands = call.getOperandList().toArray(new SqlNode[0]);
    }
    return new SqlBasicCall(REGEXP_SUBSTR, extractNodeOperands, SqlParserPos.ZERO);
  }

  private SqlCharStringLiteral makeRegexNode(SqlCall call) {
    String regexLiteral = call.operand(1).toString();
    regexLiteral = (regexLiteral.substring(1, regexLiteral.length() - 1)).replace("\\", "\\\\");
    if (call.operandCount() == 5 && call.operand(4).toString().equals("'i'")) {
      regexLiteral = "(?i)".concat(regexLiteral);
    }
    return SqlLiteral.createCharString(regexLiteral,
        call.operand(1).getParserPosition());
  }

  /**
   * For usage of DATE_ADD,DATE_SUB function in BQ. It will unparse the SqlCall and write it into BQ
   * format. Below are few examples:
   * Example 1:
   * Input: select date + INTERVAL 1 DAY
   * It will write output query as: select DATE_ADD(date , INTERVAL 1 DAY)
   * Example 2:
   * Input: select date + Store_id * INTERVAL 2 DAY
   * It will write output query as: select DATE_ADD(date , INTERVAL Store_id * 2 DAY)
   *
   * @param writer Target SqlWriter to write the call
   * @param call SqlCall : date + Store_id * INTERVAL 2 DAY
   * @param leftPrec Indicate left precision
   * @param rightPrec Indicate left precision
   */
  @Override public void unparseIntervalOperandsBasedFunctions(
      SqlWriter writer,
      SqlCall call, int leftPrec, int rightPrec) {
    SqlWriter.Frame castTimeStampFrame = null;
    if (isDateTimeCall(call) && isIntervalYearAndMonth(call)) {
      castTimeStampFrame = writer.startFunCall("CAST");
    }
    final SqlWriter.Frame frame = writer.startFunCall(call.getOperator().toString());
    if (isDateTimeCall(call)) {
      SqlWriter.Frame castDateTimeFrame = writer.startFunCall("CAST");
      call.operand(0).unparse(writer, leftPrec, rightPrec);
      writer.sep("AS", true);
      writer.literal("DATETIME");
      writer.endFunCall(castDateTimeFrame);
    } else {
      call.operand(0).unparse(writer, leftPrec, rightPrec);
    }
    writer.print(",");
    switch (call.operand(1).getKind()) {
    case LITERAL:
      unparseSqlIntervalLiteral(writer, call.operand(1), leftPrec, rightPrec);
      break;
    case TIMES:
      unparseExpressionIntervalCall(call.operand(1), writer, leftPrec, rightPrec);
      break;
    case OTHER_FUNCTION:
      unparseOtherFunction(writer, call.operand(1), leftPrec, rightPrec);
      break;
    default:
      throw new AssertionError(call.operand(1).getKind() + " is not valid");
    }

    writer.endFunCall(frame);

    if (isDateTimeCall(call) && isIntervalYearAndMonth(call)) {
      writer.sep("AS", true);
      writer.literal("TIMESTAMP");
      writer.endFunCall(castTimeStampFrame);
    }
  }

  private boolean isDateTimeCall(SqlCall call) {
    return (call.getOperator().getName().equals("DATETIME_ADD"))
        || (call.getOperator().getName().equals("DATETIME_SUB"));
  }

  private boolean isIntervalYearAndMonth(SqlCall call) {
    if (call.operand(1) instanceof SqlIntervalLiteral) {
      return ((SqlIntervalLiteral) call.operand(1)).getTypeName().getFamily()
             == SqlTypeFamily.INTERVAL_YEAR_MONTH;
    }
    SqlLiteral literal = getIntervalLiteral(call.operand(1));
    return literal.getTypeName().getFamily() == SqlTypeFamily.INTERVAL_YEAR_MONTH;
  }

  /**
   * Unparse the SqlBasic call and write INTERVAL with expression. Below are the examples:
   * Example 1:
   * Input: store_id * INTERVAL 1 DAY
   * It will write this as: INTERVAL store_id DAY
   * Example 2:
   * Input: 10 * INTERVAL 2 DAY
   * It will write this as: INTERVAL 10 * 2 DAY
   *
   * @param call SqlCall : store_id * INTERVAL 1 DAY
   * @param writer Target SqlWriter to write the call
   * @param leftPrec Indicate left precision
   * @param rightPrec Indicate right precision
   */
  private void unparseExpressionIntervalCall(
      SqlBasicCall call, SqlWriter writer, int leftPrec, int rightPrec) {
    SqlLiteral intervalLiteral = getIntervalLiteral(call);
    SqlNode identifier = getIdentifier(call);
    SqlIntervalLiteral.IntervalValue literalValue =
        (SqlIntervalLiteral.IntervalValue) intervalLiteral.getValue();
    writer.sep("INTERVAL");
    if (call.getKind() == SqlKind.TIMES) {
      if (!literalValue.getIntervalLiteral().equals("1")) {
        identifier.unparse(writer, leftPrec, rightPrec);
        writer.sep("*");
        writer.sep(literalValue.toString());
      } else {
        identifier.unparse(writer, leftPrec, rightPrec);
      }
      writer.print(literalValue.getIntervalQualifier().toString());
    }
  }

  /**
   * Return the SqlLiteral from the SqlBasicCall.
   *
   * @param intervalOperand store_id * INTERVAL 1 DAY
   * @return SqlLiteral INTERVAL 1 DAY
   */
  private SqlLiteral getIntervalLiteral(SqlBasicCall intervalOperand) {
    if (intervalOperand.operand(1).getKind() == SqlKind.IDENTIFIER
        || (intervalOperand.operand(1) instanceof SqlNumericLiteral)) {
      return ((SqlBasicCall) intervalOperand).operand(0);
    }
    return ((SqlBasicCall) intervalOperand).operand(1);
  }

  /**
   * Return the identifer from the SqlBasicCall.
   *
   * @param intervalOperand Store_id * INTERVAL 1 DAY
   * @return SqlIdentifier Store_id
   */
  private SqlNode getIdentifier(SqlBasicCall intervalOperand) {
    if (intervalOperand.operand(1).getKind() == SqlKind.IDENTIFIER
        || (intervalOperand.operand(1) instanceof SqlNumericLiteral)) {
      return intervalOperand.operand(1);
    }
    return intervalOperand.operand(0);
  }

  private void unparseOtherFunction(SqlWriter writer, SqlCall call, int leftPrec, int rightPrec) {
    switch (call.getOperator().getName()) {
    case "CURRENT_TIMESTAMP":
      if (((SqlBasicCall) call).getOperands().length > 0) {
        new CurrentTimestampHandler(this)
            .unparseCurrentTimestamp(writer, call, leftPrec, rightPrec);
      } else {
        super.unparseCall(writer, call, leftPrec, rightPrec);
      }
      break;
    case "CURRENT_USER":
    case "SESSION_USER":
      final SqlWriter.Frame sessionUserFunc = writer.startFunCall(SESSION_USER.getName());
      writer.endFunCall(sessionUserFunc);
      break;
    case "TIMESTAMPINTADD":
    case "TIMESTAMPINTSUB":
      unparseTimestampAddSub(writer, call, leftPrec, rightPrec);
      break;
    case "FORMAT_TIMESTAMP":
    case "FORMAT_DATE":
    case "FORMAT_DATETIME":
      switch (call.operand(0).toString()) {
      case "'W'":
        TimeUnit dayOfMonth = TimeUnit.DAY;
        unparseDayWithFormat(writer, call, dayOfMonth, leftPrec, rightPrec);
        break;
      case "'WW'":
        TimeUnit dayOfYear = TimeUnit.DOY;
        unparseDayWithFormat(writer, call, dayOfYear, leftPrec, rightPrec);
        break;
      case "'SEC_FROM_MIDNIGHT'":
        secFromMidnight(writer, call, leftPrec, rightPrec);
        break;
      default:
        unparseFormatCall(writer, call, leftPrec, rightPrec);
      }
      break;
    case "PARSE_TIMESTAMP":
    case "FORMAT_TIME":
      unparseFormatCall(writer, call, leftPrec, rightPrec);
      break;
    case "STR_TO_DATE":
      SqlCall parseDateCall = PARSE_DATE.createCall(SqlParserPos.ZERO,
          createDateTimeFormatSqlCharLiteral(call.operand(1).toString()), call.operand(0));
      unparseCall(writer, parseDateCall, leftPrec, rightPrec);
      break;
    case "SUBSTRING":
      final SqlWriter.Frame substringFrame = writer.startFunCall("SUBSTR");
      for (SqlNode operand : call.getOperandList()) {
        writer.sep(",");
        operand.unparse(writer, leftPrec, rightPrec);
      }
      writer.endFunCall(substringFrame);
      break;
    case "TO_DATE":
      SqlCall parseToDateCall = PARSE_TIMESTAMP.createCall(SqlParserPos.ZERO,
          call.operand(1), call.operand(0));
      final SqlWriter.Frame timestampSecond = writer.startFunCall("DATE");
      unparseCall(writer, parseToDateCall, leftPrec, rightPrec);
      writer.endFunCall(timestampSecond);
      break;
    case "TO_TIMESTAMP":
      if (call.getOperandList().size() == 1) {
        SqlCall timestampSecondsCall = TIMESTAMP_SECONDS.createCall(SqlParserPos.ZERO,
            new SqlNode[] { call.operand(0) });
        unparseCall(writer, timestampSecondsCall, leftPrec, rightPrec);
        break;
      }
      SqlCall parseTimestampCall = PARSE_TIMESTAMP.createCall(SqlParserPos.ZERO,
          call.operand(1), call.operand(0));
      unparseCall(writer, parseTimestampCall, leftPrec, rightPrec);
      break;
    case "INSTR":
      final SqlWriter.Frame frame = writer.startFunCall("STRPOS");
      writer.sep(",");
      call.operand(0).unparse(writer, leftPrec, rightPrec);
      writer.sep(",");
      call.operand(1).unparse(writer, leftPrec, rightPrec);
      writer.endFunCall(frame);
      break;
    case "DATE_MOD":
      unparseDateModule(writer, call, leftPrec, rightPrec);
      break;
    case "TIMESTAMPINTMUL":
      unparseTimestampIntMul(writer, call, leftPrec, rightPrec);
      break;
    case "RAND_INTEGER":
      unparseRandomfunction(writer, call, leftPrec, rightPrec);
      break;
    case DateTimestampFormatUtil.WEEKNUMBER_OF_YEAR:
    case DateTimestampFormatUtil.YEARNUMBER_OF_CALENDAR:
    case DateTimestampFormatUtil.MONTHNUMBER_OF_YEAR:
    case DateTimestampFormatUtil.QUARTERNUMBER_OF_YEAR:
    case DateTimestampFormatUtil.MONTHNUMBER_OF_QUARTER:
    case DateTimestampFormatUtil.WEEKNUMBER_OF_MONTH:
    case DateTimestampFormatUtil.WEEKNUMBER_OF_CALENDAR:
    case DateTimestampFormatUtil.DAYOCCURRENCE_OF_MONTH:
    case DateTimestampFormatUtil.DAYNUMBER_OF_CALENDAR:
    case DateTimestampFormatUtil.DAY_OF_YEAR:
      DateTimestampFormatUtil dateTimestampFormatUtil = new DateTimestampFormatUtil();
      dateTimestampFormatUtil.unparseCall(writer, call, leftPrec, rightPrec);
      break;
    case "STRTOK":
      unparseStrtok(writer, call, leftPrec, rightPrec);
      break;
    case "DAYOFMONTH":
      SqlNode daySymbolLiteral = SqlLiteral.createSymbol(TimeUnit.DAY, SqlParserPos.ZERO);
      SqlCall extractCall = EXTRACT.createCall(SqlParserPos.ZERO,
              daySymbolLiteral, call.operand(0));
      super.unparseCall(writer, extractCall, leftPrec, rightPrec);
      break;
    case "MONTHS_BETWEEN":
      unparseMonthsBetween(writer, call, leftPrec, rightPrec);
      break;
    case "REGEXP_MATCH_COUNT":
      unparseRegexMatchCount(writer, call, leftPrec, rightPrec);
      break;
    case "COT":
      unparseCot(writer, call, leftPrec, rightPrec);
      break;
    case "BITWISE_AND":
      SqlNode[] operands = new SqlNode[]{call.operand(0), call.operand(1)};
      unparseBitwiseAnd(writer, operands, leftPrec, rightPrec);
      break;
    case "BITWISE_OR":
      unparseBitwiseFunctions(writer, call, OR, leftPrec, rightPrec);
      break;
    case "BITWISE_XOR":
      unparseBitwiseFunctions(writer, call, XOR, leftPrec, rightPrec);
      break;
    case "INT2SHR":
      unparseInt2shFunctions(writer, call, SHIFTRIGHT, leftPrec, rightPrec);
      break;
    case "INT2SHL":
      unparseInt2shFunctions(writer, call, SHIFTLEFT, leftPrec, rightPrec);
      break;
    case "PI":
      unparsePI(writer, call, leftPrec, rightPrec);
      break;
    case "OCTET_LENGTH":
      unparseOctetLength(writer, call, leftPrec, rightPrec);
      break;
    case "REGEXP_LIKE":
      unparseRegexpLike(writer, call, leftPrec, rightPrec);
      break;
    case "YEAR":
      createExtractCall(writer, call.operand(0), TimeUnit.YEAR, leftPrec, rightPrec);
      break;
    case "MONTH":
      createExtractCall(writer, call.operand(0), TimeUnit.MONTH, leftPrec, rightPrec);
      break;
    case "DAY":
      createExtractCall(writer, call.operand(0), TimeUnit.DAY, leftPrec, rightPrec);
      break;
    default:
      super.unparseCall(writer, call, leftPrec, rightPrec);
    }
  }

<<<<<<< HEAD
  private void createExtractCall(SqlWriter writer, SqlNode operand, TimeUnit timeUnit,
      int leftPrec, int rightPrec) {
    SqlNode extractNode = EXTRACT.createCall(SqlParserPos.ZERO,
        SqlLiteral.createSymbol(timeUnit, SqlParserPos.ZERO), operand);
    extractNode.unparse(writer, leftPrec, rightPrec);
=======
  private void secFromMidnight(SqlWriter writer, SqlCall call, int leftPrec, int rightPrec) {
    SqlNode dateNode = getCastSpec(new BasicSqlType(RelDataTypeSystem.DEFAULT, SqlTypeName.DATE));
    SqlNode timestampNode = getCastSpec(
        new BasicSqlType(RelDataTypeSystem.DEFAULT, SqlTypeName.TIMESTAMP));
    SqlNode stringNode = getCastSpec(
        new BasicSqlType(RelDataTypeSystem.DEFAULT, SqlTypeName.VARCHAR));
    SqlNode secSymbol = SqlLiteral.createSymbol(TimeUnit.SECOND, SqlParserPos.ZERO);
    SqlNode secondOperand = CAST.createCall(SqlParserPos.ZERO,
        CAST.createCall(SqlParserPos.ZERO, call.operand(1), dateNode), timestampNode);
    SqlCall midnightSec = CAST.createCall(
        SqlParserPos.ZERO, DATE_DIFF.createCall(SqlParserPos.ZERO,
        call.operand(1), secondOperand, secSymbol), stringNode);
    unparseCall(writer, midnightSec, leftPrec, rightPrec);
>>>>>>> 195aad4d
  }

  private void unparseFormatCall(SqlWriter writer,
      SqlCall call, int leftPrec, int rightPrec) {
    String dateFormat = call.operand(0) instanceof SqlCharStringLiteral
        ? ((NlsString) requireNonNull(((SqlCharStringLiteral) call.operand(0)).getValue()))
        .getValue()
        : call.operand(0).toString();
    SqlCall formatCall = call.getOperator().createCall(SqlParserPos.ZERO,
        createDateTimeFormatSqlCharLiteral(dateFormat), call.operand(1));
    super.unparseCall(writer, formatCall, leftPrec, rightPrec);
  }

  /**
   * Format_date function does not use format types of 'W' and 'WW', So to handle that
   * we have to make a separate function that will use extract, divide, Ceil and Cast
   * functions to make the same logic.
   */
  private void unparseDayWithFormat(SqlWriter writer, SqlCall call,
                                    TimeUnit day, int leftPrec, int rightPrec) {
    SqlNode extractNode = EXTRACT.createCall(SqlParserPos.ZERO,
            SqlLiteral.createSymbol(day, SqlParserPos.ZERO), call.operand(1));

    SqlNode divideNode = DIVIDE.createCall(SqlParserPos.ZERO, extractNode,
            SqlLiteral.createExactNumeric("7", SqlParserPos.ZERO));

    SqlNode ceilNode = CEIL.createCall(SqlParserPos.ZERO, divideNode);

    SqlNode castCall = CAST.createCall(SqlParserPos.ZERO, ceilNode,
            getCastSpec(new BasicSqlType(RelDataTypeSystem.DEFAULT, SqlTypeName.VARCHAR)));
    castCall.unparse(writer, leftPrec, rightPrec);
  }

  private void unparseMonthsBetween(SqlWriter writer, SqlCall call, int leftPrec, int rightPrec) {
    SqlNode monthSymbol = SqlLiteral.createSymbol(TimeUnit.MONTH, SqlParserPos.ZERO);
    SqlNode dateDiffNode = DATE_DIFF.createCall(SqlParserPos.ZERO,
            call.operand(0), call.operand(1), monthSymbol);

    SqlNode daySymbolLiteral = SqlLiteral.createSymbol(TimeUnit.DAY, SqlParserPos.ZERO);

    SqlNode firstExtractedDay = EXTRACT.createCall(SqlParserPos.ZERO,
            daySymbolLiteral, call.operand(0));
    SqlNode secondExtractedDay = EXTRACT.createCall(SqlParserPos.ZERO,
            daySymbolLiteral, call.operand(1));

    SqlNode subtractNode = MINUS.createCall(SqlParserPos.ZERO,
            firstExtractedDay, secondExtractedDay);

    SqlNode divideNode = DIVIDE.createCall(SqlParserPos.ZERO, subtractNode,
            SqlLiteral.createExactNumeric("31", SqlParserPos.ZERO));

    SqlNode addNode = PLUS.createCall(SqlParserPos.ZERO, dateDiffNode, divideNode);

    SqlCall roundCall = ROUND.createCall(SqlParserPos.ZERO, addNode,
            SqlLiteral.createExactNumeric("9", SqlParserPos.ZERO));

    roundCall.unparse(writer, leftPrec, rightPrec);
  }

  private void unparseRegexpLike(SqlWriter writer, SqlCall call, int leftPrec, int rightPrec) {
    SqlCall regexpContainsCall = REGEXP_CONTAINS.createCall(call.getParserPosition(),
        call.getOperandList());
    unparseCall(writer, regexpContainsCall, leftPrec, rightPrec);
  }

  private void unparseRegexMatchCount(SqlWriter writer, SqlCall call,
      int leftPrec, int rightPrec) {
    SqlWriter.Frame arrayLengthFrame = writer.startFunCall("ARRAY_LENGTH");
    unparseRegexpExtractAll(writer, call, leftPrec, rightPrec);
    writer.endFunCall(arrayLengthFrame);
  }

  private void unparseRegexpExtractAll(SqlWriter writer, SqlCall call,
      int leftPrec, int rightPrec) {
    SqlWriter.Frame regexpExtractAllFrame = writer.startFunCall("REGEXP_EXTRACT_ALL");
    call.operand(0).unparse(writer, leftPrec, rightPrec);
    writer.print(", r");
    call.operand(1).unparse(writer, leftPrec, rightPrec);
    writer.endFunCall(regexpExtractAllFrame);
  }

  private void unparseCot(SqlWriter writer, SqlCall call, int leftPrec, int rightPrec) {
    SqlNode tanNode = TAN.createCall(SqlParserPos.ZERO, call.getOperandList());
    SqlCall divideCall = DIVIDE.createCall(SqlParserPos.ZERO,
            SqlLiteral.createExactNumeric("1", SqlParserPos.ZERO), tanNode);
    divideCall.unparse(writer, leftPrec, rightPrec);
  }

  private void unparsePI(SqlWriter writer, SqlCall call, int leftPrec, int rightPrec) {
    SqlNode numericNode = SqlLiteral.createExactNumeric("-1", SqlParserPos.ZERO);
    SqlCall acosCall = ACOS.createCall(SqlParserPos.ZERO, numericNode);
    unparseCall(writer, acosCall, leftPrec, rightPrec);
  }

  private void unparseOctetLength(SqlWriter writer, SqlCall call, int leftPrec, int rightPrec) {
    SqlNode operandCall = call.operand(0);
    if (call.operand(0) instanceof SqlLiteral) {
      String newOperand = call.operand(0).toString().replace("\\",
              "\\\\");

      operandCall = SqlLiteral.createCharString(
              unquoteStringLiteral(newOperand), SqlParserPos.ZERO);
    }
    final SqlWriter.Frame octetFrame = writer.startFunCall("OCTET_LENGTH");
    operandCall.unparse(writer, leftPrec, rightPrec);
    writer.endFunCall(octetFrame);
  }

  private void unparseInt2shFunctions(SqlWriter writer, SqlCall call,
                                      String s, int leftPrec, int rightPrec) {
    SqlNode[] operands = new SqlNode[] {call.operand(0), call.operand(2)};
    writer.print("(");
    unparseBitwiseAnd(writer, operands, leftPrec, rightPrec);
    writer.sep(") " + s);
    call.operand(1).unparse(writer, leftPrec, rightPrec);
  }

  private void unparseBitwiseFunctions(SqlWriter writer, SqlCall call,
                                       String s, int leftPrec, int rightPrec) {
    call.operand(0).unparse(writer, leftPrec, rightPrec);
    writer.sep(s);
    call.operand(1).unparse(writer, leftPrec, rightPrec);
  }

  private void unparseBitwiseAnd(SqlWriter writer, SqlNode[] operands,
                                 int leftPrec, int rightPrec) {
    operands[0].unparse(writer, leftPrec, rightPrec);
    writer.print("& ");
    operands[1].unparse(writer, leftPrec, rightPrec);
  }

  private void unparseStrtok(SqlWriter writer, SqlCall call, int leftPrec, int rightPrec) {
    SqlWriter.Frame splitFrame = writer.startFunCall("SPLIT");
    call.operand(0).unparse(writer, leftPrec, rightPrec);
    writer.print(",");
    call.operand(1).unparse(writer, leftPrec, rightPrec);
    writer.endFunCall(splitFrame);
    writer.print("[OFFSET (");
    int thirdOperandValue = Integer.valueOf(call.operand(2).toString()) - 1;
    writer.print(thirdOperandValue);
    writer.print(") ]");
  }

  private void unparseTimestampAddSub(SqlWriter writer, SqlCall call, int leftPrec, int rightPrec) {
    SqlWriter.Frame timestampAdd = writer.startFunCall(getFunName(call));
    call.operand(0).unparse(writer, leftPrec, rightPrec);
    writer.print(",");
    writer.print("INTERVAL ");
    call.operand(call.getOperandList().size() - 1)
            .unparse(writer, leftPrec, rightPrec);
    writer.print("SECOND");
    writer.endFunCall(timestampAdd);
  }

  private String getFunName(SqlCall call) {
    String operatorName = call.getOperator().getName();
    return operatorName.equals("TIMESTAMPINTADD") ? "TIMESTAMP_ADD"
            : operatorName.equals("TIMESTAMPINTSUB") ? "TIMESTAMP_SUB"
            : operatorName;
  }

  private SqlCharStringLiteral createDateTimeFormatSqlCharLiteral(String format) {
    String formatString = getDateTimeFormatString(unquoteStringLiteral(format),
        DATE_TIME_FORMAT_MAP);
    return SqlLiteral.createCharString(formatString, SqlParserPos.ZERO);
  }

  /**
   * unparse method for Random function.
   */
  private void unparseRandomfunction(SqlWriter writer, SqlCall call, int leftPrec, int rightPrec) {
    SqlCall randCall = RAND.createCall(SqlParserPos.ZERO);
    SqlCall upperLimitCall = PLUS.createCall(SqlParserPos.ZERO, MINUS.createCall
            (SqlParserPos.ZERO, call.operand(1), call.operand(0)), call.operand(0));
    SqlCall numberGenerator = MULTIPLY.createCall(SqlParserPos.ZERO, randCall, upperLimitCall);
    SqlCall floorDoubleValue = FLOOR.createCall(SqlParserPos.ZERO, numberGenerator);
    SqlCall plusNode = PLUS.createCall(SqlParserPos.ZERO, floorDoubleValue, call.operand(0));
    unparseCall(writer, plusNode, leftPrec, rightPrec);
  }

  @Override protected String getDateTimeFormatString(
      String standardDateFormat, Map<SqlDateTimeFormat, String> dateTimeFormatMap) {
    String dateTimeFormat = super.getDateTimeFormatString(standardDateFormat, dateTimeFormatMap);
    return dateTimeFormat
        .replace("%Y-%m-%d", "%F")
        .replace("'", "")
        .replace("%S.", "%E");
  }

  /**
   * BigQuery interval syntax: INTERVAL int64 time_unit.
   */
  @Override public void unparseSqlIntervalLiteral(
    SqlWriter writer, SqlIntervalLiteral literal, int leftPrec, int rightPrec) {
    literal = updateSqlIntervalLiteral(literal);
    SqlIntervalLiteral.IntervalValue interval =
        literal.getValueAs(SqlIntervalLiteral.IntervalValue.class);
    writer.keyword("INTERVAL");
    if (interval.getSign() == -1) {
      writer.print("-");
    }
    try {
      Long.parseLong(interval.getIntervalLiteral());
    } catch (NumberFormatException e) {
      throw new RuntimeException("Only INT64 is supported as the interval value for BigQuery.");
    }
    writer.literal(interval.getIntervalLiteral());
    unparseSqlIntervalQualifier(writer, interval.getIntervalQualifier(),
            RelDataTypeSystem.DEFAULT);
  }

  private SqlIntervalLiteral updateSqlIntervalLiteral(SqlIntervalLiteral literal) {
    SqlIntervalLiteral.IntervalValue interval =
        (SqlIntervalLiteral.IntervalValue) literal.getValue();
    switch (literal.getTypeName()) {
    case INTERVAL_HOUR_SECOND:
      long equivalentSecondValue = SqlParserUtil.intervalToMillis(interval.getIntervalLiteral(),
          interval.getIntervalQualifier()) / 1000;
      SqlIntervalQualifier qualifier = new SqlIntervalQualifier(TimeUnit.SECOND,
          RelDataType.PRECISION_NOT_SPECIFIED, TimeUnit.SECOND,
          RelDataType.PRECISION_NOT_SPECIFIED, SqlParserPos.ZERO);
      return SqlLiteral.createInterval(interval.getSign(), Long.toString(equivalentSecondValue),
          qualifier, literal.getParserPosition());
    default:
      return literal;
    }
  }

  @Override public void unparseSqlIntervalQualifier(
          SqlWriter writer, SqlIntervalQualifier qualifier, RelDataTypeSystem typeSystem) {
    final String start = validate(qualifier.timeUnitRange.startUnit).name();
    if (qualifier.timeUnitRange.endUnit == null) {
      writer.keyword(start);
    } else {
      throw new RuntimeException("Range time unit is not supported for BigQuery.");
    }
  }

  /**
   * For usage of TRIM, LTRIM and RTRIM in BQ see
   * <a href="https://cloud.google.com/bigquery/docs/reference/standard-sql/functions-and-operators#trim">
   *  BQ Trim Function</a>.
   */
  private static void unparseTrim(SqlWriter writer, SqlCall call, int leftPrec,
      int rightPrec) {
    final String operatorName;
    SqlLiteral trimFlag = call.operand(0);
    SqlLiteral valueToTrim = call.operand(1);
    switch (trimFlag.getValueAs(SqlTrimFunction.Flag.class)) {
    case LEADING:
      operatorName = "LTRIM";
      break;
    case TRAILING:
      operatorName = "RTRIM";
      break;
    default:
      operatorName = call.getOperator().getName();
      break;
    }
    final SqlWriter.Frame trimFrame = writer.startFunCall(operatorName);
    call.operand(2).unparse(writer, leftPrec, rightPrec);

    // If the trimmed character is a non-space character, add it to the target SQL.
    // eg: TRIM(BOTH 'A' from 'ABCD'
    // Output Query: TRIM('ABC', 'A')
    String value = requireNonNull(valueToTrim.toValue(), "valueToTrim.toValue()");
    if (!value.matches("\\s+")) {
      writer.literal(",");
      call.operand(1).unparse(writer, leftPrec, rightPrec);
    }
    writer.endFunCall(trimFrame);
  }

  private static TimeUnit validate(TimeUnit timeUnit) {
    switch (timeUnit) {
    case MICROSECOND:
    case MILLISECOND:
    case SECOND:
    case MINUTE:
    case HOUR:
    case DAY:
    case WEEK:
    case MONTH:
    case QUARTER:
    case YEAR:
    case ISOYEAR:
      return timeUnit;
    default:
      throw new RuntimeException("Time unit " + timeUnit + " is not supported for BigQuery.");
    }
  }

  private void unparseTimestampIntMul(SqlWriter writer, SqlCall call, int leftPrec, int rightPrec) {
    if (call.operand(0) instanceof SqlBasicCall) {
      handleSqlBasicCallForTimestampMulti(writer, call);
    } else {
      SqlIntervalLiteral intervalLiteralValue = call.operand(0);
      SqlIntervalLiteral.IntervalValue literalValue =
              (SqlIntervalLiteral.IntervalValue) intervalLiteralValue.getValue();
      String secondOperand = "";
      if (call.operand(1) instanceof SqlIdentifier) {
        SqlIdentifier sqlIdentifier = call.operand(1);
        secondOperand = sqlIdentifier.toString() + "*"
                + (Integer.valueOf(literalValue.toString()) + "");
      } else if (call.operand(1) instanceof SqlNumericLiteral) {
        SqlNumericLiteral sqlNumericLiteral = call.operand(1);
        secondOperand = Integer.parseInt(sqlNumericLiteral.toString())
                * (Integer.parseInt(literalValue.toString())) + "";
      }
      writer.sep("INTERVAL");
      writer.sep(secondOperand);
      writer.print(literalValue.getIntervalQualifier().toString());
    }
  }

  private void handleSqlBasicCallForTimestampMulti(SqlWriter writer, SqlCall call) {
    String firstOperand = String.valueOf((SqlBasicCall) call.getOperandList().get(0));
    firstOperand = firstOperand.replaceAll("TIME(0)", "TIME");
    SqlIntervalLiteral intervalLiteralValue = (SqlIntervalLiteral) call.getOperandList().get(1);
    SqlIntervalLiteral.IntervalValue literalValue =
            (SqlIntervalLiteral.IntervalValue) intervalLiteralValue.getValue();
    String secondOperand = literalValue.toString() + " * " + firstOperand;
    writer.sep("INTERVAL");
    writer.sep(secondOperand);
    writer.print(literalValue.toString());
  }

  private void unparseExtractFunction(SqlWriter writer, SqlCall call, int leftPrec, int rightPrec) {
    switch (call.operand(0).toString()) {
    case "EPOCH" :
      final SqlWriter.Frame epochFrame = writer.startFunCall("UNIX_SECONDS");
      call.operand(1).unparse(writer, leftPrec, rightPrec);
      writer.endFunCall(epochFrame);
      break;
    default :
      ExtractFunctionFormatUtil extractFormatUtil = new ExtractFunctionFormatUtil();
      SqlCall extractCall = extractFormatUtil.unparseCall(call, this);
      super.unparseCall(writer, extractCall, leftPrec, rightPrec);
    }
  }

  private boolean isIntervalHourAndSecond(SqlCall call) {
    if (call.operand(1) instanceof SqlIntervalLiteral) {
      return ((SqlIntervalLiteral) call.operand(1)).getTypeName()
          == SqlTypeName.INTERVAL_HOUR_SECOND;
    }
    return false;
  }

  /**
   * {@inheritDoc}
   *
   * <p>BigQuery data type reference:
   * <a href="https://cloud.google.com/bigquery/docs/reference/standard-sql/data-types">
   * BigQuery Standard SQL Data Types</a>.
   */
  @Override public @Nullable SqlNode getCastSpec(final RelDataType type) {
    if (type instanceof BasicSqlType) {
      final SqlTypeName typeName = type.getSqlTypeName();
      switch (typeName) {
      // BigQuery only supports INT64 for integer types.
      case TINYINT:
      case SMALLINT:
      case INTEGER:
      case BIGINT:
      case INTERVAL_HOUR_SECOND:
      case INTERVAL_HOUR_MINUTE:
      case INTERVAL_DAY_SECOND:
      case INTERVAL_DAY_MINUTE:
      case INTERVAL_DAY_HOUR:
        return createSqlDataTypeSpecByName("INT64", typeName);
      // BigQuery only supports FLOAT64(aka. Double) for floating point types.
      case FLOAT:
      case DOUBLE:
        return createSqlDataTypeSpecByName("FLOAT64", typeName);
      case DECIMAL:
        return createSqlDataTypeSpecByName("NUMERIC", typeName);
      case BOOLEAN:
        return createSqlDataTypeSpecByName("BOOL", typeName);
      case CHAR:
      case VARCHAR:
        return createSqlDataTypeSpecByName("STRING", typeName);
      case BINARY:
      case VARBINARY:
        return createSqlDataTypeSpecByName("BYTES", typeName);
      case DATE:
        return createSqlDataTypeSpecByName("DATE", typeName);
      case TIME:
        return createSqlDataTypeSpecByName("TIME", typeName);
      case TIMESTAMP:
        return createSqlDataTypeSpecByName("TIMESTAMP", typeName);
      default:
        break;
      }
    }
    return super.getCastSpec(type);
  }

  private static SqlDataTypeSpec createSqlDataTypeSpecByName(String typeAlias,
      SqlTypeName typeName) {
    SqlAlienSystemTypeNameSpec typeNameSpec = new SqlAlienSystemTypeNameSpec(
        typeAlias, typeName, SqlParserPos.ZERO);
    return new SqlDataTypeSpec(typeNameSpec, SqlParserPos.ZERO);
  }
}<|MERGE_RESOLUTION|>--- conflicted
+++ resolved
@@ -915,27 +915,11 @@
     case "REGEXP_LIKE":
       unparseRegexpLike(writer, call, leftPrec, rightPrec);
       break;
-    case "YEAR":
-      createExtractCall(writer, call.operand(0), TimeUnit.YEAR, leftPrec, rightPrec);
-      break;
-    case "MONTH":
-      createExtractCall(writer, call.operand(0), TimeUnit.MONTH, leftPrec, rightPrec);
-      break;
-    case "DAY":
-      createExtractCall(writer, call.operand(0), TimeUnit.DAY, leftPrec, rightPrec);
-      break;
     default:
       super.unparseCall(writer, call, leftPrec, rightPrec);
     }
   }
 
-<<<<<<< HEAD
-  private void createExtractCall(SqlWriter writer, SqlNode operand, TimeUnit timeUnit,
-      int leftPrec, int rightPrec) {
-    SqlNode extractNode = EXTRACT.createCall(SqlParserPos.ZERO,
-        SqlLiteral.createSymbol(timeUnit, SqlParserPos.ZERO), operand);
-    extractNode.unparse(writer, leftPrec, rightPrec);
-=======
   private void secFromMidnight(SqlWriter writer, SqlCall call, int leftPrec, int rightPrec) {
     SqlNode dateNode = getCastSpec(new BasicSqlType(RelDataTypeSystem.DEFAULT, SqlTypeName.DATE));
     SqlNode timestampNode = getCastSpec(
@@ -949,7 +933,6 @@
         SqlParserPos.ZERO, DATE_DIFF.createCall(SqlParserPos.ZERO,
         call.operand(1), secondOperand, secSymbol), stringNode);
     unparseCall(writer, midnightSec, leftPrec, rightPrec);
->>>>>>> 195aad4d
   }
 
   private void unparseFormatCall(SqlWriter writer,
