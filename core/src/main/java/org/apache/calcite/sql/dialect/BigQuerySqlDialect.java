/*
 * Licensed to the Apache Software Foundation (ASF) under one or more
 * contributor license agreements.  See the NOTICE file distributed with
 * this work for additional information regarding copyright ownership.
 * The ASF licenses this file to you under the Apache License, Version 2.0
 * (the "License"); you may not use this file except in compliance with
 * the License.  You may obtain a copy of the License at
 *
 * http://www.apache.org/licenses/LICENSE-2.0
 *
 * Unless required by applicable law or agreed to in writing, software
 * distributed under the License is distributed on an "AS IS" BASIS,
 * WITHOUT WARRANTIES OR CONDITIONS OF ANY KIND, either express or implied.
 * See the License for the specific language governing permissions and
 * limitations under the License.
 */
package org.apache.calcite.sql.dialect;

import org.apache.calcite.avatica.util.TimeUnit;
import org.apache.calcite.config.NullCollation;
import org.apache.calcite.rel.type.RelDataType;
import org.apache.calcite.rel.type.RelDataTypeSystem;
import org.apache.calcite.rex.RexCall;
import org.apache.calcite.rex.RexLiteral;
import org.apache.calcite.rex.RexNode;
import org.apache.calcite.sql.SqlBasicCall;
import org.apache.calcite.sql.SqlCall;
import org.apache.calcite.sql.SqlCharStringLiteral;
import org.apache.calcite.sql.SqlDateTimeFormat;
import org.apache.calcite.sql.SqlDialect;
import org.apache.calcite.sql.SqlIdentifier;
import org.apache.calcite.sql.SqlIntervalLiteral;
import org.apache.calcite.sql.SqlIntervalQualifier;
import org.apache.calcite.sql.SqlKind;
import org.apache.calcite.sql.SqlLiteral;
import org.apache.calcite.sql.SqlNode;
import org.apache.calcite.sql.SqlNumericLiteral;
import org.apache.calcite.sql.SqlOperator;
import org.apache.calcite.sql.SqlSetOperator;
import org.apache.calcite.sql.SqlSyntax;
import org.apache.calcite.sql.SqlWriter;
import org.apache.calcite.sql.fun.SqlCollectionTableOperator;
import org.apache.calcite.sql.fun.SqlLibraryOperators;
import org.apache.calcite.sql.fun.SqlStdOperatorTable;
import org.apache.calcite.sql.fun.SqlTrimFunction;
import org.apache.calcite.sql.parser.CurrentTimestampHandler;
import org.apache.calcite.sql.parser.SqlParserPos;
import org.apache.calcite.sql.parser.SqlParserUtil;
import org.apache.calcite.sql.type.BasicSqlType;
import org.apache.calcite.sql.type.SqlTypeFamily;
import org.apache.calcite.sql.type.SqlTypeName;
import org.apache.calcite.sql.validate.SqlConformanceEnum;
import org.apache.calcite.util.CastCallBuilder;
import org.apache.calcite.util.ToNumberUtils;
import org.apache.calcite.util.interval.BigQueryDateTimestampInterval;

import com.google.common.collect.ImmutableList;

import java.util.Arrays;
import java.util.HashMap;
import java.util.List;
import java.util.Locale;
import java.util.Map;
import java.util.regex.Pattern;

import static org.apache.calcite.sql.SqlDateTimeFormat.ABBREVIATEDDAYOFWEEK;
import static org.apache.calcite.sql.SqlDateTimeFormat.ABBREVIATEDMONTH;
import static org.apache.calcite.sql.SqlDateTimeFormat.ABBREVIATED_MONTH;
import static org.apache.calcite.sql.SqlDateTimeFormat.ABBREVIATED_NAME_OF_DAY;
import static org.apache.calcite.sql.SqlDateTimeFormat.AMPM;
import static org.apache.calcite.sql.SqlDateTimeFormat.ANTE_MERIDIAN_INDICATOR;
import static org.apache.calcite.sql.SqlDateTimeFormat.ANTE_MERIDIAN_INDICATOR1;
import static org.apache.calcite.sql.SqlDateTimeFormat.DAYOFMONTH;
import static org.apache.calcite.sql.SqlDateTimeFormat.DAYOFWEEK;
import static org.apache.calcite.sql.SqlDateTimeFormat.DAYOFYEAR;
import static org.apache.calcite.sql.SqlDateTimeFormat.DDMMYY;
import static org.apache.calcite.sql.SqlDateTimeFormat.DDMMYYYY;
import static org.apache.calcite.sql.SqlDateTimeFormat.E3;
import static org.apache.calcite.sql.SqlDateTimeFormat.E4;
import static org.apache.calcite.sql.SqlDateTimeFormat.FOURDIGITYEAR;
import static org.apache.calcite.sql.SqlDateTimeFormat.FRACTIONFIVE;
import static org.apache.calcite.sql.SqlDateTimeFormat.FRACTIONFOUR;
import static org.apache.calcite.sql.SqlDateTimeFormat.FRACTIONONE;
import static org.apache.calcite.sql.SqlDateTimeFormat.FRACTIONSIX;
import static org.apache.calcite.sql.SqlDateTimeFormat.FRACTIONTHREE;
import static org.apache.calcite.sql.SqlDateTimeFormat.FRACTIONTWO;
import static org.apache.calcite.sql.SqlDateTimeFormat.HOUR;
import static org.apache.calcite.sql.SqlDateTimeFormat.HOURMINSEC;
import static org.apache.calcite.sql.SqlDateTimeFormat.HOUR_OF_DAY_12;
import static org.apache.calcite.sql.SqlDateTimeFormat.MILISECONDS_4;
import static org.apache.calcite.sql.SqlDateTimeFormat.MILLISECONDS_5;
import static org.apache.calcite.sql.SqlDateTimeFormat.MINUTE;
import static org.apache.calcite.sql.SqlDateTimeFormat.MMDDYY;
import static org.apache.calcite.sql.SqlDateTimeFormat.MMDDYYYY;
import static org.apache.calcite.sql.SqlDateTimeFormat.MMYY;
import static org.apache.calcite.sql.SqlDateTimeFormat.MONTHNAME;
import static org.apache.calcite.sql.SqlDateTimeFormat.MONTH_NAME;
import static org.apache.calcite.sql.SqlDateTimeFormat.NAME_OF_DAY;
import static org.apache.calcite.sql.SqlDateTimeFormat.NUMERICMONTH;
import static org.apache.calcite.sql.SqlDateTimeFormat.POST_MERIDIAN_INDICATOR;
import static org.apache.calcite.sql.SqlDateTimeFormat.POST_MERIDIAN_INDICATOR1;
import static org.apache.calcite.sql.SqlDateTimeFormat.SECOND;
import static org.apache.calcite.sql.SqlDateTimeFormat.TIMEZONE;
import static org.apache.calcite.sql.SqlDateTimeFormat.TWENTYFOURHOUR;
import static org.apache.calcite.sql.SqlDateTimeFormat.TWODIGITYEAR;
import static org.apache.calcite.sql.SqlDateTimeFormat.YYMMDD;
import static org.apache.calcite.sql.SqlDateTimeFormat.YYYYMM;
import static org.apache.calcite.sql.SqlDateTimeFormat.YYYYMMDD;
import static org.apache.calcite.sql.fun.SqlLibraryOperators.ACOS;
import static org.apache.calcite.sql.fun.SqlLibraryOperators.DATE_DIFF;
import static org.apache.calcite.sql.fun.SqlLibraryOperators.FORMAT_TIME;
import static org.apache.calcite.sql.fun.SqlLibraryOperators.IFNULL;
import static org.apache.calcite.sql.fun.SqlLibraryOperators.PARSE_DATE;
import static org.apache.calcite.sql.fun.SqlLibraryOperators.PARSE_TIMESTAMP;
import static org.apache.calcite.sql.fun.SqlLibraryOperators.REGEXP_CONTAINS;
import static org.apache.calcite.sql.fun.SqlLibraryOperators.REGEXP_EXTRACT;
import static org.apache.calcite.sql.fun.SqlLibraryOperators.REGEXP_EXTRACT_ALL;
import static org.apache.calcite.sql.fun.SqlLibraryOperators.SUBSTR;
import static org.apache.calcite.sql.fun.SqlLibraryOperators.TIMESTAMP_SECONDS;
import static org.apache.calcite.sql.fun.SqlStdOperatorTable.CAST;
import static org.apache.calcite.sql.fun.SqlStdOperatorTable.CEIL;
import static org.apache.calcite.sql.fun.SqlStdOperatorTable.DIVIDE;
import static org.apache.calcite.sql.fun.SqlStdOperatorTable.EXTRACT;
import static org.apache.calcite.sql.fun.SqlStdOperatorTable.FLOOR;
import static org.apache.calcite.sql.fun.SqlStdOperatorTable.MINUS;
import static org.apache.calcite.sql.fun.SqlStdOperatorTable.MULTIPLY;
import static org.apache.calcite.sql.fun.SqlStdOperatorTable.PLUS;
import static org.apache.calcite.sql.fun.SqlStdOperatorTable.RAND;
import static org.apache.calcite.sql.fun.SqlStdOperatorTable.ROUND;
import static org.apache.calcite.sql.fun.SqlStdOperatorTable.SESSION_USER;
import static org.apache.calcite.sql.fun.SqlStdOperatorTable.TAN;


/**
 * A <code>SqlDialect</code> implementation for Google BigQuery's "Standard SQL"
 * dialect.
 */
public class BigQuerySqlDialect extends SqlDialect {
  public static final SqlDialect DEFAULT =
      new BigQuerySqlDialect(
          EMPTY_CONTEXT
              .withDatabaseProduct(SqlDialect.DatabaseProduct.BIG_QUERY)
              .withLiteralQuoteString("'")
              .withLiteralEscapedQuoteString("\\'")
              .withIdentifierQuoteString("`")
              .withNullCollation(NullCollation.LOW)
              .withConformance(SqlConformanceEnum.BIG_QUERY));

  private static final List<String> RESERVED_KEYWORDS =
      ImmutableList.copyOf(
          Arrays.asList("ALL", "AND", "ANY", "ARRAY", "AS", "ASC",
              "ASSERT_ROWS_MODIFIED", "AT", "BETWEEN", "BY", "CASE", "CAST",
              "COLLATE", "CONTAINS", "CREATE", "CROSS", "CUBE", "CURRENT",
              "DEFAULT", "DEFINE", "DESC", "DISTINCT", "ELSE", "END", "ENUM",
              "ESCAPE", "EXCEPT", "EXCLUDE", "EXISTS", "EXTRACT", "FALSE",
              "FETCH", "FOLLOWING", "FOR", "FROM", "FULL", "GROUP", "GROUPING",
              "GROUPS", "HASH", "HAVING", "IF", "IGNORE", "IN", "INNER",
              "INTERSECT", "INTERVAL", "INTO", "IS", "JOIN", "LATERAL", "LEFT",
              "LIKE", "LIMIT", "LOOKUP", "MERGE", "NATURAL", "NEW", "NO",
              "NOT", "NULL", "NULLS", "OF", "ON", "OR", "ORDER", "OUTER",
              "OVER", "PARTITION", "PRECEDING", "PROTO", "RANGE", "RECURSIVE",
              "RESPECT", "RIGHT", "ROLLUP", "ROWS", "SELECT", "SET", "SOME",
              "STRUCT", "TABLESAMPLE", "THEN", "TO", "TREAT", "TRUE",
              "UNBOUNDED", "UNION", "UNNEST", "USING", "WHEN", "WHERE",
              "WINDOW", "WITH", "WITHIN"));

  private static final Map<SqlDateTimeFormat, String> DATE_TIME_FORMAT_MAP =
      new HashMap<SqlDateTimeFormat, String>() {{
        put(DAYOFMONTH, "%d");
        put(DAYOFYEAR, "%j");
        put(NUMERICMONTH, "%m");
        put(ABBREVIATEDMONTH, "%b");
        put(MONTHNAME, "%B");
        put(TWODIGITYEAR, "%y");
        put(FOURDIGITYEAR, "%Y");
        put(DDMMYYYY, "%d%m%Y");
        put(DDMMYY, "%d%m%y");
        put(MMDDYYYY, "%m%d%Y");
        put(MMDDYY, "%m%d%y");
        put(YYYYMMDD, "%Y%m%d");
        put(YYMMDD, "%y%m%d");
        put(DAYOFWEEK, "%A");
        put(ABBREVIATEDDAYOFWEEK, "%a");
        put(TWENTYFOURHOUR, "%H");
        put(HOUR, "%I");
        put(HOURMINSEC, "%I%M%S");
        put(MINUTE, "%M");
        put(SECOND, "%S");
        put(FRACTIONONE, "1S");
        put(FRACTIONTWO, "2S");
        put(FRACTIONTHREE, "3S");
        put(FRACTIONFOUR, "4S");
        put(FRACTIONFIVE, "5S");
        put(FRACTIONSIX, "6S");
        put(AMPM, "%p");
        put(TIMEZONE, "%Z");
        put(YYYYMM, "%Y%m");
        put(MMYY, "%m%y");
        put(MONTH_NAME, "%B");
        put(ABBREVIATED_MONTH, "%b");
        put(NAME_OF_DAY, "%A");
        put(ABBREVIATED_NAME_OF_DAY, "%a");
        put(HOUR_OF_DAY_12, "%l");
        put(POST_MERIDIAN_INDICATOR, "%p");
        put(POST_MERIDIAN_INDICATOR1, "%p");
        put(ANTE_MERIDIAN_INDICATOR, "%p");
        put(ANTE_MERIDIAN_INDICATOR1, "%p");
        put(MILLISECONDS_5, "*S");
        put(MILISECONDS_4, "*S");
        put(E4, "%A");
        put(E3, "%a");
      }};

  /** An unquoted BigQuery identifier must start with a letter and be followed
   * by zero or more letters, digits or _. */
  private static final Pattern IDENTIFIER_REGEX =
      Pattern.compile("[A-Za-z][A-Za-z0-9_]*");

  private static final String OR = "|";
  private static final String SHIFTRIGHT = ">>";
  private static final String XOR = "^";
  private static final String SHIFTLEFT = "<<";

  /** Creates a BigQuerySqlDialect. */
  public BigQuerySqlDialect(SqlDialect.Context context) {
    super(context);
  }

  @Override public String quoteIdentifier(String val) {
    return quoteIdentifier(new StringBuilder(), val).toString();
  }

  @Override public boolean supportAggInGroupByClause() {
    return false;
  }

  @Override public boolean supportNestedAnalyticalFunctions() {
    return false;
  }

  @Override protected boolean identifierNeedsQuote(String val) {
    return !IDENTIFIER_REGEX.matcher(val).matches()
        || RESERVED_KEYWORDS.contains(val.toUpperCase(Locale.ROOT));
  }

  @Override public SqlNode emulateNullDirection(SqlNode node,
      boolean nullsFirst, boolean desc) {
    return emulateNullDirectionWithIsNull(node, nullsFirst, desc);
  }

  @Override public void unparseOffsetFetch(SqlWriter writer, SqlNode offset,
      SqlNode fetch) {
    unparseFetchUsingLimit(writer, offset, fetch);
  }

  @Override public boolean supportsNestedAggregations() {
    return false;
  }

  @Override public boolean supportsAnalyticalFunctionInAggregate() {
    return false;
  }

  @Override public boolean supportsAnalyticalFunctionInGroupBy() {
    return false;
  }

  @Override public boolean supportsColumnAliasInSort() {
    return true;
  }

  @Override public boolean supportsAliasedValues() {
    return false;
  }

  @Override public boolean supportsCharSet() {
    return false;
  }

  @Override public boolean castRequiredForStringOperand(RexCall node) {
    if (super.castRequiredForStringOperand(node)) {
      return true;
    }
    RexNode operand = node.getOperands().get(0);
    RelDataType castType = node.type;
    if (operand instanceof RexLiteral) {
      if (SqlTypeFamily.NUMERIC.contains(castType)) {
        return true;
      }
      return false;
    } else {
      return true;
    }
  }

  @Override public SqlOperator getTargetFunc(RexCall call) {
    switch (call.getOperator().kind) {
    case PLUS:
    case MINUS:
      switch (call.type.getSqlTypeName()) {
      case DATE:
        switch (call.getOperands().get(1).getType().getSqlTypeName()) {
        case INTERVAL_DAY:
        case INTERVAL_MONTH:
        case INTERVAL_YEAR:
        case INTERVAL_HOUR_SECOND:
        case INTERVAL_DAY_HOUR:
        case INTERVAL_DAY_MINUTE:
        case INTERVAL_MINUTE_SECOND:
        case INTERVAL_HOUR_MINUTE:
        case INTERVAL_DAY_SECOND:
          if (call.op.kind == SqlKind.MINUS) {
            return SqlLibraryOperators.DATE_SUB;
          }
          return SqlLibraryOperators.DATE_ADD;
        default:
          return super.getTargetFunc(call);
        }
      case TIMESTAMP:
        switch (call.getOperands().get(1).getType().getSqlTypeName()) {
        case INTERVAL_DAY:
        case INTERVAL_HOUR_SECOND:
        case INTERVAL_DAY_HOUR:
        case INTERVAL_DAY_MINUTE:
        case INTERVAL_MINUTE_SECOND:
        case INTERVAL_HOUR_MINUTE:
        case INTERVAL_DAY_SECOND:
        case INTERVAL_MINUTE:
        case INTERVAL_SECOND:
        case INTERVAL_HOUR:
          if (call.op.kind == SqlKind.MINUS) {
            return SqlLibraryOperators.TIMESTAMP_SUB;
          }
          return SqlLibraryOperators.TIMESTAMP_ADD;
        case INTERVAL_MONTH:
        case INTERVAL_YEAR:
          if (call.op.kind == SqlKind.MINUS) {
            return SqlLibraryOperators.DATETIME_SUB;
          }
          return SqlLibraryOperators.DATETIME_ADD;
        }
      default:
        return super.getTargetFunc(call);
      }
    case IS_NOT_TRUE:
      if (call.getOperands().get(0).getKind() == SqlKind.EQUALS) {
        return SqlStdOperatorTable.NOT_EQUALS;
      } else if (call.getOperands().get(0).getKind() == SqlKind.NOT_EQUALS) {
        return SqlStdOperatorTable.EQUALS;
      } else {
        return super.getTargetFunc(call);
      }
    case IS_TRUE:
      if (call.getOperands().get(0).getKind() == SqlKind.EQUALS) {
        return SqlStdOperatorTable.EQUALS;
      } else if (call.getOperands().get(0).getKind() == SqlKind.NOT_EQUALS) {
        return SqlStdOperatorTable.NOT_EQUALS;
      } else {
        return super.getTargetFunc(call);
      }
    default:
      return super.getTargetFunc(call);
    }
  }

  @Override public SqlNode getCastCall(
      SqlNode operandToCast, RelDataType castFrom, RelDataType castTo) {
    if (castTo.getSqlTypeName() == SqlTypeName.TIMESTAMP && castTo.getPrecision() > 0) {
      return new CastCallBuilder(this).makCastCallForTimestampWithPrecision(operandToCast,
          castTo.getPrecision());
    } else if (castTo.getSqlTypeName() == SqlTypeName.TIME && castTo.getPrecision() > 0) {
      return makCastCallForTimeWithPrecision(operandToCast, castTo.getPrecision());
    }
    return super.getCastCall(operandToCast, castFrom, castTo);
  }

  private SqlNode makCastCallForTimeWithPrecision(SqlNode operandToCast, int precision) {
    SqlParserPos pos = SqlParserPos.ZERO;
    SqlNode timeWithoutPrecision =
        getCastSpec(new BasicSqlType(RelDataTypeSystem.DEFAULT, SqlTypeName.TIME));
    SqlCall castedTimeNode = CAST.createCall(pos, operandToCast, timeWithoutPrecision);
    SqlCharStringLiteral timeFormat = SqlLiteral.createCharString(String.format
        (Locale.ROOT, "%s%s%s", "HH24:MI:SS.S(", precision, ")"), pos);
    SqlCall formattedCall = FORMAT_TIME.createCall(pos, timeFormat, castedTimeNode);
    return CAST.createCall(pos, formattedCall, timeWithoutPrecision);
  }

  @Override public void unparseCall(final SqlWriter writer, final SqlCall call, final int leftPrec,
      final int rightPrec) {
    switch (call.getKind()) {
    case POSITION:
      final SqlWriter.Frame frame = writer.startFunCall("STRPOS");
      writer.sep(",");
      call.operand(1).unparse(writer, leftPrec, rightPrec);
      writer.sep(",");
      call.operand(0).unparse(writer, leftPrec, rightPrec);
      if (3 == call.operandCount()) {
        throw new RuntimeException("3rd operand Not Supported for Function STRPOS in Big Query");
      }
      writer.endFunCall(frame);
      break;
    case UNION:
      if (!((SqlSetOperator) call.getOperator()).isAll()) {
        SqlSyntax.BINARY.unparse(writer, UNION_DISTINCT, call, leftPrec, rightPrec);
      } else {
        super.unparseCall(writer, call, leftPrec, rightPrec);
      }
      break;
    case EXCEPT:
      if (!((SqlSetOperator) call.getOperator()).isAll()) {
        SqlSyntax.BINARY.unparse(writer, EXCEPT_DISTINCT, call, leftPrec, rightPrec);
      } else {
        super.unparseCall(writer, call, leftPrec, rightPrec);
      }
      break;
    case INTERSECT:
      if (!((SqlSetOperator) call.getOperator()).isAll()) {
        SqlSyntax.BINARY.unparse(writer, INTERSECT_DISTINCT, call, leftPrec, rightPrec);
      } else {
        super.unparseCall(writer, call, leftPrec, rightPrec);
      }
      break;
    case CHARACTER_LENGTH:
    case CHAR_LENGTH:
      final SqlWriter.Frame lengthFrame = writer.startFunCall("LENGTH");
      call.operand(0).unparse(writer, leftPrec, rightPrec);
      writer.endFunCall(lengthFrame);
      break;
    case TRIM:
      unparseTrim(writer, call, leftPrec, rightPrec);
      break;
    case SUBSTRING:
      final SqlWriter.Frame substringFrame = writer.startFunCall("SUBSTR");
      for (SqlNode operand : call.getOperandList()) {
        writer.sep(",");
        operand.unparse(writer, leftPrec, rightPrec);
      }
      writer.endFunCall(substringFrame);
      break;
    case TRUNCATE:
      final SqlWriter.Frame truncateFrame = writer.startFunCall("TRUNC");
      for (SqlNode operand : call.getOperandList()) {
        writer.sep(",");
        operand.unparse(writer, leftPrec, rightPrec);
      }
      writer.endFunCall(truncateFrame);
      break;
    case CONCAT:
      final SqlWriter.Frame concatFrame = writer.startFunCall("CONCAT");
      for (SqlNode operand : call.getOperandList()) {
        writer.sep(",");
        operand.unparse(writer, leftPrec, rightPrec);
      }
      writer.endFunCall(concatFrame);
      break;
    case DIVIDE_INTEGER:
      final SqlWriter.Frame castFrame = writer.startFunCall("CAST");
      unparseDivideInteger(writer, call, leftPrec, rightPrec);
      writer.sep("AS");
      writer.literal("INT64");
      writer.endFunCall(castFrame);
      break;
    case REGEXP_SUBSTR:
      unparseRegexSubstr(writer, call, leftPrec, rightPrec);
      break;
    case TO_NUMBER:
      ToNumberUtils.unparseToNumber(writer, call, leftPrec, rightPrec);
      break;
    case ASCII:
      SqlWriter.Frame toCodePointsFrame = writer.startFunCall("TO_CODE_POINTS");
      for (SqlNode operand : call.getOperandList()) {
        writer.sep(",");
        operand.unparse(writer, leftPrec, rightPrec);
      }
      writer.endFunCall(toCodePointsFrame);
      writer.literal("[OFFSET(0)]");
      break;
    case NVL:
      SqlNode[] extractNodeOperands = new SqlNode[]{call.operand(0), call.operand(1)};
      SqlCall sqlCall = new SqlBasicCall(IFNULL, extractNodeOperands,
          SqlParserPos.ZERO);
      unparseCall(writer, sqlCall, leftPrec, rightPrec);
      break;
    case OTHER_FUNCTION:
    case OTHER:
      unparseOtherFunction(writer, call, leftPrec, rightPrec);
      break;
    case COLLECTION_TABLE:
      if (call.operandCount() > 1) {
        throw new RuntimeException("Table function supports only one argument in Big Query");
      }
      call.operand(0).unparse(writer, leftPrec, rightPrec);
      SqlCollectionTableOperator operator = (SqlCollectionTableOperator) call.getOperator();
      if (operator.getAliasName() == null) {
        throw new RuntimeException("Table function must have alias in Big Query");
      }
      writer.sep("as " + operator.getAliasName());
      break;
    case PLUS:
      BigQueryDateTimestampInterval plusInterval = new BigQueryDateTimestampInterval();
      if (!plusInterval.handlePlusMinus(writer, call, leftPrec, rightPrec, "")) {
        super.unparseCall(writer, call, leftPrec, rightPrec);
      }
      break;
    case MINUS:
      BigQueryDateTimestampInterval minusInterval = new BigQueryDateTimestampInterval();
      if (!minusInterval.handlePlusMinus(writer, call, leftPrec, rightPrec, "-")) {
        super.unparseCall(writer, call, leftPrec, rightPrec);
      }
      break;
    case EXTRACT:
      unparseExtractFunction(writer, call, leftPrec, rightPrec);
      break;
    default:
      super.unparseCall(writer, call, leftPrec, rightPrec);
    }
  }

  @Override public SqlNode rewriteSingleValueExpr(SqlNode aggCall) {
    return ((SqlBasicCall) aggCall).operand(0);
  }

  /**
   * List of BigQuery Specific Operators needed to form Syntactically Correct SQL.
   */
  private static final SqlOperator UNION_DISTINCT = new SqlSetOperator(
      "UNION DISTINCT", SqlKind.UNION, 14, false);

  private static final SqlSetOperator EXCEPT_DISTINCT =
      new SqlSetOperator("EXCEPT DISTINCT", SqlKind.EXCEPT, 14, false);

  private static final SqlSetOperator INTERSECT_DISTINCT =
      new SqlSetOperator("INTERSECT DISTINCT", SqlKind.INTERSECT, 18, false);

  @Override public void unparseSqlDatetimeArithmetic(SqlWriter writer,
      SqlCall call, SqlKind sqlKind, int leftPrec, int rightPrec) {
    switch (sqlKind) {
    case MINUS:
      final SqlWriter.Frame dateDiffFrame = writer.startFunCall("DATE_DIFF");
      writer.sep(",");
      call.operand(0).unparse(writer, leftPrec, rightPrec);
      writer.sep(",");
      call.operand(1).unparse(writer, leftPrec, rightPrec);
      writer.sep(",");
      writer.literal("DAY");
      writer.endFunCall(dateDiffFrame);
      break;
    }
  }

  private void unparseRegexSubstr(SqlWriter writer, SqlCall call, int leftPrec, int rightPrec) {
    SqlCall extractCall;
    switch (call.operandCount()) {
    case 3:
      extractCall = makeExtractSqlCall(call);
      REGEXP_EXTRACT.unparse(writer, extractCall, leftPrec, rightPrec);
      break;
    case 4:
    case 5:
      extractCall = makeExtractSqlCall(call);
      REGEXP_EXTRACT_ALL.unparse(writer, extractCall, leftPrec, rightPrec);
      writeOffset(writer, call);
      break;
    default:
      REGEXP_EXTRACT.unparse(writer, call, leftPrec, rightPrec);
    }
  }

  private void writeOffset(SqlWriter writer, SqlCall call) {
    int occurrenceNumber = Integer.parseInt(call.operand(3).toString()) - 1;
    writer.literal("[OFFSET(" + occurrenceNumber + ")]");
  }

  private SqlCall makeExtractSqlCall(SqlCall call) {
    SqlCall substringCall = makeSubstringSqlCall(call);
    call.setOperand(0, substringCall);
    if (call.operandCount() == 5 && call.operand(4).toString().equals("'i'")) {
      SqlCharStringLiteral regexNode = makeRegexNode(call);
      call.setOperand(1, regexNode);
    }
    SqlNode[] extractNodeOperands = new SqlNode[]{call.operand(0), call.operand(1)};
    return new SqlBasicCall(REGEXP_EXTRACT, extractNodeOperands, SqlParserPos.ZERO);
  }

  private SqlCharStringLiteral makeRegexNode(SqlCall call) {
    String regexStr = call.operand(1).toString();
    regexStr = regexStr.replace("\\", "\\\\");
    String regexLiteral = "(?i)".concat(regexStr.substring(1, regexStr.length() - 1));
    return SqlLiteral.createCharString(regexLiteral,
        call.operand(1).getParserPosition());
  }

  private SqlCall makeSubstringSqlCall(SqlCall call) {
    SqlNode[] sqlNodes = new SqlNode[]{call.operand(0), call.operand(2)};
    return new SqlBasicCall(SUBSTR, sqlNodes, SqlParserPos.ZERO);
  }


  /**
   * For usage of TRIM, LTRIM and RTRIM in BQ
   */
  private void unparseTrim(
      SqlWriter writer, SqlCall call, int leftPrec,
      int rightPrec) {
    assert call.operand(0) instanceof SqlLiteral : call.operand(0);
    final String operatorName;
    SqlLiteral trimFlag = call.operand(0);
    SqlLiteral valueToTrim = call.operand(1);
    switch (trimFlag.getValueAs(SqlTrimFunction.Flag.class)) {
    case LEADING:
      operatorName = "LTRIM";
      break;
    case TRAILING:
      operatorName = "RTRIM";
      break;
    default:
      operatorName = call.getOperator().getName();
      break;
    }
    final SqlWriter.Frame trimFrame = writer.startFunCall(operatorName);
    call.operand(2).unparse(writer, leftPrec, rightPrec);
    if (!valueToTrim.toValue().matches("\\s+")) {
      writer.literal(",");
      call.operand(1).unparse(writer, leftPrec, rightPrec);
    }
    writer.endFunCall(trimFrame);
  }

  /**
   * For usage of DATE_ADD,DATE_SUB function in BQ. It will unparse the SqlCall and write it into BQ
   * format. Below are few examples:
   * Example 1:
   * Input: select date + INTERVAL 1 DAY
   * It will write output query as: select DATE_ADD(date , INTERVAL 1 DAY)
   * Example 2:
   * Input: select date + Store_id * INTERVAL 2 DAY
   * It will write output query as: select DATE_ADD(date , INTERVAL Store_id * 2 DAY)
   *
   * @param writer Target SqlWriter to write the call
   * @param call SqlCall : date + Store_id * INTERVAL 2 DAY
   * @param leftPrec Indicate left precision
   * @param rightPrec Indicate left precision
   */
  @Override public void unparseIntervalOperandsBasedFunctions(
      SqlWriter writer,
      SqlCall call, int leftPrec, int rightPrec) {
    SqlWriter.Frame castTimeStampFrame = null;
    if (isDateTimeCall(call) && isIntervalYearAndMonth(call)) {
      castTimeStampFrame = writer.startFunCall("CAST");
    }
    final SqlWriter.Frame frame = writer.startFunCall(call.getOperator().toString());
    if (isDateTimeCall(call)) {
      SqlWriter.Frame castDateTimeFrame = writer.startFunCall("CAST");
      call.operand(0).unparse(writer, leftPrec, rightPrec);
      writer.sep("AS", true);
      writer.literal("DATETIME");
      writer.endFunCall(castDateTimeFrame);
    } else {
      call.operand(0).unparse(writer, leftPrec, rightPrec);
    }
    writer.print(",");
    switch (call.operand(1).getKind()) {
    case LITERAL:
      unparseSqlIntervalLiteral(writer, call.operand(1), leftPrec, rightPrec);
      break;
    case TIMES:
      unparseExpressionIntervalCall(call.operand(1), writer, leftPrec, rightPrec);
      break;
    case OTHER_FUNCTION:
      unparseOtherFunction(writer, call.operand(1), leftPrec, rightPrec);
      break;
    default:
      throw new AssertionError(call.operand(1).getKind() + " is not valid");
    }

    writer.endFunCall(frame);

    if (isDateTimeCall(call) && isIntervalYearAndMonth(call)) {
      writer.sep("AS", true);
      writer.literal("TIMESTAMP");
      writer.endFunCall(castTimeStampFrame);
    }
  }

  private boolean isDateTimeCall(SqlCall call) {
    return (call.getOperator().getName().equals("DATETIME_ADD"))
        || (call.getOperator().getName().equals("DATETIME_SUB"));
  }

  private boolean isIntervalYearAndMonth(SqlCall call) {
    if (call.operand(1) instanceof SqlIntervalLiteral) {
      return ((SqlIntervalLiteral) call.operand(1)).getTypeName().getFamily()
             == SqlTypeFamily.INTERVAL_YEAR_MONTH;
    }
    SqlLiteral literal = getIntervalLiteral(call.operand(1));
    return literal.getTypeName().getFamily() == SqlTypeFamily.INTERVAL_YEAR_MONTH;
  }

  @Override public void unparseSqlIntervalLiteral(
      SqlWriter writer, SqlIntervalLiteral literal, int leftPrec, int rightPrec) {
    literal = updateSqlIntervalLiteral(literal);
    SqlIntervalLiteral.IntervalValue intervalValue =
        (SqlIntervalLiteral.IntervalValue) literal.getValue();
    writer.sep("INTERVAL");
    if (intervalValue.getSign() == -1) {
      writer.print("-");
    }
    writer.sep(intervalValue.getIntervalLiteral());
    unparseSqlIntervalQualifier(
        writer, intervalValue.getIntervalQualifier(), RelDataTypeSystem.DEFAULT);
  }

  private SqlIntervalLiteral updateSqlIntervalLiteral(SqlIntervalLiteral literal) {
    SqlIntervalLiteral.IntervalValue interval =
        (SqlIntervalLiteral.IntervalValue) literal.getValue();
    switch (literal.getTypeName()) {
    case INTERVAL_HOUR_SECOND:
      long equivalentSecondValue = SqlParserUtil.intervalToMillis(interval.getIntervalLiteral(),
          interval.getIntervalQualifier()) / 1000;
      SqlIntervalQualifier qualifier = new SqlIntervalQualifier(TimeUnit.SECOND,
          RelDataType.PRECISION_NOT_SPECIFIED, TimeUnit.SECOND,
          RelDataType.PRECISION_NOT_SPECIFIED, SqlParserPos.ZERO);
      return SqlLiteral.createInterval(interval.getSign(), Long.toString(equivalentSecondValue),
          qualifier, literal.getParserPosition());
    default:
      return literal;
    }
  }

  /**
   * Unparse the SqlBasic call and write INTERVAL with expression. Below are the examples:
   * Example 1:
   * Input: store_id * INTERVAL 1 DAY
   * It will write this as: INTERVAL store_id DAY
   * Example 2:
   * Input: 10 * INTERVAL 2 DAY
   * It will write this as: INTERVAL 10 * 2 DAY
   *
   * @param call SqlCall : store_id * INTERVAL 1 DAY
   * @param writer Target SqlWriter to write the call
   * @param leftPrec Indicate left precision
   * @param rightPrec Indicate right precision
   */
  private void unparseExpressionIntervalCall(
      SqlBasicCall call, SqlWriter writer, int leftPrec, int rightPrec) {
    SqlLiteral intervalLiteral = getIntervalLiteral(call);
    SqlNode identifier = getIdentifier(call);
    SqlIntervalLiteral.IntervalValue literalValue =
        (SqlIntervalLiteral.IntervalValue) intervalLiteral.getValue();
    writer.sep("INTERVAL");
    if (call.getKind() == SqlKind.TIMES) {
      if (!literalValue.getIntervalLiteral().equals("1")) {
        identifier.unparse(writer, leftPrec, rightPrec);
        writer.sep("*");
        writer.sep(literalValue.toString());
      } else {
        identifier.unparse(writer, leftPrec, rightPrec);
      }
      writer.print(literalValue.getIntervalQualifier().toString());
    }
  }

  /**
   * Return the SqlLiteral from the SqlBasicCall.
   *
   * @param intervalOperand store_id * INTERVAL 1 DAY
   * @return SqlLiteral INTERVAL 1 DAY
   */
  private SqlLiteral getIntervalLiteral(SqlBasicCall intervalOperand) {
    if (intervalOperand.operand(1).getKind() == SqlKind.IDENTIFIER
        || (intervalOperand.operand(1) instanceof SqlNumericLiteral)) {
      return ((SqlBasicCall) intervalOperand).operand(0);
    }
    return ((SqlBasicCall) intervalOperand).operand(1);
  }

  /**
   * Return the identifer from the SqlBasicCall.
   *
   * @param intervalOperand Store_id * INTERVAL 1 DAY
   * @return SqlIdentifier Store_id
   */
  private SqlNode getIdentifier(SqlBasicCall intervalOperand) {
    if (intervalOperand.operand(1).getKind() == SqlKind.IDENTIFIER
        || (intervalOperand.operand(1) instanceof SqlNumericLiteral)) {
      return intervalOperand.operand(1);
    }
    return intervalOperand.operand(0);
  }

  private void unparseOtherFunction(SqlWriter writer, SqlCall call, int leftPrec, int rightPrec) {
    switch (call.getOperator().getName()) {
    case "CURRENT_TIMESTAMP":
      if (((SqlBasicCall) call).getOperands().length > 0) {
        new CurrentTimestampHandler(this)
            .unparseCurrentTimestamp(writer, call, leftPrec, rightPrec);
      } else {
        super.unparseCall(writer, call, leftPrec, rightPrec);
      }
      break;
    case "CURRENT_USER":
    case "SESSION_USER":
      final SqlWriter.Frame sessionUserFunc = writer.startFunCall(SESSION_USER.getName());
      writer.endFunCall(sessionUserFunc);
      break;
    case "TIMESTAMPINTADD":
    case "TIMESTAMPINTSUB":
      unparseTimestampAddSub(writer, call, leftPrec, rightPrec);
      break;
    case "FORMAT_TIMESTAMP":
    case "FORMAT_TIME":
    case "FORMAT_DATE":
    case "FORMAT_DATETIME":
      switch (call.operand(0).toString()) {
      case "'W'":
        TimeUnit dayOfMonth = TimeUnit.DAY;
        unparseDayWithFormat(writer, call, dayOfMonth, leftPrec, rightPrec);
        break;
      case "'WW'":
        TimeUnit dayOfYear = TimeUnit.DOY;
        unparseDayWithFormat(writer, call, dayOfYear, leftPrec, rightPrec);
        break;
      default:
        SqlCall formatCall = call.getOperator().createCall(SqlParserPos.ZERO,
                creteDateTimeFormatSqlCharLiteral(call.operand(0).toString()), call.operand(1));
        super.unparseCall(writer, formatCall, leftPrec, rightPrec);
      }
      break;
    case "STR_TO_DATE":
      SqlCall parseDateCall = PARSE_DATE.createCall(SqlParserPos.ZERO,
          creteDateTimeFormatSqlCharLiteral(call.operand(1).toString()), call.operand(0));
      unparseCall(writer, parseDateCall, leftPrec, rightPrec);
      break;
    case "TO_DATE":
      SqlCall parseToDateCall = PARSE_TIMESTAMP.createCall(SqlParserPos.ZERO,
              creteDateTimeFormatSqlCharLiteral(call.operand(1).toString()), call.operand(0));
      final SqlWriter.Frame timestampSecond = writer.startFunCall("DATE");
      unparseCall(writer, parseToDateCall, leftPrec, rightPrec);
      writer.endFunCall(timestampSecond);
      break;
    case "TO_TIMESTAMP":
      if (call.getOperandList().size() == 1) {
        SqlCall timestampSecondsCall = TIMESTAMP_SECONDS.createCall(SqlParserPos.ZERO,
                call.operand(0));
        unparseCall(writer, timestampSecondsCall, leftPrec, rightPrec);
        break;
      }
      SqlCall parseTimestampCall = PARSE_TIMESTAMP.createCall(SqlParserPos.ZERO,
              creteDateTimeFormatSqlCharLiteral(call.operand(1).toString()), call.operand(0));
      unparseCall(writer, parseTimestampCall, leftPrec, rightPrec);
      break;
    case "INSTR":
      final SqlWriter.Frame frame = writer.startFunCall("STRPOS");
      writer.sep(",");
      call.operand(0).unparse(writer, leftPrec, rightPrec);
      writer.sep(",");
      call.operand(1).unparse(writer, leftPrec, rightPrec);
      writer.endFunCall(frame);
      break;
    case "DATE_MOD":
      unparseDateModule(writer, call, leftPrec, rightPrec);
      break;
    case "TIMESTAMPINTMUL":
      unparseTimestampIntMul(writer, call, leftPrec, rightPrec);
      break;
    case "RAND_INTEGER":
      unparseRandomfunction(writer, call, leftPrec, rightPrec);
      break;
    case DateTimestampFormatUtil.WEEKNUMBER_OF_YEAR:
    case DateTimestampFormatUtil.YEARNUMBER_OF_CALENDAR:
    case DateTimestampFormatUtil.MONTHNUMBER_OF_YEAR:
    case DateTimestampFormatUtil.QUARTERNUMBER_OF_YEAR:
    case DateTimestampFormatUtil.MONTHNUMBER_OF_QUARTER:
    case DateTimestampFormatUtil.WEEKNUMBER_OF_MONTH:
    case DateTimestampFormatUtil.WEEKNUMBER_OF_CALENDAR:
    case DateTimestampFormatUtil.DAYOCCURRENCE_OF_MONTH:
    case DateTimestampFormatUtil.DAYNUMBER_OF_CALENDAR:
    case DateTimestampFormatUtil.DAY_OF_YEAR:
      DateTimestampFormatUtil dateTimestampFormatUtil = new DateTimestampFormatUtil();
      dateTimestampFormatUtil.unparseCall(writer, call, leftPrec, rightPrec);
      break;
    case "STRTOK":
      unparseStrtok(writer, call, leftPrec, rightPrec);
      break;
    case "DAYOFMONTH":
      SqlNode daySymbolLiteral = SqlLiteral.createSymbol(TimeUnit.DAY, SqlParserPos.ZERO);
      SqlCall extractCall = EXTRACT.createCall(SqlParserPos.ZERO,
              daySymbolLiteral, call.operand(0));
      super.unparseCall(writer, extractCall, leftPrec, rightPrec);
      break;
    case "MONTHS_BETWEEN":
      unparseMonthsBetween(writer, call, leftPrec, rightPrec);
      break;
    case "REGEXP_MATCH_COUNT":
      unparseRegexMatchCount(writer, call, leftPrec, rightPrec);
      break;
    case "COT":
      unparseCot(writer, call, leftPrec, rightPrec);
      break;
    case "BITWISE_AND":
      SqlNode[] operands = new SqlNode[]{call.operand(0), call.operand(1)};
      unparseBitwiseAnd(writer, operands, leftPrec, rightPrec);
      break;
    case "BITWISE_OR":
      unparseBitwiseFunctions(writer, call, OR, leftPrec, rightPrec);
      break;
    case "BITWISE_XOR":
      unparseBitwiseFunctions(writer, call, XOR, leftPrec, rightPrec);
      break;
    case "INT2SHR":
      unparseInt2shFunctions(writer, call, SHIFTRIGHT, leftPrec, rightPrec);
      break;
    case "INT2SHL":
      unparseInt2shFunctions(writer, call, SHIFTLEFT, leftPrec, rightPrec);
      break;
    case "PI":
      unparsePI(writer, call, leftPrec, rightPrec);
      break;
    case "OCTET_LENGTH":
      unparseOctetLength(writer, call, leftPrec, rightPrec);
      break;
    case "REGEXP_LIKE":
      unparseRegexpLike(writer, call, leftPrec, rightPrec);
      break;
    default:
      super.unparseCall(writer, call, leftPrec, rightPrec);
    }
  }

  /**
   * Use to handle toChar function of Netezza whith format type of 'W' and 'WW'.
   * It converts the query of Netezza - "SELECT to_char(CURRENT_DATE,'W')" to query like
   * "SELECT CAST(CEIL(EXTRACT(DAY "
   * "FROM HIREDATE) / 7) AS VARCHAR) AS FD\n"
   * "FROM scott.EMP"
   *
   */
  private void unparseDayWithFormat(SqlWriter writer, SqlCall call,
                                    TimeUnit day, int leftPrec, int rightPrec) {
    SqlNode extractNode = EXTRACT.createCall(SqlParserPos.ZERO,
            SqlLiteral.createSymbol(day, SqlParserPos.ZERO), call.operand(1));

    SqlNode divideNode = DIVIDE.createCall(SqlParserPos.ZERO, extractNode,
            SqlLiteral.createExactNumeric("7", SqlParserPos.ZERO));

    SqlNode ceilNode = CEIL.createCall(SqlParserPos.ZERO, divideNode);

    SqlNode castCall = CAST.createCall(SqlParserPos.ZERO, ceilNode,
            getCastSpec(new BasicSqlType(RelDataTypeSystem.DEFAULT, SqlTypeName.VARCHAR)));
    castCall.unparse(writer, leftPrec, rightPrec);
  }

  private void unparseMonthsBetween(SqlWriter writer, SqlCall call, int leftPrec, int rightPrec) {
    SqlNode monthSymbol = SqlLiteral.createSymbol(TimeUnit.MONTH, SqlParserPos.ZERO);
    SqlNode dateDiffNode = DATE_DIFF.createCall(SqlParserPos.ZERO,
            call.operand(0), call.operand(1), monthSymbol);

    SqlNode daySymbolLiteral = SqlLiteral.createSymbol(TimeUnit.DAY, SqlParserPos.ZERO);

    SqlNode firstExtractedDay = EXTRACT.createCall(SqlParserPos.ZERO,
            daySymbolLiteral, call.operand(0));
    SqlNode secondExtractedDay = EXTRACT.createCall(SqlParserPos.ZERO,
            daySymbolLiteral, call.operand(1));

    SqlNode subtractNode = MINUS.createCall(SqlParserPos.ZERO,
            firstExtractedDay, secondExtractedDay);

    SqlNode divideNode = DIVIDE.createCall(SqlParserPos.ZERO, subtractNode,
            SqlLiteral.createExactNumeric("31", SqlParserPos.ZERO));

    SqlNode addNode = PLUS.createCall(SqlParserPos.ZERO, dateDiffNode, divideNode);

    SqlCall roundCall = ROUND.createCall(SqlParserPos.ZERO, addNode,
            SqlLiteral.createExactNumeric("9", SqlParserPos.ZERO));

    roundCall.unparse(writer, leftPrec, rightPrec);
  }

  private void unparseRegexpLike(SqlWriter writer, SqlCall call, int leftPrec, int rightPrec) {
    SqlCall regexpContainsCall = REGEXP_CONTAINS.createCall(call.getParserPosition(),
        call.getOperandList());
    unparseCall(writer, regexpContainsCall, leftPrec, rightPrec);
  }

  private void unparseRegexMatchCount(SqlWriter writer, SqlCall call,
      int leftPrec, int rightPrec) {
    SqlWriter.Frame arrayLengthFrame = writer.startFunCall("ARRAY_LENGTH");
    unparseRegexpExtractAll(writer, call, leftPrec, rightPrec);
    writer.endFunCall(arrayLengthFrame);
  }

  private void unparseRegexpExtractAll(SqlWriter writer, SqlCall call,
      int leftPrec, int rightPrec) {
    SqlWriter.Frame regexpExtractAllFrame = writer.startFunCall("REGEXP_EXTRACT_ALL");
    call.operand(0).unparse(writer, leftPrec, rightPrec);
    writer.print(", r");
    call.operand(1).unparse(writer, leftPrec, rightPrec);
    writer.endFunCall(regexpExtractAllFrame);
  }

  private void unparseCot(SqlWriter writer, SqlCall call, int leftPrec, int rightPrec) {
    SqlNode tanNode = TAN.createCall(SqlParserPos.ZERO, call.getOperandList());
    SqlCall divideCall = DIVIDE.createCall(SqlParserPos.ZERO,
            SqlLiteral.createExactNumeric("1", SqlParserPos.ZERO), tanNode);
    divideCall.unparse(writer, leftPrec, rightPrec);
  }

  private void unparsePI(SqlWriter writer, SqlCall call, int leftPrec, int rightPrec) {
    SqlNode numericNode = SqlLiteral.createExactNumeric("-1", SqlParserPos.ZERO);
    SqlCall acosCall = ACOS.createCall(SqlParserPos.ZERO, numericNode);
    unparseCall(writer, acosCall, leftPrec, rightPrec);
  }

  private void unparseOctetLength(SqlWriter writer, SqlCall call, int leftPrec, int rightPrec) {
    SqlNode operandCall = call.operand(0);
    if (call.operand(0) instanceof SqlLiteral) {
      String newOperand = call.operand(0).toString().replace("\\",
              "\\\\");

      operandCall = SqlLiteral.createCharString(
              unquoteStringLiteral(newOperand), SqlParserPos.ZERO);
    }
    final SqlWriter.Frame octetFrame = writer.startFunCall("OCTET_LENGTH");
    operandCall.unparse(writer, leftPrec, rightPrec);
    writer.endFunCall(octetFrame);
  }

  private void unparseInt2shFunctions(SqlWriter writer, SqlCall call,
                                      String s, int leftPrec, int rightPrec) {
    SqlNode[] operands = new SqlNode[] {call.operand(0), call.operand(2)};
    writer.print("(");
    unparseBitwiseAnd(writer, operands, leftPrec, rightPrec);
    writer.sep(") " + s);
    call.operand(1).unparse(writer, leftPrec, rightPrec);
  }

  private void unparseBitwiseFunctions(SqlWriter writer, SqlCall call,
                                       String s, int leftPrec, int rightPrec) {
    call.operand(0).unparse(writer, leftPrec, rightPrec);
    writer.sep(s);
    call.operand(1).unparse(writer, leftPrec, rightPrec);
  }

  private void unparseBitwiseAnd(SqlWriter writer, SqlNode[] operands,
                                 int leftPrec, int rightPrec) {
    operands[0].unparse(writer, leftPrec, rightPrec);
    writer.print("& ");
    operands[1].unparse(writer, leftPrec, rightPrec);
  }

  private void unparseStrtok(SqlWriter writer, SqlCall call, int leftPrec, int rightPrec) {
    SqlWriter.Frame splitFrame = writer.startFunCall("SPLIT");
    call.operand(0).unparse(writer, leftPrec, rightPrec);
    writer.print(",");
    call.operand(1).unparse(writer, leftPrec, rightPrec);
    writer.endFunCall(splitFrame);
    writer.print("[OFFSET (");
    int thirdOperandValue = Integer.valueOf(call.operand(2).toString()) - 1;
    writer.print(thirdOperandValue);
    writer.print(") ]");
  }

  private void unparseTimestampAddSub(SqlWriter writer, SqlCall call, int leftPrec, int rightPrec) {
    SqlWriter.Frame timestampAdd = writer.startFunCall(getFunName(call));
    call.operand(0).unparse(writer, leftPrec, rightPrec);
    writer.print(",");
    writer.print("INTERVAL ");
    call.operand(call.getOperandList().size() - 1)
            .unparse(writer, leftPrec, rightPrec);
    writer.print("SECOND");
    writer.endFunCall(timestampAdd);
  }

  private String getFunName(SqlCall call) {
    String operatorName = call.getOperator().getName();
    return operatorName.equals("TIMESTAMPINTADD") ? "TIMESTAMP_ADD"
            : operatorName.equals("TIMESTAMPINTSUB") ? "TIMESTAMP_SUB"
            : operatorName;
  }

  private SqlCharStringLiteral creteDateTimeFormatSqlCharLiteral(String format) {
    String formatString = getDateTimeFormatString(unquoteStringLiteral(format),
        DATE_TIME_FORMAT_MAP);
    return SqlLiteral.createCharString(formatString, SqlParserPos.ZERO);
  }

  /**
   * unparse method for Random function
   */
  private void unparseRandomfunction(SqlWriter writer, SqlCall call, int leftPrec, int rightPrec) {
    SqlCall randCall = RAND.createCall(SqlParserPos.ZERO);
    SqlCall upperLimitCall = PLUS.createCall(SqlParserPos.ZERO, MINUS.createCall
            (SqlParserPos.ZERO, call.operand(1), call.operand(0)), call.operand(0));
    SqlCall numberGenerator = MULTIPLY.createCall(SqlParserPos.ZERO, randCall, upperLimitCall);
    SqlCall floorDoubleValue = FLOOR.createCall(SqlParserPos.ZERO, numberGenerator);
    SqlCall plusNode = PLUS.createCall(SqlParserPos.ZERO, floorDoubleValue, call.operand(0));
    unparseCall(writer, plusNode, leftPrec, rightPrec);
  }

  @Override protected String getDateTimeFormatString(
      String standardDateFormat, Map<SqlDateTimeFormat, String> dateTimeFormatMap) {
    String dateTimeFormat = super.getDateTimeFormatString(standardDateFormat, dateTimeFormatMap);
    return dateTimeFormat
        .replace("%Y-%m-%d", "%F")
        .replace("%S.", "%E");
  }

  private void unparseTimestampIntMul(SqlWriter writer, SqlCall call, int leftPrec, int rightPrec) {
    if (call.operand(0) instanceof SqlBasicCall) {
      handleSqlBasicCallForTimestampMulti(writer, call);
    } else {
      SqlIntervalLiteral intervalLiteralValue = call.operand(0);
      SqlIntervalLiteral.IntervalValue literalValue =
              (SqlIntervalLiteral.IntervalValue) intervalLiteralValue.getValue();
      String secondOperand = "";
      if (call.operand(1) instanceof SqlIdentifier) {
        SqlIdentifier sqlIdentifier = call.operand(1);
        secondOperand = sqlIdentifier.toString() + "*"
                + (Integer.valueOf(literalValue.toString()) + "");
      } else if (call.operand(1) instanceof SqlNumericLiteral) {
        SqlNumericLiteral sqlNumericLiteral = call.operand(1);
        secondOperand = Integer.parseInt(sqlNumericLiteral.toString())
                * (Integer.parseInt(literalValue.toString())) + "";
      }
      writer.sep("INTERVAL");
      writer.sep(secondOperand);
      writer.print(literalValue.getIntervalQualifier().toString());
    }
  }

  private void handleSqlBasicCallForTimestampMulti(SqlWriter writer, SqlCall call) {
    String firstOperand = String.valueOf((SqlBasicCall) call.getOperandList().get(0));
    firstOperand = firstOperand.replaceAll("TIME(0)", "TIME");
    SqlIntervalLiteral intervalLiteralValue = (SqlIntervalLiteral) call.getOperandList().get(1);
    SqlIntervalLiteral.IntervalValue literalValue =
            (SqlIntervalLiteral.IntervalValue) intervalLiteralValue.getValue();
    String secondOperand = literalValue.toString() + " * " + firstOperand;
    writer.sep("INTERVAL");
    writer.sep(secondOperand);
    writer.print(literalValue.toString());
  }
  private void unparseExtractFunction(SqlWriter writer, SqlCall call, int leftPrec, int rightPrec) {
    switch (call.operand(0).toString()) {
    case "EPOCH" :
      final SqlWriter.Frame epochFrame = writer.startFunCall("UNIX_SECONDS");
      call.operand(1).unparse(writer, leftPrec, rightPrec);
      writer.endFunCall(epochFrame);
      break;
    default :
      ExtractFunctionFormatUtil extractFormatUtil = new ExtractFunctionFormatUtil();
      SqlCall extractCall = extractFormatUtil.unparseCall(call, this);
<<<<<<< HEAD
      if (extractCall != null) {
        super.unparseCall(writer, extractCall, leftPrec, rightPrec);
      } else {
        super.unparseCall(writer, call, leftPrec, rightPrec);
      }
=======
      super.unparseCall(writer, extractCall, leftPrec, rightPrec);
>>>>>>> b5de1ca9
    }
  }
}


// End BigQuerySqlDialect.java<|MERGE_RESOLUTION|>--- conflicted
+++ resolved
@@ -1149,15 +1149,7 @@
     default :
       ExtractFunctionFormatUtil extractFormatUtil = new ExtractFunctionFormatUtil();
       SqlCall extractCall = extractFormatUtil.unparseCall(call, this);
-<<<<<<< HEAD
-      if (extractCall != null) {
-        super.unparseCall(writer, extractCall, leftPrec, rightPrec);
-      } else {
-        super.unparseCall(writer, call, leftPrec, rightPrec);
-      }
-=======
       super.unparseCall(writer, extractCall, leftPrec, rightPrec);
->>>>>>> b5de1ca9
     }
   }
 }
