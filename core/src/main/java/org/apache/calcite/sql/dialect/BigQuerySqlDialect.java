--- conflicted
+++ resolved
@@ -16,13 +16,9 @@
  */
 package org.apache.calcite.sql.dialect;
 
-<<<<<<< HEAD
 import org.apache.calcite.avatica.util.Casing;
 import org.apache.calcite.avatica.util.TimeUnit;
 import org.apache.calcite.config.Lex;
-=======
-import org.apache.calcite.avatica.util.TimeUnit;
->>>>>>> 1b3c0e21
 import org.apache.calcite.config.NullCollation;
 import org.apache.calcite.rel.type.RelDataType;
 import org.apache.calcite.rel.type.RelDataTypeSystem;
@@ -34,11 +30,8 @@
 import org.apache.calcite.sql.SqlBasicCall;
 import org.apache.calcite.sql.SqlCall;
 import org.apache.calcite.sql.SqlCharStringLiteral;
-<<<<<<< HEAD
 import org.apache.calcite.sql.SqlDataTypeSpec;
-=======
 import org.apache.calcite.sql.SqlDateTimeFormat;
->>>>>>> 1b3c0e21
 import org.apache.calcite.sql.SqlDialect;
 import org.apache.calcite.sql.SqlIntervalLiteral;
 import org.apache.calcite.sql.SqlIntervalQualifier;
@@ -57,17 +50,11 @@
 import org.apache.calcite.sql.parser.CurrentTimestampHandler;
 import org.apache.calcite.sql.parser.SqlParser;
 import org.apache.calcite.sql.parser.SqlParserPos;
-<<<<<<< HEAD
+import org.apache.calcite.sql.parser.SqlParserUtil;
 import org.apache.calcite.sql.type.BasicSqlType;
 import org.apache.calcite.sql.type.SqlTypeFamily;
 import org.apache.calcite.sql.type.SqlTypeName;
 import org.apache.calcite.sql.type.SqlTypeUtil;
-=======
-import org.apache.calcite.sql.parser.SqlParserUtil;
-import org.apache.calcite.sql.type.BasicSqlType;
-import org.apache.calcite.sql.type.SqlTypeFamily;
-import org.apache.calcite.sql.type.SqlTypeName;
->>>>>>> 1b3c0e21
 import org.apache.calcite.sql.validate.SqlConformanceEnum;
 import org.apache.calcite.util.CastCallBuilder;
 import org.apache.calcite.util.ToNumberUtils;
@@ -83,10 +70,6 @@
 import java.util.Map;
 import java.util.regex.Pattern;
 
-<<<<<<< HEAD
-import static java.util.Objects.requireNonNull;
-
-=======
 import static org.apache.calcite.sql.SqlDateTimeFormat.ABBREVIATEDDAYOFWEEK;
 import static org.apache.calcite.sql.SqlDateTimeFormat.ABBREVIATEDMONTH;
 import static org.apache.calcite.sql.SqlDateTimeFormat.AMPM;
@@ -117,15 +100,15 @@
 import static org.apache.calcite.sql.SqlDateTimeFormat.YYYYMM;
 import static org.apache.calcite.sql.SqlDateTimeFormat.YYYYMMDD;
 import static org.apache.calcite.sql.fun.SqlLibraryOperators.FORMAT_TIME;
->>>>>>> 1b3c0e21
 import static org.apache.calcite.sql.fun.SqlLibraryOperators.IFNULL;
 import static org.apache.calcite.sql.fun.SqlLibraryOperators.PARSE_DATE;
 import static org.apache.calcite.sql.fun.SqlLibraryOperators.REGEXP_EXTRACT;
 import static org.apache.calcite.sql.fun.SqlLibraryOperators.REGEXP_EXTRACT_ALL;
-import static org.apache.calcite.sql.fun.SqlLibraryOperators.SUBSTR;
+import static org.apache.calcite.sql.fun.SqlLibraryOperators.SUBSTR_BIG_QUERY;
 import static org.apache.calcite.sql.fun.SqlStdOperatorTable.CAST;
 import static org.apache.calcite.sql.fun.SqlStdOperatorTable.SESSION_USER;
 
+import static java.util.Objects.requireNonNull;
 
 /**
  * A <code>SqlDialect</code> implementation for Google BigQuery's "Standard SQL"
@@ -163,12 +146,6 @@
               "UNBOUNDED", "UNION", "UNNEST", "USING", "WHEN", "WHERE",
               "WINDOW", "WITH", "WITHIN"));
 
-<<<<<<< HEAD
-  /**
-   * An unquoted BigQuery identifier must start with a letter and be followed
-   * by zero or more letters, digits or _.
-   */
-=======
   private static final Map<SqlDateTimeFormat, String> DATE_TIME_FORMAT_MAP =
       new HashMap<SqlDateTimeFormat, String>() {{
         put(DAYOFMONTH, "%d");
@@ -202,9 +179,10 @@
         put(MMYY, "%m%y");
       }};
 
-  /** An unquoted BigQuery identifier must start with a letter and be followed
-   * by zero or more letters, digits or _. */
->>>>>>> 1b3c0e21
+  /**
+   * An unquoted BigQuery identifier must start with a letter and be followed
+   * by zero or more letters, digits or _.
+   */
   private static final Pattern IDENTIFIER_REGEX =
       Pattern.compile("[A-Za-z][A-Za-z0-9_]*");
 
@@ -215,8 +193,6 @@
     super(context);
   }
 
-<<<<<<< HEAD
-=======
   @Override public String quoteIdentifier(String val) {
     return quoteIdentifier(new StringBuilder(), val).toString();
   }
@@ -229,7 +205,6 @@
     return false;
   }
 
->>>>>>> 1b3c0e21
   @Override protected boolean identifierNeedsQuote(String val) {
     return !IDENTIFIER_REGEX.matcher(val).matches()
         || RESERVED_KEYWORDS.contains(val.toUpperCase(Locale.ROOT));
@@ -279,10 +254,6 @@
 
   @Override public boolean supportsColumnAliasInSort() {
     return true;
-  }
-
-  @Override public boolean supportsAliasedValues() {
-    return false;
   }
 
   @Override public boolean supportsCharSet() {
@@ -522,7 +493,6 @@
     }
   }
 
-<<<<<<< HEAD
   private void unparseCurrentTimestamp(SqlWriter writer, SqlCall call, int leftPrec,
       int rightPrec) {
     CurrentTimestampHandler timestampHandler = new CurrentTimestampHandler(this);
@@ -531,8 +501,6 @@
     unparseCall(writer, castCall, leftPrec, rightPrec);
   }
 
-=======
->>>>>>> 1b3c0e21
   private void writeOffset(SqlWriter writer, SqlCall call) {
     int occurrenceNumber = Integer.parseInt(call.operand(3).toString()) - 1;
     writer.literal("[OFFSET(" + occurrenceNumber + ")]");
@@ -559,7 +527,7 @@
 
   private SqlCall makeSubstringSqlCall(SqlCall call) {
     SqlNode[] sqlNodes = new SqlNode[]{call.operand(0), call.operand(2)};
-    return new SqlBasicCall(SUBSTR, sqlNodes, SqlParserPos.ZERO);
+    return new SqlBasicCall(SUBSTR_BIG_QUERY, sqlNodes, SqlParserPos.ZERO);
   }
 
   /**
@@ -596,36 +564,6 @@
     writer.endFunCall(frame);
   }
 
-<<<<<<< HEAD
-  /**
-   * Unparse the literal call from input query and write the INTERVAL part. Below is an example:
-   * Input: date + INTERVAL 1 DAY
-   * It will write this as: INTERVAL 1 DAY
-   *
-   * @param call   SqlCall :INTERVAL 1 DAY
-   * @param writer Target SqlWriter to write the call
-   */
-  private void unparseLiteralIntervalCall(
-      SqlLiteral call, SqlWriter writer) {
-    SqlIntervalLiteral intervalLiteralValue = (SqlIntervalLiteral) call;
-    SqlIntervalLiteral.IntervalValue literalValue =
-        (SqlIntervalLiteral.IntervalValue) intervalLiteralValue.getValue();
-=======
-  @Override public void unparseSqlIntervalLiteral(
-      SqlWriter writer, SqlIntervalLiteral literal, int leftPrec, int rightPrec) {
-    literal = updateSqlIntervalLiteral(literal);
-    SqlIntervalLiteral.IntervalValue intervalValue =
-        (SqlIntervalLiteral.IntervalValue) literal.getValue();
->>>>>>> 1b3c0e21
-    writer.sep("INTERVAL");
-    if (intervalValue.getSign() == -1) {
-      writer.print("-");
-    }
-    writer.sep(intervalValue.getIntervalLiteral());
-    unparseSqlIntervalQualifier(
-        writer, intervalValue.getIntervalQualifier(), RelDataTypeSystem.DEFAULT);
-  }
-
   private SqlIntervalLiteral updateSqlIntervalLiteral(SqlIntervalLiteral literal) {
     SqlIntervalLiteral.IntervalValue interval =
         (SqlIntervalLiteral.IntervalValue) literal.getValue();
@@ -703,8 +641,6 @@
     }
     return intervalOperand.operand(0);
   }
-<<<<<<< HEAD
-=======
 
   private void unparseOtherFunction(SqlWriter writer, SqlCall call, int leftPrec, int rightPrec) {
     switch (call.getOperator().getName()) {
@@ -753,16 +689,14 @@
         .replace("%S.", "%E");
   }
 
-}
->>>>>>> 1b3c0e21
-
   /**
    * BigQuery interval syntax: INTERVAL int64 time_unit.
    */
   @Override public void unparseSqlIntervalLiteral(
-      SqlWriter writer, SqlIntervalLiteral literal, int leftPrec, int rightPrec) {
+    SqlWriter writer, SqlIntervalLiteral literal, int leftPrec, int rightPrec) {
+    literal = updateSqlIntervalLiteral(literal);
     SqlIntervalLiteral.IntervalValue interval =
-        literal.getValueAs(SqlIntervalLiteral.IntervalValue.class);
+      literal.getValueAs(SqlIntervalLiteral.IntervalValue.class);
     writer.keyword("INTERVAL");
     if (interval.getSign() == -1) {
       writer.print("-");
@@ -774,11 +708,11 @@
     }
     writer.literal(interval.getIntervalLiteral());
     unparseSqlIntervalQualifier(writer, interval.getIntervalQualifier(),
-        RelDataTypeSystem.DEFAULT);
+      RelDataTypeSystem.DEFAULT);
   }
 
   @Override public void unparseSqlIntervalQualifier(
-      SqlWriter writer, SqlIntervalQualifier qualifier, RelDataTypeSystem typeSystem) {
+    SqlWriter writer, SqlIntervalQualifier qualifier, RelDataTypeSystem typeSystem) {
     final String start = validate(qualifier.timeUnitRange.startUnit).name();
     if (qualifier.timeUnitRange.endUnit == null) {
       writer.keyword(start);
@@ -798,15 +732,15 @@
     SqlLiteral trimFlag = call.operand(0);
     SqlLiteral valueToTrim = call.operand(1);
     switch (trimFlag.getValueAs(SqlTrimFunction.Flag.class)) {
-    case LEADING:
-      operatorName = "LTRIM";
-      break;
-    case TRAILING:
-      operatorName = "RTRIM";
-      break;
-    default:
-      operatorName = call.getOperator().getName();
-      break;
+      case LEADING:
+        operatorName = "LTRIM";
+        break;
+      case TRAILING:
+        operatorName = "RTRIM";
+        break;
+      default:
+        operatorName = call.getOperator().getName();
+        break;
     }
     final SqlWriter.Frame trimFrame = writer.startFunCall(operatorName);
     call.operand(2).unparse(writer, leftPrec, rightPrec);
@@ -824,20 +758,20 @@
 
   private static TimeUnit validate(TimeUnit timeUnit) {
     switch (timeUnit) {
-    case MICROSECOND:
-    case MILLISECOND:
-    case SECOND:
-    case MINUTE:
-    case HOUR:
-    case DAY:
-    case WEEK:
-    case MONTH:
-    case QUARTER:
-    case YEAR:
-    case ISOYEAR:
-      return timeUnit;
-    default:
-      throw new RuntimeException("Time unit " + timeUnit + " is not supported for BigQuery.");
+      case MICROSECOND:
+      case MILLISECOND:
+      case SECOND:
+      case MINUTE:
+      case HOUR:
+      case DAY:
+      case WEEK:
+      case MONTH:
+      case QUARTER:
+      case YEAR:
+      case ISOYEAR:
+        return timeUnit;
+      default:
+        throw new RuntimeException("Time unit " + timeUnit + " is not supported for BigQuery.");
     }
   }
 
@@ -851,38 +785,39 @@
     if (type instanceof BasicSqlType) {
       final SqlTypeName typeName = type.getSqlTypeName();
       switch (typeName) {
-      // BigQuery only supports INT64 for integer types.
-      case TINYINT:
-      case SMALLINT:
-      case INTEGER:
-      case BIGINT:
-        return createSqlDataTypeSpecByName("INT64", typeName);
-      // BigQuery only supports FLOAT64(aka. Double) for floating point types.
-      case FLOAT:
-      case DOUBLE:
-        return createSqlDataTypeSpecByName("FLOAT64", typeName);
-      case DECIMAL:
-        return createSqlDataTypeSpecByName("NUMERIC", typeName);
-      case BOOLEAN:
-        return createSqlDataTypeSpecByName("BOOL", typeName);
-      case CHAR:
-      case VARCHAR:
-        return createSqlDataTypeSpecByName("STRING", typeName);
-      case BINARY:
-      case VARBINARY:
-        return createSqlDataTypeSpecByName("BYTES", typeName);
-      case DATE:
-        return createSqlDataTypeSpecByName("DATE", typeName);
-      case TIME:
-        return createSqlDataTypeSpecByName("TIME", typeName);
-      case TIMESTAMP:
-        return createSqlDataTypeSpecByName("TIMESTAMP", typeName);
-      default:
-        break;
+        // BigQuery only supports INT64 for integer types.
+        case TINYINT:
+        case SMALLINT:
+        case INTEGER:
+        case BIGINT:
+          return createSqlDataTypeSpecByName("INT64", typeName);
+        // BigQuery only supports FLOAT64(aka. Double) for floating point types.
+        case FLOAT:
+        case DOUBLE:
+          return createSqlDataTypeSpecByName("FLOAT64", typeName);
+        case DECIMAL:
+          return createSqlDataTypeSpecByName("NUMERIC", typeName);
+        case BOOLEAN:
+          return createSqlDataTypeSpecByName("BOOL", typeName);
+        case CHAR:
+        case VARCHAR:
+          return createSqlDataTypeSpecByName("STRING", typeName);
+        case BINARY:
+        case VARBINARY:
+          return createSqlDataTypeSpecByName("BYTES", typeName);
+        case DATE:
+          return createSqlDataTypeSpecByName("DATE", typeName);
+        case TIME:
+          return createSqlDataTypeSpecByName("TIME", typeName);
+        case TIMESTAMP:
+          return createSqlDataTypeSpecByName("TIMESTAMP", typeName);
+        default:
+          break;
       }
     }
     return super.getCastSpec(type);
   }
+
 
   private static SqlDataTypeSpec createSqlDataTypeSpecByName(String typeAlias,
       SqlTypeName typeName) {
