--- conflicted
+++ resolved
@@ -17,14 +17,10 @@
 package org.apache.calcite.sql.dialect;
 
 import org.apache.calcite.config.NullCollation;
-<<<<<<< HEAD
-import org.apache.calcite.rex.RexCall;
-=======
 import org.apache.calcite.rel.type.RelDataType;
 import org.apache.calcite.rex.RexCall;
 import org.apache.calcite.rex.RexLiteral;
 import org.apache.calcite.rex.RexNode;
->>>>>>> 705cff9b
 import org.apache.calcite.sql.SqlCall;
 import org.apache.calcite.sql.SqlDialect;
 import org.apache.calcite.sql.SqlKind;
@@ -33,11 +29,8 @@
 import org.apache.calcite.sql.SqlSetOperator;
 import org.apache.calcite.sql.SqlSyntax;
 import org.apache.calcite.sql.SqlWriter;
-<<<<<<< HEAD
 import org.apache.calcite.sql.fun.SqlLibraryOperators;
-=======
 import org.apache.calcite.sql.type.SqlTypeFamily;
->>>>>>> 705cff9b
 import org.apache.calcite.sql.validate.SqlConformanceEnum;
 
 /**
@@ -73,7 +66,23 @@
     return false;
   }
 
-<<<<<<< HEAD
+  @Override
+  public boolean castRequiredForStringOperand(RexCall node) {
+    if (super.castRequiredForStringOperand(node)) {
+      return true;
+    }
+    RexNode operand = node.getOperands().get(0);
+    RelDataType castType = node.type;
+    if (operand instanceof RexLiteral) {
+      if (SqlTypeFamily.NUMERIC.contains(castType)) {
+        return true;
+      }
+      return false;
+    } else {
+      return true;
+    }
+  }
+
   @Override public SqlOperator getTargetFunc(RexCall call) {
     switch (call.type.getSqlTypeName()) {
     case DATE:
@@ -84,21 +93,6 @@
       }
     default:
       return super.getTargetFunc(call);
-=======
-  @Override public boolean castRequiredForStringOperand(RexCall node) {
-    if (super.castRequiredForStringOperand(node)) {
-      return true;
-    }
-    RexNode operand = node.getOperands().get(0);
-    RelDataType castType = node.type;
-    if (operand instanceof RexLiteral) {
-      if (SqlTypeFamily.NUMERIC.contains(castType)) {
-        return true;
-      }
-      return false;
-    } else {
-      return true;
->>>>>>> 705cff9b
     }
   }
 
