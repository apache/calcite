--- conflicted
+++ resolved
@@ -762,7 +762,10 @@
           creteDateTimeFormatSqlCharLiteral(call.operand(1).toString()), call.operand(0));
       unparseCall(writer, parseDateCall, leftPrec, rightPrec);
       break;
-<<<<<<< HEAD
+    case "DAYOFYEAR":
+      DateTimestampFormatUtil dateTimestampFormatUtil = new DateTimestampFormatUtil();
+      dateTimestampFormatUtil.unparseCall(writer, call, leftPrec, rightPrec);
+      break;
     case "TO_DATE":
       SqlCall parseToDateCall = PARSE_TIMESTAMP.createCall(SqlParserPos.ZERO,
               creteDateTimeFormatSqlCharLiteral(call.operand(1).toString()), call.operand(0));
@@ -808,9 +811,6 @@
     case DateTimestampFormatUtil.WEEKNUMBER_OF_CALENDAR:
     case DateTimestampFormatUtil.DAYOCCURRENCE_OF_MONTH:
     case DateTimestampFormatUtil.DAYNUMBER_OF_CALENDAR:
-=======
-    case "DAYOFYEAR":
->>>>>>> 009ed4ba
       DateTimestampFormatUtil dateTimestampFormatUtil = new DateTimestampFormatUtil();
       dateTimestampFormatUtil.unparseCall(writer, call, leftPrec, rightPrec);
       break;
