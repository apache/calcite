--- conflicted
+++ resolved
@@ -1224,22 +1224,17 @@
     case "TRUE":
       unparseBoolean(writer, call);
       break;
-<<<<<<< HEAD
+    case "GETBIT":
+      unparseGetBitFunction(writer, call, leftPrec, rightPrec);
+      break;
     case "SHIFTLEFT":
       unparseShiftLeft(writer, call);
       break;
+    case "BITNOT":
+      unparseBitNotFunction(writer, call);
+      break;
     case "SHIFTRIGHT":
       unparseShiftRight(writer, call);
-=======
-    case "GETBIT":
-      unparseGetBitFunction(writer, call, leftPrec, rightPrec);
-      break;
-    case "SHIFTLEFT":
-      unparseShiftLeft(writer, call);
-      break;
-    case "BITNOT":
-      unparseBitNotFunction(writer, call);
->>>>>>> 5083ad17
       break;
     default:
       super.unparseCall(writer, call, leftPrec, rightPrec);
@@ -1256,7 +1251,6 @@
     writer.endFunCall(ifFrame);
   }
 
-<<<<<<< HEAD
   private void unparseShiftLeftAndRight(SqlWriter writer, SqlCall call, boolean isShiftLeft) {
     call.operand(0).unparse(writer, 0, 0);
     SqlNode firstOperand = call.operand(1);
@@ -1281,12 +1275,6 @@
 
   private void unparseShiftRight(SqlWriter writer, SqlCall call) {
     unparseShiftLeftAndRight(writer, call, false);
-=======
-  private void unparseShiftLeft(SqlWriter writer, SqlCall call) {
-    call.operand(0).unparse(writer, 0, 0);
-    writer.print(SHIFTLEFT + " ");
-    call.operand(1).unparse(writer, 0, 0);
->>>>>>> 5083ad17
   }
 
   private void unParseRegexpContains(SqlWriter writer, SqlCall call, int leftPrec, int rightPrec) {
