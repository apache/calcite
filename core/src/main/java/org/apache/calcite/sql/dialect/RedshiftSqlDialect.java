/*
 * Licensed to the Apache Software Foundation (ASF) under one or more
 * contributor license agreements.  See the NOTICE file distributed with
 * this work for additional information regarding copyright ownership.
 * The ASF licenses this file to you under the Apache License, Version 2.0
 * (the "License"); you may not use this file except in compliance with
 * the License.  You may obtain a copy of the License at
 *
 * http://www.apache.org/licenses/LICENSE-2.0
 *
 * Unless required by applicable law or agreed to in writing, software
 * distributed under the License is distributed on an "AS IS" BASIS,
 * WITHOUT WARRANTIES OR CONDITIONS OF ANY KIND, either express or implied.
 * See the License for the specific language governing permissions and
 * limitations under the License.
 */
package org.apache.calcite.sql.dialect;

import org.apache.calcite.avatica.util.Casing;
import org.apache.calcite.rel.type.RelDataType;
import org.apache.calcite.sql.SqlDataTypeSpec;
import org.apache.calcite.sql.SqlDialect;
import org.apache.calcite.sql.SqlNode;
import org.apache.calcite.sql.SqlUserDefinedTypeNameSpec;
import org.apache.calcite.sql.SqlWriter;
import org.apache.calcite.sql.parser.SqlParserPos;

import org.checkerframework.checker.nullness.qual.Nullable;

/**
 * A <code>SqlDialect</code> implementation for the Redshift database.
 */
public class RedshiftSqlDialect extends SqlDialect {
  public static final SqlDialect.Context DEFAULT_CONTEXT = SqlDialect.EMPTY_CONTEXT
      .withDatabaseProduct(SqlDialect.DatabaseProduct.REDSHIFT)
      .withIdentifierQuoteString("\"")
      .withQuotedCasing(Casing.TO_LOWER)
      .withUnquotedCasing(Casing.TO_LOWER)
      .withCaseSensitive(false);

  public static final SqlDialect DEFAULT = new RedshiftSqlDialect(DEFAULT_CONTEXT);

  /** Creates a RedshiftSqlDialect. */
  public RedshiftSqlDialect(Context context) {
    super(context);
  }

  @Override public void unparseOffsetFetch(SqlWriter writer, @Nullable SqlNode offset,
      @Nullable SqlNode fetch) {
    unparseFetchUsingLimit(writer, offset, fetch);
  }

<<<<<<< HEAD
  @Override public @Nullable SqlNode getCastSpec(RelDataType type) {
    String castSpec;
    switch (type.getSqlTypeName()) {
    case TINYINT:
      // Redshift has no tinyint (1 byte), so instead cast to smallint or int2 (2 bytes).
      // smallint does not work when enclosed in quotes (i.e.) as "smallint".
      // int2 however works within quotes (i.e.) as "int2".
      // Hence using int2.
      castSpec = "int2";
      break;
    case DOUBLE:
      // Redshift has a double type but it is named differently. It is named as double precision or
      // float8.
      // double precision does not work when enclosed in quotes (i.e.) as "double precision".
      // float8 however works within quotes (i.e.) as "float8".
      // Hence using float8.
      castSpec = "float8";
      break;
    default:
      return super.getCastSpec(type);
    }

    return new SqlDataTypeSpec(
        new SqlUserDefinedTypeNameSpec(castSpec, SqlParserPos.ZERO),
        SqlParserPos.ZERO);
=======
  @Override public boolean supportsCharSet() {
    return false;
>>>>>>> 5e1ce04e
  }
}<|MERGE_RESOLUTION|>--- conflicted
+++ resolved
@@ -49,8 +49,9 @@
       @Nullable SqlNode fetch) {
     unparseFetchUsingLimit(writer, offset, fetch);
   }
+  
+  @Override public boolean supportsCharSet() { return false; }
 
-<<<<<<< HEAD
   @Override public @Nullable SqlNode getCastSpec(RelDataType type) {
     String castSpec;
     switch (type.getSqlTypeName()) {
@@ -76,9 +77,5 @@
     return new SqlDataTypeSpec(
         new SqlUserDefinedTypeNameSpec(castSpec, SqlParserPos.ZERO),
         SqlParserPos.ZERO);
-=======
-  @Override public boolean supportsCharSet() {
-    return false;
->>>>>>> 5e1ce04e
   }
 }