--- conflicted
+++ resolved
@@ -67,44 +67,6 @@
 public class XmlFunctions {
 
   private static final ThreadLocal<@Nullable XPathFactory> XPATH_FACTORY =
-<<<<<<< HEAD
-          ThreadLocal.withInitial(() -> {
-            final XPathFactory xPathFactory = XPathFactory.newInstance();
-            try {
-              xPathFactory.setFeature(XMLConstants.FEATURE_SECURE_PROCESSING, true);
-            } catch (XPathFactoryConfigurationException e) {
-              throw new IllegalStateException("XPath Factory configuration failed", e);
-            }
-            return xPathFactory;
-          });
-  private static final ThreadLocal<@Nullable TransformerFactory> TRANSFORMER_FACTORY =
-          ThreadLocal.withInitial(() -> {
-            final TransformerFactory transformerFactory = TransformerFactory.newInstance();
-            transformerFactory.setErrorListener(new InternalErrorListener());
-            try {
-              transformerFactory.setFeature(XMLConstants.FEATURE_SECURE_PROCESSING, true);
-            } catch (TransformerConfigurationException e) {
-              throw new IllegalStateException("Transformer Factory configuration failed", e);
-            }
-            return transformerFactory;
-          });
-  private static final ThreadLocal<@Nullable DocumentBuilderFactory> DOCUMENT_BUILDER_FACTORY =
-          ThreadLocal.withInitial(() -> {
-            final DocumentBuilderFactory documentBuilderFactory =
-                    DocumentBuilderFactory.newInstance();
-            documentBuilderFactory.setXIncludeAware(false);
-            documentBuilderFactory.setExpandEntityReferences(false);
-            documentBuilderFactory.setNamespaceAware(true);
-            try {
-              documentBuilderFactory.setFeature(XMLConstants.FEATURE_SECURE_PROCESSING, true);
-              documentBuilderFactory
-                      .setFeature("http://apache.org/xml/features/disallow-doctype-decl", true);
-            } catch (final ParserConfigurationException e) {
-              throw new IllegalStateException("Document Builder configuration failed", e);
-            }
-            return documentBuilderFactory;
-          });
-=======
       ThreadLocal.withInitial(() -> {
         final XPathFactory xPathFactory = XPathFactory.newInstance();
         try {
@@ -140,7 +102,6 @@
         }
         return documentBuilderFactory;
       });
->>>>>>> 75511b82
 
   private static final Pattern VALID_NAMESPACE_PATTERN = Pattern
       .compile("^(([0-9a-zA-Z:_-]+=\"[^\"]*\")( [0-9a-zA-Z:_-]+=\"[^\"]*\")*)$");
@@ -163,14 +124,9 @@
         List<@Nullable String> result = new ArrayList<>();
         for (int i = 0; i < nodes.getLength(); i++) {
           Node item = castNonNull(nodes.item(i));
-<<<<<<< HEAD
-          Node firstChild = requireNonNull(item.getFirstChild(),
-              () -> "firstChild of node " + item);
-=======
           Node firstChild =
               requireNonNull(item.getFirstChild(),
                   () -> "firstChild of node " + item);
->>>>>>> 75511b82
           result.add(firstChild.getTextContent());
         }
         return StringUtils.join(result, " ");
@@ -301,11 +257,7 @@
   private static Node getDocumentNode(final String xml) {
     try {
       final DocumentBuilder documentBuilder =
-<<<<<<< HEAD
-              castNonNull(DOCUMENT_BUILDER_FACTORY.get()).newDocumentBuilder();
-=======
           castNonNull(DOCUMENT_BUILDER_FACTORY.get()).newDocumentBuilder();
->>>>>>> 75511b82
       final InputSource inputSource = new InputSource(new StringReader(xml));
       return documentBuilder.parse(inputSource);
     } catch (final ParserConfigurationException | SAXException | IOException e) {
