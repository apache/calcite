/*
 * Licensed to the Apache Software Foundation (ASF) under one or more
 * contributor license agreements.  See the NOTICE file distributed with
 * this work for additional information regarding copyright ownership.
 * The ASF licenses this file to you under the Apache License, Version 2.0
 * (the "License"); you may not use this file except in compliance with
 * the License.  You may obtain a copy of the License at
 *
 * http://www.apache.org/licenses/LICENSE-2.0
 *
 * Unless required by applicable law or agreed to in writing, software
 * distributed under the License is distributed on an "AS IS" BASIS,
 * WITHOUT WARRANTIES OR CONDITIONS OF ANY KIND, either express or implied.
 * See the License for the specific language governing permissions and
 * limitations under the License.
 */
package org.apache.calcite.runtime;

import org.apache.calcite.sql.validate.SqlValidatorException;

import org.checkerframework.checker.nullness.qual.Nullable;

import static org.apache.calcite.runtime.Resources.BaseMessage;
import static org.apache.calcite.runtime.Resources.ExInst;
import static org.apache.calcite.runtime.Resources.ExInstWithCause;
import static org.apache.calcite.runtime.Resources.Inst;
import static org.apache.calcite.runtime.Resources.Property;

/**
 * Compiler-checked resources for the Calcite project.
 */
public interface CalciteResource {
  @BaseMessage("line {0,number,#}, column {1,number,#}")
  Inst parserContext(int a0, int a1);

  @BaseMessage("Bang equal ''!='' is not allowed under the current SQL conformance level")
  ExInst<CalciteException> bangEqualNotAllowed();

  @BaseMessage("Percent remainder ''%'' is not allowed under the current SQL conformance level")
  ExInst<CalciteException> percentRemainderNotAllowed();

  @BaseMessage("''LIMIT start, {0}'' is not allowed under the current SQL conformance level")
  ExInst<CalciteException> limitStartCountOrAllNotAllowed(String a0);

  @BaseMessage("''OFFSET start LIMIT count'' is not allowed under the current SQL conformance level")
  ExInst<CalciteException> offsetLimitNotAllowed();

  @BaseMessage("APPLY operator is not allowed under the current SQL conformance level")
  ExInst<CalciteException> applyNotAllowed();

  @BaseMessage("VALUE is not allowed under the current SQL conformance level")
  ExInst<CalciteException> valueNotAllowed();

  @BaseMessage("Illegal {0} literal ''{1}'': {2}")
  ExInst<CalciteException> illegalLiteral(String a0, String a1, String a2);

  @BaseMessage("Length of identifier ''{0}'' must be less than or equal to {1,number,#} characters")
  ExInst<CalciteException> identifierTooLong(String a0, int a1);

  @BaseMessage("not in format ''{0}''")
  Inst badFormat(String a0);

  @BaseMessage("BETWEEN operator has no terminating AND")
  ExInst<SqlValidatorException> betweenWithoutAnd();

  @BaseMessage("Geo-spatial extensions and the GEOMETRY data type are not enabled")
  ExInst<SqlValidatorException> geometryDisabled();

  @BaseMessage("Proj4J EPSG is missing from the classpath; to resolve this problem, download the EPSG data set and agree to its terms of use")
  ExInst<CalciteException> proj4jEpsgIsMissing();

  @BaseMessage("Illegal INTERVAL literal {0}; at {1}")
  @Property(name = "SQLSTATE", value = "42000")
  ExInst<CalciteException> illegalIntervalLiteral(String a0, String a1);

  @BaseMessage("Illegal expression. Was expecting \"(DATETIME - DATETIME) INTERVALQUALIFIER\"")
  ExInst<CalciteException> illegalMinusDate();

  @BaseMessage("Illegal overlaps expression. Was expecting expression on the form \"(DATETIME, EXPRESSION) OVERLAPS (DATETIME, EXPRESSION)\"")
  ExInst<CalciteException> illegalOverlaps();

  @BaseMessage("Non-query expression encountered in illegal context")
  ExInst<CalciteException> illegalNonQueryExpression();

  @BaseMessage("Query expression encountered in illegal context")
  ExInst<CalciteException> illegalQueryExpression();

  @BaseMessage("Join expression encountered in illegal context")
  ExInst<CalciteException> illegalJoinExpression();

  @BaseMessage("Expected query or join")
  ExInst<CalciteException> expectedQueryOrJoinExpression();

  @BaseMessage("CURSOR expression encountered in illegal context")
  ExInst<CalciteException> illegalCursorExpression();

  @BaseMessage("ORDER BY unexpected")
  ExInst<CalciteException> illegalOrderBy();

  @BaseMessage("Illegal binary string {0}")
  ExInst<CalciteException> illegalBinaryString(String a0);

  @BaseMessage("Illegal array expression ''{0}''")
  ExInst<CalciteException> illegalArrayExpression(String a0);

  @BaseMessage("''FROM'' without operands preceding it is illegal")
  ExInst<CalciteException> illegalFromEmpty();

  @BaseMessage("ROW expression encountered in illegal context")
  ExInst<CalciteException> illegalRowExpression();

  @BaseMessage("Illegal identifier '':''. Was expecting ''VALUE''")
  ExInst<CalciteException> illegalColon();

  @BaseMessage("TABLESAMPLE percentage must be between 0 and 100, inclusive")
  @Property(name = "SQLSTATE", value = "2202H")
  ExInst<CalciteException> invalidSampleSize();

  @BaseMessage("Literal ''{0}'' can not be parsed to type ''{1}''")
  ExInst<CalciteException> invalidLiteral(String a0, String a1);

  @BaseMessage("Unknown character set ''{0}''")
  ExInst<CalciteException> unknownCharacterSet(String a0);

  @BaseMessage("Failed to encode ''{0}'' in character set ''{1}''")
  ExInst<CalciteException> charsetEncoding(String a0, String a1);

  @BaseMessage("UESCAPE ''{0}'' must be exactly one character")
  ExInst<CalciteException> unicodeEscapeCharLength(String a0);

  @BaseMessage("UESCAPE ''{0}'' may not be hex digit, whitespace, plus sign, or double quote")
  ExInst<CalciteException> unicodeEscapeCharIllegal(String a0);

  @BaseMessage("UESCAPE cannot be specified without Unicode literal introducer")
  ExInst<CalciteException> unicodeEscapeUnexpected();

  @BaseMessage("Unicode escape sequence starting at character {0,number,#} is not exactly four hex digits")
  ExInst<SqlValidatorException> unicodeEscapeMalformed(int a0);

  @BaseMessage("No match found for function signature {0}")
  ExInst<SqlValidatorException> validatorUnknownFunction(String a0);

  @BaseMessage("Invalid number of arguments to function ''{0}''. Was expecting {1,number,#} arguments")
  ExInst<SqlValidatorException> invalidArgCount(String a0, int a1);

  @BaseMessage("At line {0,number,#}, column {1,number,#}")
  ExInstWithCause<CalciteContextException> validatorContextPoint(int a0,
      int a1);

  @BaseMessage("From line {0,number,#}, column {1,number,#} to line {2,number,#}, column {3,number,#}")
  ExInstWithCause<CalciteContextException> validatorContext(int a0, int a1,
      int a2,
      int a3);

  @BaseMessage("Cast function cannot convert value of type {0} to type {1}")
  ExInst<SqlValidatorException> cannotCastValue(String a0, String a1);

  @BaseMessage("Unknown datatype name ''{0}''")
  ExInst<SqlValidatorException> unknownDatatypeName(String a0);

  @BaseMessage("Values passed to {0} operator must have compatible types")
  ExInst<SqlValidatorException> incompatibleValueType(String a0);

  @BaseMessage("Values in expression list must have compatible types")
  ExInst<SqlValidatorException> incompatibleTypesInList();

  @BaseMessage("Cannot apply {0} to the two different charsets {1} and {2}")
  ExInst<SqlValidatorException> incompatibleCharset(String a0, String a1,
      String a2);

  @BaseMessage("ORDER BY is only allowed on top-level SELECT")
  ExInst<SqlValidatorException> invalidOrderByPos();

  @BaseMessage("Unknown identifier ''{0}''")
  ExInst<SqlValidatorException> unknownIdentifier(String a0);

  @BaseMessage("Unknown field ''{0}''")
  ExInst<SqlValidatorException> unknownField(String a0);

  @BaseMessage("Unknown target column ''{0}''")
  ExInst<SqlValidatorException> unknownTargetColumn(String a0);

  @BaseMessage("Target column ''{0}'' is assigned more than once")
  ExInst<SqlValidatorException> duplicateTargetColumn(String a0);

  @BaseMessage("Number of INSERT target columns ({0,number}) does not equal number of source items ({1,number})")
  ExInst<SqlValidatorException> unmatchInsertColumn(int a0, int a1);

  @BaseMessage("Column ''{0}'' has no default value and does not allow NULLs")
  ExInst<SqlValidatorException> columnNotNullable(String a0);

  @BaseMessage("Cannot assign to target field ''{0}'' of type {1} from source field ''{2}'' of type {3}")
  ExInst<SqlValidatorException> typeNotAssignable(String a0, String a1,
      String a2, String a3);

  @BaseMessage("Table ''{0}'' not found")
  ExInst<SqlValidatorException> tableNameNotFound(String a0);

  @BaseMessage("Table ''{0}'' not found; did you mean ''{1}''?")
  ExInst<SqlValidatorException> tableNameNotFoundDidYouMean(String a0,
      String a1);

  /** Same message as {@link #tableNameNotFound(String)} but a different kind
   * of exception, so it can be used in {@code RelBuilder}. */
  @BaseMessage("Table ''{0}'' not found")
  ExInst<CalciteException> tableNotFound(String tableName);

  @BaseMessage("Object ''{0}'' not found")
  ExInst<SqlValidatorException> objectNotFound(String a0);

  @BaseMessage("Object ''{0}'' not found within ''{1}''")
  ExInst<SqlValidatorException> objectNotFoundWithin(String a0, String a1);

  @BaseMessage("Object ''{0}'' not found; did you mean ''{1}''?")
  ExInst<SqlValidatorException> objectNotFoundDidYouMean(String a0, String a1);

  @BaseMessage("Object ''{0}'' not found within ''{1}''; did you mean ''{2}''?")
  ExInst<SqlValidatorException> objectNotFoundWithinDidYouMean(String a0,
      String a1, String a2);

  @BaseMessage("Table ''{0}'' is not a sequence")
  ExInst<SqlValidatorException> notASequence(String a0);

  @BaseMessage("Column ''{0}'' not found in any table")
  ExInst<SqlValidatorException> columnNotFound(String a0);

  @BaseMessage("Column ''{0}'' not found in any table; did you mean ''{1}''?")
  ExInst<SqlValidatorException> columnNotFoundDidYouMean(String a0, String a1);

  @BaseMessage("Column ''{0}'' not found in table ''{1}''")
  ExInst<SqlValidatorException> columnNotFoundInTable(String a0, String a1);

  @BaseMessage("Column ''{0}'' not found in table ''{1}''; did you mean ''{2}''?")
  ExInst<SqlValidatorException> columnNotFoundInTableDidYouMean(String a0,
      String a1, String a2);

  @BaseMessage("Column ''{0}'' is ambiguous")
  ExInst<SqlValidatorException> columnAmbiguous(String a0);

  @BaseMessage("Param ''{0}'' not found in function ''{1}''; did you mean ''{2}''?")
  ExInst<SqlValidatorException> paramNotFoundInFunctionDidYouMean(String a0,
      String a1, String a2);

  @BaseMessage("Param ''{0}'' not found in lambda expression ''{1}''")
  ExInst<SqlValidatorException> paramNotFoundInLambdaExpression(String a0, String a1);

  @BaseMessage("Operand {0} must be a query")
  ExInst<SqlValidatorException> needQueryOp(String a0);

  @BaseMessage("Parameters must be of the same type")
  ExInst<SqlValidatorException> needSameTypeParameter();

  @BaseMessage("Cannot apply ''{0}'' to arguments of type {1}. Supported form(s): {2}")
  ExInst<SqlValidatorException> canNotApplyOp2Type(String a0, String a1,
      String a2);

  @BaseMessage("Expected a boolean type")
  ExInst<SqlValidatorException> expectedBoolean();

  @BaseMessage("Expected a character type")
  ExInst<SqlValidatorException> expectedCharacter();

  @BaseMessage("ELSE clause or at least one THEN clause must be non-NULL")
  ExInst<SqlValidatorException> mustNotNullInElse();

  @BaseMessage("Function ''{0}'' is not defined")
  ExInst<SqlValidatorException> functionUndefined(String a0);

  @BaseMessage("Encountered {0} with {1,number} parameter(s); was expecting {2}")
  ExInst<SqlValidatorException> wrongNumberOfParam(String a0, int a1,
      String a2);

  @BaseMessage("Illegal mixing of types in CASE or COALESCE statement")
  ExInst<SqlValidatorException> illegalMixingOfTypes();

  @BaseMessage("Invalid compare. Comparing (collation, coercibility): ({0}, {1} with ({2}, {3}) is illegal")
  ExInst<CalciteException> invalidCompare(String a0, String a1, String a2,
      String a3);

  @BaseMessage("Invalid syntax. Two explicit different collations ({0}, {1}) are illegal")
  ExInst<CalciteException> differentCollations(String a0, String a1);

  @BaseMessage("{0} is not comparable to {1}")
  ExInst<SqlValidatorException> typeNotComparable(String a0, String a1);

  @BaseMessage("Cannot compare values of types ''{0}'', ''{1}''")
  ExInst<SqlValidatorException> typeNotComparableNear(String a0, String a1);

  @BaseMessage("Wrong number of arguments to expression")
  ExInst<SqlValidatorException> wrongNumOfArguments();

  @BaseMessage("Operands {0} not comparable to each other")
  ExInst<SqlValidatorException> operandNotComparable(String a0);

  @BaseMessage("Types {0} not comparable to each other")
  ExInst<SqlValidatorException> typeNotComparableEachOther(String a0);

  @BaseMessage("Numeric literal ''{0}'' out of range")
  ExInst<SqlValidatorException> numberLiteralOutOfRange(String a0);

  @BaseMessage("Date literal ''{0}'' out of range")
  ExInst<SqlValidatorException> dateLiteralOutOfRange(String a0);

  @BaseMessage("Input arguments of {0} out of range: {1,number,#.#}; should be in the range of {2}")
  ExInst<CalciteException> inputArgumentsOfFunctionOutOfRange(String a0, Number a1, String a2);

  @BaseMessage("String literal continued on same line")
  ExInst<SqlValidatorException> stringFragsOnSameLine();

  @BaseMessage("Table or column alias must be a simple identifier")
  ExInst<SqlValidatorException> aliasMustBeSimpleIdentifier();

  @BaseMessage("Expecting alias, found character literal")
  ExInst<SqlValidatorException> charLiteralAliasNotValid();

  @BaseMessage("List of column aliases must have same degree as table; table has {0,number,#} columns {1}, whereas alias list has {2,number,#} columns")
  ExInst<SqlValidatorException> aliasListDegree(int a0, String a1, int a2);

  @BaseMessage("Duplicate name ''{0}'' in column alias list")
  ExInst<SqlValidatorException> aliasListDuplicate(String a0);

  @BaseMessage("INNER, LEFT, RIGHT or FULL join requires a condition (NATURAL keyword or ON or USING clause)")
  ExInst<SqlValidatorException> joinRequiresCondition();

  @BaseMessage("Cannot qualify common column ''{0}''")
  ExInst<SqlValidatorException> disallowsQualifyingCommonColumn(String a0);

  @BaseMessage("Cannot specify condition (NATURAL keyword, or ON or USING clause) following CROSS JOIN")
  ExInst<SqlValidatorException> crossJoinDisallowsCondition();

  @BaseMessage("Cannot specify NATURAL keyword with ON or USING clause")
  ExInst<SqlValidatorException> naturalDisallowsOnOrUsing();

  @BaseMessage("Column name ''{0}'' in NATURAL join or USING clause is not unique on one side of join")
  ExInst<SqlValidatorException> columnInUsingNotUnique(String a0);

  @BaseMessage("Column ''{0}'' matched using NATURAL keyword or USING clause has incompatible types: cannot compare ''{1}'' to ''{2}''")
  ExInst<SqlValidatorException> naturalOrUsingColumnNotCompatible(String a0,
      String a1, String a2);

  @BaseMessage("OVER clause is necessary for window functions")
  ExInst<SqlValidatorException> absentOverClause();

  @BaseMessage("Argument to function ''{0}'' must be a measure")
  ExInst<SqlValidatorException> argumentMustBeMeasure(String functionName);

  @BaseMessage("Window ''{0}'' not found")
  ExInst<SqlValidatorException> windowNotFound(String a0);

  @BaseMessage("Cannot specify IGNORE NULLS or RESPECT NULLS following ''{0}''")
  ExInst<SqlValidatorException> disallowsNullTreatment(String a0);

  @BaseMessage("Expression ''{0}'' is not being grouped")
  ExInst<SqlValidatorException> notGroupExpr(String a0);

  @BaseMessage("Argument to {0} operator must be a grouped expression")
  ExInst<SqlValidatorException> groupingArgument(String a0);

  @BaseMessage("{0} operator may only occur in an aggregate query")
  ExInst<SqlValidatorException> groupingInAggregate(String a0);

  @BaseMessage("{0} operator may only occur in SELECT, HAVING or ORDER BY clause")
  ExInst<SqlValidatorException> groupingInWrongClause(String a0);

  @BaseMessage("Expression ''{0}'' is not in the select clause")
  ExInst<SqlValidatorException> notSelectDistinctExpr(String a0);

  @BaseMessage("Aggregate expression is illegal in {0} clause")
  ExInst<SqlValidatorException> aggregateIllegalInClause(String a0);

  @BaseMessage("Windowed aggregate expression is illegal in {0} clause")
  ExInst<SqlValidatorException> windowedAggregateIllegalInClause(String a0);

  @BaseMessage("Aggregate expressions cannot be nested")
  ExInst<SqlValidatorException> nestedAggIllegal();

  @BaseMessage("Measure expressions can only occur within AGGREGATE function")
  ExInst<SqlValidatorException> measureIllegal();

  @BaseMessage("Measure expressions can only occur within a GROUP BY query")
  ExInst<SqlValidatorException> measureMustBeInAggregateQuery();

  @BaseMessage("FILTER must not contain aggregate expression")
  ExInst<SqlValidatorException> aggregateInFilterIllegal();

  @BaseMessage("WITHIN GROUP must not contain aggregate expression")
  ExInst<SqlValidatorException> aggregateInWithinGroupIllegal();

  @BaseMessage("WITHIN DISTINCT must not contain aggregate expression")
  ExInst<SqlValidatorException> aggregateInWithinDistinctIllegal();

  @BaseMessage("Aggregate expression ''{0}'' must contain a WITHIN GROUP clause")
  ExInst<SqlValidatorException> aggregateMissingWithinGroupClause(String a0);

  @BaseMessage("Aggregate expression ''{0}'' must not contain a WITHIN GROUP clause")
  ExInst<SqlValidatorException> withinGroupClauseIllegalInAggregate(String a0);

  @BaseMessage("Percentile functions must have 1 or 2 arguments")
  ExInst<SqlValidatorException> percentileFunctionsArgumentLimit();

  @BaseMessage("Aggregate expression is illegal in ORDER BY clause of non-aggregating SELECT")
  ExInst<SqlValidatorException> aggregateIllegalInOrderBy();

  @BaseMessage("{0} clause must be a condition")
  ExInst<SqlValidatorException> condMustBeBoolean(String a0);

  @BaseMessage("HAVING clause must be a condition")
  ExInst<SqlValidatorException> havingMustBeBoolean();

  @BaseMessage("OVER must be applied to aggregate function")
  ExInst<SqlValidatorException> overNonAggregate();

  @BaseMessage("FILTER must be applied to aggregate function")
  ExInst<SqlValidatorException> filterNonAggregate();

  @BaseMessage("Cannot override window attribute")
  ExInst<SqlValidatorException> cannotOverrideWindowAttribute();

  @BaseMessage("Column count mismatch in {0}")
  ExInst<SqlValidatorException> columnCountMismatchInSetop(String a0);

  @BaseMessage("Type mismatch in column {0,number} of {1}")
  ExInst<SqlValidatorException> columnTypeMismatchInSetop(int a0, String a1);

  @BaseMessage("Binary literal string must contain an even number of hexits")
  ExInst<SqlValidatorException> binaryLiteralOdd();

  @BaseMessage("Binary literal string must contain only characters ''0'' - ''9'', ''A'' - ''F''")
  ExInst<SqlValidatorException> binaryLiteralInvalid();

  @BaseMessage("Illegal interval literal format {0} for {1}")
  ExInst<SqlValidatorException> unsupportedIntervalLiteral(String a0,
      String a1);

  @BaseMessage("Interval field value {0,number} exceeds precision of {1} field")
  ExInst<SqlValidatorException> intervalFieldExceedsPrecision(Number a0,
      String a1);

  @BaseMessage("RANGE clause cannot be used with compound ORDER BY clause")
  ExInst<SqlValidatorException> compoundOrderByProhibitsRange();

  @BaseMessage("Data type of ORDER BY prohibits use of RANGE clause")
  ExInst<SqlValidatorException> orderByDataTypeProhibitsRange();

  @BaseMessage("Data Type mismatch between ORDER BY and RANGE clause")
  ExInst<SqlValidatorException> orderByRangeMismatch();

  @BaseMessage("Window ORDER BY expression of type DATE requires range of type INTERVAL")
  ExInst<SqlValidatorException> dateRequiresInterval();

  @BaseMessage("ROWS value must be a non-negative integral constant")
  ExInst<SqlValidatorException> rowMustBeNonNegativeIntegral();

  @BaseMessage("Window specification must contain an ORDER BY clause")
  ExInst<SqlValidatorException> overMissingOrderBy();

  @BaseMessage("PARTITION BY expression should not contain OVER clause")
  ExInst<SqlValidatorException> partitionbyShouldNotContainOver();

  @BaseMessage("ORDER BY expression should not contain OVER clause")
  ExInst<SqlValidatorException> orderbyShouldNotContainOver();

  @BaseMessage("UNBOUNDED FOLLOWING cannot be specified for the lower frame boundary")
  ExInst<SqlValidatorException> badLowerBoundary();

  @BaseMessage("UNBOUNDED PRECEDING cannot be specified for the upper frame boundary")
  ExInst<SqlValidatorException> badUpperBoundary();

  @BaseMessage("Upper frame boundary cannot be PRECEDING when lower boundary is CURRENT ROW")
  ExInst<SqlValidatorException> currentRowPrecedingError();

  @BaseMessage("Upper frame boundary cannot be CURRENT ROW when lower boundary is FOLLOWING")
  ExInst<SqlValidatorException> currentRowFollowingError();

  @BaseMessage("Upper frame boundary cannot be PRECEDING when lower boundary is FOLLOWING")
  ExInst<SqlValidatorException> followingBeforePrecedingError();

  @BaseMessage("Window name must be a simple identifier")
  ExInst<SqlValidatorException> windowNameMustBeSimple();

  @BaseMessage("Duplicate window names not allowed")
  ExInst<SqlValidatorException> duplicateWindowName();

  @BaseMessage("Empty window specification not allowed")
  ExInst<SqlValidatorException> emptyWindowSpec();

  @BaseMessage("Duplicate window specification not allowed in the same window clause")
  ExInst<SqlValidatorException> dupWindowSpec();

  @BaseMessage("QUALIFY expression ''{0}'' must contain a window function")
  ExInst<SqlValidatorException> qualifyExpressionMustContainWindowFunction(String a0);

  @BaseMessage("ROW/RANGE not allowed with RANK, DENSE_RANK, ROW_NUMBER or PERCENTILE_CONT/DISC functions")
  ExInst<SqlValidatorException> rankWithFrame();

  @BaseMessage("RANK or DENSE_RANK functions require ORDER BY clause in window specification")
  ExInst<SqlValidatorException> funcNeedsOrderBy();

  @BaseMessage("PARTITION BY not allowed with existing window reference")
  ExInst<SqlValidatorException> partitionNotAllowed();

  @BaseMessage("ORDER BY not allowed in both base and referenced windows")
  ExInst<SqlValidatorException> orderByOverlap();

  @BaseMessage("Referenced window cannot have framing declarations")
  ExInst<SqlValidatorException> refWindowWithFrame();

  @BaseMessage("Type ''{0}'' is not supported")
  ExInst<SqlValidatorException> typeNotSupported(String a0);

  @BaseMessage("Invalid type ''{0}'' in ORDER BY clause of ''{1}'' function. Only NUMERIC types are supported")
  ExInst<SqlValidatorException> unsupportedTypeInOrderBy(String a0, String a1);

<<<<<<< HEAD
=======
  @BaseMessage("Invalid type ''{0}'' in ''{1}'' function. Only ''{2}'' type is supported")
  ExInst<SqlValidatorException> unsupportedTypeInConvertFunc(String a0, String a1, String a2);

>>>>>>> 75511b82
  @BaseMessage("''{0}'' requires precisely one ORDER BY key")
  ExInst<SqlValidatorException> orderByRequiresOneKey(String a0);

  @BaseMessage("DISTINCT/ALL not allowed with {0} function")
  ExInst<SqlValidatorException> functionQuantifierNotAllowed(String a0);

  @BaseMessage("WITHIN GROUP not allowed with {0} function")
  ExInst<SqlValidatorException> withinGroupNotAllowed(String a0);

  @BaseMessage("WITHIN DISTINCT not allowed with {0} function")
  ExInst<SqlValidatorException> withinDistinctNotAllowed(String a0);

  @BaseMessage("Some but not all arguments are named")
  ExInst<SqlValidatorException> someButNotAllArgumentsAreNamed();

  @BaseMessage("Duplicate argument name ''{0}''")
  ExInst<SqlValidatorException> duplicateArgumentName(String name);

  @BaseMessage("DEFAULT is only allowed for optional parameters")
  ExInst<SqlValidatorException> defaultForOptionalParameter();

  @BaseMessage("DEFAULT not allowed here")
  ExInst<SqlValidatorException> defaultNotAllowed();

  @BaseMessage("Not allowed to perform {0} on {1}")
  ExInst<SqlValidatorException> accessNotAllowed(String a0, String a1);

  @BaseMessage("The {0} function does not support the {1} data type.")
  ExInst<SqlValidatorException> minMaxBadType(String a0, String a1);

  @BaseMessage("Only scalar sub-queries allowed in select list.")
  ExInst<SqlValidatorException> onlyScalarSubQueryAllowed();

  @BaseMessage("Ordinal out of range")
  ExInst<SqlValidatorException> orderByOrdinalOutOfRange();

  @BaseMessage("Window has negative size")
  ExInst<SqlValidatorException> windowHasNegativeSize();

  @BaseMessage("UNBOUNDED FOLLOWING window not supported")
  ExInst<SqlValidatorException> unboundedFollowingWindowNotSupported();

  @BaseMessage("Cannot use DISALLOW PARTIAL with window based on RANGE")
  ExInst<SqlValidatorException> cannotUseDisallowPartialWithRange();

  @BaseMessage("Interval leading field precision ''{0,number,#}'' out of range for {1}")
  ExInst<SqlValidatorException> intervalStartPrecisionOutOfRange(int a0,
      String a1);

  @BaseMessage("Interval fractional second precision ''{0,number,#}'' out of range for {1}")
  ExInst<SqlValidatorException> intervalFractionalSecondPrecisionOutOfRange(
      int a0, String a1);

  @BaseMessage("Duplicate relation name ''{0}'' in FROM clause")
  ExInst<SqlValidatorException> fromAliasDuplicate(@Nullable String a0);

  @BaseMessage("Duplicate column name ''{0}'' in output")
  ExInst<SqlValidatorException> duplicateColumnName(String a0);

  @BaseMessage("Duplicate name ''{0}'' in column list")
  ExInst<SqlValidatorException> duplicateNameInColumnList(String a0);

  @BaseMessage("Internal error: {0}")
  ExInst<CalciteException> internal(String a0);

  @BaseMessage("Argument to function ''{0}'' must be a literal")
  ExInst<SqlValidatorException> argumentMustBeLiteral(String a0);

  @BaseMessage("Argument to function ''{0}'' must be a boolean literal")
  ExInst<SqlValidatorException> argumentMustBeBooleanLiteral(String a0);

  @BaseMessage("Argument to function ''{0}'' must be a positive integer literal")
  ExInst<SqlValidatorException> argumentMustBePositiveInteger(String a0);

  @BaseMessage("Argument to function ''{0}'' must be a numeric literal between {1,number,#} and {2,number,#}")
  ExInst<SqlValidatorException> argumentMustBeNumericLiteralInRange(String a0, int min, int max);

  @BaseMessage("Validation Error: {0}")
  ExInst<CalciteException> validationError(String a0);

  @BaseMessage("Locale ''{0}'' in an illegal format")
  ExInst<CalciteException> illegalLocaleFormat(String a0);

  @BaseMessage("Argument to function ''{0}'' must not be NULL")
  ExInst<SqlValidatorException> argumentMustNotBeNull(String a0);

  @BaseMessage("Illegal use of ''NULL''")
  ExInst<SqlValidatorException> nullIllegal();

  @BaseMessage("Illegal use of dynamic parameter")
  ExInst<SqlValidatorException> dynamicParamIllegal();

  @BaseMessage("''{0}'' is not a valid boolean value")
  ExInst<CalciteException> invalidBoolean(String a0);

  @BaseMessage("Argument to function ''{0}'' must be a valid precision between ''{1,number,#}'' and ''{2,number,#}''")
  ExInst<SqlValidatorException> argumentMustBeValidPrecision(String a0, int a1,
      int a2);

  @BaseMessage("Call to function ''{0}'' with argument of type ''{1}'' requires extra delimiter argument")
  ExInst<SqlValidatorException> delimiterIsRequired(String functionName,
      String argumentTypeName);

  @BaseMessage("Wrong arguments for table function ''{0}'' call. Expected ''{1}'', actual ''{2}''")
  ExInst<CalciteException> illegalArgumentForTableFunctionCall(String a0,
      String a1, String a2);

  @BaseMessage("Cannot call table function here: ''{0}''")
  ExInst<CalciteException> cannotCallTableFunctionHere(String a0);

  @BaseMessage("''{0}'' is not a valid time frame")
  ExInst<SqlValidatorException> invalidTimeFrame(String a0);

  @BaseMessage("Cannot INSERT into generated column ''{0}''")
  ExInst<SqlValidatorException> insertIntoAlwaysGenerated(String a0);

  @BaseMessage("Argument to function ''{0}'' must have a scale of 0")
  ExInst<CalciteException> argumentMustHaveScaleZero(String a0);

  @BaseMessage("Statement preparation aborted")
  ExInst<CalciteException> preparationAborted();

  @BaseMessage("Warning: use of non-standard feature ''{0}''")
  ExInst<CalciteException> nonStandardFeatureUsed(String feature);

  @BaseMessage("SELECT DISTINCT not supported")
  @Property(name = "FeatureDefinition", value = "SQL:2003 Part 2 Annex F")
  Feature sQLFeature_E051_01();

  @BaseMessage("EXCEPT not supported")
  @Property(name = "FeatureDefinition", value = "SQL:2003 Part 2 Annex F")
  Feature sQLFeature_E071_03();

  @BaseMessage("UPDATE not supported")
  @Property(name = "FeatureDefinition", value = "SQL:2003 Part 2 Annex F")
  Feature sQLFeature_E101_03();

  @BaseMessage("Transactions not supported")
  @Property(name = "FeatureDefinition", value = "SQL:2003 Part 2 Annex F")
  Feature sQLFeature_E151();

  @BaseMessage("INTERSECT not supported")
  @Property(name = "FeatureDefinition", value = "SQL:2003 Part 2 Annex F")
  Feature sQLFeature_F302();

  @BaseMessage("MERGE not supported")
  @Property(name = "FeatureDefinition", value = "SQL:2003 Part 2 Annex F")
  Feature sQLFeature_F312();

  @BaseMessage("Basic multiset not supported")
  @Property(name = "FeatureDefinition", value = "SQL:2003 Part 2 Annex F")
  Feature sQLFeature_S271();

  @BaseMessage("TABLESAMPLE not supported")
  @Property(name = "FeatureDefinition", value = "SQL:2003 Part 2 Annex F")
  Feature sQLFeature_T613();

  @BaseMessage("Execution of a new autocommit statement while a cursor is still open on same connection is not supported")
  @Property(name = "FeatureDefinition", value = "Eigenbase-defined")
  ExInst<CalciteException> sQLConformance_MultipleActiveAutocommitStatements();

  @BaseMessage("Descending sort (ORDER BY DESC) not supported")
  @Property(name = "FeatureDefinition", value = "Eigenbase-defined")
  Feature sQLConformance_OrderByDesc();

  @BaseMessage("Sharing of cached statement plans not supported")
  @Property(name = "FeatureDefinition", value = "Eigenbase-defined")
  ExInst<CalciteException> sharedStatementPlans();

  @BaseMessage("TABLESAMPLE SUBSTITUTE not supported")
  @Property(name = "FeatureDefinition", value = "Eigenbase-defined")
  Feature sQLFeatureExt_T613_Substitution();

  @BaseMessage("Personality does not maintain table''s row count in the catalog")
  @Property(name = "FeatureDefinition", value = "Eigenbase-defined")
  ExInst<CalciteException> personalityManagesRowCount();

  @BaseMessage("Personality does not support snapshot reads")
  @Property(name = "FeatureDefinition", value = "Eigenbase-defined")
  ExInst<CalciteException> personalitySupportsSnapshots();

  @BaseMessage("Personality does not support labels")
  @Property(name = "FeatureDefinition", value = "Eigenbase-defined")
  ExInst<CalciteException> personalitySupportsLabels();

  @BaseMessage("Require at least 1 argument")
  ExInst<SqlValidatorException> requireAtLeastOneArg();

  @BaseMessage("Map requires at least 2 arguments")
  ExInst<SqlValidatorException> mapRequiresTwoOrMoreArgs();

  @BaseMessage("Map requires an even number of arguments")
  ExInst<SqlValidatorException> mapRequiresEvenArgCount();

  @BaseMessage("Function ''{0}'' should all be of type map, but it is ''{1}''")
  ExInst<SqlValidatorException> typesShouldAllBeMap(String funcName, String type);

  @BaseMessage("Incompatible types")
  ExInst<SqlValidatorException> incompatibleTypes();

  @BaseMessage("Number of columns must match number of query columns")
  ExInst<SqlValidatorException> columnCountMismatch();

  @BaseMessage("Column has duplicate column name ''{0}'' and no column list specified")
  ExInst<SqlValidatorException> duplicateColumnAndNoColumnList(String s);

  @BaseMessage("Declaring class ''{0}'' of non-static user-defined function must have a public constructor with zero parameters")
  ExInst<RuntimeException> requireDefaultConstructor(String className);

  @BaseMessage("In user-defined aggregate class ''{0}'', first parameter to ''add'' method must be the accumulator (the return type of the ''init'' method)")
  ExInst<RuntimeException> firstParameterOfAdd(String className);

  @BaseMessage("FilterableTable.scan returned a filter that was not in the original list: {0}")
  ExInst<CalciteException> filterableTableInventedFilter(String s);

  @BaseMessage("FilterableTable.scan must not return null")
  ExInst<CalciteException> filterableTableScanReturnedNull();

  @BaseMessage("Cannot convert table ''{0}'' to stream")
  ExInst<SqlValidatorException> cannotConvertToStream(String tableName);

  @BaseMessage("Cannot convert stream ''{0}'' to relation")
  ExInst<SqlValidatorException> cannotConvertToRelation(String tableName);

  @BaseMessage("Streaming aggregation requires at least one monotonic expression in GROUP BY clause")
  ExInst<SqlValidatorException> streamMustGroupByMonotonic();

  @BaseMessage("Streaming ORDER BY must start with monotonic expression")
  ExInst<SqlValidatorException> streamMustOrderByMonotonic();

  @BaseMessage("Set operator cannot combine streaming and non-streaming inputs")
  ExInst<SqlValidatorException> streamSetOpInconsistentInputs();

  @BaseMessage("Cannot stream VALUES")
  ExInst<SqlValidatorException> cannotStreamValues();

  @BaseMessage("Cannot resolve ''{0}''; it references view ''{1}'', whose definition is cyclic")
  ExInst<SqlValidatorException> cyclicDefinition(String id, String view);

  @BaseMessage("Modifiable view must be based on a single table")
  ExInst<SqlValidatorException> modifiableViewMustBeBasedOnSingleTable();

  @BaseMessage("Modifiable view must be predicated only on equality expressions")
  ExInst<SqlValidatorException> modifiableViewMustHaveOnlyEqualityPredicates();

  @BaseMessage("View is not modifiable. More than one expression maps to column ''{0}'' of base table ''{1}''")
  ExInst<SqlValidatorException> moreThanOneMappedColumn(String columnName, String tableName);

  @BaseMessage("View is not modifiable. No value is supplied for NOT NULL column ''{0}'' of base table ''{1}''")
  ExInst<SqlValidatorException> noValueSuppliedForViewColumn(String columnName, String tableName);

  @BaseMessage("Modifiable view constraint is not satisfied for column ''{0}'' of base table ''{1}''")
  ExInst<SqlValidatorException> viewConstraintNotSatisfied(String columnName, String tableName);

  @BaseMessage("Not a record type. The ''*'' operator requires a record")
  ExInst<SqlValidatorException> starRequiresRecordType();

  @BaseMessage("FILTER expression must be of type BOOLEAN")
  ExInst<CalciteException> filterMustBeBoolean();

  @BaseMessage("Cannot stream results of a query with no streaming inputs: ''{0}''. At least one input should be convertible to a stream")
  ExInst<SqlValidatorException> cannotStreamResultsForNonStreamingInputs(String inputs);

  @BaseMessage("MINUS is not allowed under the current SQL conformance level")
  ExInst<CalciteException> minusNotAllowed();

  @BaseMessage("SELECT must have a FROM clause")
  ExInst<SqlValidatorException> selectMissingFrom();

  @BaseMessage("SELECT * requires a FROM clause")
  ExInst<SqlValidatorException> selectStarRequiresFrom();

  @BaseMessage("Group function ''{0}'' can only appear in GROUP BY clause")
  ExInst<SqlValidatorException> groupFunctionMustAppearInGroupByClause(String funcName);

  @BaseMessage("Call to auxiliary group function ''{0}'' must have matching call to group function ''{1}'' in GROUP BY clause")
  ExInst<SqlValidatorException> auxiliaryWithoutMatchingGroupCall(String func1, String func2);

  @BaseMessage("Measure expression in PIVOT must use aggregate function")
  ExInst<SqlValidatorException> pivotAggMalformed();

  @BaseMessage("Value count in PIVOT ({0,number,#}) must match number of FOR columns ({1,number,#})")
  ExInst<SqlValidatorException> pivotValueArityMismatch(int valueCount, int forCount);

  @BaseMessage("Duplicate column name ''{0}'' in UNPIVOT")
  ExInst<SqlValidatorException> unpivotDuplicate(String columnName);

  @BaseMessage("Value count in UNPIVOT ({0,number,#}) must match number of FOR columns ({1,number,#})")
  ExInst<SqlValidatorException> unpivotValueArityMismatch(int valueCount, int forCount);

  @BaseMessage("In UNPIVOT, cannot derive type for measure ''{0}'' because source columns have different data types")
  ExInst<SqlValidatorException> unpivotCannotDeriveMeasureType(String measureName);

  @BaseMessage("In UNPIVOT, cannot derive type for axis ''{0}''")
  ExInst<SqlValidatorException> unpivotCannotDeriveAxisType(String axisName);

  @BaseMessage("Pattern variable ''{0}'' has already been defined")
  ExInst<SqlValidatorException> patternVarAlreadyDefined(String varName);

  @BaseMessage("Cannot use PREV/NEXT in MEASURE ''{0}''")
  ExInst<SqlValidatorException> patternPrevFunctionInMeasure(String call);

  @BaseMessage("Cannot nest PREV/NEXT under LAST/FIRST ''{0}''")
  ExInst<SqlValidatorException> patternPrevFunctionOrder(String call);

  @BaseMessage("Cannot use aggregation in navigation ''{0}''")
  ExInst<SqlValidatorException> patternAggregationInNavigation(String call);

  @BaseMessage("Invalid number of parameters to COUNT method")
  ExInst<SqlValidatorException> patternCountFunctionArg();

  @BaseMessage("The system time period specification expects Timestamp type but is ''{0}''")
  ExInst<SqlValidatorException> illegalExpressionForTemporal(String type);

  @BaseMessage("Table ''{0}'' is not a temporal table, can not be queried in system time period specification")
  ExInst<SqlValidatorException> notTemporalTable(String tableName);

  @BaseMessage("Cannot use RUNNING/FINAL in DEFINE ''{0}''")
  ExInst<SqlValidatorException> patternRunningFunctionInDefine(String call);

  @BaseMessage("Multiple pattern variables in ''{0}''")
  ExInst<SqlValidatorException> patternFunctionVariableCheck(String call);

  @BaseMessage("Function ''{0}'' can only be used in MATCH_RECOGNIZE")
  ExInst<SqlValidatorException> functionMatchRecognizeOnly(String call);

  @BaseMessage("Null parameters in ''{0}''")
  ExInst<SqlValidatorException> patternFunctionNullCheck(String call);

  @BaseMessage("Unknown pattern ''{0}''")
  ExInst<SqlValidatorException> unknownPattern(String call);

  @BaseMessage("Interval must be non-negative ''{0}''")
  ExInst<SqlValidatorException> intervalMustBeNonNegative(String call);

  @BaseMessage("Must contain an ORDER BY clause when WITHIN is used")
  ExInst<SqlValidatorException> cannotUseWithinWithoutOrderBy();

  @BaseMessage("A recursive query only supports UNION [ALL] operator")
  ExInst<SqlValidatorException> recursiveWithMustHaveUnionSetOp();

  @BaseMessage("A recursive query only supports binary UNION [ALL] operator")
  ExInst<SqlValidatorException> recursiveWithMustHaveTwoChildUnionSetOp();

  @BaseMessage("First column of ORDER BY must be of type TIMESTAMP")
  ExInst<SqlValidatorException> firstColumnOfOrderByMustBeTimestamp();

  @BaseMessage("Extended columns not allowed under the current SQL conformance level")
  ExInst<SqlValidatorException> extendNotAllowed();

  @BaseMessage("Rolled up column ''{0}'' is not allowed in {1}")
  ExInst<SqlValidatorException> rolledUpNotAllowed(String column, String context);

  @BaseMessage("Schema ''{0}'' already exists")
  ExInst<SqlValidatorException> schemaExists(String name);

  @BaseMessage("Invalid schema type ''{0}''; valid values: {1}")
  ExInst<SqlValidatorException> schemaInvalidType(String type, String values);

  @BaseMessage("Table ''{0}'' already exists")
  ExInst<SqlValidatorException> tableExists(String name);

  // If CREATE TABLE does not have "AS query", there must be a column list
  @BaseMessage("Missing column list")
  ExInst<SqlValidatorException> createTableRequiresColumnList();

  // If CREATE TABLE does not have "AS query", a type must be specified for each
  // column
  @BaseMessage("Type required for column ''{0}'' in CREATE TABLE without AS")
  ExInst<SqlValidatorException> createTableRequiresColumnTypes(String columnName);

  @BaseMessage("View ''{0}'' already exists and REPLACE not specified")
  ExInst<SqlValidatorException> viewExists(String name);

  @BaseMessage("Schema ''{0}'' not found")
  ExInst<SqlValidatorException> schemaNotFound(String name);

  @BaseMessage("View ''{0}'' not found")
  ExInst<SqlValidatorException> viewNotFound(String name);

  @BaseMessage("Type ''{0}'' not found")
  ExInst<SqlValidatorException> typeNotFound(String name);

  @BaseMessage("Function ''{0}'' not found")
  ExInst<SqlValidatorException> functionNotFound(String name);

  @BaseMessage("Dialect does not support feature: ''{0}''")
  ExInst<SqlValidatorException> dialectDoesNotSupportFeature(String featureName);

  @BaseMessage("Second argument for LPAD/RPAD must not be negative")
  ExInst<CalciteException> illegalNegativePadLength();

  @BaseMessage("Third argument (pad pattern) for LPAD/RPAD must not be empty")
  ExInst<CalciteException> illegalEmptyPadPattern();

  @BaseMessage("Array index {0,number,#} is out of bounds")
  ExInst<CalciteException> arrayIndexOutOfBounds(int idx);

  @BaseMessage("Substring error: negative substring length not allowed")
  ExInst<CalciteException> illegalNegativeSubstringLength();

  @BaseMessage("Illegal arguments for 'FORMAT_NUMBER' function: negative decimal value not allowed")
  ExInst<CalciteException> illegalNegativeDecimalValue();

  @BaseMessage("Illegal arguments: The length of the keys array {0,number,#} is not equal to the length of the values array {1,number,#} in MAP_FROM_ARRAYS function")
  ExInst<CalciteException> illegalArgumentsInMapFromArraysFunc(int arg0, int arg1);

  @BaseMessage("Trim error: trim character must be exactly 1 character")
  ExInst<CalciteException> trimError();

  @BaseMessage("Invalid types for arithmetic: {0} {1} {2}")
  ExInst<CalciteException> invalidTypesForArithmetic(String clazzName0, String op,
      String clazzName1);

  @BaseMessage("Invalid types for comparison: {0} {1} {2}")
  ExInst<CalciteException> invalidTypesForComparison(String clazzName0, String op,
      String clazzName1);

  @BaseMessage("Cannot convert {0} to {1}")
  ExInst<CalciteException> cannotConvert(String o, String toType);

  @BaseMessage("Invalid character for cast: {0}")
  ExInst<CalciteException> invalidCharacterForCast(String s);

  @BaseMessage("More than one value in list: {0}")
  ExInst<CalciteException> moreThanOneValueInList(String list);

  @BaseMessage("Failed to access field ''{0}'', index {1,number,#} of object of type {2}")
  ExInstWithCause<CalciteException> failedToAccessField(
      @Nullable String fieldName, int fieldIndex, String typeName);

  @BaseMessage("Illegal jsonpath spec ''{0}'', format of the spec should be: ''<lax|strict> $'{'expr'}'''")
  ExInst<CalciteException> illegalJsonPathSpec(String pathSpec);

  @BaseMessage("Illegal jsonpath mode ''{0}''")
  ExInst<CalciteException> illegalJsonPathMode(String pathMode);

  @BaseMessage("Illegal jsonpath mode ''{0}'' in jsonpath spec: ''{1}''")
  ExInst<CalciteException> illegalJsonPathModeInPathSpec(String pathMode, String pathSpec);

  @BaseMessage("Strict jsonpath mode requires a non empty returned value, but is null")
  ExInst<CalciteException> strictPathModeRequiresNonEmptyValue();

  @BaseMessage("Illegal error behavior ''{0}'' specified in JSON_EXISTS function")
  ExInst<CalciteException> illegalErrorBehaviorInJsonExistsFunc(String errorBehavior);

  @BaseMessage("Empty result of JSON_VALUE function is not allowed")
  ExInst<CalciteException> emptyResultOfJsonValueFuncNotAllowed();

  @BaseMessage("Illegal empty behavior ''{0}'' specified in JSON_VALUE function")
  ExInst<CalciteException> illegalEmptyBehaviorInJsonValueFunc(String emptyBehavior);

  @BaseMessage("Illegal error behavior ''{0}'' specified in JSON_VALUE function")
  ExInst<CalciteException> illegalErrorBehaviorInJsonValueFunc(String errorBehavior);

  @BaseMessage("Strict jsonpath mode requires scalar value, and the actual value is: ''{0}''")
  ExInst<CalciteException> scalarValueRequiredInStrictModeOfJsonValueFunc(String value);

  @BaseMessage("Illegal wrapper behavior ''{0}'' specified in JSON_QUERY function")
  ExInst<CalciteException> illegalWrapperBehaviorInJsonQueryFunc(String wrapperBehavior);

  @BaseMessage("Empty result of JSON_QUERY function is not allowed")
  ExInst<CalciteException> emptyResultOfJsonQueryFuncNotAllowed();

  @BaseMessage("Illegal empty behavior ''{0}'' specified in JSON_VALUE function")
  ExInst<CalciteException> illegalEmptyBehaviorInJsonQueryFunc(String emptyBehavior);

  @BaseMessage("Strict jsonpath mode requires array or object value, and the actual value is: ''{0}''")
  ExInst<CalciteException> arrayOrObjectValueRequiredInStrictModeOfJsonQueryFunc(String value);

  @BaseMessage("Illegal error behavior ''{0}'' specified in JSON_VALUE function")
  ExInst<CalciteException> illegalErrorBehaviorInJsonQueryFunc(String errorBehavior);

  @BaseMessage("Null key of JSON object is not allowed")
  ExInst<CalciteException> nullKeyOfJsonObjectNotAllowed();

  @BaseMessage("Timeout of ''{0}'' ms for query execution is reached. Query execution started at ''{1}''")
  ExInst<CalciteException> queryExecutionTimeoutReached(String timeout, String queryStart);

  @BaseMessage("Including both WITHIN GROUP(...) and inside ORDER BY in a single JSON_ARRAYAGG call is not allowed")
  ExInst<CalciteException> ambiguousSortOrderInJsonArrayAggFunc();

  @BaseMessage("While executing SQL [{0}] on JDBC sub-schema")
  ExInst<RuntimeException> exceptionWhilePerformingQueryOnJdbcSubSchema(String sql);

  @BaseMessage("Invalid input for JSON_TYPE: ''{0}''")
  ExInst<CalciteException> invalidInputForJsonType(String value);

  @BaseMessage("Invalid input for JSON_DEPTH: ''{0}''")
  ExInst<CalciteException> invalidInputForJsonDepth(String value);

  @BaseMessage("Cannot serialize object to JSON: ''{0}''")
  ExInst<CalciteException> exceptionWhileSerializingToJson(String value);

  @BaseMessage("Invalid input for JSON_LENGTH: ''{0}''")
  ExInst<CalciteException> invalidInputForJsonLength(String value);

  @BaseMessage("Invalid input for JSON_KEYS: ''{0}''")
  ExInst<CalciteException> invalidInputForJsonKeys(String value);

  @BaseMessage("Invalid input for JSON_REMOVE: document: ''{0}'', jsonpath expressions: ''{1}''")
  ExInst<CalciteException> invalidInputForJsonRemove(String value, String pathSpecs);

  @BaseMessage("Invalid input for JSON_STORAGE_SIZE: ''{0}''")
  ExInst<CalciteException> invalidInputForJsonStorageSize(String value);

  @BaseMessage("Invalid integer input ''{0}'' for argument ''{1}'' in {2}")
  ExInst<RuntimeException> invalidIntegerInputForRegexpFunctions(String value, String argument,
      String methodName);

  @BaseMessage("Invalid regular expression for {1}: ''{0}''")
  ExInst<RuntimeException> invalidRegexInputForRegexpFunctions(String value, String methodName);

  @BaseMessage("Multiple capturing groups (count={0}) not allowed in regex input for {1}")
  ExInst<RuntimeException> multipleCapturingGroupsForRegexpFunctions(String value,
      String methodName);

  @BaseMessage("Invalid input for REGEXP_REPLACE: ''{0}''")
  ExInst<CalciteException> invalidInputForRegexpReplace(String value);

  @BaseMessage("Invalid replacement pattern for REGEXP_REPLACE: ''{0}''")
  ExInst<CalciteException> invalidReplacePatternForRegexpReplace(String value);

  @BaseMessage("Invalid input for JSON_INSERT: jsonDoc: ''{0}'', kvs: ''{1}''")
  ExInst<CalciteException> invalidInputForJsonInsert(String jsonDoc, String kvs);

  @BaseMessage("Invalid input for JSON_REPLACE: jsonDoc: ''{0}'', kvs: ''{1}''")
  ExInst<CalciteException> invalidInputForJsonReplace(String jsonDoc, String kvs);

  @BaseMessage("Invalid input for JSON_SET: jsonDoc: ''{0}'', kvs: ''{1}''")
  ExInst<CalciteException> invalidInputForJsonSet(String jsonDoc, String kvs);

  @BaseMessage("Illegal xslt specified : ''{0}''")
  ExInst<CalciteException> illegalXslt(String xslt);

  @BaseMessage("Invalid input for XMLTRANSFORM xml: ''{0}''")
  ExInst<CalciteException> invalidInputForXmlTransform(String xml);

  @BaseMessage("Invalid input for EXTRACT xpath: ''{0}'', namespace: ''{1}''")
  ExInst<CalciteException> invalidInputForExtractXml(String xpath, @Nullable String namespace);

  @BaseMessage("Invalid input for EXISTSNODE xpath: ''{0}'', namespace: ''{1}''")
  ExInst<CalciteException> invalidInputForExistsNode(String xpath, @Nullable String namespace);

  @BaseMessage("Invalid input for EXTRACTVALUE: xml: ''{0}'', xpath expression: ''{1}''")
  ExInst<CalciteException> invalidInputForExtractValue(String xml, String xpath);

  @BaseMessage("Different length for bitwise operands: the first: {0,number,#}, the second: {1,number,#}")
  ExInst<CalciteException> differentLengthForBitwiseOperands(int l0, int l1);

  @BaseMessage("No operator for ''{0}'' with kind: ''{1}'', syntax: ''{2}'' during JSON deserialization")
  ExInst<CalciteException> noOperator(String name, String kind, String syntax);

  @BaseMessage("Invalid input for POSITION function: from operand value must not be zero")
  ExInst<CalciteException> fromNotZero();

  @BaseMessage("Invalid input for POSITION function: occurrence operand value must be positive")
  ExInst<CalciteException> occurrenceNotZero();

  @BaseMessage("Only tables with set semantics may be partitioned. Invalid PARTITION BY clause in the {0,number,#}-th operand of table function ''{1}''")
  ExInst<SqlValidatorException> invalidPartitionKeys(int idx, String funcName);

  @BaseMessage("Only tables with set semantics may be ordered. Invalid ORDER BY clause in the {0,number,#}-th operand of table function ''{1}''")
  ExInst<SqlValidatorException> invalidOrderBy(int idx, String funcName);

  @BaseMessage("A table function at most has one input table with row semantics. Table function ''{0}'' has multiple input tables with row semantics")
  ExInst<SqlValidatorException> multipleRowSemanticsTables(String funcName);

  @BaseMessage("BIT_GET/GETBIT error: negative position {0,number} not allowed")
  ExInst<CalciteException> illegalNegativeBitGetPosition(int position);

  @BaseMessage("BIT_GET/GETBIT error: position {0,number} exceeds the bit upper limit {1,number}")
  ExInst<CalciteException> illegalBitGetPositionExceedsLimit(int position, int size);
}<|MERGE_RESOLUTION|>--- conflicted
+++ resolved
@@ -511,12 +511,9 @@
   @BaseMessage("Invalid type ''{0}'' in ORDER BY clause of ''{1}'' function. Only NUMERIC types are supported")
   ExInst<SqlValidatorException> unsupportedTypeInOrderBy(String a0, String a1);
 
-<<<<<<< HEAD
-=======
   @BaseMessage("Invalid type ''{0}'' in ''{1}'' function. Only ''{2}'' type is supported")
   ExInst<SqlValidatorException> unsupportedTypeInConvertFunc(String a0, String a1, String a2);
 
->>>>>>> 75511b82
   @BaseMessage("''{0}'' requires precisely one ORDER BY key")
   ExInst<SqlValidatorException> orderByRequiresOneKey(String a0);
 
