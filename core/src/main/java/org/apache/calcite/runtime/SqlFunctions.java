--- conflicted
+++ resolved
@@ -3157,7 +3157,6 @@
     return count;
   }
 
-<<<<<<< HEAD
   public static Object monthsBetween(Object date1, Object date2) {
     String[] firstDate = ((String) date1).split("-");
     String[] secondDate = ((String) date2).split("-");
@@ -3178,7 +3177,7 @@
     return Math.round(((firstYear - secondYear) * 12 + (firstMonth - secondMonth)
            + (double) (firstDay - secondDay) / 31) * Math.pow(10, 9)) / Math.pow(10, 9);
   }
-=======
+
   public static Object regexpContains(Object value, Object regex) {
     Pattern pattern = Pattern.compile((String) regex);
     Matcher matcher = pattern.matcher((String) value);
@@ -3209,7 +3208,6 @@
     return null;
   }
 
->>>>>>> 82f3e9cc
 }
 
 // End SqlFunctions.java