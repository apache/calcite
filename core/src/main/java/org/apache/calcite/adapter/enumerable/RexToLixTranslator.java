/*
 * Licensed to the Apache Software Foundation (ASF) under one or more
 * contributor license agreements.  See the NOTICE file distributed with
 * this work for additional information regarding copyright ownership.
 * The ASF licenses this file to you under the Apache License, Version 2.0
 * (the "License"); you may not use this file except in compliance with
 * the License.  You may obtain a copy of the License at
 *
 * http://www.apache.org/licenses/LICENSE-2.0
 *
 * Unless required by applicable law or agreed to in writing, software
 * distributed under the License is distributed on an "AS IS" BASIS,
 * WITHOUT WARRANTIES OR CONDITIONS OF ANY KIND, either express or implied.
 * See the License for the specific language governing permissions and
 * limitations under the License.
 */
package org.apache.calcite.adapter.enumerable;

import org.apache.calcite.DataContext;
import org.apache.calcite.adapter.java.JavaTypeFactory;
import org.apache.calcite.avatica.util.ByteString;
import org.apache.calcite.avatica.util.DateTimeUtils;
import org.apache.calcite.linq4j.function.Function1;
import org.apache.calcite.linq4j.tree.BlockBuilder;
import org.apache.calcite.linq4j.tree.ConstantExpression;
import org.apache.calcite.linq4j.tree.Expression;
import org.apache.calcite.linq4j.tree.ExpressionType;
import org.apache.calcite.linq4j.tree.Expressions;
import org.apache.calcite.linq4j.tree.ParameterExpression;
import org.apache.calcite.linq4j.tree.Primitive;
import org.apache.calcite.linq4j.tree.UnaryExpression;
import org.apache.calcite.rel.type.RelDataType;
import org.apache.calcite.rel.type.RelDataTypeFactoryImpl;
import org.apache.calcite.rex.RexBuilder;
import org.apache.calcite.rex.RexCall;
import org.apache.calcite.rex.RexCorrelVariable;
import org.apache.calcite.rex.RexDynamicParam;
import org.apache.calcite.rex.RexFieldAccess;
import org.apache.calcite.rex.RexInputRef;
import org.apache.calcite.rex.RexLiteral;
import org.apache.calcite.rex.RexLocalRef;
import org.apache.calcite.rex.RexNode;
import org.apache.calcite.rex.RexProgram;
import org.apache.calcite.runtime.SqlFunctions;
import org.apache.calcite.sql.SqlIntervalQualifier;
import org.apache.calcite.sql.SqlKind;
import org.apache.calcite.sql.SqlOperator;
import org.apache.calcite.sql.fun.SqlStdOperatorTable;
import org.apache.calcite.sql.type.SqlTypeUtil;
import org.apache.calcite.sql.validate.SqlConformance;
import org.apache.calcite.util.BuiltInMethod;
import org.apache.calcite.util.ControlFlowException;
import org.apache.calcite.util.Pair;
import org.apache.calcite.util.Util;

import com.google.common.collect.ImmutableList;
import com.google.common.collect.ImmutableMap;

import java.lang.reflect.Method;
import java.lang.reflect.Modifier;
import java.lang.reflect.Type;
import java.math.BigDecimal;
import java.util.ArrayList;
import java.util.Collections;
import java.util.LinkedHashMap;
import java.util.List;
import java.util.Map;
import java.util.Objects;

import static org.apache.calcite.sql.fun.OracleSqlOperatorTable.TRANSLATE3;
import static org.apache.calcite.sql.fun.SqlStdOperatorTable.CHARACTER_LENGTH;
import static org.apache.calcite.sql.fun.SqlStdOperatorTable.CHAR_LENGTH;
import static org.apache.calcite.sql.fun.SqlStdOperatorTable.SUBSTRING;
import static org.apache.calcite.sql.fun.SqlStdOperatorTable.UPPER;

/**
 * Translates {@link org.apache.calcite.rex.RexNode REX expressions} to
 * {@link Expression linq4j expressions}.
 */
public class RexToLixTranslator {
  public static final Map<Method, SqlOperator> JAVA_TO_SQL_METHOD_MAP =
      Util.mapOf(
          findMethod(String.class, "toUpperCase"), UPPER,
          findMethod(
              SqlFunctions.class, "substring", String.class, Integer.TYPE,
              Integer.TYPE), SUBSTRING,
          findMethod(SqlFunctions.class, "charLength", String.class),
          CHARACTER_LENGTH,
          findMethod(SqlFunctions.class, "charLength", String.class),
          CHAR_LENGTH,
          findMethod(SqlFunctions.class, "translate3", String.class, String.class,
              String.class), TRANSLATE3);

  final JavaTypeFactory typeFactory;
  final RexBuilder builder;
  private final RexProgram program;
  final SqlConformance conformance;
  private final Expression root;
  private final RexToLixTranslator.InputGetter inputGetter;
  private final BlockBuilder list;
  private final Map<? extends RexNode, Boolean> exprNullableMap;
  private final RexToLixTranslator parent;
  private final Function1<String, InputGetter> correlates;

  private static Method findMethod(
      Class<?> clazz, String name, Class... parameterTypes) {
    try {
      return clazz.getMethod(name, parameterTypes);
    } catch (NoSuchMethodException e) {
      throw new RuntimeException(e);
    }
  }

  private RexToLixTranslator(RexProgram program,
      JavaTypeFactory typeFactory,
      Expression root,
      InputGetter inputGetter,
      BlockBuilder list,
      Map<? extends RexNode, Boolean> exprNullableMap,
      RexBuilder builder,
      SqlConformance conformance,
      RexToLixTranslator parent,
      Function1<String, InputGetter> correlates) {
    this.program = program; // may be null
    this.typeFactory = Objects.requireNonNull(typeFactory);
    this.conformance = Objects.requireNonNull(conformance);
    this.root = Objects.requireNonNull(root);
    this.inputGetter = inputGetter;
    this.list = Objects.requireNonNull(list);
    this.exprNullableMap = Objects.requireNonNull(exprNullableMap);
    this.builder = Objects.requireNonNull(builder);
    this.parent = parent; // may be null
    this.correlates = correlates; // may be null
  }

  /**
   * Translates a {@link RexProgram} to a sequence of expressions and
   * declarations.
   *
   * @param program Program to be translated
   * @param typeFactory Type factory
   * @param conformance SQL conformance
   * @param list List of statements, populated with declarations
   * @param outputPhysType Output type, or null
   * @param root Root expression
   * @param inputGetter Generates expressions for inputs
   * @param correlates Provider of references to the values of correlated
   *                   variables
   * @return Sequence of expressions, optional condition
   */
  public static List<Expression> translateProjects(RexProgram program,
      JavaTypeFactory typeFactory, SqlConformance conformance,
      BlockBuilder list, PhysType outputPhysType, Expression root,
      InputGetter inputGetter, Function1<String, InputGetter> correlates) {
    List<Type> storageTypes = null;
    if (outputPhysType != null) {
      final RelDataType rowType = outputPhysType.getRowType();
      storageTypes = new ArrayList<>(rowType.getFieldCount());
      for (int i = 0; i < rowType.getFieldCount(); i++) {
        storageTypes.add(outputPhysType.getJavaFieldType(i));
      }
    }
    return new RexToLixTranslator(program, typeFactory, root, inputGetter,
        list, Collections.emptyMap(), new RexBuilder(typeFactory), conformance,
        null, null)
        .setCorrelates(correlates)
        .translateList(program.getProjectList(), storageTypes);
  }

  /** Creates a translator for translating aggregate functions. */
  public static RexToLixTranslator forAggregation(JavaTypeFactory typeFactory,
      BlockBuilder list, InputGetter inputGetter, SqlConformance conformance) {
    final ParameterExpression root = DataContext.ROOT;
    return new RexToLixTranslator(null, typeFactory, root, inputGetter, list,
        Collections.emptyMap(), new RexBuilder(typeFactory), conformance, null,
        null);
  }

  Expression translate(RexNode expr) {
    final RexImpTable.NullAs nullAs =
        RexImpTable.NullAs.of(isNullable(expr));
    return translate(expr, nullAs);
  }

  Expression translate(RexNode expr, RexImpTable.NullAs nullAs) {
    return translate(expr, nullAs, null);
  }

  Expression translate(RexNode expr, Type storageType) {
    final RexImpTable.NullAs nullAs =
        RexImpTable.NullAs.of(isNullable(expr));
    return translate(expr, nullAs, storageType);
  }

  Expression translate(RexNode expr, RexImpTable.NullAs nullAs,
      Type storageType) {
    Expression expression = translate0(expr, nullAs, storageType);
    expression = EnumUtils.enforce(storageType, expression);
    assert expression != null;
    return list.append("v", expression);
  }

  Expression translateCast(
      RelDataType sourceType,
      RelDataType targetType,
      Expression operand) {
    Expression convert = null;
    switch (targetType.getSqlTypeName()) {
    case ANY:
      convert = operand;
      break;
    case DATE:
      switch (sourceType.getSqlTypeName()) {
      case CHAR:
      case VARCHAR:
        convert =
            Expressions.call(BuiltInMethod.STRING_TO_DATE.method, operand);
        break;
      case TIMESTAMP:
        convert = Expressions.convert_(
            Expressions.call(BuiltInMethod.FLOOR_DIV.method,
                operand, Expressions.constant(DateTimeUtils.MILLIS_PER_DAY)),
            int.class);
        break;
      case TIMESTAMP_WITH_LOCAL_TIME_ZONE:
        convert = RexImpTable.optimize2(
            operand,
            Expressions.call(
                BuiltInMethod.TIMESTAMP_WITH_LOCAL_TIME_ZONE_TO_DATE.method,
                operand,
                Expressions.call(BuiltInMethod.TIME_ZONE.method, root)));
      }
      break;
    case TIME:
      switch (sourceType.getSqlTypeName()) {
      case CHAR:
      case VARCHAR:
        convert =
            Expressions.call(BuiltInMethod.STRING_TO_TIME.method, operand);
        break;
      case TIME_WITH_LOCAL_TIME_ZONE:
        convert = RexImpTable.optimize2(
            operand,
            Expressions.call(
                BuiltInMethod.TIME_WITH_LOCAL_TIME_ZONE_TO_TIME.method,
                operand,
                Expressions.call(BuiltInMethod.TIME_ZONE.method, root)));
        break;
      case TIMESTAMP:
        convert = Expressions.convert_(
            Expressions.call(
                BuiltInMethod.FLOOR_MOD.method,
                operand,
                Expressions.constant(DateTimeUtils.MILLIS_PER_DAY)),
            int.class);
        break;
      case TIMESTAMP_WITH_LOCAL_TIME_ZONE:
        convert = RexImpTable.optimize2(
            operand,
            Expressions.call(
                BuiltInMethod.TIMESTAMP_WITH_LOCAL_TIME_ZONE_TO_TIME.method,
                operand,
                Expressions.call(BuiltInMethod.TIME_ZONE.method, root)));
      }
      break;
    case TIME_WITH_LOCAL_TIME_ZONE:
      switch (sourceType.getSqlTypeName()) {
      case CHAR:
      case VARCHAR:
        convert =
            Expressions.call(BuiltInMethod.STRING_TO_TIME_WITH_LOCAL_TIME_ZONE.method, operand);
        break;
      case TIME:
        convert = Expressions.call(
            BuiltInMethod.TIME_STRING_TO_TIME_WITH_LOCAL_TIME_ZONE.method,
            RexImpTable.optimize2(
                operand,
                Expressions.call(
                    BuiltInMethod.UNIX_TIME_TO_STRING.method,
                    operand)),
            Expressions.call(BuiltInMethod.TIME_ZONE.method, root));
        break;
      case TIMESTAMP:
        convert = Expressions.call(
            BuiltInMethod.TIMESTAMP_STRING_TO_TIMESTAMP_WITH_LOCAL_TIME_ZONE.method,
            RexImpTable.optimize2(
                operand,
                Expressions.call(
                    BuiltInMethod.UNIX_TIMESTAMP_TO_STRING.method,
                    operand)),
            Expressions.call(BuiltInMethod.TIME_ZONE.method, root));
        break;
      case TIMESTAMP_WITH_LOCAL_TIME_ZONE:
        convert = RexImpTable.optimize2(
            operand,
            Expressions.call(
                BuiltInMethod.TIMESTAMP_WITH_LOCAL_TIME_ZONE_TO_TIME_WITH_LOCAL_TIME_ZONE.method,
                operand));
      }
      break;
    case TIMESTAMP:
      switch (sourceType.getSqlTypeName()) {
      case CHAR:
      case VARCHAR:
        convert =
            Expressions.call(BuiltInMethod.STRING_TO_TIMESTAMP.method, operand);
        break;
      case DATE:
        convert = Expressions.multiply(
            Expressions.convert_(operand, long.class),
            Expressions.constant(DateTimeUtils.MILLIS_PER_DAY));
        break;
      case TIME:
        convert =
            Expressions.add(
                Expressions.multiply(
                    Expressions.convert_(
                        Expressions.call(BuiltInMethod.CURRENT_DATE.method, root),
                        long.class),
                    Expressions.constant(DateTimeUtils.MILLIS_PER_DAY)),
                Expressions.convert_(operand, long.class));
        break;
      case TIME_WITH_LOCAL_TIME_ZONE:
        convert = RexImpTable.optimize2(
            operand,
            Expressions.call(
                BuiltInMethod.TIME_WITH_LOCAL_TIME_ZONE_TO_TIMESTAMP.method,
                Expressions.call(
                    BuiltInMethod.UNIX_DATE_TO_STRING.method,
                    Expressions.call(BuiltInMethod.CURRENT_DATE.method, root)),
                operand,
                Expressions.call(BuiltInMethod.TIME_ZONE.method, root)));
        break;
      case TIMESTAMP_WITH_LOCAL_TIME_ZONE:
        convert = RexImpTable.optimize2(
            operand,
            Expressions.call(
                BuiltInMethod.TIMESTAMP_WITH_LOCAL_TIME_ZONE_TO_TIMESTAMP.method,
                operand,
                Expressions.call(BuiltInMethod.TIME_ZONE.method, root)));
      }
      break;
    case TIMESTAMP_WITH_LOCAL_TIME_ZONE:
      switch (sourceType.getSqlTypeName()) {
      case CHAR:
      case VARCHAR:
        convert =
            Expressions.call(
                BuiltInMethod.STRING_TO_TIMESTAMP_WITH_LOCAL_TIME_ZONE.method,
                operand);
        break;
      case DATE:
        convert = Expressions.call(
            BuiltInMethod.TIMESTAMP_STRING_TO_TIMESTAMP_WITH_LOCAL_TIME_ZONE.method,
            RexImpTable.optimize2(
                operand,
                Expressions.call(
                    BuiltInMethod.UNIX_TIMESTAMP_TO_STRING.method,
                    Expressions.multiply(
                        Expressions.convert_(operand, long.class),
                        Expressions.constant(DateTimeUtils.MILLIS_PER_DAY)))),
            Expressions.call(BuiltInMethod.TIME_ZONE.method, root));
        break;
      case TIME:
        convert = Expressions.call(
            BuiltInMethod.TIMESTAMP_STRING_TO_TIMESTAMP_WITH_LOCAL_TIME_ZONE.method,
            RexImpTable.optimize2(
                operand,
                Expressions.call(
                    BuiltInMethod.UNIX_TIMESTAMP_TO_STRING.method,
                    Expressions.add(
                        Expressions.multiply(
                            Expressions.convert_(
                                Expressions.call(BuiltInMethod.CURRENT_DATE.method, root),
                                long.class),
                            Expressions.constant(DateTimeUtils.MILLIS_PER_DAY)),
                        Expressions.convert_(operand, long.class)))),
            Expressions.call(BuiltInMethod.TIME_ZONE.method, root));
        break;
      case TIME_WITH_LOCAL_TIME_ZONE:
        convert = RexImpTable.optimize2(
            operand,
            Expressions.call(
                BuiltInMethod.TIME_WITH_LOCAL_TIME_ZONE_TO_TIMESTAMP_WITH_LOCAL_TIME_ZONE.method,
                Expressions.call(
                    BuiltInMethod.UNIX_DATE_TO_STRING.method,
                    Expressions.call(BuiltInMethod.CURRENT_DATE.method, root)),
                operand));
        break;
      case TIMESTAMP:
        convert = Expressions.call(
            BuiltInMethod.TIMESTAMP_STRING_TO_TIMESTAMP_WITH_LOCAL_TIME_ZONE.method,
            RexImpTable.optimize2(
                operand,
                Expressions.call(
                    BuiltInMethod.UNIX_TIMESTAMP_TO_STRING.method,
                    operand)),
            Expressions.call(BuiltInMethod.TIME_ZONE.method, root));
      }
      break;
    case BOOLEAN:
      switch (sourceType.getSqlTypeName()) {
      case CHAR:
      case VARCHAR:
        convert = Expressions.call(
            BuiltInMethod.STRING_TO_BOOLEAN.method,
            operand);
      }
      break;
    case CHAR:
    case VARCHAR:
      final SqlIntervalQualifier interval =
          sourceType.getIntervalQualifier();
      switch (sourceType.getSqlTypeName()) {
      case DATE:
        convert = RexImpTable.optimize2(
            operand,
            Expressions.call(
                BuiltInMethod.UNIX_DATE_TO_STRING.method,
                operand));
        break;
      case TIME:
        convert = RexImpTable.optimize2(
            operand,
            Expressions.call(
                BuiltInMethod.UNIX_TIME_TO_STRING.method,
                operand));
        break;
      case TIME_WITH_LOCAL_TIME_ZONE:
        convert = RexImpTable.optimize2(
            operand,
            Expressions.call(
                BuiltInMethod.TIME_WITH_LOCAL_TIME_ZONE_TO_STRING.method,
                operand,
                Expressions.call(BuiltInMethod.TIME_ZONE.method, root)));
        break;
      case TIMESTAMP:
        convert = RexImpTable.optimize2(
            operand,
            Expressions.call(
                BuiltInMethod.UNIX_TIMESTAMP_TO_STRING.method,
                operand));
        break;
      case TIMESTAMP_WITH_LOCAL_TIME_ZONE:
        convert = RexImpTable.optimize2(
            operand,
            Expressions.call(
                BuiltInMethod.TIMESTAMP_WITH_LOCAL_TIME_ZONE_TO_STRING.method,
                operand,
                Expressions.call(BuiltInMethod.TIME_ZONE.method, root)));
        break;
      case INTERVAL_YEAR:
      case INTERVAL_YEAR_MONTH:
      case INTERVAL_MONTH:
        convert = RexImpTable.optimize2(
            operand,
            Expressions.call(
                BuiltInMethod.INTERVAL_YEAR_MONTH_TO_STRING.method,
                operand,
                Expressions.constant(interval.timeUnitRange)));
        break;
      case INTERVAL_DAY:
      case INTERVAL_DAY_HOUR:
      case INTERVAL_DAY_MINUTE:
      case INTERVAL_DAY_SECOND:
      case INTERVAL_HOUR:
      case INTERVAL_HOUR_MINUTE:
      case INTERVAL_HOUR_SECOND:
      case INTERVAL_MINUTE:
      case INTERVAL_MINUTE_SECOND:
      case INTERVAL_SECOND:
        convert = RexImpTable.optimize2(
            operand,
            Expressions.call(
                BuiltInMethod.INTERVAL_DAY_TIME_TO_STRING.method,
                operand,
                Expressions.constant(interval.timeUnitRange),
                Expressions.constant(
                    interval.getFractionalSecondPrecision(
                        typeFactory.getTypeSystem()))));
        break;
      case BOOLEAN:
        convert = RexImpTable.optimize2(
            operand,
            Expressions.call(
                BuiltInMethod.BOOLEAN_TO_STRING.method,
                operand));
        break;
      }
    }
    if (convert == null) {
      convert = convert(operand, typeFactory.getJavaClass(targetType));
    }
    // Going from anything to CHAR(n) or VARCHAR(n), make sure value is no
    // longer than n.
    boolean pad = false;
    boolean truncate = true;
    switch (targetType.getSqlTypeName()) {
    case CHAR:
    case BINARY:
      pad = true;
      // fall through
    case VARCHAR:
    case VARBINARY:
      final int targetPrecision = targetType.getPrecision();
      if (targetPrecision >= 0) {
        switch (sourceType.getSqlTypeName()) {
        case CHAR:
        case VARCHAR:
        case BINARY:
        case VARBINARY:
          // If this is a widening cast, no need to truncate.
          final int sourcePrecision = sourceType.getPrecision();
          if (SqlTypeUtil.comparePrecision(sourcePrecision, targetPrecision)
              <= 0) {
            truncate = false;
          }
          // If this is a widening cast, no need to pad.
          if (SqlTypeUtil.comparePrecision(sourcePrecision, targetPrecision)
              >= 0) {
            pad = false;
          }
          // fall through
        default:
          if (truncate || pad) {
            convert =
                Expressions.call(
                    pad
                        ? BuiltInMethod.TRUNCATE_OR_PAD.method
                        : BuiltInMethod.TRUNCATE.method,
                    convert,
                    Expressions.constant(targetPrecision));
          }
        }
      }
      break;
    case TIMESTAMP:
      int targetScale = targetType.getScale();
      if (targetScale == RelDataType.SCALE_NOT_SPECIFIED) {
        targetScale = 0;
      }
      if (targetScale < sourceType.getScale()) {
        convert =
            Expressions.call(
                BuiltInMethod.ROUND_LONG.method,
                convert,
                Expressions.constant(
                    (long) Math.pow(10, 3 - targetScale)));
      }
      break;
    case INTERVAL_YEAR:
    case INTERVAL_YEAR_MONTH:
    case INTERVAL_MONTH:
    case INTERVAL_DAY:
    case INTERVAL_DAY_HOUR:
    case INTERVAL_DAY_MINUTE:
    case INTERVAL_DAY_SECOND:
    case INTERVAL_HOUR:
    case INTERVAL_HOUR_MINUTE:
    case INTERVAL_HOUR_SECOND:
    case INTERVAL_MINUTE:
    case INTERVAL_MINUTE_SECOND:
    case INTERVAL_SECOND:
      switch (sourceType.getSqlTypeName().getFamily()) {
      case NUMERIC:
        final BigDecimal multiplier = targetType.getSqlTypeName().getEndUnit().multiplier;
        final BigDecimal divider = BigDecimal.ONE;
        convert = RexImpTable.multiplyDivide(convert, multiplier, divider);
      }
    }
    return scaleIntervalToNumber(sourceType, targetType, convert);
  }

  private Expression handleNullUnboxingIfNecessary(
      Expression input,
      RexImpTable.NullAs nullAs,
      Type storageType) {
    if (RexImpTable.NullAs.NOT_POSSIBLE == nullAs && input.type.equals(storageType)) {
      // When we asked for not null input that would be stored as box, avoid
      // unboxing which may occur in the handleNull method below.
      return input;
    }
    return handleNull(input, nullAs);
  }

  /** Adapts an expression with "normal" result to one that adheres to
   * this particular policy. Wraps the result expression into a new
   * parameter if need be.
   *
   * @param input Expression
   * @param nullAs If false, if expression is definitely not null at
   *   runtime. Therefore we can optimize. For example, we can cast to int
   *   using x.intValue().
   * @return Translated expression
   */
  public Expression handleNull(Expression input, RexImpTable.NullAs nullAs) {
    final Expression nullHandled = nullAs.handle(input);

    // If we get ConstantExpression, just return it (i.e. primitive false)
    if (nullHandled instanceof ConstantExpression) {
      return nullHandled;
    }

    // if nullHandled expression is the same as "input",
    // then we can just reuse it
    if (nullHandled == input) {
      return input;
    }

    // If nullHandled is different, then it might be unsafe to compute
    // early (i.e. unbox of null value should not happen _before_ ternary).
    // Thus we wrap it into brand-new ParameterExpression,
    // and we are guaranteed that ParameterExpression will not be shared
    String unboxVarName = "v_unboxed";
    if (input instanceof ParameterExpression) {
      unboxVarName = ((ParameterExpression) input).name + "_unboxed";
    }
    ParameterExpression unboxed = Expressions.parameter(nullHandled.getType(),
        list.newName(unboxVarName));
    list.add(Expressions.declare(Modifier.FINAL, unboxed, nullHandled));

    return unboxed;
  }

  /** Translates an expression that is not in the cache.
   *
   * @param expr Expression
   * @param nullAs If false, if expression is definitely not null at
   *   runtime. Therefore we can optimize. For example, we can cast to int
   *   using x.intValue().
   * @return Translated expression
   */
  private Expression translate0(RexNode expr, RexImpTable.NullAs nullAs,
      Type storageType) {
    if (nullAs == RexImpTable.NullAs.NULL && !expr.getType().isNullable()) {
      nullAs = RexImpTable.NullAs.NOT_POSSIBLE;
    }
    switch (expr.getKind()) {
    case INPUT_REF: {
      final int index = ((RexInputRef) expr).getIndex();
      Expression x = inputGetter.field(list, index, storageType);

      Expression input = list.append("inp" + index + "_", x); // safe to share
      return handleNullUnboxingIfNecessary(input, nullAs, storageType);
    }
    case LOCAL_REF:
      return translate(
          deref(expr),
          nullAs,
          storageType);
    case LITERAL:
      return translateLiteral(
          (RexLiteral) expr,
          nullifyType(
              expr.getType(),
              isNullable(expr)
                  && nullAs != RexImpTable.NullAs.NOT_POSSIBLE),
          typeFactory,
          nullAs);
    case DYNAMIC_PARAM:
      return translateParameter((RexDynamicParam) expr, nullAs, storageType);
    case CORREL_VARIABLE:
      throw new RuntimeException("Cannot translate " + expr + ". Correlated"
          + " variables should always be referenced by field access");
    case FIELD_ACCESS: {
      RexFieldAccess fieldAccess = (RexFieldAccess) expr;
      int fieldIndex = fieldAccess.getField().getIndex();
      RexNode target = deref(fieldAccess.getReferenceExpr());
      int fieldIndex = fieldAccess.getField().getIndex();
      String fieldName = fieldAccess.getField().getName();
      switch (target.getKind()) {
      case CORREL_VARIABLE:
        if (correlates == null) {
          throw new RuntimeException("Cannot translate " + expr + " since "
              + "correlate variables resolver is not defined");
        }
        InputGetter getter =
            correlates.apply(((RexCorrelVariable) target).getName());
        return getter.field(list, fieldIndex, storageType);
      default:
        RexNode rxIndex = builder.makeLiteral(fieldIndex, typeFactory.createType(int.class), true);
        RexNode rxName = builder.makeLiteral(fieldName, typeFactory.createType(String.class), true);
        RexCall accessCall = (RexCall) builder.makeCall(
            fieldAccess.getType(),
            SqlStdOperatorTable.STRUCT_ACCESS,
            ImmutableList.of(target, rxIndex, rxName));
        return translateCall(accessCall, nullAs);
      }
<<<<<<< HEAD
      InputGetter getter =
          correlates.apply(((RexCorrelVariable) target).getName());
      Expression y = getter.field(list, fieldIndex, storageType);
      Expression input = list.append("corInp" + fieldIndex + "_", y); // safe to share
      return handleNullUnboxingIfNecessary(input, nullAs, storageType);
    }
=======
>>>>>>> d7829a3c
    default:
      if (expr instanceof RexCall) {
        return translateCall((RexCall) expr, nullAs);
      }
      throw new RuntimeException(
          "cannot translate expression " + expr);
    }
  }

  /** Dereferences an expression if it is a
   * {@link org.apache.calcite.rex.RexLocalRef}. */
  public RexNode deref(RexNode expr) {
    if (expr instanceof RexLocalRef) {
      RexLocalRef ref = (RexLocalRef) expr;
      final RexNode e2 = program.getExprList().get(ref.getIndex());
      assert ref.getType().equals(e2.getType());
      return e2;
    } else {
      return expr;
    }
  }

  /** Translates a call to an operator or function. */
  private Expression translateCall(RexCall call, RexImpTable.NullAs nullAs) {
    final SqlOperator operator = call.getOperator();
    CallImplementor implementor =
        RexImpTable.INSTANCE.get(operator);
    if (implementor == null) {
      throw new RuntimeException("cannot translate call " + call);
    }
    return implementor.implement(this, call, nullAs);
  }

  /** Translates a parameter. */
  private Expression translateParameter(RexDynamicParam expr,
      RexImpTable.NullAs nullAs, Type storageType) {
    if (storageType == null) {
      storageType = typeFactory.getJavaClass(expr.getType());
    }
    return nullAs.handle(
        convert(
            Expressions.call(root, BuiltInMethod.DATA_CONTEXT_GET.method,
                Expressions.constant("?" + expr.getIndex())),
            storageType));
  }

  /** Translates a literal.
   *
   * @throws AlwaysNull if literal is null but {@code nullAs} is
   * {@link org.apache.calcite.adapter.enumerable.RexImpTable.NullAs#NOT_POSSIBLE}.
   */
  public static Expression translateLiteral(
      RexLiteral literal,
      RelDataType type,
      JavaTypeFactory typeFactory,
      RexImpTable.NullAs nullAs) {
    if (literal.isNull()) {
      switch (nullAs) {
      case TRUE:
      case IS_NULL:
        return RexImpTable.TRUE_EXPR;
      case FALSE:
      case IS_NOT_NULL:
        return RexImpTable.FALSE_EXPR;
      case NOT_POSSIBLE:
        throw AlwaysNull.INSTANCE;
      case NULL:
      default:
        return RexImpTable.NULL_EXPR;
      }
    } else {
      switch (nullAs) {
      case IS_NOT_NULL:
        return RexImpTable.TRUE_EXPR;
      case IS_NULL:
        return RexImpTable.FALSE_EXPR;
      }
    }
    Type javaClass = typeFactory.getJavaClass(type);
    final Object value2;
    switch (literal.getType().getSqlTypeName()) {
    case DECIMAL:
      final BigDecimal bd = literal.getValueAs(BigDecimal.class);
      if (javaClass == float.class) {
        return Expressions.constant(bd, javaClass);
      } else if (javaClass == double.class) {
        return Expressions.constant(bd, javaClass);
      }
      assert javaClass == BigDecimal.class;
      return Expressions.new_(BigDecimal.class,
          Expressions.constant(bd.toString()));
    case DATE:
    case TIME:
    case TIME_WITH_LOCAL_TIME_ZONE:
    case INTERVAL_YEAR:
    case INTERVAL_YEAR_MONTH:
    case INTERVAL_MONTH:
      value2 = literal.getValueAs(Integer.class);
      javaClass = int.class;
      break;
    case TIMESTAMP:
    case TIMESTAMP_WITH_LOCAL_TIME_ZONE:
    case INTERVAL_DAY:
    case INTERVAL_DAY_HOUR:
    case INTERVAL_DAY_MINUTE:
    case INTERVAL_DAY_SECOND:
    case INTERVAL_HOUR:
    case INTERVAL_HOUR_MINUTE:
    case INTERVAL_HOUR_SECOND:
    case INTERVAL_MINUTE:
    case INTERVAL_MINUTE_SECOND:
    case INTERVAL_SECOND:
      value2 = literal.getValueAs(Long.class);
      javaClass = long.class;
      break;
    case CHAR:
    case VARCHAR:
      value2 = literal.getValueAs(String.class);
      break;
    case BINARY:
    case VARBINARY:
      return Expressions.new_(
          ByteString.class,
          Expressions.constant(
              literal.getValueAs(byte[].class),
              byte[].class));
    case SYMBOL:
      value2 = literal.getValueAs(Enum.class);
      javaClass = value2.getClass();
      break;
    default:
      final Primitive primitive = Primitive.ofBoxOr(javaClass);
      final Comparable value = literal.getValueAs(Comparable.class);
      if (primitive != null && value instanceof Number) {
        value2 = primitive.number((Number) value);
      } else {
        value2 = value;
      }
    }
    return Expressions.constant(value2, javaClass);
  }

  public List<Expression> translateList(
      List<RexNode> operandList,
      RexImpTable.NullAs nullAs) {
    return translateList(operandList, nullAs,
        EnumUtils.internalTypes(operandList));
  }

  public List<Expression> translateList(
      List<RexNode> operandList,
      RexImpTable.NullAs nullAs,
      List<? extends Type> storageTypes) {
    final List<Expression> list = new ArrayList<>();
    for (Pair<RexNode, ? extends Type> e : Pair.zip(operandList, storageTypes)) {
      list.add(translate(e.left, nullAs, e.right));
    }
    return list;
  }

  /**
   * Translates the list of {@code RexNode}, using the default output types.
   * This might be suboptimal in terms of additional box-unbox when you use
   * the translation later.
   * If you know the java class that will be used to store the results, use
   * {@link org.apache.calcite.adapter.enumerable.RexToLixTranslator#translateList(java.util.List, java.util.List)}
   * version.
   *
   * @param operandList list of RexNodes to translate
   *
   * @return translated expressions
   */
  public List<Expression> translateList(List<? extends RexNode> operandList) {
    return translateList(operandList, EnumUtils.internalTypes(operandList));
  }

  /**
   * Translates the list of {@code RexNode}, while optimizing for output
   * storage.
   * For instance, if the result of translation is going to be stored in
   * {@code Object[]}, and the input is {@code Object[]} as well,
   * then translator will avoid casting, boxing, etc.
   *
   * @param operandList list of RexNodes to translate
   * @param storageTypes hints of the java classes that will be used
   *                     to store translation results. Use null to use
   *                     default storage type
   *
   * @return translated expressions
   */
  public List<Expression> translateList(List<? extends RexNode> operandList,
      List<? extends Type> storageTypes) {
    final List<Expression> list = new ArrayList<>(operandList.size());

    for (int i = 0; i < operandList.size(); i++) {
      RexNode rex = operandList.get(i);
      Type desiredType = null;
      if (storageTypes != null) {
        desiredType = storageTypes.get(i);
      }
      final Expression translate = translate(rex, desiredType);
      list.add(translate);
      // desiredType is still a hint, thus we might get any kind of output
      // (boxed or not) when hint was provided.
      // It is favourable to get the type matching desired type
      if (desiredType == null && !isNullable(rex)) {
        assert !Primitive.isBox(translate.getType())
            : "Not-null boxed primitive should come back as primitive: "
            + rex + ", " + translate.getType();
      }
    }
    return list;
  }

  public static Expression translateCondition(RexProgram program,
      JavaTypeFactory typeFactory, BlockBuilder list, InputGetter inputGetter,
      Function1<String, InputGetter> correlates, SqlConformance conformance) {
    if (program.getCondition() == null) {
      return RexImpTable.TRUE_EXPR;
    }
    final ParameterExpression root = DataContext.ROOT;
    RexToLixTranslator translator =
        new RexToLixTranslator(program, typeFactory, root, inputGetter, list,
            Collections.emptyMap(), new RexBuilder(typeFactory), conformance,
            null, null);
    translator = translator.setCorrelates(correlates);
    return translator.translate(
        program.getCondition(),
        RexImpTable.NullAs.FALSE);
  }

  public static Expression convert(Expression operand, Type toType) {
    final Type fromType = operand.getType();
    return convert(operand, fromType, toType);
  }

  public static Expression convert(Expression operand, Type fromType,
      Type toType) {
    if (fromType.equals(toType)) {
      return operand;
    }
    // E.g. from "Short" to "int".
    // Generate "x.intValue()".
    final Primitive toPrimitive = Primitive.of(toType);
    final Primitive toBox = Primitive.ofBox(toType);
    final Primitive fromBox = Primitive.ofBox(fromType);
    final Primitive fromPrimitive = Primitive.of(fromType);
    final boolean fromNumber = fromType instanceof Class
        && Number.class.isAssignableFrom((Class) fromType);
    if (fromType == String.class) {
      if (toPrimitive != null) {
        switch (toPrimitive) {
        case CHAR:
        case SHORT:
        case INT:
        case LONG:
        case FLOAT:
        case DOUBLE:
          // Generate "SqlFunctions.toShort(x)".
          return Expressions.call(
              SqlFunctions.class,
              "to" + SqlFunctions.initcap(toPrimitive.primitiveName),
              operand);
        default:
          // Generate "Short.parseShort(x)".
          return Expressions.call(
              toPrimitive.boxClass,
              "parse" + SqlFunctions.initcap(toPrimitive.primitiveName),
              operand);
        }
      }
      if (toBox != null) {
        switch (toBox) {
        case CHAR:
          // Generate "SqlFunctions.toCharBoxed(x)".
          return Expressions.call(
              SqlFunctions.class,
              "to" + SqlFunctions.initcap(toBox.primitiveName) + "Boxed",
              operand);
        default:
          // Generate "Short.valueOf(x)".
          return Expressions.call(
              toBox.boxClass,
              "valueOf",
              operand);
        }
      }
    }
    if (toPrimitive != null) {
      if (fromPrimitive != null) {
        // E.g. from "float" to "double"
        return Expressions.convert_(
            operand, toPrimitive.primitiveClass);
      }
      if (fromNumber || fromBox == Primitive.CHAR) {
        // Generate "x.shortValue()".
        return Expressions.unbox(operand, toPrimitive);
      } else {
        // E.g. from "Object" to "short".
        // Generate "SqlFunctions.toShort(x)"
        return Expressions.call(
            SqlFunctions.class,
            "to" + SqlFunctions.initcap(toPrimitive.primitiveName),
            operand);
      }
    } else if (fromNumber && toBox != null) {
      // E.g. from "Short" to "Integer"
      // Generate "x == null ? null : Integer.valueOf(x.intValue())"
      return Expressions.condition(
          Expressions.equal(operand, RexImpTable.NULL_EXPR),
          RexImpTable.NULL_EXPR,
          Expressions.box(
              Expressions.unbox(operand, toBox),
              toBox));
    } else if (fromPrimitive != null && toBox != null) {
      // E.g. from "int" to "Long".
      // Generate Long.valueOf(x)
      // Eliminate primitive casts like Long.valueOf((long) x)
      if (operand instanceof UnaryExpression) {
        UnaryExpression una = (UnaryExpression) operand;
        if (una.nodeType == ExpressionType.Convert
            || Primitive.of(una.getType()) == toBox) {
          return Expressions.box(una.expression, toBox);
        }
      }
      return Expressions.box(operand, toBox);
    } else if (fromType == java.sql.Date.class) {
      if (toBox == Primitive.INT) {
        return Expressions.call(BuiltInMethod.DATE_TO_INT.method, operand);
      } else {
        return Expressions.convert_(operand, toType);
      }
    } else if (toType == java.sql.Date.class) {
      // E.g. from "int" or "Integer" to "java.sql.Date",
      // generate "SqlFunctions.internalToDate".
      if (isA(fromType, Primitive.INT)) {
        return Expressions.call(BuiltInMethod.INTERNAL_TO_DATE.method, operand);
      } else {
        return Expressions.convert_(operand, java.sql.Date.class);
      }
    } else if (toType == java.sql.Time.class) {
      // E.g. from "int" or "Integer" to "java.sql.Time",
      // generate "SqlFunctions.internalToTime".
      if (isA(fromType, Primitive.INT)) {
        return Expressions.call(BuiltInMethod.INTERNAL_TO_TIME.method, operand);
      } else {
        return Expressions.convert_(operand, java.sql.Time.class);
      }
    } else if (toType == java.sql.Timestamp.class) {
      // E.g. from "long" or "Long" to "java.sql.Timestamp",
      // generate "SqlFunctions.internalToTimestamp".
      if (isA(fromType, Primitive.LONG)) {
        return Expressions.call(BuiltInMethod.INTERNAL_TO_TIMESTAMP.method,
            operand);
      } else {
        return Expressions.convert_(operand, java.sql.Timestamp.class);
      }
    } else if (toType == BigDecimal.class) {
      if (fromBox != null) {
        // E.g. from "Integer" to "BigDecimal".
        // Generate "x == null ? null : new BigDecimal(x.intValue())"
        return Expressions.condition(
            Expressions.equal(operand, RexImpTable.NULL_EXPR),
            RexImpTable.NULL_EXPR,
            Expressions.new_(
                BigDecimal.class,
                Expressions.unbox(operand, fromBox)));
      }
      if (fromPrimitive != null) {
        // E.g. from "int" to "BigDecimal".
        // Generate "new BigDecimal(x)"
        return Expressions.new_(
            BigDecimal.class, operand);
      }
      // E.g. from "Object" to "BigDecimal".
      // Generate "x == null ? null : SqlFunctions.toBigDecimal(x)"
      return Expressions.condition(
          Expressions.equal(operand, RexImpTable.NULL_EXPR),
          RexImpTable.NULL_EXPR,
          Expressions.call(
              SqlFunctions.class,
              "toBigDecimal",
              operand));
    } else if (toType == String.class) {
      if (fromPrimitive != null) {
        switch (fromPrimitive) {
        case DOUBLE:
        case FLOAT:
          // E.g. from "double" to "String"
          // Generate "SqlFunctions.toString(x)"
          return Expressions.call(
              SqlFunctions.class,
              "toString",
              operand);
        default:
          // E.g. from "int" to "String"
          // Generate "Integer.toString(x)"
          return Expressions.call(
              fromPrimitive.boxClass,
              "toString",
              operand);
        }
      } else if (fromType == BigDecimal.class) {
        // E.g. from "BigDecimal" to "String"
        // Generate "x.toString()"
        return Expressions.condition(
            Expressions.equal(operand, RexImpTable.NULL_EXPR),
            RexImpTable.NULL_EXPR,
            Expressions.call(
                SqlFunctions.class,
                "toString",
                operand));
      } else {
        // E.g. from "BigDecimal" to "String"
        // Generate "x == null ? null : x.toString()"
        return Expressions.condition(
            Expressions.equal(operand, RexImpTable.NULL_EXPR),
            RexImpTable.NULL_EXPR,
            Expressions.call(
                operand,
                "toString"));
      }
    }
    return Expressions.convert_(operand, toType);
  }

  static boolean isA(Type fromType, Primitive primitive) {
    return Primitive.of(fromType) == primitive
        || Primitive.ofBox(fromType) == primitive;
  }

  public Expression translateConstructor(
      List<RexNode> operandList, SqlKind kind) {
    switch (kind) {
    case MAP_VALUE_CONSTRUCTOR:
      Expression map =
          list.append(
              "map",
              Expressions.new_(LinkedHashMap.class),
              false);
      for (int i = 0; i < operandList.size(); i++) {
        RexNode key = operandList.get(i++);
        RexNode value = operandList.get(i);
        list.add(
            Expressions.statement(
                Expressions.call(
                    map,
                    BuiltInMethod.MAP_PUT.method,
                    Expressions.box(translate(key)),
                    Expressions.box(translate(value)))));
      }
      return map;
    case ARRAY_VALUE_CONSTRUCTOR:
      Expression lyst =
          list.append(
              "list",
              Expressions.new_(ArrayList.class),
              false);
      for (RexNode value : operandList) {
        list.add(
            Expressions.statement(
                Expressions.call(
                    lyst,
                    BuiltInMethod.COLLECTION_ADD.method,
                    Expressions.box(translate(value)))));
      }
      return lyst;
    default:
      throw new AssertionError("unexpected: " + kind);
    }
  }

  /** Returns whether an expression is nullable. Even if its type says it is
   * nullable, if we have previously generated a check to make sure that it is
   * not null, we will say so.
   *
   * <p>For example, {@code WHERE a == b} translates to
   * {@code a != null && b != null && a.equals(b)}. When translating the
   * 3rd part of the disjunction, we already know a and b are not null.</p>
   *
   * @param e Expression
   * @return Whether expression is nullable in the current translation context
   */
  public boolean isNullable(RexNode e) {
    if (!e.getType().isNullable()) {
      return false;
    }
    final Boolean b = isKnownNullable(e);
    return b == null || b;
  }

  /**
   * Walks parent translator chain and verifies if the expression is nullable.
   *
   * @param node RexNode to check if it is nullable or not
   * @return null when nullability is not known, true or false otherwise
   */
  protected Boolean isKnownNullable(RexNode node) {
    if (!exprNullableMap.isEmpty()) {
      Boolean nullable = exprNullableMap.get(node);
      if (nullable != null) {
        return nullable;
      }
    }
    return parent == null ? null : parent.isKnownNullable(node);
  }

  /** Creates a read-only copy of this translator that records that a given
   * expression is nullable. */
  public RexToLixTranslator setNullable(RexNode e, boolean nullable) {
    return setNullable(Collections.singletonMap(e, nullable));
  }

  /** Creates a read-only copy of this translator that records that a given
   * expression is nullable. */
  public RexToLixTranslator setNullable(
      Map<? extends RexNode, Boolean> nullable) {
    if (nullable == null || nullable.isEmpty()) {
      return this;
    }
    return new RexToLixTranslator(program, typeFactory, root, inputGetter, list,
        nullable, builder, conformance, this, correlates);
  }

  public RexToLixTranslator setBlock(BlockBuilder block) {
    if (block == list) {
      return this;
    }
    return new RexToLixTranslator(program, typeFactory, root, inputGetter,
        block, ImmutableMap.of(), builder, conformance, this, correlates);
  }

  public RexToLixTranslator setCorrelates(
      Function1<String, InputGetter> correlates) {
    if (this.correlates == correlates) {
      return this;
    }
    return new RexToLixTranslator(program, typeFactory, root, inputGetter, list,
        Collections.emptyMap(), builder, conformance, this, correlates);
  }

  private RexToLixTranslator withConformance(SqlConformance conformance) {
    if (conformance == this.conformance) {
      return this;
    }
    return new RexToLixTranslator(program, typeFactory, root, inputGetter, list,
        Collections.emptyMap(), builder, conformance, this, correlates);
  }

  public RelDataType nullifyType(RelDataType type, boolean nullable) {
    if (!nullable) {
      final Primitive primitive = javaPrimitive(type);
      if (primitive != null) {
        return typeFactory.createJavaType(primitive.primitiveClass);
      }
    }
    return typeFactory.createTypeWithNullability(type, nullable);
  }

  private Primitive javaPrimitive(RelDataType type) {
    if (type instanceof RelDataTypeFactoryImpl.JavaType) {
      return Primitive.ofBox(
          ((RelDataTypeFactoryImpl.JavaType) type).getJavaClass());
    }
    return null;
  }

  public Expression getRoot() {
    return root;
  }

  private static Expression scaleIntervalToNumber(
      RelDataType sourceType,
      RelDataType targetType,
      Expression operand) {
    switch (targetType.getSqlTypeName().getFamily()) {
    case NUMERIC:
      switch (sourceType.getSqlTypeName()) {
      case INTERVAL_YEAR:
      case INTERVAL_YEAR_MONTH:
      case INTERVAL_MONTH:
      case INTERVAL_DAY:
      case INTERVAL_DAY_HOUR:
      case INTERVAL_DAY_MINUTE:
      case INTERVAL_DAY_SECOND:
      case INTERVAL_HOUR:
      case INTERVAL_HOUR_MINUTE:
      case INTERVAL_HOUR_SECOND:
      case INTERVAL_MINUTE:
      case INTERVAL_MINUTE_SECOND:
      case INTERVAL_SECOND:
        // Scale to the given field.
        final BigDecimal multiplier = BigDecimal.ONE;
        final BigDecimal divider =
            sourceType.getSqlTypeName().getEndUnit().multiplier;
        return RexImpTable.multiplyDivide(operand, multiplier, divider);
      }
    }
    return operand;
  }

  /** Translates a field of an input to an expression. */
  public interface InputGetter {
    Expression field(BlockBuilder list, int index, Type storageType);
  }

  /** Implementation of {@link InputGetter} that calls
   * {@link PhysType#fieldReference}. */
  public static class InputGetterImpl implements InputGetter {
    private List<Pair<Expression, PhysType>> inputs;

    public InputGetterImpl(List<Pair<Expression, PhysType>> inputs) {
      this.inputs = inputs;
    }

    public Expression field(BlockBuilder list, int index, Type storageType) {
      int offset = 0;
      for (Pair<Expression, PhysType> input : inputs) {
        final PhysType physType = input.right;
        int fieldCount = physType.getRowType().getFieldCount();
        if (index >= offset + fieldCount) {
          offset += fieldCount;
          continue;
        }
        final Expression left = list.append("current", input.left);
        return physType.fieldReference(left, index - offset, storageType);
      }
      throw new IllegalArgumentException("Unable to find field #" + index);
    }
  }

  /** Thrown in the unusual (but not erroneous) situation where the expression
   * we are translating is the null literal but we have already checked that
   * it is not null. It is easier to throw (and caller will always handle)
   * than to check exhaustively beforehand. */
  static class AlwaysNull extends ControlFlowException {
    @SuppressWarnings("ThrowableInstanceNeverThrown")
    public static final AlwaysNull INSTANCE = new AlwaysNull();

    private AlwaysNull() {}
  }
}

// End RexToLixTranslator.java<|MERGE_RESOLUTION|>--- conflicted
+++ resolved
@@ -666,7 +666,6 @@
       RexFieldAccess fieldAccess = (RexFieldAccess) expr;
       int fieldIndex = fieldAccess.getField().getIndex();
       RexNode target = deref(fieldAccess.getReferenceExpr());
-      int fieldIndex = fieldAccess.getField().getIndex();
       String fieldName = fieldAccess.getField().getName();
       switch (target.getKind()) {
       case CORREL_VARIABLE:
@@ -676,7 +675,9 @@
         }
         InputGetter getter =
             correlates.apply(((RexCorrelVariable) target).getName());
-        return getter.field(list, fieldIndex, storageType);
+        Expression y = getter.field(list, fieldIndex, storageType);
+        Expression input = list.append("corInp" + fieldIndex + "_", y); // safe to share
+        return handleNullUnboxingIfNecessary(input, nullAs, storageType);
       default:
         RexNode rxIndex = builder.makeLiteral(fieldIndex, typeFactory.createType(int.class), true);
         RexNode rxName = builder.makeLiteral(fieldName, typeFactory.createType(String.class), true);
@@ -686,15 +687,7 @@
             ImmutableList.of(target, rxIndex, rxName));
         return translateCall(accessCall, nullAs);
       }
-<<<<<<< HEAD
-      InputGetter getter =
-          correlates.apply(((RexCorrelVariable) target).getName());
-      Expression y = getter.field(list, fieldIndex, storageType);
-      Expression input = list.append("corInp" + fieldIndex + "_", y); // safe to share
-      return handleNullUnboxingIfNecessary(input, nullAs, storageType);
-    }
-=======
->>>>>>> d7829a3c
+    }
     default:
       if (expr instanceof RexCall) {
         return translateCall((RexCall) expr, nullAs);
