--- conflicted
+++ resolved
@@ -46,13 +46,9 @@
   public Expression implement(RexToLixTranslator translator,
       RexCall call, List<Expression> translatedOperands) {
     translatedOperands =
-<<<<<<< HEAD
         EnumUtils.fromInternal(method.getParameterTypes(), translatedOperands, method.isVarArgs());
-=======
-        EnumUtils.fromInternal(method.getParameterTypes(), translatedOperands);
     translatedOperands =
         EnumUtils.convertAssignableTypes(method.getParameterTypes(), translatedOperands);
->>>>>>> dfd8da61
     final Expression callExpr;
     if ((method.getModifiers() & Modifier.STATIC) != 0) {
       callExpr = Expressions.call(method, translatedOperands);
