--- conflicted
+++ resolved
@@ -98,11 +98,8 @@
 
   static final RelFactories.ProjectFactory PROJECT_FACTORY =
       (input, hints, projects, fieldNames, variablesSet) -> {
-<<<<<<< HEAD
-=======
         Preconditions.checkArgument(variablesSet.isEmpty(),
             "JdbcProject does not allow variables");
->>>>>>> 75511b82
         final RelOptCluster cluster = input.getCluster();
         final RelDataType rowType =
             RexUtil.createStructType(cluster.getTypeFactory(), projects,
