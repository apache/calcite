--- conflicted
+++ resolved
@@ -2547,10 +2547,7 @@
       assert operands.size() == 1;
       switch (nullAs) {
       case IS_NOT_NULL:
-<<<<<<< HEAD
-=======
         return BOXED_TRUE_EXPR;
->>>>>>> e804521b
       case IS_NULL:
         return BOXED_FALSE_EXPR;
       }
