--- conflicted
+++ resolved
@@ -436,12 +436,7 @@
       }
       return new AnalyzeViewResult(this, validator, sql, sqlNode,
           validator.getValidatedNodeType(sqlNode), root, null, null, null,
-<<<<<<< HEAD
-          null,
-          filters.isEmpty() || retry && filters2.isEmpty());
-=======
           null, filters.isEmpty() || retry && filters2.isEmpty());
->>>>>>> 514a8744
     }
 
     return new AnalyzeViewResult(this, validator, sql, sqlNode,
