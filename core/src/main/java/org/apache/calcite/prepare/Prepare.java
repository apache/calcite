--- conflicted
+++ resolved
@@ -435,26 +435,15 @@
       throw new RuntimeException("Cannot extend " + table);
     }
 
-<<<<<<< HEAD
-    private RelOptTable extend(ExtensibleTable table, List<RelDataTypeField> extendedFields) {
-=======
     private RelOptTable extend(ExtensibleTable table,
         List<RelDataTypeField> extendedFields) {
->>>>>>> 514a8744
       final Table extendedTable =
           table.extend(extendedFields);
       return extend(extendedTable);
     }
 
-<<<<<<< HEAD
-    /**
-     * Implementation-specific code to instantiate a new RelOptTable based on a Table that has been
-     * extended.
-     */
-=======
     /** Implementation-specific code to instantiate a new {@link RelOptTable}
      * based on a {@link Table} that has been extended. */
->>>>>>> 514a8744
     protected abstract RelOptTable extend(Table extendedTable);
   }
 
