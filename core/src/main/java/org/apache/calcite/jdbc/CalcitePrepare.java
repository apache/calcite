--- conflicted
+++ resolved
@@ -284,10 +284,7 @@
       this.constraint = constraint;
       this.columnMapping = columnMapping;
       this.modifiable = modifiable;
-<<<<<<< HEAD
-=======
       Preconditions.checkArgument((table != null) == modifiable);
->>>>>>> 514a8744
     }
   }
 
