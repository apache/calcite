--- conflicted
+++ resolved
@@ -90,11 +90,8 @@
 public class CalciteMetaImpl extends MetaImpl {
   static final Driver DRIVER = new Driver();
 
-<<<<<<< HEAD
-=======
   private final CalciteMetaTableFactory metaTableFactory;
   private final CalciteMetaColumnFactory metaColumnFactory;
->>>>>>> 6e3cd7c0
 
   /** The columns returned by {@link DatabaseMetaData#getCatalogs()}. */
   public static final List<String> CATALOG_COLUMNS =
@@ -182,10 +179,6 @@
   /** Creates a CalciteMetaImpl.
    *
    */
-<<<<<<< HEAD
-  // to be removed before 2.0
-=======
->>>>>>> 6e3cd7c0
   public CalciteMetaImpl(CalciteConnectionImpl connection) {
     this(connection, CalciteMetaTableFactoryImpl.INSTANCE,
         CalciteMetaColumnFactoryImpl.INSTANCE);
@@ -896,37 +889,6 @@
   public static class CalciteMetaTable extends MetaTable {
     private final Table calciteTable;
 
-<<<<<<< HEAD
-    /** Column names returned by {@link DatabaseMetaData#getColumns}. */
-    public static final List<String> COLUMN_COLUMNS =
-            ImmutableList.of("TABLE_CAT",
-                    "TABLE_SCHEM",
-                    "TABLE_NAME",
-                    "COLUMN_NAME",
-                    "DATA_TYPE",
-                    "TYPE_NAME",
-                    "COLUMN_SIZE",
-                    "BUFFER_LENGTH",
-                    "DECIMAL_DIGITS",
-                    "NUM_PREC_RADIX",
-                    "NULLABLE",
-                    "REMARKS",
-                    "COLUMN_DEF",
-                    "SQL_DATA_TYPE",
-                    "SQL_DATETIME_SUB",
-                    "CHAR_OCTET_LENGTH",
-                    "ORDINAL_POSITION",
-                    "IS_NULLABLE",
-                    "SCOPE_CATALOG",
-                    "SCOPE_SCHEMA",
-                    "SCOPE_TABLE",
-                    "SOURCE_DATA_TYPE",
-                    "IS_AUTOINCREMENT",
-                    "IS_GENERATEDCOLUMN");
-
-
-    CalciteMetaTable(Table calciteTable, String tableCat,
-=======
     /**
      *  Creates a CalciteMetaTable.
      *
@@ -936,7 +898,6 @@
      * @param tableName Table name
      */
     public CalciteMetaTable(Table calciteTable, String tableCat,
->>>>>>> 6e3cd7c0
         String tableSchem, String tableName) {
       super(tableCat, tableSchem, tableName,
           calciteTable.getJdbcTableType().jdbcName);
