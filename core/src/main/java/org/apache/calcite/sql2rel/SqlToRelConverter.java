--- conflicted
+++ resolved
@@ -2064,47 +2064,6 @@
     }
   }
 
-<<<<<<< HEAD
-  private void convertIdentifier(
-      Blackboard bb,
-      SqlIdentifier id,
-      SqlNodeList extendedColumns
-  ) {
-    final SqlValidatorNamespace fromNamespace =
-        validator.getNamespace(id).resolve();
-    if (fromNamespace.getNode() != null) {
-      convertFrom(bb, fromNamespace.getNode());
-      return;
-    }
-    final String datasetName =
-        datasetStack.isEmpty() ? null : datasetStack.peek();
-    final boolean[] usedDataset = {false};
-    RelOptTable table =
-        SqlValidatorUtil.getRelOptTable(
-            fromNamespace,
-            catalogReader,
-            datasetName,
-            usedDataset);
-    if (extendedColumns != null && extendedColumns.size() > 0) {
-      final List<RelDataTypeField> extendedFields =
-          SqlValidatorUtil.getExtendedColumns(
-              validator, table.unwrap(SqlValidatorTable.class), extendedColumns);
-      table = table.extend(extendedFields);
-    }
-    final RelNode tableRel;
-    if (config.isConvertTableAccess()) {
-      tableRel = toRel(table);
-    } else {
-      tableRel = LogicalTableScan.create(cluster, table);
-    }
-    bb.setRoot(tableRel, true);
-    if (usedDataset[0]) {
-      bb.setDataset(datasetName);
-    }
-  }
-
-=======
->>>>>>> 514a8744
   protected void convertMatchRecognize(Blackboard bb, SqlCall call) {
     final SqlMatchRecognize matchRecognize = (SqlMatchRecognize) call;
     final SqlValidatorNamespace ns = validator.getNamespace(matchRecognize);
@@ -2173,8 +2132,6 @@
     bb.setRoot(rel, false);
   }
 
-<<<<<<< HEAD
-=======
   private void convertIdentifier(Blackboard bb, SqlIdentifier id,
       SqlNodeList extendedColumns) {
     final SqlValidatorNamespace fromNamespace =
@@ -2210,7 +2167,6 @@
     }
   }
 
->>>>>>> 514a8744
   protected void convertCollectionTable(
       Blackboard bb,
       SqlCall call) {
