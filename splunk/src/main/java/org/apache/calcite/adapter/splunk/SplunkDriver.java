--- conflicted
+++ resolved
@@ -23,18 +23,10 @@
 import org.apache.calcite.schema.Schema;
 import org.apache.calcite.schema.SchemaPlus;
 
-<<<<<<< HEAD
 import com.fasterxml.jackson.core.type.TypeReference;
 import com.fasterxml.jackson.databind.ObjectMapper;
 
 import org.checkerframework.checker.nullness.qual.Nullable;
-=======
-import org.checkerframework.checker.nullness.qual.Nullable;
-
-import com.fasterxml.jackson.core.type.TypeReference;
-import com.fasterxml.jackson.databind.ObjectMapper;
-
->>>>>>> 524de008
 import org.slf4j.Logger;
 import org.slf4j.LoggerFactory;
 
@@ -52,17 +44,10 @@
 
 /**
  * Enhanced JDBC driver for Splunk with CIM model, custom table, and token authentication support.
-<<<<<<< HEAD
  *
  * <p>It accepts connect strings that start with "jdbc:splunk:" and supports
  * additional parameters for CIM models, custom tables, and enhanced features.</p>
  *
-=======
- *
- * <p>It accepts connect strings that start with "jdbc:splunk:" and supports
- * additional parameters for CIM models, custom tables, and enhanced features.</p>
- *
->>>>>>> 524de008
  * <p>Enhanced connection string examples:</p>
  * <ul>
  * <li>Token Auth: jdbc:splunk:url=
@@ -130,14 +115,6 @@
                 "models={}, customTables={}, defaultTimeRange={}",
             props.models, props.customTables.size(),
             props.defaultTimeRange);
-<<<<<<< HEAD
-      }
-
-    } catch (Exception e) {
-      LOGGER.error("Failed to create enhanced Splunk connection", e);
-      throw new SQLException("Failed to create enhanced Splunk connection: " + e.getMessage(), e);
-    }
-=======
       }
 
     } catch (Exception e) {
@@ -295,7 +272,6 @@
       throw new SQLException("Failed to create Splunk schema: " + e.getMessage(), e);
     }
   }
->>>>>>> 524de008
 
   /**
    * Parses comma-separated model names into a list.
@@ -319,124 +295,6 @@
   }
 
   /**
-<<<<<<< HEAD
-   * Extracts and processes connection properties from the JDBC properties.
-   *
-   * @param info the JDBC connection properties
-   * @return non-null ConnectionProperties object
-   */
-  private ConnectionProperties extractConnectionProperties(Properties info) throws SQLException {
-    ConnectionProperties props = new ConnectionProperties();
-
-    // Basic required properties (can be null from Properties.getProperty())
-    props.splunkUrl = info.getProperty("url");
-    props.token = info.getProperty("token");
-    props.user = info.getProperty("user");
-    props.password = info.getProperty("password");
-
-    // Enhanced feature properties
-    props.model = info.getProperty("model");
-    props.models = parseModels(info.getProperty("models"));
-    props.defaultTimeRange = info.getProperty("defaultTimeRange");
-    props.debug = Boolean.parseBoolean(info.getProperty("debug", "false"));
-    props.logLevel = info.getProperty("logLevel");
-
-    // Parse custom tables JSON if provided
-    props.customTables = parseCustomTables(info.getProperty("customTables"));
-
-    return props;
-  }
-
-  /**
-   * Validates that required connection properties are present.
-   */
-  private void validateRequiredProperties(ConnectionProperties props) throws SQLException {
-    if (props.splunkUrl == null) {
-      throw new SQLException("Must specify 'url' property");
-    }
-
-    boolean hasToken = props.token != null && !props.token.trim().isEmpty();
-    boolean hasCredentials = props.user != null && props.password != null &&
-        !props.user.trim().isEmpty() && !props.password.trim().isEmpty();
-
-    if (!hasToken && !hasCredentials) {
-      throw new SQLException("Must specify either 'token' or both 'user' and 'password' " +
-              "properties");
-    }
-  }
-
-  /**
-   * Creates a SplunkConnection based on the provided properties.
-   * Properties have been validated as non-null at this point.
-   *
-   * @return non-null SplunkConnection instance
-   */
-  private SplunkConnection createSplunkConnection(ConnectionProperties props) throws SQLException {
-    String splunkUrl = props.splunkUrl;
-
-    if ("mock".equals(splunkUrl)) {
-      return new MockSplunkConnection();
-    } else {
-      try {
-        // Try token authentication first
-        if (props.token != null && !props.token.trim().isEmpty()) {
-          return new SplunkConnectionImpl(splunkUrl, props.token);
-        }
-
-        // Fall back to username/password
-        return new SplunkConnectionImpl(splunkUrl, props.user, props.password);
-
-      } catch (MalformedURLException e) {
-        throw new SQLException("Invalid Splunk URL: " + splunkUrl, e);
-      }
-    }
-  }
-
-  /**
-   * Creates the enhanced Splunk schema with CIM models and custom tables.
-   */
-  private void createEnhancedSchema(CalciteConnection calciteConnection,
-      ConnectionProperties props,
-      SplunkConnection splunkConnection) throws SQLException {
-    SchemaPlus rootSchema = calciteConnection.getRootSchema();
-
-    // Build operand map for SplunkSchemaFactory
-    Map<String, Object> operand = new HashMap<>();
-
-    // These have been validated as non-null by this point
-    String splunkUrl = props.splunkUrl;
-    String user = props.user;
-    String password = props.password;
-
-    if (splunkUrl == null) {
-      throw new SQLException("Connection properties not properly validated");
-    }
-
-    operand.put("url", splunkUrl);
-
-    // Add authentication - token takes precedence
-    if (props.token != null && !props.token.trim().isEmpty()) {
-      operand.put("token", props.token);
-    } else if (user != null && password != null) {
-      operand.put("username", user);
-      operand.put("password", password);
-    }
-
-    operand.put("splunkConnection", splunkConnection);
-
-    // Add CIM model support
-    if (props.model != null && !props.model.trim().isEmpty()) {
-      operand.put("model", props.model);
-      if (props.debug) {
-        LOGGER.debug("Added single CIM model: {}", props.model);
-      }
-    }
-
-    if (!props.models.isEmpty()) {
-      operand.put("models", props.models);
-      if (props.debug) {
-        LOGGER.debug("Added multiple CIM models: {}", props.models);
-=======
    * Parses JSON string containing custom table definitions.
    *
    * @param customTablesJson the JSON string containing table definitions (can be null or empty)
@@ -515,178 +373,10 @@
           throw new SQLException("Column '" + columnName + "' in table '" + name + "' must have a" +
                   " non-empty 'type' property");
         }
->>>>>>> 524de008
-      }
-    }
-
-    // Add optional parameters
-    if (props.defaultTimeRange != null && !props.defaultTimeRange.trim().isEmpty()) {
-      operand.put("defaultTimeRange", props.defaultTimeRange);
-    }
-
-    if (!props.customTables.isEmpty()) {
-      operand.put("customTables", props.customTables);
-      if (props.debug) {
-        LOGGER.debug("Added {} custom tables", props.customTables.size());
-      }
-    }
-
-    // Add debug settings
-    operand.put("debug", props.debug);
-    if (props.logLevel != null && !props.logLevel.trim().isEmpty()) {
-      operand.put("logLevel", props.logLevel);
-    }
-
-    // Create the enhanced schema using SplunkSchemaFactory
-    try {
-      SplunkSchemaFactory factory = new SplunkSchemaFactory();
-      Schema splunkSchema = factory.create(rootSchema, "splunk", operand);
-      rootSchema.add("splunk", splunkSchema);
-    } catch (Exception e) {
-      throw new SQLException("Failed to create Splunk schema: " + e.getMessage(), e);
-    }
-  }
-
-  /**
-   * Parses comma-separated model names into a list.
-   *
-   * @param modelsString the comma-separated string of model names (can be null or empty)
-   * @return non-null list of model names (empty if no valid models found)
-   */
-  private List<String> parseModels(@Nullable String modelsString) {
-    List<String> models = new ArrayList<>();
-
-    if (modelsString != null && !modelsString.trim().isEmpty()) {
-      for (String model : modelsString.split(",")) {
-        String trimmed = model.trim();
-        if (!trimmed.isEmpty()) {
-          models.add(trimmed);
-        }
-      }
-    }
-
-    return models;
-  }
-
-  /**
-   * Parses JSON string containing custom table definitions.
-   *
-   * @param customTablesJson the JSON string containing table definitions (can be null or empty)
-   * @return non-null list of custom table definitions (empty if no valid tables found)
-   */
-  private List<Map<String, Object>> parseCustomTables(@Nullable String customTablesJson) throws SQLException {
-    List<Map<String, Object>> customTables = new ArrayList<>();
-
-    if (customTablesJson != null && !customTablesJson.trim().isEmpty()) {
-      try {
-        // URL decode the JSON string (Java 8 compatible)
-        String decodedJson = URLDecoder.decode(customTablesJson, "UTF-8");
-
-        // Parse JSON using Jackson
-        ObjectMapper mapper = new ObjectMapper();
-        TypeReference<List<Map<String, Object>>> typeRef =
-            new TypeReference<List<Map<String, Object>>>() {
-            };
-
-        customTables = mapper.readValue(decodedJson, typeRef);
-        if (customTables == null) {
-          customTables = new ArrayList<>();
-        }
-
-        // Validate custom table structure
-        validateCustomTables(customTables);
-
-      } catch (UnsupportedEncodingException e) {
-        throw new SQLException("UTF-8 encoding not supported: " + e.getMessage(), e);
-      } catch (Exception e) {
-        throw new SQLException("Invalid customTables JSON: " + e.getMessage(), e);
-      }
-    }
-
-    return customTables;
-  }
-
-  /**
-<<<<<<< HEAD
-   * Validates the structure of custom table definitions.
-   */
-  private void validateCustomTables(List<Map<String, Object>> customTables) throws SQLException {
-    for (int i = 0; i < customTables.size(); i++) {
-      Map<String, Object> table = customTables.get(i);
-
-      // Validate table name
-      Object name = table.get("name");
-      if (!(name instanceof String) || ((String) name).trim().isEmpty()) {
-        throw new SQLException("Custom table at index " + i + " must have a non-empty 'name' " +
-                "property");
-      }
-
-      // Validate columns
-      Object columns = table.get("columns");
-      if (!(columns instanceof List)) {
-        throw new SQLException("Custom table '" + name + "' must have a 'columns' array property");
-      }
-
-      @SuppressWarnings("unchecked")
-      List<Map<String, Object>> columnList = (List<Map<String, Object>>) columns;
-      if (columnList.isEmpty()) {
-        throw new SQLException("Custom table '" + name + "' must have at least one column");
-      }
-
-      // Validate each column
-      for (int j = 0; j < columnList.size(); j++) {
-        Map<String, Object> column = columnList.get(j);
-
-        Object columnName = column.get("name");
-        if (!(columnName instanceof String) || ((String) columnName).trim().isEmpty()) {
-          throw new SQLException("Column at index " + j + " in table '" + name + "' must have a " +
-                  "non-empty 'name' property");
-        }
-
-        Object columnType = column.get("type");
-        if (!(columnType instanceof String) || ((String) columnType).trim().isEmpty()) {
-          throw new SQLException("Column '" + columnName + "' in table '" + name + "' must have a" +
-                  " non-empty 'type' property");
-        }
-      }
-=======
-   * Internal class to hold parsed connection properties.
-   */
-  private static class ConnectionProperties {
-    @Nullable
-    String splunkUrl;
-    @Nullable
-    String token;
-    @Nullable
-    String user;
-    @Nullable
-    String password;
-    @Nullable
-    String model;
-    List<String> models = new ArrayList<>();
-    @Nullable
-    String defaultTimeRange;
-    boolean debug = false;
-    @Nullable
-    String logLevel;
-    List<Map<String, Object>> customTables = new ArrayList<>();
-  }
-
-  /**
-   * Mock implementation for testing purposes.
-   */
-  private static class MockSplunkConnection implements SplunkConnection {
-    @Override
-    public void getSearchResults(String search, Map<String, String> otherArgs,
-        List<String> fieldList,
-        org.apache.calcite.adapter.splunk.search.SearchResultListener srl) {
-      // Mock implementation for testing - parameters intentionally unused
-      LOGGER.debug("Mock connection: getSearchResults called");
->>>>>>> 524de008
-    }
-  }
-
-<<<<<<< HEAD
+      }
+    }
+  }
+
   /**
    * Internal class to hold parsed connection properties.
    */
@@ -722,10 +412,6 @@
     }
 
     @Override public org.apache.calcite.linq4j.Enumerator<Object> getSearchResultEnumerator(
-=======
-    @Override
-    public org.apache.calcite.linq4j.Enumerator<Object> getSearchResultEnumerator(
->>>>>>> 524de008
         String search, Map<String, String> otherArgs, List<String> fieldList,
             Set<String> explicitFields) {
       // Mock implementation for testing - parameters intentionally unused
@@ -733,12 +419,7 @@
       return org.apache.calcite.linq4j.Linq4j.emptyEnumerator();
     }
 
-<<<<<<< HEAD
     @Override public org.apache.calcite.linq4j.Enumerator<Object> getSearchResultEnumerator(
-=======
-    @Override
-    public org.apache.calcite.linq4j.Enumerator<Object> getSearchResultEnumerator(
->>>>>>> 524de008
         String search, Map<String, String> otherArgs, List<String> fieldList,
             Set<String> explicitFields,
         Map<String, String> reverseFieldMapping) {
