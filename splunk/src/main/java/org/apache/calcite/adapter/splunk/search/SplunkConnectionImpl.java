--- conflicted
+++ resolved
@@ -51,10 +51,6 @@
 import java.util.List;
 import java.util.Locale;
 import java.util.Map;
-<<<<<<< HEAD
-=======
-import java.util.Objects;
->>>>>>> 524de008
 import java.util.Set;
 import java.util.regex.Matcher;
 import java.util.regex.Pattern;
@@ -62,10 +58,6 @@
 import javax.net.ssl.SSLContext;
 import javax.net.ssl.TrustManager;
 import javax.net.ssl.X509TrustManager;
-<<<<<<< HEAD
-=======
-import java.security.cert.X509Certificate;
->>>>>>> 524de008
 
 import static org.apache.calcite.runtime.HttpUtils.appendURLEncodedArgs;
 import static org.apache.calcite.runtime.HttpUtils.post;
@@ -118,15 +110,9 @@
 
   public SplunkConnectionImpl(URL url, String username, String password,
           boolean disableSslValidation) {
-<<<<<<< HEAD
     this.url = requireNonNull(url, "url cannot be null");
     this.username = requireNonNull(username, "username cannot be null");
     this.password = requireNonNull(password, "password cannot be null");
-=======
-    this.url = Objects.requireNonNull(url, "url cannot be null");
-    this.username = Objects.requireNonNull(username, "username cannot be null");
-    this.password = Objects.requireNonNull(password, "password cannot be null");
->>>>>>> 524de008
     this.token = null;
     this.useTokenAuth = false;
     this.disableSslValidation = disableSslValidation;
@@ -162,13 +148,8 @@
    * Constructor for token-based authentication with SSL configuration.
    */
   public SplunkConnectionImpl(URL url, String token, boolean disableSslValidation) {
-<<<<<<< HEAD
     this.url = requireNonNull(url, "url cannot be null");
     this.token = requireNonNull(token, "token cannot be null");
-=======
-    this.url = Objects.requireNonNull(url, "url cannot be null");
-    this.token = Objects.requireNonNull(token, "token cannot be null");
->>>>>>> 524de008
     this.username = null;
     this.password = null;
     this.useTokenAuth = true;
@@ -248,7 +229,6 @@
 
     synchronized (authLock) {
       BufferedReader rd = null;
-<<<<<<< HEAD
 
       try {
         String loginUrl =
@@ -264,23 +244,6 @@
 
         LOGGER.info("Attempting to authenticate to Splunk at: {}", loginUrl);
 
-=======
-
-      try {
-        String loginUrl =
-            String.format(Locale.ROOT,
-                "%s://%s:%d/services/auth/login",
-                url.getProtocol(),
-                url.getHost(),
-                url.getPort());
-
-        StringBuilder data = new StringBuilder();
-        appendURLEncodedArgs(
-            data, "username", username, "password", password);
-
-        LOGGER.info("Attempting to authenticate to Splunk at: {}", loginUrl);
-
->>>>>>> 524de008
         // Create a temporary header map for authentication (don't include stale session)
         Map<String, String> authHeaders = new HashMap<>();
 
@@ -305,7 +268,6 @@
           throw new RuntimeException("Authentication failed - no session key found in response");
         }
       } catch (java.net.SocketTimeoutException e) {
-<<<<<<< HEAD
         String errorMsg = String.format("Connection to Splunk timed out. Please verify:\n"
   +
                 "1. Splunk URL is correct: %s\n"
@@ -314,18 +276,11 @@
   +
                 "3. Network connectivity allows access to port %d\n"
   +
-=======
-        String errorMsg = String.format("Connection to Splunk timed out. Please verify:\n" +
-                "1. Splunk URL is correct: %s\n" +
-                "2. Splunk server is running and accessible\n" +
-                "3. Network connectivity allows access to port %d\n" +
->>>>>>> 524de008
                 "4. No firewall is blocking the connection",
             url.toString(), url.getPort());
         LOGGER.error("Connection timeout during authentication: {}", errorMsg);
         throw new RuntimeException("Splunk connection timeout: " + errorMsg, e);
       } catch (java.net.ConnectException e) {
-<<<<<<< HEAD
         String errorMsg = String.format("Cannot connect to Splunk server. Please verify:\n"
   +
                 "1. Splunk URL is correct: %s\n"
@@ -334,33 +289,19 @@
   +
                 "3. Splunk REST API is enabled\n"
   +
-=======
-        String errorMsg = String.format("Cannot connect to Splunk server. Please verify:\n" +
-                "1. Splunk URL is correct: %s\n" +
-                "2. Splunk server is running\n" +
-                "3. Splunk REST API is enabled\n" +
->>>>>>> 524de008
                 "4. Port %d is accessible",
             url.toString(), url.getPort());
         LOGGER.error("Connection refused during authentication: {}", errorMsg);
         throw new RuntimeException("Splunk connection refused: " + errorMsg, e);
       } catch (java.net.UnknownHostException e) {
-<<<<<<< HEAD
         String errorMsg = String.format("Cannot resolve Splunk hostname: %s\n"
   +
-=======
-        String errorMsg = String.format("Cannot resolve Splunk hostname: %s\n" +
->>>>>>> 524de008
             "Please verify the hostname/IP address is correct", url.getHost());
         LOGGER.error("DNS resolution failed during authentication: {}", errorMsg);
         throw new RuntimeException("Splunk hostname resolution failed: " + errorMsg, e);
       } catch (javax.net.ssl.SSLException e) {
-<<<<<<< HEAD
         String errorMsg = String.format("SSL connection failed to Splunk server: %s\n"
   +
-=======
-        String errorMsg = String.format("SSL connection failed to Splunk server: %s\n" +
->>>>>>> 524de008
                 "Consider setting SPLUNK_DISABLE_SSL_VALIDATION=true for development/testing",
             url.toString());
         LOGGER.error("SSL error during authentication: {}", errorMsg);
@@ -405,7 +346,6 @@
       String ioMessage = e.getMessage();
       if (ioMessage != null && ioMessage.contains("Server returned HTTP response code: 401")) {
         return true;
-<<<<<<< HEAD
       }
     }
     // Check cause chain but be conservative
@@ -417,12 +357,8 @@
           cause instanceof java.net.UnknownHostException ||
           cause instanceof javax.net.ssl.SSLException) {
         return false;
-=======
->>>>>>> 524de008
-      }
-    }
-
-<<<<<<< HEAD
+      }
+
       String causeMessage = cause.getMessage();
       if (causeMessage != null && (
           causeMessage.contains("401") || causeMessage.contains(
@@ -430,7 +366,74 @@
         return true;
       }
 
-=======
+      // FIXED: Check IOException in cause chain too
+      if (cause instanceof java.io.IOException) {
+        String causeIoMessage = cause.getMessage();
+        if (causeIoMessage != null && causeIoMessage.contains("Server returned HTTP response " +
+                "code: 401")) {
+          return true;
+        }
+      }
+
+      cause = cause.getCause();
+    }
+
+    return false;
+  }
+
+  /**
+   * Re-authenticates the connection based on the authentication method.
+   */
+  private void reAuthenticate() {
+    LOGGER.info("Re-authenticating Splunk connection due to session expiry");
+
+    if (useTokenAuth) {
+      // For token auth, we can't refresh the token automatically
+      // Just reset the header - the token might have been refreshed externally
+      synchronized (authLock) {
+        requestHeaders.clear();
+        requestHeaders.put("Authorization", "Bearer " + token);
+      }
+      LOGGER.info("Reset token authorization header");
+    } else {
+      // For username/password auth, get a new session
+      connect();
+      LOGGER.info("Successfully re-authenticated with new session key");
+    }
+  }
+
+  /**
+   * Checks if an exception indicates an HTTP 401 authentication error specifically.
+   * More conservative than the general isAuthenticationError method.
+   * Package-private for access by SplunkJsonResultEnumeratorWithRetry.
+   */
+  boolean isHttpAuthenticationError(Throwable e) {
+    if (e == null) {
+      return false;
+    }
+
+    // Network connectivity issues are definitely NOT authentication errors
+    if (e instanceof java.net.SocketTimeoutException ||
+        e instanceof java.net.ConnectException ||
+        e instanceof java.net.UnknownHostException ||
+        e instanceof javax.net.ssl.SSLException) {
+      return false;
+    }
+
+    // Look for HTTP 401 in the message
+    String message = e.getMessage();
+    if (message != null && (message.contains("401") || message.contains("Unauthorized"))) {
+      return true;
+    }
+
+    // FIXED: Also check for IOException with HTTP 401 response code
+    if (e instanceof java.io.IOException) {
+      String ioMessage = e.getMessage();
+      if (ioMessage != null && ioMessage.contains("Server returned HTTP response code: 401")) {
+        return true;
+      }
+    }
+
     // Check cause chain but be conservative
     Throwable cause = e.getCause();
     while (cause != null) {
@@ -448,7 +451,6 @@
         return true;
       }
 
->>>>>>> 524de008
       // FIXED: Check IOException in cause chain too
       if (cause instanceof java.io.IOException) {
         String causeIoMessage = cause.getMessage();
@@ -459,7 +461,6 @@
       }
 
       cause = cause.getCause();
-<<<<<<< HEAD
     }
 
     return false;
@@ -483,61 +484,22 @@
       // For username/password auth, get a new session
       connect();
       LOGGER.info("Successfully re-authenticated with new session key");
-=======
->>>>>>> 524de008
-    }
-
-    return false;
-  }
-
-  /**
-   * Re-authenticates the connection based on the authentication method.
-   */
-  private void reAuthenticate() {
-    LOGGER.info("Re-authenticating Splunk connection due to session expiry");
-
-    if (useTokenAuth) {
-      // For token auth, we can't refresh the token automatically
-      // Just reset the header - the token might have been refreshed externally
-      synchronized (authLock) {
-        requestHeaders.clear();
-        requestHeaders.put("Authorization", "Bearer " + token);
-      }
-      LOGGER.info("Reset token authorization header");
-    } else {
-      // For username/password auth, get a new session
-      connect();
-      LOGGER.info("Successfully re-authenticated with new session key");
     }
   }
 
   @Override
   public void getSearchResults(String search, Map<String, String> otherArgs,
       List<String> fieldList, SearchResultListener srl) {
-<<<<<<< HEAD
     requireNonNull(srl, "SearchResultListener cannot be null");
     performSearchWithRetry(search, otherArgs, srl);
   }
 
   @Override public Enumerator<Object> getSearchResultEnumerator(String search,
-=======
-    Objects.requireNonNull(srl, "SearchResultListener cannot be null");
-    performSearchWithRetry(search, otherArgs, srl);
-  }
-
-  @Override
-  public Enumerator<Object> getSearchResultEnumerator(String search,
->>>>>>> 524de008
       Map<String, String> otherArgs, List<String> fieldList, Set<String> explicitFields) {
     return getSearchResultEnumerator(search, otherArgs, fieldList, explicitFields, new HashMap<>());
   }
 
-<<<<<<< HEAD
   @Override public Enumerator<Object> getSearchResultEnumerator(String search,
-=======
-  @Override
-  public Enumerator<Object> getSearchResultEnumerator(String search,
->>>>>>> 524de008
       Map<String, String> otherArgs, List<String> fieldList, Set<String> explicitFields,
       Map<String, String> reverseFieldMapping) {
     return performSearchForEnumeratorWithRetry(search, otherArgs, fieldList, explicitFields,
@@ -664,7 +626,6 @@
       parseResults(in, srl);
     } catch (Exception e) {
       throw new RuntimeException("Search request failed: " + e.getMessage(), e);
-<<<<<<< HEAD
     }
   }
 
@@ -708,8 +669,6 @@
       return new SplunkJsonResultEnumeratorWithRetry(in, schemaFieldList, explicitFields, reverseFieldMapping, this);
     } catch (Exception e) {
       throw new RuntimeException("Search request failed: " + e.getMessage(), e);
-=======
->>>>>>> 524de008
     }
   }
 
@@ -887,12 +846,8 @@
       if (print) {
         int maxIndex = Math.min(fieldNames.length, values.length);
         for (int i = 0; i < maxIndex; ++i) {
-<<<<<<< HEAD
           LOGGER.debug(
               String.format(Locale.ROOT, "%s=%s\n", this.fieldNames[i],
-=======
-          LOGGER.debug(String.format(Locale.ROOT, "%s=%s\n", this.fieldNames[i],
->>>>>>> 524de008
               values[i]));
         }
       }
@@ -945,14 +900,6 @@
       LOGGER.debug("Field mapping (Schema -> Splunk): {}", fieldMapping);
       LOGGER.debug("Explicit fields: {}", explicitFields);
     }
-<<<<<<< HEAD
-
-    @Override public Object current() {
-      return current;
-    }
-
-    @Override public boolean moveNext() {
-=======
 
     @Override
     public Object current() {
@@ -961,7 +908,6 @@
 
     @Override
     public boolean moveNext() {
->>>>>>> 524de008
       try {
         return moveNextInternal();
       } catch (Exception e) {
@@ -1100,13 +1046,9 @@
 
         return OBJECT_MAPPER.readValue(line, MAP_TYPE_REF);
       } catch (Exception e) {
-<<<<<<< HEAD
         LOGGER.warn(
             "Failed to parse JSON line: {}", line.substring(
                 0, Math.min(100,
-=======
-        LOGGER.warn("Failed to parse JSON line: {}", line.substring(0, Math.min(100,
->>>>>>> 524de008
                 line.length())));
         if (rowCount <= 3) {
           // Show more details for first few parsing errors
@@ -1185,8 +1127,7 @@
       }
     }
 
-    @Override
-    public void reset() {
+    @Override public void reset() {
       throw new UnsupportedOperationException();
     }
 
