--- conflicted
+++ resolved
@@ -74,12 +74,7 @@
           SqlKind.NOT,
           SqlKind.IS_NULL,
           SqlKind.IS_NOT_NULL,
-<<<<<<< HEAD
           SqlKind.IN);
-=======
-          SqlKind.IN
-      );
->>>>>>> 524de008
 
   public static final SplunkPushDownRule PROJECT_ON_FILTER =
       ImmutableSplunkPushDownRule.Config.builder()
@@ -655,13 +650,8 @@
         return zdt.toEpochSecond();
       } catch (Exception e1) {
         try {
-<<<<<<< HEAD
           java.time.ZonedDateTime zdt =
               java.time.ZonedDateTime.parse(timestampStr, rfc3339Formatter);
-=======
-          java.time.ZonedDateTime zdt = java.time.ZonedDateTime.parse(timestampStr,
-              rfc3339Formatter);
->>>>>>> 524de008
           return zdt.toEpochSecond();
         } catch (Exception e2) {
           // Try standard ISO formatters as fallback
