/*
 * Licensed to the Apache Software Foundation (ASF) under one or more
 * contributor license agreements.  See the NOTICE file distributed with
 * this work for additional information regarding copyright ownership.
 * The ASF licenses this file to you under the Apache License, Version 2.0
 * (the "License"); you may not use this file except in compliance with
 * the License.  You may obtain a copy of the License at
 *
 * http://www.apache.org/licenses/LICENSE-2.0
 *
 * Unless required by applicable law or agreed to in writing, software
 * distributed under the License is distributed on an "AS IS" BASIS,
 * WITHOUT WARRANTIES OR CONDITIONS OF ANY KIND, either express or implied.
 * See the License for the specific language governing permissions and
 * limitations under the License.
 */
package org.apache.calcite.avatica.remote;

import org.apache.calcite.avatica.ColumnMetaData;
import org.apache.calcite.avatica.proto.Common;
import org.apache.calcite.avatica.util.ByteString;
import org.apache.calcite.avatica.util.DateTimeUtils;

import com.fasterxml.jackson.annotation.JsonCreator;
import com.fasterxml.jackson.annotation.JsonProperty;

import java.math.BigDecimal;
import java.math.BigInteger;
import java.util.ArrayList;
import java.util.Calendar;
import java.util.Date;
import java.util.List;

/** Value and type.
 *
 * <p>There are 3 representations:
 * <ul>
 *   <li>JDBC - the representation used by JDBC get and set methods
 *   <li>Serial - suitable for serializing using JSON
 *   <li>Local - used by Calcite for efficient computation
 * </ul>
 *
 * <p>The following table shows the Java type(s) that may represent each SQL
 * type in each representation.
 *
 * <table>
 *   <caption>SQL types and their representations</caption>
 *   <tr>
 *     <th>Type</th> <th>JDBC</th> <th>Serial</th> <th>Local</th>
 *   </tr>
 *   <tr>
 *     <td>BOOLEAN</td> <td>boolean</td> <td>boolean</td> <td>boolean</td>
 *   </tr>
 *   <tr>
 *     <td>BINARY, VARBINARY</td> <td>byte[]</td>
 *                    <td>String (base64)</td> <td>{@link ByteString}</td>
 *   </tr>
 *   <tr>
 *     <td>DATE</td> <td>{@link java.sql.Date}</td>
 *                                   <td>int</td> <td>int</td>
 *   </tr>
 *   <tr>
 *     <td>TIME</td> <td>{@link java.sql.Time}</td>
 *                                   <td>int</td> <td>int</td>
 *   </tr>
 *   <tr>
 *     <td>DATE</td> <td>{@link java.sql.Timestamp}</td>
 *                                   <td>long</td> <td>long</td>
 *   </tr>
 *   <tr>
 *     <td>CHAR, VARCHAR</td>
 *                   <td>String</td> <td>String</td> <td>String</td>
 *   </tr>
 *   <tr>
 *     <td>TINYINT</td> <td>byte</td> <td>Number</td> <td>byte</td>
 *   </tr>
 *   <tr>
 *     <td>SMALLINT</td> <td>short</td> <td>Number</td> <td>short</td>
 *   </tr>
 *   <tr>
 *     <td>INTEGER</td> <td>int</td> <td>Number</td> <td>int</td>
 *   </tr>
 *   <tr>
 *     <td>BIGINT</td> <td>long</td> <td>Number</td> <td>long</td>
 *   </tr>
 *   <tr>
 *     <td>REAL</td> <td>float</td> <td>Number</td> <td>float</td>
 *   </tr>
 *   <tr>
 *     <td>FLOAT, DOUBLE</td>
 *                   <td>double</td> <td>Number</td> <td>double</td>
 *   </tr>
 *   <tr>
 *     <td>DECIMAL</td>
 *                   <td>BigDecimal</td> <td>Number</td> <td>BigDecimal</td>
 *   </tr>
 * </table>
 *
 * Note:
 * <ul>
 *   <li>The various numeric types (TINYINT, SMALLINT, INTEGER, BIGINT, REAL,
 *   FLOAT, DOUBLE) are represented by {@link Number} in serial format because
 *   JSON numbers are not strongly typed. A {@code float} value {@code 3.0} is
 *   transmitted as {@code 3}, and is therefore decoded as an {@code int}.
 *
 *   <li>The date-time types (DATE, TIME, TIMESTAMP) are represented in JDBC as
 *   {@link java.sql.Date}, {@link java.sql.Time}, {@link java.sql.Timestamp},
 *   all sub-classes of {@link java.util.Date}. When they are passed to and
 *   from the server, they are interpreted in terms of a time zone, by default
 *   the current connection's time zone. Their serial and local representations
 *   as {@code int} (days since 1970-01-01 for DATE, milliseconds since
 *   00:00:00.000 for TIME), and long (milliseconds since 1970-01-01
 *   00:00:00.000 for TIMESTAMP) are easier to work with, because it is clear
 *   that time zone is not involved.
 *
 *   <li>BINARY and VARBINARY values are represented as base64-encoded strings
 *   for serialization over JSON.
 * </ul>
 */
public class TypedValue {
  public static final TypedValue NULL =
      new TypedValue(ColumnMetaData.Rep.OBJECT, null);

  /** Type of the value. */
  public final ColumnMetaData.Rep type;

  /** Value.
   *
   * <p>Always in a form that can be serialized to JSON by Jackson.
   * For example, byte arrays are represented as String. */
  public final Object value;

  private TypedValue(ColumnMetaData.Rep rep, Object value) {
    this.type = rep;
    this.value = value;
    assert isSerial(rep, value) : "rep: " + rep + ", value: " + value;
  }

  private boolean isSerial(ColumnMetaData.Rep rep, Object value) {
    if (value == null) {
      return true;
    }
    switch (rep) {
    case BYTE_STRING:
      return value instanceof String;
    case JAVA_SQL_DATE:
    case JAVA_SQL_TIME:
      return value instanceof Integer;
    case JAVA_SQL_TIMESTAMP:
    case JAVA_UTIL_DATE:
      return value instanceof Long;
    default:
      return true;
    }
  }

  @JsonCreator
  public static TypedValue create(@JsonProperty("type") String type,
      @JsonProperty("value") Object value) {
    if (value == null) {
      return NULL;
    }
    ColumnMetaData.Rep rep = ColumnMetaData.Rep.valueOf(type);
    return ofLocal(rep, serialToLocal(rep, value));
  }

  /** Creates a TypedValue from a value in local representation. */
  public static TypedValue ofLocal(ColumnMetaData.Rep rep, Object value) {
    return new TypedValue(rep, localToSerial(rep, value));
  }

  /** Creates a TypedValue from a value in serial representation. */
  public static TypedValue ofSerial(ColumnMetaData.Rep rep, Object value) {
    return new TypedValue(rep, value);
  }

  /** Creates a TypedValue from a value in JDBC representation. */
  public static TypedValue ofJdbc(ColumnMetaData.Rep rep, Object value,
      Calendar calendar) {
    if (value == null) {
      return NULL;
    }
    return new TypedValue(rep, jdbcToSerial(rep, value, calendar));
  }

  /** Creates a TypedValue from a value in JDBC representation,
   * deducing its type. */
  public static TypedValue ofJdbc(Object value, Calendar calendar) {
    if (value == null) {
      return NULL;
    }
    final ColumnMetaData.Rep rep = ColumnMetaData.Rep.of(value.getClass());
    return new TypedValue(rep, jdbcToSerial(rep, value, calendar));
  }

  /** Converts the value into the local representation.
   *
   * <p>For example, a byte string is represented as a {@link ByteString};
   * a long is represented as a {@link Long} (not just some {@link Number}).
   */
  public Object toLocal() {
    if (value == null) {
      return null;
    }
    return serialToLocal(type, value);
  }

  /** Converts a value to the exact type required for the given
   * representation. */
  private static Object serialToLocal(ColumnMetaData.Rep rep, Object value) {
    assert value != null;
    if (value.getClass() == rep.clazz) {
      return value;
    }
    switch (rep) {
    case BYTE:
      return ((Number) value).byteValue();
    case SHORT:
      return ((Number) value).shortValue();
    case INTEGER:
    case JAVA_SQL_DATE:
    case JAVA_SQL_TIME:
      return ((Number) value).intValue();
    case LONG:
    case JAVA_UTIL_DATE:
    case JAVA_SQL_TIMESTAMP:
      return ((Number) value).longValue();
    case FLOAT:
      return ((Number) value).floatValue();
    case DOUBLE:
      return ((Number) value).doubleValue();
    case NUMBER:
      return value instanceof BigDecimal ? value
          : value instanceof BigInteger ? new BigDecimal((BigInteger) value)
          : value instanceof Double ? new BigDecimal((Double) value)
          : value instanceof Float ? new BigDecimal((Float) value)
          : new BigDecimal(((Number) value).longValue());
    case BYTE_STRING:
      return ByteString.ofBase64((String) value);
    default:
      throw new IllegalArgumentException("cannot convert " + value + " ("
          + value.getClass() + ") to " + rep);
    }
  }

  /** Converts the value into the JDBC representation.
   *
   * <p>For example, a byte string is represented as a {@link ByteString};
   * a long is represented as a {@link Long} (not just some {@link Number}).
   */
  public Object toJdbc(Calendar calendar) {
    if (value == null) {
      return null;
    }
    return serialToJdbc(type, value, calendar);
  }

  private static Object serialToJdbc(ColumnMetaData.Rep type, Object value,
      Calendar calendar) {
    switch (type) {
    case BYTE_STRING:
      return ByteString.ofBase64((String) value).getBytes();
    case JAVA_UTIL_DATE:
      return new java.util.Date(adjust((Number) value, calendar));
    case JAVA_SQL_DATE:
      return new java.sql.Date(
          adjust(((Number) value).longValue() * DateTimeUtils.MILLIS_PER_DAY,
              calendar));
    case JAVA_SQL_TIME:
      return new java.sql.Time(adjust((Number) value, calendar));
    case JAVA_SQL_TIMESTAMP:
      return new java.sql.Timestamp(adjust((Number) value, calendar));
    default:
      return serialToLocal(type, value);
    }
  }

  private static long adjust(Number number, Calendar calendar) {
    long t = number.longValue();
    if (calendar != null) {
      t -= calendar.getTimeZone().getOffset(t);
    }
    return t;
  }

  /** Converts a value from JDBC format to a type that can be serialized as
   * JSON. */
  private static Object jdbcToSerial(ColumnMetaData.Rep rep, Object value,
      Calendar calendar) {
    switch (rep) {
    case BYTE_STRING:
      return new ByteString((byte[]) value).toBase64String();
    case JAVA_UTIL_DATE:
    case JAVA_SQL_TIMESTAMP:
    case JAVA_SQL_DATE:
    case JAVA_SQL_TIME:
      long t = ((Date) value).getTime();
      if (calendar != null) {
        t += calendar.getTimeZone().getOffset(t);
      }
      switch (rep) {
      case JAVA_SQL_DATE:
        return (int) DateTimeUtils.floorDiv(t, DateTimeUtils.MILLIS_PER_DAY);
      case JAVA_SQL_TIME:
        return (int) DateTimeUtils.floorMod(t, DateTimeUtils.MILLIS_PER_DAY);
      default:
        return t;
      }
    default:
      return value;
    }
  }

  /** Converts a value from internal format to a type that can be serialized
   * as JSON. */
  private static Object localToSerial(ColumnMetaData.Rep rep, Object value) {
    switch (rep) {
    case BYTE_STRING:
      return ((ByteString) value).toBase64String();
    default:
      return value;
    }
  }

  /** Converts a list of {@code TypedValue} to a list of values. */
  public static List<Object> values(List<TypedValue> typedValues) {
    final List<Object> list = new ArrayList<>();
    for (TypedValue typedValue : typedValues) {
      list.add(typedValue.toLocal());
    }
    return list;
  }

  public Common.TypedValue toProto() {
    final Common.TypedValue.Builder builder = Common.TypedValue.newBuilder();

    Common.Rep protoRep = type.toProto();
    builder.setType(protoRep);

    // Serialize the type into the protobuf
    switch (protoRep) {
    case BOOLEAN:
    case PRIMITIVE_BOOLEAN:
      builder.setBoolValue((boolean) value);
      break;
    case BYTE_STRING:
    case STRING:
      builder.setStringValue((String) value);
      break;
    case PRIMITIVE_CHAR:
    case CHARACTER:
      builder.setStringValue(Character.toString((char) value));
      break;
    case BYTE:
    case PRIMITIVE_BYTE:
      builder.setNumberValue(Byte.valueOf((byte) value).longValue());
      break;
    case DOUBLE:
    case PRIMITIVE_DOUBLE:
      builder.setDoubleValue((double) value);
      break;
    case FLOAT:
    case PRIMITIVE_FLOAT:
      builder.setNumberValue(Float.floatToIntBits((float) value));
      break;
    case INTEGER:
    case PRIMITIVE_INT:
      builder.setNumberValue(Integer.valueOf((int) value).longValue());
      break;
    case PRIMITIVE_SHORT:
    case SHORT:
      builder.setNumberValue(Short.valueOf((short) value).longValue());
      break;
    case LONG:
    case PRIMITIVE_LONG:
      builder.setNumberValue((long) value);
      break;
    case JAVA_SQL_DATE:
    case JAVA_SQL_TIME:
      // Persisted as integers
      builder.setNumberValue(Integer.valueOf((int) value).longValue());
      break;
    case JAVA_SQL_TIMESTAMP:
    case JAVA_UTIL_DATE:
      // Persisted as longs
      builder.setNumberValue((long) value);
      break;
    case BIG_INTEGER:
      byte[] bytes = ((BigInteger) value).toByteArray();
      builder.setBytesValues(com.google.protobuf.ByteString.copyFrom(bytes));
      break;
    case BIG_DECIMAL:
      final BigDecimal bigDecimal = (BigDecimal) value;
      final int scale = bigDecimal.scale();
      final BigInteger bigInt = bigDecimal.toBigInteger();
      builder.setBytesValues(com.google.protobuf.ByteString.copyFrom(bigInt.toByteArray()))
        .setNumberValue(scale);
      break;
    case NUMBER:
      builder.setNumberValue(((Number) value).longValue());
      break;
    case OBJECT:
      if (null == value) {
        // We can persist a null value through easily
        builder.setNull(true);
        break;
      }
      // Intentional fall-through to RTE because we can't serialize something we have no type
      // insight into.
    case UNRECOGNIZED:
      // Fail?
      throw new RuntimeException("Unhandled value: " + protoRep + " " + value.getClass());
    default:
      // Fail?
      throw new RuntimeException("Unknown serialized type: " + protoRep);
    }

    return builder.build();
  }

  public static TypedValue fromProto(Common.TypedValue proto) {
    ColumnMetaData.Rep rep = ColumnMetaData.Rep.fromProto(proto.getType());

    Object value = null;

    // Deserialize the value again
    switch (proto.getType()) {
    case BOOLEAN:
    case PRIMITIVE_BOOLEAN:
      value = proto.getBoolValue();
      break;
    case BYTE_STRING:
    case STRING:
      value = proto.getStringValue();
      break;
    case PRIMITIVE_CHAR:
    case CHARACTER:
      value = proto.getStringValue().charAt(0);
      break;
    case BYTE:
    case PRIMITIVE_BYTE:
      value = Long.valueOf(proto.getNumberValue()).byteValue();
      break;
    case DOUBLE:
    case PRIMITIVE_DOUBLE:
      value = proto.getDoubleValue();
      break;
    case FLOAT:
    case PRIMITIVE_FLOAT:
      value = Float.intBitsToFloat((int) proto.getNumberValue());
      break;
    case INTEGER:
    case PRIMITIVE_INT:
      value = Long.valueOf(proto.getNumberValue()).intValue();
      break;
    case PRIMITIVE_SHORT:
    case SHORT:
      value = Long.valueOf(proto.getNumberValue()).shortValue();
      break;
    case LONG:
    case PRIMITIVE_LONG:
      value = Long.valueOf(proto.getNumberValue());
      break;
    case JAVA_SQL_DATE:
    case JAVA_SQL_TIME:
      value = Long.valueOf(proto.getNumberValue()).intValue();
      break;
    case JAVA_SQL_TIMESTAMP:
    case JAVA_UTIL_DATE:
      value = proto.getNumberValue();
      break;
    case BIG_INTEGER:
      value = new BigInteger(proto.getBytesValues().toByteArray());
      break;
    case BIG_DECIMAL:
      BigInteger bigInt = new BigInteger(proto.getBytesValues().toByteArray());
      value = new BigDecimal(bigInt, (int) proto.getNumberValue());
      break;
    case NUMBER:
      value = Long.valueOf(proto.getNumberValue());
      break;
    case OBJECT:
      if (proto.getNull()) {
        value = null;
        break;
      }
      // Intentional fall through to RTE. If we sent an object over the wire, it could only
      // possibly be null (at this point). Anything else has to be an error.
    case UNRECOGNIZED:
      // Fail?
      throw new RuntimeException("Unhandled type: " + proto.getType());
    default:
      // Fail?
      throw new RuntimeException("Unknown type: " + proto.getType());
    }

    return new TypedValue(rep, value);
  }

<<<<<<< HEAD
  @Override
  public int hashCode() {
=======
  @Override public int hashCode() {
>>>>>>> 3151a283
    final int prime = 31;
    int result = 1;
    result = prime * result + ((type == null) ? 0 : type.hashCode());
    result = prime * result + ((value == null) ? 0 : value.hashCode());
    return result;
  }

<<<<<<< HEAD
  @Override
  public boolean equals(Object o) {
=======
  @Override public boolean equals(Object o) {
>>>>>>> 3151a283
    if (o instanceof TypedValue) {
      TypedValue other = (TypedValue) o;

      if (type != other.type) {
        return false;
      }

      if (null == value) {
        if (null != other.value) {
          return false;
        }
      }

      return value.equals(other.value);
    }

    return false;
  }
}

// End TypedValue.java<|MERGE_RESOLUTION|>--- conflicted
+++ resolved
@@ -497,12 +497,7 @@
     return new TypedValue(rep, value);
   }
 
-<<<<<<< HEAD
-  @Override
-  public int hashCode() {
-=======
   @Override public int hashCode() {
->>>>>>> 3151a283
     final int prime = 31;
     int result = 1;
     result = prime * result + ((type == null) ? 0 : type.hashCode());
@@ -510,12 +505,7 @@
     return result;
   }
 
-<<<<<<< HEAD
-  @Override
-  public boolean equals(Object o) {
-=======
   @Override public boolean equals(Object o) {
->>>>>>> 3151a283
     if (o instanceof TypedValue) {
       TypedValue other = (TypedValue) o;
 
