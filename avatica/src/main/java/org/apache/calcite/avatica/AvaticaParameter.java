/*
 * Licensed to the Apache Software Foundation (ASF) under one or more
 * contributor license agreements.  See the NOTICE file distributed with
 * this work for additional information regarding copyright ownership.
 * The ASF licenses this file to you under the Apache License, Version 2.0
 * (the "License"); you may not use this file except in compliance with
 * the License.  You may obtain a copy of the License at
 *
 * http://www.apache.org/licenses/LICENSE-2.0
 *
 * Unless required by applicable law or agreed to in writing, software
 * distributed under the License is distributed on an "AS IS" BASIS,
 * WITHOUT WARRANTIES OR CONDITIONS OF ANY KIND, either express or implied.
 * See the License for the specific language governing permissions and
 * limitations under the License.
 */
package org.apache.calcite.avatica;

import org.apache.calcite.avatica.proto.Common;

import com.fasterxml.jackson.annotation.JsonCreator;
import com.fasterxml.jackson.annotation.JsonProperty;

/**
 * Metadata for a parameter.
 */
public class AvaticaParameter {
  public final boolean signed;
  public final int precision;
  public final int scale;
  public final int parameterType;
  public final String typeName;
  public final String className;
  public final String name;

  @JsonCreator
  public AvaticaParameter(
      @JsonProperty("signed") boolean signed,
      @JsonProperty("precision") int precision,
      @JsonProperty("scale") int scale,
      @JsonProperty("parameterType") int parameterType,
      @JsonProperty("typeName") String typeName,
      @JsonProperty("className") String className,
      @JsonProperty("name") String name) {
    this.signed = signed;
    this.precision = precision;
    this.scale = scale;
    this.parameterType = parameterType;
    this.typeName = typeName;
    this.className = className;
    this.name = name;
  }

  public Common.AvaticaParameter toProto() {
    Common.AvaticaParameter.Builder builder = Common.AvaticaParameter.newBuilder();

    builder.setSigned(signed);
    builder.setPrecision(precision);
    builder.setScale(scale);
    builder.setParameterType(parameterType);
    builder.setTypeName(typeName);
    builder.setClassName(className);
    builder.setName(name);

    return builder.build();
  }

  public static AvaticaParameter fromProto(Common.AvaticaParameter proto) {
    return new AvaticaParameter(proto.getSigned(), proto.getPrecision(),
        proto.getScale(), proto.getParameterType(), proto.getTypeName(),
        proto.getClassName(), proto.getName());
  }

<<<<<<< HEAD
  @Override
  public int hashCode() {
=======
  @Override public int hashCode() {
>>>>>>> 3151a283
    final int prime = 31;
    int result = 1;
    result = prime * result + ((className == null) ? 0 : className.hashCode());
    result = prime * result + ((name == null) ? 0 : name.hashCode());
    result = prime * result + parameterType;
    result = prime * result + precision;
    result = prime * result + scale;
    result = prime * result + (signed ? 1231 : 1237);
    result = prime * result + ((typeName == null) ? 0 : typeName.hashCode());
    return result;
  }

<<<<<<< HEAD
  @Override
  public boolean equals(Object obj) {
=======
  @Override public boolean equals(Object obj) {
>>>>>>> 3151a283
    if (obj instanceof AvaticaParameter) {
      AvaticaParameter other = (AvaticaParameter) obj;

      if (null == className) {
        if (null != other.className) {
          return false;
        }
      } else if (!className.equals(other.className)) {
        return false;
      }

      if (null == name) {
        if (null != other.name) {
          return false;
        }
      } else if (!name.equals(other.name)) {
        return false;
      }

      if (parameterType != other.parameterType) {
        return false;
      }

      if (precision != other.precision) {
        return false;
      }

      if (scale != other.scale) {
        return false;
      }

      if (signed != other.signed) {
        return false;
      }

      if (null == typeName) {
        if (null != other.typeName) {
          return false;
        }
      } else if (!typeName.equals(other.typeName)) {
        return false;
      }

      return true;
    }

    return false;
  }
}

// End AvaticaParameter.java<|MERGE_RESOLUTION|>--- conflicted
+++ resolved
@@ -71,12 +71,7 @@
         proto.getClassName(), proto.getName());
   }
 
-<<<<<<< HEAD
-  @Override
-  public int hashCode() {
-=======
   @Override public int hashCode() {
->>>>>>> 3151a283
     final int prime = 31;
     int result = 1;
     result = prime * result + ((className == null) ? 0 : className.hashCode());
@@ -89,12 +84,7 @@
     return result;
   }
 
-<<<<<<< HEAD
-  @Override
-  public boolean equals(Object obj) {
-=======
   @Override public boolean equals(Object obj) {
->>>>>>> 3151a283
     if (obj instanceof AvaticaParameter) {
       AvaticaParameter other = (AvaticaParameter) obj;
 
